use infer::nearest_enclosing_class;
use itertools::Either;

use std::slice::Iter;

use bitflags::bitflags;
use call::{CallDunderError, CallError, CallErrorKind};
use context::InferContext;
use diagnostic::{
    INVALID_CONTEXT_MANAGER, INVALID_SUPER_ARGUMENT, NOT_ITERABLE, POSSIBLY_UNBOUND_IMPLICIT_CALL,
    UNAVAILABLE_IMPLICIT_SUPER_ARGUMENTS,
};
use ruff_db::diagnostic::{Annotation, Diagnostic, Severity, Span, SubDiagnostic};
use ruff_db::files::File;
use ruff_db::parsed::parsed_module;
use ruff_python_ast::name::Name;
use ruff_python_ast::{self as ast, AnyNodeRef};
use ruff_text_size::{Ranged, TextRange};
use type_ordering::union_or_intersection_elements_ordering;

pub(crate) use self::builder::{IntersectionBuilder, UnionBuilder};
pub(crate) use self::cyclic::{PairVisitor, TypeTransformer};
pub use self::diagnostic::TypeCheckDiagnostics;
pub(crate) use self::diagnostic::register_lints;
pub(crate) use self::infer::{
    infer_deferred_types, infer_definition_types, infer_expression_type, infer_expression_types,
    infer_scope_types,
};
pub(crate) use self::signatures::{CallableSignature, Signature};
pub(crate) use self::subclass_of::{SubclassOfInner, SubclassOfType};
use crate::module_name::ModuleName;
use crate::module_resolver::{KnownModule, resolve_module};
use crate::place::{Boundness, Place, PlaceAndQualifiers, imported_symbol};
use crate::semantic_index::definition::Definition;
use crate::semantic_index::place::{ScopeId, ScopedPlaceId};
use crate::semantic_index::{imported_modules, place_table, semantic_index};
use crate::suppression::check_suppressions;
use crate::types::call::{Binding, Bindings, CallArgumentTypes, CallableBinding};
pub(crate) use crate::types::class_base::ClassBase;
use crate::types::context::{LintDiagnosticGuard, LintDiagnosticGuardBuilder};
use crate::types::diagnostic::{INVALID_TYPE_FORM, UNSUPPORTED_BOOL_CONVERSION};
use crate::types::function::{
    DataclassTransformerParams, FunctionDecorators, FunctionSpans, FunctionType, KnownFunction,
};
use crate::types::generics::{
    GenericContext, PartialSpecialization, Specialization, walk_generic_context,
    walk_partial_specialization, walk_specialization,
};
pub use crate::types::ide_support::all_members;
use crate::types::infer::infer_unpack_types;
use crate::types::mro::{Mro, MroError, MroIterator};
pub(crate) use crate::types::narrow::infer_narrowing_constraint;
use crate::types::signatures::{Parameter, ParameterForm, Parameters, walk_signature};
use crate::types::tuple::{TupleSpec, TupleType};
pub use crate::util::diagnostics::add_inferred_python_version_hint_to_diagnostic;
use crate::{Db, FxOrderSet, Module, Program};
pub(crate) use class::{ClassLiteral, ClassType, GenericAlias, KnownClass};
use instance::Protocol;
pub use instance::{NominalInstanceType, ProtocolInstanceType};
pub use special_form::SpecialFormType;

mod builder;
mod call;
mod class;
mod class_base;
mod context;
mod cyclic;
mod diagnostic;
mod display;
mod function;
mod generics;
pub(crate) mod ide_support;
mod infer;
mod instance;
mod mro;
mod narrow;
mod protocol_class;
mod signatures;
mod special_form;
mod string_annotation;
mod subclass_of;
mod tuple;
mod type_ordering;
mod unpacker;
mod visitor;

mod definition;
#[cfg(test)]
mod property_tests;

<<<<<<< HEAD
fn method_return_type_cycle_recover<'db>(
    _db: &'db dyn Db,
    _value: &Type<'db>,
    _count: u32,
    _self: BoundMethodType<'db>,
) -> salsa::CycleRecoveryAction<Type<'db>> {
    salsa::CycleRecoveryAction::Iterate
}

fn method_return_type_cycle_initial<'db>(
    _db: &'db dyn Db,
    _self: BoundMethodType<'db>,
) -> Type<'db> {
    Type::Never
}

#[salsa::tracked(returns(ref))]
=======
#[salsa::tracked(returns(ref), heap_size=get_size2::GetSize::get_heap_size)]
>>>>>>> b6edfbc7
pub fn check_types(db: &dyn Db, file: File) -> TypeCheckDiagnostics {
    let _span = tracing::trace_span!("check_types", ?file).entered();

    tracing::debug!("Checking file '{path}'", path = file.path(db));

    let index = semantic_index(db, file);
    let mut diagnostics = TypeCheckDiagnostics::default();

    for scope_id in index.scope_ids() {
        let result = infer_scope_types(db, scope_id);
        diagnostics.extend(result.diagnostics());
    }

    diagnostics.extend_diagnostics(
        index
            .semantic_syntax_errors()
            .iter()
            .map(|error| Diagnostic::syntax_error(file, error, error)),
    );

    check_suppressions(db, file, &mut diagnostics);

    diagnostics
}

/// Infer the type of a binding.
pub(crate) fn binding_type<'db>(db: &'db dyn Db, definition: Definition<'db>) -> Type<'db> {
    let inference = infer_definition_types(db, definition);
    inference.binding_type(definition)
}

/// Infer the type of a declaration.
pub(crate) fn declaration_type<'db>(
    db: &'db dyn Db,
    definition: Definition<'db>,
) -> TypeAndQualifiers<'db> {
    let inference = infer_definition_types(db, definition);
    inference.declaration_type(definition)
}

/// Infer the type of a (possibly deferred) sub-expression of a [`Definition`].
///
/// Supports expressions that are evaluated within a type-params sub-scope.
///
/// ## Panics
/// If the given expression is not a sub-expression of the given [`Definition`].
fn definition_expression_type<'db>(
    db: &'db dyn Db,
    definition: Definition<'db>,
    expression: &ast::Expr,
) -> Type<'db> {
    let file = definition.file(db);
    let index = semantic_index(db, file);
    let file_scope = index.expression_scope_id(expression);
    let scope = file_scope.to_scope_id(db, file);
    if scope == definition.scope(db) {
        // expression is in the definition scope
        let inference = infer_definition_types(db, definition);
        if let Some(ty) = inference.try_expression_type(expression) {
            ty
        } else {
            infer_deferred_types(db, definition).expression_type(expression)
        }
    } else {
        // expression is in a type-params sub-scope
        infer_scope_types(db, scope).expression_type(expression)
    }
}

/// The descriptor protocol distinguishes two kinds of descriptors. Non-data descriptors
/// define a `__get__` method, while data descriptors additionally define a `__set__`
/// method or a `__delete__` method. This enum is used to categorize attributes into two
/// groups: (1) data descriptors and (2) normal attributes or non-data descriptors.
#[derive(Clone, Debug, Copy, PartialEq, Eq, Hash, salsa::Update, get_size2::GetSize)]
pub(crate) enum AttributeKind {
    DataDescriptor,
    NormalOrNonDataDescriptor,
}

impl AttributeKind {
    const fn is_data(self) -> bool {
        matches!(self, Self::DataDescriptor)
    }
}

/// This enum is used to control the behavior of the descriptor protocol implementation.
/// When invoked on a class object, the fallback type (a class attribute) can shadow a
/// non-data descriptor of the meta-type (the class's metaclass). However, this is not
/// true for instances. When invoked on an instance, the fallback type (an attribute on
/// the instance) can not completely shadow a non-data descriptor of the meta-type (the
/// class), because we do not currently attempt to statically infer if an instance
/// attribute is definitely defined (i.e. to check whether a particular method has been
/// called).
#[derive(Clone, Debug, Copy, PartialEq)]
enum InstanceFallbackShadowsNonDataDescriptor {
    Yes,
    No,
}

bitflags! {
    #[derive(Clone, Debug, Copy, PartialEq, Eq, Hash)]
    pub(crate) struct MemberLookupPolicy: u8 {
        /// Dunder methods are looked up on the meta-type of a type without potentially falling
        /// back on attributes on the type itself. For example, when implicitly invoked on an
        /// instance, dunder methods are not looked up as instance attributes. And when invoked
        /// on a class, dunder methods are only looked up on the metaclass, not the class itself.
        ///
        /// All other attributes use the `WithInstanceFallback` policy.
        ///
        /// If this flag is set - look up the attribute on the meta-type only.
        const NO_INSTANCE_FALLBACK = 1 << 0;

        /// When looking up an attribute on a class, we sometimes need to avoid
        /// looking up attributes defined on the `object` class. Usually because
        /// typeshed doesn't properly encode runtime behavior (e.g. see how `__new__` & `__init__`
        /// are handled during class creation).
        ///
        /// If this flag is set - exclude attributes defined on `object` when looking up attributes.
        const MRO_NO_OBJECT_FALLBACK = 1 << 1;

        /// When looking up an attribute on a class, we sometimes need to avoid
        /// looking up attributes defined on `type` if this is the metaclass of the class.
        ///
        /// This is similar to no object fallback above
        const META_CLASS_NO_TYPE_FALLBACK = 1 << 2;
    }
}

impl MemberLookupPolicy {
    /// Only look up the attribute on the meta-type.
    ///
    /// If false - Look up the attribute on the meta-type, but fall back to attributes on the instance
    /// if the meta-type attribute is not found or if the meta-type attribute is not a data
    /// descriptor.
    pub(crate) const fn no_instance_fallback(self) -> bool {
        self.contains(Self::NO_INSTANCE_FALLBACK)
    }

    /// Exclude attributes defined on `object` when looking up attributes.
    pub(crate) const fn mro_no_object_fallback(self) -> bool {
        self.contains(Self::MRO_NO_OBJECT_FALLBACK)
    }

    /// Exclude attributes defined on `type` when looking up meta-class-attributes.
    pub(crate) const fn meta_class_no_type_fallback(self) -> bool {
        self.contains(Self::META_CLASS_NO_TYPE_FALLBACK)
    }
}

impl Default for MemberLookupPolicy {
    fn default() -> Self {
        Self::empty()
    }
}

fn member_lookup_cycle_recover<'db>(
    _db: &'db dyn Db,
    _value: &PlaceAndQualifiers<'db>,
    _count: u32,
    _self: Type<'db>,
    _name: Name,
    _policy: MemberLookupPolicy,
) -> salsa::CycleRecoveryAction<PlaceAndQualifiers<'db>> {
    salsa::CycleRecoveryAction::Iterate
}

fn member_lookup_cycle_initial<'db>(
    _db: &'db dyn Db,
    _self: Type<'db>,
    _name: Name,
    _policy: MemberLookupPolicy,
) -> PlaceAndQualifiers<'db> {
    Place::bound(Type::Never).into()
}

fn class_lookup_cycle_recover<'db>(
    _db: &'db dyn Db,
    _value: &PlaceAndQualifiers<'db>,
    _count: u32,
    _self: Type<'db>,
    _name: Name,
    _policy: MemberLookupPolicy,
) -> salsa::CycleRecoveryAction<PlaceAndQualifiers<'db>> {
    salsa::CycleRecoveryAction::Iterate
}

fn class_lookup_cycle_initial<'db>(
    _db: &'db dyn Db,
    _self: Type<'db>,
    _name: Name,
    _policy: MemberLookupPolicy,
) -> PlaceAndQualifiers<'db> {
    Place::bound(Type::Never).into()
}

/// Meta data for `Type::Todo`, which represents a known limitation in ty.
#[cfg(debug_assertions)]
#[derive(Copy, Clone, Debug, PartialEq, Eq, Hash, get_size2::GetSize)]
pub struct TodoType(pub &'static str);

#[cfg(debug_assertions)]
impl std::fmt::Display for TodoType {
    fn fmt(&self, f: &mut std::fmt::Formatter<'_>) -> std::fmt::Result {
        write!(f, "({msg})", msg = self.0)
    }
}

#[cfg(not(debug_assertions))]
#[derive(Copy, Clone, Debug, PartialEq, Eq, Hash, get_size2::GetSize)]
pub struct TodoType;

#[cfg(not(debug_assertions))]
impl std::fmt::Display for TodoType {
    fn fmt(&self, _: &mut std::fmt::Formatter<'_>) -> std::fmt::Result {
        Ok(())
    }
}

/// Create a `Type::Todo` variant to represent a known limitation in the type system.
///
/// It can be created by specifying a custom message: `todo_type!("PEP 604 not supported")`.
#[cfg(debug_assertions)]
macro_rules! todo_type {
    ($message:literal) => {{
        const _: () = {
            let s = $message;

            if !s.is_ascii() {
                panic!("todo_type! message must be ASCII");
            }

            let bytes = s.as_bytes();
            let mut i = 0;
            while i < bytes.len() {
                // Check each byte for '(' or ')'
                let ch = bytes[i];

                assert!(
                    !40u8.eq_ignore_ascii_case(&ch) && !41u8.eq_ignore_ascii_case(&ch),
                    "todo_type! message must not contain parentheses",
                );
                i += 1;
            }
        };
        $crate::types::Type::Dynamic($crate::types::DynamicType::Todo($crate::types::TodoType(
            $message,
        )))
    }};
    ($message:ident) => {
        $crate::types::Type::Dynamic($crate::types::DynamicType::Todo($crate::types::TodoType(
            $message,
        )))
    };
}

#[cfg(not(debug_assertions))]
macro_rules! todo_type {
    () => {
        $crate::types::Type::Dynamic($crate::types::DynamicType::Todo(crate::types::TodoType))
    };
    ($message:literal) => {
        $crate::types::Type::Dynamic($crate::types::DynamicType::Todo(crate::types::TodoType))
    };
    ($message:ident) => {
        $crate::types::Type::Dynamic($crate::types::DynamicType::Todo(crate::types::TodoType))
    };
}

pub use crate::types::definition::TypeDefinition;
pub(crate) use todo_type;

/// Represents an instance of `builtins.property`.
///
/// # Ordering
/// Ordering is based on the property instance's salsa-assigned id and not on its values.
/// The id may change between runs, or when the property instance was garbage collected and recreated.
#[salsa::interned(debug)]
#[derive(PartialOrd, Ord)]
pub struct PropertyInstanceType<'db> {
    getter: Option<Type<'db>>,
    setter: Option<Type<'db>>,
}

fn walk_property_instance_type<'db, V: visitor::TypeVisitor<'db> + ?Sized>(
    db: &'db dyn Db,
    property: PropertyInstanceType<'db>,
    visitor: &mut V,
) {
    if let Some(getter) = property.getter(db) {
        visitor.visit_type(db, getter);
    }
    if let Some(setter) = property.setter(db) {
        visitor.visit_type(db, setter);
    }
}

// The Salsa heap is tracked separately.
impl get_size2::GetSize for PropertyInstanceType<'_> {}

impl<'db> PropertyInstanceType<'db> {
    fn apply_type_mapping<'a>(self, db: &'db dyn Db, type_mapping: &TypeMapping<'a, 'db>) -> Self {
        let getter = self
            .getter(db)
            .map(|ty| ty.apply_type_mapping(db, type_mapping));
        let setter = self
            .setter(db)
            .map(|ty| ty.apply_type_mapping(db, type_mapping));
        Self::new(db, getter, setter)
    }

    fn normalized_impl(self, db: &'db dyn Db, visitor: &mut TypeTransformer<'db>) -> Self {
        Self::new(
            db,
            self.getter(db).map(|ty| ty.normalized_impl(db, visitor)),
            self.setter(db).map(|ty| ty.normalized_impl(db, visitor)),
        )
    }

    fn find_legacy_typevars(
        self,
        db: &'db dyn Db,
        typevars: &mut FxOrderSet<TypeVarInstance<'db>>,
    ) {
        if let Some(ty) = self.getter(db) {
            ty.find_legacy_typevars(db, typevars);
        }
        if let Some(ty) = self.setter(db) {
            ty.find_legacy_typevars(db, typevars);
        }
    }

    fn materialize(self, db: &'db dyn Db, variance: TypeVarVariance) -> Self {
        Self::new(
            db,
            self.getter(db).map(|ty| ty.materialize(db, variance)),
            self.setter(db).map(|ty| ty.materialize(db, variance)),
        )
    }
}

bitflags! {
    /// Used for the return type of `dataclass(…)` calls. Keeps track of the arguments
    /// that were passed in. For the precise meaning of the fields, see [1].
    ///
    /// [1]: https://docs.python.org/3/library/dataclasses.html
    #[derive(Debug, Clone, Copy, PartialEq, Eq, Hash)]
    pub struct DataclassParams: u16 {
        const INIT = 0b0000_0000_0001;
        const REPR = 0b0000_0000_0010;
        const EQ = 0b0000_0000_0100;
        const ORDER = 0b0000_0000_1000;
        const UNSAFE_HASH = 0b0000_0001_0000;
        const FROZEN = 0b0000_0010_0000;
        const MATCH_ARGS = 0b0000_0100_0000;
        const KW_ONLY = 0b0000_1000_0000;
        const SLOTS = 0b0001_0000_0000;
        const WEAKREF_SLOT = 0b0010_0000_0000;
    }
}

impl get_size2::GetSize for DataclassParams {}

impl Default for DataclassParams {
    fn default() -> Self {
        Self::INIT | Self::REPR | Self::EQ | Self::MATCH_ARGS
    }
}

impl From<DataclassTransformerParams> for DataclassParams {
    fn from(params: DataclassTransformerParams) -> Self {
        let mut result = Self::default();

        result.set(
            Self::EQ,
            params.contains(DataclassTransformerParams::EQ_DEFAULT),
        );
        result.set(
            Self::ORDER,
            params.contains(DataclassTransformerParams::ORDER_DEFAULT),
        );
        result.set(
            Self::KW_ONLY,
            params.contains(DataclassTransformerParams::KW_ONLY_DEFAULT),
        );
        result.set(
            Self::FROZEN,
            params.contains(DataclassTransformerParams::FROZEN_DEFAULT),
        );

        result
    }
}

/// Representation of a type: a set of possible values at runtime.
///
#[derive(Copy, Clone, Debug, PartialEq, Eq, Hash, salsa::Update, get_size2::GetSize)]
pub enum Type<'db> {
    /// The dynamic type: a statically unknown set of values
    Dynamic(DynamicType),
    /// The empty set of values
    Never,
    /// A specific function object
    FunctionLiteral(FunctionType<'db>),
    /// Represents a callable `instance.method` where `instance` is an instance of a class
    /// and `method` is a method (of that class).
    ///
    /// See [`BoundMethodType`] for more information.
    ///
    /// TODO: consider replacing this with `Callable & Instance(MethodType)`?
    /// I.e. if we have a method `def f(self, x: int) -> str`, and see it being called as
    /// `instance.f`, we could partially apply (and check) the `instance` argument against
    /// the `self` parameter, and return a `MethodType & Callable[[int], str]`.
    /// One drawback would be that we could not show the bound instance when that type is displayed.
    BoundMethod(BoundMethodType<'db>),
    /// Represents a specific instance of `types.MethodWrapperType`.
    ///
    /// TODO: consider replacing this with `Callable & types.MethodWrapperType` type?
    /// Requires `Callable` to be able to represent overloads, e.g. `types.FunctionType.__get__` has
    /// this behaviour when a method is accessed on a class vs an instance:
    ///
    /// ```txt
    ///  * (None,   type)         ->  Literal[function_on_which_it_was_called]
    ///  * (object, type | None)  ->  BoundMethod[instance, function_on_which_it_was_called]
    /// ```
    MethodWrapper(MethodWrapperKind<'db>),
    /// Represents a specific instance of `types.WrapperDescriptorType`.
    ///
    /// TODO: Similar to above, this could eventually be replaced by a generic `Callable`
    /// type. We currently add this as a separate variant because `FunctionType.__get__`
    /// is an overloaded method and we do not support `@overload` yet.
    WrapperDescriptor(WrapperDescriptorKind),
    /// A special callable that is returned by a `dataclass(…)` call. It is usually
    /// used as a decorator. Note that this is only used as a return type for actual
    /// `dataclass` calls, not for the argumentless `@dataclass` decorator.
    DataclassDecorator(DataclassParams),
    /// A special callable that is returned by a `dataclass_transform(…)` call.
    DataclassTransformer(DataclassTransformerParams),
    /// The type of an arbitrary callable object with a certain specified signature.
    Callable(CallableType<'db>),
    /// A specific module object
    ModuleLiteral(ModuleLiteralType<'db>),
    /// A specific class object
    ClassLiteral(ClassLiteral<'db>),
    /// A specialization of a generic class
    GenericAlias(GenericAlias<'db>),
    /// The set of all class objects that are subclasses of the given class (C), spelled `type[C]`.
    SubclassOf(SubclassOfType<'db>),
    /// The set of Python objects with the given class in their __class__'s method resolution order.
    /// Construct this variant using the `Type::instance` constructor function.
    NominalInstance(NominalInstanceType<'db>),
    /// The set of Python objects that conform to the interface described by a given protocol.
    /// Construct this variant using the `Type::instance` constructor function.
    ProtocolInstance(ProtocolInstanceType<'db>),
    /// A single Python object that requires special treatment in the type system,
    /// and which exists at a location that can be known prior to any analysis by ty.
    SpecialForm(SpecialFormType),
    /// Singleton types that are heavily special-cased by ty, and which are usually
    /// created as a result of some runtime operation (e.g. a type-alias statement,
    /// a typevar definition, or `Generic[T]` in a class's bases list).
    KnownInstance(KnownInstanceType<'db>),
    /// An instance of `builtins.property`
    PropertyInstance(PropertyInstanceType<'db>),
    /// The set of objects in any of the types in the union
    Union(UnionType<'db>),
    /// The set of objects in all of the types in the intersection
    Intersection(IntersectionType<'db>),
    /// Represents objects whose `__bool__` method is deterministic:
    /// - `AlwaysTruthy`: `__bool__` always returns `True`
    /// - `AlwaysFalsy`: `__bool__` always returns `False`
    AlwaysTruthy,
    AlwaysFalsy,
    /// An integer literal
    IntLiteral(i64),
    /// A boolean literal, either `True` or `False`.
    BooleanLiteral(bool),
    /// A string literal whose value is known
    StringLiteral(StringLiteralType<'db>),
    /// A string known to originate only from literal values, but whose value is not known (unlike
    /// `StringLiteral` above).
    LiteralString,
    /// A bytes literal
    BytesLiteral(BytesLiteralType<'db>),
    /// An instance of the builtin `tuple` class.
    /// TODO: Consider removing this in favor of `NominalInstance`. This is currently stored as a
    /// separate variant partly for historical reasons, and partly to allow us to easily
    /// distinguish tuples since they occur so often.
    Tuple(TupleType<'db>),
    /// An instance of a typevar in a generic class or function. When the generic class or function
    /// is specialized, we will replace this typevar with its specialization.
    TypeVar(TypeVarInstance<'db>),
    /// A bound super object like `super()` or `super(A, A())`
    /// This type doesn't handle an unbound super object like `super(A)`; for that we just use
    /// a `Type::NominalInstance` of `builtins.super`.
    BoundSuper(BoundSuperType<'db>),
    /// A subtype of `bool` that allows narrowing in both positive and negative cases.
    TypeIs(TypeIsType<'db>),
}

#[salsa::tracked]
impl<'db> Type<'db> {
    pub const fn any() -> Self {
        Self::Dynamic(DynamicType::Any)
    }

    pub const fn unknown() -> Self {
        Self::Dynamic(DynamicType::Unknown)
    }

    pub fn object(db: &'db dyn Db) -> Self {
        KnownClass::Object.to_instance(db)
    }

    pub const fn is_unknown(&self) -> bool {
        matches!(self, Type::Dynamic(DynamicType::Unknown))
    }

    pub const fn is_never(&self) -> bool {
        matches!(self, Type::Never)
    }

    /// Returns `true` if `self` is [`Type::Callable`].
    pub const fn is_callable_type(&self) -> bool {
        matches!(self, Type::Callable(..))
    }

    fn is_none(&self, db: &'db dyn Db) -> bool {
        self.into_nominal_instance()
            .is_some_and(|instance| instance.class.is_known(db, KnownClass::NoneType))
    }

    fn is_bool(&self, db: &'db dyn Db) -> bool {
        self.into_nominal_instance()
            .is_some_and(|instance| instance.class.is_known(db, KnownClass::Bool))
    }

    pub fn is_notimplemented(&self, db: &'db dyn Db) -> bool {
        self.into_nominal_instance()
            .is_some_and(|instance| instance.class.is_known(db, KnownClass::NotImplementedType))
    }

    pub fn is_object(&self, db: &'db dyn Db) -> bool {
        self.into_nominal_instance()
            .is_some_and(|instance| instance.class.is_object(db))
    }

    pub const fn is_todo(&self) -> bool {
        matches!(self, Type::Dynamic(DynamicType::Todo(_)))
    }

    pub const fn is_generic_alias(&self) -> bool {
        matches!(self, Type::GenericAlias(_))
    }

    const fn is_dynamic(&self) -> bool {
        matches!(self, Type::Dynamic(_))
    }

    /// Returns the top materialization (or upper bound materialization) of this type, which is the
    /// most general form of the type that is fully static.
    #[must_use]
    pub(crate) fn top_materialization(&self, db: &'db dyn Db) -> Type<'db> {
        self.materialize(db, TypeVarVariance::Covariant)
    }

    /// Returns the bottom materialization (or lower bound materialization) of this type, which is
    /// the most specific form of the type that is fully static.
    #[must_use]
    pub(crate) fn bottom_materialization(&self, db: &'db dyn Db) -> Type<'db> {
        self.materialize(db, TypeVarVariance::Contravariant)
    }

    /// Returns the materialization of this type depending on the given `variance`.
    ///
    /// More concretely, `T'`, the materialization of `T`, is the type `T` with all occurrences of
    /// the dynamic types (`Any`, `Unknown`, `Todo`) replaced as follows:
    ///
    /// - In covariant position, it's replaced with `object`
    /// - In contravariant position, it's replaced with `Never`
    /// - In invariant position, it's replaced with an unresolved type variable
    fn materialize(&self, db: &'db dyn Db, variance: TypeVarVariance) -> Type<'db> {
        match self {
            Type::Dynamic(_) => match variance {
                // TODO: For an invariant position, e.g. `list[Any]`, it should be replaced with an
                // existential type representing "all lists, containing any type." We currently
                // represent this by replacing `Any` in invariant position with an unresolved type
                // variable.
                TypeVarVariance::Invariant => Type::TypeVar(TypeVarInstance::new(
                    db,
                    Name::new_static("T_all"),
                    None,
                    None,
                    variance,
                    None,
                    TypeVarKind::Pep695,
                )),
                TypeVarVariance::Covariant => Type::object(db),
                TypeVarVariance::Contravariant => Type::Never,
                TypeVarVariance::Bivariant => unreachable!(),
            },

            Type::Never
            | Type::WrapperDescriptor(_)
            | Type::MethodWrapper(_)
            | Type::DataclassDecorator(_)
            | Type::DataclassTransformer(_)
            | Type::ModuleLiteral(_)
            | Type::IntLiteral(_)
            | Type::BooleanLiteral(_)
            | Type::StringLiteral(_)
            | Type::LiteralString
            | Type::BytesLiteral(_)
            | Type::SpecialForm(_)
            | Type::KnownInstance(_)
            | Type::AlwaysFalsy
            | Type::AlwaysTruthy
            | Type::ClassLiteral(_)
            | Type::BoundSuper(_) => *self,

            Type::PropertyInstance(property_instance) => {
                Type::PropertyInstance(property_instance.materialize(db, variance))
            }

            Type::FunctionLiteral(_) | Type::BoundMethod(_) => {
                // TODO: Subtyping between function / methods with a callable accounts for the
                // signature (parameters and return type), so we might need to do something here
                *self
            }

            Type::NominalInstance(nominal_instance_type) => {
                Type::NominalInstance(nominal_instance_type.materialize(db, variance))
            }
            Type::GenericAlias(generic_alias) => {
                Type::GenericAlias(generic_alias.materialize(db, variance))
            }
            Type::Callable(callable_type) => {
                Type::Callable(callable_type.materialize(db, variance))
            }
            Type::SubclassOf(subclass_of_type) => subclass_of_type.materialize(db, variance),
            Type::ProtocolInstance(protocol_instance_type) => {
                // TODO: Add tests for this once subtyping/assignability is implemented for
                // protocols. It _might_ require changing the logic here because:
                //
                // > Subtyping for protocol instances involves taking account of the fact that
                // > read-only property members, and method members, on protocols act covariantly;
                // > write-only property members act contravariantly; and read/write attribute
                // > members on protocols act invariantly
                Type::ProtocolInstance(protocol_instance_type.materialize(db, variance))
            }
            Type::Union(union_type) => union_type.map(db, |ty| ty.materialize(db, variance)),
            Type::Intersection(intersection_type) => IntersectionBuilder::new(db)
                .positive_elements(
                    intersection_type
                        .positive(db)
                        .iter()
                        .map(|ty| ty.materialize(db, variance)),
                )
                .negative_elements(
                    intersection_type
                        .negative(db)
                        .iter()
                        .map(|ty| ty.materialize(db, variance.flip())),
                )
                .build(),
            Type::Tuple(tuple_type) => Type::tuple(tuple_type.materialize(db, variance)),
            Type::TypeVar(type_var) => Type::TypeVar(type_var.materialize(db, variance)),
            Type::TypeIs(type_is) => {
                type_is.with_type(db, type_is.return_type(db).materialize(db, variance))
            }
        }
    }

    pub const fn into_class_literal(self) -> Option<ClassLiteral<'db>> {
        match self {
            Type::ClassLiteral(class_type) => Some(class_type),
            _ => None,
        }
    }

    #[track_caller]
    pub fn expect_class_literal(self) -> ClassLiteral<'db> {
        self.into_class_literal()
            .expect("Expected a Type::ClassLiteral variant")
    }

    pub const fn is_subclass_of(&self) -> bool {
        matches!(self, Type::SubclassOf(..))
    }

    pub const fn is_class_literal(&self) -> bool {
        matches!(self, Type::ClassLiteral(..))
    }

    pub(crate) const fn into_tuple(self) -> Option<TupleType<'db>> {
        match self {
            Type::Tuple(tuple_type) => Some(tuple_type),
            _ => None,
        }
    }

    /// Turn a class literal (`Type::ClassLiteral` or `Type::GenericAlias`) into a `ClassType`.
    /// Since a `ClassType` must be specialized, apply the default specialization to any
    /// unspecialized generic class literal.
    pub fn to_class_type(self, db: &'db dyn Db) -> Option<ClassType<'db>> {
        match self {
            Type::ClassLiteral(class_literal) => Some(class_literal.default_specialization(db)),
            Type::GenericAlias(alias) => Some(ClassType::Generic(alias)),
            _ => None,
        }
    }

    #[track_caller]
    pub fn expect_class_type(self, db: &'db dyn Db) -> ClassType<'db> {
        self.to_class_type(db)
            .expect("Expected a Type::GenericAlias or Type::ClassLiteral variant")
    }

    pub fn is_class_type(&self, db: &'db dyn Db) -> bool {
        match self {
            Type::ClassLiteral(class) if class.generic_context(db).is_none() => true,
            Type::GenericAlias(_) => true,
            _ => false,
        }
    }

    pub const fn is_property_instance(&self) -> bool {
        matches!(self, Type::PropertyInstance(..))
    }

    pub fn module_literal(db: &'db dyn Db, importing_file: File, submodule: &Module) -> Self {
        Self::ModuleLiteral(ModuleLiteralType::new(db, importing_file, submodule))
    }

    pub const fn into_module_literal(self) -> Option<ModuleLiteralType<'db>> {
        match self {
            Type::ModuleLiteral(module) => Some(module),
            _ => None,
        }
    }

    #[track_caller]
    pub fn expect_module_literal(self) -> ModuleLiteralType<'db> {
        self.into_module_literal()
            .expect("Expected a Type::ModuleLiteral variant")
    }

    pub const fn into_union(self) -> Option<UnionType<'db>> {
        match self {
            Type::Union(union_type) => Some(union_type),
            _ => None,
        }
    }

    #[track_caller]
    pub fn expect_union(self) -> UnionType<'db> {
        self.into_union().expect("Expected a Type::Union variant")
    }

    pub const fn is_union(&self) -> bool {
        matches!(self, Type::Union(..))
    }

    pub const fn into_intersection(self) -> Option<IntersectionType<'db>> {
        match self {
            Type::Intersection(intersection_type) => Some(intersection_type),
            _ => None,
        }
    }

    #[track_caller]
    pub fn expect_intersection(self) -> IntersectionType<'db> {
        self.into_intersection()
            .expect("Expected a Type::Intersection variant")
    }

    pub const fn into_function_literal(self) -> Option<FunctionType<'db>> {
        match self {
            Type::FunctionLiteral(function_type) => Some(function_type),
            _ => None,
        }
    }

    #[track_caller]
    pub fn expect_function_literal(self) -> FunctionType<'db> {
        self.into_function_literal()
            .expect("Expected a Type::FunctionLiteral variant")
    }

    pub const fn is_function_literal(&self) -> bool {
        matches!(self, Type::FunctionLiteral(..))
    }

    pub const fn is_bound_method(&self) -> bool {
        matches!(self, Type::BoundMethod(..))
    }

    pub fn is_union_of_single_valued(&self, db: &'db dyn Db) -> bool {
        self.into_union().is_some_and(|union| {
            union
                .elements(db)
                .iter()
                .all(|ty| ty.is_single_valued(db) || ty.is_bool(db) || ty.is_literal_string())
        }) || self.is_bool(db)
            || self.is_literal_string()
    }

    pub const fn into_int_literal(self) -> Option<i64> {
        match self {
            Type::IntLiteral(value) => Some(value),
            _ => None,
        }
    }

    pub fn into_string_literal(self) -> Option<StringLiteralType<'db>> {
        match self {
            Type::StringLiteral(string_literal) => Some(string_literal),
            _ => None,
        }
    }

    pub fn is_string_literal(&self) -> bool {
        matches!(self, Type::StringLiteral(..))
    }

    #[track_caller]
    pub fn expect_int_literal(self) -> i64 {
        self.into_int_literal()
            .expect("Expected a Type::IntLiteral variant")
    }

    pub const fn is_boolean_literal(&self) -> bool {
        matches!(self, Type::BooleanLiteral(..))
    }

    pub const fn is_literal_string(&self) -> bool {
        matches!(self, Type::LiteralString)
    }

    pub fn string_literal(db: &'db dyn Db, string: &str) -> Self {
        Self::StringLiteral(StringLiteralType::new(db, string))
    }

    pub fn bytes_literal(db: &'db dyn Db, bytes: &[u8]) -> Self {
        Self::BytesLiteral(BytesLiteralType::new(db, bytes))
    }

    #[must_use]
    pub fn negate(&self, db: &'db dyn Db) -> Type<'db> {
        IntersectionBuilder::new(db).add_negative(*self).build()
    }

    #[must_use]
    pub fn negate_if(&self, db: &'db dyn Db, yes: bool) -> Type<'db> {
        if yes { self.negate(db) } else { *self }
    }

    /// Returns the fallback instance type that a literal is an instance of, or `None` if the type
    /// is not a literal.
    pub fn literal_fallback_instance(self, db: &'db dyn Db) -> Option<Type<'db>> {
        // There are other literal types that could conceivable be included here: class literals
        // falling back to `type[X]`, for instance. For now, there is not much rigorous thought put
        // into what's included vs not; this is just an empirical choice that makes our ecosystem
        // report look better until we have proper bidirectional type inference.
        match self {
            Type::StringLiteral(_) | Type::LiteralString => Some(KnownClass::Str.to_instance(db)),
            Type::BooleanLiteral(_) => Some(KnownClass::Bool.to_instance(db)),
            Type::IntLiteral(_) => Some(KnownClass::Int.to_instance(db)),
            Type::BytesLiteral(_) => Some(KnownClass::Bytes.to_instance(db)),
            Type::ModuleLiteral(_) => Some(KnownClass::ModuleType.to_instance(db)),
            _ => None,
        }
    }

    /// Return a "normalized" version of `self` that ensures that equivalent types have the same Salsa ID.
    ///
    /// A normalized type:
    /// - Has all unions and intersections sorted according to a canonical order,
    ///   no matter how "deeply" a union/intersection may be nested.
    /// - Strips the names of positional-only parameters and variadic parameters from `Callable` types,
    ///   as these are irrelevant to whether a callable type `X` is equivalent to a callable type `Y`.
    /// - Strips the types of default values from parameters in `Callable` types: only whether a parameter
    ///   *has* or *does not have* a default value is relevant to whether two `Callable` types  are equivalent.
    /// - Converts class-based protocols into synthesized protocols
    #[must_use]
    pub fn normalized(self, db: &'db dyn Db) -> Self {
        let mut visitor = TypeTransformer::default();
        self.normalized_impl(db, &mut visitor)
    }

    #[must_use]
    pub(crate) fn normalized_impl(
        self,
        db: &'db dyn Db,
        visitor: &mut TypeTransformer<'db>,
    ) -> Self {
        match self {
            Type::Union(union) => {
                visitor.visit(self, |v| Type::Union(union.normalized_impl(db, v)))
            }
            Type::Intersection(intersection) => visitor.visit(self, |v| {
                Type::Intersection(intersection.normalized_impl(db, v))
            }),
            Type::Tuple(tuple) => {
                visitor.visit(self, |v| Type::tuple(tuple.normalized_impl(db, v)))
            }
            Type::Callable(callable) => {
                visitor.visit(self, |v| Type::Callable(callable.normalized_impl(db, v)))
            }
            Type::ProtocolInstance(protocol) => {
                visitor.visit(self, |v| protocol.normalized_impl(db, v))
            }
            Type::NominalInstance(instance) => visitor.visit(self, |v| {
                Type::NominalInstance(instance.normalized_impl(db, v))
            }),
            Type::FunctionLiteral(function) => visitor.visit(self, |v| {
                Type::FunctionLiteral(function.normalized_impl(db, v))
            }),
            Type::PropertyInstance(property) => visitor.visit(self, |v| {
                Type::PropertyInstance(property.normalized_impl(db, v))
            }),
            Type::MethodWrapper(method_kind) => visitor.visit(self, |v| {
                Type::MethodWrapper(method_kind.normalized_impl(db, v))
            }),
            Type::BoundMethod(method) => {
                visitor.visit(self, |v| Type::BoundMethod(method.normalized_impl(db, v)))
            }
            Type::BoundSuper(bound_super) => visitor.visit(self, |v| {
                Type::BoundSuper(bound_super.normalized_impl(db, v))
            }),
            Type::GenericAlias(generic) => {
                visitor.visit(self, |v| Type::GenericAlias(generic.normalized_impl(db, v)))
            }
            Type::SubclassOf(subclass_of) => visitor.visit(self, |v| {
                Type::SubclassOf(subclass_of.normalized_impl(db, v))
            }),
            Type::TypeVar(typevar) => {
                visitor.visit(self, |v| Type::TypeVar(typevar.normalized_impl(db, v)))
            }
            Type::KnownInstance(known_instance) => visitor.visit(self, |v| {
                Type::KnownInstance(known_instance.normalized_impl(db, v))
            }),
            Type::TypeIs(type_is) => visitor.visit(self, |v| {
                type_is.with_type(db, type_is.return_type(db).normalized_impl(db, v))
            }),
            Type::Dynamic(dynamic) => Type::Dynamic(dynamic.normalized()),
            Type::LiteralString
            | Type::AlwaysFalsy
            | Type::AlwaysTruthy
            | Type::BooleanLiteral(_)
            | Type::BytesLiteral(_)
            | Type::StringLiteral(_)
            | Type::Never
            | Type::WrapperDescriptor(_)
            | Type::DataclassDecorator(_)
            | Type::DataclassTransformer(_)
            | Type::ModuleLiteral(_)
            | Type::ClassLiteral(_)
            | Type::SpecialForm(_)
            | Type::IntLiteral(_) => self,
        }
    }

    /// Return `true` if subtyping is always reflexive for this type; `T <: T` is always true for
    /// any `T` of this type.
    ///
    /// This is true for fully static types, but also for some types that may not be fully static.
    /// For example, a `ClassLiteral` may inherit `Any`, but its subtyping is still reflexive.
    ///
    /// This method may have false negatives, but it should not have false positives. It should be
    /// a cheap shallow check, not an exhaustive recursive check.
    fn subtyping_is_always_reflexive(self) -> bool {
        match self {
            Type::Never
            | Type::FunctionLiteral(..)
            | Type::BoundMethod(_)
            | Type::WrapperDescriptor(_)
            | Type::MethodWrapper(_)
            | Type::DataclassDecorator(_)
            | Type::DataclassTransformer(_)
            | Type::ModuleLiteral(..)
            | Type::IntLiteral(_)
            | Type::BooleanLiteral(_)
            | Type::StringLiteral(_)
            | Type::LiteralString
            | Type::BytesLiteral(_)
            | Type::SpecialForm(_)
            | Type::KnownInstance(_)
            | Type::AlwaysFalsy
            | Type::AlwaysTruthy
            | Type::PropertyInstance(_)
            // might inherit `Any`, but subtyping is still reflexive
            | Type::ClassLiteral(_) => true,
            Type::Dynamic(_)
            | Type::NominalInstance(_)
            | Type::ProtocolInstance(_)
            | Type::GenericAlias(_)
            | Type::SubclassOf(_)
            | Type::Union(_)
            | Type::Intersection(_)
            | Type::Callable(_)
            | Type::Tuple(_)
            | Type::TypeVar(_)
            | Type::BoundSuper(_)
            | Type::TypeIs(_) => false,
        }
    }

    pub(crate) fn into_callable(self, db: &'db dyn Db) -> Option<Type<'db>> {
        match self {
            Type::Callable(_) => Some(self),

            Type::Dynamic(_) => Some(CallableType::single(db, Signature::dynamic(self))),

            Type::FunctionLiteral(function_literal) => {
                Some(function_literal.into_callable_type(db))
            }
            Type::BoundMethod(bound_method) => Some(bound_method.into_callable_type(db)),

            Type::NominalInstance(_) | Type::ProtocolInstance(_) => {
                let call_symbol = self
                    .member_lookup_with_policy(
                        db,
                        Name::new_static("__call__"),
                        MemberLookupPolicy::NO_INSTANCE_FALLBACK,
                    )
                    .place;

                if let Place::Type(ty, Boundness::Bound) = call_symbol {
                    ty.into_callable(db)
                } else {
                    None
                }
            }
            Type::ClassLiteral(class_literal) => {
                Some(ClassType::NonGeneric(class_literal).into_callable(db))
            }

            Type::GenericAlias(alias) => Some(ClassType::Generic(alias).into_callable(db)),

            // TODO: This is unsound so in future we can consider an opt-in option to disable it.
            Type::SubclassOf(subclass_of_ty) => match subclass_of_ty.subclass_of() {
                SubclassOfInner::Class(class) => Some(class.into_callable(db)),
                SubclassOfInner::Dynamic(dynamic) => Some(CallableType::single(
                    db,
                    Signature::new(Parameters::unknown(), Some(Type::Dynamic(dynamic))),
                )),
            },

            Type::Union(union) => union.try_map(db, |element| element.into_callable(db)),

            Type::Never
            | Type::DataclassTransformer(_)
            | Type::AlwaysTruthy
            | Type::AlwaysFalsy
            | Type::IntLiteral(_)
            | Type::BooleanLiteral(_)
            | Type::StringLiteral(_)
            | Type::LiteralString
            | Type::BytesLiteral(_)
            | Type::Tuple(_)
            | Type::TypeIs(_) => None,

            // TODO
            Type::MethodWrapper(_)
            | Type::WrapperDescriptor(_)
            | Type::DataclassDecorator(_)
            | Type::ModuleLiteral(_)
            | Type::SpecialForm(_)
            | Type::KnownInstance(_)
            | Type::PropertyInstance(_)
            | Type::Intersection(_)
            | Type::TypeVar(_)
            | Type::BoundSuper(_) => None,
        }
    }
    /// Return true if this type is a [subtype of] type `target`.
    ///
    /// For fully static types, this means that the set of objects represented by `self` is a
    /// subset of the objects represented by `target`.
    ///
    /// For gradual types, it means that the union of all possible sets of values represented by
    /// `self` (the "top materialization" of `self`) is a subtype of the intersection of all
    /// possible sets of values represented by `target` (the "bottom materialization" of
    /// `target`). In other words, for all possible pairs of materializations `self'` and
    /// `target'`, `self'` is always a subtype of `target'`.
    ///
    /// Note that this latter expansion of the subtyping relation to non-fully-static types is not
    /// described in the typing spec, but the primary use of the subtyping relation is for
    /// simplifying unions and intersections, and this expansion to gradual types is sound and
    /// allows us to better simplify many unions and intersections. This definition does mean the
    /// subtyping relation is not reflexive for non-fully-static types (e.g. `Any` is not a subtype
    /// of `Any`).
    ///
    /// [subtype of]: https://typing.python.org/en/latest/spec/concepts.html#subtype-supertype-and-type-equivalence
    ///
    /// There would be an even more general definition of subtyping for gradual types, allowing a
    /// type `S` to be a subtype of a type `T` if the top materialization of `S` (`S+`) is a
    /// subtype of `T+`, and the bottom materialization of `S` (`S-`) is a subtype of `T-`. This
    /// definition is attractive in that it would restore reflexivity of subtyping for all types,
    /// and would mean that gradual equivalence of `S` and `T` could be defined simply as `S <: T
    /// && T <: S`. It would also be sound, in that simplifying unions or intersections according
    /// to this definition of subtyping would still result in an equivalent type.
    ///
    /// Unfortunately using this definition would break transitivity of subtyping when both nominal
    /// and structural types are involved, because Liskov enforcement for nominal types is based on
    /// assignability, so we can have class `A` with method `def meth(self) -> Any` and a subclass
    /// `B(A)` with method `def meth(self) -> int`. In this case, `A` would be a subtype of a
    /// protocol `P` with method `def meth(self) -> Any`, but `B` would not be a subtype of `P`,
    /// and yet `B` is (by nominal subtyping) a subtype of `A`, so we would have `B <: A` and `A <:
    /// P`, but not `B <: P`. Losing transitivity of subtyping is not tenable (it makes union and
    /// intersection simplification dependent on the order in which elements are added), so we do
    /// not use this more general definition of subtyping.
    pub(crate) fn is_subtype_of(self, db: &'db dyn Db, target: Type<'db>) -> bool {
        self.has_relation_to(db, target, TypeRelation::Subtyping)
    }

    /// Return true if this type is [assignable to] type `target`.
    ///
    /// [assignable to]: https://typing.python.org/en/latest/spec/concepts.html#the-assignable-to-or-consistent-subtyping-relation
    pub(crate) fn is_assignable_to(self, db: &'db dyn Db, target: Type<'db>) -> bool {
        self.has_relation_to(db, target, TypeRelation::Assignability)
    }

    fn has_relation_to(self, db: &'db dyn Db, target: Type<'db>, relation: TypeRelation) -> bool {
        // Subtyping implies assignability, so if subtyping is reflexive and the two types are
        // equivalent, it is both a subtype and assignable. Assignability is always reflexive.
        if (relation.is_assignability() || self.subtyping_is_always_reflexive())
            && self.is_equivalent_to(db, target)
        {
            return true;
        }

        match (self, target) {
            // Everything is a subtype of `object`.
            (_, Type::NominalInstance(instance)) if instance.class.is_object(db) => true,

            // `Never` is the bottom type, the empty set.
            // It is a subtype of all other types.
            (Type::Never, _) => true,

            // Dynamic is only a subtype of `object` and only a supertype of `Never`; both were
            // handled above. It's always assignable, though.
            (Type::Dynamic(_), _) | (_, Type::Dynamic(_)) => relation.is_assignability(),

            // In general, a TypeVar `T` is not a subtype of a type `S` unless one of the two conditions is satisfied:
            // 1. `T` is a bound TypeVar and `T`'s upper bound is a subtype of `S`.
            //    TypeVars without an explicit upper bound are treated as having an implicit upper bound of `object`.
            // 2. `T` is a constrained TypeVar and all of `T`'s constraints are subtypes of `S`.
            //
            // However, there is one exception to this general rule: for any given typevar `T`,
            // `T` will always be a subtype of any union containing `T`.
            // A similar rule applies in reverse to intersection types.
            (Type::TypeVar(_), Type::Union(union)) if union.elements(db).contains(&self) => true,
            (Type::Intersection(intersection), Type::TypeVar(_))
                if intersection.positive(db).contains(&target) =>
            {
                true
            }
            (Type::Intersection(intersection), Type::TypeVar(_))
                if intersection.negative(db).contains(&target) =>
            {
                false
            }

            // Two identical typevars must always solve to the same type, so they are always
            // subtypes of each other and assignable to each other.
            (Type::TypeVar(lhs_typevar), Type::TypeVar(rhs_typevar))
                if lhs_typevar == rhs_typevar =>
            {
                true
            }

            // A fully static typevar is a subtype of its upper bound, and to something similar to
            // the union of its constraints. An unbound, unconstrained, fully static typevar has an
            // implicit upper bound of `object` (which is handled above).
            (Type::TypeVar(typevar), _) if typevar.bound_or_constraints(db).is_some() => {
                match typevar.bound_or_constraints(db) {
                    None => unreachable!(),
                    Some(TypeVarBoundOrConstraints::UpperBound(bound)) => {
                        bound.has_relation_to(db, target, relation)
                    }
                    Some(TypeVarBoundOrConstraints::Constraints(constraints)) => constraints
                        .elements(db)
                        .iter()
                        .all(|constraint| constraint.has_relation_to(db, target, relation)),
                }
            }

            // If the typevar is constrained, there must be multiple constraints, and the typevar
            // might be specialized to any one of them. However, the constraints do not have to be
            // disjoint, which means an lhs type might be a subtype of all of the constraints.
            (_, Type::TypeVar(typevar))
                if typevar.constraints(db).is_some_and(|constraints| {
                    constraints
                        .iter()
                        .all(|constraint| self.has_relation_to(db, *constraint, relation))
                }) =>
            {
                true
            }

            // `Never` is the bottom type, the empty set.
            // Other than one unlikely edge case (TypeVars bound to `Never`),
            // no other type is a subtype of or assignable to `Never`.
            (_, Type::Never) => false,

            (Type::Union(union), _) => union
                .elements(db)
                .iter()
                .all(|&elem_ty| elem_ty.has_relation_to(db, target, relation)),

            (_, Type::Union(union)) => union
                .elements(db)
                .iter()
                .any(|&elem_ty| self.has_relation_to(db, elem_ty, relation)),

            // If both sides are intersections we need to handle the right side first
            // (A & B & C) is a subtype of (A & B) because the left is a subtype of both A and B,
            // but none of A, B, or C is a subtype of (A & B).
            (_, Type::Intersection(intersection)) => {
                intersection
                    .positive(db)
                    .iter()
                    .all(|&pos_ty| self.has_relation_to(db, pos_ty, relation))
                    && intersection
                        .negative(db)
                        .iter()
                        .all(|&neg_ty| self.is_disjoint_from(db, neg_ty))
            }

            (Type::Intersection(intersection), _) => intersection
                .positive(db)
                .iter()
                .any(|&elem_ty| elem_ty.has_relation_to(db, target, relation)),

            // Other than the special cases checked above, no other types are a subtype of a
            // typevar, since there's no guarantee what type the typevar will be specialized to.
            // (If the typevar is bounded, it might be specialized to a smaller type than the
            // bound. This is true even if the bound is a final class, since the typevar can still
            // be specialized to `Never`.)
            (_, Type::TypeVar(_)) => false,

            // Note that the definition of `Type::AlwaysFalsy` depends on the return value of `__bool__`.
            // If `__bool__` always returns True or False, it can be treated as a subtype of `AlwaysTruthy` or `AlwaysFalsy`, respectively.
            (left, Type::AlwaysFalsy) => left.bool(db).is_always_false(),
            (left, Type::AlwaysTruthy) => left.bool(db).is_always_true(),
            // Currently, the only supertype of `AlwaysFalsy` and `AlwaysTruthy` is the universal set (object instance).
            (Type::AlwaysFalsy | Type::AlwaysTruthy, _) => {
                target.is_equivalent_to(db, Type::object(db))
            }

            // These clauses handle type variants that include function literals. A function
            // literal is the subtype of itself, and not of any other function literal. However,
            // our representation of a function literal includes any specialization that should be
            // applied to the signature. Different specializations of the same function literal are
            // only subtypes of each other if they result in the same signature.
            (Type::FunctionLiteral(self_function), Type::FunctionLiteral(target_function)) => {
                self_function.has_relation_to(db, target_function, relation)
            }
            (Type::BoundMethod(self_method), Type::BoundMethod(target_method)) => {
                self_method.has_relation_to(db, target_method, relation)
            }
            (Type::MethodWrapper(self_method), Type::MethodWrapper(target_method)) => {
                self_method.has_relation_to(db, target_method, relation)
            }

            // No literal type is a subtype of any other literal type, unless they are the same
            // type (which is handled above). This case is not necessary from a correctness
            // perspective (the fallback cases below will handle it correctly), but it is important
            // for performance of simplifying large unions of literal types.
            (
                Type::StringLiteral(_)
                | Type::IntLiteral(_)
                | Type::BytesLiteral(_)
                | Type::ClassLiteral(_)
                | Type::FunctionLiteral(_)
                | Type::ModuleLiteral(_),
                Type::StringLiteral(_)
                | Type::IntLiteral(_)
                | Type::BytesLiteral(_)
                | Type::ClassLiteral(_)
                | Type::FunctionLiteral(_)
                | Type::ModuleLiteral(_),
            ) => false,

            (Type::Callable(self_callable), Type::Callable(other_callable)) => {
                self_callable.has_relation_to(db, other_callable, relation)
            }

            (_, Type::Callable(_)) => self
                .into_callable(db)
                .is_some_and(|callable| callable.has_relation_to(db, target, relation)),

            (Type::ProtocolInstance(left), Type::ProtocolInstance(right)) => {
                left.has_relation_to(db, right, relation)
            }
            // A protocol instance can never be a subtype of a nominal type, with the *sole* exception of `object`.
            (Type::ProtocolInstance(_), _) => false,
            (_, Type::ProtocolInstance(protocol)) => {
                self.satisfies_protocol(db, protocol, relation)
            }

            // All `StringLiteral` types are a subtype of `LiteralString`.
            (Type::StringLiteral(_), Type::LiteralString) => true,

            // Except for the special `LiteralString` case above,
            // most `Literal` types delegate to their instance fallbacks
            // unless `self` is exactly equivalent to `target` (handled above)
            (
                Type::StringLiteral(_)
                | Type::LiteralString
                | Type::BooleanLiteral(_)
                | Type::IntLiteral(_)
                | Type::BytesLiteral(_)
                | Type::ModuleLiteral(_),
                _,
            ) => (self.literal_fallback_instance(db))
                .is_some_and(|instance| instance.has_relation_to(db, target, relation)),

            // A `FunctionLiteral` type is a single-valued type like the other literals handled above,
            // so it also, for now, just delegates to its instance fallback.
            (Type::FunctionLiteral(_), _) => KnownClass::FunctionType
                .to_instance(db)
                .has_relation_to(db, target, relation),

            // The same reasoning applies for these special callable types:
            (Type::BoundMethod(_), _) => KnownClass::MethodType
                .to_instance(db)
                .has_relation_to(db, target, relation),
            (Type::MethodWrapper(_), _) => KnownClass::WrapperDescriptorType
                .to_instance(db)
                .has_relation_to(db, target, relation),
            (Type::WrapperDescriptor(_), _) => KnownClass::WrapperDescriptorType
                .to_instance(db)
                .has_relation_to(db, target, relation),

            (Type::DataclassDecorator(_) | Type::DataclassTransformer(_), _) => {
                // TODO: Implement subtyping using an equivalent `Callable` type.
                false
            }

            // `TypeIs` is invariant.
            (Type::TypeIs(left), Type::TypeIs(right)) => {
                left.return_type(db)
                    .has_relation_to(db, right.return_type(db), relation)
                    && right
                        .return_type(db)
                        .has_relation_to(db, left.return_type(db), relation)
            }

            // `TypeIs[T]` is a subtype of `bool`.
            (Type::TypeIs(_), _) => KnownClass::Bool
                .to_instance(db)
                .has_relation_to(db, target, relation),

            // Function-like callables are subtypes of `FunctionType`
            (Type::Callable(callable), _)
                if callable.is_function_like(db)
                    && KnownClass::FunctionType
                        .to_instance(db)
                        .has_relation_to(db, target, relation) =>
            {
                true
            }

            (Type::Callable(_), _) => false,

            (Type::Tuple(self_tuple), Type::Tuple(target_tuple)) => {
                self_tuple.has_relation_to(db, target_tuple, relation)
            }

            (Type::Tuple(self_tuple), Type::NominalInstance(target_instance)) => {
                self_tuple.to_class_type(db).is_some_and(|self_class| {
                    self_class.has_relation_to(db, target_instance.class, relation)
                })
            }
            (Type::NominalInstance(self_instance), Type::Tuple(target_tuple)) => {
                target_tuple.to_class_type(db).is_some_and(|target_class| {
                    self_instance
                        .class
                        .has_relation_to(db, target_class, relation)
                })
            }
            (Type::Tuple(_), _) => false,

            (Type::BoundSuper(_), Type::BoundSuper(_)) => self.is_equivalent_to(db, target),
            (Type::BoundSuper(_), _) => KnownClass::Super
                .to_instance(db)
                .has_relation_to(db, target, relation),

            // `Literal[<class 'C'>]` is a subtype of `type[B]` if `C` is a subclass of `B`,
            // since `type[B]` describes all possible runtime subclasses of the class object `B`.
            (Type::ClassLiteral(class), Type::SubclassOf(target_subclass_ty)) => target_subclass_ty
                .subclass_of()
                .into_class()
                .map(|subclass_of_class| {
                    ClassType::NonGeneric(class).has_relation_to(db, subclass_of_class, relation)
                })
                .unwrap_or(relation.is_assignability()),
            (Type::GenericAlias(alias), Type::SubclassOf(target_subclass_ty)) => target_subclass_ty
                .subclass_of()
                .into_class()
                .map(|subclass_of_class| {
                    ClassType::Generic(alias).has_relation_to(db, subclass_of_class, relation)
                })
                .unwrap_or(relation.is_assignability()),

            // This branch asks: given two types `type[T]` and `type[S]`, is `type[T]` a subtype of `type[S]`?
            (Type::SubclassOf(self_subclass_ty), Type::SubclassOf(target_subclass_ty)) => {
                self_subclass_ty.has_relation_to(db, target_subclass_ty, relation)
            }

            // `Literal[str]` is a subtype of `type` because the `str` class object is an instance of its metaclass `type`.
            // `Literal[abc.ABC]` is a subtype of `abc.ABCMeta` because the `abc.ABC` class object
            // is an instance of its metaclass `abc.ABCMeta`.
            (Type::ClassLiteral(class), _) => class
                .metaclass_instance_type(db)
                .has_relation_to(db, target, relation),
            (Type::GenericAlias(alias), _) => ClassType::from(alias)
                .metaclass_instance_type(db)
                .has_relation_to(db, target, relation),

            // `type[Any]` is a subtype of `type[object]`, and is assignable to any `type[...]`
            (Type::SubclassOf(subclass_of_ty), other) if subclass_of_ty.is_dynamic() => {
                KnownClass::Type
                    .to_instance(db)
                    .has_relation_to(db, other, relation)
                    || (relation.is_assignability()
                        && other.has_relation_to(db, KnownClass::Type.to_instance(db), relation))
            }

            // Any `type[...]` type is assignable to `type[Any]`
            (other, Type::SubclassOf(subclass_of_ty))
                if subclass_of_ty.is_dynamic() && relation.is_assignability() =>
            {
                other.has_relation_to(db, KnownClass::Type.to_instance(db), relation)
            }

            // `type[str]` (== `SubclassOf("str")` in ty) describes all possible runtime subclasses
            // of the class object `str`. It is a subtype of `type` (== `Instance("type")`) because `str`
            // is an instance of `type`, and so all possible subclasses of `str` will also be instances of `type`.
            //
            // Similarly `type[enum.Enum]`  is a subtype of `enum.EnumMeta` because `enum.Enum`
            // is an instance of `enum.EnumMeta`. `type[Any]` and `type[Unknown]` do not participate in subtyping,
            // however, as they are not fully static types.
            (Type::SubclassOf(subclass_of_ty), _) => subclass_of_ty
                .subclass_of()
                .into_class()
                .map(|class| class.metaclass_instance_type(db))
                .unwrap_or_else(|| KnownClass::Type.to_instance(db))
                .has_relation_to(db, target, relation),

            // For example: `Type::SpecialForm(SpecialFormType::Type)` is a subtype of `Type::NominalInstance(_SpecialForm)`,
            // because `Type::SpecialForm(SpecialFormType::Type)` is a set with exactly one runtime value in it
            // (the symbol `typing.Type`), and that symbol is known to be an instance of `typing._SpecialForm` at runtime.
            (Type::SpecialForm(left), right) => left
                .instance_fallback(db)
                .has_relation_to(db, right, relation),

            (Type::KnownInstance(left), right) => left
                .instance_fallback(db)
                .has_relation_to(db, right, relation),

            // `bool` is a subtype of `int`, because `bool` subclasses `int`,
            // which means that all instances of `bool` are also instances of `int`
            (Type::NominalInstance(self_instance), Type::NominalInstance(target_instance)) => {
                self_instance.has_relation_to(db, target_instance, relation)
            }

            (Type::PropertyInstance(_), _) => KnownClass::Property
                .to_instance(db)
                .has_relation_to(db, target, relation),
            (_, Type::PropertyInstance(_)) => {
                self.has_relation_to(db, KnownClass::Property.to_instance(db), relation)
            }

            // Other than the special cases enumerated above, `Instance` types and typevars are
            // never subtypes of any other variants
            (Type::NominalInstance(_) | Type::TypeVar(_), _) => false,
        }
    }

    /// Return true if this type is [equivalent to] type `other`.
    ///
    /// Two equivalent types represent the same sets of values.
    ///
    /// > Two gradual types `A` and `B` are equivalent
    /// > (that is, the same gradual type, not merely consistent with one another)
    /// > if and only if all materializations of `A` are also materializations of `B`,
    /// > and all materializations of `B` are also materializations of `A`.
    /// >
    /// > &mdash; [Summary of type relations]
    ///
    /// [equivalent to]: https://typing.python.org/en/latest/spec/glossary.html#term-equivalent
    pub(crate) fn is_equivalent_to(self, db: &'db dyn Db, other: Type<'db>) -> bool {
        if self == other {
            return true;
        }

        match (self, other) {
            (Type::Dynamic(_), Type::Dynamic(_)) => true,

            (Type::SubclassOf(first), Type::SubclassOf(second)) => {
                match (first.subclass_of(), second.subclass_of()) {
                    (first, second) if first == second => true,
                    (SubclassOfInner::Dynamic(_), SubclassOfInner::Dynamic(_)) => true,
                    _ => false,
                }
            }

            (Type::NominalInstance(first), Type::NominalInstance(second)) => {
                first.is_equivalent_to(db, second)
            }

            (Type::Tuple(first), Type::Tuple(second)) => first.is_equivalent_to(db, second),

            (Type::Union(first), Type::Union(second)) => first.is_equivalent_to(db, second),

            (Type::Intersection(first), Type::Intersection(second)) => {
                first.is_equivalent_to(db, second)
            }

            (Type::FunctionLiteral(self_function), Type::FunctionLiteral(target_function)) => {
                self_function.is_equivalent_to(db, target_function)
            }
            (Type::BoundMethod(self_method), Type::BoundMethod(target_method)) => {
                self_method.is_equivalent_to(db, target_method)
            }
            (Type::MethodWrapper(self_method), Type::MethodWrapper(target_method)) => {
                self_method.is_equivalent_to(db, target_method)
            }
            (Type::Callable(first), Type::Callable(second)) => first.is_equivalent_to(db, second),

            (Type::ProtocolInstance(first), Type::ProtocolInstance(second)) => {
                first.is_equivalent_to(db, second)
            }
            (Type::ProtocolInstance(protocol), nominal @ Type::NominalInstance(n))
            | (nominal @ Type::NominalInstance(n), Type::ProtocolInstance(protocol)) => {
                n.class.is_object(db) && protocol.normalized(db) == nominal
            }
            _ => false,
        }
    }

    /// Return true if this type and `other` have no common elements.
    ///
    /// Note: This function aims to have no false positives, but might return
    /// wrong `false` answers in some cases.
    pub(crate) fn is_disjoint_from(self, db: &'db dyn Db, other: Type<'db>) -> bool {
        let mut visitor = PairVisitor::new(false);
        self.is_disjoint_from_impl(db, other, &mut visitor)
    }

    pub(crate) fn is_disjoint_from_impl(
        self,
        db: &'db dyn Db,
        other: Type<'db>,
        visitor: &mut PairVisitor<'db>,
    ) -> bool {
        fn any_protocol_members_absent_or_disjoint<'db>(
            db: &'db dyn Db,
            protocol: ProtocolInstanceType<'db>,
            other: Type<'db>,
            visitor: &mut PairVisitor<'db>,
        ) -> bool {
            protocol.interface(db).members(db).any(|member| {
                other
                    .member(db, member.name())
                    .place
                    .ignore_possibly_unbound()
                    .is_none_or(|attribute_type| {
                        member.has_disjoint_type_from(db, attribute_type, visitor)
                    })
            })
        }

        match (self, other) {
            (Type::Never, _) | (_, Type::Never) => true,

            (Type::Dynamic(_), _) | (_, Type::Dynamic(_)) => false,

            // A typevar is never disjoint from itself, since all occurrences of the typevar must
            // be specialized to the same type. (This is an important difference between typevars
            // and `Any`!) Different typevars might be disjoint, depending on their bounds and
            // constraints, which are handled below.
            (Type::TypeVar(self_typevar), Type::TypeVar(other_typevar))
                if self_typevar == other_typevar =>
            {
                false
            }

            (tvar @ Type::TypeVar(_), Type::Intersection(intersection))
            | (Type::Intersection(intersection), tvar @ Type::TypeVar(_))
                if intersection.negative(db).contains(&tvar) =>
            {
                true
            }

            // An unbounded typevar is never disjoint from any other type, since it might be
            // specialized to any type. A bounded typevar is not disjoint from its bound, and is
            // only disjoint from other types if its bound is. A constrained typevar is disjoint
            // from a type if all of its constraints are.
            (Type::TypeVar(typevar), other) | (other, Type::TypeVar(typevar)) => {
                match typevar.bound_or_constraints(db) {
                    None => false,
                    Some(TypeVarBoundOrConstraints::UpperBound(bound)) => {
                        bound.is_disjoint_from_impl(db, other, visitor)
                    }
                    Some(TypeVarBoundOrConstraints::Constraints(constraints)) => constraints
                        .elements(db)
                        .iter()
                        .all(|constraint| constraint.is_disjoint_from_impl(db, other, visitor)),
                }
            }

            (Type::Union(union), other) | (other, Type::Union(union)) => union
                .elements(db)
                .iter()
                .all(|e| e.is_disjoint_from_impl(db, other, visitor)),

            // If we have two intersections, we test the positive elements of each one against the other intersection
            // Negative elements need a positive element on the other side in order to be disjoint.
            // This is similar to what would happen if we tried to build a new intersection that combines the two
            (Type::Intersection(self_intersection), Type::Intersection(other_intersection)) => {
                self_intersection
                    .positive(db)
                    .iter()
                    .any(|p| p.is_disjoint_from_impl(db, other, visitor))
                    || other_intersection
                        .positive(db)
                        .iter()
                        .any(|p: &Type<'_>| p.is_disjoint_from_impl(db, self, visitor))
            }

            (Type::Intersection(intersection), other)
            | (other, Type::Intersection(intersection)) => {
                intersection
                    .positive(db)
                    .iter()
                    .any(|p| p.is_disjoint_from_impl(db, other, visitor))
                    // A & B & Not[C] is disjoint from C
                    || intersection
                        .negative(db)
                        .iter()
                        .any(|&neg_ty| other.is_subtype_of(db, neg_ty))
            }

            // any single-valued type is disjoint from another single-valued type
            // iff the two types are nonequal
            (
                left @ (Type::BooleanLiteral(..)
                | Type::IntLiteral(..)
                | Type::StringLiteral(..)
                | Type::BytesLiteral(..)
                | Type::FunctionLiteral(..)
                | Type::BoundMethod(..)
                | Type::MethodWrapper(..)
                | Type::WrapperDescriptor(..)
                | Type::ModuleLiteral(..)
                | Type::ClassLiteral(..)
                | Type::GenericAlias(..)
                | Type::SpecialForm(..)
                | Type::KnownInstance(..)),
                right @ (Type::BooleanLiteral(..)
                | Type::IntLiteral(..)
                | Type::StringLiteral(..)
                | Type::BytesLiteral(..)
                | Type::FunctionLiteral(..)
                | Type::BoundMethod(..)
                | Type::MethodWrapper(..)
                | Type::WrapperDescriptor(..)
                | Type::ModuleLiteral(..)
                | Type::ClassLiteral(..)
                | Type::GenericAlias(..)
                | Type::SpecialForm(..)
                | Type::KnownInstance(..)),
            ) => left != right,

            // One tuple type can be a subtype of another tuple type,
            // but we know for sure that any given tuple type is disjoint from all single-valued types
            (
                Type::Tuple(..),
                Type::ClassLiteral(..)
                | Type::GenericAlias(..)
                | Type::ModuleLiteral(..)
                | Type::BooleanLiteral(..)
                | Type::BytesLiteral(..)
                | Type::FunctionLiteral(..)
                | Type::BoundMethod(..)
                | Type::MethodWrapper(..)
                | Type::WrapperDescriptor(..)
                | Type::DataclassDecorator(..)
                | Type::DataclassTransformer(..)
                | Type::IntLiteral(..)
                | Type::StringLiteral(..)
                | Type::LiteralString,
            )
            | (
                Type::ClassLiteral(..)
                | Type::GenericAlias(..)
                | Type::ModuleLiteral(..)
                | Type::BooleanLiteral(..)
                | Type::BytesLiteral(..)
                | Type::FunctionLiteral(..)
                | Type::BoundMethod(..)
                | Type::MethodWrapper(..)
                | Type::WrapperDescriptor(..)
                | Type::DataclassDecorator(..)
                | Type::DataclassTransformer(..)
                | Type::IntLiteral(..)
                | Type::StringLiteral(..)
                | Type::LiteralString,
                Type::Tuple(..),
            ) => true,

            (
                Type::SubclassOf(_),
                Type::BooleanLiteral(..)
                | Type::IntLiteral(..)
                | Type::StringLiteral(..)
                | Type::LiteralString
                | Type::BytesLiteral(..)
                | Type::FunctionLiteral(..)
                | Type::BoundMethod(..)
                | Type::MethodWrapper(..)
                | Type::WrapperDescriptor(..)
                | Type::ModuleLiteral(..),
            )
            | (
                Type::BooleanLiteral(..)
                | Type::IntLiteral(..)
                | Type::StringLiteral(..)
                | Type::LiteralString
                | Type::BytesLiteral(..)
                | Type::FunctionLiteral(..)
                | Type::BoundMethod(..)
                | Type::MethodWrapper(..)
                | Type::WrapperDescriptor(..)
                | Type::ModuleLiteral(..),
                Type::SubclassOf(_),
            ) => true,

            (Type::AlwaysTruthy, ty) | (ty, Type::AlwaysTruthy) => {
                // `Truthiness::Ambiguous` may include `AlwaysTrue` as a subset, so it's not guaranteed to be disjoint.
                // Thus, they are only disjoint if `ty.bool() == AlwaysFalse`.
                ty.bool(db).is_always_false()
            }
            (Type::AlwaysFalsy, ty) | (ty, Type::AlwaysFalsy) => {
                // Similarly, they are only disjoint if `ty.bool() == AlwaysTrue`.
                ty.bool(db).is_always_true()
            }

            (Type::ProtocolInstance(left), Type::ProtocolInstance(right)) => {
                left.is_disjoint_from_impl(db, right, visitor)
            }

            (Type::ProtocolInstance(protocol), Type::SpecialForm(special_form))
            | (Type::SpecialForm(special_form), Type::ProtocolInstance(protocol)) => {
                any_protocol_members_absent_or_disjoint(db, protocol, special_form.instance_fallback(db), visitor)
            }

            (Type::ProtocolInstance(protocol), Type::KnownInstance(known_instance))
            | (Type::KnownInstance(known_instance), Type::ProtocolInstance(protocol)) => {
                any_protocol_members_absent_or_disjoint(db, protocol, known_instance.instance_fallback(db), visitor)
            }

            // The absence of a protocol member on one of these types guarantees
            // that the type will be disjoint from the protocol,
            // but the type will not be disjoint from the protocol if it has a member
            // that is of the correct type but is possibly unbound.
            // If accessing a member on this type returns a possibly unbound `Place`,
            // the type will not be a subtype of the protocol but it will also not be
            // disjoint from the protocol, since there are possible subtypes of the type
            // that could satisfy the protocol.
            //
            // ```py
            // class Foo:
            //     if coinflip():
            //         X = 42
            //
            // class HasX(Protocol):
            //     @property
            //     def x(self) -> int: ...
            //
            // # `TypeOf[Foo]` (a class-literal type) is not a subtype of `HasX`,
            // # but `TypeOf[Foo]` & HasX` should not simplify to `Never`,
            // # or this branch would be incorrectly understood to be unreachable,
            // # since we would understand the type of `Foo` in this branch to be
            // # `TypeOf[Foo] & HasX` due to `hasattr()` narrowing.
            //
            // if hasattr(Foo, "X"):
            //     print(Foo.X)
            // ```
            (
                ty @ (Type::LiteralString
                | Type::StringLiteral(..)
                | Type::BytesLiteral(..)
                | Type::BooleanLiteral(..)
                | Type::ClassLiteral(..)
                | Type::FunctionLiteral(..)
                | Type::ModuleLiteral(..)
                | Type::GenericAlias(..)
                | Type::IntLiteral(..)),
                Type::ProtocolInstance(protocol),
            )
            | (
                Type::ProtocolInstance(protocol),
                ty @ (Type::LiteralString
                | Type::StringLiteral(..)
                | Type::BytesLiteral(..)
                | Type::BooleanLiteral(..)
                | Type::ClassLiteral(..)
                | Type::FunctionLiteral(..)
                | Type::ModuleLiteral(..)
                | Type::GenericAlias(..)
                | Type::IntLiteral(..)),
            )  => any_protocol_members_absent_or_disjoint(db, protocol, ty, visitor),

            // This is the same as the branch above --
            // once guard patterns are stabilised, it could be unified with that branch
            // (<https://github.com/rust-lang/rust/issues/129967>)
            (Type::ProtocolInstance(protocol), nominal @ Type::NominalInstance(n))
            | (nominal @ Type::NominalInstance(n), Type::ProtocolInstance(protocol))
                if n.class.is_final(db) =>
            {
                any_protocol_members_absent_or_disjoint(db, protocol, nominal, visitor)
            }

            (Type::ProtocolInstance(protocol), other)
            | (other, Type::ProtocolInstance(protocol)) => {
                protocol.interface(db).members(db).any(|member| {
                    matches!(
                        other.member(db, member.name()).place,
                        Place::Type(attribute_type, _) if member.has_disjoint_type_from(db, attribute_type, visitor)
                    )
                })
            }

            (Type::SubclassOf(subclass_of_ty), Type::ClassLiteral(class_b))
            | (Type::ClassLiteral(class_b), Type::SubclassOf(subclass_of_ty)) => {
                match subclass_of_ty.subclass_of() {
                    SubclassOfInner::Dynamic(_) => false,
                    SubclassOfInner::Class(class_a) => !class_b.is_subclass_of(db, None, class_a),
                }
            }

            (Type::SubclassOf(subclass_of_ty), Type::GenericAlias(alias_b))
            | (Type::GenericAlias(alias_b), Type::SubclassOf(subclass_of_ty)) => {
                match subclass_of_ty.subclass_of() {
                    SubclassOfInner::Dynamic(_) => false,
                    SubclassOfInner::Class(class_a) => {
                        !ClassType::from(alias_b).is_subclass_of(db, class_a)
                    }
                }
            }

            (Type::SubclassOf(left), Type::SubclassOf(right)) => left.is_disjoint_from_impl(db, right),

            // for `type[Any]`/`type[Unknown]`/`type[Todo]`, we know the type cannot be any larger than `type`,
            // so although the type is dynamic we can still determine disjointedness in some situations
            (Type::SubclassOf(subclass_of_ty), other)
            | (other, Type::SubclassOf(subclass_of_ty)) => match subclass_of_ty.subclass_of() {
                SubclassOfInner::Dynamic(_) => {
                    KnownClass::Type.to_instance(db).is_disjoint_from_impl(db, other, visitor)
                }
                SubclassOfInner::Class(class) => class
                    .metaclass_instance_type(db)
                    .is_disjoint_from_impl(db, other, visitor),
            },

            (Type::SpecialForm(special_form), Type::NominalInstance(instance))
            | (Type::NominalInstance(instance), Type::SpecialForm(special_form)) => {
                !special_form.is_instance_of(db, instance.class)
            }

            (Type::KnownInstance(known_instance), Type::NominalInstance(instance))
            | (Type::NominalInstance(instance), Type::KnownInstance(known_instance)) => {
                !known_instance.is_instance_of(db, instance.class)
            }

            (Type::SpecialForm(special_form), Type::Tuple(tuple))
            | (Type::Tuple(tuple), Type::SpecialForm(special_form)) => tuple
                .to_class_type(db)
                .is_some_and(|tuple_class| !special_form.is_instance_of(db, tuple_class)),

            (Type::KnownInstance(known_instance), Type::Tuple(tuple))
            | (Type::Tuple(tuple), Type::KnownInstance(known_instance)) => tuple
                .to_class_type(db)
                .is_some_and(|tuple_class| !known_instance.is_instance_of(db, tuple_class)),

            (Type::BooleanLiteral(..) | Type::TypeIs(_), Type::NominalInstance(instance))
            | (Type::NominalInstance(instance), Type::BooleanLiteral(..) | Type::TypeIs(_)) => {
                // A `Type::BooleanLiteral()` must be an instance of exactly `bool`
                // (it cannot be an instance of a `bool` subclass)
                !KnownClass::Bool.is_subclass_of(db, instance.class)
            }

            (Type::BooleanLiteral(..) | Type::TypeIs(_), _)
            | (_, Type::BooleanLiteral(..) | Type::TypeIs(_)) => true,

            (Type::IntLiteral(..), Type::NominalInstance(instance))
            | (Type::NominalInstance(instance), Type::IntLiteral(..)) => {
                // A `Type::IntLiteral()` must be an instance of exactly `int`
                // (it cannot be an instance of an `int` subclass)
                !KnownClass::Int.is_subclass_of(db, instance.class)
            }

            (Type::IntLiteral(..), _) | (_, Type::IntLiteral(..)) => true,

            (Type::StringLiteral(..), Type::LiteralString)
            | (Type::LiteralString, Type::StringLiteral(..)) => false,

            (Type::StringLiteral(..) | Type::LiteralString, Type::NominalInstance(instance))
            | (Type::NominalInstance(instance), Type::StringLiteral(..) | Type::LiteralString) => {
                // A `Type::StringLiteral()` or a `Type::LiteralString` must be an instance of exactly `str`
                // (it cannot be an instance of a `str` subclass)
                !KnownClass::Str.is_subclass_of(db, instance.class)
            }

            (Type::LiteralString, Type::LiteralString) => false,
            (Type::LiteralString, _) | (_, Type::LiteralString) => true,

            (Type::BytesLiteral(..), Type::NominalInstance(instance))
            | (Type::NominalInstance(instance), Type::BytesLiteral(..)) => {
                // A `Type::BytesLiteral()` must be an instance of exactly `bytes`
                // (it cannot be an instance of a `bytes` subclass)
                !KnownClass::Bytes.is_subclass_of(db, instance.class)
            }

            // A class-literal type `X` is always disjoint from an instance type `Y`,
            // unless the type expressing "all instances of `Z`" is a subtype of of `Y`,
            // where `Z` is `X`'s metaclass.
            (Type::ClassLiteral(class), instance @ Type::NominalInstance(_))
            | (instance @ Type::NominalInstance(_), Type::ClassLiteral(class)) => !class
                .metaclass_instance_type(db)
                .is_subtype_of(db, instance),
            (Type::GenericAlias(alias), instance @ Type::NominalInstance(_))
            | (instance @ Type::NominalInstance(_), Type::GenericAlias(alias)) => {
                !ClassType::from(alias)
                    .metaclass_instance_type(db)
                    .is_subtype_of(db, instance)
            }

            (Type::FunctionLiteral(..), Type::NominalInstance(instance))
            | (Type::NominalInstance(instance), Type::FunctionLiteral(..)) => {
                // A `Type::FunctionLiteral()` must be an instance of exactly `types.FunctionType`
                // (it cannot be an instance of a `types.FunctionType` subclass)
                !KnownClass::FunctionType.is_subclass_of(db, instance.class)
            }

            (Type::BoundMethod(_), other) | (other, Type::BoundMethod(_)) => KnownClass::MethodType
                .to_instance(db)
                .is_disjoint_from_impl(db, other, visitor),

            (Type::MethodWrapper(_), other) | (other, Type::MethodWrapper(_)) => {
                KnownClass::MethodWrapperType
                    .to_instance(db)
                    .is_disjoint_from_impl(db, other, visitor)
            }

            (Type::WrapperDescriptor(_), other) | (other, Type::WrapperDescriptor(_)) => {
                KnownClass::WrapperDescriptorType
                    .to_instance(db)
                    .is_disjoint_from_impl(db, other, visitor)
            }

            (Type::Callable(_) | Type::FunctionLiteral(_), Type::Callable(_))
            | (Type::Callable(_), Type::FunctionLiteral(_)) => {
                // No two callable types are ever disjoint because
                // `(*args: object, **kwargs: object) -> Never` is a subtype of all fully static
                // callable types.
                false
            }

            (Type::Callable(_), Type::StringLiteral(_) | Type::BytesLiteral(_))
            | (Type::StringLiteral(_) | Type::BytesLiteral(_), Type::Callable(_)) => {
                // A callable type is disjoint from other literal types. For example,
                // `Type::StringLiteral` must be an instance of exactly `str`, not a subclass
                // of `str`, and `str` is not callable. The same applies to other literal types.
                true
            }

            (Type::Callable(_), Type::SpecialForm(special_form))
            | (Type::SpecialForm(special_form), Type::Callable(_)) => {
                // A callable type is disjoint from special form types, except for special forms
                // that are callable (like TypedDict and collection constructors).
                // Most special forms are type constructors/annotations (like `typing.Literal`,
                // `typing.Union`, etc.) that are subscripted, not called.
                !special_form.is_callable()
            }

            (
                Type::Callable(_) | Type::DataclassDecorator(_) | Type::DataclassTransformer(_),
                instance @ Type::NominalInstance(NominalInstanceType { class, .. }),
            )
            | (
                instance @ Type::NominalInstance(NominalInstanceType { class, .. }),
                Type::Callable(_) | Type::DataclassDecorator(_) | Type::DataclassTransformer(_),
            ) if class.is_final(db) => instance
                .member_lookup_with_policy(
                    db,
                    Name::new_static("__call__"),
                    MemberLookupPolicy::NO_INSTANCE_FALLBACK,
                )
                .place
                .ignore_possibly_unbound()
                .is_none_or(|dunder_call| {
                    !dunder_call.is_assignable_to(db, CallableType::unknown(db))
                }),

            (
                Type::Callable(_) | Type::DataclassDecorator(_) | Type::DataclassTransformer(_),
                _,
            )
            | (
                _,
                Type::Callable(_) | Type::DataclassDecorator(_) | Type::DataclassTransformer(_),
            ) => {
                // TODO: Implement disjointness for general callable type with other types
                false
            }

            (Type::ModuleLiteral(..), other @ Type::NominalInstance(..))
            | (other @ Type::NominalInstance(..), Type::ModuleLiteral(..)) => {
                // Modules *can* actually be instances of `ModuleType` subclasses
                other.is_disjoint_from_impl(db, KnownClass::ModuleType.to_instance(db), visitor)
            }

            (Type::NominalInstance(left), Type::NominalInstance(right)) => {
                left.is_disjoint_from_impl(db, right)
            }

            (Type::Tuple(tuple), Type::Tuple(other_tuple)) => {
                tuple.is_disjoint_from_impl(db, other_tuple, visitor)
            }

            (Type::Tuple(tuple), Type::NominalInstance(instance))
            | (Type::NominalInstance(instance), Type::Tuple(tuple)) => {
                tuple.to_class_type(db).is_some_and(|tuple_class| {
                    !instance.class.could_coexist_in_mro_with(db, tuple_class)
                })
            }

            (Type::PropertyInstance(_), other) | (other, Type::PropertyInstance(_)) => {
                KnownClass::Property
                    .to_instance(db)
                    .is_disjoint_from_impl(db, other, visitor)
            }

            (Type::BoundSuper(_), Type::BoundSuper(_)) => !self.is_equivalent_to(db, other),
            (Type::BoundSuper(_), other) | (other, Type::BoundSuper(_)) => KnownClass::Super
                .to_instance(db)
                .is_disjoint_from_impl(db, other, visitor),
        }
    }

    /// Return true if there is just a single inhabitant for this type.
    ///
    /// Note: This function aims to have no false positives, but might return `false`
    /// for more complicated types that are actually singletons.
    pub(crate) fn is_singleton(self, db: &'db dyn Db) -> bool {
        match self {
            Type::Dynamic(_)
            | Type::Never
            | Type::IntLiteral(..)
            | Type::StringLiteral(..)
            | Type::BytesLiteral(..)
            | Type::LiteralString => {
                // Note: The literal types included in this pattern are not true singletons.
                // There can be multiple Python objects (at different memory locations) that
                // are both of type Literal[345], for example.
                false
            }

            Type::ProtocolInstance(..) => {
                // It *might* be possible to have a singleton protocol-instance type...?
                //
                // E.g.:
                //
                // ```py
                // from typing import Protocol, Callable
                //
                // class WeirdAndWacky(Protocol):
                //     @property
                //     def __class__(self) -> Callable[[], None]: ...
                // ```
                //
                // `WeirdAndWacky` only has a single possible inhabitant: `None`!
                // It is thus a singleton type.
                // However, going out of our way to recognise it as such is probably not worth it.
                // Such cases should anyway be exceedingly rare and/or contrived.
                false
            }

            // An unbounded, unconstrained typevar is not a singleton, because it can be
            // specialized to a non-singleton type. A bounded typevar is not a singleton, even if
            // the bound is a final singleton class, since it can still be specialized to `Never`.
            // A constrained typevar is a singleton if all of its constraints are singletons. (Note
            // that you cannot specialize a constrained typevar to a subtype of a constraint.)
            Type::TypeVar(typevar) => match typevar.bound_or_constraints(db) {
                None => false,
                Some(TypeVarBoundOrConstraints::UpperBound(_)) => false,
                Some(TypeVarBoundOrConstraints::Constraints(constraints)) => constraints
                    .elements(db)
                    .iter()
                    .all(|constraint| constraint.is_singleton(db)),
            },

            // We eagerly transform `SubclassOf` to `ClassLiteral` for final types, so `SubclassOf` is never a singleton.
            Type::SubclassOf(..) => false,
            Type::BoundSuper(..) => false,
            Type::BooleanLiteral(_)
            | Type::FunctionLiteral(..)
            | Type::WrapperDescriptor(..)
            | Type::ClassLiteral(..)
            | Type::GenericAlias(..)
            | Type::ModuleLiteral(..) => true,
            Type::SpecialForm(special_form) => {
                // Nearly all `SpecialForm` types are singletons, but if a symbol could validly
                // originate from either `typing` or `typing_extensions` then this is not guaranteed.
                // E.g. `typing.TypeGuard` is equivalent to `typing_extensions.TypeGuard`, so both are treated
                // as inhabiting the type `SpecialFormType::TypeGuard` in our model, but they are actually
                // distinct symbols at different memory addresses at runtime.
                !(special_form.check_module(KnownModule::Typing)
                    && special_form.check_module(KnownModule::TypingExtensions))
            }
            Type::KnownInstance(_) => false,
            Type::Callable(_) => {
                // A callable type is never a singleton because for any given signature,
                // there could be any number of distinct objects that are all callable with that
                // signature.
                false
            }
            Type::BoundMethod(..) => {
                // `BoundMethod` types are single-valued types, but not singleton types:
                // ```pycon
                // >>> class Foo:
                // ...     def bar(self): pass
                // >>> f = Foo()
                // >>> f.bar is f.bar
                // False
                // ```
                false
            }
            Type::MethodWrapper(_) => {
                // Just a special case of `BoundMethod` really
                // (this variant represents `f.__get__`, where `f` is any function)
                false
            }
            Type::DataclassDecorator(_) | Type::DataclassTransformer(_) => false,
            Type::NominalInstance(instance) => instance.is_singleton(db),
            Type::PropertyInstance(_) => false,
            Type::Tuple(..) => {
                // The empty tuple is a singleton on CPython and PyPy, but not on other Python
                // implementations such as GraalPy. Its *use* as a singleton is discouraged and
                // should not be relied on for type narrowing, so we do not treat it as one.
                // See:
                // https://docs.python.org/3/reference/expressions.html#parenthesized-forms
                false
            }
            Type::Union(..) => {
                // A single-element union, where the sole element was a singleton, would itself
                // be a singleton type. However, unions with length < 2 should never appear in
                // our model due to [`UnionBuilder::build`].
                false
            }
            Type::Intersection(..) => {
                // Here, we assume that all intersection types that are singletons would have
                // been reduced to a different form via [`IntersectionBuilder::build`] by now.
                // For example:
                //
                //   bool & ~Literal[False]   = Literal[True]
                //   None & (None | int)      = None | None & int = None
                //
                false
            }
            Type::AlwaysTruthy | Type::AlwaysFalsy => false,
            Type::TypeIs(type_is) => type_is.is_bound(db),
        }
    }

    /// Return true if this type is non-empty and all inhabitants of this type compare equal.
    pub(crate) fn is_single_valued(self, db: &'db dyn Db) -> bool {
        match self {
            Type::FunctionLiteral(..)
            | Type::BoundMethod(_)
            | Type::WrapperDescriptor(_)
            | Type::MethodWrapper(_)
            | Type::ModuleLiteral(..)
            | Type::ClassLiteral(..)
            | Type::GenericAlias(..)
            | Type::IntLiteral(..)
            | Type::BooleanLiteral(..)
            | Type::StringLiteral(..)
            | Type::BytesLiteral(..)
            | Type::SpecialForm(..)
            | Type::KnownInstance(..) => true,

            Type::ProtocolInstance(..) => {
                // See comment in the `Type::ProtocolInstance` branch for `Type::is_singleton`.
                false
            }

            // An unbounded, unconstrained typevar is not single-valued, because it can be
            // specialized to a multiple-valued type. A bounded typevar is not single-valued, even
            // if the bound is a final single-valued class, since it can still be specialized to
            // `Never`. A constrained typevar is single-valued if all of its constraints are
            // single-valued. (Note that you cannot specialize a constrained typevar to a subtype
            // of a constraint.)
            Type::TypeVar(typevar) => match typevar.bound_or_constraints(db) {
                None => false,
                Some(TypeVarBoundOrConstraints::UpperBound(_)) => false,
                Some(TypeVarBoundOrConstraints::Constraints(constraints)) => constraints
                    .elements(db)
                    .iter()
                    .all(|constraint| constraint.is_single_valued(db)),
            },

            Type::SubclassOf(..) => {
                // TODO: Same comment as above for `is_singleton`
                false
            }

            Type::Tuple(tuple) => tuple.is_single_valued(db),
            Type::NominalInstance(instance) => instance.is_single_valued(db),

            Type::BoundSuper(_) => {
                // At runtime two super instances never compare equal, even if their arguments are identical.
                false
            }

            Type::TypeIs(type_is) => type_is.is_bound(db),

            Type::Dynamic(_)
            | Type::Never
            | Type::Union(..)
            | Type::Intersection(..)
            | Type::LiteralString
            | Type::AlwaysTruthy
            | Type::AlwaysFalsy
            | Type::Callable(_)
            | Type::PropertyInstance(_)
            | Type::DataclassDecorator(_)
            | Type::DataclassTransformer(_) => false,
        }
    }

    /// This function is roughly equivalent to `find_name_in_mro` as defined in the [descriptor guide] or
    /// [`_PyType_Lookup`] in CPython's `Objects/typeobject.c`. It should typically be called through
    /// [Type::class_member], unless it is known that `self` is a class-like type. This function returns
    /// `None` if called on an instance-like type.
    ///
    /// [descriptor guide]: https://docs.python.org/3/howto/descriptor.html#invocation-from-an-instance
    /// [`_PyType_Lookup`]: https://github.com/python/cpython/blob/e285232c76606e3be7bf216efb1be1e742423e4b/Objects/typeobject.c#L5223
    fn find_name_in_mro(&self, db: &'db dyn Db, name: &str) -> Option<PlaceAndQualifiers<'db>> {
        self.find_name_in_mro_with_policy(db, name, MemberLookupPolicy::default())
    }

    fn find_name_in_mro_with_policy(
        &self,
        db: &'db dyn Db,
        name: &str,
        policy: MemberLookupPolicy,
    ) -> Option<PlaceAndQualifiers<'db>> {
        match self {
            Type::Union(union) => Some(union.map_with_boundness_and_qualifiers(db, |elem| {
                elem.find_name_in_mro_with_policy(db, name, policy)
                    // If some elements are classes, and some are not, we simply fall back to `Unbound` for the non-class
                    // elements instead of short-circuiting the whole result to `None`. We would need a more detailed
                    // return type otherwise, and since `find_name_in_mro` is usually called via `class_member`, this is
                    // not a problem.
                    .unwrap_or_default()
            })),
            Type::Intersection(inter) => {
                Some(inter.map_with_boundness_and_qualifiers(db, |elem| {
                    elem.find_name_in_mro_with_policy(db, name, policy)
                        // Fall back to Unbound, similar to the union case (see above).
                        .unwrap_or_default()
                }))
            }

            Type::Dynamic(_) | Type::Never => Some(Place::bound(self).into()),

            Type::ClassLiteral(class) => {
                match (class.known(db), name) {
                    (Some(KnownClass::FunctionType), "__get__") => Some(
                        Place::bound(Type::WrapperDescriptor(
                            WrapperDescriptorKind::FunctionTypeDunderGet,
                        ))
                        .into(),
                    ),
                    (Some(KnownClass::FunctionType), "__set__" | "__delete__") => {
                        // Hard code this knowledge, as we look up `__set__` and `__delete__` on `FunctionType` often.
                        Some(Place::Unbound.into())
                    }
                    (Some(KnownClass::Property), "__get__") => Some(
                        Place::bound(Type::WrapperDescriptor(
                            WrapperDescriptorKind::PropertyDunderGet,
                        ))
                        .into(),
                    ),
                    (Some(KnownClass::Property), "__set__") => Some(
                        Place::bound(Type::WrapperDescriptor(
                            WrapperDescriptorKind::PropertyDunderSet,
                        ))
                        .into(),
                    ),

                    _ => Some(class.class_member(db, name, policy)),
                }
            }

            Type::GenericAlias(alias) => {
                Some(ClassType::from(*alias).class_member(db, name, policy))
            }

            Type::SubclassOf(subclass_of_ty) => {
                subclass_of_ty.find_name_in_mro_with_policy(db, name, policy)
            }

            // Note: `super(pivot, owner).__class__` is `builtins.super`, not the owner's class.
            // `BoundSuper` should look up the name in the MRO of `builtins.super`.
            Type::BoundSuper(_) => KnownClass::Super
                .to_class_literal(db)
                .find_name_in_mro_with_policy(db, name, policy),

            // We eagerly normalize type[object], i.e. Type::SubclassOf(object) to `type`,
            // i.e. Type::NominalInstance(type). So looking up a name in the MRO of
            // `Type::NominalInstance(type)` is equivalent to looking up the name in the
            // MRO of the class `object`.
            Type::NominalInstance(instance) if instance.class.is_known(db, KnownClass::Type) => {
                if policy.mro_no_object_fallback() {
                    Some(Place::Unbound.into())
                } else {
                    KnownClass::Object
                        .to_class_literal(db)
                        .find_name_in_mro_with_policy(db, name, policy)
                }
            }

            Type::FunctionLiteral(_)
            | Type::Callable(_)
            | Type::BoundMethod(_)
            | Type::WrapperDescriptor(_)
            | Type::MethodWrapper(_)
            | Type::DataclassDecorator(_)
            | Type::DataclassTransformer(_)
            | Type::ModuleLiteral(_)
            | Type::SpecialForm(_)
            | Type::KnownInstance(_)
            | Type::AlwaysTruthy
            | Type::AlwaysFalsy
            | Type::IntLiteral(_)
            | Type::BooleanLiteral(_)
            | Type::StringLiteral(_)
            | Type::LiteralString
            | Type::BytesLiteral(_)
            | Type::Tuple(_)
            | Type::TypeVar(_)
            | Type::NominalInstance(_)
            | Type::ProtocolInstance(_)
            | Type::PropertyInstance(_)
            | Type::TypeIs(_) => None,
        }
    }

    #[salsa::tracked(heap_size=get_size2::GetSize::get_heap_size)]
    #[allow(unused_variables)]
    // If we choose name `_unit`, the macro will generate code that uses `_unit`, causing clippy to fail.
    fn lookup_dunder_new(self, db: &'db dyn Db, unit: ()) -> Option<PlaceAndQualifiers<'db>> {
        self.find_name_in_mro_with_policy(
            db,
            "__new__",
            MemberLookupPolicy::MRO_NO_OBJECT_FALLBACK
                | MemberLookupPolicy::META_CLASS_NO_TYPE_FALLBACK,
        )
    }

    /// Look up an attribute in the MRO of the meta-type of `self`. This returns class-level attributes
    /// when called on an instance-like type, and metaclass attributes when called on a class-like type.
    ///
    /// Basically corresponds to `self.to_meta_type().find_name_in_mro(name)`, except for the handling
    /// of union and intersection types.
    fn class_member(self, db: &'db dyn Db, name: Name) -> PlaceAndQualifiers<'db> {
        self.class_member_with_policy(db, name, MemberLookupPolicy::default())
    }

    #[salsa::tracked(cycle_fn=class_lookup_cycle_recover, cycle_initial=class_lookup_cycle_initial, heap_size=get_size2::GetSize::get_heap_size)]
    fn class_member_with_policy(
        self,
        db: &'db dyn Db,
        name: Name,
        policy: MemberLookupPolicy,
    ) -> PlaceAndQualifiers<'db> {
        tracing::trace!("class_member: {}.{}", self.display(db), name);
        match self {
            Type::Union(union) => union.map_with_boundness_and_qualifiers(db, |elem| {
                elem.class_member_with_policy(db, name.clone(), policy)
            }),
            Type::Intersection(inter) => inter.map_with_boundness_and_qualifiers(db, |elem| {
                elem.class_member_with_policy(db, name.clone(), policy)
            }),
            // TODO: Once `to_meta_type` for the synthesized protocol is fully implemented, this handling should be removed.
            Type::ProtocolInstance(ProtocolInstanceType {
                inner: Protocol::Synthesized(_),
                ..
            }) => self.instance_member(db, &name),
            _ => self
                .to_meta_type(db)
                .find_name_in_mro_with_policy(db, name.as_str(), policy)
                .expect(
                    "`Type::find_name_in_mro()` should return `Some()` when called on a meta-type",
                ),
        }
    }

    /// This function roughly corresponds to looking up an attribute in the `__dict__` of an object.
    /// For instance-like types, this goes through the classes MRO and discovers attribute assignments
    /// in methods, as well as class-body declarations that we consider to be evidence for the presence
    /// of an instance attribute.
    ///
    /// For example, an instance of the following class has instance members `a` and `b`, but `c` is
    /// just a class attribute that would not be discovered by this method:
    /// ```py
    /// class C:
    ///     a: int
    ///
    ///     c = 1
    ///
    ///     def __init__(self):
    ///         self.b: str = "a"
    /// ```
    fn instance_member(&self, db: &'db dyn Db, name: &str) -> PlaceAndQualifiers<'db> {
        match self {
            Type::Union(union) => {
                union.map_with_boundness_and_qualifiers(db, |elem| elem.instance_member(db, name))
            }

            Type::Intersection(intersection) => intersection
                .map_with_boundness_and_qualifiers(db, |elem| elem.instance_member(db, name)),

            Type::Dynamic(_) | Type::Never => Place::bound(self).into(),

            Type::NominalInstance(instance) => instance.class.instance_member(db, name),

            Type::ProtocolInstance(protocol) => protocol.instance_member(db, name),

            Type::FunctionLiteral(_) => KnownClass::FunctionType
                .to_instance(db)
                .instance_member(db, name),

            Type::BoundMethod(_) => KnownClass::MethodType
                .to_instance(db)
                .instance_member(db, name),
            Type::MethodWrapper(_) => KnownClass::MethodWrapperType
                .to_instance(db)
                .instance_member(db, name),
            Type::WrapperDescriptor(_) => KnownClass::WrapperDescriptorType
                .to_instance(db)
                .instance_member(db, name),
            Type::DataclassDecorator(_) => KnownClass::FunctionType
                .to_instance(db)
                .instance_member(db, name),
            Type::Callable(_) | Type::DataclassTransformer(_) => {
                KnownClass::Object.to_instance(db).instance_member(db, name)
            }

            Type::TypeVar(typevar) => match typevar.bound_or_constraints(db) {
                None => KnownClass::Object.to_instance(db).instance_member(db, name),
                Some(TypeVarBoundOrConstraints::UpperBound(bound)) => {
                    bound.instance_member(db, name)
                }
                Some(TypeVarBoundOrConstraints::Constraints(constraints)) => constraints
                    .map_with_boundness_and_qualifiers(db, |constraint| {
                        constraint.instance_member(db, name)
                    }),
            },

            Type::IntLiteral(_) => KnownClass::Int.to_instance(db).instance_member(db, name),
            Type::BooleanLiteral(_) | Type::TypeIs(_) => {
                KnownClass::Bool.to_instance(db).instance_member(db, name)
            }
            Type::StringLiteral(_) | Type::LiteralString => {
                KnownClass::Str.to_instance(db).instance_member(db, name)
            }
            Type::BytesLiteral(_) => KnownClass::Bytes.to_instance(db).instance_member(db, name),
            Type::Tuple(tuple) => tuple
                .to_class_type(db)
                .map(|class| class.instance_member(db, name))
                .unwrap_or(Place::Unbound.into()),

            Type::AlwaysTruthy | Type::AlwaysFalsy => Type::object(db).instance_member(db, name),
            Type::ModuleLiteral(_) => KnownClass::ModuleType
                .to_instance(db)
                .instance_member(db, name),

            Type::SpecialForm(_) | Type::KnownInstance(_) => Place::Unbound.into(),

            Type::PropertyInstance(_) => KnownClass::Property
                .to_instance(db)
                .instance_member(db, name),

            // Note: `super(pivot, owner).__dict__` refers to the `__dict__` of the `builtins.super` instance,
            // not that of the owner.
            // This means we should only look up instance members defined on the `builtins.super()` instance itself.
            // If you want to look up a member in the MRO of the `super`'s owner,
            // refer to [`Type::member`] instead.
            Type::BoundSuper(_) => KnownClass::Super.to_instance(db).instance_member(db, name),

            // TODO: we currently don't model the fact that class literals and subclass-of types have
            // a `__dict__` that is filled with class level attributes. Modeling this is currently not
            // required, as `instance_member` is only called for instance-like types through `member`,
            // but we might want to add this in the future.
            Type::ClassLiteral(_) | Type::GenericAlias(_) | Type::SubclassOf(_) => {
                Place::Unbound.into()
            }
        }
    }

    /// Access an attribute of this type without invoking the descriptor protocol. This
    /// method corresponds to `inspect.getattr_static(<object of type 'self'>, name)`.
    ///
    /// See also: [`Type::member`]
    fn static_member(&self, db: &'db dyn Db, name: &str) -> Place<'db> {
        if let Type::ModuleLiteral(module) = self {
            module.static_member(db, name)
        } else if let place @ Place::Type(_, _) = self.class_member(db, name.into()).place {
            place
        } else if let Some(place @ Place::Type(_, _)) =
            self.find_name_in_mro(db, name).map(|inner| inner.place)
        {
            place
        } else {
            self.instance_member(db, name).place
        }
    }

    /// Look up `__get__` on the meta-type of self, and call it with the arguments `self`, `instance`,
    /// and `owner`. `__get__` is different than other dunder methods in that it is not looked up using
    /// the descriptor protocol itself.
    ///
    /// In addition to the return type of `__get__`, this method also returns the *kind* of attribute
    /// that `self` represents: (1) a data descriptor or (2) a non-data descriptor / normal attribute.
    ///
    /// If `__get__` is not defined on the meta-type, this method returns `None`.
    #[salsa::tracked(heap_size=get_size2::GetSize::get_heap_size)]
    pub(crate) fn try_call_dunder_get(
        self,
        db: &'db dyn Db,
        instance: Type<'db>,
        owner: Type<'db>,
    ) -> Option<(Type<'db>, AttributeKind)> {
        tracing::trace!(
            "try_call_dunder_get: {}, {}, {}",
            self.display(db),
            instance.display(db),
            owner.display(db)
        );
        match self {
            Type::Callable(callable) if callable.is_function_like(db) => {
                // For "function-like" callables, model the the behavior of `FunctionType.__get__`.
                //
                // It is a shortcut to model this in `try_call_dunder_get`. If we want to be really precise,
                // we should instead return a new method-wrapper type variant for the synthesized `__get__`
                // method of these synthesized functions. The method-wrapper would then be returned from
                // `find_name_in_mro` when called on function-like `Callable`s. This would allow us to
                // correctly model the behavior of *explicit* `SomeDataclass.__init__.__get__` calls.
                return if instance.is_none(db) {
                    Some((self, AttributeKind::NormalOrNonDataDescriptor))
                } else {
                    Some((
                        callable.bind_self(db),
                        AttributeKind::NormalOrNonDataDescriptor,
                    ))
                };
            }
            _ => {}
        }

        let descr_get = self.class_member(db, "__get__".into()).place;

        if let Place::Type(descr_get, descr_get_boundness) = descr_get {
            let return_ty = descr_get
                .try_call(db, &CallArgumentTypes::positional([self, instance, owner]))
                .map(|bindings| {
                    if descr_get_boundness == Boundness::Bound {
                        bindings.return_type(db)
                    } else {
                        UnionType::from_elements(db, [bindings.return_type(db), self])
                    }
                })
                .ok()?;

            let descriptor_kind = if self.is_data_descriptor(db) {
                AttributeKind::DataDescriptor
            } else {
                AttributeKind::NormalOrNonDataDescriptor
            };

            Some((return_ty, descriptor_kind))
        } else {
            None
        }
    }

    /// Look up `__get__` on the meta-type of `attribute`, and call it with `attribute`, `instance`,
    /// and `owner` as arguments. This method exists as a separate step as we need to handle unions
    /// and intersections explicitly.
    fn try_call_dunder_get_on_attribute(
        db: &'db dyn Db,
        attribute: PlaceAndQualifiers<'db>,
        instance: Type<'db>,
        owner: Type<'db>,
    ) -> (PlaceAndQualifiers<'db>, AttributeKind) {
        match attribute {
            // This branch is not strictly needed, but it short-circuits the lookup of various dunder
            // methods and calls that would otherwise be made.
            //
            // Note that attribute accesses on dynamic types always succeed. For this reason, they also
            // have `__get__`, `__set__`, and `__delete__` methods and are therefore considered to be
            // data descriptors.
            //
            // The same is true for `Never`.
            PlaceAndQualifiers {
                place: Place::Type(Type::Dynamic(_) | Type::Never, _),
                qualifiers: _,
            } => (attribute, AttributeKind::DataDescriptor),

            PlaceAndQualifiers {
                place: Place::Type(Type::Union(union), boundness),
                qualifiers,
            } => (
                union
                    .map_with_boundness(db, |elem| {
                        Place::Type(
                            elem.try_call_dunder_get(db, instance, owner)
                                .map_or(*elem, |(ty, _)| ty),
                            boundness,
                        )
                    })
                    .with_qualifiers(qualifiers),
                // TODO: avoid the duplication here:
                if union.elements(db).iter().all(|elem| {
                    elem.try_call_dunder_get(db, instance, owner)
                        .is_some_and(|(_, kind)| kind.is_data())
                }) {
                    AttributeKind::DataDescriptor
                } else {
                    AttributeKind::NormalOrNonDataDescriptor
                },
            ),

            PlaceAndQualifiers {
                place: Place::Type(Type::Intersection(intersection), boundness),
                qualifiers,
            } => (
                intersection
                    .map_with_boundness(db, |elem| {
                        Place::Type(
                            elem.try_call_dunder_get(db, instance, owner)
                                .map_or(*elem, |(ty, _)| ty),
                            boundness,
                        )
                    })
                    .with_qualifiers(qualifiers),
                // TODO: Discover data descriptors in intersections.
                AttributeKind::NormalOrNonDataDescriptor,
            ),

            PlaceAndQualifiers {
                place: Place::Type(attribute_ty, boundness),
                qualifiers: _,
            } => {
                if let Some((return_ty, attribute_kind)) =
                    attribute_ty.try_call_dunder_get(db, instance, owner)
                {
                    (Place::Type(return_ty, boundness).into(), attribute_kind)
                } else {
                    (attribute, AttributeKind::NormalOrNonDataDescriptor)
                }
            }

            _ => (attribute, AttributeKind::NormalOrNonDataDescriptor),
        }
    }

    /// Returns whether this type is a data descriptor, i.e. defines `__set__` or `__delete__`.
    /// If this type is a union, requires all elements of union to be data descriptors.
    pub(crate) fn is_data_descriptor(self, d: &'db dyn Db) -> bool {
        self.is_data_descriptor_impl(d, false)
    }

    /// Returns whether this type may be a data descriptor.
    /// If this type is a union, returns true if _any_ element is a data descriptor.
    pub(crate) fn may_be_data_descriptor(self, d: &'db dyn Db) -> bool {
        self.is_data_descriptor_impl(d, true)
    }

    fn is_data_descriptor_impl(self, db: &'db dyn Db, any_of_union: bool) -> bool {
        match self {
            Type::Dynamic(_) | Type::Never | Type::PropertyInstance(_) => true,
            Type::Union(union) if any_of_union => union
                .elements(db)
                .iter()
                // Types of instance attributes that are not explicitly typed are unioned with `Unknown`, it should be excluded when checking.
                .filter(|ty| !ty.is_unknown())
                .any(|ty| ty.is_data_descriptor_impl(db, any_of_union)),
            Type::Union(union) => union
                .elements(db)
                .iter()
                .all(|ty| ty.is_data_descriptor_impl(db, any_of_union)),
            Type::Intersection(intersection) => intersection
                .iter_positive(db)
                .any(|ty| ty.is_data_descriptor_impl(db, any_of_union)),
            _ => {
                !self.class_member(db, "__set__".into()).place.is_unbound()
                    || !self
                        .class_member(db, "__delete__".into())
                        .place
                        .is_unbound()
            }
        }
    }

    /// Implementation of the descriptor protocol.
    ///
    /// This method roughly performs the following steps:
    ///
    /// - Look up the attribute `name` on the meta-type of `self`. Call the result `meta_attr`.
    /// - Call `__get__` on the meta-type of `meta_attr`, if it exists. If the call succeeds,
    ///   replace `meta_attr` with the result of the call. Also check if `meta_attr` is a *data*
    ///   descriptor by testing if `__set__` or `__delete__` exist.
    /// - If `meta_attr` is a data descriptor, return it.
    /// - Otherwise, if `fallback` is bound, return `fallback`.
    /// - Otherwise, return `meta_attr`.
    ///
    /// In addition to that, we also handle various cases of possibly-unbound symbols and fall
    /// back to lower-precedence stages of the descriptor protocol by building union types.
    fn invoke_descriptor_protocol(
        self,
        db: &'db dyn Db,
        name: &str,
        fallback: PlaceAndQualifiers<'db>,
        policy: InstanceFallbackShadowsNonDataDescriptor,
        member_policy: MemberLookupPolicy,
    ) -> PlaceAndQualifiers<'db> {
        let (
            PlaceAndQualifiers {
                place: meta_attr,
                qualifiers: meta_attr_qualifiers,
            },
            meta_attr_kind,
        ) = Self::try_call_dunder_get_on_attribute(
            db,
            self.class_member_with_policy(db, name.into(), member_policy),
            self,
            self.to_meta_type(db),
        );

        let PlaceAndQualifiers {
            place: fallback,
            qualifiers: fallback_qualifiers,
        } = fallback;

        match (meta_attr, meta_attr_kind, fallback) {
            // The fallback type is unbound, so we can just return `meta_attr` unconditionally,
            // no matter if it's data descriptor, a non-data descriptor, or a normal attribute.
            (meta_attr @ Place::Type(_, _), _, Place::Unbound) => {
                meta_attr.with_qualifiers(meta_attr_qualifiers)
            }

            // `meta_attr` is the return type of a data descriptor and definitely bound, so we
            // return it.
            (meta_attr @ Place::Type(_, Boundness::Bound), AttributeKind::DataDescriptor, _) => {
                meta_attr.with_qualifiers(meta_attr_qualifiers)
            }

            // `meta_attr` is the return type of a data descriptor, but the attribute on the
            // meta-type is possibly-unbound. This means that we "fall through" to the next
            // stage of the descriptor protocol and union with the fallback type.
            (
                Place::Type(meta_attr_ty, Boundness::PossiblyUnbound),
                AttributeKind::DataDescriptor,
                Place::Type(fallback_ty, fallback_boundness),
            ) => Place::Type(
                UnionType::from_elements(db, [meta_attr_ty, fallback_ty]),
                fallback_boundness,
            )
            .with_qualifiers(meta_attr_qualifiers.union(fallback_qualifiers)),

            // `meta_attr` is *not* a data descriptor. This means that the `fallback` type has
            // now the highest priority. However, we only return the pure `fallback` type if the
            // policy allows it. When invoked on class objects, the policy is set to `Yes`, which
            // means that class-level attributes (the fallback) can shadow non-data descriptors
            // on metaclasses. However, for instances, the policy is set to `No`, because we do
            // allow instance-level attributes to shadow class-level non-data descriptors. This
            // would require us to statically infer if an instance attribute is always set, which
            // is something we currently don't attempt to do.
            (
                Place::Type(_, _),
                AttributeKind::NormalOrNonDataDescriptor,
                fallback @ Place::Type(_, Boundness::Bound),
            ) if policy == InstanceFallbackShadowsNonDataDescriptor::Yes => {
                fallback.with_qualifiers(fallback_qualifiers)
            }

            // `meta_attr` is *not* a data descriptor. The `fallback` symbol is either possibly
            // unbound or the policy argument is `No`. In both cases, the `fallback` type does
            // not completely shadow the non-data descriptor, so we build a union of the two.
            (
                Place::Type(meta_attr_ty, meta_attr_boundness),
                AttributeKind::NormalOrNonDataDescriptor,
                Place::Type(fallback_ty, fallback_boundness),
            ) => Place::Type(
                UnionType::from_elements(db, [meta_attr_ty, fallback_ty]),
                meta_attr_boundness.max(fallback_boundness),
            )
            .with_qualifiers(meta_attr_qualifiers.union(fallback_qualifiers)),

            // If the attribute is not found on the meta-type, we simply return the fallback.
            (Place::Unbound, _, fallback) => fallback.with_qualifiers(fallback_qualifiers),
        }
    }

    /// Access an attribute of this type, potentially invoking the descriptor protocol.
    /// Corresponds to `getattr(<object of type 'self'>, name)`.
    ///
    /// See also: [`Type::static_member`]
    ///
    /// TODO: We should return a `Result` here to handle errors that can appear during attribute
    /// lookup, like a failed `__get__` call on a descriptor.
    #[must_use]
    pub(crate) fn member(self, db: &'db dyn Db, name: &str) -> PlaceAndQualifiers<'db> {
        self.member_lookup_with_policy(db, name.into(), MemberLookupPolicy::default())
    }

    /// Similar to [`Type::member`], but allows the caller to specify what policy should be used
    /// when looking up attributes. See [`MemberLookupPolicy`] for more information.
    #[salsa::tracked(cycle_fn=member_lookup_cycle_recover, cycle_initial=member_lookup_cycle_initial, heap_size=get_size2::GetSize::get_heap_size)]
    fn member_lookup_with_policy(
        self,
        db: &'db dyn Db,
        name: Name,
        policy: MemberLookupPolicy,
    ) -> PlaceAndQualifiers<'db> {
        tracing::trace!("member_lookup_with_policy: {}.{}", self.display(db), name);
        if name == "__class__" {
            return Place::bound(self.to_meta_type(db)).into();
        }

        let name_str = name.as_str();

        match self {
            Type::Union(union) => union
                .map_with_boundness(db, |elem| {
                    elem.member_lookup_with_policy(db, name_str.into(), policy)
                        .place
                })
                .into(),

            Type::Intersection(intersection) => intersection
                .map_with_boundness(db, |elem| {
                    elem.member_lookup_with_policy(db, name_str.into(), policy)
                        .place
                })
                .into(),

            Type::Dynamic(..) | Type::Never => Place::bound(self).into(),

            Type::FunctionLiteral(function) if name == "__get__" => Place::bound(
                Type::MethodWrapper(MethodWrapperKind::FunctionTypeDunderGet(function)),
            )
            .into(),
            Type::FunctionLiteral(function) if name == "__call__" => Place::bound(
                Type::MethodWrapper(MethodWrapperKind::FunctionTypeDunderCall(function)),
            )
            .into(),
            Type::PropertyInstance(property) if name == "__get__" => Place::bound(
                Type::MethodWrapper(MethodWrapperKind::PropertyDunderGet(property)),
            )
            .into(),
            Type::PropertyInstance(property) if name == "__set__" => Place::bound(
                Type::MethodWrapper(MethodWrapperKind::PropertyDunderSet(property)),
            )
            .into(),
            Type::StringLiteral(literal) if name == "startswith" => Place::bound(
                Type::MethodWrapper(MethodWrapperKind::StrStartswith(literal)),
            )
            .into(),

            Type::ClassLiteral(class)
                if name == "__get__" && class.is_known(db, KnownClass::FunctionType) =>
            {
                Place::bound(Type::WrapperDescriptor(
                    WrapperDescriptorKind::FunctionTypeDunderGet,
                ))
                .into()
            }
            Type::ClassLiteral(class)
                if name == "__get__" && class.is_known(db, KnownClass::Property) =>
            {
                Place::bound(Type::WrapperDescriptor(
                    WrapperDescriptorKind::PropertyDunderGet,
                ))
                .into()
            }
            Type::ClassLiteral(class)
                if name == "__set__" && class.is_known(db, KnownClass::Property) =>
            {
                Place::bound(Type::WrapperDescriptor(
                    WrapperDescriptorKind::PropertyDunderSet,
                ))
                .into()
            }
            Type::BoundMethod(bound_method) => match name_str {
                "__self__" => Place::bound(bound_method.self_instance(db)).into(),
                "__func__" => Place::bound(Type::FunctionLiteral(bound_method.function(db))).into(),
                _ => {
                    KnownClass::MethodType
                        .to_instance(db)
                        .member_lookup_with_policy(db, name.clone(), policy)
                        .or_fall_back_to(db, || {
                            // If an attribute is not available on the bound method object,
                            // it will be looked up on the underlying function object:
                            Type::FunctionLiteral(bound_method.function(db))
                                .member_lookup_with_policy(db, name, policy)
                        })
                }
            },
            Type::MethodWrapper(_) => KnownClass::MethodWrapperType
                .to_instance(db)
                .member_lookup_with_policy(db, name, policy),
            Type::WrapperDescriptor(_) => KnownClass::WrapperDescriptorType
                .to_instance(db)
                .member_lookup_with_policy(db, name, policy),
            Type::DataclassDecorator(_) => KnownClass::FunctionType
                .to_instance(db)
                .member_lookup_with_policy(db, name, policy),

            Type::Callable(_) | Type::DataclassTransformer(_) if name_str == "__call__" => {
                Place::bound(self).into()
            }

            Type::Callable(callable) if callable.is_function_like(db) => KnownClass::FunctionType
                .to_instance(db)
                .member_lookup_with_policy(db, name, policy),

            Type::Callable(_) | Type::DataclassTransformer(_) => KnownClass::Object
                .to_instance(db)
                .member_lookup_with_policy(db, name, policy),

            Type::NominalInstance(instance)
                if matches!(name.as_str(), "major" | "minor")
                    && instance.class.is_known(db, KnownClass::VersionInfo) =>
            {
                let python_version = Program::get(db).python_version(db);
                let segment = if name == "major" {
                    python_version.major
                } else {
                    python_version.minor
                };
                Place::bound(Type::IntLiteral(segment.into())).into()
            }

            Type::PropertyInstance(property) if name == "fget" => {
                Place::bound(property.getter(db).unwrap_or(Type::none(db))).into()
            }
            Type::PropertyInstance(property) if name == "fset" => {
                Place::bound(property.setter(db).unwrap_or(Type::none(db))).into()
            }

            Type::IntLiteral(_) if matches!(name_str, "real" | "numerator") => {
                Place::bound(self).into()
            }

            Type::BooleanLiteral(bool_value) if matches!(name_str, "real" | "numerator") => {
                Place::bound(Type::IntLiteral(i64::from(bool_value))).into()
            }

            Type::ModuleLiteral(module) => module.static_member(db, name_str).into(),

            _ if policy.no_instance_fallback() => self.invoke_descriptor_protocol(
                db,
                name_str,
                Place::Unbound.into(),
                InstanceFallbackShadowsNonDataDescriptor::No,
                policy,
            ),

            Type::NominalInstance(..)
            | Type::ProtocolInstance(..)
            | Type::BooleanLiteral(..)
            | Type::IntLiteral(..)
            | Type::StringLiteral(..)
            | Type::BytesLiteral(..)
            | Type::LiteralString
            | Type::Tuple(..)
            | Type::TypeVar(..)
            | Type::SpecialForm(..)
            | Type::KnownInstance(..)
            | Type::PropertyInstance(..)
            | Type::FunctionLiteral(..)
            | Type::AlwaysTruthy
            | Type::AlwaysFalsy
            | Type::TypeIs(..) => {
                let fallback = self.instance_member(db, name_str);

                let result = self.invoke_descriptor_protocol(
                    db,
                    name_str,
                    fallback,
                    InstanceFallbackShadowsNonDataDescriptor::No,
                    policy,
                );

                let custom_getattr_result = || {
                    // Typeshed has a fake `__getattr__` on `types.ModuleType` to help out with
                    // dynamic imports. We explicitly hide it here to prevent arbitrary attributes
                    // from being available on modules. Same for `types.GenericAlias` - its
                    // `__getattr__` method will delegate to `__origin__` to allow looking up
                    // attributes on the original type. But in typeshed its return type is `Any`.
                    // It will need a special handling, so it remember the origin type to properly
                    // resolve the attribute.
                    if matches!(
                        self.into_nominal_instance()
                            .and_then(|instance| instance.class.known(db)),
                        Some(KnownClass::ModuleType | KnownClass::GenericAlias)
                    ) {
                        return Place::Unbound.into();
                    }

                    self.try_call_dunder(
                        db,
                        "__getattr__",
                        CallArgumentTypes::positional([Type::StringLiteral(
                            StringLiteralType::new(db, Box::from(name.as_str())),
                        )]),
                    )
                    .map(|outcome| Place::bound(outcome.return_type(db)))
                    // TODO: Handle call errors here.
                    .unwrap_or(Place::Unbound)
                    .into()
                };

                let custom_getattribute_result = || {
                    // Avoid cycles when looking up `__getattribute__`
                    if "__getattribute__" == name.as_str() {
                        return Place::Unbound.into();
                    }

                    // Typeshed has a `__getattribute__` method defined on `builtins.object` so we
                    // explicitly hide it here using `MemberLookupPolicy::MRO_NO_OBJECT_FALLBACK`.
                    self.try_call_dunder_with_policy(
                        db,
                        "__getattribute__",
                        &mut CallArgumentTypes::positional([Type::StringLiteral(
                            StringLiteralType::new(db, Box::from(name.as_str())),
                        )]),
                        MemberLookupPolicy::MRO_NO_OBJECT_FALLBACK,
                    )
                    .map(|outcome| Place::bound(outcome.return_type(db)))
                    // TODO: Handle call errors here.
                    .unwrap_or(Place::Unbound)
                    .into()
                };

                match result {
                    member @ PlaceAndQualifiers {
                        place: Place::Type(_, Boundness::Bound),
                        qualifiers: _,
                    } => member,
                    member @ PlaceAndQualifiers {
                        place: Place::Type(_, Boundness::PossiblyUnbound),
                        qualifiers: _,
                    } => member
                        .or_fall_back_to(db, custom_getattribute_result)
                        .or_fall_back_to(db, custom_getattr_result),
                    PlaceAndQualifiers {
                        place: Place::Unbound,
                        qualifiers: _,
                    } => custom_getattribute_result().or_fall_back_to(db, custom_getattr_result),
                }
            }

            Type::ClassLiteral(..) | Type::GenericAlias(..) | Type::SubclassOf(..) => {
                let class_attr_plain = self.find_name_in_mro_with_policy(db, name_str,policy).expect(
                    "Calling `find_name_in_mro` on class literals and subclass-of types should always return `Some`",
                );

                if name == "__mro__" {
                    return class_attr_plain;
                }

                if self.is_subtype_of(db, KnownClass::Enum.to_subclass_of(db)) {
                    return PlaceAndQualifiers::todo("Attribute access on enum classes");
                }

                let class_attr_fallback = Self::try_call_dunder_get_on_attribute(
                    db,
                    class_attr_plain,
                    Type::none(db),
                    self,
                )
                .0;

                self.invoke_descriptor_protocol(
                    db,
                    name_str,
                    class_attr_fallback,
                    InstanceFallbackShadowsNonDataDescriptor::Yes,
                    policy,
                )
            }

            // Unlike other objects, `super` has a unique member lookup behavior.
            // It's simpler than other objects:
            //
            // 1. Search for the attribute in the MRO, starting just after the pivot class.
            // 2. If the attribute is a descriptor, invoke its `__get__` method.
            Type::BoundSuper(bound_super) => {
                let owner_attr = bound_super.find_name_in_mro_after_pivot(db, name_str, policy);

                bound_super
                    .try_call_dunder_get_on_attribute(db, owner_attr.clone())
                    .unwrap_or(owner_attr)
            }
        }
    }

    /// Resolves the boolean value of the type and falls back to [`Truthiness::Ambiguous`] if the type doesn't implement `__bool__` correctly.
    ///
    /// This method should only be used outside type checking or when evaluating if a type
    /// is truthy or falsy in a context where Python doesn't make an implicit `bool` call.
    /// Use [`try_bool`](Self::try_bool) for type checking or implicit `bool` calls.
    pub(crate) fn bool(&self, db: &'db dyn Db) -> Truthiness {
        self.try_bool_impl(db, true)
            .unwrap_or_else(|err| err.fallback_truthiness())
    }

    /// Resolves the boolean value of a type.
    ///
    /// This is used to determine the value that would be returned
    /// when `bool(x)` is called on an object `x`.
    ///
    /// Returns an error if the type doesn't implement `__bool__` correctly.
    pub(crate) fn try_bool(&self, db: &'db dyn Db) -> Result<Truthiness, BoolError<'db>> {
        self.try_bool_impl(db, false)
    }

    /// Resolves the boolean value of a type.
    ///
    /// Setting `allow_short_circuit` to `true` allows the implementation to
    /// early return if the bool value of any union variant is `Truthiness::Ambiguous`.
    /// Early returning shows a 1-2% perf improvement on our benchmarks because
    /// `bool` (which doesn't care about errors) is used heavily when evaluating statically known branches.
    ///
    /// An alternative to this flag is to implement a trait similar to Rust's `Try` trait.
    /// The advantage of that is that it would allow collecting the errors as well. However,
    /// it is significantly more complex and duplicating the logic into `bool` without the error
    /// handling didn't show any significant performance difference to when using the `allow_short_circuit` flag.
    #[inline]
    fn try_bool_impl(
        &self,
        db: &'db dyn Db,
        allow_short_circuit: bool,
    ) -> Result<Truthiness, BoolError<'db>> {
        let type_to_truthiness = |ty| {
            if let Type::BooleanLiteral(bool_val) = ty {
                Truthiness::from(bool_val)
            } else {
                Truthiness::Ambiguous
            }
        };

        let try_dunder_bool = || {
            // We only check the `__bool__` method for truth testing, even though at
            // runtime there is a fallback to `__len__`, since `__bool__` takes precedence
            // and a subclass could add a `__bool__` method.

            match self.try_call_dunder(db, "__bool__", CallArgumentTypes::none()) {
                Ok(outcome) => {
                    let return_type = outcome.return_type(db);
                    if !return_type.is_assignable_to(db, KnownClass::Bool.to_instance(db)) {
                        // The type has a `__bool__` method, but it doesn't return a
                        // boolean.
                        return Err(BoolError::IncorrectReturnType {
                            return_type,
                            not_boolable_type: *self,
                        });
                    }
                    Ok(type_to_truthiness(return_type))
                }

                Err(CallDunderError::PossiblyUnbound(outcome)) => {
                    let return_type = outcome.return_type(db);
                    if !return_type.is_assignable_to(db, KnownClass::Bool.to_instance(db)) {
                        // The type has a `__bool__` method, but it doesn't return a
                        // boolean.
                        return Err(BoolError::IncorrectReturnType {
                            return_type: outcome.return_type(db),
                            not_boolable_type: *self,
                        });
                    }

                    // Don't trust possibly unbound `__bool__` method.
                    Ok(Truthiness::Ambiguous)
                }

                Err(CallDunderError::MethodNotAvailable) => Ok(Truthiness::Ambiguous),
                Err(CallDunderError::CallError(CallErrorKind::BindingError, bindings)) => {
                    Err(BoolError::IncorrectArguments {
                        truthiness: type_to_truthiness(bindings.return_type(db)),
                        not_boolable_type: *self,
                    })
                }
                Err(CallDunderError::CallError(CallErrorKind::NotCallable, _)) => {
                    Err(BoolError::NotCallable {
                        not_boolable_type: *self,
                    })
                }
                Err(CallDunderError::CallError(CallErrorKind::PossiblyNotCallable, _)) => {
                    Err(BoolError::Other {
                        not_boolable_type: *self,
                    })
                }
            }
        };

        let try_union = |union: UnionType<'db>| {
            let mut truthiness = None;
            let mut all_not_callable = true;
            let mut has_errors = false;

            for element in union.elements(db) {
                let element_truthiness = match element.try_bool_impl(db, allow_short_circuit) {
                    Ok(truthiness) => truthiness,
                    Err(err) => {
                        has_errors = true;
                        all_not_callable &= matches!(err, BoolError::NotCallable { .. });
                        err.fallback_truthiness()
                    }
                };

                truthiness.get_or_insert(element_truthiness);

                if Some(element_truthiness) != truthiness {
                    truthiness = Some(Truthiness::Ambiguous);

                    if allow_short_circuit {
                        return Ok(Truthiness::Ambiguous);
                    }
                }
            }

            if has_errors {
                if all_not_callable {
                    return Err(BoolError::NotCallable {
                        not_boolable_type: *self,
                    });
                }
                return Err(BoolError::Union {
                    union,
                    truthiness: truthiness.unwrap_or(Truthiness::Ambiguous),
                });
            }
            Ok(truthiness.unwrap_or(Truthiness::Ambiguous))
        };

        let truthiness = match self {
            Type::Dynamic(_)
            | Type::Never
            | Type::Callable(_)
            | Type::LiteralString
            | Type::TypeIs(_) => Truthiness::Ambiguous,

            Type::FunctionLiteral(_)
            | Type::BoundMethod(_)
            | Type::WrapperDescriptor(_)
            | Type::MethodWrapper(_)
            | Type::DataclassDecorator(_)
            | Type::DataclassTransformer(_)
            | Type::ModuleLiteral(_)
            | Type::PropertyInstance(_)
            | Type::BoundSuper(_)
            | Type::KnownInstance(_)
            | Type::SpecialForm(_)
            | Type::AlwaysTruthy => Truthiness::AlwaysTrue,

            Type::AlwaysFalsy => Truthiness::AlwaysFalse,

            Type::ClassLiteral(class) => class
                .metaclass_instance_type(db)
                .try_bool_impl(db, allow_short_circuit)?,
            Type::GenericAlias(alias) => ClassType::from(*alias)
                .metaclass_instance_type(db)
                .try_bool_impl(db, allow_short_circuit)?,

            Type::SubclassOf(subclass_of_ty) => match subclass_of_ty.subclass_of() {
                SubclassOfInner::Dynamic(_) => Truthiness::Ambiguous,
                SubclassOfInner::Class(class) => {
                    Type::from(class).try_bool_impl(db, allow_short_circuit)?
                }
            },

            Type::TypeVar(typevar) => match typevar.bound_or_constraints(db) {
                None => Truthiness::Ambiguous,
                Some(TypeVarBoundOrConstraints::UpperBound(bound)) => {
                    bound.try_bool_impl(db, allow_short_circuit)?
                }
                Some(TypeVarBoundOrConstraints::Constraints(constraints)) => {
                    try_union(constraints)?
                }
            },

            Type::NominalInstance(instance) => match instance.class.known(db) {
                Some(known_class) => known_class.bool(),
                None => try_dunder_bool()?,
            },

            Type::ProtocolInstance(_) => try_dunder_bool()?,

            Type::Union(union) => try_union(*union)?,

            Type::Intersection(_) => {
                // TODO
                Truthiness::Ambiguous
            }

            Type::IntLiteral(num) => Truthiness::from(*num != 0),
            Type::BooleanLiteral(bool) => Truthiness::from(*bool),
            Type::StringLiteral(str) => Truthiness::from(!str.value(db).is_empty()),
            Type::BytesLiteral(bytes) => Truthiness::from(!bytes.value(db).is_empty()),
            Type::Tuple(tuple) => match tuple.tuple(db).len().size_hint() {
                // The tuple type is AlwaysFalse if it contains only the empty tuple
                (_, Some(0)) => Truthiness::AlwaysFalse,
                // The tuple type is AlwaysTrue if its inhabitants must always have length >=1
                (minimum, _) if minimum > 0 => Truthiness::AlwaysTrue,
                // The tuple type is Ambiguous if its inhabitants could be of any length
                _ => Truthiness::Ambiguous,
            },
        };

        Ok(truthiness)
    }

    /// Return the type of `len()` on a type if it is known more precisely than `int`,
    /// or `None` otherwise.
    ///
    /// In the second case, the return type of `len()` in `typeshed` (`int`)
    /// is used as a fallback.
    fn len(&self, db: &'db dyn Db) -> Option<Type<'db>> {
        fn non_negative_int_literal<'db>(db: &'db dyn Db, ty: Type<'db>) -> Option<Type<'db>> {
            match ty {
                // TODO: Emit diagnostic for non-integers and negative integers
                Type::IntLiteral(value) => (value >= 0).then_some(ty),
                Type::BooleanLiteral(value) => Some(Type::IntLiteral(value.into())),
                Type::Union(union) => {
                    union.try_map(db, |element| non_negative_int_literal(db, *element))
                }
                _ => None,
            }
        }

        let usize_len = match self {
            Type::BytesLiteral(bytes) => Some(bytes.python_len(db)),
            Type::StringLiteral(string) => Some(string.python_len(db)),
            Type::Tuple(tuple) => match tuple.tuple(db) {
                TupleSpec::Fixed(tuple) => Some(tuple.len()),
                TupleSpec::Variable(_) => None,
            },

            _ => None,
        };

        if let Some(usize_len) = usize_len {
            return usize_len.try_into().ok().map(Type::IntLiteral);
        }

        let return_ty = match self.try_call_dunder(db, "__len__", CallArgumentTypes::none()) {
            Ok(bindings) => bindings.return_type(db),
            Err(CallDunderError::PossiblyUnbound(bindings)) => bindings.return_type(db),

            // TODO: emit a diagnostic
            Err(CallDunderError::MethodNotAvailable) => return None,
            Err(CallDunderError::CallError(_, bindings)) => bindings.return_type(db),
        };

        non_negative_int_literal(db, return_ty)
    }

    /// Returns a [`Bindings`] that can be used to analyze a call to this type. You must call
    /// [`match_parameters`][Bindings::match_parameters] and [`check_types`][Bindings::check_types]
    /// to fully analyze a particular call site.
    ///
    /// Note that we return a [`Bindings`] for all types, even if the type is not callable.
    /// "Callable" can be subtle for a union type, since some union elements might be callable and
    /// some not. A union is callable if every element type is callable — but even then, the
    /// elements might be inconsistent, such that there's no argument list that's valid for all
    /// elements. It's usually best to only worry about "callability" relative to a particular
    /// argument list, via [`try_call`][Self::try_call] and [`CallErrorKind::NotCallable`].
    fn bindings(self, db: &'db dyn Db) -> Bindings<'db> {
        match self {
            Type::Callable(callable) => {
                CallableBinding::from_overloads(self, callable.signatures(db).iter().cloned())
                    .into()
            }

            Type::TypeVar(typevar) => match typevar.bound_or_constraints(db) {
                None => CallableBinding::not_callable(self).into(),
                Some(TypeVarBoundOrConstraints::UpperBound(bound)) => bound.bindings(db),
                Some(TypeVarBoundOrConstraints::Constraints(constraints)) => Bindings::from_union(
                    self,
                    constraints.elements(db).iter().map(|ty| ty.bindings(db)),
                ),
            },

            Type::BoundMethod(bound_method) => {
                let signature = bound_method.function(db).signature(db);
                CallableBinding::from_overloads(self, signature.overloads.iter().cloned())
                    .with_bound_type(bound_method.self_instance(db))
                    .into()
            }

            Type::MethodWrapper(
                MethodWrapperKind::FunctionTypeDunderGet(_)
                | MethodWrapperKind::PropertyDunderGet(_),
            ) => {
                // Here, we dynamically model the overloaded function signature of `types.FunctionType.__get__`.
                // This is required because we need to return more precise types than what the signature in
                // typeshed provides:
                //
                // ```py
                // class FunctionType:
                //     # ...
                //     @overload
                //     def __get__(self, instance: None, owner: type, /) -> FunctionType: ...
                //     @overload
                //     def __get__(self, instance: object, owner: type | None = None, /) -> MethodType: ...
                // ```
                //
                // For `builtins.property.__get__`, we use the same signature. The return types are not
                // specified yet, they will be dynamically added in `Bindings::evaluate_known_cases`.

                CallableBinding::from_overloads(
                    self,
                    [
                        Signature::new(
                            Parameters::new([
                                Parameter::positional_only(Some(Name::new_static("instance")))
                                    .with_annotated_type(Type::none(db)),
                                Parameter::positional_only(Some(Name::new_static("owner")))
                                    .with_annotated_type(KnownClass::Type.to_instance(db)),
                            ]),
                            None,
                        ),
                        Signature::new(
                            Parameters::new([
                                Parameter::positional_only(Some(Name::new_static("instance")))
                                    .with_annotated_type(Type::object(db)),
                                Parameter::positional_only(Some(Name::new_static("owner")))
                                    .with_annotated_type(UnionType::from_elements(
                                        db,
                                        [KnownClass::Type.to_instance(db), Type::none(db)],
                                    ))
                                    .with_default_type(Type::none(db)),
                            ]),
                            None,
                        ),
                    ],
                )
                .into()
            }

            Type::WrapperDescriptor(
                kind @ (WrapperDescriptorKind::FunctionTypeDunderGet
                | WrapperDescriptorKind::PropertyDunderGet),
            ) => {
                // Here, we also model `types.FunctionType.__get__` (or builtins.property.__get__),
                // but now we consider a call to this as a function, i.e. we also expect the `self`
                // argument to be passed in.

                // TODO: Consider merging this signature with the one in the previous match clause,
                // since the previous one is just this signature with the `self` parameters
                // removed.
                let descriptor = match kind {
                    WrapperDescriptorKind::FunctionTypeDunderGet => {
                        KnownClass::FunctionType.to_instance(db)
                    }
                    WrapperDescriptorKind::PropertyDunderGet => {
                        KnownClass::Property.to_instance(db)
                    }
                    WrapperDescriptorKind::PropertyDunderSet => {
                        unreachable!("Not part of outer match pattern")
                    }
                };
                CallableBinding::from_overloads(
                    self,
                    [
                        Signature::new(
                            Parameters::new([
                                Parameter::positional_only(Some(Name::new_static("self")))
                                    .with_annotated_type(descriptor),
                                Parameter::positional_only(Some(Name::new_static("instance")))
                                    .with_annotated_type(Type::none(db)),
                                Parameter::positional_only(Some(Name::new_static("owner")))
                                    .with_annotated_type(KnownClass::Type.to_instance(db)),
                            ]),
                            None,
                        ),
                        Signature::new(
                            Parameters::new([
                                Parameter::positional_only(Some(Name::new_static("self")))
                                    .with_annotated_type(descriptor),
                                Parameter::positional_only(Some(Name::new_static("instance")))
                                    .with_annotated_type(Type::object(db)),
                                Parameter::positional_only(Some(Name::new_static("owner")))
                                    .with_annotated_type(UnionType::from_elements(
                                        db,
                                        [KnownClass::Type.to_instance(db), Type::none(db)],
                                    ))
                                    .with_default_type(Type::none(db)),
                            ]),
                            None,
                        ),
                    ],
                )
                .into()
            }

            Type::MethodWrapper(MethodWrapperKind::PropertyDunderSet(_)) => Binding::single(
                self,
                Signature::new(
                    Parameters::new([
                        Parameter::positional_only(Some(Name::new_static("instance")))
                            .with_annotated_type(Type::object(db)),
                        Parameter::positional_only(Some(Name::new_static("value")))
                            .with_annotated_type(Type::object(db)),
                    ]),
                    None,
                ),
            )
            .into(),

            Type::WrapperDescriptor(WrapperDescriptorKind::PropertyDunderSet) => Binding::single(
                self,
                Signature::new(
                    Parameters::new([
                        Parameter::positional_only(Some(Name::new_static("self")))
                            .with_annotated_type(KnownClass::Property.to_instance(db)),
                        Parameter::positional_only(Some(Name::new_static("instance")))
                            .with_annotated_type(Type::object(db)),
                        Parameter::positional_only(Some(Name::new_static("value")))
                            .with_annotated_type(Type::object(db)),
                    ]),
                    None,
                ),
            )
            .into(),

            Type::MethodWrapper(MethodWrapperKind::StrStartswith(_)) => Binding::single(
                self,
                Signature::new(
                    Parameters::new([
                        Parameter::positional_only(Some(Name::new_static("prefix")))
                            .with_annotated_type(UnionType::from_elements(
                                db,
                                [
                                    KnownClass::Str.to_instance(db),
                                    TupleType::homogeneous(db, KnownClass::Str.to_instance(db)),
                                ],
                            )),
                        Parameter::positional_only(Some(Name::new_static("start")))
                            .with_annotated_type(UnionType::from_elements(
                                db,
                                [KnownClass::SupportsIndex.to_instance(db), Type::none(db)],
                            ))
                            .with_default_type(Type::none(db)),
                        Parameter::positional_only(Some(Name::new_static("end")))
                            .with_annotated_type(UnionType::from_elements(
                                db,
                                [KnownClass::SupportsIndex.to_instance(db), Type::none(db)],
                            ))
                            .with_default_type(Type::none(db)),
                    ]),
                    Some(KnownClass::Bool.to_instance(db)),
                ),
            )
            .into(),

            // TODO: We should probably also check the original return type of the function
            // that was decorated with `@dataclass_transform`, to see if it is consistent with
            // with what we configure here.
            Type::DataclassTransformer(_) => Binding::single(
                self,
                Signature::new(
                    Parameters::new([Parameter::positional_only(Some(Name::new_static("func")))
                        .with_annotated_type(Type::object(db))]),
                    None,
                ),
            )
            .into(),

            Type::FunctionLiteral(function_type) => match function_type.known(db) {
                Some(
                    KnownFunction::IsEquivalentTo
                    | KnownFunction::IsSubtypeOf
                    | KnownFunction::IsAssignableTo
                    | KnownFunction::IsDisjointFrom,
                ) => Binding::single(
                    self,
                    Signature::new(
                        Parameters::new([
                            Parameter::positional_only(Some(Name::new_static("a")))
                                .type_form()
                                .with_annotated_type(Type::any()),
                            Parameter::positional_only(Some(Name::new_static("b")))
                                .type_form()
                                .with_annotated_type(Type::any()),
                        ]),
                        Some(KnownClass::Bool.to_instance(db)),
                    ),
                )
                .into(),

                Some(KnownFunction::IsSingleton | KnownFunction::IsSingleValued) => {
                    Binding::single(
                        self,
                        Signature::new(
                            Parameters::new([Parameter::positional_only(Some(Name::new_static(
                                "a",
                            )))
                            .type_form()
                            .with_annotated_type(Type::any())]),
                            Some(KnownClass::Bool.to_instance(db)),
                        ),
                    )
                    .into()
                }

                Some(KnownFunction::TopMaterialization | KnownFunction::BottomMaterialization) => {
                    Binding::single(
                        self,
                        Signature::new(
                            Parameters::new([Parameter::positional_only(Some(Name::new_static(
                                "type",
                            )))
                            .type_form()
                            .with_annotated_type(Type::any())]),
                            Some(Type::any()),
                        ),
                    )
                    .into()
                }

                Some(KnownFunction::AssertType) => Binding::single(
                    self,
                    Signature::new(
                        Parameters::new([
                            Parameter::positional_only(Some(Name::new_static("value")))
                                .with_annotated_type(Type::any()),
                            Parameter::positional_only(Some(Name::new_static("type")))
                                .type_form()
                                .with_annotated_type(Type::any()),
                        ]),
                        Some(Type::none(db)),
                    ),
                )
                .into(),

                Some(KnownFunction::AssertNever) => {
                    Binding::single(
                        self,
                        Signature::new(
                            Parameters::new([Parameter::positional_only(Some(Name::new_static(
                                "arg",
                            )))
                            // We need to set the type to `Any` here (instead of `Never`),
                            // in order for every `assert_never` call to pass the argument
                            // check. If we set it to `Never`, we'll get invalid-argument-type
                            // errors instead of `type-assertion-failure` errors.
                            .with_annotated_type(Type::any())]),
                            Some(Type::none(db)),
                        ),
                    )
                    .into()
                }

                Some(KnownFunction::Cast) => Binding::single(
                    self,
                    Signature::new(
                        Parameters::new([
                            Parameter::positional_or_keyword(Name::new_static("typ"))
                                .type_form()
                                .with_annotated_type(Type::any()),
                            Parameter::positional_or_keyword(Name::new_static("val"))
                                .with_annotated_type(Type::any()),
                        ]),
                        Some(Type::any()),
                    ),
                )
                .into(),

                Some(KnownFunction::Dataclass) => {
                    CallableBinding::from_overloads(
                        self,
                        [
                            // def dataclass(cls: None, /) -> Callable[[type[_T]], type[_T]]: ...
                            Signature::new(
                                Parameters::new([Parameter::positional_only(Some(
                                    Name::new_static("cls"),
                                ))
                                .with_annotated_type(Type::none(db))]),
                                None,
                            ),
                            // def dataclass(cls: type[_T], /) -> type[_T]: ...
                            Signature::new(
                                Parameters::new([Parameter::positional_only(Some(
                                    Name::new_static("cls"),
                                ))
                                .with_annotated_type(KnownClass::Type.to_instance(db))]),
                                None,
                            ),
                            // TODO: make this overload Python-version-dependent

                            // def dataclass(
                            //     *,
                            //     init: bool = True,
                            //     repr: bool = True,
                            //     eq: bool = True,
                            //     order: bool = False,
                            //     unsafe_hash: bool = False,
                            //     frozen: bool = False,
                            //     match_args: bool = True,
                            //     kw_only: bool = False,
                            //     slots: bool = False,
                            //     weakref_slot: bool = False,
                            // ) -> Callable[[type[_T]], type[_T]]: ...
                            Signature::new(
                                Parameters::new([
                                    Parameter::keyword_only(Name::new_static("init"))
                                        .with_annotated_type(KnownClass::Bool.to_instance(db))
                                        .with_default_type(Type::BooleanLiteral(true)),
                                    Parameter::keyword_only(Name::new_static("repr"))
                                        .with_annotated_type(KnownClass::Bool.to_instance(db))
                                        .with_default_type(Type::BooleanLiteral(true)),
                                    Parameter::keyword_only(Name::new_static("eq"))
                                        .with_annotated_type(KnownClass::Bool.to_instance(db))
                                        .with_default_type(Type::BooleanLiteral(true)),
                                    Parameter::keyword_only(Name::new_static("order"))
                                        .with_annotated_type(KnownClass::Bool.to_instance(db))
                                        .with_default_type(Type::BooleanLiteral(false)),
                                    Parameter::keyword_only(Name::new_static("unsafe_hash"))
                                        .with_annotated_type(KnownClass::Bool.to_instance(db))
                                        .with_default_type(Type::BooleanLiteral(false)),
                                    Parameter::keyword_only(Name::new_static("frozen"))
                                        .with_annotated_type(KnownClass::Bool.to_instance(db))
                                        .with_default_type(Type::BooleanLiteral(false)),
                                    Parameter::keyword_only(Name::new_static("match_args"))
                                        .with_annotated_type(KnownClass::Bool.to_instance(db))
                                        .with_default_type(Type::BooleanLiteral(true)),
                                    Parameter::keyword_only(Name::new_static("kw_only"))
                                        .with_annotated_type(KnownClass::Bool.to_instance(db))
                                        .with_default_type(Type::BooleanLiteral(false)),
                                    Parameter::keyword_only(Name::new_static("slots"))
                                        .with_annotated_type(KnownClass::Bool.to_instance(db))
                                        .with_default_type(Type::BooleanLiteral(false)),
                                    Parameter::keyword_only(Name::new_static("weakref_slot"))
                                        .with_annotated_type(KnownClass::Bool.to_instance(db))
                                        .with_default_type(Type::BooleanLiteral(false)),
                                ]),
                                None,
                            ),
                        ],
                    )
                    .into()
                }

                _ => CallableBinding::from_overloads(
                    self,
                    function_type.signature(db).overloads.iter().cloned(),
                )
                .into(),
            },

            Type::ClassLiteral(class) => match class.known(db) {
                // TODO: Ideally we'd use `try_call_constructor` for all constructor calls.
                // Currently we don't for a few special known types, either because their
                // constructors are defined with overloads, or because we want to special case
                // their return type beyond what typeshed provides (though this support could
                // likely be moved into the `try_call_constructor` path). Once we support
                // overloads, re-evaluate the need for these arms.
                Some(KnownClass::Bool) => {
                    // ```py
                    // class bool(int):
                    //     def __new__(cls, o: object = ..., /) -> Self: ...
                    // ```
                    Binding::single(
                        self,
                        Signature::new(
                            Parameters::new([Parameter::positional_only(Some(Name::new_static(
                                "o",
                            )))
                            .with_annotated_type(Type::any())
                            .with_default_type(Type::BooleanLiteral(false))]),
                            Some(KnownClass::Bool.to_instance(db)),
                        ),
                    )
                    .into()
                }

                Some(KnownClass::Str) => {
                    // ```py
                    // class str(Sequence[str]):
                    //     @overload
                    //     def __new__(cls, object: object = ...) -> Self: ...
                    //     @overload
                    //     def __new__(cls, object: ReadableBuffer, encoding: str = ..., errors: str = ...) -> Self: ...
                    // ```
                    CallableBinding::from_overloads(
                        self,
                        [
                            Signature::new(
                                Parameters::new([Parameter::positional_or_keyword(
                                    Name::new_static("object"),
                                )
                                .with_annotated_type(Type::object(db))
                                .with_default_type(Type::string_literal(db, ""))]),
                                Some(KnownClass::Str.to_instance(db)),
                            ),
                            Signature::new(
                                Parameters::new([
                                    Parameter::positional_or_keyword(Name::new_static("object"))
                                        // TODO: Should be `ReadableBuffer` instead of this union type:
                                        .with_annotated_type(UnionType::from_elements(
                                            db,
                                            [
                                                KnownClass::Bytes.to_instance(db),
                                                KnownClass::Bytearray.to_instance(db),
                                            ],
                                        ))
                                        .with_default_type(Type::bytes_literal(db, b"")),
                                    Parameter::positional_or_keyword(Name::new_static("encoding"))
                                        .with_annotated_type(KnownClass::Str.to_instance(db))
                                        .with_default_type(Type::string_literal(db, "utf-8")),
                                    Parameter::positional_or_keyword(Name::new_static("errors"))
                                        .with_annotated_type(KnownClass::Str.to_instance(db))
                                        .with_default_type(Type::string_literal(db, "strict")),
                                ]),
                                Some(KnownClass::Str.to_instance(db)),
                            ),
                        ],
                    )
                    .into()
                }

                Some(KnownClass::Type) => {
                    let str_instance = KnownClass::Str.to_instance(db);
                    let type_instance = KnownClass::Type.to_instance(db);

                    // ```py
                    // class type:
                    //     @overload
                    //     def __init__(self, o: object, /) -> None: ...
                    //     @overload
                    //     def __init__(self, name: str, bases: tuple[type, ...], dict: dict[str, Any], /, **kwds: Any) -> None: ...
                    // ```
                    CallableBinding::from_overloads(
                        self,
                        [
                            Signature::new(
                                Parameters::new([Parameter::positional_only(Some(
                                    Name::new_static("o"),
                                ))
                                .with_annotated_type(Type::any())]),
                                Some(type_instance),
                            ),
                            Signature::new(
                                Parameters::new([
                                    Parameter::positional_only(Some(Name::new_static("name")))
                                        .with_annotated_type(str_instance),
                                    Parameter::positional_only(Some(Name::new_static("bases")))
                                        .with_annotated_type(TupleType::homogeneous(
                                            db,
                                            type_instance,
                                        )),
                                    Parameter::positional_only(Some(Name::new_static("dict")))
                                        .with_annotated_type(
                                            KnownClass::Dict.to_specialized_instance(
                                                db,
                                                [str_instance, Type::any()],
                                            ),
                                        ),
                                ]),
                                Some(type_instance),
                            ),
                        ],
                    )
                    .into()
                }

                Some(KnownClass::NamedTuple) => {
                    Binding::single(self, Signature::todo("functional `NamedTuple` syntax")).into()
                }

                Some(KnownClass::Object) => {
                    // ```py
                    // class object:
                    //    def __init__(self) -> None: ...
                    //    def __new__(cls) -> Self: ...
                    // ```
                    Binding::single(
                        self,
                        Signature::new(
                            Parameters::empty(),
                            Some(KnownClass::Object.to_instance(db)),
                        ),
                    )
                    .into()
                }

                Some(KnownClass::Enum) => {
                    Binding::single(self, Signature::todo("functional `Enum` syntax")).into()
                }

                Some(KnownClass::Super) => {
                    // ```py
                    // class super:
                    //     @overload
                    //     def __init__(self, t: Any, obj: Any, /) -> None: ...
                    //     @overload
                    //     def __init__(self, t: Any, /) -> None: ...
                    //     @overload
                    //     def __init__(self) -> None: ...
                    // ```
                    CallableBinding::from_overloads(
                        self,
                        [
                            Signature::new(
                                Parameters::new([
                                    Parameter::positional_only(Some(Name::new_static("t")))
                                        .with_annotated_type(Type::any()),
                                    Parameter::positional_only(Some(Name::new_static("obj")))
                                        .with_annotated_type(Type::any()),
                                ]),
                                Some(KnownClass::Super.to_instance(db)),
                            ),
                            Signature::new(
                                Parameters::new([Parameter::positional_only(Some(
                                    Name::new_static("t"),
                                ))
                                .with_annotated_type(Type::any())]),
                                Some(KnownClass::Super.to_instance(db)),
                            ),
                            Signature::new(
                                Parameters::empty(),
                                Some(KnownClass::Super.to_instance(db)),
                            ),
                        ],
                    )
                    .into()
                }

                Some(KnownClass::TypeVar) => {
                    // ```py
                    // class TypeVar:
                    //     def __new__(
                    //         cls,
                    //         name: str,
                    //         *constraints: Any,
                    //         bound: Any | None = None,
                    //         contravariant: bool = False,
                    //         covariant: bool = False,
                    //         infer_variance: bool = False,
                    //         default: Any = ...,
                    //     ) -> Self: ...
                    // ```
                    Binding::single(
                        self,
                        Signature::new(
                            Parameters::new([
                                Parameter::positional_or_keyword(Name::new_static("name"))
                                    .with_annotated_type(Type::LiteralString),
                                Parameter::variadic(Name::new_static("constraints"))
                                    .type_form()
                                    .with_annotated_type(Type::any()),
                                Parameter::keyword_only(Name::new_static("bound"))
                                    .type_form()
                                    .with_annotated_type(UnionType::from_elements(
                                        db,
                                        [Type::any(), Type::none(db)],
                                    ))
                                    .with_default_type(Type::none(db)),
                                Parameter::keyword_only(Name::new_static("default"))
                                    .type_form()
                                    .with_annotated_type(Type::any())
                                    .with_default_type(KnownClass::NoneType.to_instance(db)),
                                Parameter::keyword_only(Name::new_static("contravariant"))
                                    .with_annotated_type(KnownClass::Bool.to_instance(db))
                                    .with_default_type(Type::BooleanLiteral(false)),
                                Parameter::keyword_only(Name::new_static("covariant"))
                                    .with_annotated_type(KnownClass::Bool.to_instance(db))
                                    .with_default_type(Type::BooleanLiteral(false)),
                                Parameter::keyword_only(Name::new_static("infer_variance"))
                                    .with_annotated_type(KnownClass::Bool.to_instance(db))
                                    .with_default_type(Type::BooleanLiteral(false)),
                            ]),
                            Some(KnownClass::TypeVar.to_instance(db)),
                        ),
                    )
                    .into()
                }

                Some(KnownClass::TypeAliasType) => {
                    // ```py
                    // def __new__(
                    //     cls,
                    //     name: str,
                    //     value: Any,
                    //     *,
                    //     type_params: tuple[TypeVar | ParamSpec | TypeVarTuple, ...] = ()
                    // ) -> Self: ...
                    // ```
                    Binding::single(
                        self,
                        Signature::new(
                            Parameters::new([
                                Parameter::positional_or_keyword(Name::new_static("name"))
                                    .with_annotated_type(KnownClass::Str.to_instance(db)),
                                Parameter::positional_or_keyword(Name::new_static("value"))
                                    .with_annotated_type(Type::any())
                                    .type_form(),
                                Parameter::keyword_only(Name::new_static("type_params"))
                                    .with_annotated_type(TupleType::homogeneous(
                                        db,
                                        UnionType::from_elements(
                                            db,
                                            [
                                                KnownClass::TypeVar.to_instance(db),
                                                KnownClass::ParamSpec.to_instance(db),
                                                KnownClass::TypeVarTuple.to_instance(db),
                                            ],
                                        ),
                                    ))
                                    .with_default_type(TupleType::empty(db)),
                            ]),
                            None,
                        ),
                    )
                    .into()
                }

                Some(KnownClass::Property) => {
                    let getter_signature = Signature::new(
                        Parameters::new([
                            Parameter::positional_only(None).with_annotated_type(Type::any())
                        ]),
                        Some(Type::any()),
                    );
                    let setter_signature = Signature::new(
                        Parameters::new([
                            Parameter::positional_only(None).with_annotated_type(Type::any()),
                            Parameter::positional_only(None).with_annotated_type(Type::any()),
                        ]),
                        Some(Type::none(db)),
                    );
                    let deleter_signature = Signature::new(
                        Parameters::new([
                            Parameter::positional_only(None).with_annotated_type(Type::any())
                        ]),
                        Some(Type::any()),
                    );

                    Binding::single(
                        self,
                        Signature::new(
                            Parameters::new([
                                Parameter::positional_or_keyword(Name::new_static("fget"))
                                    .with_annotated_type(UnionType::from_elements(
                                        db,
                                        [
                                            CallableType::single(db, getter_signature),
                                            Type::none(db),
                                        ],
                                    ))
                                    .with_default_type(Type::none(db)),
                                Parameter::positional_or_keyword(Name::new_static("fset"))
                                    .with_annotated_type(UnionType::from_elements(
                                        db,
                                        [
                                            CallableType::single(db, setter_signature),
                                            Type::none(db),
                                        ],
                                    ))
                                    .with_default_type(Type::none(db)),
                                Parameter::positional_or_keyword(Name::new_static("fdel"))
                                    .with_annotated_type(UnionType::from_elements(
                                        db,
                                        [
                                            CallableType::single(db, deleter_signature),
                                            Type::none(db),
                                        ],
                                    ))
                                    .with_default_type(Type::none(db)),
                                Parameter::positional_or_keyword(Name::new_static("doc"))
                                    .with_annotated_type(UnionType::from_elements(
                                        db,
                                        [KnownClass::Str.to_instance(db), Type::none(db)],
                                    ))
                                    .with_default_type(Type::none(db)),
                            ]),
                            None,
                        ),
                    )
                    .into()
                }

                Some(KnownClass::Tuple) => {
                    let object = Type::object(db);

                    // ```py
                    // class tuple:
                    //     @overload
                    //     def __new__(cls) -> tuple[()]: ...
                    //     @overload
                    //     def __new__(cls, iterable: Iterable[object]) -> tuple[object, ...]: ...
                    // ```
                    CallableBinding::from_overloads(
                        self,
                        [
                            Signature::new(Parameters::empty(), Some(TupleType::empty(db))),
                            Signature::new(
                                Parameters::new([Parameter::positional_only(Some(
                                    Name::new_static("iterable"),
                                ))
                                .with_annotated_type(
                                    KnownClass::Iterable.to_specialized_instance(db, [object]),
                                )]),
                                Some(TupleType::homogeneous(db, object)),
                            ),
                        ],
                    )
                    .into()
                }

                // Most class literal constructor calls are handled by `try_call_constructor` and
                // not via getting the signature here. This signature can still be used in some
                // cases (e.g. evaluating callable subtyping). TODO improve this definition
                // (intersection of `__new__` and `__init__` signatures? and respect metaclass
                // `__call__`).
                _ => Binding::single(
                    self,
                    Signature::new_generic(
                        class.generic_context(db),
                        Parameters::gradual_form(),
                        self.to_instance(db),
                    ),
                )
                .into(),
            },

            Type::SpecialForm(SpecialFormType::TypedDict) => {
                Binding::single(
                    self,
                    Signature::new(
                        Parameters::new([
                            Parameter::positional_only(Some(Name::new_static("typename")))
                                .with_annotated_type(KnownClass::Str.to_instance(db)),
                            Parameter::positional_only(Some(Name::new_static("fields")))
                                .with_annotated_type(KnownClass::Dict.to_instance(db))
                                .with_default_type(Type::any()),
                            Parameter::keyword_only(Name::new_static("total"))
                                .with_annotated_type(KnownClass::Bool.to_instance(db))
                                .with_default_type(Type::BooleanLiteral(true)),
                            // Future compatibility, in case new keyword arguments will be added:
                            Parameter::keyword_variadic(Name::new_static("kwargs"))
                                .with_annotated_type(Type::any()),
                        ]),
                        None,
                    ),
                )
                .into()
            }

            Type::GenericAlias(alias) => {
                let instantiated = Type::instance(db, ClassType::from(alias));

                let parameters = if alias.origin(db).is_known(db, KnownClass::Tuple) {
                    // ```py
                    // class tuple:
                    //     @overload
                    //     def __new__(cls: type[tuple[()]], iterable: tuple[()] = ()) -> tuple[()]: ...
                    //     @overload
                    //     def __new__[T](cls: type[tuple[T, ...]], iterable: tuple[T, ...]) -> tuple[T, ...]: ...
                    // ```
                    let spec = alias.specialization(db).tuple(db);
                    let mut parameter =
                        Parameter::positional_only(Some(Name::new_static("iterable")))
                            .with_annotated_type(instantiated);
                    if matches!(spec.len().maximum(), Some(0)) {
                        parameter = parameter.with_default_type(TupleType::empty(db));
                    }
                    Parameters::new([parameter])
                } else {
                    Parameters::gradual_form()
                };
                // TODO annotated return type on `__new__` or metaclass `__call__`
                // TODO check call vs signatures of `__new__` and/or `__init__`
                Binding::single(self, Signature::new(parameters, Some(instantiated))).into()
            }

            Type::SubclassOf(subclass_of_type) => match subclass_of_type.subclass_of() {
                SubclassOfInner::Dynamic(dynamic_type) => Type::Dynamic(dynamic_type).bindings(db),

                // Most type[] constructor calls are handled by `try_call_constructor` and not via
                // getting the signature here. This signature can still be used in some cases (e.g.
                // evaluating callable subtyping). TODO improve this definition (intersection of
                // `__new__` and `__init__` signatures? and respect metaclass `__call__`).
                SubclassOfInner::Class(class) => Type::from(class).bindings(db),
            },

            Type::NominalInstance(_) | Type::ProtocolInstance(_) => {
                // Note that for objects that have a (possibly not callable!) `__call__` attribute,
                // we will get the signature of the `__call__` attribute, but will pass in the type
                // of the original object as the "callable type". That ensures that we get errors
                // like "`X` is not callable" instead of "`<type of illegal '__call__'>` is not
                // callable".
                match self
                    .member_lookup_with_policy(
                        db,
                        Name::new_static("__call__"),
                        MemberLookupPolicy::NO_INSTANCE_FALLBACK,
                    )
                    .place
                {
                    Place::Type(dunder_callable, boundness) => {
                        let mut bindings = dunder_callable.bindings(db);
                        bindings.replace_callable_type(dunder_callable, self);
                        if boundness == Boundness::PossiblyUnbound {
                            bindings.set_dunder_call_is_possibly_unbound();
                        }
                        bindings
                    }
                    Place::Unbound => CallableBinding::not_callable(self).into(),
                }
            }

            // Dynamic types are callable, and the return type is the same dynamic type. Similarly,
            // `Never` is always callable and returns `Never`.
            Type::Dynamic(_) | Type::Never => {
                Binding::single(self, Signature::dynamic(self)).into()
            }

            // Note that this correctly returns `None` if none of the union elements are callable.
            Type::Union(union) => Bindings::from_union(
                self,
                union
                    .elements(db)
                    .iter()
                    .map(|element| element.bindings(db)),
            ),

            Type::Intersection(_) => {
                Binding::single(self, Signature::todo("Type::Intersection.call()")).into()
            }

            // TODO: these are actually callable
            Type::MethodWrapper(_) | Type::DataclassDecorator(_) => {
                CallableBinding::not_callable(self).into()
            }

            // TODO: some `SpecialForm`s are callable (e.g. TypedDicts)
            Type::SpecialForm(_) => CallableBinding::not_callable(self).into(),

            Type::PropertyInstance(_)
            | Type::KnownInstance(_)
            | Type::AlwaysFalsy
            | Type::AlwaysTruthy
            | Type::IntLiteral(_)
            | Type::StringLiteral(_)
            | Type::BytesLiteral(_)
            | Type::BooleanLiteral(_)
            | Type::LiteralString
            | Type::Tuple(_)
            | Type::BoundSuper(_)
            | Type::ModuleLiteral(_)
            | Type::TypeIs(_) => CallableBinding::not_callable(self).into(),
        }
    }

    /// Returns the inferred return type of `self` if it is a function literal / bound method.
    fn infer_return_type(self, db: &'db dyn Db) -> Option<Type<'db>> {
        match self {
            Type::FunctionLiteral(function_type)
                if !function_type.file(db).is_stub(db.upcast()) =>
            {
                Some(function_type.infer_return_type(db))
            }
            Type::BoundMethod(method_type)
                if !method_type.function(db).file(db).is_stub(db.upcast()) =>
            {
                Some(method_type.infer_return_type(db))
            }
            _ => None,
        }
    }

    /// Calls `self`. Returns a [`CallError`] if `self` is (always or possibly) not callable, or if
    /// the arguments are not compatible with the formal parameters.
    ///
    /// You get back a [`Bindings`] for both successful and unsuccessful calls.
    /// It contains information about which formal parameters each argument was matched to,
    /// and about any errors matching arguments and parameters.
    fn try_call(
        self,
        db: &'db dyn Db,
        argument_types: &CallArgumentTypes<'_, 'db>,
    ) -> Result<Bindings<'db>, CallError<'db>> {
        self.bindings(db)
            .match_parameters(db, argument_types)
            .check_types(db, argument_types)
    }

    /// Look up a dunder method on the meta-type of `self` and call it.
    ///
    /// Returns an `Err` if the dunder method can't be called,
    /// or the given arguments are not valid.
    fn try_call_dunder(
        self,
        db: &'db dyn Db,
        name: &str,
        mut argument_types: CallArgumentTypes<'_, 'db>,
    ) -> Result<Bindings<'db>, CallDunderError<'db>> {
        self.try_call_dunder_with_policy(
            db,
            name,
            &mut argument_types,
            MemberLookupPolicy::default(),
        )
    }

    /// Same as `try_call_dunder`, but allows specifying a policy for the member lookup. In
    /// particular, this allows to specify `MemberLookupPolicy::MRO_NO_OBJECT_FALLBACK` to avoid
    /// looking up dunder methods on `object`, which is needed for functions like `__init__`,
    /// `__new__`, or `__setattr__`.
    ///
    /// Note that `NO_INSTANCE_FALLBACK` is always added to the policy, since implicit calls to
    /// dunder methods never access instance members.
    fn try_call_dunder_with_policy(
        self,
        db: &'db dyn Db,
        name: &str,
        argument_types: &mut CallArgumentTypes<'_, 'db>,
        policy: MemberLookupPolicy,
    ) -> Result<Bindings<'db>, CallDunderError<'db>> {
        // Implicit calls to dunder methods never access instance members, so we pass
        // `NO_INSTANCE_FALLBACK` here in addition to other policies:
        match self
            .member_lookup_with_policy(
                db,
                name.into(),
                policy | MemberLookupPolicy::NO_INSTANCE_FALLBACK,
            )
            .place
        {
            Place::Type(dunder_callable, boundness) => {
                let bindings = dunder_callable
                    .bindings(db)
                    .match_parameters(db, argument_types)
                    .check_types(db, argument_types)?;
                if boundness == Boundness::PossiblyUnbound {
                    return Err(CallDunderError::PossiblyUnbound(Box::new(bindings)));
                }
                Ok(bindings)
            }
            Place::Unbound => Err(CallDunderError::MethodNotAvailable),
        }
    }

    /// Returns the element type when iterating over `self`.
    ///
    /// This method should only be used outside of type checking because it omits any errors.
    /// For type checking, use [`try_iterate`](Self::try_iterate) instead.
    fn iterate(self, db: &'db dyn Db) -> Type<'db> {
        self.try_iterate(db)
            .unwrap_or_else(|err| err.fallback_element_type(db))
    }

    /// Given the type of an object that is iterated over in some way,
    /// return the type of objects that are yielded by that iteration.
    ///
    /// E.g., for the following loop, given the type of `x`, infer the type of `y`:
    /// ```python
    /// for y in x:
    ///     pass
    /// ```
    fn try_iterate(self, db: &'db dyn Db) -> Result<Type<'db>, IterationError<'db>> {
        if let Type::Tuple(tuple_type) = self {
            return Ok(UnionType::from_elements(
                db,
                tuple_type.tuple(db).all_elements(),
            ));
        }

        if let Type::GenericAlias(alias) = self {
            if alias.origin(db).is_known(db, KnownClass::Tuple) {
                return Ok(todo_type!("*tuple[] annotations"));
            }
        }

        let try_call_dunder_getitem = || {
            self.try_call_dunder(
                db,
                "__getitem__",
                CallArgumentTypes::positional([KnownClass::Int.to_instance(db)]),
            )
            .map(|dunder_getitem_outcome| dunder_getitem_outcome.return_type(db))
        };

        let try_call_dunder_next_on_iterator = |iterator: Type<'db>| {
            iterator
                .try_call_dunder(db, "__next__", CallArgumentTypes::none())
                .map(|dunder_next_outcome| dunder_next_outcome.return_type(db))
        };

        let dunder_iter_result = self
            .try_call_dunder(db, "__iter__", CallArgumentTypes::none())
            .map(|dunder_iter_outcome| dunder_iter_outcome.return_type(db));

        match dunder_iter_result {
            Ok(iterator) => {
                // `__iter__` is definitely bound and calling it succeeds.
                // See what calling `__next__` on the object returned by `__iter__` gives us...
                try_call_dunder_next_on_iterator(iterator).map_err(|dunder_next_error| {
                    IterationError::IterReturnsInvalidIterator {
                        iterator,
                        dunder_next_error,
                    }
                })
            }

            // `__iter__` is possibly unbound...
            Err(CallDunderError::PossiblyUnbound(dunder_iter_outcome)) => {
                let iterator = dunder_iter_outcome.return_type(db);

                match try_call_dunder_next_on_iterator(iterator) {
                    Ok(dunder_next_return) => {
                        try_call_dunder_getitem()
                            .map(|dunder_getitem_return_type| {
                                // If `__iter__` is possibly unbound,
                                // but it returns an object that has a bound and valid `__next__` method,
                                // *and* the object has a bound and valid `__getitem__` method,
                                // we infer a union of the type returned by the `__next__` method
                                // and the type returned by the `__getitem__` method.
                                //
                                // No diagnostic is emitted; iteration will always succeed!
                                UnionType::from_elements(
                                    db,
                                    [dunder_next_return, dunder_getitem_return_type],
                                )
                            })
                            .map_err(|dunder_getitem_error| {
                                IterationError::PossiblyUnboundIterAndGetitemError {
                                    dunder_next_return,
                                    dunder_getitem_error,
                                }
                            })
                    }

                    Err(dunder_next_error) => Err(IterationError::IterReturnsInvalidIterator {
                        iterator,
                        dunder_next_error,
                    }),
                }
            }

            // `__iter__` is definitely bound but it can't be called with the expected arguments
            Err(CallDunderError::CallError(kind, bindings)) => {
                Err(IterationError::IterCallError(kind, bindings))
            }

            // There's no `__iter__` method. Try `__getitem__` instead...
            Err(CallDunderError::MethodNotAvailable) => {
                try_call_dunder_getitem().map_err(|dunder_getitem_error| {
                    IterationError::UnboundIterAndGetitemError {
                        dunder_getitem_error,
                    }
                })
            }
        }
    }

    /// Returns the type bound from a context manager with type `self`.
    ///
    /// This method should only be used outside of type checking because it omits any errors.
    /// For type checking, use [`try_enter`](Self::try_enter) instead.
    fn enter(self, db: &'db dyn Db) -> Type<'db> {
        self.try_enter(db)
            .unwrap_or_else(|err| err.fallback_enter_type(db))
    }

    /// Given the type of an object that is used as a context manager (i.e. in a `with` statement),
    /// return the return type of its `__enter__` method, which is bound to any potential targets.
    ///
    /// E.g., for the following `with` statement, given the type of `x`, infer the type of `y`:
    /// ```python
    /// with x as y:
    ///     pass
    /// ```
    fn try_enter(self, db: &'db dyn Db) -> Result<Type<'db>, ContextManagerError<'db>> {
        let enter = self.try_call_dunder(db, "__enter__", CallArgumentTypes::none());
        let exit = self.try_call_dunder(
            db,
            "__exit__",
            CallArgumentTypes::positional([Type::none(db), Type::none(db), Type::none(db)]),
        );

        // TODO: Make use of Protocols when we support it (the manager be assignable to `contextlib.AbstractContextManager`).
        match (enter, exit) {
            (Ok(enter), Ok(_)) => Ok(enter.return_type(db)),
            (Ok(enter), Err(exit_error)) => Err(ContextManagerError::Exit {
                enter_return_type: enter.return_type(db),
                exit_error,
            }),
            // TODO: Use the `exit_ty` to determine if any raised exception is suppressed.
            (Err(enter_error), Ok(_)) => Err(ContextManagerError::Enter(enter_error)),
            (Err(enter_error), Err(exit_error)) => Err(ContextManagerError::EnterAndExit {
                enter_error,
                exit_error,
            }),
        }
    }

    /// Given a class literal or non-dynamic SubclassOf type, try calling it (creating an instance)
    /// and return the resulting instance type.
    ///
    /// Models `type.__call__` behavior.
    /// TODO: model metaclass `__call__`.
    ///
    /// E.g., for the following code, infer the type of `Foo()`:
    /// ```python
    /// class Foo:
    ///     pass
    ///
    /// Foo()
    /// ```
    fn try_call_constructor(
        self,
        db: &'db dyn Db,
        argument_types: CallArgumentTypes<'_, 'db>,
    ) -> Result<Type<'db>, ConstructorCallError<'db>> {
        debug_assert!(matches!(
            self,
            Type::ClassLiteral(_) | Type::GenericAlias(_) | Type::SubclassOf(_)
        ));

        // If we are trying to construct a non-specialized generic class, we should use the
        // constructor parameters to try to infer the class specialization. To do this, we need to
        // tweak our member lookup logic a bit. Normally, when looking up a class or instance
        // member, we first apply the class's default specialization, and apply that specialization
        // to the type of the member. To infer a specialization from the argument types, we need to
        // have the class's typevars still in the method signature when we attempt to call it. To
        // do this, we instead use the _identity_ specialization, which maps each of the class's
        // generic typevars to itself.
        let (generic_origin, generic_context, self_type) =
            match self {
                Type::ClassLiteral(class) => match class.generic_context(db) {
                    Some(generic_context) => (
                        Some(class),
                        Some(generic_context),
                        Type::from(class.apply_specialization(db, |_| {
                            generic_context.identity_specialization(db)
                        })),
                    ),
                    _ => (None, None, self),
                },
                _ => (None, None, self),
            };

        // As of now we do not model custom `__call__` on meta-classes, so the code below
        // only deals with interplay between `__new__` and `__init__` methods.
        // The logic is roughly as follows:
        // 1. If `__new__` is defined anywhere in the MRO (except for `object`, since it is always
        //    present), we call it and analyze outcome. We then analyze `__init__` call, but only
        //    if it is defined somewhere except object. This is because `object.__init__`
        //    allows arbitrary arguments if and only if `__new__` is defined, but typeshed
        //    defines `__init__` for `object` with no arguments.
        // 2. If `__new__` is not found, we call `__init__`. Here, we allow it to fallback all
        //    the way to `object` (single `self` argument call). This time it is correct to
        //    fallback to `object.__init__`, since it will indeed check that no arguments are
        //    passed.
        //
        // Note that we currently ignore `__new__` return type, since we do not yet support `Self`
        // and most builtin classes use it as return type annotation. We always return the instance
        // type.

        // Lookup `__new__` method in the MRO up to, but not including, `object`. Also, we must
        // avoid `__new__` on `type` since per descriptor protocol, if `__new__` is not defined on
        // a class, metaclass attribute would take precedence. But by avoiding `__new__` on
        // `object` we would inadvertently unhide `__new__` on `type`, which is not what we want.
        // An alternative might be to not skip `object.__new__` but instead mark it such that it's
        // easy to check if that's the one we found?
        // Note that `__new__` is a static method, so we must inject the `cls` argument.
        let new_method = self_type.lookup_dunder_new(db, ());
        let new_call_outcome = new_method.and_then(|new_method| {
            match new_method.place.try_call_dunder_get(db, self_type) {
                Place::Type(new_method, boundness) => {
                    let result =
                        new_method.try_call(db, argument_types.with_self(Some(self_type)).as_ref());
                    if boundness == Boundness::PossiblyUnbound {
                        Some(Err(DunderNewCallError::PossiblyUnbound(result.err())))
                    } else {
                        Some(result.map_err(DunderNewCallError::CallError))
                    }
                }
                Place::Unbound => None,
            }
        });

        // Construct an instance type that we can use to look up the `__init__` instance method.
        // This performs the same logic as `Type::to_instance`, except for generic class literals.
        // TODO: we should use the actual return type of `__new__` to determine the instance type
        let init_ty = self_type
            .to_instance(db)
            .expect("type should be convertible to instance type");

        let init_call_outcome = if new_call_outcome.is_none()
            || !init_ty
                .member_lookup_with_policy(
                    db,
                    "__init__".into(),
                    MemberLookupPolicy::NO_INSTANCE_FALLBACK
                        | MemberLookupPolicy::MRO_NO_OBJECT_FALLBACK,
                )
                .place
                .is_unbound()
        {
            Some(init_ty.try_call_dunder(db, "__init__", argument_types))
        } else {
            None
        };

        // Note that we use `self` here, not `self_type`, so that if constructor argument inference
        // fails, we fail back to the default specialization.
        let instance_ty = self
            .to_instance(db)
            .expect("type should be convertible to instance type");

        match (generic_origin, new_call_outcome, init_call_outcome) {
            // All calls are successful or not called at all
            (
                Some(generic_origin),
                new_call_outcome @ (None | Some(Ok(_))),
                init_call_outcome @ (None | Some(Ok(_))),
            ) => {
                fn combine_specializations<'db>(
                    db: &'db dyn Db,
                    s1: Option<Specialization<'db>>,
                    s2: Option<Specialization<'db>>,
                ) -> Option<Specialization<'db>> {
                    match (s1, s2) {
                        (None, None) => None,
                        (Some(s), None) | (None, Some(s)) => Some(s),
                        (Some(s1), Some(s2)) => Some(s1.combine(db, s2)),
                    }
                }

                let new_specialization = new_call_outcome
                    .and_then(Result::ok)
                    .as_ref()
                    .and_then(Bindings::single_element)
                    .into_iter()
                    .flat_map(CallableBinding::matching_overloads)
                    .next()
                    .and_then(|(_, binding)| binding.inherited_specialization())
                    .filter(|specialization| {
                        Some(specialization.generic_context(db)) == generic_context
                    });
                let init_specialization = init_call_outcome
                    .and_then(Result::ok)
                    .as_ref()
                    .and_then(Bindings::single_element)
                    .into_iter()
                    .flat_map(CallableBinding::matching_overloads)
                    .next()
                    .and_then(|(_, binding)| binding.inherited_specialization())
                    .filter(|specialization| {
                        Some(specialization.generic_context(db)) == generic_context
                    });
                let specialization =
                    combine_specializations(db, new_specialization, init_specialization);
                let specialized = specialization
                    .map(|specialization| {
                        Type::instance(
                            db,
                            generic_origin.apply_specialization(db, |_| specialization),
                        )
                    })
                    .unwrap_or(instance_ty);
                Ok(specialized)
            }

            (None, None | Some(Ok(_)), None | Some(Ok(_))) => Ok(instance_ty),

            (_, None | Some(Ok(_)), Some(Err(error))) => {
                // no custom `__new__` or it was called and succeeded, but `__init__` failed.
                Err(ConstructorCallError::Init(instance_ty, error))
            }
            (_, Some(Err(error)), None | Some(Ok(_))) => {
                // custom `__new__` was called and failed, but init is ok
                Err(ConstructorCallError::New(instance_ty, error))
            }
            (_, Some(Err(new_error)), Some(Err(init_error))) => {
                // custom `__new__` was called and failed, and `__init__` is also not ok
                Err(ConstructorCallError::NewAndInit(
                    instance_ty,
                    new_error,
                    init_error,
                ))
            }
        }
    }

    #[must_use]
    pub fn to_instance(&self, db: &'db dyn Db) -> Option<Type<'db>> {
        match self {
            Type::Dynamic(_) | Type::Never => Some(*self),
            Type::ClassLiteral(class) => Some(Type::instance(db, class.default_specialization(db))),
            Type::GenericAlias(alias) => Some(Type::instance(db, ClassType::from(*alias))),
            Type::SubclassOf(subclass_of_ty) => Some(subclass_of_ty.to_instance(db)),
            Type::Union(union) => union.to_instance(db),
            // If there is no bound or constraints on a typevar `T`, `T: object` implicitly, which
            // has no instance type. Otherwise, synthesize a typevar with bound or constraints
            // mapped through `to_instance`.
            Type::TypeVar(typevar) => {
                let bound_or_constraints = match typevar.bound_or_constraints(db)? {
                    TypeVarBoundOrConstraints::UpperBound(upper_bound) => {
                        TypeVarBoundOrConstraints::UpperBound(upper_bound.to_instance(db)?)
                    }
                    TypeVarBoundOrConstraints::Constraints(constraints) => {
                        TypeVarBoundOrConstraints::Constraints(
                            constraints.to_instance(db)?.into_union()?,
                        )
                    }
                };
                Some(Type::TypeVar(TypeVarInstance::new(
                    db,
                    Name::new(format!("{}'instance", typevar.name(db))),
                    None,
                    Some(bound_or_constraints),
                    typevar.variance(db),
                    None,
                    typevar.kind(db),
                )))
            }
            Type::Intersection(_) => Some(todo_type!("Type::Intersection.to_instance")),
            Type::BooleanLiteral(_)
            | Type::BytesLiteral(_)
            | Type::FunctionLiteral(_)
            | Type::Callable(..)
            | Type::MethodWrapper(_)
            | Type::BoundMethod(_)
            | Type::WrapperDescriptor(_)
            | Type::DataclassDecorator(_)
            | Type::DataclassTransformer(_)
            | Type::NominalInstance(_)
            | Type::ProtocolInstance(_)
            | Type::SpecialForm(_)
            | Type::KnownInstance(_)
            | Type::PropertyInstance(_)
            | Type::ModuleLiteral(_)
            | Type::IntLiteral(_)
            | Type::StringLiteral(_)
            | Type::Tuple(_)
            | Type::LiteralString
            | Type::BoundSuper(_)
            | Type::AlwaysTruthy
            | Type::AlwaysFalsy
            | Type::TypeIs(_) => None,
        }
    }

    /// If we see a value of this type used as a type expression, what type does it name?
    ///
    /// For example, the builtin `int` as a value expression is of type
    /// `Type::ClassLiteral(builtins.int)`, that is, it is the `int` class itself. As a type
    /// expression, it names the type `Type::NominalInstance(builtins.int)`, that is, all objects whose
    /// `__class__` is `int`.
    ///
    /// The `scope_id` argument must always be a scope from the file we are currently inferring, so
    /// as to avoid cross-module AST dependency.
    pub(crate) fn in_type_expression(
        &self,
        db: &'db dyn Db,
        scope_id: ScopeId<'db>,
    ) -> Result<Type<'db>, InvalidTypeExpressionError<'db>> {
        match self {
            // Special cases for `float` and `complex`
            // https://typing.python.org/en/latest/spec/special-types.html#special-cases-for-float-and-complex
            Type::ClassLiteral(class) => {
                let ty = match class.known(db) {
                    Some(KnownClass::Any) => Type::any(),
                    Some(KnownClass::Complex) => UnionType::from_elements(
                        db,
                        [
                            KnownClass::Int.to_instance(db),
                            KnownClass::Float.to_instance(db),
                            KnownClass::Complex.to_instance(db),
                        ],
                    ),
                    Some(KnownClass::Float) => UnionType::from_elements(
                        db,
                        [
                            KnownClass::Int.to_instance(db),
                            KnownClass::Float.to_instance(db),
                        ],
                    ),
                    _ => Type::instance(db, class.default_specialization(db)),
                };
                Ok(ty)
            }
            Type::GenericAlias(alias) => Ok(Type::instance(db, ClassType::from(*alias))),

            Type::SubclassOf(_)
            | Type::BooleanLiteral(_)
            | Type::BytesLiteral(_)
            | Type::AlwaysTruthy
            | Type::AlwaysFalsy
            | Type::IntLiteral(_)
            | Type::LiteralString
            | Type::ModuleLiteral(_)
            | Type::StringLiteral(_)
            | Type::Tuple(_)
            | Type::TypeVar(_)
            | Type::Callable(_)
            | Type::BoundMethod(_)
            | Type::WrapperDescriptor(_)
            | Type::MethodWrapper(_)
            | Type::DataclassDecorator(_)
            | Type::DataclassTransformer(_)
            | Type::Never
            | Type::FunctionLiteral(_)
            | Type::BoundSuper(_)
            | Type::ProtocolInstance(_)
            | Type::PropertyInstance(_)
            | Type::TypeIs(_) => Err(InvalidTypeExpressionError {
                invalid_expressions: smallvec::smallvec![InvalidTypeExpression::InvalidType(
                    *self, scope_id
                )],
                fallback_type: Type::unknown(),
            }),

            Type::KnownInstance(known_instance) => match known_instance {
                KnownInstanceType::TypeAliasType(alias) => Ok(alias.value_type(db)),
                KnownInstanceType::TypeVar(typevar) => Ok(Type::TypeVar(*typevar)),
                KnownInstanceType::SubscriptedProtocol(_) => Err(InvalidTypeExpressionError {
                    invalid_expressions: smallvec::smallvec![InvalidTypeExpression::Protocol],
                    fallback_type: Type::unknown(),
                }),
                KnownInstanceType::SubscriptedGeneric(_) => Err(InvalidTypeExpressionError {
                    invalid_expressions: smallvec::smallvec![InvalidTypeExpression::Generic],
                    fallback_type: Type::unknown(),
                }),
            },

            Type::SpecialForm(special_form) => match special_form {
                SpecialFormType::Never | SpecialFormType::NoReturn => Ok(Type::Never),
                SpecialFormType::LiteralString => Ok(Type::LiteralString),
                SpecialFormType::Unknown => Ok(Type::unknown()),
                SpecialFormType::AlwaysTruthy => Ok(Type::AlwaysTruthy),
                SpecialFormType::AlwaysFalsy => Ok(Type::AlwaysFalsy),

                // We treat `typing.Type` exactly the same as `builtins.type`:
                SpecialFormType::Type => Ok(KnownClass::Type.to_instance(db)),
                SpecialFormType::Tuple => Ok(TupleType::homogeneous(db, Type::unknown())),

                // Legacy `typing` aliases
                SpecialFormType::List => Ok(KnownClass::List.to_instance(db)),
                SpecialFormType::Dict => Ok(KnownClass::Dict.to_instance(db)),
                SpecialFormType::Set => Ok(KnownClass::Set.to_instance(db)),
                SpecialFormType::FrozenSet => Ok(KnownClass::FrozenSet.to_instance(db)),
                SpecialFormType::ChainMap => Ok(KnownClass::ChainMap.to_instance(db)),
                SpecialFormType::Counter => Ok(KnownClass::Counter.to_instance(db)),
                SpecialFormType::DefaultDict => Ok(KnownClass::DefaultDict.to_instance(db)),
                SpecialFormType::Deque => Ok(KnownClass::Deque.to_instance(db)),
                SpecialFormType::OrderedDict => Ok(KnownClass::OrderedDict.to_instance(db)),

                // TODO: Use an opt-in rule for a bare `Callable`
                SpecialFormType::Callable => Ok(CallableType::unknown(db)),

                SpecialFormType::TypingSelf => {
                    let module = parsed_module(db, scope_id.file(db)).load(db);
                    let index = semantic_index(db, scope_id.file(db));
                    let Some(class) = nearest_enclosing_class(db, index, scope_id, &module) else {
                        return Err(InvalidTypeExpressionError {
                            fallback_type: Type::unknown(),
                            invalid_expressions: smallvec::smallvec![
                                InvalidTypeExpression::InvalidType(*self, scope_id)
                            ],
                        });
                    };
                    let instance = Type::ClassLiteral(class).to_instance(db).expect(
                        "nearest_enclosing_class must return type that can be instantiated",
                    );
                    Ok(Type::TypeVar(TypeVarInstance::new(
                        db,
                        ast::name::Name::new("Self"),
                        Some(class.definition(db)),
                        Some(TypeVarBoundOrConstraints::UpperBound(instance)),
                        TypeVarVariance::Invariant,
                        None,
                        TypeVarKind::Legacy,
                    )))
                }
                SpecialFormType::TypeAlias => Ok(todo_type!("Support for `typing.TypeAlias`")),
                SpecialFormType::TypedDict => Ok(todo_type!("Support for `typing.TypedDict`")),

                SpecialFormType::Literal
                | SpecialFormType::Union
                | SpecialFormType::Intersection => Err(InvalidTypeExpressionError {
                    invalid_expressions: smallvec::smallvec![
                        InvalidTypeExpression::RequiresArguments(*self)
                    ],
                    fallback_type: Type::unknown(),
                }),

                SpecialFormType::Protocol => Err(InvalidTypeExpressionError {
                    invalid_expressions: smallvec::smallvec![InvalidTypeExpression::Protocol],
                    fallback_type: Type::unknown(),
                }),
                SpecialFormType::Generic => Err(InvalidTypeExpressionError {
                    invalid_expressions: smallvec::smallvec![InvalidTypeExpression::Generic],
                    fallback_type: Type::unknown(),
                }),

                SpecialFormType::Optional
                | SpecialFormType::Not
                | SpecialFormType::TypeOf
                | SpecialFormType::TypeIs
                | SpecialFormType::TypeGuard
                | SpecialFormType::Unpack
                | SpecialFormType::CallableTypeOf => Err(InvalidTypeExpressionError {
                    invalid_expressions: smallvec::smallvec![
                        InvalidTypeExpression::RequiresOneArgument(*self)
                    ],
                    fallback_type: Type::unknown(),
                }),

                SpecialFormType::Annotated | SpecialFormType::Concatenate => {
                    Err(InvalidTypeExpressionError {
                        invalid_expressions: smallvec::smallvec![
                            InvalidTypeExpression::RequiresTwoArguments(*self)
                        ],
                        fallback_type: Type::unknown(),
                    })
                }

                SpecialFormType::ClassVar | SpecialFormType::Final => {
                    Err(InvalidTypeExpressionError {
                        invalid_expressions: smallvec::smallvec![
                            InvalidTypeExpression::TypeQualifier(*special_form)
                        ],
                        fallback_type: Type::unknown(),
                    })
                }

                SpecialFormType::ReadOnly
                | SpecialFormType::NotRequired
                | SpecialFormType::Required => Err(InvalidTypeExpressionError {
                    invalid_expressions: smallvec::smallvec![
                        InvalidTypeExpression::TypeQualifierRequiresOneArgument(*special_form)
                    ],
                    fallback_type: Type::unknown(),
                }),
            },

            Type::Union(union) => {
                let mut builder = UnionBuilder::new(db);
                let mut invalid_expressions = smallvec::SmallVec::default();
                for element in union.elements(db) {
                    match element.in_type_expression(db, scope_id) {
                        Ok(type_expr) => builder = builder.add(type_expr),
                        Err(InvalidTypeExpressionError {
                            fallback_type,
                            invalid_expressions: new_invalid_expressions,
                        }) => {
                            invalid_expressions.extend(new_invalid_expressions);
                            builder = builder.add(fallback_type);
                        }
                    }
                }
                if invalid_expressions.is_empty() {
                    Ok(builder.build())
                } else {
                    Err(InvalidTypeExpressionError {
                        fallback_type: builder.build(),
                        invalid_expressions,
                    })
                }
            }

            Type::Dynamic(_) => Ok(*self),

            Type::NominalInstance(instance) => match instance.class.known(db) {
                Some(KnownClass::TypeVar) => Ok(todo_type!(
                    "Support for `typing.TypeVar` instances in type expressions"
                )),
                Some(
                    KnownClass::ParamSpec | KnownClass::ParamSpecArgs | KnownClass::ParamSpecKwargs,
                ) => Ok(todo_type!("Support for `typing.ParamSpec`")),
                Some(KnownClass::TypeVarTuple) => Ok(todo_type!(
                    "Support for `typing.TypeVarTuple` instances in type expressions"
                )),
                Some(KnownClass::NewType) => Ok(todo_type!(
                    "Support for `typing.NewType` instances in type expressions"
                )),
                Some(KnownClass::GenericAlias) => Ok(todo_type!(
                    "Support for `typing.GenericAlias` instances in type expressions"
                )),
                Some(KnownClass::UnionType) => Ok(todo_type!(
                    "Support for `types.UnionType` instances in type expressions"
                )),
                _ => Err(InvalidTypeExpressionError {
                    invalid_expressions: smallvec::smallvec![InvalidTypeExpression::InvalidType(
                        *self, scope_id
                    )],
                    fallback_type: Type::unknown(),
                }),
            },

            Type::Intersection(_) => Ok(todo_type!("Type::Intersection.in_type_expression")),
        }
    }

    /// The type `NoneType` / `None`
    pub fn none(db: &'db dyn Db) -> Type<'db> {
        KnownClass::NoneType.to_instance(db)
    }

    /// Return the type of `tuple(sys.version_info)`.
    ///
    /// This is not exactly the type that `sys.version_info` has at runtime,
    /// but it's a useful fallback for us in order to infer `Literal` types from `sys.version_info` comparisons.
    fn version_info_tuple(db: &'db dyn Db) -> Self {
        let python_version = Program::get(db).python_version(db);
        let int_instance_ty = KnownClass::Int.to_instance(db);

        // TODO: just grab this type from typeshed (it's a `sys._ReleaseLevel` type alias there)
        let release_level_ty = {
            let elements: Box<[Type<'db>]> = ["alpha", "beta", "candidate", "final"]
                .iter()
                .map(|level| Type::string_literal(db, level))
                .collect();

            // For most unions, it's better to go via `UnionType::from_elements` or use `UnionBuilder`;
            // those techniques ensure that union elements are deduplicated and unions are eagerly simplified
            // into other types where necessary. Here, however, we know that there are no duplicates
            // in this union, so it's probably more efficient to use `UnionType::new()` directly.
            Type::Union(UnionType::new(db, elements))
        };

        TupleType::from_elements(
            db,
            [
                Type::IntLiteral(python_version.major.into()),
                Type::IntLiteral(python_version.minor.into()),
                int_instance_ty,
                release_level_ty,
                int_instance_ty,
            ],
        )
    }

    /// Given a type that is assumed to represent an instance of a class,
    /// return a type that represents that class itself.
    #[must_use]
    pub fn to_meta_type(&self, db: &'db dyn Db) -> Type<'db> {
        match self {
            Type::Never => Type::Never,
            Type::NominalInstance(instance) => instance.to_meta_type(db),
            Type::KnownInstance(known_instance) => known_instance.to_meta_type(db),
            Type::SpecialForm(special_form) => special_form.to_meta_type(db),
            Type::PropertyInstance(_) => KnownClass::Property.to_class_literal(db),
            Type::Union(union) => union.map(db, |ty| ty.to_meta_type(db)),
            Type::BooleanLiteral(_) | Type::TypeIs(_) => KnownClass::Bool.to_class_literal(db),
            Type::BytesLiteral(_) => KnownClass::Bytes.to_class_literal(db),
            Type::IntLiteral(_) => KnownClass::Int.to_class_literal(db),
            Type::FunctionLiteral(_) => KnownClass::FunctionType.to_class_literal(db),
            Type::BoundMethod(_) => KnownClass::MethodType.to_class_literal(db),
            Type::MethodWrapper(_) => KnownClass::MethodWrapperType.to_class_literal(db),
            Type::WrapperDescriptor(_) => KnownClass::WrapperDescriptorType.to_class_literal(db),
            Type::DataclassDecorator(_) => KnownClass::FunctionType.to_class_literal(db),
            Type::Callable(callable) if callable.is_function_like(db) => {
                KnownClass::FunctionType.to_class_literal(db)
            }
            Type::Callable(_) | Type::DataclassTransformer(_) => KnownClass::Type.to_instance(db),
            Type::ModuleLiteral(_) => KnownClass::ModuleType.to_class_literal(db),
            Type::Tuple(tuple) => tuple
                .to_class_type(db)
                .map(Type::from)
                .unwrap_or_else(Type::unknown),

            Type::TypeVar(typevar) => match typevar.bound_or_constraints(db) {
                None => KnownClass::Type.to_instance(db),
                Some(TypeVarBoundOrConstraints::UpperBound(bound)) => bound.to_meta_type(db),
                Some(TypeVarBoundOrConstraints::Constraints(constraints)) => {
                    // TODO: If we add a proper `OneOf` connector, we should use that here instead
                    // of union. (Using a union here doesn't break anything, but it is imprecise.)
                    constraints.map(db, |constraint| constraint.to_meta_type(db))
                }
            },

            Type::ClassLiteral(class) => class.metaclass(db),
            Type::GenericAlias(alias) => ClassType::from(*alias).metaclass(db),
            Type::SubclassOf(subclass_of_ty) => match subclass_of_ty.subclass_of() {
                SubclassOfInner::Dynamic(_) => *self,
                SubclassOfInner::Class(class) => SubclassOfType::from(
                    db,
                    SubclassOfInner::try_from_type(db, class.metaclass(db))
                        .unwrap_or(SubclassOfInner::unknown()),
                ),
            },

            Type::StringLiteral(_) | Type::LiteralString => KnownClass::Str.to_class_literal(db),
            Type::Dynamic(dynamic) => SubclassOfType::from(db, SubclassOfInner::Dynamic(*dynamic)),
            // TODO intersections
            Type::Intersection(_) => SubclassOfType::from(
                db,
                SubclassOfInner::try_from_type(db, todo_type!("Intersection meta-type"))
                    .expect("Type::Todo should be a valid `SubclassOfInner`"),
            ),
            Type::AlwaysTruthy | Type::AlwaysFalsy => KnownClass::Type.to_instance(db),
            Type::BoundSuper(_) => KnownClass::Super.to_class_literal(db),
            Type::ProtocolInstance(protocol) => protocol.to_meta_type(db),
        }
    }

    #[must_use]
    pub fn apply_optional_specialization(
        self,
        db: &'db dyn Db,
        specialization: Option<Specialization<'db>>,
    ) -> Type<'db> {
        if let Some(specialization) = specialization {
            self.apply_specialization(db, specialization)
        } else {
            self
        }
    }

    /// Applies a specialization to this type, replacing any typevars with the types that they are
    /// specialized to.
    ///
    /// Note that this does not specialize generic classes, functions, or type aliases! That is a
    /// different operation that is performed explicitly (via a subscript operation), or implicitly
    /// via a call to the generic object.
    #[salsa::tracked(heap_size=get_size2::GetSize::get_heap_size)]
    pub fn apply_specialization(
        self,
        db: &'db dyn Db,
        specialization: Specialization<'db>,
    ) -> Type<'db> {
        self.apply_type_mapping(db, &TypeMapping::Specialization(specialization))
    }

    fn apply_type_mapping<'a>(
        self,
        db: &'db dyn Db,
        type_mapping: &TypeMapping<'a, 'db>,
    ) -> Type<'db> {
        match self {
            Type::TypeVar(typevar) => match type_mapping {
                TypeMapping::Specialization(specialization) => {
                    specialization.get(db, typevar).unwrap_or(self)
                }
                TypeMapping::PartialSpecialization(partial) => {
                    partial.get(db, typevar).unwrap_or(self)
                }
                TypeMapping::PromoteLiterals => self,
            }

            Type::FunctionLiteral(function) => {
                Type::FunctionLiteral(function.with_type_mapping(db, type_mapping))
            }

            Type::BoundMethod(method) => Type::BoundMethod(BoundMethodType::new(
                db,
                method.function(db).with_type_mapping(db, type_mapping),
                method.self_instance(db).apply_type_mapping(db, type_mapping),
            )),

            Type::NominalInstance(instance) => Type::NominalInstance(
                instance.apply_type_mapping(db, type_mapping),
            ),

            Type::ProtocolInstance(instance) => {
                Type::ProtocolInstance(instance.apply_type_mapping(db, type_mapping))
            }

            Type::MethodWrapper(MethodWrapperKind::FunctionTypeDunderGet(function)) => {
                Type::MethodWrapper(MethodWrapperKind::FunctionTypeDunderGet(
                    function.with_type_mapping(db, type_mapping),
                ))
            }

            Type::MethodWrapper(MethodWrapperKind::FunctionTypeDunderCall(function)) => {
                Type::MethodWrapper(MethodWrapperKind::FunctionTypeDunderCall(
                    function.with_type_mapping(db, type_mapping),
                ))
            }

            Type::MethodWrapper(MethodWrapperKind::PropertyDunderGet(property)) => {
                Type::MethodWrapper(MethodWrapperKind::PropertyDunderGet(
                    property.apply_type_mapping(db, type_mapping),
                ))
            }

            Type::MethodWrapper(MethodWrapperKind::PropertyDunderSet(property)) => {
                Type::MethodWrapper(MethodWrapperKind::PropertyDunderSet(
                    property.apply_type_mapping(db, type_mapping),
                ))
            }

            Type::Callable(callable) => {
                Type::Callable(callable.apply_type_mapping(db, type_mapping))
            }

            Type::GenericAlias(generic) => {
                Type::GenericAlias(generic.apply_type_mapping(db, type_mapping))
            }

            Type::SubclassOf(subclass_of) => Type::SubclassOf(
                subclass_of.apply_type_mapping(db, type_mapping),
            ),

            Type::PropertyInstance(property) => {
                Type::PropertyInstance(property.apply_type_mapping(db, type_mapping))
            }

            Type::Union(union) => union.map(db, |element| {
                element.apply_type_mapping(db, type_mapping)
            }),
            Type::Intersection(intersection) => {
                let mut builder = IntersectionBuilder::new(db);
                for positive in intersection.positive(db) {
                    builder =
                        builder.add_positive(positive.apply_type_mapping(db, type_mapping));
                }
                for negative in intersection.negative(db) {
                    builder =
                        builder.add_negative(negative.apply_type_mapping(db, type_mapping));
                }
                builder.build()
            }
            Type::Tuple(tuple) => Type::tuple(tuple.apply_type_mapping(db, type_mapping)),

            Type::TypeIs(type_is) => type_is.with_type(db, type_is.return_type(db).apply_type_mapping(db, type_mapping)),

            Type::ModuleLiteral(_)
            | Type::IntLiteral(_)
            | Type::BooleanLiteral(_)
            | Type::LiteralString
            | Type::StringLiteral(_)
            | Type::BytesLiteral(_) => match type_mapping {
                TypeMapping::Specialization(_) |
                TypeMapping::PartialSpecialization(_) => self,
                TypeMapping::PromoteLiterals => self.literal_fallback_instance(db)
                    .expect("literal type should have fallback instance type"),
            }

            Type::Dynamic(_)
            | Type::Never
            | Type::AlwaysTruthy
            | Type::AlwaysFalsy
            | Type::WrapperDescriptor(_)
            | Type::MethodWrapper(MethodWrapperKind::StrStartswith(_))
            | Type::DataclassDecorator(_)
            | Type::DataclassTransformer(_)
            // A non-generic class never needs to be specialized. A generic class is specialized
            // explicitly (via a subscript expression) or implicitly (via a call), and not because
            // some other generic context's specialization is applied to it.
            | Type::ClassLiteral(_)
            | Type::BoundSuper(_)
            | Type::SpecialForm(_)
            | Type::KnownInstance(_) => self,
        }
    }

    /// Locates any legacy `TypeVar`s in this type, and adds them to a set. This is used to build
    /// up a generic context from any legacy `TypeVar`s that appear in a function parameter list or
    /// `Generic` specialization.
    pub(crate) fn find_legacy_typevars(
        self,
        db: &'db dyn Db,
        typevars: &mut FxOrderSet<TypeVarInstance<'db>>,
    ) {
        match self {
            Type::TypeVar(typevar) => {
                if typevar.is_legacy(db) {
                    typevars.insert(typevar);
                }
            }

            Type::FunctionLiteral(function) => function.find_legacy_typevars(db, typevars),

            Type::BoundMethod(method) => {
                method.self_instance(db).find_legacy_typevars(db, typevars);
                method.function(db).find_legacy_typevars(db, typevars);
            }

            Type::MethodWrapper(
                MethodWrapperKind::FunctionTypeDunderGet(function)
                | MethodWrapperKind::FunctionTypeDunderCall(function),
            ) => {
                function.find_legacy_typevars(db, typevars);
            }

            Type::MethodWrapper(
                MethodWrapperKind::PropertyDunderGet(property)
                | MethodWrapperKind::PropertyDunderSet(property),
            ) => {
                property.find_legacy_typevars(db, typevars);
            }

            Type::Callable(callable) => {
                callable.find_legacy_typevars(db, typevars);
            }

            Type::PropertyInstance(property) => {
                property.find_legacy_typevars(db, typevars);
            }

            Type::Union(union) => {
                for element in union.iter(db) {
                    element.find_legacy_typevars(db, typevars);
                }
            }
            Type::Intersection(intersection) => {
                for positive in intersection.positive(db) {
                    positive.find_legacy_typevars(db, typevars);
                }
                for negative in intersection.negative(db) {
                    negative.find_legacy_typevars(db, typevars);
                }
            }

            Type::Tuple(tuple) => {
                tuple.find_legacy_typevars(db, typevars);
            }

            Type::GenericAlias(alias) => {
                alias.find_legacy_typevars(db, typevars);
            }

            Type::NominalInstance(instance) => {
                instance.find_legacy_typevars(db, typevars);
            }

            Type::ProtocolInstance(instance) => {
                instance.find_legacy_typevars(db, typevars);
            }

            Type::SubclassOf(subclass_of) => {
                subclass_of.find_legacy_typevars(db, typevars);
            }

            Type::TypeIs(type_is) => {
                type_is.return_type(db).find_legacy_typevars(db, typevars);
            }

            Type::Dynamic(_)
            | Type::Never
            | Type::AlwaysTruthy
            | Type::AlwaysFalsy
            | Type::WrapperDescriptor(_)
            | Type::MethodWrapper(MethodWrapperKind::StrStartswith(_))
            | Type::DataclassDecorator(_)
            | Type::DataclassTransformer(_)
            | Type::ModuleLiteral(_)
            | Type::ClassLiteral(_)
            | Type::IntLiteral(_)
            | Type::BooleanLiteral(_)
            | Type::LiteralString
            | Type::StringLiteral(_)
            | Type::BytesLiteral(_)
            | Type::BoundSuper(_)
            | Type::SpecialForm(_)
            | Type::KnownInstance(_) => {}
        }
    }

    /// Return the string representation of this type when converted to string as it would be
    /// provided by the `__str__` method.
    ///
    /// When not available, this should fall back to the value of `[Type::repr]`.
    /// Note: this method is used in the builtins `format`, `print`, `str.format` and `f-strings`.
    #[must_use]
    pub fn str(&self, db: &'db dyn Db) -> Type<'db> {
        match self {
            Type::IntLiteral(_) | Type::BooleanLiteral(_) => self.repr(db),
            Type::StringLiteral(_) | Type::LiteralString => *self,
            Type::SpecialForm(special_form) => Type::string_literal(db, special_form.repr()),
            Type::KnownInstance(known_instance) => Type::StringLiteral(StringLiteralType::new(
                db,
                known_instance.repr(db).to_string().into_boxed_str(),
            )),
            // TODO: handle more complex types
            _ => KnownClass::Str.to_instance(db),
        }
    }

    /// Return the string representation of this type as it would be provided by the  `__repr__`
    /// method at runtime.
    #[must_use]
    pub fn repr(&self, db: &'db dyn Db) -> Type<'db> {
        match self {
            Type::IntLiteral(number) => Type::string_literal(db, &number.to_string()),
            Type::BooleanLiteral(true) => Type::string_literal(db, "True"),
            Type::BooleanLiteral(false) => Type::string_literal(db, "False"),
            Type::StringLiteral(literal) => {
                Type::string_literal(db, &format!("'{}'", literal.value(db).escape_default()))
            }
            Type::LiteralString => Type::LiteralString,
            Type::SpecialForm(special_form) => Type::string_literal(db, special_form.repr()),
            Type::KnownInstance(known_instance) => Type::StringLiteral(StringLiteralType::new(
                db,
                known_instance.repr(db).to_string().into_boxed_str(),
            )),
            // TODO: handle more complex types
            _ => KnownClass::Str.to_instance(db),
        }
    }

    /// Returns where this type is defined.
    ///
    /// It's the foundation for the editor's "Go to type definition" feature
    /// where the user clicks on a value and it takes them to where the value's type is defined.
    ///
    /// This method returns `None` for unions and intersections because how these
    /// should be handled, especially when some variants don't have definitions, is
    /// specific to the call site.
    pub fn definition(&self, db: &'db dyn Db) -> Option<TypeDefinition<'db>> {
        match self {
            Self::BoundMethod(method) => {
                Some(TypeDefinition::Function(method.function(db).definition(db)))
            }
            Self::FunctionLiteral(function) => {
                Some(TypeDefinition::Function(function.definition(db)))
            }
            Self::ModuleLiteral(module) => Some(TypeDefinition::Module(module.module(db))),
            Self::ClassLiteral(class_literal) => {
                Some(TypeDefinition::Class(class_literal.definition(db)))
            }
            Self::GenericAlias(alias) => Some(TypeDefinition::Class(alias.definition(db))),
            Self::NominalInstance(instance) => {
                Some(TypeDefinition::Class(instance.class.definition(db)))
            }
            Self::KnownInstance(instance) => match instance {
                KnownInstanceType::TypeVar(var) => {
                    Some(TypeDefinition::TypeVar(var.definition(db)?))
                }
                KnownInstanceType::TypeAliasType(type_alias) => {
                    type_alias.definition(db).map(TypeDefinition::TypeAlias)
                }
                _ => None,
            },

            Self::SubclassOf(subclass_of_type) => match subclass_of_type.subclass_of() {
                SubclassOfInner::Class(class) => Some(TypeDefinition::Class(class.definition(db))),
                SubclassOfInner::Dynamic(_) => None,
            },

            Self::StringLiteral(_)
            | Self::BooleanLiteral(_)
            | Self::LiteralString
            | Self::IntLiteral(_)
            | Self::BytesLiteral(_)
            | Self::MethodWrapper(_)
            | Self::WrapperDescriptor(_)
            | Self::DataclassDecorator(_)
            | Self::DataclassTransformer(_)
            | Self::PropertyInstance(_)
            | Self::BoundSuper(_)
            | Self::Tuple(_) => self.to_meta_type(db).definition(db),

            Self::TypeVar(var) => Some(TypeDefinition::TypeVar(var.definition(db)?)),

            Self::ProtocolInstance(protocol) => match protocol.inner {
                Protocol::FromClass(class) => Some(TypeDefinition::Class(class.definition(db))),
                Protocol::Synthesized(_) => None,
            },

            Self::Union(_) | Self::Intersection(_) => None,

            // These types have no definition
            Self::Dynamic(_)
            | Self::Never
            | Self::Callable(_)
            | Self::AlwaysTruthy
            | Self::AlwaysFalsy
            | Self::SpecialForm(_)
            | Self::TypeIs(_) => None,
        }
    }

    /// Returns a tuple of two spans. The first is
    /// the span for the identifier of the function
    /// definition for `self`. The second is
    /// the span for the parameter in the function
    /// definition for `self`.
    ///
    /// If there are no meaningful spans, then this
    /// returns `None`. For example, when this type
    /// isn't callable.
    ///
    /// When `parameter_index` is `None`, then the
    /// second span returned covers the entire parameter
    /// list.
    ///
    /// # Performance
    ///
    /// Note that this may introduce cross-module
    /// dependencies. This can have an impact on
    /// the effectiveness of incremental caching
    /// and should therefore be used judiciously.
    ///
    /// An example of a good use case is to improve
    /// a diagnostic.
    fn parameter_span(
        &self,
        db: &'db dyn Db,
        parameter_index: Option<usize>,
    ) -> Option<(Span, Span)> {
        match *self {
            Type::FunctionLiteral(function) => function.parameter_span(db, parameter_index),
            Type::BoundMethod(bound_method) => bound_method
                .function(db)
                .parameter_span(db, parameter_index),
            _ => None,
        }
    }

    /// Returns a collection of useful spans for a
    /// function signature. These are useful for
    /// creating annotations on diagnostics.
    ///
    /// If there are no meaningful spans, then this
    /// returns `None`. For example, when this type
    /// isn't callable.
    ///
    /// # Performance
    ///
    /// Note that this may introduce cross-module
    /// dependencies. This can have an impact on
    /// the effectiveness of incremental caching
    /// and should therefore be used judiciously.
    ///
    /// An example of a good use case is to improve
    /// a diagnostic.
    fn function_spans(&self, db: &'db dyn Db) -> Option<FunctionSpans> {
        match *self {
            Type::FunctionLiteral(function) => function.spans(db),
            Type::BoundMethod(bound_method) => bound_method.function(db).spans(db),
            _ => None,
        }
    }

    pub(crate) fn generic_origin(self, db: &'db dyn Db) -> Option<ClassLiteral<'db>> {
        match self {
            Type::GenericAlias(generic) => Some(generic.origin(db)),
            Type::NominalInstance(instance) => {
                if let ClassType::Generic(generic) = instance.class {
                    Some(generic.origin(db))
                } else {
                    None
                }
            }
            _ => None,
        }
    }
}

impl<'db> From<&Type<'db>> for Type<'db> {
    fn from(value: &Type<'db>) -> Self {
        *value
    }
}

/// A mapping that can be applied to a type, producing another type. This is applied inductively to
/// the components of complex types.
///
/// This is represented as an enum (with some variants using `Cow`), and not an `FnMut` trait,
/// since we sometimes have to apply type mappings lazily (e.g., to the signature of a function
/// literal).
#[derive(Clone, Debug, Eq, Hash, PartialEq)]
pub enum TypeMapping<'a, 'db> {
    /// Applies a specialization to the type
    Specialization(Specialization<'db>),
    /// Applies a partial specialization to the type
    PartialSpecialization(PartialSpecialization<'a, 'db>),
    /// Promotes any literal types to their corresponding instance types (e.g. `Literal["string"]`
    /// to `str`)
    PromoteLiterals,
}

fn walk_type_mapping<'db, V: visitor::TypeVisitor<'db> + ?Sized>(
    db: &'db dyn Db,
    mapping: &TypeMapping<'_, 'db>,
    visitor: &mut V,
) {
    match mapping {
        TypeMapping::Specialization(specialization) => {
            walk_specialization(db, *specialization, visitor);
        }
        TypeMapping::PartialSpecialization(specialization) => {
            walk_partial_specialization(db, specialization, visitor);
        }
        TypeMapping::PromoteLiterals => {}
    }
}

impl<'db> TypeMapping<'_, 'db> {
    fn to_owned(&self) -> TypeMapping<'db, 'db> {
        match self {
            TypeMapping::Specialization(specialization) => {
                TypeMapping::Specialization(*specialization)
            }
            TypeMapping::PartialSpecialization(partial) => {
                TypeMapping::PartialSpecialization(partial.to_owned())
            }
            TypeMapping::PromoteLiterals => TypeMapping::PromoteLiterals,
        }
    }

    fn normalized_impl(&self, db: &'db dyn Db, visitor: &mut TypeTransformer<'db>) -> Self {
        match self {
            TypeMapping::Specialization(specialization) => {
                TypeMapping::Specialization(specialization.normalized_impl(db, visitor))
            }
            TypeMapping::PartialSpecialization(partial) => {
                TypeMapping::PartialSpecialization(partial.normalized_impl(db, visitor))
            }
            TypeMapping::PromoteLiterals => TypeMapping::PromoteLiterals,
        }
    }
}

/// Singleton types that are heavily special-cased by ty. Despite its name,
/// quite a different type to [`NominalInstanceType`].
///
/// In many ways, this enum behaves similarly to [`SpecialFormType`].
/// Unlike instances of that variant, however, `Type::KnownInstance`s do not exist
/// at a location that can be known prior to any analysis by ty, and each variant
/// of `KnownInstanceType` can have multiple instances (as, unlike `SpecialFormType`,
/// `KnownInstanceType` variants can hold associated data). Instances of this type
/// are generally created by operations at runtime in some way, such as a type alias
/// statement, a typevar definition, or an instance of `Generic[T]` in a class's
/// bases list.
///
/// # Ordering
///
/// Ordering between variants is stable and should be the same between runs.
/// Ordering within variants is based on the wrapped data's salsa-assigned id and not on its values.
/// The id may change between runs, or when e.g. a `TypeVarInstance` was garbage-collected and recreated.
#[derive(
    Copy, Clone, Debug, Eq, Hash, PartialEq, salsa::Update, Ord, PartialOrd, get_size2::GetSize,
)]
pub enum KnownInstanceType<'db> {
    /// The type of `Protocol[T]`, `Protocol[U, S]`, etc -- usually only found in a class's bases list.
    ///
    /// Note that unsubscripted `Protocol` is represented by [`SpecialFormType::Protocol`], not this type.
    SubscriptedProtocol(GenericContext<'db>),

    /// The type of `Generic[T]`, `Generic[U, S]`, etc -- usually only found in a class's bases list.
    ///
    /// Note that unsubscripted `Generic` is represented by [`SpecialFormType::Generic`], not this type.
    SubscriptedGeneric(GenericContext<'db>),

    /// A single instance of `typing.TypeVar`
    TypeVar(TypeVarInstance<'db>),

    /// A single instance of `typing.TypeAliasType` (PEP 695 type alias)
    TypeAliasType(TypeAliasType<'db>),
}

fn walk_known_instance_type<'db, V: visitor::TypeVisitor<'db> + ?Sized>(
    db: &'db dyn Db,
    known_instance: KnownInstanceType<'db>,
    visitor: &mut V,
) {
    match known_instance {
        KnownInstanceType::SubscriptedProtocol(context)
        | KnownInstanceType::SubscriptedGeneric(context) => {
            walk_generic_context(db, context, visitor);
        }
        KnownInstanceType::TypeVar(typevar) => {
            visitor.visit_type_var_type(db, typevar);
        }
        KnownInstanceType::TypeAliasType(type_alias) => {
            visitor.visit_type_alias_type(db, type_alias);
        }
    }
}

impl<'db> KnownInstanceType<'db> {
    fn normalized_impl(self, db: &'db dyn Db, visitor: &mut TypeTransformer<'db>) -> Self {
        match self {
            Self::SubscriptedProtocol(context) => {
                Self::SubscriptedProtocol(context.normalized_impl(db, visitor))
            }
            Self::SubscriptedGeneric(context) => {
                Self::SubscriptedGeneric(context.normalized_impl(db, visitor))
            }
            Self::TypeVar(typevar) => Self::TypeVar(typevar.normalized_impl(db, visitor)),
            Self::TypeAliasType(type_alias) => {
                Self::TypeAliasType(type_alias.normalized_impl(db, visitor))
            }
        }
    }

    const fn class(self) -> KnownClass {
        match self {
            Self::SubscriptedProtocol(_) | Self::SubscriptedGeneric(_) => KnownClass::SpecialForm,
            Self::TypeVar(_) => KnownClass::TypeVar,
            Self::TypeAliasType(_) => KnownClass::TypeAliasType,
        }
    }

    fn to_meta_type(self, db: &'db dyn Db) -> Type<'db> {
        self.class().to_class_literal(db)
    }

    /// Return the instance type which this type is a subtype of.
    ///
    /// For example, an alias created using the `type` statement is an instance of
    /// `typing.TypeAliasType`, so `KnownInstanceType::TypeAliasType(_).instance_fallback(db)`
    /// returns `Type::NominalInstance(NominalInstanceType { class: <typing.TypeAliasType> })`.
    fn instance_fallback(self, db: &dyn Db) -> Type {
        self.class().to_instance(db)
    }

    /// Return `true` if this symbol is an instance of `class`.
    fn is_instance_of(self, db: &dyn Db, class: ClassType) -> bool {
        self.class().is_subclass_of(db, class)
    }

    /// Return the repr of the symbol at runtime
    fn repr(self, db: &'db dyn Db) -> impl std::fmt::Display + 'db {
        struct KnownInstanceRepr<'db> {
            known_instance: KnownInstanceType<'db>,
            db: &'db dyn Db,
        }

        impl std::fmt::Display for KnownInstanceRepr<'_> {
            fn fmt(&self, f: &mut std::fmt::Formatter<'_>) -> std::fmt::Result {
                match self.known_instance {
                    KnownInstanceType::SubscriptedProtocol(generic_context) => {
                        f.write_str("typing.Protocol")?;
                        generic_context.display(self.db).fmt(f)
                    }
                    KnownInstanceType::SubscriptedGeneric(generic_context) => {
                        f.write_str("typing.Generic")?;
                        generic_context.display(self.db).fmt(f)
                    }
                    KnownInstanceType::TypeAliasType(_) => f.write_str("typing.TypeAliasType"),
                    // This is a legacy `TypeVar` _outside_ of any generic class or function, so we render
                    // it as an instance of `typing.TypeVar`. Inside of a generic class or function, we'll
                    // have a `Type::TypeVar(_)`, which is rendered as the typevar's name.
                    KnownInstanceType::TypeVar(_) => f.write_str("typing.TypeVar"),
                }
            }
        }

        KnownInstanceRepr {
            known_instance: self,
            db,
        }
    }
}

#[derive(Copy, Clone, Debug, Eq, Hash, PartialEq, get_size2::GetSize)]
pub enum DynamicType {
    /// An explicitly annotated `typing.Any`
    Any,
    /// An unannotated value, or a dynamic type resulting from an error
    Unknown,
    /// Temporary type for symbols that can't be inferred yet because of missing implementations.
    ///
    /// This variant should eventually be removed once ty is spec-compliant.
    ///
    /// General rule: `Todo` should only propagate when the presence of the input `Todo` caused the
    /// output to be unknown. An output should only be `Todo` if fixing all `Todo` inputs to be not
    /// `Todo` would change the output type.
    ///
    /// This variant should be created with the `todo_type!` macro.
    Todo(TodoType),
    /// A special Todo-variant for PEP-695 `ParamSpec` types. A temporary variant to detect and special-
    /// case the handling of these types in `Callable` annotations.
    TodoPEP695ParamSpec,
}

impl DynamicType {
    #[expect(clippy::unused_self)]
    fn normalized(self) -> Self {
        Self::Any
    }
}

impl std::fmt::Display for DynamicType {
    fn fmt(&self, f: &mut std::fmt::Formatter<'_>) -> std::fmt::Result {
        match self {
            DynamicType::Any => f.write_str("Any"),
            DynamicType::Unknown => f.write_str("Unknown"),
            // `DynamicType::Todo`'s display should be explicit that is not a valid display of
            // any other type
            DynamicType::Todo(todo) => write!(f, "@Todo{todo}"),
            DynamicType::TodoPEP695ParamSpec => {
                if cfg!(debug_assertions) {
                    f.write_str("@Todo(ParamSpec)")
                } else {
                    f.write_str("@Todo")
                }
            }
        }
    }
}

bitflags! {
    /// Type qualifiers that appear in an annotation expression.
    #[derive(Copy, Clone, Debug, Eq, PartialEq, Default, salsa::Update, Hash)]
    pub(crate) struct TypeQualifiers: u8 {
        /// `typing.ClassVar`
        const CLASS_VAR = 1 << 0;
        /// `typing.Final`
        const FINAL     = 1 << 1;
    }
}

impl get_size2::GetSize for TypeQualifiers {}

/// When inferring the type of an annotation expression, we can also encounter type qualifiers
/// such as `ClassVar` or `Final`. These do not affect the inferred type itself, but rather
/// control how a particular place can be accessed or modified. This struct holds a type and
/// a set of type qualifiers.
///
/// Example: `Annotated[ClassVar[tuple[int]], "metadata"]` would have type `tuple[int]` and the
/// qualifier `ClassVar`.
#[derive(Clone, Debug, Copy, Eq, PartialEq, salsa::Update, get_size2::GetSize)]
pub(crate) struct TypeAndQualifiers<'db> {
    inner: Type<'db>,
    qualifiers: TypeQualifiers,
}

impl<'db> TypeAndQualifiers<'db> {
    pub(crate) fn new(inner: Type<'db>, qualifiers: TypeQualifiers) -> Self {
        Self { inner, qualifiers }
    }

    /// Constructor that creates a [`TypeAndQualifiers`] instance with type `Unknown` and no qualifiers.
    pub(crate) fn unknown() -> Self {
        Self {
            inner: Type::unknown(),
            qualifiers: TypeQualifiers::empty(),
        }
    }

    /// Forget about type qualifiers and only return the inner type.
    pub(crate) fn inner_type(&self) -> Type<'db> {
        self.inner
    }

    /// Insert/add an additional type qualifier.
    pub(crate) fn add_qualifier(&mut self, qualifier: TypeQualifiers) {
        self.qualifiers |= qualifier;
    }

    /// Return the set of type qualifiers.
    pub(crate) fn qualifiers(&self) -> TypeQualifiers {
        self.qualifiers
    }
}

impl<'db> From<Type<'db>> for TypeAndQualifiers<'db> {
    fn from(inner: Type<'db>) -> Self {
        Self {
            inner,
            qualifiers: TypeQualifiers::empty(),
        }
    }
}

/// Error struct providing information on type(s) that were deemed to be invalid
/// in a type expression context, and the type we should therefore fallback to
/// for the problematic type expression.
#[derive(Debug, PartialEq, Eq)]
pub struct InvalidTypeExpressionError<'db> {
    fallback_type: Type<'db>,
    invalid_expressions: smallvec::SmallVec<[InvalidTypeExpression<'db>; 1]>,
}

impl<'db> InvalidTypeExpressionError<'db> {
    fn into_fallback_type(
        self,
        context: &InferContext,
        node: &ast::Expr,
        is_reachable: bool,
    ) -> Type<'db> {
        let InvalidTypeExpressionError {
            fallback_type,
            invalid_expressions,
        } = self;
        if is_reachable {
            for error in invalid_expressions {
                let Some(builder) = context.report_lint(&INVALID_TYPE_FORM, node) else {
                    continue;
                };
                let diagnostic = builder.into_diagnostic(error.reason(context.db()));
                error.add_subdiagnostics(context.db(), diagnostic);
            }
        }
        fallback_type
    }
}

/// Enumeration of various types that are invalid in type-expression contexts
#[derive(Debug, Copy, Clone, PartialEq, Eq)]
enum InvalidTypeExpression<'db> {
    /// Some types always require exactly one argument when used in a type expression
    RequiresOneArgument(Type<'db>),
    /// Some types always require at least one argument when used in a type expression
    RequiresArguments(Type<'db>),
    /// Some types always require at least two arguments when used in a type expression
    RequiresTwoArguments(Type<'db>),
    /// The `Protocol` class is invalid in type expressions
    Protocol,
    /// Same for `Generic`
    Generic,
    /// Type qualifiers are always invalid in *type expressions*,
    /// but these ones are okay with 0 arguments in *annotation expressions*
    TypeQualifier(SpecialFormType),
    /// Type qualifiers that are invalid in type expressions,
    /// and which would require exactly one argument even if they appeared in an annotation expression
    TypeQualifierRequiresOneArgument(SpecialFormType),
    /// Some types are always invalid in type expressions
    InvalidType(Type<'db>, ScopeId<'db>),
}

impl<'db> InvalidTypeExpression<'db> {
    const fn reason(self, db: &'db dyn Db) -> impl std::fmt::Display + 'db {
        struct Display<'db> {
            error: InvalidTypeExpression<'db>,
            db: &'db dyn Db,
        }

        impl std::fmt::Display for Display<'_> {
            fn fmt(&self, f: &mut std::fmt::Formatter<'_>) -> std::fmt::Result {
                match self.error {
                    InvalidTypeExpression::RequiresOneArgument(ty) => write!(
                        f,
                        "`{ty}` requires exactly one argument when used in a type expression",
                        ty = ty.display(self.db)
                    ),
                    InvalidTypeExpression::RequiresArguments(ty) => write!(
                        f,
                        "`{ty}` requires at least one argument when used in a type expression",
                        ty = ty.display(self.db)
                    ),
                    InvalidTypeExpression::RequiresTwoArguments(ty) => write!(
                        f,
                        "`{ty}` requires at least two arguments when used in a type expression",
                        ty = ty.display(self.db)
                    ),
                    InvalidTypeExpression::Protocol => {
                        f.write_str("`typing.Protocol` is not allowed in type expressions")
                    }
                    InvalidTypeExpression::Generic => {
                        f.write_str("`typing.Generic` is not allowed in type expressions")
                    }
                    InvalidTypeExpression::TypeQualifier(qualifier) => write!(
                        f,
                        "Type qualifier `{qualifier}` is not allowed in type expressions \
                        (only in annotation expressions)",
                    ),
                    InvalidTypeExpression::TypeQualifierRequiresOneArgument(qualifier) => write!(
                        f,
                        "Type qualifier `{qualifier}` is not allowed in type expressions \
                        (only in annotation expressions, and only with exactly one argument)",
                    ),
                    InvalidTypeExpression::InvalidType(ty, _) => write!(
                        f,
                        "Variable of type `{ty}` is not allowed in a type expression",
                        ty = ty.display(self.db)
                    ),
                }
            }
        }

        Display { error: self, db }
    }

    fn add_subdiagnostics(self, db: &'db dyn Db, mut diagnostic: LintDiagnosticGuard) {
        let InvalidTypeExpression::InvalidType(ty, scope) = self else {
            return;
        };
        let Type::ModuleLiteral(module_type) = ty else {
            return;
        };
        let module = module_type.module(db);
        let Some(module_name_final_part) = module.name().components().next_back() else {
            return;
        };
        let Some(module_member_with_same_name) = ty
            .member(db, module_name_final_part)
            .place
            .ignore_possibly_unbound()
        else {
            return;
        };
        if module_member_with_same_name
            .in_type_expression(db, scope)
            .is_err()
        {
            return;
        }

        // TODO: showing a diff (and even having an autofix) would be even better
        diagnostic.info(format_args!(
            "Did you mean to use the module's member \
            `{module_name_final_part}.{module_name_final_part}` instead?"
        ));
    }
}

/// Whether this typecar was created via the legacy `TypeVar` constructor, or using PEP 695 syntax.
#[derive(Clone, Copy, Debug, Eq, Hash, PartialEq)]
pub enum TypeVarKind {
    Legacy,
    Pep695,
}

/// Data regarding a single type variable.
///
/// This is referenced by `KnownInstanceType::TypeVar` (to represent the singleton type of the
/// runtime `typing.TypeVar` object itself), and by `Type::TypeVar` to represent the type that this
/// typevar represents as an annotation: that is, an unknown set of objects, constrained by the
/// upper-bound/constraints on this type var, defaulting to the default type of this type var when
/// not otherwise bound to a type.
///
/// # Ordering
/// Ordering is based on the type var instance's salsa-assigned id and not on its values.
/// The id may change between runs, or when the type var instance was garbage collected and recreated.
#[salsa::interned(debug)]
#[derive(PartialOrd, Ord)]
pub struct TypeVarInstance<'db> {
    /// The name of this TypeVar (e.g. `T`)
    #[returns(ref)]
    name: ast::name::Name,

    /// The type var's definition (None if synthesized)
    pub definition: Option<Definition<'db>>,

    /// The upper bound or constraint on the type of this TypeVar
    bound_or_constraints: Option<TypeVarBoundOrConstraints<'db>>,

    /// The variance of the TypeVar
    variance: TypeVarVariance,

    /// The default type for this TypeVar
    default_ty: Option<Type<'db>>,

    pub kind: TypeVarKind,
}

// The Salsa heap is tracked separately.
impl get_size2::GetSize for TypeVarInstance<'_> {}

fn walk_type_var_type<'db, V: visitor::TypeVisitor<'db> + ?Sized>(
    db: &'db dyn Db,
    type_var: TypeVarInstance<'db>,
    visitor: &mut V,
) {
    if let Some(bounds) = type_var.bound_or_constraints(db) {
        walk_type_var_bounds(db, bounds, visitor);
    }
    if let Some(default_type) = type_var.default_ty(db) {
        visitor.visit_type(db, default_type);
    }
}

impl<'db> TypeVarInstance<'db> {
    pub(crate) fn is_legacy(self, db: &'db dyn Db) -> bool {
        matches!(self.kind(db), TypeVarKind::Legacy)
    }

    pub(crate) fn upper_bound(self, db: &'db dyn Db) -> Option<Type<'db>> {
        if let Some(TypeVarBoundOrConstraints::UpperBound(ty)) = self.bound_or_constraints(db) {
            Some(ty)
        } else {
            None
        }
    }

    pub(crate) fn constraints(self, db: &'db dyn Db) -> Option<&'db [Type<'db>]> {
        if let Some(TypeVarBoundOrConstraints::Constraints(tuple)) = self.bound_or_constraints(db) {
            Some(tuple.elements(db))
        } else {
            None
        }
    }

    pub(crate) fn normalized_impl(
        self,
        db: &'db dyn Db,
        visitor: &mut TypeTransformer<'db>,
    ) -> Self {
        Self::new(
            db,
            self.name(db),
            self.definition(db),
            self.bound_or_constraints(db)
                .map(|b| b.normalized_impl(db, visitor)),
            self.variance(db),
            self.default_ty(db).map(|d| d.normalized_impl(db, visitor)),
            self.kind(db),
        )
    }

    fn materialize(self, db: &'db dyn Db, variance: TypeVarVariance) -> Self {
        Self::new(
            db,
            self.name(db),
            self.definition(db),
            self.bound_or_constraints(db)
                .map(|b| b.materialize(db, variance)),
            self.variance(db),
            self.default_ty(db),
            self.kind(db),
        )
    }
}

#[derive(Clone, Copy, Debug, Hash, PartialEq, Eq, salsa::Update)]
pub enum TypeVarVariance {
    Invariant,
    Covariant,
    Contravariant,
    Bivariant,
}

impl TypeVarVariance {
    /// Flips the polarity of the variance.
    ///
    /// Covariant becomes contravariant, contravariant becomes covariant, others remain unchanged.
    pub(crate) const fn flip(self) -> Self {
        match self {
            TypeVarVariance::Invariant => TypeVarVariance::Invariant,
            TypeVarVariance::Covariant => TypeVarVariance::Contravariant,
            TypeVarVariance::Contravariant => TypeVarVariance::Covariant,
            TypeVarVariance::Bivariant => TypeVarVariance::Bivariant,
        }
    }
}

#[derive(Clone, Copy, Debug, Hash, PartialEq, Eq, salsa::Update)]
pub enum TypeVarBoundOrConstraints<'db> {
    UpperBound(Type<'db>),
    Constraints(UnionType<'db>),
}

fn walk_type_var_bounds<'db, V: visitor::TypeVisitor<'db> + ?Sized>(
    db: &'db dyn Db,
    bounds: TypeVarBoundOrConstraints<'db>,
    visitor: &mut V,
) {
    match bounds {
        TypeVarBoundOrConstraints::UpperBound(bound) => visitor.visit_type(db, bound),
        TypeVarBoundOrConstraints::Constraints(constraints) => {
            visitor.visit_union_type(db, constraints);
        }
    }
}

impl<'db> TypeVarBoundOrConstraints<'db> {
    fn normalized_impl(self, db: &'db dyn Db, visitor: &mut TypeTransformer<'db>) -> Self {
        match self {
            TypeVarBoundOrConstraints::UpperBound(bound) => {
                TypeVarBoundOrConstraints::UpperBound(bound.normalized_impl(db, visitor))
            }
            TypeVarBoundOrConstraints::Constraints(constraints) => {
                TypeVarBoundOrConstraints::Constraints(constraints.normalized_impl(db, visitor))
            }
        }
    }

    fn materialize(self, db: &'db dyn Db, variance: TypeVarVariance) -> Self {
        match self {
            TypeVarBoundOrConstraints::UpperBound(bound) => {
                TypeVarBoundOrConstraints::UpperBound(bound.materialize(db, variance))
            }
            TypeVarBoundOrConstraints::Constraints(constraints) => {
                TypeVarBoundOrConstraints::Constraints(UnionType::new(
                    db,
                    constraints
                        .elements(db)
                        .iter()
                        .map(|ty| ty.materialize(db, variance))
                        .collect::<Vec<_>>()
                        .into_boxed_slice(),
                ))
            }
        }
    }
}

/// Error returned if a type is not (or may not be) a context manager.
#[derive(Debug)]
enum ContextManagerError<'db> {
    Enter(CallDunderError<'db>),
    Exit {
        enter_return_type: Type<'db>,
        exit_error: CallDunderError<'db>,
    },
    EnterAndExit {
        enter_error: CallDunderError<'db>,
        exit_error: CallDunderError<'db>,
    },
}

impl<'db> ContextManagerError<'db> {
    fn fallback_enter_type(&self, db: &'db dyn Db) -> Type<'db> {
        self.enter_type(db).unwrap_or(Type::unknown())
    }

    /// Returns the `__enter__` return type if it is known,
    /// or `None` if the type never has a callable `__enter__` attribute
    fn enter_type(&self, db: &'db dyn Db) -> Option<Type<'db>> {
        match self {
            Self::Exit {
                enter_return_type,
                exit_error: _,
            } => Some(*enter_return_type),
            Self::Enter(enter_error)
            | Self::EnterAndExit {
                enter_error,
                exit_error: _,
            } => match enter_error {
                CallDunderError::PossiblyUnbound(call_outcome) => {
                    Some(call_outcome.return_type(db))
                }
                CallDunderError::CallError(CallErrorKind::NotCallable, _) => None,
                CallDunderError::CallError(_, bindings) => Some(bindings.return_type(db)),
                CallDunderError::MethodNotAvailable => None,
            },
        }
    }

    fn report_diagnostic(
        &self,
        context: &InferContext<'db, '_>,
        context_expression_type: Type<'db>,
        context_expression_node: ast::AnyNodeRef,
    ) {
        let Some(builder) = context.report_lint(&INVALID_CONTEXT_MANAGER, context_expression_node)
        else {
            return;
        };

        let format_call_dunder_error = |call_dunder_error: &CallDunderError<'db>, name: &str| {
            match call_dunder_error {
                CallDunderError::MethodNotAvailable => format!("it does not implement `{name}`"),
                CallDunderError::PossiblyUnbound(_) => {
                    format!("the method `{name}` is possibly unbound")
                }
                // TODO: Use more specific error messages for the different error cases.
                //  E.g. hint toward the union variant that doesn't correctly implement enter,
                //  distinguish between a not callable `__enter__` attribute and a wrong signature.
                CallDunderError::CallError(_, _) => {
                    format!("it does not correctly implement `{name}`")
                }
            }
        };

        let format_call_dunder_errors = |error_a: &CallDunderError<'db>,
                                         name_a: &str,
                                         error_b: &CallDunderError<'db>,
                                         name_b: &str| {
            match (error_a, error_b) {
                (CallDunderError::PossiblyUnbound(_), CallDunderError::PossiblyUnbound(_)) => {
                    format!("the methods `{name_a}` and `{name_b}` are possibly unbound")
                }
                (CallDunderError::MethodNotAvailable, CallDunderError::MethodNotAvailable) => {
                    format!("it does not implement `{name_a}` and `{name_b}`")
                }
                (CallDunderError::CallError(_, _), CallDunderError::CallError(_, _)) => {
                    format!("it does not correctly implement `{name_a}` or `{name_b}`")
                }
                (_, _) => format!(
                    "{format_a}, and {format_b}",
                    format_a = format_call_dunder_error(error_a, name_a),
                    format_b = format_call_dunder_error(error_b, name_b)
                ),
            }
        };

        let db = context.db();

        let formatted_errors = match self {
            Self::Exit {
                enter_return_type: _,
                exit_error,
            } => format_call_dunder_error(exit_error, "__exit__"),
            Self::Enter(enter_error) => format_call_dunder_error(enter_error, "__enter__"),
            Self::EnterAndExit {
                enter_error,
                exit_error,
            } => format_call_dunder_errors(enter_error, "__enter__", exit_error, "__exit__"),
        };

        let mut diag = builder.into_diagnostic(
            format_args!(
                "Object of type `{context_expression}` cannot be used with `with` because {formatted_errors}",
                context_expression = context_expression_type.display(db)
            ),
        );

        // If `__aenter__` and `__aexit__` are available, the user may have intended to use `async with` instead of `with`:
        if let (
            Ok(_) | Err(CallDunderError::CallError(..)),
            Ok(_) | Err(CallDunderError::CallError(..)),
        ) = (
            context_expression_type.try_call_dunder(db, "__aenter__", CallArgumentTypes::none()),
            context_expression_type.try_call_dunder(
                db,
                "__aexit__",
                CallArgumentTypes::positional([Type::unknown(), Type::unknown(), Type::unknown()]),
            ),
        ) {
            diag.info(format_args!(
                "Objects of type `{context_expression}` can be used as async context managers",
                context_expression = context_expression_type.display(db)
            ));
            diag.info("Consider using `async with` here");
        }
    }
}

/// Error returned if a type is not (or may not be) iterable.
#[derive(Debug)]
enum IterationError<'db> {
    /// The object being iterated over has a bound `__iter__` method,
    /// but calling it with the expected arguments results in an error.
    IterCallError(CallErrorKind, Box<Bindings<'db>>),

    /// The object being iterated over has a bound `__iter__` method that can be called
    /// with the expected types, but it returns an object that is not a valid iterator.
    IterReturnsInvalidIterator {
        /// The type of the object returned by the `__iter__` method.
        iterator: Type<'db>,
        /// The error we encountered when we tried to call `__next__` on the type
        /// returned by `__iter__`
        dunder_next_error: CallDunderError<'db>,
    },

    /// The object being iterated over has a bound `__iter__` method that returns a
    /// valid iterator. However, the `__iter__` method is possibly unbound, and there
    /// either isn't a `__getitem__` method to fall back to, or calling the `__getitem__`
    /// method returns some kind of error.
    PossiblyUnboundIterAndGetitemError {
        /// The type of the object returned by the `__next__` method on the iterator.
        /// (The iterator being the type returned by the `__iter__` method on the iterable.)
        dunder_next_return: Type<'db>,
        /// The error we encountered when we tried to call `__getitem__` on the iterable.
        dunder_getitem_error: CallDunderError<'db>,
    },

    /// The object being iterated over doesn't have an `__iter__` method.
    /// It also either doesn't have a `__getitem__` method to fall back to,
    /// or calling the `__getitem__` method returns some kind of error.
    UnboundIterAndGetitemError {
        dunder_getitem_error: CallDunderError<'db>,
    },
}

impl<'db> IterationError<'db> {
    fn fallback_element_type(&self, db: &'db dyn Db) -> Type<'db> {
        self.element_type(db).unwrap_or(Type::unknown())
    }

    /// Returns the element type if it is known, or `None` if the type is never iterable.
    fn element_type(&self, db: &'db dyn Db) -> Option<Type<'db>> {
        match self {
            Self::IterReturnsInvalidIterator {
                dunder_next_error, ..
            } => dunder_next_error.return_type(db),

            Self::IterCallError(_, dunder_iter_bindings) => dunder_iter_bindings
                .return_type(db)
                .try_call_dunder(db, "__next__", CallArgumentTypes::none())
                .map(|dunder_next_outcome| Some(dunder_next_outcome.return_type(db)))
                .unwrap_or_else(|dunder_next_call_error| dunder_next_call_error.return_type(db)),

            Self::PossiblyUnboundIterAndGetitemError {
                dunder_next_return,
                dunder_getitem_error,
            } => match dunder_getitem_error {
                CallDunderError::MethodNotAvailable => Some(*dunder_next_return),
                CallDunderError::PossiblyUnbound(dunder_getitem_outcome) => {
                    Some(UnionType::from_elements(
                        db,
                        [*dunder_next_return, dunder_getitem_outcome.return_type(db)],
                    ))
                }
                CallDunderError::CallError(CallErrorKind::NotCallable, _) => {
                    Some(*dunder_next_return)
                }
                CallDunderError::CallError(_, dunder_getitem_bindings) => {
                    let dunder_getitem_return = dunder_getitem_bindings.return_type(db);
                    let elements = [*dunder_next_return, dunder_getitem_return];
                    Some(UnionType::from_elements(db, elements))
                }
            },

            Self::UnboundIterAndGetitemError {
                dunder_getitem_error,
            } => dunder_getitem_error.return_type(db),
        }
    }

    /// Reports the diagnostic for this error.
    fn report_diagnostic(
        &self,
        context: &InferContext<'db, '_>,
        iterable_type: Type<'db>,
        iterable_node: ast::AnyNodeRef,
    ) {
        /// A little helper type for emitting a diagnostic
        /// based on the variant of iteration error.
        struct Reporter<'a> {
            db: &'a dyn Db,
            builder: LintDiagnosticGuardBuilder<'a, 'a>,
            iterable_type: Type<'a>,
        }

        impl<'a> Reporter<'a> {
            /// Emit a diagnostic that is certain that `iterable_type` is not iterable.
            ///
            /// `because` should explain why `iterable_type` is not iterable.
            #[expect(clippy::wrong_self_convention)]
            fn is_not(self, because: impl std::fmt::Display) -> LintDiagnosticGuard<'a, 'a> {
                let mut diag = self.builder.into_diagnostic(format_args!(
                    "Object of type `{iterable_type}` is not iterable",
                    iterable_type = self.iterable_type.display(self.db),
                ));
                diag.info(because);
                diag
            }

            /// Emit a diagnostic that is uncertain that `iterable_type` is not iterable.
            ///
            /// `because` should explain why `iterable_type` is likely not iterable.
            fn may_not(self, because: impl std::fmt::Display) -> LintDiagnosticGuard<'a, 'a> {
                let mut diag = self.builder.into_diagnostic(format_args!(
                    "Object of type `{iterable_type}` may not be iterable",
                    iterable_type = self.iterable_type.display(self.db),
                ));
                diag.info(because);
                diag
            }
        }

        let Some(builder) = context.report_lint(&NOT_ITERABLE, iterable_node) else {
            return;
        };
        let db = context.db();
        let reporter = Reporter {
            db,
            builder,
            iterable_type,
        };

        // TODO: for all of these error variants, the "explanation" for the diagnostic
        // (everything after the "because") should really be presented as a "help:", "note",
        // or similar, rather than as part of the same sentence as the error message.
        match self {
            Self::IterCallError(CallErrorKind::NotCallable, bindings) => {
                reporter.is_not(format_args!(
                    "Its `__iter__` attribute has type `{dunder_iter_type}`, which is not callable",
                    dunder_iter_type = bindings.callable_type().display(db),
                ));
            }
            Self::IterCallError(CallErrorKind::PossiblyNotCallable, bindings)
                if bindings.is_single() =>
            {
                reporter.may_not(format_args!(
                    "Its `__iter__` attribute (with type `{dunder_iter_type}`) \
                     may not be callable",
                    dunder_iter_type = bindings.callable_type().display(db),
                ));
            }
            Self::IterCallError(CallErrorKind::PossiblyNotCallable, bindings) => {
                reporter.may_not(format_args!(
                    "Its `__iter__` attribute (with type `{dunder_iter_type}`) \
                     may not be callable",
                    dunder_iter_type = bindings.callable_type().display(db),
                ));
            }
            Self::IterCallError(CallErrorKind::BindingError, bindings) if bindings.is_single() => {
                reporter
                    .is_not("Its `__iter__` method has an invalid signature")
                    .info("Expected signature `def __iter__(self): ...`");
            }
            Self::IterCallError(CallErrorKind::BindingError, bindings) => {
                let mut diag =
                    reporter.may_not("Its `__iter__` method may have an invalid signature");
                diag.info(format_args!(
                    "Type of `__iter__` is `{dunder_iter_type}`",
                    dunder_iter_type = bindings.callable_type().display(db),
                ));
                diag.info("Expected signature for `__iter__` is `def __iter__(self): ...`");
            }

            Self::IterReturnsInvalidIterator {
                iterator,
                dunder_next_error,
            } => match dunder_next_error {
                CallDunderError::MethodNotAvailable => {
                    reporter.is_not(format_args!(
                        "Its `__iter__` method returns an object of type `{iterator_type}`, \
                     which has no `__next__` method",
                        iterator_type = iterator.display(db),
                    ));
                }
                CallDunderError::PossiblyUnbound(_) => {
                    reporter.may_not(format_args!(
                        "Its `__iter__` method returns an object of type `{iterator_type}`, \
                     which may not have a `__next__` method",
                        iterator_type = iterator.display(db),
                    ));
                }
                CallDunderError::CallError(CallErrorKind::NotCallable, _) => {
                    reporter.is_not(format_args!(
                        "Its `__iter__` method returns an object of type `{iterator_type}`, \
                         which has a `__next__` attribute that is not callable",
                        iterator_type = iterator.display(db),
                    ));
                }
                CallDunderError::CallError(CallErrorKind::PossiblyNotCallable, _) => {
                    reporter.may_not(format_args!(
                        "Its `__iter__` method returns an object of type `{iterator_type}`, \
                         which has a `__next__` attribute that may not be callable",
                        iterator_type = iterator.display(db),
                    ));
                }
                CallDunderError::CallError(CallErrorKind::BindingError, bindings)
                    if bindings.is_single() =>
                {
                    reporter
                        .is_not(format_args!(
                            "Its `__iter__` method returns an object of type `{iterator_type}`, \
                             which has an invalid `__next__` method",
                            iterator_type = iterator.display(db),
                        ))
                        .info("Expected signature for `__next__` is `def __next__(self): ...`");
                }
                CallDunderError::CallError(CallErrorKind::BindingError, _) => {
                    reporter
                        .may_not(format_args!(
                            "Its `__iter__` method returns an object of type `{iterator_type}`, \
                             which may have an invalid `__next__` method",
                            iterator_type = iterator.display(db),
                        ))
                        .info("Expected signature for `__next__` is `def __next__(self): ...`)");
                }
            },

            Self::PossiblyUnboundIterAndGetitemError {
                dunder_getitem_error,
                ..
            } => match dunder_getitem_error {
                CallDunderError::MethodNotAvailable => {
                    reporter.may_not(
                        "It may not have an `__iter__` method \
                         and it doesn't have a `__getitem__` method",
                    );
                }
                CallDunderError::PossiblyUnbound(_) => {
                    reporter
                        .may_not("It may not have an `__iter__` method or a `__getitem__` method");
                }
                CallDunderError::CallError(CallErrorKind::NotCallable, bindings) => {
                    reporter.may_not(format_args!(
                        "It may not have an `__iter__` method \
                         and its `__getitem__` attribute has type `{dunder_getitem_type}`, \
                         which is not callable",
                        dunder_getitem_type = bindings.callable_type().display(db),
                    ));
                }
                CallDunderError::CallError(CallErrorKind::PossiblyNotCallable, bindings)
                    if bindings.is_single() =>
                {
                    reporter.may_not(
                        "It may not have an `__iter__` method \
                         and its `__getitem__` attribute may not be callable",
                    );
                }
                CallDunderError::CallError(CallErrorKind::PossiblyNotCallable, bindings) => {
                    reporter.may_not(format_args!(
                        "It may not have an `__iter__` method \
                         and its `__getitem__` attribute (with type `{dunder_getitem_type}`) \
                         may not be callable",
                        dunder_getitem_type = bindings.callable_type().display(db),
                    ));
                }
                CallDunderError::CallError(CallErrorKind::BindingError, bindings)
                    if bindings.is_single() =>
                {
                    reporter
                        .may_not(
                            "It may not have an `__iter__` method \
                             and its `__getitem__` method has an incorrect signature \
                             for the old-style iteration protocol",
                        )
                        .info(
                            "`__getitem__` must be at least as permissive as \
                             `def __getitem__(self, key: int): ...` \
                             to satisfy the old-style iteration protocol",
                        );
                }
                CallDunderError::CallError(CallErrorKind::BindingError, bindings) => {
                    reporter
                        .may_not(format_args!(
                            "It may not have an `__iter__` method \
                             and its `__getitem__` method (with type `{dunder_getitem_type}`) \
                             may have an incorrect signature for the old-style iteration protocol",
                            dunder_getitem_type = bindings.callable_type().display(db),
                        ))
                        .info(
                            "`__getitem__` must be at least as permissive as \
                             `def __getitem__(self, key: int): ...` \
                             to satisfy the old-style iteration protocol",
                        );
                }
            },

            Self::UnboundIterAndGetitemError {
                dunder_getitem_error,
            } => match dunder_getitem_error {
                CallDunderError::MethodNotAvailable => {
                    reporter
                        .is_not("It doesn't have an `__iter__` method or a `__getitem__` method");
                }
                CallDunderError::PossiblyUnbound(_) => {
                    reporter.is_not(
                        "It has no `__iter__` method and it may not have a `__getitem__` method",
                    );
                }
                CallDunderError::CallError(CallErrorKind::NotCallable, bindings) => {
                    reporter.is_not(format_args!(
                        "It has no `__iter__` method and \
                         its `__getitem__` attribute has type `{dunder_getitem_type}`, \
                         which is not callable",
                        dunder_getitem_type = bindings.callable_type().display(db),
                    ));
                }
                CallDunderError::CallError(CallErrorKind::PossiblyNotCallable, bindings)
                    if bindings.is_single() =>
                {
                    reporter.may_not(
                        "It has no `__iter__` method and its `__getitem__` attribute \
                         may not be callable",
                    );
                }
                CallDunderError::CallError(CallErrorKind::PossiblyNotCallable, bindings) => {
                    reporter.may_not(
                        "It has no `__iter__` method and its `__getitem__` attribute is invalid",
                    ).info(format_args!(
                        "`__getitem__` has type `{dunder_getitem_type}`, which is not callable",
                        dunder_getitem_type = bindings.callable_type().display(db),
                    ));
                }
                CallDunderError::CallError(CallErrorKind::BindingError, bindings)
                    if bindings.is_single() =>
                {
                    reporter
                        .is_not(
                            "It has no `__iter__` method and \
                             its `__getitem__` method has an incorrect signature \
                             for the old-style iteration protocol",
                        )
                        .info(
                            "`__getitem__` must be at least as permissive as \
                             `def __getitem__(self, key: int): ...` \
                             to satisfy the old-style iteration protocol",
                        );
                }
                CallDunderError::CallError(CallErrorKind::BindingError, bindings) => {
                    reporter
                        .may_not(format_args!(
                            "It has no `__iter__` method and \
                             its `__getitem__` method (with type `{dunder_getitem_type}`) \
                             may have an incorrect signature for the old-style iteration protocol",
                            dunder_getitem_type = bindings.callable_type().display(db),
                        ))
                        .info(
                            "`__getitem__` must be at least as permissive as \
                             `def __getitem__(self, key: int): ...` \
                             to satisfy the old-style iteration protocol",
                        );
                }
            },
        }
    }
}

#[derive(Debug, Clone, PartialEq, Eq)]
pub(super) enum BoolError<'db> {
    /// The type has a `__bool__` attribute but it can't be called.
    NotCallable { not_boolable_type: Type<'db> },

    /// The type has a callable `__bool__` attribute, but it isn't callable
    /// with the given arguments.
    IncorrectArguments {
        not_boolable_type: Type<'db>,
        truthiness: Truthiness,
    },

    /// The type has a `__bool__` method, is callable with the given arguments,
    /// but the return type isn't assignable to `bool`.
    IncorrectReturnType {
        not_boolable_type: Type<'db>,
        return_type: Type<'db>,
    },

    /// A union type doesn't implement `__bool__` correctly.
    Union {
        union: UnionType<'db>,
        truthiness: Truthiness,
    },

    /// Any other reason why the type can't be converted to a bool.
    /// E.g. because calling `__bool__` returns in a union type and not all variants support `__bool__` or
    /// because `__bool__` points to a type that has a possibly unbound `__call__` method.
    Other { not_boolable_type: Type<'db> },
}

impl<'db> BoolError<'db> {
    pub(super) fn fallback_truthiness(&self) -> Truthiness {
        match self {
            BoolError::NotCallable { .. }
            | BoolError::IncorrectReturnType { .. }
            | BoolError::Other { .. } => Truthiness::Ambiguous,
            BoolError::IncorrectArguments { truthiness, .. }
            | BoolError::Union { truthiness, .. } => *truthiness,
        }
    }

    fn not_boolable_type(&self) -> Type<'db> {
        match self {
            BoolError::NotCallable {
                not_boolable_type, ..
            }
            | BoolError::IncorrectArguments {
                not_boolable_type, ..
            }
            | BoolError::Other { not_boolable_type }
            | BoolError::IncorrectReturnType {
                not_boolable_type, ..
            } => *not_boolable_type,
            BoolError::Union { union, .. } => Type::Union(*union),
        }
    }

    pub(super) fn report_diagnostic(&self, context: &InferContext, condition: impl Ranged) {
        self.report_diagnostic_impl(context, condition.range());
    }

    fn report_diagnostic_impl(&self, context: &InferContext, condition: TextRange) {
        let Some(builder) = context.report_lint(&UNSUPPORTED_BOOL_CONVERSION, condition) else {
            return;
        };
        match self {
            Self::IncorrectArguments {
                not_boolable_type, ..
            } => {
                let mut diag = builder.into_diagnostic(format_args!(
                    "Boolean conversion is unsupported for type `{}`",
                    not_boolable_type.display(context.db())
                ));
                let mut sub = SubDiagnostic::new(
                    Severity::Info,
                    "`__bool__` methods must only have a `self` parameter",
                );
                if let Some((func_span, parameter_span)) = not_boolable_type
                    .member(context.db(), "__bool__")
                    .into_lookup_result()
                    .ok()
                    .and_then(|quals| quals.inner_type().parameter_span(context.db(), None))
                {
                    sub.annotate(
                        Annotation::primary(parameter_span).message("Incorrect parameters"),
                    );
                    sub.annotate(Annotation::secondary(func_span).message("Method defined here"));
                }
                diag.sub(sub);
            }
            Self::IncorrectReturnType {
                not_boolable_type,
                return_type,
            } => {
                let mut diag = builder.into_diagnostic(format_args!(
                    "Boolean conversion is unsupported for type `{not_boolable}`",
                    not_boolable = not_boolable_type.display(context.db()),
                ));
                let mut sub = SubDiagnostic::new(
                    Severity::Info,
                    format_args!(
                        "`{return_type}` is not assignable to `bool`",
                        return_type = return_type.display(context.db()),
                    ),
                );
                if let Some((func_span, return_type_span)) = not_boolable_type
                    .member(context.db(), "__bool__")
                    .into_lookup_result()
                    .ok()
                    .and_then(|quals| quals.inner_type().function_spans(context.db()))
                    .and_then(|spans| Some((spans.name, spans.return_type?)))
                {
                    sub.annotate(
                        Annotation::primary(return_type_span).message("Incorrect return type"),
                    );
                    sub.annotate(Annotation::secondary(func_span).message("Method defined here"));
                }
                diag.sub(sub);
            }
            Self::NotCallable { not_boolable_type } => {
                let mut diag = builder.into_diagnostic(format_args!(
                    "Boolean conversion is unsupported for type `{}`",
                    not_boolable_type.display(context.db())
                ));
                let sub = SubDiagnostic::new(
                    Severity::Info,
                    format_args!(
                        "`__bool__` on `{}` must be callable",
                        not_boolable_type.display(context.db())
                    ),
                );
                // TODO: It would be nice to create an annotation here for
                // where `__bool__` is defined. At time of writing, I couldn't
                // figure out a straight-forward way of doing this. ---AG
                diag.sub(sub);
            }
            Self::Union { union, .. } => {
                let first_error = union
                    .elements(context.db())
                    .iter()
                    .find_map(|element| element.try_bool(context.db()).err())
                    .unwrap();

                builder.into_diagnostic(format_args!(
                    "Boolean conversion is unsupported for union `{}` \
                     because `{}` doesn't implement `__bool__` correctly",
                    Type::Union(*union).display(context.db()),
                    first_error.not_boolable_type().display(context.db()),
                ));
            }

            Self::Other { not_boolable_type } => {
                builder.into_diagnostic(format_args!(
                    "Boolean conversion is unsupported for type `{}`; \
                     it incorrectly implements `__bool__`",
                    not_boolable_type.display(context.db())
                ));
            }
        }
    }
}

/// Represents possibly failure modes of implicit `__new__` calls.
#[derive(Debug)]
enum DunderNewCallError<'db> {
    /// The call to `__new__` failed.
    CallError(CallError<'db>),
    /// The `__new__` method could be unbound. If the call to the
    /// method has also failed, this variant also includes the
    /// corresponding `CallError`.
    PossiblyUnbound(Option<CallError<'db>>),
}

/// Error returned if a class instantiation call failed
#[derive(Debug)]
enum ConstructorCallError<'db> {
    Init(Type<'db>, CallDunderError<'db>),
    New(Type<'db>, DunderNewCallError<'db>),
    NewAndInit(Type<'db>, DunderNewCallError<'db>, CallDunderError<'db>),
}

impl<'db> ConstructorCallError<'db> {
    fn return_type(&self) -> Type<'db> {
        match self {
            Self::Init(ty, _) => *ty,
            Self::New(ty, _) => *ty,
            Self::NewAndInit(ty, _, _) => *ty,
        }
    }

    fn report_diagnostic(
        &self,
        context: &InferContext<'db, '_>,
        context_expression_type: Type<'db>,
        context_expression_node: ast::AnyNodeRef,
    ) {
        let report_init_error = |call_dunder_error: &CallDunderError<'db>| match call_dunder_error {
            CallDunderError::MethodNotAvailable => {
                if let Some(builder) =
                    context.report_lint(&POSSIBLY_UNBOUND_IMPLICIT_CALL, context_expression_node)
                {
                    // If we are using vendored typeshed, it should be impossible to have missing
                    // or unbound `__init__` method on a class, as all classes have `object` in MRO.
                    // Thus the following may only trigger if a custom typeshed is used.
                    builder.into_diagnostic(format_args!(
                        "`__init__` method is missing on type `{}`. \
                         Make sure your `object` in typeshed has its definition.",
                        context_expression_type.display(context.db()),
                    ));
                }
            }
            CallDunderError::PossiblyUnbound(bindings) => {
                if let Some(builder) =
                    context.report_lint(&POSSIBLY_UNBOUND_IMPLICIT_CALL, context_expression_node)
                {
                    builder.into_diagnostic(format_args!(
                        "Method `__init__` on type `{}` is possibly unbound.",
                        context_expression_type.display(context.db()),
                    ));
                }

                bindings.report_diagnostics(context, context_expression_node);
            }
            CallDunderError::CallError(_, bindings) => {
                bindings.report_diagnostics(context, context_expression_node);
            }
        };

        let report_new_error = |error: &DunderNewCallError<'db>| match error {
            DunderNewCallError::PossiblyUnbound(call_error) => {
                if let Some(builder) =
                    context.report_lint(&POSSIBLY_UNBOUND_IMPLICIT_CALL, context_expression_node)
                {
                    builder.into_diagnostic(format_args!(
                        "Method `__new__` on type `{}` is possibly unbound.",
                        context_expression_type.display(context.db()),
                    ));
                }

                if let Some(CallError(_kind, bindings)) = call_error {
                    bindings.report_diagnostics(context, context_expression_node);
                }
            }
            DunderNewCallError::CallError(CallError(_kind, bindings)) => {
                bindings.report_diagnostics(context, context_expression_node);
            }
        };

        match self {
            Self::Init(_, init_call_dunder_error) => {
                report_init_error(init_call_dunder_error);
            }
            Self::New(_, new_call_error) => {
                report_new_error(new_call_error);
            }
            Self::NewAndInit(_, new_call_error, init_call_dunder_error) => {
                report_new_error(new_call_error);
                report_init_error(init_call_dunder_error);
            }
        }
    }
}

#[derive(Debug, Copy, Clone, PartialEq, Eq)]
pub(crate) enum TypeRelation {
    Subtyping,
    Assignability,
}

impl TypeRelation {
    pub(crate) const fn is_assignability(self) -> bool {
        matches!(self, TypeRelation::Assignability)
    }
}

#[derive(Debug, Copy, Clone, PartialEq, Eq)]
pub enum Truthiness {
    /// For an object `x`, `bool(x)` will always return `True`
    AlwaysTrue,
    /// For an object `x`, `bool(x)` will always return `False`
    AlwaysFalse,
    /// For an object `x`, `bool(x)` could return either `True` or `False`
    Ambiguous,
}

impl Truthiness {
    pub(crate) const fn is_ambiguous(self) -> bool {
        matches!(self, Truthiness::Ambiguous)
    }

    pub(crate) const fn is_always_false(self) -> bool {
        matches!(self, Truthiness::AlwaysFalse)
    }

    pub(crate) const fn may_be_true(self) -> bool {
        !self.is_always_false()
    }

    pub(crate) const fn is_always_true(self) -> bool {
        matches!(self, Truthiness::AlwaysTrue)
    }

    pub(crate) const fn negate(self) -> Self {
        match self {
            Self::AlwaysTrue => Self::AlwaysFalse,
            Self::AlwaysFalse => Self::AlwaysTrue,
            Self::Ambiguous => Self::Ambiguous,
        }
    }

    pub(crate) const fn negate_if(self, condition: bool) -> Self {
        if condition { self.negate() } else { self }
    }

    pub(crate) fn and(self, other: Self) -> Self {
        match (self, other) {
            (Truthiness::AlwaysTrue, Truthiness::AlwaysTrue) => Truthiness::AlwaysTrue,
            (Truthiness::AlwaysFalse, _) | (_, Truthiness::AlwaysFalse) => Truthiness::AlwaysFalse,
            _ => Truthiness::Ambiguous,
        }
    }

    pub(crate) fn or(self, other: Self) -> Self {
        match (self, other) {
            (Truthiness::AlwaysFalse, Truthiness::AlwaysFalse) => Truthiness::AlwaysFalse,
            (Truthiness::AlwaysTrue, _) | (_, Truthiness::AlwaysTrue) => Truthiness::AlwaysTrue,
            _ => Truthiness::Ambiguous,
        }
    }

    fn into_type(self, db: &dyn Db) -> Type {
        match self {
            Self::AlwaysTrue => Type::BooleanLiteral(true),
            Self::AlwaysFalse => Type::BooleanLiteral(false),
            Self::Ambiguous => KnownClass::Bool.to_instance(db),
        }
    }
}

impl From<bool> for Truthiness {
    fn from(value: bool) -> Self {
        if value {
            Truthiness::AlwaysTrue
        } else {
            Truthiness::AlwaysFalse
        }
    }
}

/// This type represents bound method objects that are created when a method is accessed
/// on an instance of a class. For example, the expression `Path("a.txt").touch` creates
/// a bound method object that represents the `Path.touch` method which is bound to the
/// instance `Path("a.txt")`.
///
/// # Ordering
/// Ordering is based on the bounded method's salsa-assigned id and not on its values.
/// The id may change between runs, or when the bounded method was garbage collected and recreated.
#[salsa::interned(debug)]
#[derive(PartialOrd, Ord)]
pub struct BoundMethodType<'db> {
    /// The function that is being bound. Corresponds to the `__func__` attribute on a
    /// bound method object
    pub(crate) function: FunctionType<'db>,
    /// The instance on which this method has been called. Corresponds to the `__self__`
    /// attribute on a bound method object
    self_instance: Type<'db>,
}

<<<<<<< HEAD
#[salsa::tracked]
=======
// The Salsa heap is tracked separately.
impl get_size2::GetSize for BoundMethodType<'_> {}

fn walk_bound_method_type<'db, V: visitor::TypeVisitor<'db> + ?Sized>(
    db: &'db dyn Db,
    method: BoundMethodType<'db>,
    visitor: &mut V,
) {
    visitor.visit_function_type(db, method.function(db));
    visitor.visit_type(db, method.self_instance(db));
}

>>>>>>> b6edfbc7
impl<'db> BoundMethodType<'db> {
    pub(crate) fn into_callable_type(self, db: &'db dyn Db) -> Type<'db> {
        Type::Callable(CallableType::new(
            db,
            CallableSignature::from_overloads(
                self.function(db)
                    .signature(db)
                    .overloads
                    .iter()
                    .map(signatures::Signature::bind_self),
            ),
            false,
        ))
    }

<<<<<<< HEAD
    /// Infers this method scope's types and returns the inferred return type.
    #[salsa::tracked(cycle_fn=method_return_type_cycle_recover, cycle_initial=method_return_type_cycle_initial)]
    pub(crate) fn infer_return_type(self, db: &'db dyn Db) -> Type<'db> {
        let scope = self
            .function(db)
            .literal(db)
            .last_definition(db)
            .body_scope(db);
        let inference = infer_scope_types(db, scope);
        inference.infer_return_type(db, Some(self))
    }

    pub(crate) fn is_final(self, db: &'db dyn Db) -> bool {
        if self
            .function(db)
            .has_known_decorator(db, FunctionDecorators::FINAL)
        {
            return true;
        }
        let definition_scope = self.function(db).definition(db).scope(db);
        let index = semantic_index(db, definition_scope.file(db));
        let module = parsed_module(db.upcast(), definition_scope.file(db)).load(db.upcast());
        let Some(class_node) = definition_scope.node(db).as_class(&module) else {
            return false;
        };
        let class_definition = index.expect_single_definition(class_node);
        let Some(class_ty) = binding_type(db, class_definition).into_class_literal() else {
            return false;
        };
        class_ty
            .known_function_decorators(db)
            .any(|deco| deco == KnownFunction::Final)
    }

    pub(crate) fn base_return_type(self, db: &'db dyn Db) -> Option<Type<'db>> {
        let definition_scope = self.function(db).definition(db).scope(db);
        let index = semantic_index(db, definition_scope.file(db));
        let module = parsed_module(db.upcast(), definition_scope.file(db)).load(db.upcast());
        let class_definition =
            index.expect_single_definition(definition_scope.node(db).as_class(&module)?);
        let class = binding_type(db, class_definition).to_class_type(db)?;
        let name = self.function(db).name(db);

        let base = class
            .iter_mro(db)
            .nth(1)
            .and_then(class_base::ClassBase::into_class)?;
        let base_member = base.class_member(db, name, MemberLookupPolicy::default());
        if let Place::Type(Type::FunctionLiteral(base_func), _) = base_member.place {
            if let [signature] = base_func.signature(db).overloads.as_slice() {
                signature.return_ty.or_else(|| {
                    let base_method_ty =
                        base_func.into_bound_method_type(db, Type::instance(db, class));
                    base_method_ty.infer_return_type(db)
                })
            } else {
                // TODO: Handle overloaded base methods.
                None
            }
        } else {
            None
        }
    }

    fn normalized(self, db: &'db dyn Db) -> Self {
=======
    fn normalized_impl(self, db: &'db dyn Db, visitor: &mut TypeTransformer<'db>) -> Self {
>>>>>>> b6edfbc7
        Self::new(
            db,
            self.function(db).normalized_impl(db, visitor),
            self.self_instance(db).normalized_impl(db, visitor),
        )
    }

    fn has_relation_to(self, db: &'db dyn Db, other: Self, relation: TypeRelation) -> bool {
        // A bound method is a typically a subtype of itself. However, we must explicitly verify
        // the subtyping of the underlying function signatures (since they might be specialized
        // differently), and of the bound self parameter (taking care that parameters, including a
        // bound self parameter, are contravariant.)
        self.function(db)
            .has_relation_to(db, other.function(db), relation)
            && other
                .self_instance(db)
                .has_relation_to(db, self.self_instance(db), relation)
    }

    fn is_equivalent_to(self, db: &'db dyn Db, other: Self) -> bool {
        self.function(db).is_equivalent_to(db, other.function(db))
            && other
                .self_instance(db)
                .is_equivalent_to(db, self.self_instance(db))
    }
}

/// This type represents the set of all callable objects with a certain, possibly overloaded,
/// signature.
///
/// It can be written in type expressions using `typing.Callable`. `lambda` expressions are
/// inferred directly as `CallableType`s; all function-literal types are subtypes of a
/// `CallableType`.
///
/// # Ordering
/// Ordering is based on the callable type's salsa-assigned id and not on its values.
/// The id may change between runs, or when the callable type was garbage collected and recreated.
#[salsa::interned(debug)]
#[derive(PartialOrd, Ord)]
pub struct CallableType<'db> {
    #[returns(ref)]
    pub(crate) signatures: CallableSignature<'db>,

    /// We use `CallableType` to represent function-like objects, like the synthesized methods
    /// of dataclasses or NamedTuples. These callables act like real functions when accessed
    /// as attributes on instances, i.e. they bind `self`.
    is_function_like: bool,
}

pub(super) fn walk_callable_type<'db, V: visitor::TypeVisitor<'db> + ?Sized>(
    db: &'db dyn Db,
    ty: CallableType<'db>,
    visitor: &mut V,
) {
    for signature in &ty.signatures(db).overloads {
        walk_signature(db, signature, visitor);
    }
}

// The Salsa heap is tracked separately.
impl get_size2::GetSize for CallableType<'_> {}

impl<'db> CallableType<'db> {
    /// Create a callable type with a single non-overloaded signature.
    pub(crate) fn single(db: &'db dyn Db, signature: Signature<'db>) -> Type<'db> {
        Type::Callable(CallableType::new(
            db,
            CallableSignature::single(signature),
            false,
        ))
    }

    /// Create a non-overloaded, function-like callable type with a single signature.
    ///
    /// A function-like callable will bind `self` when accessed as an attribute on an instance.
    pub(crate) fn function_like(db: &'db dyn Db, signature: Signature<'db>) -> Type<'db> {
        Type::Callable(CallableType::new(
            db,
            CallableSignature::single(signature),
            true,
        ))
    }

    /// Create a callable type which accepts any parameters and returns an `Unknown` type.
    pub(crate) fn unknown(db: &'db dyn Db) -> Type<'db> {
        Self::single(db, Signature::unknown())
    }

    pub(crate) fn bind_self(self, db: &'db dyn Db) -> Type<'db> {
        Type::Callable(CallableType::new(
            db,
            self.signatures(db).bind_self(),
            false,
        ))
    }

    fn materialize(self, db: &'db dyn Db, variance: TypeVarVariance) -> Self {
        CallableType::new(
            db,
            self.signatures(db).materialize(db, variance),
            self.is_function_like(db),
        )
    }

    /// Create a callable type which represents a fully-static "bottom" callable.
    ///
    /// Specifically, this represents a callable type with a single signature:
    /// `(*args: object, **kwargs: object) -> Never`.
    #[cfg(test)]
    pub(crate) fn bottom(db: &'db dyn Db) -> Type<'db> {
        Self::single(db, Signature::bottom(db))
    }

    /// Return a "normalized" version of this `Callable` type.
    ///
    /// See [`Type::normalized`] for more details.
    fn normalized_impl(self, db: &'db dyn Db, visitor: &mut TypeTransformer<'db>) -> Self {
        CallableType::new(
            db,
            self.signatures(db).normalized_impl(db, visitor),
            self.is_function_like(db),
        )
    }

    fn apply_type_mapping<'a>(self, db: &'db dyn Db, type_mapping: &TypeMapping<'a, 'db>) -> Self {
        CallableType::new(
            db,
            self.signatures(db).apply_type_mapping(db, type_mapping),
            self.is_function_like(db),
        )
    }

    fn find_legacy_typevars(
        self,
        db: &'db dyn Db,
        typevars: &mut FxOrderSet<TypeVarInstance<'db>>,
    ) {
        self.signatures(db).find_legacy_typevars(db, typevars);
    }

    /// Check whether this callable type has the given relation to another callable type.
    ///
    /// See [`Type::is_subtype_of`] and [`Type::is_assignable_to`] for more details.
    fn has_relation_to(self, db: &'db dyn Db, other: Self, relation: TypeRelation) -> bool {
        if other.is_function_like(db) && !self.is_function_like(db) {
            return false;
        }
        self.signatures(db)
            .has_relation_to(db, other.signatures(db), relation)
    }

    /// Check whether this callable type is equivalent to another callable type.
    ///
    /// See [`Type::is_equivalent_to`] for more details.
    fn is_equivalent_to(self, db: &'db dyn Db, other: Self) -> bool {
        self.is_function_like(db) == other.is_function_like(db)
            && self
                .signatures(db)
                .is_equivalent_to(db, other.signatures(db))
    }
}

/// Represents a specific instance of `types.MethodWrapperType`
#[derive(
    Debug, Copy, Clone, Hash, PartialEq, Eq, PartialOrd, Ord, salsa::Update, get_size2::GetSize,
)]
pub enum MethodWrapperKind<'db> {
    /// Method wrapper for `some_function.__get__`
    FunctionTypeDunderGet(FunctionType<'db>),
    /// Method wrapper for `some_function.__call__`
    FunctionTypeDunderCall(FunctionType<'db>),
    /// Method wrapper for `some_property.__get__`
    PropertyDunderGet(PropertyInstanceType<'db>),
    /// Method wrapper for `some_property.__set__`
    PropertyDunderSet(PropertyInstanceType<'db>),
    /// Method wrapper for `str.startswith`.
    /// We treat this method specially because we want to be able to infer precise Boolean
    /// literal return types if the instance and the prefix are both string literals, and
    /// this allows us to understand statically known branches for common tests such as
    /// `if sys.platform.startswith("freebsd")`.
    StrStartswith(StringLiteralType<'db>),
}

pub(super) fn walk_method_wrapper_type<'db, V: visitor::TypeVisitor<'db> + ?Sized>(
    db: &'db dyn Db,
    method_wrapper: MethodWrapperKind<'db>,
    visitor: &mut V,
) {
    match method_wrapper {
        MethodWrapperKind::FunctionTypeDunderGet(function) => {
            visitor.visit_function_type(db, function);
        }
        MethodWrapperKind::FunctionTypeDunderCall(function) => {
            visitor.visit_function_type(db, function);
        }
        MethodWrapperKind::PropertyDunderGet(property) => {
            visitor.visit_property_instance_type(db, property);
        }
        MethodWrapperKind::PropertyDunderSet(property) => {
            visitor.visit_property_instance_type(db, property);
        }
        MethodWrapperKind::StrStartswith(string_literal) => {
            visitor.visit_type(db, Type::StringLiteral(string_literal));
        }
    }
}

impl<'db> MethodWrapperKind<'db> {
    fn has_relation_to(self, db: &'db dyn Db, other: Self, relation: TypeRelation) -> bool {
        match (self, other) {
            (
                MethodWrapperKind::FunctionTypeDunderGet(self_function),
                MethodWrapperKind::FunctionTypeDunderGet(other_function),
            ) => self_function.has_relation_to(db, other_function, relation),

            (
                MethodWrapperKind::FunctionTypeDunderCall(self_function),
                MethodWrapperKind::FunctionTypeDunderCall(other_function),
            ) => self_function.has_relation_to(db, other_function, relation),

            (MethodWrapperKind::PropertyDunderGet(_), MethodWrapperKind::PropertyDunderGet(_))
            | (MethodWrapperKind::PropertyDunderSet(_), MethodWrapperKind::PropertyDunderSet(_))
            | (MethodWrapperKind::StrStartswith(_), MethodWrapperKind::StrStartswith(_)) => {
                self == other
            }

            (
                MethodWrapperKind::FunctionTypeDunderGet(_)
                | MethodWrapperKind::FunctionTypeDunderCall(_)
                | MethodWrapperKind::PropertyDunderGet(_)
                | MethodWrapperKind::PropertyDunderSet(_)
                | MethodWrapperKind::StrStartswith(_),
                MethodWrapperKind::FunctionTypeDunderGet(_)
                | MethodWrapperKind::FunctionTypeDunderCall(_)
                | MethodWrapperKind::PropertyDunderGet(_)
                | MethodWrapperKind::PropertyDunderSet(_)
                | MethodWrapperKind::StrStartswith(_),
            ) => false,
        }
    }

    fn is_equivalent_to(self, db: &'db dyn Db, other: Self) -> bool {
        match (self, other) {
            (
                MethodWrapperKind::FunctionTypeDunderGet(self_function),
                MethodWrapperKind::FunctionTypeDunderGet(other_function),
            ) => self_function.is_equivalent_to(db, other_function),

            (
                MethodWrapperKind::FunctionTypeDunderCall(self_function),
                MethodWrapperKind::FunctionTypeDunderCall(other_function),
            ) => self_function.is_equivalent_to(db, other_function),

            (MethodWrapperKind::PropertyDunderGet(_), MethodWrapperKind::PropertyDunderGet(_))
            | (MethodWrapperKind::PropertyDunderSet(_), MethodWrapperKind::PropertyDunderSet(_))
            | (MethodWrapperKind::StrStartswith(_), MethodWrapperKind::StrStartswith(_)) => {
                self == other
            }

            (
                MethodWrapperKind::FunctionTypeDunderGet(_)
                | MethodWrapperKind::FunctionTypeDunderCall(_)
                | MethodWrapperKind::PropertyDunderGet(_)
                | MethodWrapperKind::PropertyDunderSet(_)
                | MethodWrapperKind::StrStartswith(_),
                MethodWrapperKind::FunctionTypeDunderGet(_)
                | MethodWrapperKind::FunctionTypeDunderCall(_)
                | MethodWrapperKind::PropertyDunderGet(_)
                | MethodWrapperKind::PropertyDunderSet(_)
                | MethodWrapperKind::StrStartswith(_),
            ) => false,
        }
    }

    fn normalized_impl(self, db: &'db dyn Db, visitor: &mut TypeTransformer<'db>) -> Self {
        match self {
            MethodWrapperKind::FunctionTypeDunderGet(function) => {
                MethodWrapperKind::FunctionTypeDunderGet(function.normalized_impl(db, visitor))
            }
            MethodWrapperKind::FunctionTypeDunderCall(function) => {
                MethodWrapperKind::FunctionTypeDunderCall(function.normalized_impl(db, visitor))
            }
            MethodWrapperKind::PropertyDunderGet(property) => {
                MethodWrapperKind::PropertyDunderGet(property.normalized_impl(db, visitor))
            }
            MethodWrapperKind::PropertyDunderSet(property) => {
                MethodWrapperKind::PropertyDunderSet(property.normalized_impl(db, visitor))
            }
            MethodWrapperKind::StrStartswith(_) => self,
        }
    }
}

/// Represents a specific instance of `types.WrapperDescriptorType`
#[derive(
    Debug, Copy, Clone, Hash, PartialEq, Eq, PartialOrd, Ord, salsa::Update, get_size2::GetSize,
)]
pub enum WrapperDescriptorKind {
    /// `FunctionType.__get__`
    FunctionTypeDunderGet,
    /// `property.__get__`
    PropertyDunderGet,
    /// `property.__set__`
    PropertyDunderSet,
}

/// # Ordering
/// Ordering is based on the module literal's salsa-assigned id and not on its values.
/// The id may change between runs, or when the module literal was garbage collected and recreated.
#[salsa::interned(debug)]
#[derive(PartialOrd, Ord)]
pub struct ModuleLiteralType<'db> {
    /// The file in which this module was imported.
    ///
    /// We need this in order to know which submodules should be attached to it as attributes
    /// (because the submodules were also imported in this file).
    pub importing_file: File,

    /// The imported module.
    pub module: Module,
}

// The Salsa heap is tracked separately.
impl get_size2::GetSize for ModuleLiteralType<'_> {}

impl<'db> ModuleLiteralType<'db> {
    fn static_member(self, db: &'db dyn Db, name: &str) -> Place<'db> {
        // `__dict__` is a very special member that is never overridden by module globals;
        // we should always look it up directly as an attribute on `types.ModuleType`,
        // never in the global scope of the module.
        if name == "__dict__" {
            return KnownClass::ModuleType
                .to_instance(db)
                .member(db, "__dict__")
                .place;
        }

        // If the file that originally imported the module has also imported a submodule
        // named `name`, then the result is (usually) that submodule, even if the module
        // also defines a (non-module) symbol with that name.
        //
        // Note that technically, either the submodule or the non-module symbol could take
        // priority, depending on the ordering of when the submodule is loaded relative to
        // the parent module's `__init__.py` file being evaluated. That said, we have
        // chosen to always have the submodule take priority. (This matches pyright's
        // current behavior, but is the opposite of mypy's current behavior.)
        if let Some(submodule_name) = ModuleName::new(name) {
            let importing_file = self.importing_file(db);
            let imported_submodules = imported_modules(db, importing_file);
            let mut full_submodule_name = self.module(db).name().clone();
            full_submodule_name.extend(&submodule_name);
            if imported_submodules.contains(&full_submodule_name) {
                if let Some(submodule) = resolve_module(db, &full_submodule_name) {
                    return Place::bound(Type::module_literal(db, importing_file, &submodule));
                }
            }
        }

        self.module(db)
            .file()
            .map(|file| imported_symbol(db, file, name, None))
            .unwrap_or_default()
            .place
    }
}

/// # Ordering
/// Ordering is based on the type alias's salsa-assigned id and not on its values.
/// The id may change between runs, or when the alias was garbage collected and recreated.
#[salsa::interned(debug)]
#[derive(PartialOrd, Ord)]
pub struct PEP695TypeAliasType<'db> {
    #[returns(ref)]
    pub name: ast::name::Name,

    rhs_scope: ScopeId<'db>,
}

// The Salsa heap is tracked separately.
impl get_size2::GetSize for PEP695TypeAliasType<'_> {}

fn walk_pep_695_type_alias<'db, V: visitor::TypeVisitor<'db> + ?Sized>(
    db: &'db dyn Db,
    type_alias: PEP695TypeAliasType<'db>,
    visitor: &mut V,
) {
    visitor.visit_type(db, type_alias.value_type(db));
}

#[salsa::tracked]
impl<'db> PEP695TypeAliasType<'db> {
    pub(crate) fn definition(self, db: &'db dyn Db) -> Definition<'db> {
        let scope = self.rhs_scope(db);
        let module = parsed_module(db, scope.file(db)).load(db);
        let type_alias_stmt_node = scope.node(db).expect_type_alias(&module);

        semantic_index(db, scope.file(db)).expect_single_definition(type_alias_stmt_node)
    }

    #[salsa::tracked(heap_size=get_size2::GetSize::get_heap_size)]
    pub(crate) fn value_type(self, db: &'db dyn Db) -> Type<'db> {
        let scope = self.rhs_scope(db);
        let module = parsed_module(db, scope.file(db)).load(db);
        let type_alias_stmt_node = scope.node(db).expect_type_alias(&module);
        let definition = self.definition(db);
        definition_expression_type(db, definition, &type_alias_stmt_node.value)
    }

    fn normalized_impl(self, _db: &'db dyn Db, _visitor: &mut TypeTransformer<'db>) -> Self {
        self
    }
}

/// # Ordering
/// Ordering is based on the type alias's salsa-assigned id and not on its values.
/// The id may change between runs, or when the alias was garbage collected and recreated.
#[salsa::interned(debug)]
#[derive(PartialOrd, Ord)]
pub struct BareTypeAliasType<'db> {
    #[returns(ref)]
    pub name: ast::name::Name,
    pub definition: Option<Definition<'db>>,
    pub value: Type<'db>,
}

// The Salsa heap is tracked separately.
impl get_size2::GetSize for BareTypeAliasType<'_> {}

fn walk_bare_type_alias<'db, V: visitor::TypeVisitor<'db> + ?Sized>(
    db: &'db dyn Db,
    type_alias: BareTypeAliasType<'db>,
    visitor: &mut V,
) {
    visitor.visit_type(db, type_alias.value(db));
}

impl<'db> BareTypeAliasType<'db> {
    fn normalized_impl(self, db: &'db dyn Db, visitor: &mut TypeTransformer<'db>) -> Self {
        Self::new(
            db,
            self.name(db),
            self.definition(db),
            self.value(db).normalized_impl(db, visitor),
        )
    }
}

#[derive(
    Debug, Clone, Copy, PartialEq, Eq, PartialOrd, Ord, Hash, salsa::Update, get_size2::GetSize,
)]
pub enum TypeAliasType<'db> {
    PEP695(PEP695TypeAliasType<'db>),
    Bare(BareTypeAliasType<'db>),
}

fn walk_type_alias_type<'db, V: visitor::TypeVisitor<'db> + ?Sized>(
    db: &'db dyn Db,
    type_alias: TypeAliasType<'db>,
    visitor: &mut V,
) {
    match type_alias {
        TypeAliasType::PEP695(type_alias) => {
            walk_pep_695_type_alias(db, type_alias, visitor);
        }
        TypeAliasType::Bare(type_alias) => {
            walk_bare_type_alias(db, type_alias, visitor);
        }
    }
}

impl<'db> TypeAliasType<'db> {
    pub(crate) fn normalized_impl(
        self,
        db: &'db dyn Db,
        visitor: &mut TypeTransformer<'db>,
    ) -> Self {
        match self {
            TypeAliasType::PEP695(type_alias) => {
                TypeAliasType::PEP695(type_alias.normalized_impl(db, visitor))
            }
            TypeAliasType::Bare(type_alias) => {
                TypeAliasType::Bare(type_alias.normalized_impl(db, visitor))
            }
        }
    }

    pub(crate) fn name(self, db: &'db dyn Db) -> &'db str {
        match self {
            TypeAliasType::PEP695(type_alias) => type_alias.name(db),
            TypeAliasType::Bare(type_alias) => type_alias.name(db),
        }
    }

    pub(crate) fn definition(self, db: &'db dyn Db) -> Option<Definition<'db>> {
        match self {
            TypeAliasType::PEP695(type_alias) => Some(type_alias.definition(db)),
            TypeAliasType::Bare(type_alias) => type_alias.definition(db),
        }
    }

    pub(crate) fn value_type(self, db: &'db dyn Db) -> Type<'db> {
        match self {
            TypeAliasType::PEP695(type_alias) => type_alias.value_type(db),
            TypeAliasType::Bare(type_alias) => type_alias.value(db),
        }
    }
}

/// Either the explicit `metaclass=` keyword of the class, or the inferred metaclass of one of its base classes.
#[derive(Debug, Clone, PartialEq, Eq, salsa::Update, get_size2::GetSize)]
pub(super) struct MetaclassCandidate<'db> {
    metaclass: ClassType<'db>,
    explicit_metaclass_of: ClassLiteral<'db>,
}

#[salsa::interned(debug)]
pub struct UnionType<'db> {
    /// The union type includes values in any of these types.
    #[returns(deref)]
    pub elements: Box<[Type<'db>]>,
}

pub(crate) fn walk_union<'db, V: visitor::TypeVisitor<'db> + ?Sized>(
    db: &'db dyn Db,
    union: UnionType<'db>,
    visitor: &mut V,
) {
    for element in union.elements(db) {
        visitor.visit_type(db, *element);
    }
}

// The Salsa heap is tracked separately.
impl get_size2::GetSize for UnionType<'_> {}

impl<'db> UnionType<'db> {
    /// Create a union from a list of elements
    /// (which may be eagerly simplified into a different variant of [`Type`] altogether).
    pub fn from_elements<I, T>(db: &'db dyn Db, elements: I) -> Type<'db>
    where
        I: IntoIterator<Item = T>,
        T: Into<Type<'db>>,
    {
        elements
            .into_iter()
            .fold(UnionBuilder::new(db), |builder, element| {
                builder.add(element.into())
            })
            .build()
    }

    /// A fallible version of [`UnionType::from_elements`].
    ///
    /// If all items in `elements` are `Some()`, the result of unioning all elements is returned.
    /// As soon as a `None` element in the iterable is encountered,
    /// the function short-circuits and returns `None`.
    pub(crate) fn try_from_elements<I, T>(db: &'db dyn Db, elements: I) -> Option<Type<'db>>
    where
        I: IntoIterator<Item = Option<T>>,
        T: Into<Type<'db>>,
    {
        let mut builder = UnionBuilder::new(db);
        for element in elements {
            builder = builder.add(element?.into());
        }
        Some(builder.build())
    }

    /// Apply a transformation function to all elements of the union,
    /// and create a new union from the resulting set of types.
    pub fn map(
        &self,
        db: &'db dyn Db,
        transform_fn: impl FnMut(&Type<'db>) -> Type<'db>,
    ) -> Type<'db> {
        Self::from_elements(db, self.elements(db).iter().map(transform_fn))
    }

    /// A fallible version of [`UnionType::map`].
    ///
    /// For each element in `self`, `transform_fn` is called on that element.
    /// If `transform_fn` returns `Some()` for all elements in `self`,
    /// the result of unioning all transformed elements is returned.
    /// As soon as `transform_fn` returns `None` for an element, however,
    /// the function short-circuits and returns `None`.
    pub(crate) fn try_map(
        self,
        db: &'db dyn Db,
        transform_fn: impl FnMut(&Type<'db>) -> Option<Type<'db>>,
    ) -> Option<Type<'db>> {
        Self::try_from_elements(db, self.elements(db).iter().map(transform_fn))
    }

    pub(crate) fn to_instance(self, db: &'db dyn Db) -> Option<Type<'db>> {
        self.try_map(db, |element| element.to_instance(db))
    }

    pub(crate) fn filter(
        self,
        db: &'db dyn Db,
        filter_fn: impl FnMut(&&Type<'db>) -> bool,
    ) -> Type<'db> {
        Self::from_elements(db, self.elements(db).iter().filter(filter_fn))
    }

    pub fn iter(&self, db: &'db dyn Db) -> Iter<Type<'db>> {
        self.elements(db).iter()
    }

    pub(crate) fn map_with_boundness(
        self,
        db: &'db dyn Db,
        mut transform_fn: impl FnMut(&Type<'db>) -> Place<'db>,
    ) -> Place<'db> {
        let mut builder = UnionBuilder::new(db);

        let mut all_unbound = true;
        let mut possibly_unbound = false;
        for ty in self.elements(db) {
            let ty_member = transform_fn(ty);
            match ty_member {
                Place::Unbound => {
                    possibly_unbound = true;
                }
                Place::Type(ty_member, member_boundness) => {
                    if member_boundness == Boundness::PossiblyUnbound {
                        possibly_unbound = true;
                    }

                    all_unbound = false;
                    builder = builder.add(ty_member);
                }
            }
        }

        if all_unbound {
            Place::Unbound
        } else {
            Place::Type(
                builder.build(),
                if possibly_unbound {
                    Boundness::PossiblyUnbound
                } else {
                    Boundness::Bound
                },
            )
        }
    }

    pub(crate) fn map_with_boundness_and_qualifiers(
        self,
        db: &'db dyn Db,
        mut transform_fn: impl FnMut(&Type<'db>) -> PlaceAndQualifiers<'db>,
    ) -> PlaceAndQualifiers<'db> {
        let mut builder = UnionBuilder::new(db);
        let mut qualifiers = TypeQualifiers::empty();

        let mut all_unbound = true;
        let mut possibly_unbound = false;
        for ty in self.elements(db) {
            let PlaceAndQualifiers {
                place: ty_member,
                qualifiers: new_qualifiers,
            } = transform_fn(ty);
            qualifiers |= new_qualifiers;
            match ty_member {
                Place::Unbound => {
                    possibly_unbound = true;
                }
                Place::Type(ty_member, member_boundness) => {
                    if member_boundness == Boundness::PossiblyUnbound {
                        possibly_unbound = true;
                    }

                    all_unbound = false;
                    builder = builder.add(ty_member);
                }
            }
        }
        PlaceAndQualifiers {
            place: if all_unbound {
                Place::Unbound
            } else {
                Place::Type(
                    builder.build(),
                    if possibly_unbound {
                        Boundness::PossiblyUnbound
                    } else {
                        Boundness::Bound
                    },
                )
            },
            qualifiers,
        }
    }

    /// Create a new union type with the elements normalized.
    ///
    /// See [`Type::normalized`] for more details.
    #[must_use]
    pub(crate) fn normalized(self, db: &'db dyn Db) -> Self {
        self.normalized_impl(db, &mut TypeTransformer::default())
    }

    pub(crate) fn normalized_impl(
        self,
        db: &'db dyn Db,
        visitor: &mut TypeTransformer<'db>,
    ) -> Self {
        let mut new_elements: Vec<Type<'db>> = self
            .elements(db)
            .iter()
            .map(|element| element.normalized_impl(db, visitor))
            .collect();
        new_elements.sort_unstable_by(|l, r| union_or_intersection_elements_ordering(db, l, r));
        UnionType::new(db, new_elements.into_boxed_slice())
    }

    /// Return `true` if `self` represents the exact same sets of possible runtime objects as `other`
    pub(crate) fn is_equivalent_to(self, db: &'db dyn Db, other: Self) -> bool {
        let self_elements = self.elements(db);
        let other_elements = other.elements(db);

        if self_elements.len() != other_elements.len() {
            return false;
        }

        if self == other {
            return true;
        }

        let sorted_self = self.normalized(db);

        if sorted_self == other {
            return true;
        }

        sorted_self == other.normalized(db)
    }
}

#[salsa::interned(debug)]
pub struct IntersectionType<'db> {
    /// The intersection type includes only values in all of these types.
    #[returns(ref)]
    positive: FxOrderSet<Type<'db>>,

    /// The intersection type does not include any value in any of these types.
    ///
    /// Negation types aren't expressible in annotations, and are most likely to arise from type
    /// narrowing along with intersections (e.g. `if not isinstance(...)`), so we represent them
    /// directly in intersections rather than as a separate type.
    #[returns(ref)]
    negative: FxOrderSet<Type<'db>>,
}

// The Salsa heap is tracked separately.
impl get_size2::GetSize for IntersectionType<'_> {}

pub(super) fn walk_intersection_type<'db, V: visitor::TypeVisitor<'db> + ?Sized>(
    db: &'db dyn Db,
    intersection: IntersectionType<'db>,
    visitor: &mut V,
) {
    for element in intersection.positive(db) {
        visitor.visit_type(db, *element);
    }
    for element in intersection.negative(db) {
        visitor.visit_type(db, *element);
    }
}

impl<'db> IntersectionType<'db> {
    /// Return a new `IntersectionType` instance with the positive and negative types sorted
    /// according to a canonical ordering, and other normalizations applied to each element as applicable.
    ///
    /// See [`Type::normalized`] for more details.
    #[must_use]
    pub(crate) fn normalized(self, db: &'db dyn Db) -> Self {
        let mut visitor = TypeTransformer::default();
        self.normalized_impl(db, &mut visitor)
    }

    pub(crate) fn normalized_impl(
        self,
        db: &'db dyn Db,
        visitor: &mut TypeTransformer<'db>,
    ) -> Self {
        fn normalized_set<'db>(
            db: &'db dyn Db,
            elements: &FxOrderSet<Type<'db>>,
            visitor: &mut TypeTransformer<'db>,
        ) -> FxOrderSet<Type<'db>> {
            let mut elements: FxOrderSet<Type<'db>> = elements
                .iter()
                .map(|ty| ty.normalized_impl(db, visitor))
                .collect();

            elements.sort_unstable_by(|l, r| union_or_intersection_elements_ordering(db, l, r));
            elements
        }

        IntersectionType::new(
            db,
            normalized_set(db, self.positive(db), visitor),
            normalized_set(db, self.negative(db), visitor),
        )
    }

    /// Return `true` if `self` represents exactly the same set of possible runtime objects as `other`
    pub(crate) fn is_equivalent_to(self, db: &'db dyn Db, other: Self) -> bool {
        let self_positive = self.positive(db);

        let other_positive = other.positive(db);

        if self_positive.len() != other_positive.len() {
            return false;
        }

        let self_negative = self.negative(db);

        let other_negative = other.negative(db);

        if self_negative.len() != other_negative.len() {
            return false;
        }

        if self == other {
            return true;
        }

        let sorted_self = self.normalized(db);

        if sorted_self == other {
            return true;
        }

        sorted_self == other.normalized(db)
    }

    pub(crate) fn map_with_boundness(
        self,
        db: &'db dyn Db,
        mut transform_fn: impl FnMut(&Type<'db>) -> Place<'db>,
    ) -> Place<'db> {
        if !self.negative(db).is_empty() {
            return Place::todo("map_with_boundness: intersections with negative contributions");
        }

        let mut builder = IntersectionBuilder::new(db);

        let mut all_unbound = true;
        let mut any_definitely_bound = false;
        for ty in self.positive(db) {
            let ty_member = transform_fn(ty);
            match ty_member {
                Place::Unbound => {}
                Place::Type(ty_member, member_boundness) => {
                    all_unbound = false;
                    if member_boundness == Boundness::Bound {
                        any_definitely_bound = true;
                    }

                    builder = builder.add_positive(ty_member);
                }
            }
        }

        if all_unbound {
            Place::Unbound
        } else {
            Place::Type(
                builder.build(),
                if any_definitely_bound {
                    Boundness::Bound
                } else {
                    Boundness::PossiblyUnbound
                },
            )
        }
    }

    pub(crate) fn map_with_boundness_and_qualifiers(
        self,
        db: &'db dyn Db,
        mut transform_fn: impl FnMut(&Type<'db>) -> PlaceAndQualifiers<'db>,
    ) -> PlaceAndQualifiers<'db> {
        if !self.negative(db).is_empty() {
            return Place::todo("map_with_boundness: intersections with negative contributions")
                .into();
        }

        let mut builder = IntersectionBuilder::new(db);
        let mut qualifiers = TypeQualifiers::empty();

        let mut any_unbound = false;
        let mut any_possibly_unbound = false;
        for ty in self.positive(db) {
            let PlaceAndQualifiers {
                place: member,
                qualifiers: new_qualifiers,
            } = transform_fn(ty);
            qualifiers |= new_qualifiers;
            match member {
                Place::Unbound => {
                    any_unbound = true;
                }
                Place::Type(ty_member, member_boundness) => {
                    if member_boundness == Boundness::PossiblyUnbound {
                        any_possibly_unbound = true;
                    }

                    builder = builder.add_positive(ty_member);
                }
            }
        }

        PlaceAndQualifiers {
            place: if any_unbound {
                Place::Unbound
            } else {
                Place::Type(
                    builder.build(),
                    if any_possibly_unbound {
                        Boundness::PossiblyUnbound
                    } else {
                        Boundness::Bound
                    },
                )
            },
            qualifiers,
        }
    }

    pub fn iter_positive(&self, db: &'db dyn Db) -> impl Iterator<Item = Type<'db>> {
        self.positive(db).iter().copied()
    }

    pub fn has_one_element(&self, db: &'db dyn Db) -> bool {
        (self.positive(db).len() + self.negative(db).len()) == 1
    }
}

/// # Ordering
/// Ordering is based on the string literal's salsa-assigned id and not on its value.
/// The id may change between runs, or when the string literal was garbage collected and recreated.
#[salsa::interned(debug)]
#[derive(PartialOrd, Ord)]
pub struct StringLiteralType<'db> {
    #[returns(deref)]
    value: Box<str>,
}

// The Salsa heap is tracked separately.
impl get_size2::GetSize for StringLiteralType<'_> {}

impl<'db> StringLiteralType<'db> {
    /// The length of the string, as would be returned by Python's `len()`.
    pub(crate) fn python_len(self, db: &'db dyn Db) -> usize {
        self.value(db).chars().count()
    }

    /// Return an iterator over each character in the string literal.
    /// as would be returned by Python's `iter()`.
    pub(crate) fn iter_each_char(self, db: &'db dyn Db) -> impl Iterator<Item = Self> {
        self.value(db)
            .chars()
            .map(|c| StringLiteralType::new(db, c.to_string().as_str()))
    }
}

/// # Ordering
/// Ordering is based on the byte literal's salsa-assigned id and not on its value.
/// The id may change between runs, or when the byte literal was garbage collected and recreated.
#[salsa::interned(debug)]
#[derive(PartialOrd, Ord)]
pub struct BytesLiteralType<'db> {
    #[returns(deref)]
    value: Box<[u8]>,
}

// The Salsa heap is tracked separately.
impl get_size2::GetSize for BytesLiteralType<'_> {}

impl<'db> BytesLiteralType<'db> {
    pub(crate) fn python_len(self, db: &'db dyn Db) -> usize {
        self.value(db).len()
    }
}

#[derive(Debug, Clone, PartialEq, Eq)]
pub(crate) enum BoundSuperError<'db> {
    InvalidPivotClassType {
        pivot_class: Type<'db>,
    },
    FailingConditionCheck {
        pivot_class: Type<'db>,
        owner: Type<'db>,
    },
    UnavailableImplicitArguments,
}

impl BoundSuperError<'_> {
    pub(super) fn report_diagnostic(&self, context: &InferContext, node: AnyNodeRef) {
        match self {
            BoundSuperError::InvalidPivotClassType { pivot_class } => {
                if let Some(builder) = context.report_lint(&INVALID_SUPER_ARGUMENT, node) {
                    builder.into_diagnostic(format_args!(
                        "`{pivot_class}` is not a valid class",
                        pivot_class = pivot_class.display(context.db()),
                    ));
                }
            }
            BoundSuperError::FailingConditionCheck { pivot_class, owner } => {
                if let Some(builder) = context.report_lint(&INVALID_SUPER_ARGUMENT, node) {
                    builder.into_diagnostic(format_args!(
                        "`{owner}` is not an instance or subclass of \
                         `{pivot_class}` in `super({pivot_class}, {owner})` call",
                        pivot_class = pivot_class.display(context.db()),
                        owner = owner.display(context.db()),
                    ));
                }
            }
            BoundSuperError::UnavailableImplicitArguments => {
                if let Some(builder) =
                    context.report_lint(&UNAVAILABLE_IMPLICIT_SUPER_ARGUMENTS, node)
                {
                    builder.into_diagnostic(format_args!(
                        "Cannot determine implicit arguments for 'super()' in this context",
                    ));
                }
            }
        }
    }
}

#[derive(Debug, Copy, Clone, Hash, PartialEq, Eq)]
pub enum SuperOwnerKind<'db> {
    Dynamic(DynamicType),
    Class(ClassType<'db>),
    Instance(NominalInstanceType<'db>),
}

impl<'db> SuperOwnerKind<'db> {
    fn normalized_impl(self, db: &'db dyn Db, visitor: &mut TypeTransformer<'db>) -> Self {
        match self {
            SuperOwnerKind::Dynamic(dynamic) => SuperOwnerKind::Dynamic(dynamic.normalized()),
            SuperOwnerKind::Class(class) => {
                SuperOwnerKind::Class(class.normalized_impl(db, visitor))
            }
            SuperOwnerKind::Instance(instance) => {
                SuperOwnerKind::Instance(instance.normalized_impl(db, visitor))
            }
        }
    }

    fn iter_mro(self, db: &'db dyn Db) -> impl Iterator<Item = ClassBase<'db>> {
        match self {
            SuperOwnerKind::Dynamic(dynamic) => {
                Either::Left(ClassBase::Dynamic(dynamic).mro(db, None))
            }
            SuperOwnerKind::Class(class) => Either::Right(class.iter_mro(db)),
            SuperOwnerKind::Instance(instance) => Either::Right(instance.class.iter_mro(db)),
        }
    }

    fn into_type(self) -> Type<'db> {
        match self {
            SuperOwnerKind::Dynamic(dynamic) => Type::Dynamic(dynamic),
            SuperOwnerKind::Class(class) => class.into(),
            SuperOwnerKind::Instance(instance) => instance.into(),
        }
    }

    fn into_class(self) -> Option<ClassType<'db>> {
        match self {
            SuperOwnerKind::Dynamic(_) => None,
            SuperOwnerKind::Class(class) => Some(class),
            SuperOwnerKind::Instance(instance) => Some(instance.class),
        }
    }

    fn try_from_type(db: &'db dyn Db, ty: Type<'db>) -> Option<Self> {
        match ty {
            Type::Dynamic(dynamic) => Some(SuperOwnerKind::Dynamic(dynamic)),
            Type::ClassLiteral(class_literal) => Some(SuperOwnerKind::Class(
                class_literal.apply_optional_specialization(db, None),
            )),
            Type::NominalInstance(instance) => Some(SuperOwnerKind::Instance(instance)),
            Type::BooleanLiteral(_) => {
                SuperOwnerKind::try_from_type(db, KnownClass::Bool.to_instance(db))
            }
            Type::IntLiteral(_) => {
                SuperOwnerKind::try_from_type(db, KnownClass::Int.to_instance(db))
            }
            Type::StringLiteral(_) => {
                SuperOwnerKind::try_from_type(db, KnownClass::Str.to_instance(db))
            }
            Type::LiteralString => {
                SuperOwnerKind::try_from_type(db, KnownClass::Str.to_instance(db))
            }
            Type::BytesLiteral(_) => {
                SuperOwnerKind::try_from_type(db, KnownClass::Bytes.to_instance(db))
            }
            Type::SpecialForm(special_form) => {
                SuperOwnerKind::try_from_type(db, special_form.instance_fallback(db))
            }
            _ => None,
        }
    }
}

impl<'db> From<SuperOwnerKind<'db>> for Type<'db> {
    fn from(owner: SuperOwnerKind<'db>) -> Self {
        match owner {
            SuperOwnerKind::Dynamic(dynamic) => Type::Dynamic(dynamic),
            SuperOwnerKind::Class(class) => class.into(),
            SuperOwnerKind::Instance(instance) => instance.into(),
        }
    }
}

/// Represent a bound super object like `super(PivotClass, owner)`
#[salsa::interned(debug)]
pub struct BoundSuperType<'db> {
    pub pivot_class: ClassBase<'db>,
    pub owner: SuperOwnerKind<'db>,
}

// The Salsa heap is tracked separately.
impl get_size2::GetSize for BoundSuperType<'_> {}

fn walk_bound_super_type<'db, V: visitor::TypeVisitor<'db> + ?Sized>(
    db: &'db dyn Db,
    bound_super: BoundSuperType<'db>,
    visitor: &mut V,
) {
    visitor.visit_type(db, bound_super.pivot_class(db).into());
    visitor.visit_type(db, bound_super.owner(db).into_type());
}

impl<'db> BoundSuperType<'db> {
    /// Attempts to build a `Type::BoundSuper` based on the given `pivot_class` and `owner`.
    ///
    /// This mimics the behavior of Python's built-in `super(pivot, owner)` at runtime.
    /// - `super(pivot, owner_class)` is valid only if `issubclass(owner_class, pivot)`
    /// - `super(pivot, owner_instance)` is valid only if `isinstance(owner_instance, pivot)`
    ///
    /// However, the checking is skipped when any of the arguments is a dynamic type.
    fn build(
        db: &'db dyn Db,
        pivot_class_type: Type<'db>,
        owner_type: Type<'db>,
    ) -> Result<Type<'db>, BoundSuperError<'db>> {
        if let Type::Union(union) = owner_type {
            return Ok(UnionType::from_elements(
                db,
                union
                    .elements(db)
                    .iter()
                    .map(|ty| BoundSuperType::build(db, pivot_class_type, *ty))
                    .collect::<Result<Vec<_>, _>>()?,
            ));
        }

        let pivot_class = ClassBase::try_from_type(db, pivot_class_type).ok_or({
            BoundSuperError::InvalidPivotClassType {
                pivot_class: pivot_class_type,
            }
        })?;

        let owner = SuperOwnerKind::try_from_type(db, owner_type)
            .and_then(|owner| {
                let Some(pivot_class) = pivot_class.into_class() else {
                    return Some(owner);
                };
                let Some(owner_class) = owner.into_class() else {
                    return Some(owner);
                };
                if owner_class.is_subclass_of(db, pivot_class) {
                    Some(owner)
                } else {
                    None
                }
            })
            .ok_or(BoundSuperError::FailingConditionCheck {
                pivot_class: pivot_class_type,
                owner: owner_type,
            })?;

        Ok(Type::BoundSuper(BoundSuperType::new(
            db,
            pivot_class,
            owner,
        )))
    }

    /// Skips elements in the MRO up to and including the pivot class.
    ///
    /// If the pivot class is a dynamic type, its MRO can't be determined,
    /// so we fall back to using the MRO of `DynamicType::Unknown`.
    fn skip_until_after_pivot(
        self,
        db: &'db dyn Db,
        mro_iter: impl Iterator<Item = ClassBase<'db>>,
    ) -> impl Iterator<Item = ClassBase<'db>> {
        let Some(pivot_class) = self.pivot_class(db).into_class() else {
            return Either::Left(ClassBase::Dynamic(DynamicType::Unknown).mro(db, None));
        };

        let mut pivot_found = false;

        Either::Right(mro_iter.skip_while(move |superclass| {
            if pivot_found {
                false
            } else if Some(pivot_class) == superclass.into_class() {
                pivot_found = true;
                true
            } else {
                true
            }
        }))
    }

    /// Tries to call `__get__` on the attribute.
    /// The arguments passed to `__get__` depend on whether the owner is an instance or a class.
    /// See the `CPython` implementation for reference:
    /// <https://github.com/python/cpython/blob/3b3720f1a26ab34377542b48eb6a6565f78ff892/Objects/typeobject.c#L11690-L11693>
    fn try_call_dunder_get_on_attribute(
        self,
        db: &'db dyn Db,
        attribute: PlaceAndQualifiers<'db>,
    ) -> Option<PlaceAndQualifiers<'db>> {
        let owner = self.owner(db);

        match owner {
            // If the owner is a dynamic type, we can't tell whether it's a class or an instance.
            // Also, invoking a descriptor on a dynamic attribute is meaningless, so we don't handle this.
            SuperOwnerKind::Dynamic(_) => None,
            SuperOwnerKind::Class(_) => Some(
                Type::try_call_dunder_get_on_attribute(
                    db,
                    attribute,
                    Type::none(db),
                    owner.into_type(),
                )
                .0,
            ),
            SuperOwnerKind::Instance(_) => Some(
                Type::try_call_dunder_get_on_attribute(
                    db,
                    attribute,
                    owner.into_type(),
                    owner.into_type().to_meta_type(db),
                )
                .0,
            ),
        }
    }

    /// Similar to `Type::find_name_in_mro_with_policy`, but performs lookup starting *after* the
    /// pivot class in the MRO, based on the `owner` type instead of the `super` type.
    fn find_name_in_mro_after_pivot(
        self,
        db: &'db dyn Db,
        name: &str,
        policy: MemberLookupPolicy,
    ) -> PlaceAndQualifiers<'db> {
        let owner = self.owner(db);
        let class = match owner {
            SuperOwnerKind::Dynamic(_) => {
                return owner
                    .into_type()
                    .find_name_in_mro_with_policy(db, name, policy)
                    .expect("Calling `find_name_in_mro` on dynamic type should return `Some`");
            }
            SuperOwnerKind::Class(class) => class,
            SuperOwnerKind::Instance(instance) => instance.class,
        };

        let (class_literal, _) = class.class_literal(db);
        // TODO properly support super() with generic types
        // * requires a fix for https://github.com/astral-sh/ruff/issues/17432
        // * also requires understanding how we should handle cases like this:
        //  ```python
        //  b_int: B[int]
        //  b_unknown: B
        //
        //  super(B, b_int)
        //  super(B[int], b_unknown)
        //  ```
        match class_literal.generic_context(db) {
            Some(_) => Place::bound(todo_type!("super in generic class")).into(),
            None => class_literal.class_member_from_mro(
                db,
                name,
                policy,
                self.skip_until_after_pivot(db, owner.iter_mro(db)),
            ),
        }
    }

    pub(super) fn normalized_impl(
        self,
        db: &'db dyn Db,
        visitor: &mut TypeTransformer<'db>,
    ) -> Self {
        Self::new(
            db,
            self.pivot_class(db).normalized_impl(db, visitor),
            self.owner(db).normalized_impl(db, visitor),
        )
    }
}

#[salsa::interned(debug)]
pub struct TypeIsType<'db> {
    return_type: Type<'db>,
    /// The ID of the scope to which the place belongs
    /// and the ID of the place itself within that scope.
    place_info: Option<(ScopeId<'db>, ScopedPlaceId)>,
}

fn walk_typeis_type<'db, V: visitor::TypeVisitor<'db> + ?Sized>(
    db: &'db dyn Db,
    typeis_type: TypeIsType<'db>,
    visitor: &mut V,
) {
    visitor.visit_type(db, typeis_type.return_type(db));
}

// The Salsa heap is tracked separately.
impl get_size2::GetSize for TypeIsType<'_> {}

impl<'db> TypeIsType<'db> {
    pub fn place_name(self, db: &'db dyn Db) -> Option<String> {
        let (scope, place) = self.place_info(db)?;
        let table = place_table(db, scope);

        Some(format!("{}", table.place_expr(place)))
    }

    pub fn unbound(db: &'db dyn Db, ty: Type<'db>) -> Type<'db> {
        Type::TypeIs(Self::new(db, ty, None))
    }

    pub fn bound(
        db: &'db dyn Db,
        return_type: Type<'db>,
        scope: ScopeId<'db>,
        place: ScopedPlaceId,
    ) -> Type<'db> {
        Type::TypeIs(Self::new(db, return_type, Some((scope, place))))
    }

    #[must_use]
    pub fn bind(self, db: &'db dyn Db, scope: ScopeId<'db>, place: ScopedPlaceId) -> Type<'db> {
        Self::bound(db, self.return_type(db), scope, place)
    }

    #[must_use]
    pub fn with_type(self, db: &'db dyn Db, ty: Type<'db>) -> Type<'db> {
        Type::TypeIs(Self::new(db, ty, self.place_info(db)))
    }

    pub fn is_bound(&self, db: &'db dyn Db) -> bool {
        self.place_info(db).is_some()
    }

    pub fn is_unbound(&self, db: &'db dyn Db) -> bool {
        self.place_info(db).is_none()
    }
}

// Make sure that the `Type` enum does not grow unexpectedly.
#[cfg(not(debug_assertions))]
#[cfg(target_pointer_width = "64")]
static_assertions::assert_eq_size!(Type, [u8; 16]);

#[cfg(test)]
pub(crate) mod tests {
    use super::*;
    use crate::db::tests::{TestDbBuilder, setup_db};
    use crate::place::{global_symbol, typing_extensions_symbol, typing_symbol};
    use ruff_db::files::system_path_to_file;
    use ruff_db::parsed::parsed_module;
    use ruff_db::system::DbWithWritableSystem as _;
    use ruff_db::testing::assert_function_query_was_not_run;
    use ruff_python_ast::PythonVersion;
    use test_case::test_case;

    /// Explicitly test for Python version <3.13 and >=3.13, to ensure that
    /// the fallback to `typing_extensions` is working correctly.
    /// See [`KnownClass::canonical_module`] for more information.
    #[test_case(PythonVersion::PY312)]
    #[test_case(PythonVersion::PY313)]
    fn no_default_type_is_singleton(python_version: PythonVersion) {
        let db = TestDbBuilder::new()
            .with_python_version(python_version)
            .build()
            .unwrap();

        let no_default = KnownClass::NoDefaultType.to_instance(&db);

        assert!(no_default.is_singleton(&db));
    }

    #[test]
    fn typing_vs_typeshed_no_default() {
        let db = TestDbBuilder::new()
            .with_python_version(PythonVersion::PY313)
            .build()
            .unwrap();

        let typing_no_default = typing_symbol(&db, "NoDefault").place.expect_type();
        let typing_extensions_no_default = typing_extensions_symbol(&db, "NoDefault")
            .place
            .expect_type();

        assert_eq!(typing_no_default.display(&db).to_string(), "NoDefault");
        assert_eq!(
            typing_extensions_no_default.display(&db).to_string(),
            "NoDefault"
        );
    }

    /// Inferring the result of a call-expression shouldn't need to re-run after
    /// a trivial change to the function's file (e.g. by adding a docstring to the function).
    #[test]
    fn call_type_doesnt_rerun_when_only_callee_changed() -> anyhow::Result<()> {
        let mut db = setup_db();

        db.write_dedented(
            "src/foo.py",
            r#"
            def foo() -> int:
                return 5
        "#,
        )?;
        db.write_dedented(
            "src/bar.py",
            r#"
            from foo import foo

            a = foo()
            "#,
        )?;

        let bar = system_path_to_file(&db, "src/bar.py")?;
        let a = global_symbol(&db, bar, "a").place;

        assert_eq!(
            a.expect_type(),
            UnionType::from_elements(&db, [Type::unknown(), KnownClass::Int.to_instance(&db)])
        );

        // Add a docstring to foo to trigger a re-run.
        // The bar-call site of foo should not be re-run because of that
        db.write_dedented(
            "src/foo.py",
            r#"
            def foo() -> int:
                "Computes a value"
                return 5
            "#,
        )?;
        db.clear_salsa_events();

        let a = global_symbol(&db, bar, "a").place;

        assert_eq!(
            a.expect_type(),
            UnionType::from_elements(&db, [Type::unknown(), KnownClass::Int.to_instance(&db)])
        );
        let events = db.take_salsa_events();

        let module = parsed_module(&db, bar).load(&db);
        let call = &*module.syntax().body[1].as_assign_stmt().unwrap().value;
        let foo_call = semantic_index(&db, bar).expression(call);

        assert_function_query_was_not_run(&db, infer_expression_types, foo_call, &events);

        Ok(())
    }

    /// All other tests also make sure that `Type::Todo` works as expected. This particular
    /// test makes sure that we handle `Todo` types correctly, even if they originate from
    /// different sources.
    #[test]
    fn todo_types() {
        let db = setup_db();

        let todo1 = todo_type!("1");
        let todo2 = todo_type!("2");

        let int = KnownClass::Int.to_instance(&db);

        assert!(int.is_assignable_to(&db, todo1));

        assert!(todo1.is_assignable_to(&db, int));

        // We lose information when combining several `Todo` types. This is an
        // acknowledged limitation of the current implementation. We can not
        // easily store the meta information of several `Todo`s in a single
        // variant, as `TodoType` needs to implement `Copy`, meaning it can't
        // contain `Vec`/`Box`/etc., and can't be boxed itself.
        //
        // Lifting this restriction would require us to intern `TodoType` in
        // salsa, but that would mean we would have to pass in `db` everywhere.

        // A union of several `Todo` types collapses to a single `Todo` type:
        assert!(UnionType::from_elements(&db, vec![todo1, todo2]).is_todo());

        // And similar for intersection types:
        assert!(
            IntersectionBuilder::new(&db)
                .add_positive(todo1)
                .add_positive(todo2)
                .build()
                .is_todo()
        );
        assert!(
            IntersectionBuilder::new(&db)
                .add_positive(todo1)
                .add_negative(todo2)
                .build()
                .is_todo()
        );
    }
}<|MERGE_RESOLUTION|>--- conflicted
+++ resolved
@@ -88,7 +88,6 @@
 #[cfg(test)]
 mod property_tests;
 
-<<<<<<< HEAD
 fn method_return_type_cycle_recover<'db>(
     _db: &'db dyn Db,
     _value: &Type<'db>,
@@ -105,10 +104,7 @@
     Type::Never
 }
 
-#[salsa::tracked(returns(ref))]
-=======
 #[salsa::tracked(returns(ref), heap_size=get_size2::GetSize::get_heap_size)]
->>>>>>> b6edfbc7
 pub fn check_types(db: &dyn Db, file: File) -> TypeCheckDiagnostics {
     let _span = tracing::trace_span!("check_types", ?file).entered();
 
@@ -4400,14 +4396,10 @@
     /// Returns the inferred return type of `self` if it is a function literal / bound method.
     fn infer_return_type(self, db: &'db dyn Db) -> Option<Type<'db>> {
         match self {
-            Type::FunctionLiteral(function_type)
-                if !function_type.file(db).is_stub(db.upcast()) =>
-            {
+            Type::FunctionLiteral(function_type) if !function_type.file(db).is_stub(db) => {
                 Some(function_type.infer_return_type(db))
             }
-            Type::BoundMethod(method_type)
-                if !method_type.function(db).file(db).is_stub(db.upcast()) =>
-            {
+            Type::BoundMethod(method_type) if !method_type.function(db).file(db).is_stub(db) => {
                 Some(method_type.infer_return_type(db))
             }
             _ => None,
@@ -7190,9 +7182,6 @@
     self_instance: Type<'db>,
 }
 
-<<<<<<< HEAD
-#[salsa::tracked]
-=======
 // The Salsa heap is tracked separately.
 impl get_size2::GetSize for BoundMethodType<'_> {}
 
@@ -7205,7 +7194,7 @@
     visitor.visit_type(db, method.self_instance(db));
 }
 
->>>>>>> b6edfbc7
+#[salsa::tracked]
 impl<'db> BoundMethodType<'db> {
     pub(crate) fn into_callable_type(self, db: &'db dyn Db) -> Type<'db> {
         Type::Callable(CallableType::new(
@@ -7221,7 +7210,6 @@
         ))
     }
 
-<<<<<<< HEAD
     /// Infers this method scope's types and returns the inferred return type.
     #[salsa::tracked(cycle_fn=method_return_type_cycle_recover, cycle_initial=method_return_type_cycle_initial)]
     pub(crate) fn infer_return_type(self, db: &'db dyn Db) -> Type<'db> {
@@ -7243,7 +7231,7 @@
         }
         let definition_scope = self.function(db).definition(db).scope(db);
         let index = semantic_index(db, definition_scope.file(db));
-        let module = parsed_module(db.upcast(), definition_scope.file(db)).load(db.upcast());
+        let module = parsed_module(db, definition_scope.file(db)).load(db);
         let Some(class_node) = definition_scope.node(db).as_class(&module) else {
             return false;
         };
@@ -7259,7 +7247,7 @@
     pub(crate) fn base_return_type(self, db: &'db dyn Db) -> Option<Type<'db>> {
         let definition_scope = self.function(db).definition(db).scope(db);
         let index = semantic_index(db, definition_scope.file(db));
-        let module = parsed_module(db.upcast(), definition_scope.file(db)).load(db.upcast());
+        let module = parsed_module(db, definition_scope.file(db)).load(db);
         let class_definition =
             index.expect_single_definition(definition_scope.node(db).as_class(&module)?);
         let class = binding_type(db, class_definition).to_class_type(db)?;
@@ -7286,10 +7274,7 @@
         }
     }
 
-    fn normalized(self, db: &'db dyn Db) -> Self {
-=======
     fn normalized_impl(self, db: &'db dyn Db, visitor: &mut TypeTransformer<'db>) -> Self {
->>>>>>> b6edfbc7
         Self::new(
             db,
             self.function(db).normalized_impl(db, visitor),
