use infer::enclosing_class_symbol;
use itertools::Either;

use std::slice::Iter;
use std::str::FromStr;

use bitflags::bitflags;
use call::{CallDunderError, CallError, CallErrorKind};
use context::InferContext;
use diagnostic::{
    CALL_POSSIBLY_UNBOUND_METHOD, INVALID_CONTEXT_MANAGER, INVALID_SUPER_ARGUMENT, NOT_ITERABLE,
    UNAVAILABLE_IMPLICIT_SUPER_ARGUMENTS,
};
use ruff_db::diagnostic::{
    create_semantic_syntax_diagnostic, Annotation, Severity, Span, SubDiagnostic,
};
use ruff_db::files::{File, FileRange};
use ruff_python_ast::name::Name;
use ruff_python_ast::{self as ast, AnyNodeRef};
use ruff_text_size::{Ranged, TextRange};
use type_ordering::union_or_intersection_elements_ordering;

pub(crate) use self::builder::{IntersectionBuilder, UnionBuilder};
pub(crate) use self::diagnostic::register_lints;
pub use self::diagnostic::TypeCheckDiagnostics;
pub(crate) use self::display::TypeArrayDisplay;
pub(crate) use self::infer::{
    infer_deferred_types, infer_definition_types, infer_expression_type, infer_expression_types,
    infer_scope_types,
};
pub(crate) use self::narrow::ClassInfoConstraintFunction;
pub(crate) use self::signatures::{CallableSignature, Signature, Signatures};
pub(crate) use self::subclass_of::{SubclassOfInner, SubclassOfType};
use crate::module_name::ModuleName;
use crate::module_resolver::{file_to_module, resolve_module, KnownModule};
use crate::semantic_index::ast_ids::{HasScopedExpressionId, HasScopedUseId};
use crate::semantic_index::definition::Definition;
use crate::semantic_index::target::ScopeId;
use crate::semantic_index::{imported_modules, semantic_index};
use crate::suppression::check_suppressions;
use crate::target::{
    imported_symbol, target_from_bindings, Boundness, ResolvedTarget, TargetAndQualifiers,
};
use crate::types::call::{Bindings, CallArgumentTypes, CallableBinding};
pub(crate) use crate::types::class_base::ClassBase;
use crate::types::context::{LintDiagnosticGuard, LintDiagnosticGuardBuilder};
use crate::types::diagnostic::{INVALID_TYPE_FORM, UNSUPPORTED_BOOL_CONVERSION};
use crate::types::generics::{GenericContext, Specialization, TypeMapping};
use crate::types::infer::infer_unpack_types;
use crate::types::mro::{Mro, MroError, MroIterator};
pub(crate) use crate::types::narrow::infer_narrowing_constraint;
use crate::types::signatures::{Parameter, ParameterForm, Parameters};
use crate::{Db, FxOrderSet, Module, Program};
pub(crate) use class::{ClassLiteral, ClassType, GenericAlias, KnownClass};
use instance::Protocol;
pub(crate) use instance::{NominalInstanceType, ProtocolInstanceType};
pub(crate) use known_instance::KnownInstanceType;

mod builder;
mod call;
mod class;
mod class_base;
mod context;
mod diagnostic;
mod display;
mod generics;
mod infer;
mod instance;
mod known_instance;
mod mro;
mod narrow;
mod protocol_class;
mod signatures;
mod slots;
mod string_annotation;
mod subclass_of;
mod type_ordering;
mod unpacker;

mod definition;
#[cfg(test)]
mod property_tests;

#[salsa::tracked(returns(ref))]
pub fn check_types(db: &dyn Db, file: File) -> TypeCheckDiagnostics {
    let _span = tracing::trace_span!("check_types", ?file).entered();

    tracing::debug!("Checking file '{path}'", path = file.path(db));

    let index = semantic_index(db, file);
    let mut diagnostics = TypeCheckDiagnostics::default();

    for scope_id in index.scope_ids() {
        let result = infer_scope_types(db, scope_id);
        diagnostics.extend(result.diagnostics());
    }

    diagnostics.extend_diagnostics(
        index
            .semantic_syntax_errors()
            .iter()
            .map(|error| create_semantic_syntax_diagnostic(file, error)),
    );

    check_suppressions(db, file, &mut diagnostics);

    diagnostics
}

/// Infer the type of a binding.
pub(crate) fn binding_type<'db>(db: &'db dyn Db, definition: Definition<'db>) -> Type<'db> {
    let inference = infer_definition_types(db, definition);
    inference.binding_type(definition)
}

/// Infer the type of a declaration.
pub(crate) fn declaration_type<'db>(
    db: &'db dyn Db,
    definition: Definition<'db>,
) -> TypeAndQualifiers<'db> {
    let inference = infer_definition_types(db, definition);
    inference.declaration_type(definition)
}

/// Infer the type of a (possibly deferred) sub-expression of a [`Definition`].
///
/// Supports expressions that are evaluated within a type-params sub-scope.
///
/// ## Panics
/// If the given expression is not a sub-expression of the given [`Definition`].
fn definition_expression_type<'db>(
    db: &'db dyn Db,
    definition: Definition<'db>,
    expression: &ast::Expr,
) -> Type<'db> {
    let file = definition.file(db);
    let index = semantic_index(db, file);
    let file_scope = index.expression_scope_id(expression);
    let scope = file_scope.to_scope_id(db, file);
    let expr_id = expression.scoped_expression_id(db, scope);
    if scope == definition.scope(db) {
        // expression is in the definition scope
        let inference = infer_definition_types(db, definition);
        if let Some(ty) = inference.try_expression_type(expr_id) {
            ty
        } else {
            infer_deferred_types(db, definition).expression_type(expr_id)
        }
    } else {
        // expression is in a type-params sub-scope
        infer_scope_types(db, scope).expression_type(expr_id)
    }
}

/// The descriptor protocol distinguishes two kinds of descriptors. Non-data descriptors
/// define a `__get__` method, while data descriptors additionally define a `__set__`
/// method or a `__delete__` method. This enum is used to categorize attributes into two
/// groups: (1) data descriptors and (2) normal attributes or non-data descriptors.
#[derive(Clone, Debug, Copy, PartialEq, Eq, Hash, salsa::Update)]
pub(crate) enum AttributeKind {
    DataDescriptor,
    NormalOrNonDataDescriptor,
}

impl AttributeKind {
    const fn is_data(self) -> bool {
        matches!(self, Self::DataDescriptor)
    }
}

/// This enum is used to control the behavior of the descriptor protocol implementation.
/// When invoked on a class object, the fallback type (a class attribute) can shadow a
/// non-data descriptor of the meta-type (the class's metaclass). However, this is not
/// true for instances. When invoked on an instance, the fallback type (an attribute on
/// the instance) can not completely shadow a non-data descriptor of the meta-type (the
/// class), because we do not currently attempt to statically infer if an instance
/// attribute is definitely defined (i.e. to check whether a particular method has been
/// called).
#[derive(Clone, Debug, Copy, PartialEq)]
enum InstanceFallbackShadowsNonDataDescriptor {
    Yes,
    No,
}

bitflags! {
    #[derive(Clone, Debug, Copy, PartialEq, Eq, Hash)]
    pub(crate) struct MemberLookupPolicy: u8 {
        /// Dunder methods are looked up on the meta-type of a type without potentially falling
        /// back on attributes on the type itself. For example, when implicitly invoked on an
        /// instance, dunder methods are not looked up as instance attributes. And when invoked
        /// on a class, dunder methods are only looked up on the metaclass, not the class itself.
        ///
        /// All other attributes use the `WithInstanceFallback` policy.
        ///
        /// If this flag is set - look up the attribute on the meta-type only.
        const NO_INSTANCE_FALLBACK = 1 << 0;

        /// When looking up an attribute on a class, we sometimes need to avoid
        /// looking up attributes defined on the `object` class. Usually because
        /// typeshed doesn't properly encode runtime behavior (e.g. see how `__new__` & `__init__`
        /// are handled during class creation).
        ///
        /// If this flag is set - exclude attributes defined on `object` when looking up attributes.
        const MRO_NO_OBJECT_FALLBACK = 1 << 1;

        /// When looking up an attribute on a class, we sometimes need to avoid
        /// looking up attributes defined on `type` if this is the metaclass of the class.
        ///
        /// This is similar to no object fallback above
        const META_CLASS_NO_TYPE_FALLBACK = 1 << 2;
    }
}

impl MemberLookupPolicy {
    /// Only look up the attribute on the meta-type.
    ///
    /// If false - Look up the attribute on the meta-type, but fall back to attributes on the instance
    /// if the meta-type attribute is not found or if the meta-type attribute is not a data
    /// descriptor.
    pub(crate) const fn no_instance_fallback(self) -> bool {
        self.contains(Self::NO_INSTANCE_FALLBACK)
    }

    /// Exclude attributes defined on `object` when looking up attributes.
    pub(crate) const fn mro_no_object_fallback(self) -> bool {
        self.contains(Self::MRO_NO_OBJECT_FALLBACK)
    }

    /// Exclude attributes defined on `type` when looking up meta-class-attributes.
    pub(crate) const fn meta_class_no_type_fallback(self) -> bool {
        self.contains(Self::META_CLASS_NO_TYPE_FALLBACK)
    }
}

impl Default for MemberLookupPolicy {
    fn default() -> Self {
        Self::empty()
    }
}

fn member_lookup_cycle_recover<'db>(
    _db: &'db dyn Db,
    _value: &TargetAndQualifiers<'db>,
    _count: u32,
    _self: Type<'db>,
    _name: Name,
    _policy: MemberLookupPolicy,
) -> salsa::CycleRecoveryAction<TargetAndQualifiers<'db>> {
    salsa::CycleRecoveryAction::Iterate
}

fn member_lookup_cycle_initial<'db>(
    _db: &'db dyn Db,
    _self: Type<'db>,
    _name: Name,
    _policy: MemberLookupPolicy,
) -> TargetAndQualifiers<'db> {
    ResolvedTarget::bound(Type::Never).into()
}

/// Meta data for `Type::Todo`, which represents a known limitation in ty.
#[cfg(debug_assertions)]
#[derive(Copy, Clone, Debug, PartialEq, Eq, Hash)]
pub struct TodoType(pub &'static str);

#[cfg(debug_assertions)]
impl std::fmt::Display for TodoType {
    fn fmt(&self, f: &mut std::fmt::Formatter<'_>) -> std::fmt::Result {
        write!(f, "({msg})", msg = self.0)
    }
}

#[cfg(not(debug_assertions))]
#[derive(Copy, Clone, Debug, PartialEq, Eq, Hash)]
pub struct TodoType;

#[cfg(not(debug_assertions))]
impl std::fmt::Display for TodoType {
    fn fmt(&self, _: &mut std::fmt::Formatter<'_>) -> std::fmt::Result {
        Ok(())
    }
}

/// Create a `Type::Todo` variant to represent a known limitation in the type system.
///
/// It can be created by specifying a custom message: `todo_type!("PEP 604 not supported")`.
#[cfg(debug_assertions)]
macro_rules! todo_type {
    ($message:literal) => {{
        const _: () = {
            let s = $message;

            if !s.is_ascii() {
                panic!("todo_type! message must be ASCII");
            }

            let bytes = s.as_bytes();
            let mut i = 0;
            while i < bytes.len() {
                // Check each byte for '(' or ')'
                let ch = bytes[i];

                assert!(
                    !40u8.eq_ignore_ascii_case(&ch) && !41u8.eq_ignore_ascii_case(&ch),
                    "todo_type! message must not contain parentheses",
                );
                i += 1;
            }
        };
        $crate::types::Type::Dynamic($crate::types::DynamicType::Todo($crate::types::TodoType(
            $message,
        )))
    }};
    ($message:ident) => {
        $crate::types::Type::Dynamic($crate::types::DynamicType::Todo($crate::types::TodoType(
            $message,
        )))
    };
}

#[cfg(not(debug_assertions))]
macro_rules! todo_type {
    () => {
        $crate::types::Type::Dynamic($crate::types::DynamicType::Todo(crate::types::TodoType))
    };
    ($message:literal) => {
        $crate::types::Type::Dynamic($crate::types::DynamicType::Todo(crate::types::TodoType))
    };
    ($message:ident) => {
        $crate::types::Type::Dynamic($crate::types::DynamicType::Todo(crate::types::TodoType))
    };
}

pub use crate::types::definition::TypeDefinition;
pub(crate) use todo_type;

/// Represents an instance of `builtins.property`.
#[salsa::interned(debug)]
pub struct PropertyInstanceType<'db> {
    getter: Option<Type<'db>>,
    setter: Option<Type<'db>>,
}

impl<'db> PropertyInstanceType<'db> {
    fn apply_type_mapping<'a>(self, db: &'db dyn Db, type_mapping: TypeMapping<'a, 'db>) -> Self {
        let getter = self
            .getter(db)
            .map(|ty| ty.apply_type_mapping(db, type_mapping));
        let setter = self
            .setter(db)
            .map(|ty| ty.apply_type_mapping(db, type_mapping));
        Self::new(db, getter, setter)
    }

    fn find_legacy_typevars(
        self,
        db: &'db dyn Db,
        typevars: &mut FxOrderSet<TypeVarInstance<'db>>,
    ) {
        if let Some(ty) = self.getter(db) {
            ty.find_legacy_typevars(db, typevars);
        }
        if let Some(ty) = self.setter(db) {
            ty.find_legacy_typevars(db, typevars);
        }
    }
}

bitflags! {
    /// Used for the return type of `dataclass(…)` calls. Keeps track of the arguments
    /// that were passed in. For the precise meaning of the fields, see [1].
    ///
    /// [1]: https://docs.python.org/3/library/dataclasses.html
    #[derive(Debug, Clone, Copy, PartialEq, Eq, Hash)]
    pub struct DataclassParams: u16 {
        const INIT = 0b0000_0000_0001;
        const REPR = 0b0000_0000_0010;
        const EQ = 0b0000_0000_0100;
        const ORDER = 0b0000_0000_1000;
        const UNSAFE_HASH = 0b0000_0001_0000;
        const FROZEN = 0b0000_0010_0000;
        const MATCH_ARGS = 0b0000_0100_0000;
        const KW_ONLY = 0b0000_1000_0000;
        const SLOTS = 0b0001_0000_0000;
        const WEAKREF_SLOT = 0b0010_0000_0000;
    }
}

impl Default for DataclassParams {
    fn default() -> Self {
        Self::INIT | Self::REPR | Self::EQ | Self::MATCH_ARGS
    }
}

impl From<DataclassTransformerParams> for DataclassParams {
    fn from(params: DataclassTransformerParams) -> Self {
        let mut result = Self::default();

        result.set(
            Self::EQ,
            params.contains(DataclassTransformerParams::EQ_DEFAULT),
        );
        result.set(
            Self::ORDER,
            params.contains(DataclassTransformerParams::ORDER_DEFAULT),
        );
        result.set(
            Self::KW_ONLY,
            params.contains(DataclassTransformerParams::KW_ONLY_DEFAULT),
        );
        result.set(
            Self::FROZEN,
            params.contains(DataclassTransformerParams::FROZEN_DEFAULT),
        );

        result
    }
}

bitflags! {
    /// Used for the return type of `dataclass_transform(…)` calls. Keeps track of the
    /// arguments that were passed in. For the precise meaning of the fields, see [1].
    ///
    /// [1]: https://docs.python.org/3/library/typing.html#typing.dataclass_transform
    #[derive(Debug, Clone, Copy, PartialEq, Eq, Hash, salsa::Update)]
    pub struct DataclassTransformerParams: u8 {
        const EQ_DEFAULT = 0b0000_0001;
        const ORDER_DEFAULT = 0b0000_0010;
        const KW_ONLY_DEFAULT = 0b0000_0100;
        const FROZEN_DEFAULT = 0b0000_1000;
    }
}

impl Default for DataclassTransformerParams {
    fn default() -> Self {
        Self::EQ_DEFAULT
    }
}

/// Representation of a type: a set of possible values at runtime.
#[derive(Copy, Clone, Debug, PartialEq, Eq, Hash, salsa::Update)]
pub enum Type<'db> {
    /// The dynamic type: a statically unknown set of values
    Dynamic(DynamicType),
    /// The empty set of values
    Never,
    /// A specific function object
    FunctionLiteral(FunctionType<'db>),
    /// Represents a callable `instance.method` where `instance` is an instance of a class
    /// and `method` is a method (of that class).
    ///
    /// See [`BoundMethodType`] for more information.
    ///
    /// TODO: consider replacing this with `Callable & Instance(MethodType)`?
    /// I.e. if we have a method `def f(self, x: int) -> str`, and see it being called as
    /// `instance.f`, we could partially apply (and check) the `instance` argument against
    /// the `self` parameter, and return a `MethodType & Callable[[int], str]`.
    /// One drawback would be that we could not show the bound instance when that type is displayed.
    BoundMethod(BoundMethodType<'db>),
    /// Represents a specific instance of `types.MethodWrapperType`.
    ///
    /// TODO: consider replacing this with `Callable & types.MethodWrapperType` type?
    /// Requires `Callable` to be able to represent overloads, e.g. `types.FunctionType.__get__` has
    /// this behaviour when a method is accessed on a class vs an instance:
    ///
    /// ```txt
    ///  * (None,   type)         ->  Literal[function_on_which_it_was_called]
    ///  * (object, type | None)  ->  BoundMethod[instance, function_on_which_it_was_called]
    /// ```
    MethodWrapper(MethodWrapperKind<'db>),
    /// Represents a specific instance of `types.WrapperDescriptorType`.
    ///
    /// TODO: Similar to above, this could eventually be replaced by a generic `Callable`
    /// type. We currently add this as a separate variant because `FunctionType.__get__`
    /// is an overloaded method and we do not support `@overload` yet.
    WrapperDescriptor(WrapperDescriptorKind),
    /// A special callable that is returned by a `dataclass(…)` call. It is usually
    /// used as a decorator. Note that this is only used as a return type for actual
    /// `dataclass` calls, not for the argumentless `@dataclass` decorator.
    DataclassDecorator(DataclassParams),
    /// A special callable that is returned by a `dataclass_transform(…)` call.
    DataclassTransformer(DataclassTransformerParams),
    /// The type of an arbitrary callable object with a certain specified signature.
    Callable(CallableType<'db>),
    /// A specific module object
    ModuleLiteral(ModuleLiteralType<'db>),
    /// A specific class object
    ClassLiteral(ClassLiteral<'db>),
    /// A specialization of a generic class
    GenericAlias(GenericAlias<'db>),
    /// The set of all class objects that are subclasses of the given class (C), spelled `type[C]`.
    SubclassOf(SubclassOfType<'db>),
    /// The set of Python objects with the given class in their __class__'s method resolution order.
    /// Construct this variant using the `Type::instance` constructor function.
    NominalInstance(NominalInstanceType<'db>),
    /// The set of Python objects that conform to the interface described by a given protocol.
    /// Construct this variant using the `Type::instance` constructor function.
    ProtocolInstance(ProtocolInstanceType<'db>),
    /// A single Python object that requires special treatment in the type system
    KnownInstance(KnownInstanceType<'db>),
    /// An instance of `builtins.property`
    PropertyInstance(PropertyInstanceType<'db>),
    /// The set of objects in any of the types in the union
    Union(UnionType<'db>),
    /// The set of objects in all of the types in the intersection
    Intersection(IntersectionType<'db>),
    /// Represents objects whose `__bool__` method is deterministic:
    /// - `AlwaysTruthy`: `__bool__` always returns `True`
    /// - `AlwaysFalsy`: `__bool__` always returns `False`
    AlwaysTruthy,
    AlwaysFalsy,
    /// An integer literal
    IntLiteral(i64),
    /// A boolean literal, either `True` or `False`.
    BooleanLiteral(bool),
    /// A string literal whose value is known
    StringLiteral(StringLiteralType<'db>),
    /// A string known to originate only from literal values, but whose value is not known (unlike
    /// `StringLiteral` above).
    LiteralString,
    /// A bytes literal
    BytesLiteral(BytesLiteralType<'db>),
    /// A heterogeneous tuple type, with elements of the given types in source order.
    // TODO: Support variable length homogeneous tuple type like `tuple[int, ...]`.
    Tuple(TupleType<'db>),
    /// An instance of a typevar in a generic class or function. When the generic class or function
    /// is specialized, we will replace this typevar with its specialization.
    TypeVar(TypeVarInstance<'db>),
    // A bound super object like `super()` or `super(A, A())`
    // This type doesn't handle an unbound super object like `super(A)`; for that we just use
    // a `Type::NominalInstance` of `builtins.super`.
    BoundSuper(BoundSuperType<'db>),
    // TODO protocols, overloads, generics
}

#[salsa::tracked]
impl<'db> Type<'db> {
    pub const fn any() -> Self {
        Self::Dynamic(DynamicType::Any)
    }

    pub const fn unknown() -> Self {
        Self::Dynamic(DynamicType::Unknown)
    }

    pub fn object(db: &'db dyn Db) -> Self {
        KnownClass::Object.to_instance(db)
    }

    pub const fn is_unknown(&self) -> bool {
        matches!(self, Type::Dynamic(DynamicType::Unknown))
    }

    pub const fn is_never(&self) -> bool {
        matches!(self, Type::Never)
    }

    /// Returns `true` if `self` is [`Type::Callable`].
    pub const fn is_callable_type(&self) -> bool {
        matches!(self, Type::Callable(..))
    }

    fn is_none(&self, db: &'db dyn Db) -> bool {
        self.into_nominal_instance()
            .is_some_and(|instance| instance.class.is_known(db, KnownClass::NoneType))
    }

    fn is_bool(&self, db: &'db dyn Db) -> bool {
        self.into_nominal_instance()
            .is_some_and(|instance| instance.class.is_known(db, KnownClass::Bool))
    }

    pub fn is_notimplemented(&self, db: &'db dyn Db) -> bool {
        self.into_nominal_instance()
            .is_some_and(|instance| instance.class.is_known(db, KnownClass::NotImplementedType))
    }

    pub fn is_object(&self, db: &'db dyn Db) -> bool {
        self.into_nominal_instance()
            .is_some_and(|instance| instance.class.is_object(db))
    }

    pub const fn is_todo(&self) -> bool {
        matches!(self, Type::Dynamic(DynamicType::Todo(_)))
    }

    /// Replace references to the class `class` with a self-reference marker. This is currently
    /// used for recursive protocols, but could probably be extended to self-referential type-
    /// aliases and similar.
    #[must_use]
    pub fn replace_self_reference(&self, db: &'db dyn Db, class: ClassLiteral<'db>) -> Type<'db> {
        match self {
            Self::ProtocolInstance(protocol) => {
                Self::ProtocolInstance(protocol.replace_self_reference(db, class))
            }

            Self::Union(union) => UnionType::from_elements(
                db,
                union
                    .elements(db)
                    .iter()
                    .map(|ty| ty.replace_self_reference(db, class)),
            ),

            Self::Intersection(intersection) => IntersectionBuilder::new(db)
                .positive_elements(
                    intersection
                        .positive(db)
                        .iter()
                        .map(|ty| ty.replace_self_reference(db, class)),
                )
                .negative_elements(
                    intersection
                        .negative(db)
                        .iter()
                        .map(|ty| ty.replace_self_reference(db, class)),
                )
                .build(),

            Self::Tuple(tuple) => TupleType::from_elements(
                db,
                tuple
                    .elements(db)
                    .iter()
                    .map(|ty| ty.replace_self_reference(db, class)),
            ),

            Self::Callable(callable) => Self::Callable(callable.replace_self_reference(db, class)),

            Self::GenericAlias(_) | Self::TypeVar(_) => {
                // TODO: replace self-references in generic aliases and typevars
                *self
            }

            Self::Dynamic(_)
            | Self::AlwaysFalsy
            | Self::AlwaysTruthy
            | Self::Never
            | Self::BooleanLiteral(_)
            | Self::BytesLiteral(_)
            | Self::StringLiteral(_)
            | Self::IntLiteral(_)
            | Self::LiteralString
            | Self::FunctionLiteral(_)
            | Self::ModuleLiteral(_)
            | Self::ClassLiteral(_)
            | Self::NominalInstance(_)
            | Self::KnownInstance(_)
            | Self::PropertyInstance(_)
            | Self::BoundMethod(_)
            | Self::WrapperDescriptor(_)
            | Self::MethodWrapper(_)
            | Self::DataclassDecorator(_)
            | Self::DataclassTransformer(_)
            | Self::SubclassOf(_)
            | Self::BoundSuper(_) => *self,
        }
    }

    /// Return `true` if `self`, or any of the types contained in `self`, match the closure passed in.
    pub fn any_over_type(self, db: &'db dyn Db, type_fn: &dyn Fn(Type<'db>) -> bool) -> bool {
        if type_fn(self) {
            return true;
        }

        match self {
            Self::AlwaysFalsy
            | Self::AlwaysTruthy
            | Self::Never
            | Self::BooleanLiteral(_)
            | Self::BytesLiteral(_)
            | Self::ModuleLiteral(_)
            | Self::FunctionLiteral(_)
            | Self::ClassLiteral(_)
            | Self::KnownInstance(_)
            | Self::StringLiteral(_)
            | Self::IntLiteral(_)
            | Self::LiteralString
            | Self::Dynamic(_)
            | Self::BoundMethod(_)
            | Self::WrapperDescriptor(_)
            | Self::MethodWrapper(_)
            | Self::DataclassDecorator(_)
            | Self::DataclassTransformer(_) => false,

            Self::GenericAlias(generic) => generic
                .specialization(db)
                .types(db)
                .iter()
                .copied()
                .any(|ty| ty.any_over_type(db, type_fn)),

            Self::Callable(callable) => {
                let signatures = callable.signatures(db);
                signatures.iter().any(|signature| {
                    signature.parameters().iter().any(|param| {
                        param
                            .annotated_type()
                            .is_some_and(|ty| ty.any_over_type(db, type_fn))
                    }) || signature
                        .return_ty
                        .is_some_and(|ty| ty.any_over_type(db, type_fn))
                })
            }

            Self::SubclassOf(subclass_of) => {
                Type::from(subclass_of.subclass_of()).any_over_type(db, type_fn)
            }

            Self::TypeVar(typevar) => match typevar.bound_or_constraints(db) {
                None => false,
                Some(TypeVarBoundOrConstraints::UpperBound(bound)) => {
                    bound.any_over_type(db, type_fn)
                }
                Some(TypeVarBoundOrConstraints::Constraints(constraints)) => constraints
                    .elements(db)
                    .iter()
                    .any(|constraint| constraint.any_over_type(db, type_fn)),
            },

            Self::BoundSuper(bound_super) => {
                Type::from(bound_super.pivot_class(db)).any_over_type(db, type_fn)
                    || Type::from(bound_super.owner(db)).any_over_type(db, type_fn)
            }

            Self::Tuple(tuple) => tuple
                .elements(db)
                .iter()
                .any(|ty| ty.any_over_type(db, type_fn)),

            Self::Union(union) => union
                .elements(db)
                .iter()
                .any(|ty| ty.any_over_type(db, type_fn)),

            Self::Intersection(intersection) => {
                intersection
                    .positive(db)
                    .iter()
                    .any(|ty| ty.any_over_type(db, type_fn))
                    || intersection
                        .negative(db)
                        .iter()
                        .any(|ty| ty.any_over_type(db, type_fn))
            }

            Self::ProtocolInstance(protocol) => protocol.any_over_type(db, type_fn),

            Self::PropertyInstance(property) => {
                property
                    .getter(db)
                    .is_some_and(|ty| ty.any_over_type(db, type_fn))
                    || property
                        .setter(db)
                        .is_some_and(|ty| ty.any_over_type(db, type_fn))
            }

            Self::NominalInstance(instance) => match instance.class {
                ClassType::NonGeneric(_) => false,
                ClassType::Generic(generic) => generic
                    .specialization(db)
                    .types(db)
                    .iter()
                    .any(|ty| ty.any_over_type(db, type_fn)),
            },
        }
    }

    pub const fn into_class_literal(self) -> Option<ClassLiteral<'db>> {
        match self {
            Type::ClassLiteral(class_type) => Some(class_type),
            _ => None,
        }
    }

    #[track_caller]
    pub fn expect_class_literal(self) -> ClassLiteral<'db> {
        self.into_class_literal()
            .expect("Expected a Type::ClassLiteral variant")
    }

    pub const fn is_subclass_of(&self) -> bool {
        matches!(self, Type::SubclassOf(..))
    }

    pub const fn is_class_literal(&self) -> bool {
        matches!(self, Type::ClassLiteral(..))
    }

    /// Turn a class literal (`Type::ClassLiteral` or `Type::GenericAlias`) into a `ClassType`.
    /// Since a `ClassType` must be specialized, apply the default specialization to any
    /// unspecialized generic class literal.
    pub fn to_class_type(self, db: &'db dyn Db) -> Option<ClassType<'db>> {
        match self {
            Type::ClassLiteral(class_literal) => Some(class_literal.default_specialization(db)),
            Type::GenericAlias(alias) => Some(ClassType::Generic(alias)),
            _ => None,
        }
    }

    #[track_caller]
    pub fn expect_class_type(self, db: &'db dyn Db) -> ClassType<'db> {
        self.to_class_type(db)
            .expect("Expected a Type::GenericAlias or Type::ClassLiteral variant")
    }

    pub fn is_class_type(&self, db: &'db dyn Db) -> bool {
        match self {
            Type::ClassLiteral(class) if class.generic_context(db).is_none() => true,
            Type::GenericAlias(_) => true,
            _ => false,
        }
    }

    pub const fn is_property_instance(&self) -> bool {
        matches!(self, Type::PropertyInstance(..))
    }

    pub fn module_literal(db: &'db dyn Db, importing_file: File, submodule: Module) -> Self {
        Self::ModuleLiteral(ModuleLiteralType::new(db, importing_file, submodule))
    }

    pub const fn into_module_literal(self) -> Option<ModuleLiteralType<'db>> {
        match self {
            Type::ModuleLiteral(module) => Some(module),
            _ => None,
        }
    }

    #[track_caller]
    pub fn expect_module_literal(self) -> ModuleLiteralType<'db> {
        self.into_module_literal()
            .expect("Expected a Type::ModuleLiteral variant")
    }

    pub const fn into_union(self) -> Option<UnionType<'db>> {
        match self {
            Type::Union(union_type) => Some(union_type),
            _ => None,
        }
    }

    #[track_caller]
    pub fn expect_union(self) -> UnionType<'db> {
        self.into_union().expect("Expected a Type::Union variant")
    }

    pub const fn is_union(&self) -> bool {
        matches!(self, Type::Union(..))
    }

    pub const fn into_intersection(self) -> Option<IntersectionType<'db>> {
        match self {
            Type::Intersection(intersection_type) => Some(intersection_type),
            _ => None,
        }
    }

    #[track_caller]
    pub fn expect_intersection(self) -> IntersectionType<'db> {
        self.into_intersection()
            .expect("Expected a Type::Intersection variant")
    }

    pub const fn into_function_literal(self) -> Option<FunctionType<'db>> {
        match self {
            Type::FunctionLiteral(function_type) => Some(function_type),
            _ => None,
        }
    }

    #[track_caller]
    pub fn expect_function_literal(self) -> FunctionType<'db> {
        self.into_function_literal()
            .expect("Expected a Type::FunctionLiteral variant")
    }

    pub const fn is_function_literal(&self) -> bool {
        matches!(self, Type::FunctionLiteral(..))
    }

    pub const fn is_bound_method(&self) -> bool {
        matches!(self, Type::BoundMethod(..))
    }

    pub fn is_union_of_single_valued(&self, db: &'db dyn Db) -> bool {
        self.into_union().is_some_and(|union| {
            union
                .elements(db)
                .iter()
                .all(|ty| ty.is_single_valued(db) || ty.is_bool(db) || ty.is_literal_string())
        }) || self.is_bool(db)
            || self.is_literal_string()
    }

    pub const fn into_int_literal(self) -> Option<i64> {
        match self {
            Type::IntLiteral(value) => Some(value),
            _ => None,
        }
    }

    pub fn into_string_literal(self) -> Option<StringLiteralType<'db>> {
        match self {
            Type::StringLiteral(string_literal) => Some(string_literal),
            _ => None,
        }
    }

    pub fn is_string_literal(&self) -> bool {
        matches!(self, Type::StringLiteral(..))
    }

    #[track_caller]
    pub fn expect_int_literal(self) -> i64 {
        self.into_int_literal()
            .expect("Expected a Type::IntLiteral variant")
    }

    pub const fn into_known_instance(self) -> Option<KnownInstanceType<'db>> {
        match self {
            Type::KnownInstance(known_instance) => Some(known_instance),
            _ => None,
        }
    }

    #[track_caller]
    pub fn expect_known_instance(self) -> KnownInstanceType<'db> {
        self.into_known_instance()
            .expect("Expected a Type::KnownInstance variant")
    }

    pub const fn into_tuple(self) -> Option<TupleType<'db>> {
        match self {
            Type::Tuple(tuple_type) => Some(tuple_type),
            _ => None,
        }
    }

    pub const fn is_boolean_literal(&self) -> bool {
        matches!(self, Type::BooleanLiteral(..))
    }

    pub const fn is_literal_string(&self) -> bool {
        matches!(self, Type::LiteralString)
    }

    pub fn string_literal(db: &'db dyn Db, string: &str) -> Self {
        Self::StringLiteral(StringLiteralType::new(db, string))
    }

    pub fn bytes_literal(db: &'db dyn Db, bytes: &[u8]) -> Self {
        Self::BytesLiteral(BytesLiteralType::new(db, bytes))
    }

    #[must_use]
    pub fn negate(&self, db: &'db dyn Db) -> Type<'db> {
        IntersectionBuilder::new(db).add_negative(*self).build()
    }

    #[must_use]
    pub fn negate_if(&self, db: &'db dyn Db, yes: bool) -> Type<'db> {
        if yes {
            self.negate(db)
        } else {
            *self
        }
    }

    /// Return a "normalized" version of `self` that ensures that equivalent types have the same Salsa ID.
    ///
    /// A normalized type:
    /// - Has all unions and intersections sorted according to a canonical order,
    ///   no matter how "deeply" a union/intersection may be nested.
    /// - Strips the names of positional-only parameters and variadic parameters from `Callable` types,
    ///   as these are irrelevant to whether a callable type `X` is equivalent to a callable type `Y`.
    /// - Strips the types of default values from parameters in `Callable` types: only whether a parameter
    ///   *has* or *does not have* a default value is relevant to whether two `Callable` types  are equivalent.
    /// - Converts class-based protocols into synthesized protocols
    #[must_use]
    pub fn normalized(self, db: &'db dyn Db) -> Self {
        match self {
            Type::Union(union) => Type::Union(union.normalized(db)),
            Type::Intersection(intersection) => Type::Intersection(intersection.normalized(db)),
            Type::Tuple(tuple) => Type::Tuple(tuple.normalized(db)),
            Type::Callable(callable) => Type::Callable(callable.normalized(db)),
            Type::ProtocolInstance(protocol) => protocol.normalized(db),
            Type::NominalInstance(instance) => Type::NominalInstance(instance.normalized(db)),
            Type::Dynamic(_) => Type::any(),
            Type::LiteralString
            | Type::PropertyInstance(_)
            | Type::AlwaysFalsy
            | Type::AlwaysTruthy
            | Type::BooleanLiteral(_)
            | Type::BytesLiteral(_)
            | Type::StringLiteral(_)
            | Type::Never
            | Type::FunctionLiteral(_)
            | Type::MethodWrapper(_)
            | Type::BoundMethod(_)
            | Type::WrapperDescriptor(_)
            | Type::DataclassDecorator(_)
            | Type::DataclassTransformer(_)
            | Type::ModuleLiteral(_)
            | Type::ClassLiteral(_)
            | Type::KnownInstance(_)
            | Type::IntLiteral(_)
            | Type::BoundSuper(_)
            | Type::SubclassOf(_) => self,
            Type::GenericAlias(generic) => Type::GenericAlias(generic.normalized(db)),
            Type::TypeVar(typevar) => match typevar.bound_or_constraints(db) {
                Some(TypeVarBoundOrConstraints::UpperBound(bound)) => {
                    Type::TypeVar(TypeVarInstance::new(
                        db,
                        typevar.name(db).clone(),
                        typevar.definition(db),
                        Some(TypeVarBoundOrConstraints::UpperBound(bound.normalized(db))),
                        typevar.variance(db),
                        typevar.default_ty(db),
                        typevar.kind(db),
                    ))
                }
                Some(TypeVarBoundOrConstraints::Constraints(union)) => {
                    Type::TypeVar(TypeVarInstance::new(
                        db,
                        typevar.name(db).clone(),
                        typevar.definition(db),
                        Some(TypeVarBoundOrConstraints::Constraints(union.normalized(db))),
                        typevar.variance(db),
                        typevar.default_ty(db),
                        typevar.kind(db),
                    ))
                }
                None => self,
            },
        }
    }

    /// Return true if this type is a [subtype of] type `target`.
    ///
    /// This method returns `false` if either `self` or `other` is not fully static.
    ///
    /// [subtype of]: https://typing.python.org/en/latest/spec/concepts.html#subtype-supertype-and-type-equivalence
    pub(crate) fn is_subtype_of(self, db: &'db dyn Db, target: Type<'db>) -> bool {
        // Two equivalent types are always subtypes of each other.
        //
        // "Equivalent to" here means that the two types are both fully static
        // and describe exactly the same set of possible runtime objects.
        // For example, `int` is a subtype of `int` because `int` and `int` are equivalent to each other.
        // Equally, `type[object]` is a subtype of `type`,
        // because the former type expresses "all subclasses of `object`"
        // while the latter expresses "all instances of `type`",
        // and these are exactly the same set of objects at runtime.
        if self.is_equivalent_to(db, target) {
            return true;
        }

        // Non-fully-static types do not participate in subtyping.
        //
        // Type `A` can only be a subtype of type `B` if the set of possible runtime objects
        // that `A` represents is a subset of the set of possible runtime objects that `B` represents.
        // But the set of objects described by a non-fully-static type is (either partially or wholly) unknown,
        // so the question is simply unanswerable for non-fully-static types.
        if !self.is_fully_static(db) || !target.is_fully_static(db) {
            return false;
        }

        match (self, target) {
            // We should have handled these immediately above.
            (Type::Dynamic(_), _) | (_, Type::Dynamic(_)) => {
                unreachable!("Non-fully-static types do not participate in subtyping!")
            }

            // `Never` is the bottom type, the empty set.
            // It is a subtype of all other fully static types.
            // No other fully static type is a subtype of `Never`.
            (Type::Never, _) => true,
            (_, Type::Never) => false,

            // Everything is a subtype of `object`.
            (_, Type::NominalInstance(instance)) if instance.class.is_object(db) => true,

            // In general, a TypeVar `T` is not a subtype of a type `S` unless one of the two conditions is satisfied:
            // 1. `T` is a bound TypeVar and `T`'s upper bound is a subtype of `S`.
            //    TypeVars without an explicit upper bound are treated as having an implicit upper bound of `object`.
            // 2. `T` is a constrained TypeVar and all of `T`'s constraints are subtypes of `S`.
            //
            // However, there is one exception to this general rule: for any given typevar `T`,
            // `T` will always be a subtype of any union containing `T`.
            // A similar rule applies in reverse to intersection types.
            (Type::TypeVar(_), Type::Union(union)) if union.elements(db).contains(&self) => true,
            (Type::Intersection(intersection), Type::TypeVar(_))
                if intersection.positive(db).contains(&target) =>
            {
                true
            }
            (Type::Intersection(intersection), Type::TypeVar(_))
                if intersection.negative(db).contains(&target) =>
            {
                false
            }

            // A fully static typevar is a subtype of its upper bound, and to something similar to
            // the union of its constraints. An unbound, unconstrained, fully static typevar has an
            // implicit upper bound of `object` (which is handled above).
            (Type::TypeVar(typevar), _) if typevar.bound_or_constraints(db).is_some() => {
                match typevar.bound_or_constraints(db) {
                    None => unreachable!(),
                    Some(TypeVarBoundOrConstraints::UpperBound(bound)) => {
                        bound.is_subtype_of(db, target)
                    }
                    Some(TypeVarBoundOrConstraints::Constraints(constraints)) => constraints
                        .elements(db)
                        .iter()
                        .all(|constraint| constraint.is_subtype_of(db, target)),
                }
            }

            // If the typevar is constrained, there must be multiple constraints, and the typevar
            // might be specialized to any one of them. However, the constraints do not have to be
            // disjoint, which means an lhs type might be a subtype of all of the constraints.
            (_, Type::TypeVar(typevar))
                if typevar.constraints(db).is_some_and(|constraints| {
                    constraints
                        .iter()
                        .all(|constraint| self.is_subtype_of(db, *constraint))
                }) =>
            {
                true
            }

            (Type::Union(union), _) => union
                .elements(db)
                .iter()
                .all(|&elem_ty| elem_ty.is_subtype_of(db, target)),

            (_, Type::Union(union)) => union
                .elements(db)
                .iter()
                .any(|&elem_ty| self.is_subtype_of(db, elem_ty)),

            // If both sides are intersections we need to handle the right side first
            // (A & B & C) is a subtype of (A & B) because the left is a subtype of both A and B,
            // but none of A, B, or C is a subtype of (A & B).
            (_, Type::Intersection(intersection)) => {
                intersection
                    .positive(db)
                    .iter()
                    .all(|&pos_ty| self.is_subtype_of(db, pos_ty))
                    && intersection
                        .negative(db)
                        .iter()
                        .all(|&neg_ty| self.is_disjoint_from(db, neg_ty))
            }

            (Type::Intersection(intersection), _) => intersection
                .positive(db)
                .iter()
                .any(|&elem_ty| elem_ty.is_subtype_of(db, target)),

            // Other than the special cases checked above, no other types are a subtype of a
            // typevar, since there's no guarantee what type the typevar will be specialized to.
            // (If the typevar is bounded, it might be specialized to a smaller type than the
            // bound. This is true even if the bound is a final class, since the typevar can still
            // be specialized to `Never`.)
            (_, Type::TypeVar(_)) => false,

            // Note that the definition of `Type::AlwaysFalsy` depends on the return value of `__bool__`.
            // If `__bool__` always returns True or False, it can be treated as a subtype of `AlwaysTruthy` or `AlwaysFalsy`, respectively.
            (left, Type::AlwaysFalsy) => left.bool(db).is_always_false(),
            (left, Type::AlwaysTruthy) => left.bool(db).is_always_true(),
            // Currently, the only supertype of `AlwaysFalsy` and `AlwaysTruthy` is the universal set (object instance).
            (Type::AlwaysFalsy | Type::AlwaysTruthy, _) => {
                target.is_equivalent_to(db, Type::object(db))
            }

            // No literal type is a subtype of any other literal type, unless they are the same
            // type (which is handled above). This case is not necessary from a correctness
            // perspective (the fallback cases below will handle it correctly), but it is important
            // for performance of simplifying large unions of literal types.
            (
                Type::StringLiteral(_)
                | Type::IntLiteral(_)
                | Type::BytesLiteral(_)
                | Type::ClassLiteral(_)
                | Type::FunctionLiteral(_)
                | Type::ModuleLiteral(_),
                Type::StringLiteral(_)
                | Type::IntLiteral(_)
                | Type::BytesLiteral(_)
                | Type::ClassLiteral(_)
                | Type::FunctionLiteral(_)
                | Type::ModuleLiteral(_),
            ) => false,

            // All `StringLiteral` types are a subtype of `LiteralString`.
            (Type::StringLiteral(_), Type::LiteralString) => true,

            // Except for the special `LiteralString` case above,
            // most `Literal` types delegate to their instance fallbacks
            // unless `self` is exactly equivalent to `target` (handled above)
            (Type::StringLiteral(_) | Type::LiteralString, _) => {
                KnownClass::Str.to_instance(db).is_subtype_of(db, target)
            }
            (Type::BooleanLiteral(_), _) => {
                KnownClass::Bool.to_instance(db).is_subtype_of(db, target)
            }
            (Type::IntLiteral(_), _) => KnownClass::Int.to_instance(db).is_subtype_of(db, target),
            (Type::BytesLiteral(_), _) => {
                KnownClass::Bytes.to_instance(db).is_subtype_of(db, target)
            }
            (Type::ModuleLiteral(_), _) => KnownClass::ModuleType
                .to_instance(db)
                .is_subtype_of(db, target),

            (Type::FunctionLiteral(self_function_literal), Type::Callable(_)) => {
                self_function_literal
                    .into_callable_type(db)
                    .is_subtype_of(db, target)
            }

            (Type::BoundMethod(self_bound_method), Type::Callable(_)) => self_bound_method
                .into_callable_type(db)
                .is_subtype_of(db, target),

            // A `FunctionLiteral` type is a single-valued type like the other literals handled above,
            // so it also, for now, just delegates to its instance fallback.
            (Type::FunctionLiteral(_), _) => KnownClass::FunctionType
                .to_instance(db)
                .is_subtype_of(db, target),

            // The same reasoning applies for these special callable types:
            (Type::BoundMethod(_), _) => KnownClass::MethodType
                .to_instance(db)
                .is_subtype_of(db, target),
            (Type::MethodWrapper(_), _) => KnownClass::WrapperDescriptorType
                .to_instance(db)
                .is_subtype_of(db, target),
            (Type::WrapperDescriptor(_), _) => KnownClass::WrapperDescriptorType
                .to_instance(db)
                .is_subtype_of(db, target),

            (Type::Callable(self_callable), Type::Callable(other_callable)) => {
                self_callable.is_subtype_of(db, other_callable)
            }

            (Type::DataclassDecorator(_) | Type::DataclassTransformer(_), _) => {
                // TODO: Implement subtyping using an equivalent `Callable` type.
                false
            }

            (Type::NominalInstance(_) | Type::ProtocolInstance(_), Type::Callable(_)) => {
                let call_symbol = self.member(db, "__call__").target;
                match call_symbol {
                    ResolvedTarget::Type(Type::BoundMethod(call_function), _) => call_function
                        .into_callable_type(db)
                        .is_subtype_of(db, target),
                    _ => false,
                }
            }
            (Type::ProtocolInstance(left), Type::ProtocolInstance(right)) => {
                left.is_subtype_of(db, right)
            }
            // A protocol instance can never be a subtype of a nominal type, with the *sole* exception of `object`.
            (Type::ProtocolInstance(_), _) => false,
            (_, Type::ProtocolInstance(protocol)) => self.satisfies_protocol(db, protocol),

            (Type::Callable(_), _) => {
                // TODO: Implement subtyping between callable types and other types like
                // function literals, bound methods, class literals, `type[]`, etc.)
                false
            }

            // A fully static heterogeneous tuple type `A` is a subtype of a fully static heterogeneous tuple type `B`
            // iff the two tuple types have the same number of elements and each element-type in `A` is a subtype
            // of the element-type at the same index in `B`. (Now say that 5 times fast.)
            //
            // For example: `tuple[bool, bool]` is a subtype of `tuple[int, int]`,
            // but `tuple[bool, bool, bool]` is not a subtype of `tuple[int, int]`
            (Type::Tuple(self_tuple), Type::Tuple(target_tuple)) => {
                let self_elements = self_tuple.elements(db);
                let target_elements = target_tuple.elements(db);
                self_elements.len() == target_elements.len()
                    && self_elements.iter().zip(target_elements).all(
                        |(self_element, target_element)| {
                            self_element.is_subtype_of(db, *target_element)
                        },
                    )
            }

            // `tuple[A, B, C]` is a subtype of `tuple[A | B | C, ...]`
            (Type::Tuple(tuple), _) => tuple.homogeneous_supertype(db).is_subtype_of(db, target),

            (Type::BoundSuper(_), Type::BoundSuper(_)) => self.is_equivalent_to(db, target),
            (Type::BoundSuper(_), _) => KnownClass::Super.to_instance(db).is_subtype_of(db, target),

            // `Literal[<class 'C'>]` is a subtype of `type[B]` if `C` is a subclass of `B`,
            // since `type[B]` describes all possible runtime subclasses of the class object `B`.
            (Type::ClassLiteral(class), Type::SubclassOf(target_subclass_ty)) => target_subclass_ty
                .subclass_of()
                .into_class()
                .is_some_and(|target_class| class.is_subclass_of(db, None, target_class)),
            (Type::GenericAlias(alias), Type::SubclassOf(target_subclass_ty)) => target_subclass_ty
                .subclass_of()
                .into_class()
                .is_some_and(|target_class| {
                    ClassType::from(alias).is_subclass_of(db, target_class)
                }),

            // This branch asks: given two types `type[T]` and `type[S]`, is `type[T]` a subtype of `type[S]`?
            (Type::SubclassOf(self_subclass_ty), Type::SubclassOf(target_subclass_ty)) => {
                self_subclass_ty.is_subtype_of(db, target_subclass_ty)
            }

            (Type::ClassLiteral(class_literal), Type::Callable(_)) => {
                if let Some(callable) = class_literal.into_callable(db) {
                    return callable.is_subtype_of(db, target);
                }
                false
            }

            // `Literal[str]` is a subtype of `type` because the `str` class object is an instance of its metaclass `type`.
            // `Literal[abc.ABC]` is a subtype of `abc.ABCMeta` because the `abc.ABC` class object
            // is an instance of its metaclass `abc.ABCMeta`.
            (Type::ClassLiteral(class), _) => {
                class.metaclass_instance_type(db).is_subtype_of(db, target)
            }
            (Type::GenericAlias(alias), _) => ClassType::from(alias)
                .metaclass_instance_type(db)
                .is_subtype_of(db, target),

            // `type[str]` (== `SubclassOf("str")` in ty) describes all possible runtime subclasses
            // of the class object `str`. It is a subtype of `type` (== `Instance("type")`) because `str`
            // is an instance of `type`, and so all possible subclasses of `str` will also be instances of `type`.
            //
            // Similarly `type[enum.Enum]`  is a subtype of `enum.EnumMeta` because `enum.Enum`
            // is an instance of `enum.EnumMeta`. `type[Any]` and `type[Unknown]` do not participate in subtyping,
            // however, as they are not fully static types.
            (Type::SubclassOf(subclass_of_ty), _) => subclass_of_ty
                .subclass_of()
                .into_class()
                .map(|class| class.metaclass_instance_type(db))
                .is_some_and(|metaclass_instance_type| {
                    metaclass_instance_type.is_subtype_of(db, target)
                }),

            // For example: `Type::KnownInstance(KnownInstanceType::Type)` is a subtype of `Type::NominalInstance(_SpecialForm)`,
            // because `Type::KnownInstance(KnownInstanceType::Type)` is a set with exactly one runtime value in it
            // (the symbol `typing.Type`), and that symbol is known to be an instance of `typing._SpecialForm` at runtime.
            (Type::KnownInstance(left), right) => {
                left.instance_fallback(db).is_subtype_of(db, right)
            }

            // `bool` is a subtype of `int`, because `bool` subclasses `int`,
            // which means that all instances of `bool` are also instances of `int`
            (Type::NominalInstance(self_instance), Type::NominalInstance(target_instance)) => {
                self_instance.is_subtype_of(db, target_instance)
            }

            (Type::PropertyInstance(_), _) => KnownClass::Property
                .to_instance(db)
                .is_subtype_of(db, target),
            (_, Type::PropertyInstance(_)) => {
                self.is_subtype_of(db, KnownClass::Property.to_instance(db))
            }

            // Other than the special cases enumerated above, `Instance` types and typevars are
            // never subtypes of any other variants
            (Type::NominalInstance(_) | Type::TypeVar(_), _) => false,
        }
    }

    /// Return true if this type is [assignable to] type `target`.
    ///
    /// [assignable to]: https://typing.python.org/en/latest/spec/concepts.html#the-assignable-to-or-consistent-subtyping-relation
    pub(crate) fn is_assignable_to(self, db: &'db dyn Db, target: Type<'db>) -> bool {
        if self.is_gradual_equivalent_to(db, target) {
            return true;
        }

        match (self, target) {
            // Never can be assigned to any type.
            (Type::Never, _) => true,

            // The dynamic type is assignable-to and assignable-from any type.
            (Type::Dynamic(_), _) => true,
            (_, Type::Dynamic(_)) => true,

            // All types are assignable to `object`.
            // TODO this special case might be removable once the below cases are comprehensive
            (_, Type::NominalInstance(instance)) if instance.class.is_object(db) => true,

            // In general, a TypeVar `T` is not assignable to a type `S` unless one of the two conditions is satisfied:
            // 1. `T` is a bound TypeVar and `T`'s upper bound is assignable to `S`.
            //    TypeVars without an explicit upper bound are treated as having an implicit upper bound of `object`.
            // 2. `T` is a constrained TypeVar and all of `T`'s constraints are assignable to `S`.
            //
            // However, there is one exception to this general rule: for any given typevar `T`,
            // `T` will always be assignable to any union containing `T`.
            // A similar rule applies in reverse to intersection types.
            (Type::TypeVar(_), Type::Union(union)) if union.elements(db).contains(&self) => true,
            (Type::Intersection(intersection), Type::TypeVar(_))
                if intersection.positive(db).contains(&target) =>
            {
                true
            }
            (Type::Intersection(intersection), Type::TypeVar(_))
                if intersection.negative(db).contains(&target) =>
            {
                false
            }

            // A typevar is assignable to its upper bound, and to something similar to the union of
            // its constraints. An unbound, unconstrained typevar has an implicit upper bound of
            // `object` (which is handled above).
            (Type::TypeVar(typevar), _) if typevar.bound_or_constraints(db).is_some() => {
                match typevar.bound_or_constraints(db) {
                    None => unreachable!(),
                    Some(TypeVarBoundOrConstraints::UpperBound(bound)) => {
                        bound.is_assignable_to(db, target)
                    }
                    Some(TypeVarBoundOrConstraints::Constraints(constraints)) => constraints
                        .elements(db)
                        .iter()
                        .all(|constraint| constraint.is_assignable_to(db, target)),
                }
            }

            // If the typevar is constrained, there must be multiple constraints, and the typevar
            // might be specialized to any one of them. However, the constraints do not have to be
            // disjoint, which means an lhs type might be assignable to all of the constraints.
            (_, Type::TypeVar(typevar))
                if typevar.constraints(db).is_some_and(|constraints| {
                    constraints
                        .iter()
                        .all(|constraint| self.is_assignable_to(db, *constraint))
                }) =>
            {
                true
            }

            // A union is assignable to a type T iff every element of the union is assignable to T.
            (Type::Union(union), ty) => union
                .elements(db)
                .iter()
                .all(|&elem_ty| elem_ty.is_assignable_to(db, ty)),

            // A type T is assignable to a union iff T is assignable to any element of the union.
            (ty, Type::Union(union)) => union
                .elements(db)
                .iter()
                .any(|&elem_ty| ty.is_assignable_to(db, elem_ty)),

            // If both sides are intersections we need to handle the right side first
            // (A & B & C) is assignable to (A & B) because the left is assignable to both A and B,
            // but none of A, B, or C is assignable to (A & B).
            //
            // A type S is assignable to an intersection type T if
            // S is assignable to all positive elements of T (e.g. `str & int` is assignable to `str & Any`), and
            // S is disjoint from all negative elements of T (e.g. `int` is not assignable to Intersection[int, Not[Literal[1]]]).
            (ty, Type::Intersection(intersection)) => {
                intersection
                    .positive(db)
                    .iter()
                    .all(|&elem_ty| ty.is_assignable_to(db, elem_ty))
                    && intersection
                        .negative(db)
                        .iter()
                        .all(|&neg_ty| ty.is_disjoint_from(db, neg_ty))
            }

            // An intersection type S is assignable to a type T if
            // Any element of S is assignable to T (e.g. `A & B` is assignable to `A`)
            // Negative elements do not have an effect on assignability - if S is assignable to T then S & ~P is also assignable to T.
            (Type::Intersection(intersection), ty) => intersection
                .positive(db)
                .iter()
                .any(|&elem_ty| elem_ty.is_assignable_to(db, ty)),

            // Other than the special cases checked above, no other types are assignable to a
            // typevar, since there's no guarantee what type the typevar will be specialized to.
            // (If the typevar is bounded, it might be specialized to a smaller type than the
            // bound. This is true even if the bound is a final class, since the typevar can still
            // be specialized to `Never`.)
            (_, Type::TypeVar(_)) => false,

            // A tuple type S is assignable to a tuple type T if their lengths are the same, and
            // each element of S is assignable to the corresponding element of T.
            (Type::Tuple(self_tuple), Type::Tuple(target_tuple)) => {
                let self_elements = self_tuple.elements(db);
                let target_elements = target_tuple.elements(db);
                self_elements.len() == target_elements.len()
                    && self_elements.iter().zip(target_elements).all(
                        |(self_element, target_element)| {
                            self_element.is_assignable_to(db, *target_element)
                        },
                    )
            }

            // This special case is required because the left-hand side tuple might be a
            // gradual type, so we can not rely on subtyping. This allows us to assign e.g.
            // `tuple[Any, int]` to `tuple`.
            //
            // `tuple[A, B, C]` is assignable to `tuple[A | B | C, ...]`
            (Type::Tuple(tuple), _)
                if tuple.homogeneous_supertype(db).is_assignable_to(db, target) =>
            {
                true
            }

            // `type[Any]` is assignable to any `type[...]` type, because `type[Any]` can
            // materialize to any `type[...]` type.
            (Type::SubclassOf(subclass_of_ty), Type::SubclassOf(_))
                if subclass_of_ty.is_dynamic() =>
            {
                true
            }

            // Every `type[...]` is assignable to `type`
            (Type::SubclassOf(_), _)
                if KnownClass::Type
                    .to_instance(db)
                    .is_assignable_to(db, target) =>
            {
                true
            }

            // All `type[...]` types are assignable to `type[Any]`, because `type[Any]` can
            // materialize to any `type[...]` type.
            //
            // Every class literal type is also assignable to `type[Any]`, because the class
            // literal type for a class `C` is a subtype of `type[C]`, and `type[C]` is assignable
            // to `type[Any]`.
            (
                Type::ClassLiteral(_) | Type::GenericAlias(_) | Type::SubclassOf(_),
                Type::SubclassOf(target_subclass_of),
            ) if target_subclass_of.is_dynamic() => true,

            // `type[Any]` is assignable to any type that `type[object]` is assignable to, because
            // `type[Any]` can materialize to `type[object]`.
            //
            // `type[Any]` is also assignable to any subtype of `type[object]`, because all
            // subtypes of `type[object]` are `type[...]` types (or `Never`), and `type[Any]` can
            // materialize to any `type[...]` type (or to `type[Never]`, which is equivalent to
            // `Never`.)
            (Type::SubclassOf(subclass_of_ty), Type::NominalInstance(_))
                if subclass_of_ty.is_dynamic()
                    && (KnownClass::Type
                        .to_instance(db)
                        .is_assignable_to(db, target)
                        || target.is_subtype_of(db, KnownClass::Type.to_instance(db))) =>
            {
                true
            }

            // Any type that is assignable to `type[object]` is also assignable to `type[Any]`,
            // because `type[Any]` can materialize to `type[object]`.
            (Type::NominalInstance(_), Type::SubclassOf(subclass_of_ty))
                if subclass_of_ty.is_dynamic()
                    && self.is_assignable_to(db, KnownClass::Type.to_instance(db)) =>
            {
                true
            }

            (Type::NominalInstance(self_instance), Type::NominalInstance(target_instance)) => {
                self_instance.is_assignable_to(db, target_instance)
            }

            (Type::Callable(self_callable), Type::Callable(target_callable)) => {
                self_callable.is_assignable_to(db, target_callable)
            }

            (Type::NominalInstance(instance), Type::Callable(_))
                if instance.class.is_subclass_of_any_or_unknown(db) =>
            {
                true
            }

            (Type::NominalInstance(_) | Type::ProtocolInstance(_), Type::Callable(_)) => {
                let call_symbol = self.member(db, "__call__").target;
                match call_symbol {
                    ResolvedTarget::Type(Type::BoundMethod(call_function), _) => call_function
                        .into_callable_type(db)
                        .is_assignable_to(db, target),
                    _ => false,
                }
            }

            (Type::ClassLiteral(class_literal), Type::Callable(_)) => {
                if let Some(callable) = class_literal.into_callable(db) {
                    return callable.is_assignable_to(db, target);
                }
                false
            }

            (Type::FunctionLiteral(self_function_literal), Type::Callable(_)) => {
                self_function_literal
                    .into_callable_type(db)
                    .is_assignable_to(db, target)
            }

            (Type::BoundMethod(self_bound_method), Type::Callable(_)) => self_bound_method
                .into_callable_type(db)
                .is_assignable_to(db, target),

            (Type::ProtocolInstance(left), Type::ProtocolInstance(right)) => {
                left.is_assignable_to(db, right)
            }
            // Other than the dynamic types such as `Any`/`Unknown`/`Todo` handled above,
            // a protocol instance can never be assignable to a nominal type,
            // with the *sole* exception of `object`.
            (Type::ProtocolInstance(_), _) => false,
            (_, Type::ProtocolInstance(protocol)) => self.satisfies_protocol(db, protocol),

            // TODO other types containing gradual forms
            _ => self.is_subtype_of(db, target),
        }
    }

    /// Return true if this type is [equivalent to] type `other`.
    ///
    /// This method returns `false` if either `self` or `other` is not fully static.
    ///
    /// [equivalent to]: https://typing.python.org/en/latest/spec/glossary.html#term-equivalent
    pub(crate) fn is_equivalent_to(self, db: &'db dyn Db, other: Type<'db>) -> bool {
        // TODO equivalent but not identical types: TypedDicts, Protocols, type aliases, etc.

        match (self, other) {
            (Type::Union(left), Type::Union(right)) => left.is_equivalent_to(db, right),
            (Type::Intersection(left), Type::Intersection(right)) => {
                left.is_equivalent_to(db, right)
            }
            (Type::Tuple(left), Type::Tuple(right)) => left.is_equivalent_to(db, right),
            (Type::Callable(left), Type::Callable(right)) => left.is_equivalent_to(db, right),
            (Type::NominalInstance(left), Type::NominalInstance(right)) => {
                left.is_equivalent_to(db, right)
            }
            (Type::ProtocolInstance(left), Type::ProtocolInstance(right)) => {
                left.is_equivalent_to(db, right)
            }
            (Type::ProtocolInstance(protocol), nominal @ Type::NominalInstance(n))
            | (nominal @ Type::NominalInstance(n), Type::ProtocolInstance(protocol)) => {
                n.class.is_object(db) && protocol.normalized(db) == nominal
            }
            _ => self == other && self.is_fully_static(db) && other.is_fully_static(db),
        }
    }

    /// Returns true if this type and `other` are gradual equivalent.
    ///
    /// > Two gradual types `A` and `B` are equivalent
    /// > (that is, the same gradual type, not merely consistent with one another)
    /// > if and only if all materializations of `A` are also materializations of `B`,
    /// > and all materializations of `B` are also materializations of `A`.
    /// >
    /// > &mdash; [Summary of type relations]
    ///
    /// This powers the `assert_type()` directive.
    ///
    /// [Summary of type relations]: https://typing.python.org/en/latest/spec/concepts.html#summary-of-type-relations
    pub(crate) fn is_gradual_equivalent_to(self, db: &'db dyn Db, other: Type<'db>) -> bool {
        if self == other {
            return true;
        }

        match (self, other) {
            (Type::Dynamic(_), Type::Dynamic(_)) => true,

            (Type::SubclassOf(first), Type::SubclassOf(second)) => {
                match (first.subclass_of(), second.subclass_of()) {
                    (first, second) if first == second => true,
                    (SubclassOfInner::Dynamic(_), SubclassOfInner::Dynamic(_)) => true,
                    _ => false,
                }
            }

            (Type::NominalInstance(first), Type::NominalInstance(second)) => {
                first.is_gradual_equivalent_to(db, second)
            }

            (Type::Tuple(first), Type::Tuple(second)) => first.is_gradual_equivalent_to(db, second),

            (Type::Union(first), Type::Union(second)) => first.is_gradual_equivalent_to(db, second),

            (Type::Intersection(first), Type::Intersection(second)) => {
                first.is_gradual_equivalent_to(db, second)
            }

            (Type::Callable(first), Type::Callable(second)) => {
                first.is_gradual_equivalent_to(db, second)
            }

            (Type::ProtocolInstance(first), Type::ProtocolInstance(second)) => {
                first.is_gradual_equivalent_to(db, second)
            }
            (Type::ProtocolInstance(protocol), nominal @ Type::NominalInstance(n))
            | (nominal @ Type::NominalInstance(n), Type::ProtocolInstance(protocol)) => {
                n.class.is_object(db) && protocol.normalized(db) == nominal
            }
            _ => false,
        }
    }

    /// Return true if this type and `other` have no common elements.
    ///
    /// Note: This function aims to have no false positives, but might return
    /// wrong `false` answers in some cases.
    pub(crate) fn is_disjoint_from(self, db: &'db dyn Db, other: Type<'db>) -> bool {
        match (self, other) {
            (Type::Never, _) | (_, Type::Never) => true,

            (Type::Dynamic(_), _) | (_, Type::Dynamic(_)) => false,

            // A typevar is never disjoint from itself, since all occurrences of the typevar must
            // be specialized to the same type. (This is an important difference between typevars
            // and `Any`!) Different typevars might be disjoint, depending on their bounds and
            // constraints, which are handled below.
            (Type::TypeVar(self_typevar), Type::TypeVar(other_typevar))
                if self_typevar == other_typevar =>
            {
                false
            }

            (tvar @ Type::TypeVar(_), Type::Intersection(intersection))
            | (Type::Intersection(intersection), tvar @ Type::TypeVar(_))
                if intersection.negative(db).contains(&tvar) =>
            {
                true
            }

            // An unbounded typevar is never disjoint from any other type, since it might be
            // specialized to any type. A bounded typevar is not disjoint from its bound, and is
            // only disjoint from other types if its bound is. A constrained typevar is disjoint
            // from a type if all of its constraints are.
            (Type::TypeVar(typevar), other) | (other, Type::TypeVar(typevar)) => {
                match typevar.bound_or_constraints(db) {
                    None => false,
                    Some(TypeVarBoundOrConstraints::UpperBound(bound)) => {
                        bound.is_disjoint_from(db, other)
                    }
                    Some(TypeVarBoundOrConstraints::Constraints(constraints)) => constraints
                        .elements(db)
                        .iter()
                        .all(|constraint| constraint.is_disjoint_from(db, other)),
                }
            }

            (Type::Union(union), other) | (other, Type::Union(union)) => union
                .elements(db)
                .iter()
                .all(|e| e.is_disjoint_from(db, other)),

            // If we have two intersections, we test the positive elements of each one against the other intersection
            // Negative elements need a positive element on the other side in order to be disjoint.
            // This is similar to what would happen if we tried to build a new intersection that combines the two
            (Type::Intersection(self_intersection), Type::Intersection(other_intersection)) => {
                self_intersection
                    .positive(db)
                    .iter()
                    .any(|p| p.is_disjoint_from(db, other))
                    || other_intersection
                        .positive(db)
                        .iter()
                        .any(|p: &Type<'_>| p.is_disjoint_from(db, self))
            }

            (Type::Intersection(intersection), other)
            | (other, Type::Intersection(intersection)) => {
                intersection
                    .positive(db)
                    .iter()
                    .any(|p| p.is_disjoint_from(db, other))
                    // A & B & Not[C] is disjoint from C
                    || intersection
                        .negative(db)
                        .iter()
                        .any(|&neg_ty| other.is_subtype_of(db, neg_ty))
            }

            // any single-valued type is disjoint from another single-valued type
            // iff the two types are nonequal
            (
                left @ (Type::BooleanLiteral(..)
                | Type::IntLiteral(..)
                | Type::StringLiteral(..)
                | Type::BytesLiteral(..)
                | Type::FunctionLiteral(..)
                | Type::BoundMethod(..)
                | Type::MethodWrapper(..)
                | Type::WrapperDescriptor(..)
                | Type::ModuleLiteral(..)
                | Type::ClassLiteral(..)
                | Type::GenericAlias(..)
                | Type::KnownInstance(..)),
                right @ (Type::BooleanLiteral(..)
                | Type::IntLiteral(..)
                | Type::StringLiteral(..)
                | Type::BytesLiteral(..)
                | Type::FunctionLiteral(..)
                | Type::BoundMethod(..)
                | Type::MethodWrapper(..)
                | Type::WrapperDescriptor(..)
                | Type::ModuleLiteral(..)
                | Type::ClassLiteral(..)
                | Type::GenericAlias(..)
                | Type::KnownInstance(..)),
            ) => left != right,

            // One tuple type can be a subtype of another tuple type,
            // but we know for sure that any given tuple type is disjoint from all single-valued types
            (
                Type::Tuple(..),
                Type::ClassLiteral(..)
                | Type::GenericAlias(..)
                | Type::ModuleLiteral(..)
                | Type::BooleanLiteral(..)
                | Type::BytesLiteral(..)
                | Type::FunctionLiteral(..)
                | Type::BoundMethod(..)
                | Type::MethodWrapper(..)
                | Type::WrapperDescriptor(..)
                | Type::DataclassDecorator(..)
                | Type::DataclassTransformer(..)
                | Type::IntLiteral(..)
                | Type::StringLiteral(..)
                | Type::LiteralString,
            )
            | (
                Type::ClassLiteral(..)
                | Type::GenericAlias(..)
                | Type::ModuleLiteral(..)
                | Type::BooleanLiteral(..)
                | Type::BytesLiteral(..)
                | Type::FunctionLiteral(..)
                | Type::BoundMethod(..)
                | Type::MethodWrapper(..)
                | Type::WrapperDescriptor(..)
                | Type::DataclassDecorator(..)
                | Type::DataclassTransformer(..)
                | Type::IntLiteral(..)
                | Type::StringLiteral(..)
                | Type::LiteralString,
                Type::Tuple(..),
            ) => true,

            (Type::SubclassOf(subclass_of_ty), Type::ClassLiteral(class_b))
            | (Type::ClassLiteral(class_b), Type::SubclassOf(subclass_of_ty)) => {
                match subclass_of_ty.subclass_of() {
                    SubclassOfInner::Dynamic(_) => false,
                    SubclassOfInner::Class(class_a) => !class_b.is_subclass_of(db, None, class_a),
                }
            }

            (Type::SubclassOf(subclass_of_ty), Type::GenericAlias(alias_b))
            | (Type::GenericAlias(alias_b), Type::SubclassOf(subclass_of_ty)) => {
                match subclass_of_ty.subclass_of() {
                    SubclassOfInner::Dynamic(_) => false,
                    SubclassOfInner::Class(class_a) => {
                        !ClassType::from(alias_b).is_subclass_of(db, class_a)
                    }
                }
            }

            (
                Type::SubclassOf(_),
                Type::BooleanLiteral(..)
                | Type::IntLiteral(..)
                | Type::StringLiteral(..)
                | Type::LiteralString
                | Type::BytesLiteral(..)
                | Type::FunctionLiteral(..)
                | Type::BoundMethod(..)
                | Type::MethodWrapper(..)
                | Type::WrapperDescriptor(..)
                | Type::ModuleLiteral(..),
            )
            | (
                Type::BooleanLiteral(..)
                | Type::IntLiteral(..)
                | Type::StringLiteral(..)
                | Type::LiteralString
                | Type::BytesLiteral(..)
                | Type::FunctionLiteral(..)
                | Type::BoundMethod(..)
                | Type::MethodWrapper(..)
                | Type::WrapperDescriptor(..)
                | Type::ModuleLiteral(..),
                Type::SubclassOf(_),
            ) => true,

            (Type::AlwaysTruthy, ty) | (ty, Type::AlwaysTruthy) => {
                // `Truthiness::Ambiguous` may include `AlwaysTrue` as a subset, so it's not guaranteed to be disjoint.
                // Thus, they are only disjoint if `ty.bool() == AlwaysFalse`.
                ty.bool(db).is_always_false()
            }
            (Type::AlwaysFalsy, ty) | (ty, Type::AlwaysFalsy) => {
                // Similarly, they are only disjoint if `ty.bool() == AlwaysTrue`.
                ty.bool(db).is_always_true()
            }

            (Type::ProtocolInstance(left), Type::ProtocolInstance(right)) => {
                left.is_disjoint_from(db, right)
            }

            // TODO: we could also consider `protocol` to be disjoint from `nominal` if `nominal`
            // has the right member but the type of its member is disjoint from the type of the
            // member on `protocol`.
            (Type::ProtocolInstance(protocol), nominal @ Type::NominalInstance(n))
            | (nominal @ Type::NominalInstance(n), Type::ProtocolInstance(protocol)) => {
                n.class.is_final(db) && !nominal.satisfies_protocol(db, protocol)
            }

            (
                ty @ (Type::LiteralString
                | Type::StringLiteral(..)
                | Type::BytesLiteral(..)
                | Type::BooleanLiteral(..)
                | Type::ClassLiteral(..)
                | Type::FunctionLiteral(..)
                | Type::ModuleLiteral(..)
                | Type::GenericAlias(..)
                | Type::IntLiteral(..)),
                Type::ProtocolInstance(protocol),
            )
            | (
                Type::ProtocolInstance(protocol),
                ty @ (Type::LiteralString
                | Type::StringLiteral(..)
                | Type::BytesLiteral(..)
                | Type::BooleanLiteral(..)
                | Type::ClassLiteral(..)
                | Type::FunctionLiteral(..)
                | Type::ModuleLiteral(..)
                | Type::GenericAlias(..)
                | Type::IntLiteral(..)),
            ) => !ty.satisfies_protocol(db, protocol),

            (Type::ProtocolInstance(protocol), Type::KnownInstance(known_instance))
            | (Type::KnownInstance(known_instance), Type::ProtocolInstance(protocol)) => {
                !known_instance
                    .instance_fallback(db)
                    .satisfies_protocol(db, protocol)
            }

            (Type::Callable(_), Type::ProtocolInstance(_))
            | (Type::ProtocolInstance(_), Type::Callable(_)) => {
                // TODO disjointness between `Callable` and `ProtocolInstance`
                false
            }

            (Type::Tuple(..), Type::ProtocolInstance(..))
            | (Type::ProtocolInstance(..), Type::Tuple(..)) => {
                // Currently we do not make any general assumptions about the disjointness of a `Tuple` type
                // and a `ProtocolInstance` type because a `Tuple` type can be an instance of a tuple
                // subclass.
                //
                // TODO when we capture the types of the protocol members, we can improve on this.
                false
            }

            // for `type[Any]`/`type[Unknown]`/`type[Todo]`, we know the type cannot be any larger than `type`,
            // so although the type is dynamic we can still determine disjointedness in some situations
            (Type::SubclassOf(subclass_of_ty), other)
            | (other, Type::SubclassOf(subclass_of_ty)) => match subclass_of_ty.subclass_of() {
                SubclassOfInner::Dynamic(_) => {
                    KnownClass::Type.to_instance(db).is_disjoint_from(db, other)
                }
                SubclassOfInner::Class(class) => class
                    .metaclass_instance_type(db)
                    .is_disjoint_from(db, other),
            },

            (Type::KnownInstance(known_instance), Type::NominalInstance(instance))
            | (Type::NominalInstance(instance), Type::KnownInstance(known_instance)) => {
                !known_instance.is_instance_of(db, instance.class)
            }

            (known_instance_ty @ Type::KnownInstance(_), Type::Tuple(tuple))
            | (Type::Tuple(tuple), known_instance_ty @ Type::KnownInstance(_)) => {
                known_instance_ty.is_disjoint_from(db, tuple.homogeneous_supertype(db))
            }

            (Type::BooleanLiteral(..), Type::NominalInstance(instance))
            | (Type::NominalInstance(instance), Type::BooleanLiteral(..)) => {
                // A `Type::BooleanLiteral()` must be an instance of exactly `bool`
                // (it cannot be an instance of a `bool` subclass)
                !KnownClass::Bool.is_subclass_of(db, instance.class)
            }

            (Type::BooleanLiteral(..), _) | (_, Type::BooleanLiteral(..)) => true,

            (Type::IntLiteral(..), Type::NominalInstance(instance))
            | (Type::NominalInstance(instance), Type::IntLiteral(..)) => {
                // A `Type::IntLiteral()` must be an instance of exactly `int`
                // (it cannot be an instance of an `int` subclass)
                !KnownClass::Int.is_subclass_of(db, instance.class)
            }

            (Type::IntLiteral(..), _) | (_, Type::IntLiteral(..)) => true,

            (Type::StringLiteral(..), Type::LiteralString)
            | (Type::LiteralString, Type::StringLiteral(..)) => false,

            (Type::StringLiteral(..) | Type::LiteralString, Type::NominalInstance(instance))
            | (Type::NominalInstance(instance), Type::StringLiteral(..) | Type::LiteralString) => {
                // A `Type::StringLiteral()` or a `Type::LiteralString` must be an instance of exactly `str`
                // (it cannot be an instance of a `str` subclass)
                !KnownClass::Str.is_subclass_of(db, instance.class)
            }

            (Type::LiteralString, Type::LiteralString) => false,
            (Type::LiteralString, _) | (_, Type::LiteralString) => true,

            (Type::BytesLiteral(..), Type::NominalInstance(instance))
            | (Type::NominalInstance(instance), Type::BytesLiteral(..)) => {
                // A `Type::BytesLiteral()` must be an instance of exactly `bytes`
                // (it cannot be an instance of a `bytes` subclass)
                !KnownClass::Bytes.is_subclass_of(db, instance.class)
            }

            // A class-literal type `X` is always disjoint from an instance type `Y`,
            // unless the type expressing "all instances of `Z`" is a subtype of of `Y`,
            // where `Z` is `X`'s metaclass.
            (Type::ClassLiteral(class), instance @ Type::NominalInstance(_))
            | (instance @ Type::NominalInstance(_), Type::ClassLiteral(class)) => !class
                .metaclass_instance_type(db)
                .is_subtype_of(db, instance),
            (Type::GenericAlias(alias), instance @ Type::NominalInstance(_))
            | (instance @ Type::NominalInstance(_), Type::GenericAlias(alias)) => {
                !ClassType::from(alias)
                    .metaclass_instance_type(db)
                    .is_subtype_of(db, instance)
            }

            (Type::FunctionLiteral(..), Type::NominalInstance(instance))
            | (Type::NominalInstance(instance), Type::FunctionLiteral(..)) => {
                // A `Type::FunctionLiteral()` must be an instance of exactly `types.FunctionType`
                // (it cannot be an instance of a `types.FunctionType` subclass)
                !KnownClass::FunctionType.is_subclass_of(db, instance.class)
            }

            (Type::BoundMethod(_), other) | (other, Type::BoundMethod(_)) => KnownClass::MethodType
                .to_instance(db)
                .is_disjoint_from(db, other),

            (Type::MethodWrapper(_), other) | (other, Type::MethodWrapper(_)) => {
                KnownClass::MethodWrapperType
                    .to_instance(db)
                    .is_disjoint_from(db, other)
            }

            (Type::WrapperDescriptor(_), other) | (other, Type::WrapperDescriptor(_)) => {
                KnownClass::WrapperDescriptorType
                    .to_instance(db)
                    .is_disjoint_from(db, other)
            }

            (Type::Callable(_) | Type::FunctionLiteral(_), Type::Callable(_))
            | (Type::Callable(_), Type::FunctionLiteral(_)) => {
                // No two callable types are ever disjoint because
                // `(*args: object, **kwargs: object) -> Never` is a subtype of all fully static
                // callable types.
                false
            }

            (Type::Callable(_), Type::StringLiteral(_) | Type::BytesLiteral(_))
            | (Type::StringLiteral(_) | Type::BytesLiteral(_), Type::Callable(_)) => {
                // A callable type is disjoint from other literal types. For example,
                // `Type::StringLiteral` must be an instance of exactly `str`, not a subclass
                // of `str`, and `str` is not callable. The same applies to other literal types.
                true
            }

            (
                Type::Callable(_) | Type::DataclassDecorator(_) | Type::DataclassTransformer(_),
                _,
            )
            | (
                _,
                Type::Callable(_) | Type::DataclassDecorator(_) | Type::DataclassTransformer(_),
            ) => {
                // TODO: Implement disjointness for general callable type with other types
                false
            }

            (Type::ModuleLiteral(..), other @ Type::NominalInstance(..))
            | (other @ Type::NominalInstance(..), Type::ModuleLiteral(..)) => {
                // Modules *can* actually be instances of `ModuleType` subclasses
                other.is_disjoint_from(db, KnownClass::ModuleType.to_instance(db))
            }

            (Type::NominalInstance(left), Type::NominalInstance(right)) => {
                left.is_disjoint_from(db, right)
            }

            (Type::Tuple(tuple), Type::Tuple(other_tuple)) => {
                let self_elements = tuple.elements(db);
                let other_elements = other_tuple.elements(db);
                self_elements.len() != other_elements.len()
                    || self_elements
                        .iter()
                        .zip(other_elements)
                        .any(|(e1, e2)| e1.is_disjoint_from(db, *e2))
            }

            (Type::Tuple(tuple), instance @ Type::NominalInstance(_))
            | (instance @ Type::NominalInstance(_), Type::Tuple(tuple)) => {
                instance.is_disjoint_from(db, tuple.homogeneous_supertype(db))
            }

            (Type::PropertyInstance(_), other) | (other, Type::PropertyInstance(_)) => {
                KnownClass::Property
                    .to_instance(db)
                    .is_disjoint_from(db, other)
            }

            (Type::BoundSuper(_), Type::BoundSuper(_)) => !self.is_equivalent_to(db, other),
            (Type::BoundSuper(_), other) | (other, Type::BoundSuper(_)) => KnownClass::Super
                .to_instance(db)
                .is_disjoint_from(db, other),
        }
    }

    /// Returns true if the type does not contain any gradual forms (as a sub-part).
    pub(crate) fn is_fully_static(&self, db: &'db dyn Db) -> bool {
        match self {
            Type::Dynamic(_) => false,
            Type::Never
            | Type::FunctionLiteral(..)
            | Type::BoundMethod(_)
            | Type::WrapperDescriptor(_)
            | Type::MethodWrapper(_)
            | Type::DataclassDecorator(_)
            | Type::DataclassTransformer(_)
            | Type::ModuleLiteral(..)
            | Type::IntLiteral(_)
            | Type::BooleanLiteral(_)
            | Type::StringLiteral(_)
            | Type::LiteralString
            | Type::BytesLiteral(_)
            | Type::KnownInstance(_)
            | Type::AlwaysFalsy
            | Type::AlwaysTruthy
            | Type::PropertyInstance(_) => true,

            Type::ProtocolInstance(protocol) => protocol.is_fully_static(db),

            Type::TypeVar(typevar) => match typevar.bound_or_constraints(db) {
                None => true,
                Some(TypeVarBoundOrConstraints::UpperBound(bound)) => bound.is_fully_static(db),
                Some(TypeVarBoundOrConstraints::Constraints(constraints)) => constraints
                    .elements(db)
                    .iter()
                    .all(|constraint| constraint.is_fully_static(db)),
            },

            Type::SubclassOf(subclass_of_ty) => subclass_of_ty.is_fully_static(),
            Type::BoundSuper(bound_super) => {
                !matches!(bound_super.pivot_class(db), ClassBase::Dynamic(_))
                    && !matches!(bound_super.owner(db), SuperOwnerKind::Dynamic(_))
            }
            Type::ClassLiteral(_) | Type::GenericAlias(_) | Type::NominalInstance(_) => {
                // TODO: Ideally, we would iterate over the MRO of the class, check if all
                // bases are fully static, and only return `true` if that is the case.
                //
                // This does not work yet, because we currently infer `Unknown` for some
                // generic base classes that we don't understand yet. For example, `str`
                // is defined as `class str(Sequence[str])` in typeshed and we currently
                // compute its MRO as `(str, Unknown, object)`. This would make us think
                // that `str` is a gradual type, which causes all sorts of downstream
                // issues because it does not participate in equivalence/subtyping etc.
                //
                // Another problem is that we run into problems if we eagerly query the
                // MRO of class literals here. I have not fully investigated this, but
                // iterating over the MRO alone, without even acting on it, causes us to
                // infer `Unknown` for many classes.

                true
            }
            Type::Union(union) => union.is_fully_static(db),
            Type::Intersection(intersection) => intersection.is_fully_static(db),
            // TODO: Once we support them, make sure that we return `false` for other types
            // containing gradual forms such as `tuple[Any, ...]`.
            // Conversely, make sure to return `true` for homogeneous tuples such as
            // `tuple[int, ...]`, once we add support for them.
            Type::Tuple(tuple) => tuple
                .elements(db)
                .iter()
                .all(|elem| elem.is_fully_static(db)),
            Type::Callable(callable) => callable.is_fully_static(db),
        }
    }

    /// Return true if there is just a single inhabitant for this type.
    ///
    /// Note: This function aims to have no false positives, but might return `false`
    /// for more complicated types that are actually singletons.
    pub(crate) fn is_singleton(self, db: &'db dyn Db) -> bool {
        match self {
            Type::Dynamic(_)
            | Type::Never
            | Type::IntLiteral(..)
            | Type::StringLiteral(..)
            | Type::BytesLiteral(..)
            | Type::LiteralString => {
                // Note: The literal types included in this pattern are not true singletons.
                // There can be multiple Python objects (at different memory locations) that
                // are both of type Literal[345], for example.
                false
            }

            Type::ProtocolInstance(..) => {
                // It *might* be possible to have a singleton protocol-instance type...?
                //
                // E.g.:
                //
                // ```py
                // from typing import Protocol, Callable
                //
                // class WeirdAndWacky(Protocol):
                //     @property
                //     def __class__(self) -> Callable[[], None]: ...
                // ```
                //
                // `WeirdAndWacky` only has a single possible inhabitant: `None`!
                // It is thus a singleton type.
                // However, going out of our way to recognise it as such is probably not worth it.
                // Such cases should anyway be exceedingly rare and/or contrived.
                false
            }

            // An unbounded, unconstrained typevar is not a singleton, because it can be
            // specialized to a non-singleton type. A bounded typevar is not a singleton, even if
            // the bound is a final singleton class, since it can still be specialized to `Never`.
            // A constrained typevar is a singleton if all of its constraints are singletons. (Note
            // that you cannot specialize a constrained typevar to a subtype of a constraint.)
            Type::TypeVar(typevar) => match typevar.bound_or_constraints(db) {
                None => false,
                Some(TypeVarBoundOrConstraints::UpperBound(_)) => false,
                Some(TypeVarBoundOrConstraints::Constraints(constraints)) => constraints
                    .elements(db)
                    .iter()
                    .all(|constraint| constraint.is_singleton(db)),
            },

            // We eagerly transform `SubclassOf` to `ClassLiteral` for final types, so `SubclassOf` is never a singleton.
            Type::SubclassOf(..) => false,
            Type::BoundSuper(..) => false,
            Type::BooleanLiteral(_)
            | Type::FunctionLiteral(..)
            | Type::WrapperDescriptor(..)
            | Type::ClassLiteral(..)
            | Type::GenericAlias(..)
            | Type::ModuleLiteral(..) => true,
            Type::KnownInstance(known_instance) => {
                // Nearly all `KnownInstance` types are singletons, but if a symbol could validly
                // originate from either `typing` or `typing_extensions` then this is not guaranteed.
                // E.g. `typing.Protocol` is equivalent to `typing_extensions.Protocol`, so both are treated
                // as inhabiting the type `KnownInstanceType::Protocol` in our model, but they are actually
                // distinct symbols at different memory addresses at runtime.
                !(known_instance.check_module(KnownModule::Typing)
                    && known_instance.check_module(KnownModule::TypingExtensions))
            }
            Type::Callable(_) => {
                // A callable type is never a singleton because for any given signature,
                // there could be any number of distinct objects that are all callable with that
                // signature.
                false
            }
            Type::BoundMethod(..) => {
                // `BoundMethod` types are single-valued types, but not singleton types:
                // ```pycon
                // >>> class Foo:
                // ...     def bar(self): pass
                // >>> f = Foo()
                // >>> f.bar is f.bar
                // False
                // ```
                false
            }
            Type::MethodWrapper(_) => {
                // Just a special case of `BoundMethod` really
                // (this variant represents `f.__get__`, where `f` is any function)
                false
            }
            Type::DataclassDecorator(_) | Type::DataclassTransformer(_) => false,
            Type::NominalInstance(instance) => instance.is_singleton(db),
            Type::PropertyInstance(_) => false,
            Type::Tuple(..) => {
                // The empty tuple is a singleton on CPython and PyPy, but not on other Python
                // implementations such as GraalPy. Its *use* as a singleton is discouraged and
                // should not be relied on for type narrowing, so we do not treat it as one.
                // See:
                // https://docs.python.org/3/reference/expressions.html#parenthesized-forms
                false
            }
            Type::Union(..) => {
                // A single-element union, where the sole element was a singleton, would itself
                // be a singleton type. However, unions with length < 2 should never appear in
                // our model due to [`UnionBuilder::build`].
                false
            }
            Type::Intersection(..) => {
                // Here, we assume that all intersection types that are singletons would have
                // been reduced to a different form via [`IntersectionBuilder::build`] by now.
                // For example:
                //
                //   bool & ~Literal[False]   = Literal[True]
                //   None & (None | int)      = None | None & int = None
                //
                false
            }
            Type::AlwaysTruthy | Type::AlwaysFalsy => false,
        }
    }

    /// Return true if this type is non-empty and all inhabitants of this type compare equal.
    pub(crate) fn is_single_valued(self, db: &'db dyn Db) -> bool {
        match self {
            Type::FunctionLiteral(..)
            | Type::BoundMethod(_)
            | Type::WrapperDescriptor(_)
            | Type::MethodWrapper(_)
            | Type::ModuleLiteral(..)
            | Type::ClassLiteral(..)
            | Type::GenericAlias(..)
            | Type::IntLiteral(..)
            | Type::BooleanLiteral(..)
            | Type::StringLiteral(..)
            | Type::BytesLiteral(..)
            | Type::KnownInstance(..) => true,

            Type::ProtocolInstance(..) => {
                // See comment in the `Type::ProtocolInstance` branch for `Type::is_singleton`.
                false
            }

            // An unbounded, unconstrained typevar is not single-valued, because it can be
            // specialized to a multiple-valued type. A bounded typevar is not single-valued, even
            // if the bound is a final single-valued class, since it can still be specialized to
            // `Never`. A constrained typevar is single-valued if all of its constraints are
            // single-valued. (Note that you cannot specialize a constrained typevar to a subtype
            // of a constraint.)
            Type::TypeVar(typevar) => match typevar.bound_or_constraints(db) {
                None => false,
                Some(TypeVarBoundOrConstraints::UpperBound(_)) => false,
                Some(TypeVarBoundOrConstraints::Constraints(constraints)) => constraints
                    .elements(db)
                    .iter()
                    .all(|constraint| constraint.is_single_valued(db)),
            },

            Type::SubclassOf(..) => {
                // TODO: Same comment as above for `is_singleton`
                false
            }

            Type::Tuple(tuple) => tuple
                .elements(db)
                .iter()
                .all(|elem| elem.is_single_valued(db)),

            Type::NominalInstance(instance) => instance.is_single_valued(db),

            Type::BoundSuper(_) => {
                // At runtime two super instances never compare equal, even if their arguments are identical.
                false
            }

            Type::Dynamic(_)
            | Type::Never
            | Type::Union(..)
            | Type::Intersection(..)
            | Type::LiteralString
            | Type::AlwaysTruthy
            | Type::AlwaysFalsy
            | Type::Callable(_)
            | Type::PropertyInstance(_)
            | Type::DataclassDecorator(_)
            | Type::DataclassTransformer(_) => false,
        }
    }

    /// This function is roughly equivalent to `find_name_in_mro` as defined in the [descriptor guide] or
    /// [`_PyType_Lookup`] in CPython's `Objects/typeobject.c`. It should typically be called through
    /// [Type::class_member], unless it is known that `self` is a class-like type. This function returns
    /// `None` if called on an instance-like type.
    ///
    /// [descriptor guide]: https://docs.python.org/3/howto/descriptor.html#invocation-from-an-instance
    /// [`_PyType_Lookup`]: https://github.com/python/cpython/blob/e285232c76606e3be7bf216efb1be1e742423e4b/Objects/typeobject.c#L5223
    fn find_name_in_mro(&self, db: &'db dyn Db, name: &str) -> Option<TargetAndQualifiers<'db>> {
        self.find_name_in_mro_with_policy(db, name, MemberLookupPolicy::default())
    }

    fn find_name_in_mro_with_policy(
        &self,
        db: &'db dyn Db,
        name: &str,
        policy: MemberLookupPolicy,
    ) -> Option<TargetAndQualifiers<'db>> {
        match self {
            Type::Union(union) => Some(union.map_with_boundness_and_qualifiers(db, |elem| {
                elem.find_name_in_mro_with_policy(db, name, policy)
                    // If some elements are classes, and some are not, we simply fall back to `Unbound` for the non-class
                    // elements instead of short-circuiting the whole result to `None`. We would need a more detailed
                    // return type otherwise, and since `find_name_in_mro` is usually called via `class_member`, this is
                    // not a problem.
                    .unwrap_or_default()
            })),
            Type::Intersection(inter) => {
                Some(inter.map_with_boundness_and_qualifiers(db, |elem| {
                    elem.find_name_in_mro_with_policy(db, name, policy)
                        // Fall back to Unbound, similar to the union case (see above).
                        .unwrap_or_default()
                }))
            }

            Type::Dynamic(_) | Type::Never => Some(ResolvedTarget::bound(self).into()),

            Type::ClassLiteral(class) => {
                match (class.known(db), name) {
                    (Some(KnownClass::FunctionType), "__get__") => Some(
                        ResolvedTarget::bound(Type::WrapperDescriptor(
                            WrapperDescriptorKind::FunctionTypeDunderGet,
                        ))
                        .into(),
                    ),
                    (Some(KnownClass::FunctionType), "__set__" | "__delete__") => {
                        // Hard code this knowledge, as we look up `__set__` and `__delete__` on `FunctionType` often.
                        Some(ResolvedTarget::Unbound.into())
                    }
                    (Some(KnownClass::Property), "__get__") => Some(
                        ResolvedTarget::bound(Type::WrapperDescriptor(
                            WrapperDescriptorKind::PropertyDunderGet,
                        ))
                        .into(),
                    ),
                    (Some(KnownClass::Property), "__set__") => Some(
                        ResolvedTarget::bound(Type::WrapperDescriptor(
                            WrapperDescriptorKind::PropertyDunderSet,
                        ))
                        .into(),
                    ),

                    _ => Some(class.class_member(db, name, policy)),
                }
            }

            Type::GenericAlias(alias) => {
                Some(ClassType::from(*alias).class_member(db, name, policy))
            }

            Type::SubclassOf(subclass_of_ty) => {
                subclass_of_ty.find_name_in_mro_with_policy(db, name, policy)
            }

            // Note: `super(pivot, owner).__class__` is `builtins.super`, not the owner's class.
            // `BoundSuper` should look up the name in the MRO of `builtins.super`.
            Type::BoundSuper(_) => KnownClass::Super
                .to_class_literal(db)
                .find_name_in_mro_with_policy(db, name, policy),

            // We eagerly normalize type[object], i.e. Type::SubclassOf(object) to `type`,
            // i.e. Type::NominalInstance(type). So looking up a name in the MRO of
            // `Type::NominalInstance(type)` is equivalent to looking up the name in the
            // MRO of the class `object`.
            Type::NominalInstance(instance) if instance.class.is_known(db, KnownClass::Type) => {
                KnownClass::Object
                    .to_class_literal(db)
                    .find_name_in_mro_with_policy(db, name, policy)
            }

            Type::FunctionLiteral(_)
            | Type::Callable(_)
            | Type::BoundMethod(_)
            | Type::WrapperDescriptor(_)
            | Type::MethodWrapper(_)
            | Type::DataclassDecorator(_)
            | Type::DataclassTransformer(_)
            | Type::ModuleLiteral(_)
            | Type::KnownInstance(_)
            | Type::AlwaysTruthy
            | Type::AlwaysFalsy
            | Type::IntLiteral(_)
            | Type::BooleanLiteral(_)
            | Type::StringLiteral(_)
            | Type::LiteralString
            | Type::BytesLiteral(_)
            | Type::Tuple(_)
            | Type::TypeVar(_)
            | Type::NominalInstance(_)
            | Type::ProtocolInstance(_)
            | Type::PropertyInstance(_) => None,
        }
    }

    /// Look up an attribute in the MRO of the meta-type of `self`. This returns class-level attributes
    /// when called on an instance-like type, and metaclass attributes when called on a class-like type.
    ///
    /// Basically corresponds to `self.to_meta_type().find_name_in_mro(name)`, except for the handling
    /// of union and intersection types.
    fn class_member(self, db: &'db dyn Db, name: Name) -> TargetAndQualifiers<'db> {
        self.class_member_with_policy(db, name, MemberLookupPolicy::default())
    }

    #[salsa::tracked]
    fn class_member_with_policy(
        self,
        db: &'db dyn Db,
        name: Name,
        policy: MemberLookupPolicy,
    ) -> TargetAndQualifiers<'db> {
        tracing::trace!("class_member: {}.{}", self.display(db), name);
        match self {
            Type::Union(union) => union.map_with_boundness_and_qualifiers(db, |elem| {
                elem.class_member_with_policy(db, name.clone(), policy)
            }),
            Type::Intersection(inter) => inter.map_with_boundness_and_qualifiers(db, |elem| {
                elem.class_member_with_policy(db, name.clone(), policy)
            }),
            _ => self
                .to_meta_type(db)
                .find_name_in_mro_with_policy(db, name.as_str(), policy)
                .expect(
                    "`Type::find_name_in_mro()` should return `Some()` when called on a meta-type",
                ),
        }
    }

    /// This function roughly corresponds to looking up an attribute in the `__dict__` of an object.
    /// For instance-like types, this goes through the classes MRO and discovers attribute assignments
    /// in methods, as well as class-body declarations that we consider to be evidence for the presence
    /// of an instance attribute.
    ///
    /// For example, an instance of the following class has instance members `a` and `b`, but `c` is
    /// just a class attribute that would not be discovered by this method:
    /// ```py
    /// class C:
    ///     a: int
    ///
    ///     c = 1
    ///
    ///     def __init__(self):
    ///         self.b: str = "a"
    /// ```
    fn instance_member(&self, db: &'db dyn Db, name: &str) -> TargetAndQualifiers<'db> {
        match self {
            Type::Union(union) => {
                union.map_with_boundness_and_qualifiers(db, |elem| elem.instance_member(db, name))
            }

            Type::Intersection(intersection) => intersection
                .map_with_boundness_and_qualifiers(db, |elem| elem.instance_member(db, name)),

            Type::Dynamic(_) | Type::Never => ResolvedTarget::bound(self).into(),

            Type::NominalInstance(instance) => instance.class.instance_member(db, name),

            Type::ProtocolInstance(protocol) => protocol.instance_member(db, name),

            Type::FunctionLiteral(_) => KnownClass::FunctionType
                .to_instance(db)
                .instance_member(db, name),

            Type::BoundMethod(_) => KnownClass::MethodType
                .to_instance(db)
                .instance_member(db, name),
            Type::MethodWrapper(_) => KnownClass::MethodWrapperType
                .to_instance(db)
                .instance_member(db, name),
            Type::WrapperDescriptor(_) => KnownClass::WrapperDescriptorType
                .to_instance(db)
                .instance_member(db, name),
            Type::DataclassDecorator(_) => KnownClass::FunctionType
                .to_instance(db)
                .instance_member(db, name),
            Type::Callable(_) | Type::DataclassTransformer(_) => {
                KnownClass::Object.to_instance(db).instance_member(db, name)
            }

            Type::TypeVar(typevar) => match typevar.bound_or_constraints(db) {
                None => KnownClass::Object.to_instance(db).instance_member(db, name),
                Some(TypeVarBoundOrConstraints::UpperBound(bound)) => {
                    bound.instance_member(db, name)
                }
                Some(TypeVarBoundOrConstraints::Constraints(constraints)) => constraints
                    .map_with_boundness_and_qualifiers(db, |constraint| {
                        constraint.instance_member(db, name)
                    }),
            },

            Type::IntLiteral(_) => KnownClass::Int.to_instance(db).instance_member(db, name),
            Type::BooleanLiteral(_) => KnownClass::Bool.to_instance(db).instance_member(db, name),
            Type::StringLiteral(_) | Type::LiteralString => {
                KnownClass::Str.to_instance(db).instance_member(db, name)
            }
            Type::BytesLiteral(_) => KnownClass::Bytes.to_instance(db).instance_member(db, name),
            Type::Tuple(tuple) => tuple.homogeneous_supertype(db).instance_member(db, name),

            Type::AlwaysTruthy | Type::AlwaysFalsy => Type::object(db).instance_member(db, name),
            Type::ModuleLiteral(_) => KnownClass::ModuleType
                .to_instance(db)
                .instance_member(db, name),

            Type::KnownInstance(_) => ResolvedTarget::Unbound.into(),

            Type::PropertyInstance(_) => KnownClass::Property
                .to_instance(db)
                .instance_member(db, name),

            // Note: `super(pivot, owner).__dict__` refers to the `__dict__` of the `builtins.super` instance,
            // not that of the owner.
            // This means we should only look up instance members defined on the `builtins.super()` instance itself.
            // If you want to look up a member in the MRO of the `super`'s owner,
            // refer to [`Type::member`] instead.
            Type::BoundSuper(_) => KnownClass::Super.to_instance(db).instance_member(db, name),

            // TODO: we currently don't model the fact that class literals and subclass-of types have
            // a `__dict__` that is filled with class level attributes. Modeling this is currently not
            // required, as `instance_member` is only called for instance-like types through `member`,
            // but we might want to add this in the future.
            Type::ClassLiteral(_) | Type::GenericAlias(_) | Type::SubclassOf(_) => {
                ResolvedTarget::Unbound.into()
            }
        }
    }

    /// Access an attribute of this type without invoking the descriptor protocol. This
    /// method corresponds to `inspect.getattr_static(<object of type 'self'>, name)`.
    ///
    /// See also: [`Type::member`]
    fn static_member(&self, db: &'db dyn Db, name: &str) -> ResolvedTarget<'db> {
        if let Type::ModuleLiteral(module) = self {
            module.static_member(db, name)
        } else if let symbol @ ResolvedTarget::Type(_, _) =
            self.class_member(db, name.into()).target
        {
            symbol
        } else if let Some(symbol @ ResolvedTarget::Type(_, _)) =
            self.find_name_in_mro(db, name).map(|inner| inner.target)
        {
            symbol
        } else {
            self.instance_member(db, name).target
        }
    }

    /// Look up `__get__` on the meta-type of self, and call it with the arguments `self`, `instance`,
    /// and `owner`. `__get__` is different than other dunder methods in that it is not looked up using
    /// the descriptor protocol itself.
    ///
    /// In addition to the return type of `__get__`, this method also returns the *kind* of attribute
    /// that `self` represents: (1) a data descriptor or (2) a non-data descriptor / normal attribute.
    ///
    /// If `__get__` is not defined on the meta-type, this method returns `None`.
    #[salsa::tracked]
    pub(crate) fn try_call_dunder_get(
        self,
        db: &'db dyn Db,
        instance: Type<'db>,
        owner: Type<'db>,
    ) -> Option<(Type<'db>, AttributeKind)> {
        tracing::trace!(
            "try_call_dunder_get: {}, {}, {}",
            self.display(db),
            instance.display(db),
            owner.display(db)
        );
        let descr_get = self.class_member(db, "__get__".into()).target;

        if let ResolvedTarget::Type(descr_get, descr_get_boundness) = descr_get {
            let return_ty = descr_get
                .try_call(db, &CallArgumentTypes::positional([self, instance, owner]))
                .map(|bindings| {
                    if descr_get_boundness == Boundness::Bound {
                        bindings.return_type(db)
                    } else {
                        UnionType::from_elements(db, [bindings.return_type(db), self])
                    }
                })
                .ok()?;

            let descriptor_kind = if self.class_member(db, "__set__".into()).target.is_unbound()
                && self
                    .class_member(db, "__delete__".into())
                    .target
                    .is_unbound()
            {
                AttributeKind::NormalOrNonDataDescriptor
            } else {
                AttributeKind::DataDescriptor
            };

            Some((return_ty, descriptor_kind))
        } else {
            None
        }
    }

    /// Look up `__get__` on the meta-type of `attribute`, and call it with `attribute`, `instance`,
    /// and `owner` as arguments. This method exists as a separate step as we need to handle unions
    /// and intersections explicitly.
    fn try_call_dunder_get_on_attribute(
        db: &'db dyn Db,
        attribute: TargetAndQualifiers<'db>,
        instance: Type<'db>,
        owner: Type<'db>,
    ) -> (TargetAndQualifiers<'db>, AttributeKind) {
        match attribute {
            // This branch is not strictly needed, but it short-circuits the lookup of various dunder
            // methods and calls that would otherwise be made.
            //
            // Note that attribute accesses on dynamic types always succeed. For this reason, they also
            // have `__get__`, `__set__`, and `__delete__` methods and are therefore considered to be
            // data descriptors.
            //
            // The same is true for `Never`.
            TargetAndQualifiers {
                target: ResolvedTarget::Type(Type::Dynamic(_) | Type::Never, _),
                qualifiers: _,
            } => (attribute, AttributeKind::DataDescriptor),

            TargetAndQualifiers {
                target: ResolvedTarget::Type(Type::Union(union), boundness),
                qualifiers,
            } => (
                union
                    .map_with_boundness(db, |elem| {
                        ResolvedTarget::Type(
                            elem.try_call_dunder_get(db, instance, owner)
                                .map_or(*elem, |(ty, _)| ty),
                            boundness,
                        )
                    })
                    .with_qualifiers(qualifiers),
                // TODO: avoid the duplication here:
                if union.elements(db).iter().all(|elem| {
                    elem.try_call_dunder_get(db, instance, owner)
                        .is_some_and(|(_, kind)| kind.is_data())
                }) {
                    AttributeKind::DataDescriptor
                } else {
                    AttributeKind::NormalOrNonDataDescriptor
                },
            ),

            TargetAndQualifiers {
                target: ResolvedTarget::Type(Type::Intersection(intersection), boundness),
                qualifiers,
            } => (
                intersection
                    .map_with_boundness(db, |elem| {
                        ResolvedTarget::Type(
                            elem.try_call_dunder_get(db, instance, owner)
                                .map_or(*elem, |(ty, _)| ty),
                            boundness,
                        )
                    })
                    .with_qualifiers(qualifiers),
                // TODO: Discover data descriptors in intersections.
                AttributeKind::NormalOrNonDataDescriptor,
            ),

            TargetAndQualifiers {
                target: ResolvedTarget::Type(attribute_ty, boundness),
                qualifiers: _,
            } => {
                if let Some((return_ty, attribute_kind)) =
                    attribute_ty.try_call_dunder_get(db, instance, owner)
                {
                    (
                        ResolvedTarget::Type(return_ty, boundness).into(),
                        attribute_kind,
                    )
                } else {
                    (attribute, AttributeKind::NormalOrNonDataDescriptor)
                }
            }

            _ => (attribute, AttributeKind::NormalOrNonDataDescriptor),
        }
    }

    /// Implementation of the descriptor protocol.
    ///
    /// This method roughly performs the following steps:
    ///
    /// - Look up the attribute `name` on the meta-type of `self`. Call the result `meta_attr`.
    /// - Call `__get__` on the meta-type of `meta_attr`, if it exists. If the call succeeds,
    ///   replace `meta_attr` with the result of the call. Also check if `meta_attr` is a *data*
    ///   descriptor by testing if `__set__` or `__delete__` exist.
    /// - If `meta_attr` is a data descriptor, return it.
    /// - Otherwise, if `fallback` is bound, return `fallback`.
    /// - Otherwise, return `meta_attr`.
    ///
    /// In addition to that, we also handle various cases of possibly-unbound symbols and fall
    /// back to lower-precedence stages of the descriptor protocol by building union types.
    fn invoke_descriptor_protocol(
        self,
        db: &'db dyn Db,
        name: &str,
        fallback: TargetAndQualifiers<'db>,
        policy: InstanceFallbackShadowsNonDataDescriptor,
        member_policy: MemberLookupPolicy,
    ) -> TargetAndQualifiers<'db> {
        let (
            TargetAndQualifiers {
                target: meta_attr,
                qualifiers: meta_attr_qualifiers,
            },
            meta_attr_kind,
        ) = Self::try_call_dunder_get_on_attribute(
            db,
            self.class_member_with_policy(db, name.into(), member_policy),
            self,
            self.to_meta_type(db),
        );

        let TargetAndQualifiers {
            target: fallback,
            qualifiers: fallback_qualifiers,
        } = fallback;

        match (meta_attr, meta_attr_kind, fallback) {
            // The fallback type is unbound, so we can just return `meta_attr` unconditionally,
            // no matter if it's data descriptor, a non-data descriptor, or a normal attribute.
            (meta_attr @ ResolvedTarget::Type(_, _), _, ResolvedTarget::Unbound) => {
                meta_attr.with_qualifiers(meta_attr_qualifiers)
            }

            // `meta_attr` is the return type of a data descriptor and definitely bound, so we
            // return it.
            (
                meta_attr @ ResolvedTarget::Type(_, Boundness::Bound),
                AttributeKind::DataDescriptor,
                _,
            ) => meta_attr.with_qualifiers(meta_attr_qualifiers),

            // `meta_attr` is the return type of a data descriptor, but the attribute on the
            // meta-type is possibly-unbound. This means that we "fall through" to the next
            // stage of the descriptor protocol and union with the fallback type.
            (
                ResolvedTarget::Type(meta_attr_ty, Boundness::PossiblyUnbound),
                AttributeKind::DataDescriptor,
                ResolvedTarget::Type(fallback_ty, fallback_boundness),
            ) => ResolvedTarget::Type(
                UnionType::from_elements(db, [meta_attr_ty, fallback_ty]),
                fallback_boundness,
            )
            .with_qualifiers(meta_attr_qualifiers.union(fallback_qualifiers)),

            // `meta_attr` is *not* a data descriptor. This means that the `fallback` type has
            // now the highest priority. However, we only return the pure `fallback` type if the
            // policy allows it. When invoked on class objects, the policy is set to `Yes`, which
            // means that class-level attributes (the fallback) can shadow non-data descriptors
            // on metaclasses. However, for instances, the policy is set to `No`, because we do
            // allow instance-level attributes to shadow class-level non-data descriptors. This
            // would require us to statically infer if an instance attribute is always set, which
            // is something we currently don't attempt to do.
            (
                ResolvedTarget::Type(_, _),
                AttributeKind::NormalOrNonDataDescriptor,
                fallback @ ResolvedTarget::Type(_, Boundness::Bound),
            ) if policy == InstanceFallbackShadowsNonDataDescriptor::Yes => {
                fallback.with_qualifiers(fallback_qualifiers)
            }

            // `meta_attr` is *not* a data descriptor. The `fallback` symbol is either possibly
            // unbound or the policy argument is `No`. In both cases, the `fallback` type does
            // not completely shadow the non-data descriptor, so we build a union of the two.
            (
                ResolvedTarget::Type(meta_attr_ty, meta_attr_boundness),
                AttributeKind::NormalOrNonDataDescriptor,
                ResolvedTarget::Type(fallback_ty, fallback_boundness),
            ) => ResolvedTarget::Type(
                UnionType::from_elements(db, [meta_attr_ty, fallback_ty]),
                meta_attr_boundness.max(fallback_boundness),
            )
            .with_qualifiers(meta_attr_qualifiers.union(fallback_qualifiers)),

            // If the attribute is not found on the meta-type, we simply return the fallback.
            (ResolvedTarget::Unbound, _, fallback) => fallback.with_qualifiers(fallback_qualifiers),
        }
    }

    /// Access an attribute of this type, potentially invoking the descriptor protocol.
    /// Corresponds to `getattr(<object of type 'self'>, name)`.
    ///
    /// See also: [`Type::static_member`]
    ///
    /// TODO: We should return a `Result` here to handle errors that can appear during attribute
    /// lookup, like a failed `__get__` call on a descriptor.
    #[must_use]
    pub(crate) fn member(self, db: &'db dyn Db, name: &str) -> TargetAndQualifiers<'db> {
        self.member_lookup_with_policy(db, name.into(), MemberLookupPolicy::default())
    }

    /// Similar to [`Type::member`], but allows the caller to specify what policy should be used
    /// when looking up attributes. See [`MemberLookupPolicy`] for more information.
    #[salsa::tracked(cycle_fn=member_lookup_cycle_recover, cycle_initial=member_lookup_cycle_initial)]
    fn member_lookup_with_policy(
        self,
        db: &'db dyn Db,
        name: Name,
        policy: MemberLookupPolicy,
    ) -> TargetAndQualifiers<'db> {
        tracing::trace!("member_lookup_with_policy: {}.{}", self.display(db), name);
        if name == "__class__" {
            return ResolvedTarget::bound(self.to_meta_type(db)).into();
        }

        let name_str = name.as_str();

        match self {
            Type::Union(union) => union
                .map_with_boundness(db, |elem| {
                    elem.member_lookup_with_policy(db, name_str.into(), policy)
                        .target
                })
                .into(),

            Type::Intersection(intersection) => intersection
                .map_with_boundness(db, |elem| {
                    elem.member_lookup_with_policy(db, name_str.into(), policy)
                        .target
                })
                .into(),

            Type::Dynamic(..) | Type::Never => ResolvedTarget::bound(self).into(),

            Type::FunctionLiteral(function) if name == "__get__" => ResolvedTarget::bound(
                Type::MethodWrapper(MethodWrapperKind::FunctionTypeDunderGet(function)),
            )
            .into(),
            Type::FunctionLiteral(function) if name == "__call__" => ResolvedTarget::bound(
                Type::MethodWrapper(MethodWrapperKind::FunctionTypeDunderCall(function)),
            )
            .into(),
            Type::PropertyInstance(property) if name == "__get__" => ResolvedTarget::bound(
                Type::MethodWrapper(MethodWrapperKind::PropertyDunderGet(property)),
            )
            .into(),
            Type::PropertyInstance(property) if name == "__set__" => ResolvedTarget::bound(
                Type::MethodWrapper(MethodWrapperKind::PropertyDunderSet(property)),
            )
            .into(),
            Type::StringLiteral(literal) if name == "startswith" => ResolvedTarget::bound(
                Type::MethodWrapper(MethodWrapperKind::StrStartswith(literal)),
            )
            .into(),

            Type::ClassLiteral(class)
                if name == "__get__" && class.is_known(db, KnownClass::FunctionType) =>
            {
                ResolvedTarget::bound(Type::WrapperDescriptor(
                    WrapperDescriptorKind::FunctionTypeDunderGet,
                ))
                .into()
            }
            Type::ClassLiteral(class)
                if name == "__get__" && class.is_known(db, KnownClass::Property) =>
            {
                ResolvedTarget::bound(Type::WrapperDescriptor(
                    WrapperDescriptorKind::PropertyDunderGet,
                ))
                .into()
            }
            Type::ClassLiteral(class)
                if name == "__set__" && class.is_known(db, KnownClass::Property) =>
            {
                ResolvedTarget::bound(Type::WrapperDescriptor(
                    WrapperDescriptorKind::PropertyDunderSet,
                ))
                .into()
            }
<<<<<<< HEAD
            Type::ClassLiteral(class)
                if name == "__dataclass_fields__" && class.dataclass_params(db).is_some() =>
            {
                // Make this class look like a subclass of the `DataClassInstance` protocol
                ResolvedTarget::bound(KnownClass::Dict.to_specialized_instance(
                    db,
                    [
                        KnownClass::Str.to_instance(db),
                        KnownClass::Field.to_specialized_instance(db, [Type::any()]),
                    ],
                ))
                .with_qualifiers(TypeQualifiers::CLASS_VAR)
            }
=======
>>>>>>> c066bf01
            Type::BoundMethod(bound_method) => match name_str {
                "__self__" => ResolvedTarget::bound(bound_method.self_instance(db)).into(),
                "__func__" => {
                    ResolvedTarget::bound(Type::FunctionLiteral(bound_method.function(db))).into()
                }
                _ => {
                    KnownClass::MethodType
                        .to_instance(db)
                        .member_lookup_with_policy(db, name.clone(), policy)
                        .or_fall_back_to(db, || {
                            // If an attribute is not available on the bound method object,
                            // it will be looked up on the underlying function object:
                            Type::FunctionLiteral(bound_method.function(db))
                                .member_lookup_with_policy(db, name, policy)
                        })
                }
            },
            Type::MethodWrapper(_) => KnownClass::MethodWrapperType
                .to_instance(db)
                .member_lookup_with_policy(db, name, policy),
            Type::WrapperDescriptor(_) => KnownClass::WrapperDescriptorType
                .to_instance(db)
                .member_lookup_with_policy(db, name, policy),
            Type::DataclassDecorator(_) => KnownClass::FunctionType
                .to_instance(db)
                .member_lookup_with_policy(db, name, policy),

            Type::Callable(_) | Type::DataclassTransformer(_) if name_str == "__call__" => {
                ResolvedTarget::bound(self).into()
            }
            Type::Callable(_) | Type::DataclassTransformer(_) => KnownClass::Object
                .to_instance(db)
                .member_lookup_with_policy(db, name, policy),

            Type::NominalInstance(instance)
                if matches!(name.as_str(), "major" | "minor")
                    && instance.class.is_known(db, KnownClass::VersionInfo) =>
            {
                let python_version = Program::get(db).python_version(db);
                let segment = if name == "major" {
                    python_version.major
                } else {
                    python_version.minor
                };
                ResolvedTarget::bound(Type::IntLiteral(segment.into())).into()
            }

            Type::PropertyInstance(property) if name == "fget" => {
                ResolvedTarget::bound(property.getter(db).unwrap_or(Type::none(db))).into()
            }
            Type::PropertyInstance(property) if name == "fset" => {
                ResolvedTarget::bound(property.setter(db).unwrap_or(Type::none(db))).into()
            }

            Type::IntLiteral(_) if matches!(name_str, "real" | "numerator") => {
                ResolvedTarget::bound(self).into()
            }

            Type::BooleanLiteral(bool_value) if matches!(name_str, "real" | "numerator") => {
                ResolvedTarget::bound(Type::IntLiteral(i64::from(bool_value))).into()
            }

            Type::ModuleLiteral(module) => module.static_member(db, name_str).into(),

            Type::AlwaysFalsy | Type::AlwaysTruthy => {
                self.class_member_with_policy(db, name, policy)
            }

            _ if policy.no_instance_fallback() => self.invoke_descriptor_protocol(
                db,
                name_str,
                ResolvedTarget::Unbound.into(),
                InstanceFallbackShadowsNonDataDescriptor::No,
                policy,
            ),

            Type::NominalInstance(..)
            | Type::ProtocolInstance(..)
            | Type::BooleanLiteral(..)
            | Type::IntLiteral(..)
            | Type::StringLiteral(..)
            | Type::BytesLiteral(..)
            | Type::LiteralString
            | Type::Tuple(..)
            | Type::TypeVar(..)
            | Type::KnownInstance(..)
            | Type::PropertyInstance(..)
            | Type::FunctionLiteral(..) => {
                let fallback = self.instance_member(db, name_str);

                let result = self.invoke_descriptor_protocol(
                    db,
                    name_str,
                    fallback,
                    InstanceFallbackShadowsNonDataDescriptor::No,
                    policy,
                );

                let custom_getattr_result = || {
                    // Typeshed has a fake `__getattr__` on `types.ModuleType` to help out with
                    // dynamic imports. We explicitly hide it here to prevent arbitrary attributes
                    // from being available on modules. Same for `types.GenericAlias` - its
                    // `__getattr__` method will delegate to `__origin__` to allow looking up
                    // attributes on the original type. But in typeshed its return type is `Any`.
                    // It will need a special handling, so it remember the origin type to properly
                    // resolve the attribute.
                    if matches!(
                        self.into_nominal_instance()
                            .and_then(|instance| instance.class.known(db)),
                        Some(KnownClass::ModuleType | KnownClass::GenericAlias)
                    ) {
                        return ResolvedTarget::Unbound.into();
                    }

                    self.try_call_dunder(
                        db,
                        "__getattr__",
                        CallArgumentTypes::positional([Type::StringLiteral(
                            StringLiteralType::new(db, Box::from(name.as_str())),
                        )]),
                    )
                    .map(|outcome| ResolvedTarget::bound(outcome.return_type(db)))
                    // TODO: Handle call errors here.
                    .unwrap_or(ResolvedTarget::Unbound)
                    .into()
                };

                match result {
                    member @ TargetAndQualifiers {
                        target: ResolvedTarget::Type(_, Boundness::Bound),
                        qualifiers: _,
                    } => member,
                    member @ TargetAndQualifiers {
                        target: ResolvedTarget::Type(_, Boundness::PossiblyUnbound),
                        qualifiers: _,
                    } => member.or_fall_back_to(db, custom_getattr_result),
                    TargetAndQualifiers {
                        target: ResolvedTarget::Unbound,
                        qualifiers: _,
                    } => custom_getattr_result(),
                }
            }

            Type::ClassLiteral(..) | Type::GenericAlias(..) | Type::SubclassOf(..) => {
                let class_attr_plain = self.find_name_in_mro_with_policy(db, name_str,policy).expect(
                    "Calling `find_name_in_mro` on class literals and subclass-of types should always return `Some`",
                );

                if name == "__mro__" {
                    return class_attr_plain;
                }

                if self.is_subtype_of(db, KnownClass::Enum.to_subclass_of(db)) {
                    return TargetAndQualifiers::todo("Attribute access on enum classes");
                }

                let class_attr_fallback = Self::try_call_dunder_get_on_attribute(
                    db,
                    class_attr_plain,
                    Type::none(db),
                    self,
                )
                .0;

                self.invoke_descriptor_protocol(
                    db,
                    name_str,
                    class_attr_fallback,
                    InstanceFallbackShadowsNonDataDescriptor::Yes,
                    policy,
                )
            }

            // Unlike other objects, `super` has a unique member lookup behavior.
            // It's simpler than other objects:
            //
            // 1. Search for the attribute in the MRO, starting just after the pivot class.
            // 2. If the attribute is a descriptor, invoke its `__get__` method.
            Type::BoundSuper(bound_super) => {
                let owner_attr = bound_super.find_name_in_mro_after_pivot(db, name_str, policy);

                bound_super
                    .try_call_dunder_get_on_attribute(db, owner_attr.clone())
                    .unwrap_or(owner_attr)
            }
        }
    }

    /// Resolves the boolean value of the type and falls back to [`Truthiness::Ambiguous`] if the type doesn't implement `__bool__` correctly.
    ///
    /// This method should only be used outside type checking or when evaluating if a type
    /// is truthy or falsy in a context where Python doesn't make an implicit `bool` call.
    /// Use [`try_bool`](Self::try_bool) for type checking or implicit `bool` calls.
    pub(crate) fn bool(&self, db: &'db dyn Db) -> Truthiness {
        self.try_bool_impl(db, true)
            .unwrap_or_else(|err| err.fallback_truthiness())
    }

    /// Resolves the boolean value of a type.
    ///
    /// This is used to determine the value that would be returned
    /// when `bool(x)` is called on an object `x`.
    ///
    /// Returns an error if the type doesn't implement `__bool__` correctly.
    pub(crate) fn try_bool(&self, db: &'db dyn Db) -> Result<Truthiness, BoolError<'db>> {
        self.try_bool_impl(db, false)
    }

    /// Resolves the boolean value of a type.
    ///
    /// Setting `allow_short_circuit` to `true` allows the implementation to
    /// early return if the bool value of any union variant is `Truthiness::Ambiguous`.
    /// Early returning shows a 1-2% perf improvement on our benchmarks because
    /// `bool` (which doesn't care about errors) is used heavily when evaluating statically known branches.
    ///
    /// An alternative to this flag is to implement a trait similar to Rust's `Try` trait.
    /// The advantage of that is that it would allow collecting the errors as well. However,
    /// it is significantly more complex and duplicating the logic into `bool` without the error
    /// handling didn't show any significant performance difference to when using the `allow_short_circuit` flag.
    #[inline]
    fn try_bool_impl(
        &self,
        db: &'db dyn Db,
        allow_short_circuit: bool,
    ) -> Result<Truthiness, BoolError<'db>> {
        let type_to_truthiness = |ty| {
            if let Type::BooleanLiteral(bool_val) = ty {
                Truthiness::from(bool_val)
            } else {
                Truthiness::Ambiguous
            }
        };

        let try_dunder_bool = || {
            // We only check the `__bool__` method for truth testing, even though at
            // runtime there is a fallback to `__len__`, since `__bool__` takes precedence
            // and a subclass could add a `__bool__` method.

            match self.try_call_dunder(db, "__bool__", CallArgumentTypes::none()) {
                Ok(outcome) => {
                    let return_type = outcome.return_type(db);
                    if !return_type.is_assignable_to(db, KnownClass::Bool.to_instance(db)) {
                        // The type has a `__bool__` method, but it doesn't return a
                        // boolean.
                        return Err(BoolError::IncorrectReturnType {
                            return_type,
                            not_boolable_type: *self,
                        });
                    }
                    Ok(type_to_truthiness(return_type))
                }

                Err(CallDunderError::PossiblyUnbound(outcome)) => {
                    let return_type = outcome.return_type(db);
                    if !return_type.is_assignable_to(db, KnownClass::Bool.to_instance(db)) {
                        // The type has a `__bool__` method, but it doesn't return a
                        // boolean.
                        return Err(BoolError::IncorrectReturnType {
                            return_type: outcome.return_type(db),
                            not_boolable_type: *self,
                        });
                    }

                    // Don't trust possibly unbound `__bool__` method.
                    Ok(Truthiness::Ambiguous)
                }

                Err(CallDunderError::MethodNotAvailable) => Ok(Truthiness::Ambiguous),
                Err(CallDunderError::CallError(CallErrorKind::BindingError, bindings)) => {
                    Err(BoolError::IncorrectArguments {
                        truthiness: type_to_truthiness(bindings.return_type(db)),
                        not_boolable_type: *self,
                    })
                }
                Err(CallDunderError::CallError(CallErrorKind::NotCallable, _)) => {
                    Err(BoolError::NotCallable {
                        not_boolable_type: *self,
                    })
                }
                Err(CallDunderError::CallError(CallErrorKind::PossiblyNotCallable, _)) => {
                    Err(BoolError::Other {
                        not_boolable_type: *self,
                    })
                }
            }
        };

        let try_union = |union: UnionType<'db>| {
            let mut truthiness = None;
            let mut all_not_callable = true;
            let mut has_errors = false;

            for element in union.elements(db) {
                let element_truthiness = match element.try_bool_impl(db, allow_short_circuit) {
                    Ok(truthiness) => truthiness,
                    Err(err) => {
                        has_errors = true;
                        all_not_callable &= matches!(err, BoolError::NotCallable { .. });
                        err.fallback_truthiness()
                    }
                };

                truthiness.get_or_insert(element_truthiness);

                if Some(element_truthiness) != truthiness {
                    truthiness = Some(Truthiness::Ambiguous);

                    if allow_short_circuit {
                        return Ok(Truthiness::Ambiguous);
                    }
                }
            }

            if has_errors {
                if all_not_callable {
                    return Err(BoolError::NotCallable {
                        not_boolable_type: *self,
                    });
                }
                return Err(BoolError::Union {
                    union,
                    truthiness: truthiness.unwrap_or(Truthiness::Ambiguous),
                });
            }
            Ok(truthiness.unwrap_or(Truthiness::Ambiguous))
        };

        let truthiness = match self {
            Type::Dynamic(_) | Type::Never | Type::Callable(_) | Type::LiteralString => {
                Truthiness::Ambiguous
            }

            Type::FunctionLiteral(_)
            | Type::BoundMethod(_)
            | Type::WrapperDescriptor(_)
            | Type::MethodWrapper(_)
            | Type::DataclassDecorator(_)
            | Type::DataclassTransformer(_)
            | Type::ModuleLiteral(_)
            | Type::AlwaysTruthy => Truthiness::AlwaysTrue,

            Type::AlwaysFalsy => Truthiness::AlwaysFalse,

            Type::ClassLiteral(class) => class
                .metaclass_instance_type(db)
                .try_bool_impl(db, allow_short_circuit)?,
            Type::GenericAlias(alias) => ClassType::from(*alias)
                .metaclass_instance_type(db)
                .try_bool_impl(db, allow_short_circuit)?,

            Type::SubclassOf(subclass_of_ty) => match subclass_of_ty.subclass_of() {
                SubclassOfInner::Dynamic(_) => Truthiness::Ambiguous,
                SubclassOfInner::Class(class) => {
                    Type::from(class).try_bool_impl(db, allow_short_circuit)?
                }
            },

            Type::TypeVar(typevar) => match typevar.bound_or_constraints(db) {
                None => Truthiness::Ambiguous,
                Some(TypeVarBoundOrConstraints::UpperBound(bound)) => {
                    bound.try_bool_impl(db, allow_short_circuit)?
                }
                Some(TypeVarBoundOrConstraints::Constraints(constraints)) => {
                    try_union(constraints)?
                }
            },

            Type::NominalInstance(instance) => match instance.class.known(db) {
                Some(known_class) => known_class.bool(),
                None => try_dunder_bool()?,
            },

            Type::ProtocolInstance(_) => try_dunder_bool()?,

            Type::KnownInstance(known_instance) => known_instance.bool(),

            Type::PropertyInstance(_) => Truthiness::AlwaysTrue,

            Type::Union(union) => try_union(*union)?,

            Type::Intersection(_) => {
                // TODO
                Truthiness::Ambiguous
            }

            Type::IntLiteral(num) => Truthiness::from(*num != 0),
            Type::BooleanLiteral(bool) => Truthiness::from(*bool),
            Type::StringLiteral(str) => Truthiness::from(!str.value(db).is_empty()),
            Type::BytesLiteral(bytes) => Truthiness::from(!bytes.value(db).is_empty()),
            Type::Tuple(items) => Truthiness::from(!items.elements(db).is_empty()),
            Type::BoundSuper(_) => Truthiness::AlwaysTrue,
        };

        Ok(truthiness)
    }

    /// Return the type of `len()` on a type if it is known more precisely than `int`,
    /// or `None` otherwise.
    ///
    /// In the second case, the return type of `len()` in `typeshed` (`int`)
    /// is used as a fallback.
    fn len(&self, db: &'db dyn Db) -> Option<Type<'db>> {
        fn non_negative_int_literal<'db>(db: &'db dyn Db, ty: Type<'db>) -> Option<Type<'db>> {
            match ty {
                // TODO: Emit diagnostic for non-integers and negative integers
                Type::IntLiteral(value) => (value >= 0).then_some(ty),
                Type::BooleanLiteral(value) => Some(Type::IntLiteral(value.into())),
                Type::Union(union) => {
                    let mut builder = UnionBuilder::new(db);
                    for element in union.elements(db) {
                        builder = builder.add(non_negative_int_literal(db, *element)?);
                    }
                    Some(builder.build())
                }
                _ => None,
            }
        }

        let usize_len = match self {
            Type::BytesLiteral(bytes) => Some(bytes.python_len(db)),
            Type::StringLiteral(string) => Some(string.python_len(db)),
            Type::Tuple(tuple) => Some(tuple.len(db)),
            _ => None,
        };

        if let Some(usize_len) = usize_len {
            return usize_len.try_into().ok().map(Type::IntLiteral);
        }

        let return_ty = match self.try_call_dunder(db, "__len__", CallArgumentTypes::none()) {
            Ok(bindings) => bindings.return_type(db),
            Err(CallDunderError::PossiblyUnbound(bindings)) => bindings.return_type(db),

            // TODO: emit a diagnostic
            Err(CallDunderError::MethodNotAvailable) => return None,
            Err(CallDunderError::CallError(_, bindings)) => bindings.return_type(db),
        };

        non_negative_int_literal(db, return_ty)
    }

    /// Returns the call signatures of a type.
    ///
    /// Note that all types have a valid [`Signatures`], even if the type is not callable.
    /// Moreover, "callable" can be subtle for a union type, since some union elements might be
    /// callable and some not. A union is callable if every element type is callable — and even
    /// then, the elements might be inconsistent, such that there's no argument list that's valid
    /// for all elements. It's usually best to only worry about "callability" relative to a
    /// particular argument list, via [`try_call`][Self::try_call] and
    /// [`CallErrorKind::NotCallable`].
    fn signatures(self, db: &'db dyn Db) -> Signatures<'db> {
        match self {
            Type::Callable(callable) => Signatures::single(match callable.signatures(db) {
                [signature] => CallableSignature::single(self, signature.clone()),
                signatures => CallableSignature::from_overloads(self, signatures.iter().cloned()),
            }),

            Type::BoundMethod(bound_method) => {
                let signature = bound_method.function(db).signature(db);
                Signatures::single(
                    CallableSignature::from_overloads(self, signature.overloads.iter().cloned())
                        .with_bound_type(bound_method.self_instance(db)),
                )
            }

            Type::MethodWrapper(
                MethodWrapperKind::FunctionTypeDunderGet(_)
                | MethodWrapperKind::PropertyDunderGet(_),
            ) => {
                // Here, we dynamically model the overloaded function signature of `types.FunctionType.__get__`.
                // This is required because we need to return more precise types than what the signature in
                // typeshed provides:
                //
                // ```py
                // class FunctionType:
                //     # ...
                //     @overload
                //     def __get__(self, instance: None, owner: type, /) -> FunctionType: ...
                //     @overload
                //     def __get__(self, instance: object, owner: type | None = None, /) -> MethodType: ...
                // ```
                //
                // For `builtins.property.__get__`, we use the same signature. The return types are not
                // specified yet, they will be dynamically added in `Bindings::evaluate_known_cases`.

                let not_none = Type::none(db).negate(db);
                let signature = CallableSignature::from_overloads(
                    self,
                    [
                        Signature::new(
                            Parameters::new([
                                Parameter::positional_only(Some(Name::new_static("instance")))
                                    .with_annotated_type(Type::none(db)),
                                Parameter::positional_only(Some(Name::new_static("owner")))
                                    .with_annotated_type(KnownClass::Type.to_instance(db)),
                            ]),
                            None,
                        ),
                        Signature::new(
                            Parameters::new([
                                Parameter::positional_only(Some(Name::new_static("instance")))
                                    .with_annotated_type(not_none),
                                Parameter::positional_only(Some(Name::new_static("owner")))
                                    .with_annotated_type(UnionType::from_elements(
                                        db,
                                        [KnownClass::Type.to_instance(db), Type::none(db)],
                                    ))
                                    .with_default_type(Type::none(db)),
                            ]),
                            None,
                        ),
                    ],
                );
                Signatures::single(signature)
            }

            Type::WrapperDescriptor(
                kind @ (WrapperDescriptorKind::FunctionTypeDunderGet
                | WrapperDescriptorKind::PropertyDunderGet),
            ) => {
                // Here, we also model `types.FunctionType.__get__` (or builtins.property.__get__),
                // but now we consider a call to this as a function, i.e. we also expect the `self`
                // argument to be passed in.

                // TODO: Consider merging this signature with the one in the previous match clause,
                // since the previous one is just this signature with the `self` parameters
                // removed.
                let not_none = Type::none(db).negate(db);
                let descriptor = match kind {
                    WrapperDescriptorKind::FunctionTypeDunderGet => {
                        KnownClass::FunctionType.to_instance(db)
                    }
                    WrapperDescriptorKind::PropertyDunderGet => {
                        KnownClass::Property.to_instance(db)
                    }
                    WrapperDescriptorKind::PropertyDunderSet => {
                        unreachable!("Not part of outer match pattern")
                    }
                };
                let signature = CallableSignature::from_overloads(
                    self,
                    [
                        Signature::new(
                            Parameters::new([
                                Parameter::positional_only(Some(Name::new_static("self")))
                                    .with_annotated_type(descriptor),
                                Parameter::positional_only(Some(Name::new_static("instance")))
                                    .with_annotated_type(Type::none(db)),
                                Parameter::positional_only(Some(Name::new_static("owner")))
                                    .with_annotated_type(KnownClass::Type.to_instance(db)),
                            ]),
                            None,
                        ),
                        Signature::new(
                            Parameters::new([
                                Parameter::positional_only(Some(Name::new_static("self")))
                                    .with_annotated_type(descriptor),
                                Parameter::positional_only(Some(Name::new_static("instance")))
                                    .with_annotated_type(not_none),
                                Parameter::positional_only(Some(Name::new_static("owner")))
                                    .with_annotated_type(UnionType::from_elements(
                                        db,
                                        [KnownClass::Type.to_instance(db), Type::none(db)],
                                    ))
                                    .with_default_type(Type::none(db)),
                            ]),
                            None,
                        ),
                    ],
                );
                Signatures::single(signature)
            }

            Type::MethodWrapper(MethodWrapperKind::PropertyDunderSet(_)) => {
                Signatures::single(CallableSignature::single(
                    self,
                    Signature::new(
                        Parameters::new([
                            Parameter::positional_only(Some(Name::new_static("instance")))
                                .with_annotated_type(Type::object(db)),
                            Parameter::positional_only(Some(Name::new_static("value")))
                                .with_annotated_type(Type::object(db)),
                        ]),
                        None,
                    ),
                ))
            }
            Type::WrapperDescriptor(WrapperDescriptorKind::PropertyDunderSet) => {
                Signatures::single(CallableSignature::single(
                    self,
                    Signature::new(
                        Parameters::new([
                            Parameter::positional_only(Some(Name::new_static("self")))
                                .with_annotated_type(KnownClass::Property.to_instance(db)),
                            Parameter::positional_only(Some(Name::new_static("instance")))
                                .with_annotated_type(Type::object(db)),
                            Parameter::positional_only(Some(Name::new_static("value")))
                                .with_annotated_type(Type::object(db)),
                        ]),
                        None,
                    ),
                ))
            }

            Type::MethodWrapper(MethodWrapperKind::StrStartswith(_)) => {
                Signatures::single(CallableSignature::single(
                    self,
                    Signature::new(
                        Parameters::new([
                            Parameter::positional_only(Some(Name::new_static("prefix")))
                                .with_annotated_type(UnionType::from_elements(
                                    db,
                                    [
                                        KnownClass::Str.to_instance(db),
                                        KnownClass::Tuple.to_specialized_instance(
                                            db,
                                            [KnownClass::Str.to_instance(db)],
                                        ),
                                    ],
                                )),
                            Parameter::positional_only(Some(Name::new_static("start")))
                                .with_annotated_type(UnionType::from_elements(
                                    db,
                                    [KnownClass::SupportsIndex.to_instance(db), Type::none(db)],
                                ))
                                .with_default_type(Type::none(db)),
                            Parameter::positional_only(Some(Name::new_static("end")))
                                .with_annotated_type(UnionType::from_elements(
                                    db,
                                    [KnownClass::SupportsIndex.to_instance(db), Type::none(db)],
                                ))
                                .with_default_type(Type::none(db)),
                        ]),
                        Some(KnownClass::Bool.to_instance(db)),
                    ),
                ))
            }

            // TODO: We should probably also check the original return type of the function
            // that was decorated with `@dataclass_transform`, to see if it is consistent with
            // with what we configure here.
            Type::DataclassTransformer(_) => Signatures::single(CallableSignature::single(
                self,
                Signature::new(
                    Parameters::new([Parameter::positional_only(Some(Name::new_static("func")))
                        .with_annotated_type(Type::object(db))]),
                    None,
                ),
            )),

            Type::FunctionLiteral(function_type) => match function_type.known(db) {
                Some(
                    KnownFunction::IsEquivalentTo
                    | KnownFunction::IsSubtypeOf
                    | KnownFunction::IsAssignableTo
                    | KnownFunction::IsDisjointFrom
                    | KnownFunction::IsGradualEquivalentTo,
                ) => {
                    let signature = CallableSignature::single(
                        self,
                        Signature::new(
                            Parameters::new([
                                Parameter::positional_only(Some(Name::new_static("a")))
                                    .type_form()
                                    .with_annotated_type(Type::any()),
                                Parameter::positional_only(Some(Name::new_static("b")))
                                    .type_form()
                                    .with_annotated_type(Type::any()),
                            ]),
                            Some(KnownClass::Bool.to_instance(db)),
                        ),
                    );
                    Signatures::single(signature)
                }

                Some(
                    KnownFunction::IsFullyStatic
                    | KnownFunction::IsSingleton
                    | KnownFunction::IsSingleValued,
                ) => {
                    let signature = CallableSignature::single(
                        self,
                        Signature::new(
                            Parameters::new([Parameter::positional_only(Some(Name::new_static(
                                "a",
                            )))
                            .type_form()
                            .with_annotated_type(Type::any())]),
                            Some(KnownClass::Bool.to_instance(db)),
                        ),
                    );
                    Signatures::single(signature)
                }

                Some(KnownFunction::AssertType) => {
                    let signature = CallableSignature::single(
                        self,
                        Signature::new(
                            Parameters::new([
                                Parameter::positional_only(Some(Name::new_static("value")))
                                    .with_annotated_type(Type::any()),
                                Parameter::positional_only(Some(Name::new_static("type")))
                                    .type_form()
                                    .with_annotated_type(Type::any()),
                            ]),
                            Some(Type::none(db)),
                        ),
                    );
                    Signatures::single(signature)
                }

                Some(KnownFunction::AssertNever) => {
                    let signature = CallableSignature::single(
                        self,
                        Signature::new(
                            Parameters::new([Parameter::positional_only(Some(Name::new_static(
                                "arg",
                            )))
                            // We need to set the type to `Any` here (instead of `Never`),
                            // in order for every `assert_never` call to pass the argument
                            // check. If we set it to `Never`, we'll get invalid-argument-type
                            // errors instead of `type-assertion-failure` errors.
                            .with_annotated_type(Type::any())]),
                            Some(Type::none(db)),
                        ),
                    );
                    Signatures::single(signature)
                }

                Some(KnownFunction::Cast) => {
                    let signature = CallableSignature::single(
                        self,
                        Signature::new(
                            Parameters::new([
                                Parameter::positional_or_keyword(Name::new_static("typ"))
                                    .type_form()
                                    .with_annotated_type(Type::any()),
                                Parameter::positional_or_keyword(Name::new_static("val"))
                                    .with_annotated_type(Type::any()),
                            ]),
                            Some(Type::any()),
                        ),
                    );
                    Signatures::single(signature)
                }

                Some(KnownFunction::Dataclass) => {
                    let signature = CallableSignature::from_overloads(
                        self,
                        [
                            // def dataclass(cls: None, /) -> Callable[[type[_T]], type[_T]]: ...
                            Signature::new(
                                Parameters::new([Parameter::positional_only(Some(
                                    Name::new_static("cls"),
                                ))
                                .with_annotated_type(Type::none(db))]),
                                None,
                            ),
                            // def dataclass(cls: type[_T], /) -> type[_T]: ...
                            Signature::new(
                                Parameters::new([Parameter::positional_only(Some(
                                    Name::new_static("cls"),
                                ))
                                .with_annotated_type(KnownClass::Type.to_instance(db))]),
                                None,
                            ),
                            // TODO: make this overload Python-version-dependent

                            // def dataclass(
                            //     *,
                            //     init: bool = True,
                            //     repr: bool = True,
                            //     eq: bool = True,
                            //     order: bool = False,
                            //     unsafe_hash: bool = False,
                            //     frozen: bool = False,
                            //     match_args: bool = True,
                            //     kw_only: bool = False,
                            //     slots: bool = False,
                            //     weakref_slot: bool = False,
                            // ) -> Callable[[type[_T]], type[_T]]: ...
                            Signature::new(
                                Parameters::new([
                                    Parameter::keyword_only(Name::new_static("init"))
                                        .with_annotated_type(KnownClass::Bool.to_instance(db))
                                        .with_default_type(Type::BooleanLiteral(true)),
                                    Parameter::keyword_only(Name::new_static("repr"))
                                        .with_annotated_type(KnownClass::Bool.to_instance(db))
                                        .with_default_type(Type::BooleanLiteral(true)),
                                    Parameter::keyword_only(Name::new_static("eq"))
                                        .with_annotated_type(KnownClass::Bool.to_instance(db))
                                        .with_default_type(Type::BooleanLiteral(true)),
                                    Parameter::keyword_only(Name::new_static("order"))
                                        .with_annotated_type(KnownClass::Bool.to_instance(db))
                                        .with_default_type(Type::BooleanLiteral(false)),
                                    Parameter::keyword_only(Name::new_static("unsafe_hash"))
                                        .with_annotated_type(KnownClass::Bool.to_instance(db))
                                        .with_default_type(Type::BooleanLiteral(false)),
                                    Parameter::keyword_only(Name::new_static("frozen"))
                                        .with_annotated_type(KnownClass::Bool.to_instance(db))
                                        .with_default_type(Type::BooleanLiteral(false)),
                                    Parameter::keyword_only(Name::new_static("match_args"))
                                        .with_annotated_type(KnownClass::Bool.to_instance(db))
                                        .with_default_type(Type::BooleanLiteral(true)),
                                    Parameter::keyword_only(Name::new_static("kw_only"))
                                        .with_annotated_type(KnownClass::Bool.to_instance(db))
                                        .with_default_type(Type::BooleanLiteral(false)),
                                    Parameter::keyword_only(Name::new_static("slots"))
                                        .with_annotated_type(KnownClass::Bool.to_instance(db))
                                        .with_default_type(Type::BooleanLiteral(false)),
                                    Parameter::keyword_only(Name::new_static("weakref_slot"))
                                        .with_annotated_type(KnownClass::Bool.to_instance(db))
                                        .with_default_type(Type::BooleanLiteral(false)),
                                ]),
                                None,
                            ),
                        ],
                    );

                    Signatures::single(signature)
                }

                _ => Signatures::single(function_type.signature(db).overloads.clone()),
            },

            Type::ClassLiteral(class) => match class.known(db) {
                // TODO: Ideally we'd use `try_call_constructor` for all constructor calls.
                // Currently we don't for a few special known types, either because their
                // constructors are defined with overloads, or because we want to special case
                // their return type beyond what typeshed provides (though this support could
                // likely be moved into the `try_call_constructor` path). Once we support
                // overloads, re-evaluate the need for these arms.
                Some(KnownClass::Bool) => {
                    // ```py
                    // class bool(int):
                    //     def __new__(cls, o: object = ..., /) -> Self: ...
                    // ```
                    let signature = CallableSignature::single(
                        self,
                        Signature::new(
                            Parameters::new([Parameter::positional_only(Some(Name::new_static(
                                "o",
                            )))
                            .with_annotated_type(Type::any())
                            .with_default_type(Type::BooleanLiteral(false))]),
                            Some(KnownClass::Bool.to_instance(db)),
                        ),
                    );
                    Signatures::single(signature)
                }

                Some(KnownClass::Str) => {
                    // ```py
                    // class str(Sequence[str]):
                    //     @overload
                    //     def __new__(cls, object: object = ...) -> Self: ...
                    //     @overload
                    //     def __new__(cls, object: ReadableBuffer, encoding: str = ..., errors: str = ...) -> Self: ...
                    // ```
                    let signature = CallableSignature::from_overloads(
                        self,
                        [
                            Signature::new(
                                Parameters::new([Parameter::positional_or_keyword(
                                    Name::new_static("object"),
                                )
                                .with_annotated_type(Type::object(db))
                                .with_default_type(Type::string_literal(db, ""))]),
                                Some(KnownClass::Str.to_instance(db)),
                            ),
                            Signature::new(
                                Parameters::new([
                                    Parameter::positional_or_keyword(Name::new_static("object"))
                                        // TODO: Should be `ReadableBuffer` instead of this union type:
                                        .with_annotated_type(UnionType::from_elements(
                                            db,
                                            [
                                                KnownClass::Bytes.to_instance(db),
                                                KnownClass::Bytearray.to_instance(db),
                                            ],
                                        ))
                                        .with_default_type(Type::bytes_literal(db, b"")),
                                    Parameter::positional_or_keyword(Name::new_static("encoding"))
                                        .with_annotated_type(KnownClass::Str.to_instance(db))
                                        .with_default_type(Type::string_literal(db, "utf-8")),
                                    Parameter::positional_or_keyword(Name::new_static("errors"))
                                        .with_annotated_type(KnownClass::Str.to_instance(db))
                                        .with_default_type(Type::string_literal(db, "strict")),
                                ]),
                                Some(KnownClass::Str.to_instance(db)),
                            ),
                        ],
                    );
                    Signatures::single(signature)
                }

                Some(KnownClass::Type) => {
                    let str_instance = KnownClass::Str.to_instance(db);
                    let type_instance = KnownClass::Type.to_instance(db);

                    // ```py
                    // class type:
                    //     @overload
                    //     def __init__(self, o: object, /) -> None: ...
                    //     @overload
                    //     def __init__(self, name: str, bases: tuple[type, ...], dict: dict[str, Any], /, **kwds: Any) -> None: ...
                    // ```
                    let signature = CallableSignature::from_overloads(
                        self,
                        [
                            Signature::new(
                                Parameters::new([Parameter::positional_only(Some(
                                    Name::new_static("o"),
                                ))
                                .with_annotated_type(Type::any())]),
                                Some(type_instance),
                            ),
                            Signature::new(
                                Parameters::new([
                                    Parameter::positional_only(Some(Name::new_static("name")))
                                        .with_annotated_type(str_instance),
                                    Parameter::positional_only(Some(Name::new_static("bases")))
                                        .with_annotated_type(
                                            KnownClass::Tuple
                                                .to_specialized_instance(db, [type_instance]),
                                        ),
                                    Parameter::positional_only(Some(Name::new_static("dict")))
                                        .with_annotated_type(
                                            KnownClass::Dict.to_specialized_instance(
                                                db,
                                                [str_instance, Type::any()],
                                            ),
                                        ),
                                ]),
                                Some(type_instance),
                            ),
                        ],
                    );
                    Signatures::single(signature)
                }
                Some(KnownClass::NamedTuple) => {
                    Signatures::single(CallableSignature::todo("functional `NamedTuple` syntax"))
                }
                Some(KnownClass::Object) => {
                    // ```py
                    // class object:
                    //    def __init__(self) -> None: ...
                    //    def __new__(cls) -> Self: ...
                    // ```
                    let signature = CallableSignature::from_overloads(
                        self,
                        [Signature::new(
                            Parameters::empty(),
                            Some(KnownClass::Object.to_instance(db)),
                        )],
                    );
                    Signatures::single(signature)
                }
                Some(KnownClass::Enum) => {
                    Signatures::single(CallableSignature::todo("functional `Enum` syntax"))
                }

                Some(KnownClass::Super) => {
                    // ```py
                    // class super:
                    //     @overload
                    //     def __init__(self, t: Any, obj: Any, /) -> None: ...
                    //     @overload
                    //     def __init__(self, t: Any, /) -> None: ...
                    //     @overload
                    //     def __init__(self) -> None: ...
                    // ```
                    let signature = CallableSignature::from_overloads(
                        self,
                        [
                            Signature::new(
                                Parameters::new([
                                    Parameter::positional_only(Some(Name::new_static("t")))
                                        .with_annotated_type(Type::any()),
                                    Parameter::positional_only(Some(Name::new_static("obj")))
                                        .with_annotated_type(Type::any()),
                                ]),
                                Some(KnownClass::Super.to_instance(db)),
                            ),
                            Signature::new(
                                Parameters::new([Parameter::positional_only(Some(
                                    Name::new_static("t"),
                                ))
                                .with_annotated_type(Type::any())]),
                                Some(KnownClass::Super.to_instance(db)),
                            ),
                            Signature::new(
                                Parameters::empty(),
                                Some(KnownClass::Super.to_instance(db)),
                            ),
                        ],
                    );
                    Signatures::single(signature)
                }

                Some(KnownClass::TypeVar) => {
                    // ```py
                    // class TypeVar:
                    //     def __new__(
                    //         cls,
                    //         name: str,
                    //         *constraints: Any,
                    //         bound: Any | None = None,
                    //         contravariant: bool = False,
                    //         covariant: bool = False,
                    //         infer_variance: bool = False,
                    //         default: Any = ...,
                    //     ) -> Self: ...
                    // ```
                    let signature = CallableSignature::single(
                        self,
                        Signature::new(
                            Parameters::new([
                                Parameter::positional_or_keyword(Name::new_static("name"))
                                    .with_annotated_type(Type::LiteralString),
                                Parameter::variadic(Name::new_static("constraints"))
                                    .type_form()
                                    .with_annotated_type(Type::any()),
                                Parameter::keyword_only(Name::new_static("bound"))
                                    .type_form()
                                    .with_annotated_type(UnionType::from_elements(
                                        db,
                                        [Type::any(), Type::none(db)],
                                    ))
                                    .with_default_type(Type::none(db)),
                                Parameter::keyword_only(Name::new_static("default"))
                                    .type_form()
                                    .with_annotated_type(Type::any())
                                    .with_default_type(KnownClass::NoneType.to_instance(db)),
                                Parameter::keyword_only(Name::new_static("contravariant"))
                                    .with_annotated_type(KnownClass::Bool.to_instance(db))
                                    .with_default_type(Type::BooleanLiteral(false)),
                                Parameter::keyword_only(Name::new_static("covariant"))
                                    .with_annotated_type(KnownClass::Bool.to_instance(db))
                                    .with_default_type(Type::BooleanLiteral(false)),
                                Parameter::keyword_only(Name::new_static("infer_variance"))
                                    .with_annotated_type(KnownClass::Bool.to_instance(db))
                                    .with_default_type(Type::BooleanLiteral(false)),
                            ]),
                            Some(KnownClass::TypeVar.to_instance(db)),
                        ),
                    );
                    Signatures::single(signature)
                }

                Some(KnownClass::Property) => {
                    let getter_signature = Signature::new(
                        Parameters::new([
                            Parameter::positional_only(None).with_annotated_type(Type::any())
                        ]),
                        Some(Type::any()),
                    );
                    let setter_signature = Signature::new(
                        Parameters::new([
                            Parameter::positional_only(None).with_annotated_type(Type::any()),
                            Parameter::positional_only(None).with_annotated_type(Type::any()),
                        ]),
                        Some(Type::none(db)),
                    );
                    let deleter_signature = Signature::new(
                        Parameters::new([
                            Parameter::positional_only(None).with_annotated_type(Type::any())
                        ]),
                        Some(Type::any()),
                    );

                    let signature = CallableSignature::single(
                        self,
                        Signature::new(
                            Parameters::new([
                                Parameter::positional_or_keyword(Name::new_static("fget"))
                                    .with_annotated_type(UnionType::from_elements(
                                        db,
                                        [
                                            Type::Callable(CallableType::single(
                                                db,
                                                getter_signature,
                                            )),
                                            Type::none(db),
                                        ],
                                    ))
                                    .with_default_type(Type::none(db)),
                                Parameter::positional_or_keyword(Name::new_static("fset"))
                                    .with_annotated_type(UnionType::from_elements(
                                        db,
                                        [
                                            Type::Callable(CallableType::single(
                                                db,
                                                setter_signature,
                                            )),
                                            Type::none(db),
                                        ],
                                    ))
                                    .with_default_type(Type::none(db)),
                                Parameter::positional_or_keyword(Name::new_static("fdel"))
                                    .with_annotated_type(UnionType::from_elements(
                                        db,
                                        [
                                            Type::Callable(CallableType::single(
                                                db,
                                                deleter_signature,
                                            )),
                                            Type::none(db),
                                        ],
                                    ))
                                    .with_default_type(Type::none(db)),
                                Parameter::positional_or_keyword(Name::new_static("doc"))
                                    .with_annotated_type(UnionType::from_elements(
                                        db,
                                        [KnownClass::Str.to_instance(db), Type::none(db)],
                                    ))
                                    .with_default_type(Type::none(db)),
                            ]),
                            None,
                        ),
                    );
                    Signatures::single(signature)
                }

                // Most class literal constructor calls are handled by `try_call_constructor` and
                // not via getting the signature here. This signature can still be used in some
                // cases (e.g. evaluating callable subtyping). TODO improve this definition
                // (intersection of `__new__` and `__init__` signatures? and respect metaclass
                // `__call__`).
                _ => {
                    let signature = CallableSignature::single(
                        self,
                        Signature::new_generic(
                            class.generic_context(db),
                            Parameters::gradual_form(),
                            self.to_instance(db),
                        ),
                    );
                    Signatures::single(signature)
                }
            },

            Type::KnownInstance(KnownInstanceType::TypedDict) => {
                Signatures::single(CallableSignature::single(
                    self,
                    Signature::new(
                        Parameters::new([
                            Parameter::positional_only(Some(Name::new_static("typename")))
                                .with_annotated_type(KnownClass::Str.to_instance(db)),
                            Parameter::positional_only(Some(Name::new_static("fields")))
                                .with_annotated_type(KnownClass::Dict.to_instance(db))
                                .with_default_type(Type::any()),
                            Parameter::keyword_only(Name::new_static("total"))
                                .with_annotated_type(KnownClass::Bool.to_instance(db))
                                .with_default_type(Type::BooleanLiteral(true)),
                            // Future compatibility, in case new keyword arguments will be added:
                            Parameter::keyword_variadic(Name::new_static("kwargs"))
                                .with_annotated_type(Type::any()),
                        ]),
                        None,
                    ),
                ))
            }

            Type::GenericAlias(_) => {
                // TODO annotated return type on `__new__` or metaclass `__call__`
                // TODO check call vs signatures of `__new__` and/or `__init__`
                let signature = CallableSignature::single(
                    self,
                    Signature::new(Parameters::gradual_form(), self.to_instance(db)),
                );
                Signatures::single(signature)
            }

            Type::SubclassOf(subclass_of_type) => match subclass_of_type.subclass_of() {
                SubclassOfInner::Dynamic(dynamic_type) => {
                    Type::Dynamic(dynamic_type).signatures(db)
                }
                // Most type[] constructor calls are handled by `try_call_constructor` and not via
                // getting the signature here. This signature can still be used in some cases (e.g.
                // evaluating callable subtyping). TODO improve this definition (intersection of
                // `__new__` and `__init__` signatures? and respect metaclass `__call__`).
                SubclassOfInner::Class(class) => Type::from(class).signatures(db),
            },

            Type::NominalInstance(_) | Type::ProtocolInstance(_) => {
                // Note that for objects that have a (possibly not callable!) `__call__` attribute,
                // we will get the signature of the `__call__` attribute, but will pass in the type
                // of the original object as the "callable type". That ensures that we get errors
                // like "`X` is not callable" instead of "`<type of illegal '__call__'>` is not
                // callable".
                match self
                    .member_lookup_with_policy(
                        db,
                        Name::new_static("__call__"),
                        MemberLookupPolicy::NO_INSTANCE_FALLBACK,
                    )
                    .target
                {
                    ResolvedTarget::Type(dunder_callable, boundness) => {
                        let mut signatures = dunder_callable.signatures(db).clone();
                        signatures.replace_callable_type(dunder_callable, self);
                        if boundness == Boundness::PossiblyUnbound {
                            signatures.set_dunder_call_is_possibly_unbound();
                        }
                        signatures
                    }
                    ResolvedTarget::Unbound => Signatures::not_callable(self),
                }
            }

            // Dynamic types are callable, and the return type is the same dynamic type. Similarly,
            // `Never` is always callable and returns `Never`.
            Type::Dynamic(_) | Type::Never => Signatures::single(CallableSignature::dynamic(self)),

            // Note that this correctly returns `None` if none of the union elements are callable.
            Type::Union(union) => Signatures::from_union(
                self,
                union
                    .elements(db)
                    .iter()
                    .map(|element| element.signatures(db)),
            ),

            Type::Intersection(_) => {
                Signatures::single(CallableSignature::todo("Type::Intersection.call()"))
            }

            // TODO: these are actually callable
            Type::MethodWrapper(_) | Type::DataclassDecorator(_) => Signatures::not_callable(self),

            // TODO: some `KnownInstance`s are callable (e.g. TypedDicts)
            Type::KnownInstance(_) => Signatures::not_callable(self),

            Type::PropertyInstance(_)
            | Type::AlwaysFalsy
            | Type::AlwaysTruthy
            | Type::IntLiteral(_)
            | Type::StringLiteral(_)
            | Type::BytesLiteral(_)
            | Type::BooleanLiteral(_)
            | Type::LiteralString
            | Type::Tuple(_)
            | Type::BoundSuper(_)
            | Type::TypeVar(_)
            | Type::ModuleLiteral(_) => Signatures::not_callable(self),
        }
    }

    /// Calls `self`. Returns a [`CallError`] if `self` is (always or possibly) not callable, or if
    /// the arguments are not compatible with the formal parameters.
    ///
    /// You get back a [`Bindings`] for both successful and unsuccessful calls.
    /// It contains information about which formal parameters each argument was matched to,
    /// and about any errors matching arguments and parameters.
    fn try_call(
        self,
        db: &'db dyn Db,
        argument_types: &CallArgumentTypes<'_, 'db>,
    ) -> Result<Bindings<'db>, CallError<'db>> {
        let signatures = self.signatures(db);
        Bindings::match_parameters(signatures, argument_types).check_types(db, argument_types)
    }

    /// Look up a dunder method on the meta-type of `self` and call it.
    ///
    /// Returns an `Err` if the dunder method can't be called,
    /// or the given arguments are not valid.
    fn try_call_dunder(
        self,
        db: &'db dyn Db,
        name: &str,
        mut argument_types: CallArgumentTypes<'_, 'db>,
    ) -> Result<Bindings<'db>, CallDunderError<'db>> {
        self.try_call_dunder_with_policy(
            db,
            name,
            &mut argument_types,
            MemberLookupPolicy::NO_INSTANCE_FALLBACK,
        )
    }

    /// Same as `try_call_dunder`, but allows specifying a policy for the member lookup. In
    /// particular, this allows to specify `MemberLookupPolicy::MRO_NO_OBJECT_FALLBACK` to avoid
    /// looking up dunder methods on `object`, which is needed for functions like `__init__`,
    /// `__new__`, or `__setattr__`.
    fn try_call_dunder_with_policy(
        self,
        db: &'db dyn Db,
        name: &str,
        argument_types: &mut CallArgumentTypes<'_, 'db>,
        policy: MemberLookupPolicy,
    ) -> Result<Bindings<'db>, CallDunderError<'db>> {
        match self
            .member_lookup_with_policy(db, name.into(), policy)
            .target
        {
            ResolvedTarget::Type(dunder_callable, boundness) => {
                let signatures = dunder_callable.signatures(db);
                let bindings = Bindings::match_parameters(signatures, argument_types)
                    .check_types(db, argument_types)?;
                if boundness == Boundness::PossiblyUnbound {
                    return Err(CallDunderError::PossiblyUnbound(Box::new(bindings)));
                }
                Ok(bindings)
            }
            ResolvedTarget::Unbound => Err(CallDunderError::MethodNotAvailable),
        }
    }

    /// Returns the element type when iterating over `self`.
    ///
    /// This method should only be used outside of type checking because it omits any errors.
    /// For type checking, use [`try_iterate`](Self::try_iterate) instead.
    fn iterate(self, db: &'db dyn Db) -> Type<'db> {
        self.try_iterate(db)
            .unwrap_or_else(|err| err.fallback_element_type(db))
    }

    /// Given the type of an object that is iterated over in some way,
    /// return the type of objects that are yielded by that iteration.
    ///
    /// E.g., for the following loop, given the type of `x`, infer the type of `y`:
    /// ```python
    /// for y in x:
    ///     pass
    /// ```
    fn try_iterate(self, db: &'db dyn Db) -> Result<Type<'db>, IterationError<'db>> {
        if let Type::Tuple(tuple_type) = self {
            return Ok(UnionType::from_elements(db, tuple_type.elements(db)));
        }

        if let Type::GenericAlias(alias) = self {
            if alias.origin(db).is_known(db, KnownClass::Tuple) {
                return Ok(todo_type!("*tuple[] annotations"));
            }
        }

        let try_call_dunder_getitem = || {
            self.try_call_dunder(
                db,
                "__getitem__",
                CallArgumentTypes::positional([KnownClass::Int.to_instance(db)]),
            )
            .map(|dunder_getitem_outcome| dunder_getitem_outcome.return_type(db))
        };

        let try_call_dunder_next_on_iterator = |iterator: Type<'db>| {
            iterator
                .try_call_dunder(db, "__next__", CallArgumentTypes::none())
                .map(|dunder_next_outcome| dunder_next_outcome.return_type(db))
        };

        let dunder_iter_result = self
            .try_call_dunder(db, "__iter__", CallArgumentTypes::none())
            .map(|dunder_iter_outcome| dunder_iter_outcome.return_type(db));

        match dunder_iter_result {
            Ok(iterator) => {
                // `__iter__` is definitely bound and calling it succeeds.
                // See what calling `__next__` on the object returned by `__iter__` gives us...
                try_call_dunder_next_on_iterator(iterator).map_err(|dunder_next_error| {
                    IterationError::IterReturnsInvalidIterator {
                        iterator,
                        dunder_next_error,
                    }
                })
            }

            // `__iter__` is possibly unbound...
            Err(CallDunderError::PossiblyUnbound(dunder_iter_outcome)) => {
                let iterator = dunder_iter_outcome.return_type(db);

                match try_call_dunder_next_on_iterator(iterator) {
                    Ok(dunder_next_return) => {
                        try_call_dunder_getitem()
                            .map(|dunder_getitem_return_type| {
                                // If `__iter__` is possibly unbound,
                                // but it returns an object that has a bound and valid `__next__` method,
                                // *and* the object has a bound and valid `__getitem__` method,
                                // we infer a union of the type returned by the `__next__` method
                                // and the type returned by the `__getitem__` method.
                                //
                                // No diagnostic is emitted; iteration will always succeed!
                                UnionType::from_elements(
                                    db,
                                    [dunder_next_return, dunder_getitem_return_type],
                                )
                            })
                            .map_err(|dunder_getitem_error| {
                                IterationError::PossiblyUnboundIterAndGetitemError {
                                    dunder_next_return,
                                    dunder_getitem_error,
                                }
                            })
                    }

                    Err(dunder_next_error) => Err(IterationError::IterReturnsInvalidIterator {
                        iterator,
                        dunder_next_error,
                    }),
                }
            }

            // `__iter__` is definitely bound but it can't be called with the expected arguments
            Err(CallDunderError::CallError(kind, bindings)) => {
                Err(IterationError::IterCallError(kind, bindings))
            }

            // There's no `__iter__` method. Try `__getitem__` instead...
            Err(CallDunderError::MethodNotAvailable) => {
                try_call_dunder_getitem().map_err(|dunder_getitem_error| {
                    IterationError::UnboundIterAndGetitemError {
                        dunder_getitem_error,
                    }
                })
            }
        }
    }

    /// Returns the type bound from a context manager with type `self`.
    ///
    /// This method should only be used outside of type checking because it omits any errors.
    /// For type checking, use [`try_enter`](Self::try_enter) instead.
    fn enter(self, db: &'db dyn Db) -> Type<'db> {
        self.try_enter(db)
            .unwrap_or_else(|err| err.fallback_enter_type(db))
    }

    /// Given the type of an object that is used as a context manager (i.e. in a `with` statement),
    /// return the return type of its `__enter__` method, which is bound to any potential targets.
    ///
    /// E.g., for the following `with` statement, given the type of `x`, infer the type of `y`:
    /// ```python
    /// with x as y:
    ///     pass
    /// ```
    fn try_enter(self, db: &'db dyn Db) -> Result<Type<'db>, ContextManagerError<'db>> {
        let enter = self.try_call_dunder(db, "__enter__", CallArgumentTypes::none());
        let exit = self.try_call_dunder(
            db,
            "__exit__",
            CallArgumentTypes::positional([Type::none(db), Type::none(db), Type::none(db)]),
        );

        // TODO: Make use of Protocols when we support it (the manager be assignable to `contextlib.AbstractContextManager`).
        match (enter, exit) {
            (Ok(enter), Ok(_)) => Ok(enter.return_type(db)),
            (Ok(enter), Err(exit_error)) => Err(ContextManagerError::Exit {
                enter_return_type: enter.return_type(db),
                exit_error,
            }),
            // TODO: Use the `exit_ty` to determine if any raised exception is suppressed.
            (Err(enter_error), Ok(_)) => Err(ContextManagerError::Enter(enter_error)),
            (Err(enter_error), Err(exit_error)) => Err(ContextManagerError::EnterAndExit {
                enter_error,
                exit_error,
            }),
        }
    }

    /// Given a class literal or non-dynamic SubclassOf type, try calling it (creating an instance)
    /// and return the resulting instance type.
    ///
    /// Models `type.__call__` behavior.
    /// TODO: model metaclass `__call__`.
    ///
    /// E.g., for the following code, infer the type of `Foo()`:
    /// ```python
    /// class Foo:
    ///     pass
    ///
    /// Foo()
    /// ```
    fn try_call_constructor(
        self,
        db: &'db dyn Db,
        argument_types: CallArgumentTypes<'_, 'db>,
    ) -> Result<Type<'db>, ConstructorCallError<'db>> {
        debug_assert!(matches!(
            self,
            Type::ClassLiteral(_) | Type::GenericAlias(_) | Type::SubclassOf(_)
        ));

        // If we are trying to construct a non-specialized generic class, we should use the
        // constructor parameters to try to infer the class specialization. To do this, we need to
        // tweak our member lookup logic a bit. Normally, when looking up a class or instance
        // member, we first apply the class's default specialization, and apply that specialization
        // to the type of the member. To infer a specialization from the argument types, we need to
        // have the class's typevars still in the method signature when we attempt to call it. To
        // do this, we instead use the _identity_ specialization, which maps each of the class's
        // generic typevars to itself.
        let (generic_origin, generic_context, self_type) = match self {
            Type::ClassLiteral(class) => match class.generic_context(db) {
                Some(generic_context) => {
                    let specialization = generic_context.identity_specialization(db);
                    (
                        Some(class),
                        Some(generic_context),
                        Type::GenericAlias(GenericAlias::new(db, class, specialization)),
                    )
                }
                _ => (None, None, self),
            },
            _ => (None, None, self),
        };

        // As of now we do not model custom `__call__` on meta-classes, so the code below
        // only deals with interplay between `__new__` and `__init__` methods.
        // The logic is roughly as follows:
        // 1. If `__new__` is defined anywhere in the MRO (except for `object`, since it is always
        //    present), we call it and analyze outcome. We then analyze `__init__` call, but only
        //    if it is defined somewhere except object. This is because `object.__init__`
        //    allows arbitrary arguments if and only if `__new__` is defined, but typeshed
        //    defines `__init__` for `object` with no arguments.
        // 2. If `__new__` is not found, we call `__init__`. Here, we allow it to fallback all
        //    the way to `object` (single `self` argument call). This time it is correct to
        //    fallback to `object.__init__`, since it will indeed check that no arguments are
        //    passed.
        //
        // Note that we currently ignore `__new__` return type, since we do not yet support `Self`
        // and most builtin classes use it as return type annotation. We always return the instance
        // type.

        // Lookup `__new__` method in the MRO up to, but not including, `object`. Also, we must
        // avoid `__new__` on `type` since per descriptor protocol, if `__new__` is not defined on
        // a class, metaclass attribute would take precedence. But by avoiding `__new__` on
        // `object` we would inadvertently unhide `__new__` on `type`, which is not what we want.
        // An alternative might be to not skip `object.__new__` but instead mark it such that it's
        // easy to check if that's the one we found?
        // Note that `__new__` is a static method, so we must inject the `cls` argument.
        let new_method = self_type.find_name_in_mro_with_policy(
            db,
            "__new__",
            MemberLookupPolicy::MRO_NO_OBJECT_FALLBACK
                | MemberLookupPolicy::META_CLASS_NO_TYPE_FALLBACK,
        );
        let new_call_outcome = new_method.and_then(|new_method| {
            match new_method.target.try_call_dunder_get(db, self_type) {
                ResolvedTarget::Type(new_method, boundness) => {
                    let result =
                        new_method.try_call(db, argument_types.with_self(Some(self_type)).as_ref());
                    if boundness == Boundness::PossiblyUnbound {
                        Some(Err(DunderNewCallError::PossiblyUnbound(result.err())))
                    } else {
                        Some(result.map_err(DunderNewCallError::CallError))
                    }
                }
                ResolvedTarget::Unbound => None,
            }
        });

        // Construct an instance type that we can use to look up the `__init__` instance method.
        // This performs the same logic as `Type::to_instance`, except for generic class literals.
        // TODO: we should use the actual return type of `__new__` to determine the instance type
        let init_ty = self_type
            .to_instance(db)
            .expect("type should be convertible to instance type");

        let init_call_outcome = if new_call_outcome.is_none()
            || !init_ty
                .member_lookup_with_policy(
                    db,
                    "__init__".into(),
                    MemberLookupPolicy::NO_INSTANCE_FALLBACK
                        | MemberLookupPolicy::MRO_NO_OBJECT_FALLBACK,
                )
                .target
                .is_unbound()
        {
            Some(init_ty.try_call_dunder(db, "__init__", argument_types))
        } else {
            None
        };

        // Note that we use `self` here, not `self_type`, so that if constructor argument inference
        // fails, we fail back to the default specialization.
        let instance_ty = self
            .to_instance(db)
            .expect("type should be convertible to instance type");

        match (generic_origin, new_call_outcome, init_call_outcome) {
            // All calls are successful or not called at all
            (
                Some(generic_origin),
                new_call_outcome @ (None | Some(Ok(_))),
                init_call_outcome @ (None | Some(Ok(_))),
            ) => {
                fn combine_specializations<'db>(
                    db: &'db dyn Db,
                    s1: Option<Specialization<'db>>,
                    s2: Option<Specialization<'db>>,
                ) -> Option<Specialization<'db>> {
                    match (s1, s2) {
                        (None, None) => None,
                        (Some(s), None) | (None, Some(s)) => Some(s),
                        (Some(s1), Some(s2)) => Some(s1.combine(db, s2)),
                    }
                }

                fn combine_binding_specialization<'db>(
                    db: &'db dyn Db,
                    binding: &CallableBinding<'db>,
                ) -> Option<Specialization<'db>> {
                    binding
                        .matching_overloads()
                        .map(|(_, binding)| binding.inherited_specialization())
                        .reduce(|acc, specialization| {
                            combine_specializations(db, acc, specialization)
                        })
                        .flatten()
                }

                let new_specialization = new_call_outcome
                    .and_then(Result::ok)
                    .as_ref()
                    .and_then(Bindings::single_element)
                    .and_then(|binding| combine_binding_specialization(db, binding))
                    .filter(|specialization| {
                        Some(specialization.generic_context(db)) == generic_context
                    });
                let init_specialization = init_call_outcome
                    .and_then(Result::ok)
                    .as_ref()
                    .and_then(Bindings::single_element)
                    .and_then(|binding| combine_binding_specialization(db, binding))
                    .filter(|specialization| {
                        Some(specialization.generic_context(db)) == generic_context
                    });
                let specialization =
                    combine_specializations(db, new_specialization, init_specialization);
                let specialized = specialization
                    .map(|specialization| {
                        Type::instance(
                            db,
                            ClassType::Generic(GenericAlias::new(
                                db,
                                generic_origin,
                                specialization,
                            )),
                        )
                    })
                    .unwrap_or(instance_ty);
                Ok(specialized)
            }

            (None, None | Some(Ok(_)), None | Some(Ok(_))) => Ok(instance_ty),

            (_, None | Some(Ok(_)), Some(Err(error))) => {
                // no custom `__new__` or it was called and succeeded, but `__init__` failed.
                Err(ConstructorCallError::Init(instance_ty, error))
            }
            (_, Some(Err(error)), None | Some(Ok(_))) => {
                // custom `__new__` was called and failed, but init is ok
                Err(ConstructorCallError::New(instance_ty, error))
            }
            (_, Some(Err(new_error)), Some(Err(init_error))) => {
                // custom `__new__` was called and failed, and `__init__` is also not ok
                Err(ConstructorCallError::NewAndInit(
                    instance_ty,
                    new_error,
                    init_error,
                ))
            }
        }
    }

    #[must_use]
    pub fn to_instance(&self, db: &'db dyn Db) -> Option<Type<'db>> {
        match self {
            Type::Dynamic(_) | Type::Never => Some(*self),
            Type::ClassLiteral(class) => Some(Type::instance(db, class.default_specialization(db))),
            Type::GenericAlias(alias) => Some(Type::instance(db, ClassType::from(*alias))),
            Type::SubclassOf(subclass_of_ty) => Some(subclass_of_ty.to_instance(db)),
            Type::Union(union) => {
                let mut builder = UnionBuilder::new(db);
                for element in union.elements(db) {
                    builder = builder.add(element.to_instance(db)?);
                }
                Some(builder.build())
            }
            Type::Intersection(_) => Some(todo_type!("Type::Intersection.to_instance")),
            Type::BooleanLiteral(_)
            | Type::BytesLiteral(_)
            | Type::FunctionLiteral(_)
            | Type::Callable(..)
            | Type::MethodWrapper(_)
            | Type::BoundMethod(_)
            | Type::WrapperDescriptor(_)
            | Type::DataclassDecorator(_)
            | Type::DataclassTransformer(_)
            | Type::NominalInstance(_)
            | Type::ProtocolInstance(_)
            | Type::KnownInstance(_)
            | Type::PropertyInstance(_)
            | Type::ModuleLiteral(_)
            | Type::IntLiteral(_)
            | Type::StringLiteral(_)
            | Type::Tuple(_)
            | Type::TypeVar(_)
            | Type::LiteralString
            | Type::BoundSuper(_)
            | Type::AlwaysTruthy
            | Type::AlwaysFalsy => None,
        }
    }

    /// If we see a value of this type used as a type expression, what type does it name?
    ///
    /// For example, the builtin `int` as a value expression is of type
    /// `Type::ClassLiteral(builtins.int)`, that is, it is the `int` class itself. As a type
    /// expression, it names the type `Type::NominalInstance(builtins.int)`, that is, all objects whose
    /// `__class__` is `int`.
    pub fn in_type_expression(
        &self,
        db: &'db dyn Db,
        scope_id: ScopeId,
    ) -> Result<Type<'db>, InvalidTypeExpressionError<'db>> {
        match self {
            // Special cases for `float` and `complex`
            // https://typing.python.org/en/latest/spec/special-types.html#special-cases-for-float-and-complex
            Type::ClassLiteral(class) => {
                let ty = match class.known(db) {
                    Some(KnownClass::Any) => Type::any(),
                    Some(KnownClass::Complex) => UnionType::from_elements(
                        db,
                        [
                            KnownClass::Int.to_instance(db),
                            KnownClass::Float.to_instance(db),
                            KnownClass::Complex.to_instance(db),
                        ],
                    ),
                    Some(KnownClass::Float) => UnionType::from_elements(
                        db,
                        [
                            KnownClass::Int.to_instance(db),
                            KnownClass::Float.to_instance(db),
                        ],
                    ),
                    _ => Type::instance(db, class.default_specialization(db)),
                };
                Ok(ty)
            }
            Type::GenericAlias(alias) => Ok(Type::instance(db, ClassType::from(*alias))),

            Type::SubclassOf(_)
            | Type::BooleanLiteral(_)
            | Type::BytesLiteral(_)
            | Type::AlwaysTruthy
            | Type::AlwaysFalsy
            | Type::IntLiteral(_)
            | Type::LiteralString
            | Type::ModuleLiteral(_)
            | Type::StringLiteral(_)
            | Type::Tuple(_)
            | Type::TypeVar(_)
            | Type::Callable(_)
            | Type::BoundMethod(_)
            | Type::WrapperDescriptor(_)
            | Type::MethodWrapper(_)
            | Type::DataclassDecorator(_)
            | Type::DataclassTransformer(_)
            | Type::Never
            | Type::FunctionLiteral(_)
            | Type::BoundSuper(_)
            | Type::ProtocolInstance(_)
            | Type::PropertyInstance(_) => Err(InvalidTypeExpressionError {
                invalid_expressions: smallvec::smallvec![InvalidTypeExpression::InvalidType(*self)],
                fallback_type: Type::unknown(),
            }),

            Type::KnownInstance(known_instance) => match known_instance {
                KnownInstanceType::TypeAliasType(alias) => Ok(alias.value_type(db)),
                KnownInstanceType::Never | KnownInstanceType::NoReturn => Ok(Type::Never),
                KnownInstanceType::LiteralString => Ok(Type::LiteralString),
                KnownInstanceType::Unknown => Ok(Type::unknown()),
                KnownInstanceType::AlwaysTruthy => Ok(Type::AlwaysTruthy),
                KnownInstanceType::AlwaysFalsy => Ok(Type::AlwaysFalsy),

                // We treat `typing.Type` exactly the same as `builtins.type`:
                KnownInstanceType::Type => Ok(KnownClass::Type.to_instance(db)),
                KnownInstanceType::Tuple => Ok(KnownClass::Tuple.to_instance(db)),

                // Legacy `typing` aliases
                KnownInstanceType::List => Ok(KnownClass::List.to_instance(db)),
                KnownInstanceType::Dict => Ok(KnownClass::Dict.to_instance(db)),
                KnownInstanceType::Set => Ok(KnownClass::Set.to_instance(db)),
                KnownInstanceType::FrozenSet => Ok(KnownClass::FrozenSet.to_instance(db)),
                KnownInstanceType::ChainMap => Ok(KnownClass::ChainMap.to_instance(db)),
                KnownInstanceType::Counter => Ok(KnownClass::Counter.to_instance(db)),
                KnownInstanceType::DefaultDict => Ok(KnownClass::DefaultDict.to_instance(db)),
                KnownInstanceType::Deque => Ok(KnownClass::Deque.to_instance(db)),
                KnownInstanceType::OrderedDict => Ok(KnownClass::OrderedDict.to_instance(db)),

                KnownInstanceType::TypeVar(typevar) => Ok(Type::TypeVar(*typevar)),

                // TODO: Use an opt-in rule for a bare `Callable`
                KnownInstanceType::Callable => Ok(Type::Callable(CallableType::unknown(db))),

                KnownInstanceType::TypingSelf => {
                    let index = semantic_index(db, scope_id.file(db));
                    let Some(class_ty) = enclosing_class_symbol(db, index, scope_id) else {
                        return Err(InvalidTypeExpressionError {
                            fallback_type: Type::unknown(),
                            invalid_expressions: smallvec::smallvec![
                                InvalidTypeExpression::InvalidType(*self)
                            ],
                        });
                    };
                    let Some(TypeDefinition::Class(class_def)) = class_ty.definition(db) else {
                        debug_assert!(
                            false,
                            "enclosing_class_symbol must return a type with class definition"
                        );
                        return Ok(Type::unknown());
                    };
                    let Some(instance) = class_ty.to_instance(db) else {
                        debug_assert!(
                            false,
                            "enclosing_class_symbol must return type that can be instantiated"
                        );
                        return Ok(Type::unknown());
                    };
                    Ok(Type::TypeVar(TypeVarInstance::new(
                        db,
                        ast::name::Name::new("Self"),
                        class_def,
                        Some(TypeVarBoundOrConstraints::UpperBound(instance)),
                        TypeVarVariance::Invariant,
                        None,
                        TypeVarKind::Legacy,
                    )))
                }
                KnownInstanceType::TypeAlias => Ok(todo_type!("Support for `typing.TypeAlias`")),
                KnownInstanceType::TypedDict => Ok(todo_type!("Support for `typing.TypedDict`")),

                KnownInstanceType::Protocol(_) => Err(InvalidTypeExpressionError {
                    invalid_expressions: smallvec::smallvec![InvalidTypeExpression::Protocol],
                    fallback_type: Type::unknown(),
                }),
                KnownInstanceType::Generic(_) => Err(InvalidTypeExpressionError {
                    invalid_expressions: smallvec::smallvec![InvalidTypeExpression::Generic],
                    fallback_type: Type::unknown(),
                }),

                KnownInstanceType::Literal
                | KnownInstanceType::Union
                | KnownInstanceType::Intersection => Err(InvalidTypeExpressionError {
                    invalid_expressions: smallvec::smallvec![
                        InvalidTypeExpression::RequiresArguments(*self)
                    ],
                    fallback_type: Type::unknown(),
                }),

                KnownInstanceType::Optional
                | KnownInstanceType::Not
                | KnownInstanceType::TypeOf
                | KnownInstanceType::TypeIs
                | KnownInstanceType::TypeGuard
                | KnownInstanceType::Unpack
                | KnownInstanceType::CallableTypeOf => Err(InvalidTypeExpressionError {
                    invalid_expressions: smallvec::smallvec![
                        InvalidTypeExpression::RequiresOneArgument(*self)
                    ],
                    fallback_type: Type::unknown(),
                }),

                KnownInstanceType::Annotated | KnownInstanceType::Concatenate => {
                    Err(InvalidTypeExpressionError {
                        invalid_expressions: smallvec::smallvec![
                            InvalidTypeExpression::RequiresTwoArguments(*self)
                        ],
                        fallback_type: Type::unknown(),
                    })
                }

                KnownInstanceType::ClassVar | KnownInstanceType::Final => {
                    Err(InvalidTypeExpressionError {
                        invalid_expressions: smallvec::smallvec![
                            InvalidTypeExpression::TypeQualifier(*known_instance)
                        ],
                        fallback_type: Type::unknown(),
                    })
                }

                KnownInstanceType::ReadOnly
                | KnownInstanceType::NotRequired
                | KnownInstanceType::Required => Err(InvalidTypeExpressionError {
                    invalid_expressions: smallvec::smallvec![
                        InvalidTypeExpression::TypeQualifierRequiresOneArgument(*known_instance)
                    ],
                    fallback_type: Type::unknown(),
                }),
            },

            Type::Union(union) => {
                let mut builder = UnionBuilder::new(db);
                let mut invalid_expressions = smallvec::SmallVec::default();
                for element in union.elements(db) {
                    match element.in_type_expression(db, scope_id) {
                        Ok(type_expr) => builder = builder.add(type_expr),
                        Err(InvalidTypeExpressionError {
                            fallback_type,
                            invalid_expressions: new_invalid_expressions,
                        }) => {
                            invalid_expressions.extend(new_invalid_expressions);
                            builder = builder.add(fallback_type);
                        }
                    }
                }
                if invalid_expressions.is_empty() {
                    Ok(builder.build())
                } else {
                    Err(InvalidTypeExpressionError {
                        fallback_type: builder.build(),
                        invalid_expressions,
                    })
                }
            }

            Type::Dynamic(_) => Ok(*self),

            Type::NominalInstance(instance) => match instance.class.known(db) {
                Some(KnownClass::TypeVar) => Ok(todo_type!(
                    "Support for `typing.TypeVar` instances in type expressions"
                )),
                Some(
                    KnownClass::ParamSpec | KnownClass::ParamSpecArgs | KnownClass::ParamSpecKwargs,
                ) => Ok(todo_type!("Support for `typing.ParamSpec`")),
                Some(KnownClass::TypeVarTuple) => Ok(todo_type!(
                    "Support for `typing.TypeVarTuple` instances in type expressions"
                )),
                Some(KnownClass::NewType) => Ok(todo_type!(
                    "Support for `typing.NewType` instances in type expressions"
                )),
                Some(KnownClass::GenericAlias) => Ok(todo_type!(
                    "Support for `typing.GenericAlias` instances in type expressions"
                )),
                Some(KnownClass::UnionType) => Ok(todo_type!(
                    "Support for `types.UnionType` instances in type expressions"
                )),
                _ => Err(InvalidTypeExpressionError {
                    invalid_expressions: smallvec::smallvec![InvalidTypeExpression::InvalidType(
                        *self
                    )],
                    fallback_type: Type::unknown(),
                }),
            },

            Type::Intersection(_) => Ok(todo_type!("Type::Intersection.in_type_expression")),
        }
    }

    /// The type `NoneType` / `None`
    pub fn none(db: &'db dyn Db) -> Type<'db> {
        KnownClass::NoneType.to_instance(db)
    }

    /// Return the type of `tuple(sys.version_info)`.
    ///
    /// This is not exactly the type that `sys.version_info` has at runtime,
    /// but it's a useful fallback for us in order to infer `Literal` types from `sys.version_info` comparisons.
    fn version_info_tuple(db: &'db dyn Db) -> Self {
        let python_version = Program::get(db).python_version(db);
        let int_instance_ty = KnownClass::Int.to_instance(db);

        // TODO: just grab this type from typeshed (it's a `sys._ReleaseLevel` type alias there)
        let release_level_ty = {
            let elements: Box<[Type<'db>]> = ["alpha", "beta", "candidate", "final"]
                .iter()
                .map(|level| Type::string_literal(db, level))
                .collect();

            // For most unions, it's better to go via `UnionType::from_elements` or use `UnionBuilder`;
            // those techniques ensure that union elements are deduplicated and unions are eagerly simplified
            // into other types where necessary. Here, however, we know that there are no duplicates
            // in this union, so it's probably more efficient to use `UnionType::new()` directly.
            Type::Union(UnionType::new(db, elements))
        };

        TupleType::from_elements(
            db,
            [
                Type::IntLiteral(python_version.major.into()),
                Type::IntLiteral(python_version.minor.into()),
                int_instance_ty,
                release_level_ty,
                int_instance_ty,
            ],
        )
    }

    /// Given a type that is assumed to represent an instance of a class,
    /// return a type that represents that class itself.
    #[must_use]
    pub fn to_meta_type(&self, db: &'db dyn Db) -> Type<'db> {
        match self {
            Type::Never => Type::Never,
            Type::NominalInstance(instance) => instance.to_meta_type(db),
            Type::KnownInstance(known_instance) => known_instance.to_meta_type(db),
            Type::PropertyInstance(_) => KnownClass::Property.to_class_literal(db),
            Type::Union(union) => union.map(db, |ty| ty.to_meta_type(db)),
            Type::BooleanLiteral(_) => KnownClass::Bool.to_class_literal(db),
            Type::BytesLiteral(_) => KnownClass::Bytes.to_class_literal(db),
            Type::IntLiteral(_) => KnownClass::Int.to_class_literal(db),
            Type::FunctionLiteral(_) => KnownClass::FunctionType.to_class_literal(db),
            Type::BoundMethod(_) => KnownClass::MethodType.to_class_literal(db),
            Type::MethodWrapper(_) => KnownClass::MethodWrapperType.to_class_literal(db),
            Type::WrapperDescriptor(_) => KnownClass::WrapperDescriptorType.to_class_literal(db),
            Type::DataclassDecorator(_) => KnownClass::FunctionType.to_class_literal(db),
            Type::Callable(_) | Type::DataclassTransformer(_) => KnownClass::Type.to_instance(db),
            Type::ModuleLiteral(_) => KnownClass::ModuleType.to_class_literal(db),
            Type::Tuple(_) => KnownClass::Tuple.to_class_literal(db),

            Type::TypeVar(typevar) => match typevar.bound_or_constraints(db) {
                None => KnownClass::Object.to_class_literal(db),
                Some(TypeVarBoundOrConstraints::UpperBound(bound)) => bound.to_meta_type(db),
                Some(TypeVarBoundOrConstraints::Constraints(constraints)) => {
                    // TODO: If we add a proper `OneOf` connector, we should use that here instead
                    // of union. (Using a union here doesn't break anything, but it is imprecise.)
                    constraints.map(db, |constraint| constraint.to_meta_type(db))
                }
            },

            Type::ClassLiteral(class) => class.metaclass(db),
            Type::GenericAlias(alias) => ClassType::from(*alias).metaclass(db),
            Type::SubclassOf(subclass_of_ty) => match subclass_of_ty.subclass_of() {
                SubclassOfInner::Dynamic(_) => *self,
                SubclassOfInner::Class(class) => SubclassOfType::from(
                    db,
                    SubclassOfInner::try_from_type(db, class.metaclass(db))
                        .unwrap_or(SubclassOfInner::unknown()),
                ),
            },

            Type::StringLiteral(_) | Type::LiteralString => KnownClass::Str.to_class_literal(db),
            Type::Dynamic(dynamic) => SubclassOfType::from(db, SubclassOfInner::Dynamic(*dynamic)),
            // TODO intersections
            Type::Intersection(_) => SubclassOfType::from(
                db,
                SubclassOfInner::try_from_type(db, todo_type!("Intersection meta-type"))
                    .expect("Type::Todo should be a valid `SubclassOfInner`"),
            ),
            Type::AlwaysTruthy | Type::AlwaysFalsy => KnownClass::Type.to_instance(db),
            Type::BoundSuper(_) => KnownClass::Super.to_class_literal(db),
            Type::ProtocolInstance(protocol) => protocol.to_meta_type(db),
        }
    }

    #[must_use]
    pub fn apply_optional_specialization(
        self,
        db: &'db dyn Db,
        specialization: Option<Specialization<'db>>,
    ) -> Type<'db> {
        if let Some(specialization) = specialization {
            self.apply_specialization(db, specialization)
        } else {
            self
        }
    }

    /// Applies a specialization to this type, replacing any typevars with the types that they are
    /// specialized to.
    ///
    /// Note that this does not specialize generic classes, functions, or type aliases! That is a
    /// different operation that is performed explicitly (via a subscript operation), or implicitly
    /// via a call to the generic object.
    #[must_use]
    #[salsa::tracked]
    pub fn apply_specialization(
        self,
        db: &'db dyn Db,
        specialization: Specialization<'db>,
    ) -> Type<'db> {
        self.apply_type_mapping(db, specialization.type_mapping())
    }

    fn apply_type_mapping<'a>(
        self,
        db: &'db dyn Db,
        type_mapping: TypeMapping<'a, 'db>,
    ) -> Type<'db> {
        match self {
            Type::TypeVar(typevar) => type_mapping.get(db, typevar).unwrap_or(self),

            Type::FunctionLiteral(function) => {
                Type::FunctionLiteral(function.apply_type_mapping(db, type_mapping))
            }

            Type::BoundMethod(method) => Type::BoundMethod(BoundMethodType::new(
                db,
                method.function(db).apply_type_mapping(db, type_mapping),
                method.self_instance(db).apply_type_mapping(db, type_mapping),
            )),

            Type::NominalInstance(instance) => Type::NominalInstance(
                instance.apply_type_mapping(db, type_mapping),
            ),

            Type::ProtocolInstance(instance) => {
                Type::ProtocolInstance(instance.apply_type_mapping(db, type_mapping))
            }

            Type::MethodWrapper(MethodWrapperKind::FunctionTypeDunderGet(function)) => {
                Type::MethodWrapper(MethodWrapperKind::FunctionTypeDunderGet(
                    function.apply_type_mapping(db, type_mapping),
                ))
            }

            Type::MethodWrapper(MethodWrapperKind::FunctionTypeDunderCall(function)) => {
                Type::MethodWrapper(MethodWrapperKind::FunctionTypeDunderCall(
                    function.apply_type_mapping(db, type_mapping),
                ))
            }

            Type::MethodWrapper(MethodWrapperKind::PropertyDunderGet(property)) => {
                Type::MethodWrapper(MethodWrapperKind::PropertyDunderGet(
                    property.apply_type_mapping(db, type_mapping),
                ))
            }

            Type::MethodWrapper(MethodWrapperKind::PropertyDunderSet(property)) => {
                Type::MethodWrapper(MethodWrapperKind::PropertyDunderSet(
                    property.apply_type_mapping(db, type_mapping),
                ))
            }

            Type::Callable(callable) => {
                Type::Callable(callable.apply_type_mapping(db, type_mapping))
            }

            Type::GenericAlias(generic) => {
                Type::GenericAlias(generic.apply_type_mapping(db, type_mapping))
            }

            Type::SubclassOf(subclass_of) => Type::SubclassOf(
                subclass_of.apply_type_mapping(db, type_mapping),
            ),

            Type::PropertyInstance(property) => {
                Type::PropertyInstance(property.apply_type_mapping(db, type_mapping))
            }

            Type::Union(union) => union.map(db, |element| {
                element.apply_type_mapping(db, type_mapping)
            }),
            Type::Intersection(intersection) => {
                let mut builder = IntersectionBuilder::new(db);
                for positive in intersection.positive(db) {
                    builder =
                        builder.add_positive(positive.apply_type_mapping(db, type_mapping));
                }
                for negative in intersection.negative(db) {
                    builder =
                        builder.add_negative(negative.apply_type_mapping(db, type_mapping));
                }
                builder.build()
            }
            Type::Tuple(tuple) => TupleType::from_elements(
                db,
                tuple
                    .iter(db)
                    .map(|ty| ty.apply_type_mapping(db, type_mapping)),
            ),

            Type::Dynamic(_)
            | Type::Never
            | Type::AlwaysTruthy
            | Type::AlwaysFalsy
            | Type::WrapperDescriptor(_)
            | Type::MethodWrapper(MethodWrapperKind::StrStartswith(_))
            | Type::DataclassDecorator(_)
            | Type::DataclassTransformer(_)
            | Type::ModuleLiteral(_)
            // A non-generic class never needs to be specialized. A generic class is specialized
            // explicitly (via a subscript expression) or implicitly (via a call), and not because
            // some other generic context's specialization is applied to it.
            | Type::ClassLiteral(_)
            | Type::IntLiteral(_)
            | Type::BooleanLiteral(_)
            | Type::LiteralString
            | Type::StringLiteral(_)
            | Type::BytesLiteral(_)
            | Type::BoundSuper(_)
            | Type::KnownInstance(_) => self,
        }
    }

    /// Locates any legacy `TypeVar`s in this type, and adds them to a set. This is used to build
    /// up a generic context from any legacy `TypeVar`s that appear in a function parameter list or
    /// `Generic` specialization.
    pub(crate) fn find_legacy_typevars(
        self,
        db: &'db dyn Db,
        typevars: &mut FxOrderSet<TypeVarInstance<'db>>,
    ) {
        match self {
            Type::TypeVar(typevar) => {
                if typevar.is_legacy(db) {
                    typevars.insert(typevar);
                }
            }

            Type::FunctionLiteral(function) => function.find_legacy_typevars(db, typevars),

            Type::BoundMethod(method) => {
                method.self_instance(db).find_legacy_typevars(db, typevars);
                method.function(db).find_legacy_typevars(db, typevars);
            }

            Type::MethodWrapper(
                MethodWrapperKind::FunctionTypeDunderGet(function)
                | MethodWrapperKind::FunctionTypeDunderCall(function),
            ) => {
                function.find_legacy_typevars(db, typevars);
            }

            Type::MethodWrapper(
                MethodWrapperKind::PropertyDunderGet(property)
                | MethodWrapperKind::PropertyDunderSet(property),
            ) => {
                property.find_legacy_typevars(db, typevars);
            }

            Type::Callable(callable) => {
                callable.find_legacy_typevars(db, typevars);
            }

            Type::PropertyInstance(property) => {
                property.find_legacy_typevars(db, typevars);
            }

            Type::Union(union) => {
                for element in union.iter(db) {
                    element.find_legacy_typevars(db, typevars);
                }
            }
            Type::Intersection(intersection) => {
                for positive in intersection.positive(db) {
                    positive.find_legacy_typevars(db, typevars);
                }
                for negative in intersection.negative(db) {
                    negative.find_legacy_typevars(db, typevars);
                }
            }
            Type::Tuple(tuple) => {
                for element in tuple.iter(db) {
                    element.find_legacy_typevars(db, typevars);
                }
            }

            Type::GenericAlias(alias) => {
                alias.find_legacy_typevars(db, typevars);
            }

            Type::NominalInstance(instance) => {
                instance.find_legacy_typevars(db, typevars);
            }

            Type::ProtocolInstance(instance) => {
                instance.find_legacy_typevars(db, typevars);
            }

            Type::SubclassOf(subclass_of) => {
                subclass_of.find_legacy_typevars(db, typevars);
            }

            Type::Dynamic(_)
            | Type::Never
            | Type::AlwaysTruthy
            | Type::AlwaysFalsy
            | Type::WrapperDescriptor(_)
            | Type::MethodWrapper(MethodWrapperKind::StrStartswith(_))
            | Type::DataclassDecorator(_)
            | Type::DataclassTransformer(_)
            | Type::ModuleLiteral(_)
            | Type::ClassLiteral(_)
            | Type::IntLiteral(_)
            | Type::BooleanLiteral(_)
            | Type::LiteralString
            | Type::StringLiteral(_)
            | Type::BytesLiteral(_)
            | Type::BoundSuper(_)
            | Type::KnownInstance(_) => {}
        }
    }

    /// Return the string representation of this type when converted to string as it would be
    /// provided by the `__str__` method.
    ///
    /// When not available, this should fall back to the value of `[Type::repr]`.
    /// Note: this method is used in the builtins `format`, `print`, `str.format` and `f-strings`.
    #[must_use]
    pub fn str(&self, db: &'db dyn Db) -> Type<'db> {
        match self {
            Type::IntLiteral(_) | Type::BooleanLiteral(_) => self.repr(db),
            Type::StringLiteral(_) | Type::LiteralString => *self,
            Type::KnownInstance(known_instance) => Type::StringLiteral(StringLiteralType::new(
                db,
                known_instance.repr(db).to_string().into_boxed_str(),
            )),
            // TODO: handle more complex types
            _ => KnownClass::Str.to_instance(db),
        }
    }

    /// Return the string representation of this type as it would be provided by the  `__repr__`
    /// method at runtime.
    #[must_use]
    pub fn repr(&self, db: &'db dyn Db) -> Type<'db> {
        match self {
            Type::IntLiteral(number) => Type::string_literal(db, &number.to_string()),
            Type::BooleanLiteral(true) => Type::string_literal(db, "True"),
            Type::BooleanLiteral(false) => Type::string_literal(db, "False"),
            Type::StringLiteral(literal) => {
                Type::string_literal(db, &format!("'{}'", literal.value(db).escape_default()))
            }
            Type::LiteralString => Type::LiteralString,
            Type::KnownInstance(known_instance) => Type::StringLiteral(StringLiteralType::new(
                db,
                known_instance.repr(db).to_string().into_boxed_str(),
            )),
            // TODO: handle more complex types
            _ => KnownClass::Str.to_instance(db),
        }
    }

    /// Returns where this type is defined.
    ///
    /// It's the foundation for the editor's "Go to type definition" feature
    /// where the user clicks on a value and it takes them to where the value's type is defined.
    ///
    /// This method returns `None` for unions and intersections because how these
    /// should be handled, especially when some variants don't have definitions, is
    /// specific to the call site.
    pub fn definition(&self, db: &'db dyn Db) -> Option<TypeDefinition<'db>> {
        match self {
            Self::BoundMethod(method) => {
                Some(TypeDefinition::Function(method.function(db).definition(db)))
            }
            Self::FunctionLiteral(function) => {
                Some(TypeDefinition::Function(function.definition(db)))
            }
            Self::ModuleLiteral(module) => Some(TypeDefinition::Module(module.module(db))),
            Self::ClassLiteral(class_literal) => {
                Some(TypeDefinition::Class(class_literal.definition(db)))
            }
            Self::GenericAlias(alias) => Some(TypeDefinition::Class(alias.definition(db))),
            Self::NominalInstance(instance) => {
                Some(TypeDefinition::Class(instance.class.definition(db)))
            }
            Self::KnownInstance(instance) => match instance {
                KnownInstanceType::TypeVar(var) => {
                    Some(TypeDefinition::TypeVar(var.definition(db)))
                }
                KnownInstanceType::TypeAliasType(type_alias) => {
                    Some(TypeDefinition::TypeAlias(type_alias.definition(db)))
                }
                _ => None,
            },

            Self::SubclassOf(subclass_of_type) => match subclass_of_type.subclass_of() {
                SubclassOfInner::Class(class) => Some(TypeDefinition::Class(class.definition(db))),
                SubclassOfInner::Dynamic(_) => None,
            },

            Self::StringLiteral(_)
            | Self::BooleanLiteral(_)
            | Self::LiteralString
            | Self::IntLiteral(_)
            | Self::BytesLiteral(_)
            | Self::MethodWrapper(_)
            | Self::WrapperDescriptor(_)
            | Self::DataclassDecorator(_)
            | Self::DataclassTransformer(_)
            | Self::PropertyInstance(_)
            | Self::BoundSuper(_)
            | Self::Tuple(_) => self.to_meta_type(db).definition(db),

            Self::TypeVar(var) => Some(TypeDefinition::TypeVar(var.definition(db))),

            Self::ProtocolInstance(protocol) => match protocol.inner {
                Protocol::FromClass(class) => Some(TypeDefinition::Class(class.definition(db))),
                Protocol::Synthesized(_) => None,
            },

            Self::Union(_) | Self::Intersection(_) => None,

            // These types have no definition
            Self::Dynamic(_)
            | Self::Never
            | Self::Callable(_)
            | Self::AlwaysTruthy
            | Self::AlwaysFalsy => None,
        }
    }

    /// Returns a tuple of two spans. The first is
    /// the span for the identifier of the function
    /// definition for `self`. The second is
    /// the span for the parameter in the function
    /// definition for `self`.
    ///
    /// If there are no meaningful spans, then this
    /// returns `None`. For example, when this type
    /// isn't callable.
    ///
    /// When `parameter_index` is `None`, then the
    /// second span returned covers the entire parameter
    /// list.
    ///
    /// # Performance
    ///
    /// Note that this may introduce cross-module
    /// dependencies. This can have an impact on
    /// the effectiveness of incremental caching
    /// and should therefore be used judiciously.
    ///
    /// An example of a good use case is to improve
    /// a diagnostic.
    fn parameter_span(
        &self,
        db: &'db dyn Db,
        parameter_index: Option<usize>,
    ) -> Option<(Span, Span)> {
        match *self {
            Type::FunctionLiteral(function) => function.parameter_span(db, parameter_index),
            Type::BoundMethod(bound_method) => bound_method
                .function(db)
                .parameter_span(db, parameter_index),
            _ => None,
        }
    }

    /// Returns a collection of useful spans for a
    /// function signature. These are useful for
    /// creating annotations on diagnostics.
    ///
    /// If there are no meaningful spans, then this
    /// returns `None`. For example, when this type
    /// isn't callable.
    ///
    /// # Performance
    ///
    /// Note that this may introduce cross-module
    /// dependencies. This can have an impact on
    /// the effectiveness of incremental caching
    /// and should therefore be used judiciously.
    ///
    /// An example of a good use case is to improve
    /// a diagnostic.
    fn function_spans(&self, db: &'db dyn Db) -> Option<FunctionSpans> {
        match *self {
            Type::FunctionLiteral(function) => function.spans(db),
            Type::BoundMethod(bound_method) => bound_method.function(db).spans(db),
            _ => None,
        }
    }
}

impl<'db> From<&Type<'db>> for Type<'db> {
    fn from(value: &Type<'db>) -> Self {
        *value
    }
}

#[derive(Copy, Clone, Debug, Eq, Hash, PartialEq)]
pub enum DynamicType {
    // An explicitly annotated `typing.Any`
    Any,
    // An unannotated value, or a dynamic type resulting from an error
    Unknown,
    /// Temporary type for symbols that can't be inferred yet because of missing implementations.
    ///
    /// This variant should eventually be removed once ty is spec-compliant.
    ///
    /// General rule: `Todo` should only propagate when the presence of the input `Todo` caused the
    /// output to be unknown. An output should only be `Todo` if fixing all `Todo` inputs to be not
    /// `Todo` would change the output type.
    ///
    /// This variant should be created with the `todo_type!` macro.
    Todo(TodoType),
    /// A special Todo-variant for PEP-695 `ParamSpec` types. A temporary variant to detect and special-
    /// case the handling of these types in `Callable` annotations.
    TodoPEP695ParamSpec,
}

impl std::fmt::Display for DynamicType {
    fn fmt(&self, f: &mut std::fmt::Formatter<'_>) -> std::fmt::Result {
        match self {
            DynamicType::Any => f.write_str("Any"),
            DynamicType::Unknown => f.write_str("Unknown"),
            // `DynamicType::Todo`'s display should be explicit that is not a valid display of
            // any other type
            DynamicType::Todo(todo) => write!(f, "@Todo{todo}"),
            DynamicType::TodoPEP695ParamSpec => {
                if cfg!(debug_assertions) {
                    f.write_str("@Todo(ParamSpec)")
                } else {
                    f.write_str("@Todo")
                }
            }
        }
    }
}

bitflags! {
    /// Type qualifiers that appear in an annotation expression.
    #[derive(Copy, Clone, Debug, Eq, PartialEq, Default, salsa::Update, Hash)]
    pub(crate) struct TypeQualifiers: u8 {
        /// `typing.ClassVar`
        const CLASS_VAR = 1 << 0;
        /// `typing.Final`
        const FINAL     = 1 << 1;
    }
}

/// When inferring the type of an annotation expression, we can also encounter type qualifiers
/// such as `ClassVar` or `Final`. These do not affect the inferred type itself, but rather
/// control how a particular symbol can be accessed or modified. This struct holds a type and
/// a set of type qualifiers.
///
/// Example: `Annotated[ClassVar[tuple[int]], "metadata"]` would have type `tuple[int]` and the
/// qualifier `ClassVar`.
#[derive(Clone, Debug, Copy, Eq, PartialEq, salsa::Update)]
pub(crate) struct TypeAndQualifiers<'db> {
    inner: Type<'db>,
    qualifiers: TypeQualifiers,
}

impl<'db> TypeAndQualifiers<'db> {
    pub(crate) fn new(inner: Type<'db>, qualifiers: TypeQualifiers) -> Self {
        Self { inner, qualifiers }
    }

    /// Constructor that creates a [`TypeAndQualifiers`] instance with type `Unknown` and no qualifiers.
    pub(crate) fn unknown() -> Self {
        Self {
            inner: Type::unknown(),
            qualifiers: TypeQualifiers::empty(),
        }
    }

    /// Forget about type qualifiers and only return the inner type.
    pub(crate) fn inner_type(&self) -> Type<'db> {
        self.inner
    }

    /// Insert/add an additional type qualifier.
    pub(crate) fn add_qualifier(&mut self, qualifier: TypeQualifiers) {
        self.qualifiers |= qualifier;
    }

    /// Return the set of type qualifiers.
    pub(crate) fn qualifiers(&self) -> TypeQualifiers {
        self.qualifiers
    }
}

impl<'db> From<Type<'db>> for TypeAndQualifiers<'db> {
    fn from(inner: Type<'db>) -> Self {
        Self {
            inner,
            qualifiers: TypeQualifiers::empty(),
        }
    }
}

/// Error struct providing information on type(s) that were deemed to be invalid
/// in a type expression context, and the type we should therefore fallback to
/// for the problematic type expression.
#[derive(Debug, PartialEq, Eq)]
pub struct InvalidTypeExpressionError<'db> {
    fallback_type: Type<'db>,
    invalid_expressions: smallvec::SmallVec<[InvalidTypeExpression<'db>; 1]>,
}

impl<'db> InvalidTypeExpressionError<'db> {
    fn into_fallback_type(
        self,
        context: &InferContext,
        node: &ast::Expr,
        is_reachable: bool,
    ) -> Type<'db> {
        let InvalidTypeExpressionError {
            fallback_type,
            invalid_expressions,
        } = self;
        if is_reachable {
            for error in invalid_expressions {
                let Some(builder) = context.report_lint(&INVALID_TYPE_FORM, node) else {
                    continue;
                };
                builder.into_diagnostic(error.reason(context.db()));
            }
        }
        fallback_type
    }
}

/// Enumeration of various types that are invalid in type-expression contexts
#[derive(Debug, Copy, Clone, PartialEq, Eq)]
enum InvalidTypeExpression<'db> {
    /// Some types always require exactly one argument when used in a type expression
    RequiresOneArgument(Type<'db>),
    /// Some types always require at least one argument when used in a type expression
    RequiresArguments(Type<'db>),
    /// Some types always require at least two arguments when used in a type expression
    RequiresTwoArguments(Type<'db>),
    /// The `Protocol` class is invalid in type expressions
    Protocol,
    /// Same for `Generic`
    Generic,
    /// Type qualifiers are always invalid in *type expressions*,
    /// but these ones are okay with 0 arguments in *annotation expressions*
    TypeQualifier(KnownInstanceType<'db>),
    /// Type qualifiers that are invalid in type expressions,
    /// and which would require exactly one argument even if they appeared in an annotation expression
    TypeQualifierRequiresOneArgument(KnownInstanceType<'db>),
    /// Some types are always invalid in type expressions
    InvalidType(Type<'db>),
}

impl<'db> InvalidTypeExpression<'db> {
    const fn reason(self, db: &'db dyn Db) -> impl std::fmt::Display + 'db {
        struct Display<'db> {
            error: InvalidTypeExpression<'db>,
            db: &'db dyn Db,
        }

        impl std::fmt::Display for Display<'_> {
            fn fmt(&self, f: &mut std::fmt::Formatter<'_>) -> std::fmt::Result {
                match self.error {
                    InvalidTypeExpression::RequiresOneArgument(ty) => write!(
                        f,
                        "`{ty}` requires exactly one argument when used in a type expression",
                        ty = ty.display(self.db)
                    ),
                    InvalidTypeExpression::RequiresArguments(ty) => write!(
                        f,
                        "`{ty}` requires at least one argument when used in a type expression",
                        ty = ty.display(self.db)
                    ),
                    InvalidTypeExpression::RequiresTwoArguments(ty) => write!(
                        f,
                        "`{ty}` requires at least two arguments when used in a type expression",
                        ty = ty.display(self.db)
                    ),
                    InvalidTypeExpression::Protocol => f.write_str(
                        "`typing.Protocol` is not allowed in type expressions"
                    ),
                    InvalidTypeExpression::Generic => f.write_str(
                        "`typing.Generic` is not allowed in type expressions"
                    ),
                    InvalidTypeExpression::TypeQualifier(qualifier) => write!(
                        f,
                        "Type qualifier `{q}` is not allowed in type expressions (only in annotation expressions)",
                        q = qualifier.repr(self.db)
                    ),
                    InvalidTypeExpression::TypeQualifierRequiresOneArgument(qualifier) => write!(
                        f,
                        "Type qualifier `{q}` is not allowed in type expressions (only in annotation expressions, and only with exactly one argument)",
                        q = qualifier.repr(self.db)
                    ),
                    InvalidTypeExpression::InvalidType(ty) => write!(
                        f,
                        "Variable of type `{ty}` is not allowed in a type expression",
                        ty = ty.display(self.db)
                    ),
                }
            }
        }

        Display { error: self, db }
    }
}

/// Whether this typecar was created via the legacy `TypeVar` constructor, or using PEP 695 syntax.
#[derive(Clone, Copy, Debug, Eq, Hash, PartialEq)]
pub enum TypeVarKind {
    Legacy,
    Pep695,
}

/// Data regarding a single type variable.
///
/// This is referenced by `KnownInstanceType::TypeVar` (to represent the singleton type of the
/// runtime `typing.TypeVar` object itself), and by `Type::TypeVar` to represent the type that this
/// typevar represents as an annotation: that is, an unknown set of objects, constrained by the
/// upper-bound/constraints on this type var, defaulting to the default type of this type var when
/// not otherwise bound to a type.
#[salsa::interned(debug)]
pub struct TypeVarInstance<'db> {
    /// The name of this TypeVar (e.g. `T`)
    #[returns(ref)]
    name: ast::name::Name,

    /// The type var's definition
    pub definition: Definition<'db>,

    /// The upper bound or constraint on the type of this TypeVar
    bound_or_constraints: Option<TypeVarBoundOrConstraints<'db>>,

    /// The variance of the TypeVar
    variance: TypeVarVariance,

    /// The default type for this TypeVar
    default_ty: Option<Type<'db>>,

    pub kind: TypeVarKind,
}

impl<'db> TypeVarInstance<'db> {
    pub(crate) fn is_legacy(self, db: &'db dyn Db) -> bool {
        matches!(self.kind(db), TypeVarKind::Legacy)
    }

    pub(crate) fn upper_bound(self, db: &'db dyn Db) -> Option<Type<'db>> {
        if let Some(TypeVarBoundOrConstraints::UpperBound(ty)) = self.bound_or_constraints(db) {
            Some(ty)
        } else {
            None
        }
    }

    pub(crate) fn constraints(self, db: &'db dyn Db) -> Option<&'db [Type<'db>]> {
        if let Some(TypeVarBoundOrConstraints::Constraints(tuple)) = self.bound_or_constraints(db) {
            Some(tuple.elements(db))
        } else {
            None
        }
    }
}

#[derive(Clone, Copy, Debug, Hash, PartialEq, Eq, salsa::Update)]
pub enum TypeVarVariance {
    Invariant,
    Covariant,
    Contravariant,
    Bivariant,
}

#[derive(Clone, Copy, Debug, Hash, PartialEq, Eq, salsa::Update)]
pub enum TypeVarBoundOrConstraints<'db> {
    UpperBound(Type<'db>),
    Constraints(UnionType<'db>),
}

/// Error returned if a type is not (or may not be) a context manager.
#[derive(Debug)]
enum ContextManagerError<'db> {
    Enter(CallDunderError<'db>),
    Exit {
        enter_return_type: Type<'db>,
        exit_error: CallDunderError<'db>,
    },
    EnterAndExit {
        enter_error: CallDunderError<'db>,
        exit_error: CallDunderError<'db>,
    },
}

impl<'db> ContextManagerError<'db> {
    fn fallback_enter_type(&self, db: &'db dyn Db) -> Type<'db> {
        self.enter_type(db).unwrap_or(Type::unknown())
    }

    /// Returns the `__enter__` return type if it is known,
    /// or `None` if the type never has a callable `__enter__` attribute
    fn enter_type(&self, db: &'db dyn Db) -> Option<Type<'db>> {
        match self {
            Self::Exit {
                enter_return_type,
                exit_error: _,
            } => Some(*enter_return_type),
            Self::Enter(enter_error)
            | Self::EnterAndExit {
                enter_error,
                exit_error: _,
            } => match enter_error {
                CallDunderError::PossiblyUnbound(call_outcome) => {
                    Some(call_outcome.return_type(db))
                }
                CallDunderError::CallError(CallErrorKind::NotCallable, _) => None,
                CallDunderError::CallError(_, bindings) => Some(bindings.return_type(db)),
                CallDunderError::MethodNotAvailable => None,
            },
        }
    }

    fn report_diagnostic(
        &self,
        context: &InferContext<'db>,
        context_expression_type: Type<'db>,
        context_expression_node: ast::AnyNodeRef,
    ) {
        let Some(builder) = context.report_lint(&INVALID_CONTEXT_MANAGER, context_expression_node)
        else {
            return;
        };

        let format_call_dunder_error = |call_dunder_error: &CallDunderError<'db>, name: &str| {
            match call_dunder_error {
                CallDunderError::MethodNotAvailable => format!("it does not implement `{name}`"),
                CallDunderError::PossiblyUnbound(_) => {
                    format!("the method `{name}` is possibly unbound")
                }
                // TODO: Use more specific error messages for the different error cases.
                //  E.g. hint toward the union variant that doesn't correctly implement enter,
                //  distinguish between a not callable `__enter__` attribute and a wrong signature.
                CallDunderError::CallError(_, _) => {
                    format!("it does not correctly implement `{name}`")
                }
            }
        };

        let format_call_dunder_errors = |error_a: &CallDunderError<'db>,
                                         name_a: &str,
                                         error_b: &CallDunderError<'db>,
                                         name_b: &str| {
            match (error_a, error_b) {
                (CallDunderError::PossiblyUnbound(_), CallDunderError::PossiblyUnbound(_)) => {
                    format!("the methods `{name_a}` and `{name_b}` are possibly unbound")
                }
                (CallDunderError::MethodNotAvailable, CallDunderError::MethodNotAvailable) => {
                    format!("it does not implement `{name_a}` and `{name_b}`")
                }
                (CallDunderError::CallError(_, _), CallDunderError::CallError(_, _)) => {
                    format!("it does not correctly implement `{name_a}` or `{name_b}`")
                }
                (_, _) => format!(
                    "{format_a}, and {format_b}",
                    format_a = format_call_dunder_error(error_a, name_a),
                    format_b = format_call_dunder_error(error_b, name_b)
                ),
            }
        };

        let db = context.db();

        let formatted_errors = match self {
            Self::Exit {
                enter_return_type: _,
                exit_error,
            } => format_call_dunder_error(exit_error, "__exit__"),
            Self::Enter(enter_error) => format_call_dunder_error(enter_error, "__enter__"),
            Self::EnterAndExit {
                enter_error,
                exit_error,
            } => format_call_dunder_errors(enter_error, "__enter__", exit_error, "__exit__"),
        };

        builder.into_diagnostic(
            format_args!(
                "Object of type `{context_expression}` cannot be used with `with` because {formatted_errors}",
                context_expression = context_expression_type.display(db)
            ),
        );
    }
}

/// Error returned if a type is not (or may not be) iterable.
#[derive(Debug)]
enum IterationError<'db> {
    /// The object being iterated over has a bound `__iter__` method,
    /// but calling it with the expected arguments results in an error.
    IterCallError(CallErrorKind, Box<Bindings<'db>>),

    /// The object being iterated over has a bound `__iter__` method that can be called
    /// with the expected types, but it returns an object that is not a valid iterator.
    IterReturnsInvalidIterator {
        /// The type of the object returned by the `__iter__` method.
        iterator: Type<'db>,
        /// The error we encountered when we tried to call `__next__` on the type
        /// returned by `__iter__`
        dunder_next_error: CallDunderError<'db>,
    },

    /// The object being iterated over has a bound `__iter__` method that returns a
    /// valid iterator. However, the `__iter__` method is possibly unbound, and there
    /// either isn't a `__getitem__` method to fall back to, or calling the `__getitem__`
    /// method returns some kind of error.
    PossiblyUnboundIterAndGetitemError {
        /// The type of the object returned by the `__next__` method on the iterator.
        /// (The iterator being the type returned by the `__iter__` method on the iterable.)
        dunder_next_return: Type<'db>,
        /// The error we encountered when we tried to call `__getitem__` on the iterable.
        dunder_getitem_error: CallDunderError<'db>,
    },

    /// The object being iterated over doesn't have an `__iter__` method.
    /// It also either doesn't have a `__getitem__` method to fall back to,
    /// or calling the `__getitem__` method returns some kind of error.
    UnboundIterAndGetitemError {
        dunder_getitem_error: CallDunderError<'db>,
    },
}

impl<'db> IterationError<'db> {
    fn fallback_element_type(&self, db: &'db dyn Db) -> Type<'db> {
        self.element_type(db).unwrap_or(Type::unknown())
    }

    /// Returns the element type if it is known, or `None` if the type is never iterable.
    fn element_type(&self, db: &'db dyn Db) -> Option<Type<'db>> {
        match self {
            Self::IterReturnsInvalidIterator {
                dunder_next_error, ..
            } => dunder_next_error.return_type(db),

            Self::IterCallError(_, dunder_iter_bindings) => dunder_iter_bindings
                .return_type(db)
                .try_call_dunder(db, "__next__", CallArgumentTypes::none())
                .map(|dunder_next_outcome| Some(dunder_next_outcome.return_type(db)))
                .unwrap_or_else(|dunder_next_call_error| dunder_next_call_error.return_type(db)),

            Self::PossiblyUnboundIterAndGetitemError {
                dunder_next_return,
                dunder_getitem_error,
            } => match dunder_getitem_error {
                CallDunderError::MethodNotAvailable => Some(*dunder_next_return),
                CallDunderError::PossiblyUnbound(dunder_getitem_outcome) => {
                    Some(UnionType::from_elements(
                        db,
                        [*dunder_next_return, dunder_getitem_outcome.return_type(db)],
                    ))
                }
                CallDunderError::CallError(CallErrorKind::NotCallable, _) => {
                    Some(*dunder_next_return)
                }
                CallDunderError::CallError(_, dunder_getitem_bindings) => {
                    let dunder_getitem_return = dunder_getitem_bindings.return_type(db);
                    let elements = [*dunder_next_return, dunder_getitem_return];
                    Some(UnionType::from_elements(db, elements))
                }
            },

            Self::UnboundIterAndGetitemError {
                dunder_getitem_error,
            } => dunder_getitem_error.return_type(db),
        }
    }

    /// Reports the diagnostic for this error.
    fn report_diagnostic(
        &self,
        context: &InferContext<'db>,
        iterable_type: Type<'db>,
        iterable_node: ast::AnyNodeRef,
    ) {
        /// A little helper type for emitting a diagnostic
        /// based on the variant of iteration error.
        struct Reporter<'a> {
            db: &'a dyn Db,
            builder: LintDiagnosticGuardBuilder<'a, 'a>,
            iterable_type: Type<'a>,
        }

        impl<'a> Reporter<'a> {
            /// Emit a diagnostic that is certain that `iterable_type` is not iterable.
            ///
            /// `because` should explain why `iterable_type` is not iterable.
            #[expect(clippy::wrong_self_convention)]
            fn is_not(self, because: impl std::fmt::Display) -> LintDiagnosticGuard<'a, 'a> {
                let mut diag = self.builder.into_diagnostic(format_args!(
                    "Object of type `{iterable_type}` is not iterable",
                    iterable_type = self.iterable_type.display(self.db),
                ));
                diag.info(because);
                diag
            }

            /// Emit a diagnostic that is uncertain that `iterable_type` is not iterable.
            ///
            /// `because` should explain why `iterable_type` is likely not iterable.
            fn may_not(self, because: impl std::fmt::Display) -> LintDiagnosticGuard<'a, 'a> {
                let mut diag = self.builder.into_diagnostic(format_args!(
                    "Object of type `{iterable_type}` may not be iterable",
                    iterable_type = self.iterable_type.display(self.db),
                ));
                diag.info(because);
                diag
            }
        }

        let Some(builder) = context.report_lint(&NOT_ITERABLE, iterable_node) else {
            return;
        };
        let db = context.db();
        let reporter = Reporter {
            db,
            builder,
            iterable_type,
        };

        // TODO: for all of these error variants, the "explanation" for the diagnostic
        // (everything after the "because") should really be presented as a "help:", "note",
        // or similar, rather than as part of the same sentence as the error message.
        match self {
            Self::IterCallError(CallErrorKind::NotCallable, bindings) => {
                reporter.is_not(format_args!(
                    "Its `__iter__` attribute has type `{dunder_iter_type}`, which is not callable",
                    dunder_iter_type = bindings.callable_type().display(db),
                ));
            }
            Self::IterCallError(CallErrorKind::PossiblyNotCallable, bindings)
                if bindings.is_single() =>
            {
                reporter.may_not(format_args!(
                    "Its `__iter__` attribute (with type `{dunder_iter_type}`) \
                     may not be callable",
                    dunder_iter_type = bindings.callable_type().display(db),
                ));
            }
            Self::IterCallError(CallErrorKind::PossiblyNotCallable, bindings) => {
                reporter.may_not(format_args!(
                    "Its `__iter__` attribute (with type `{dunder_iter_type}`) \
                     may not be callable",
                    dunder_iter_type = bindings.callable_type().display(db),
                ));
            }
            Self::IterCallError(CallErrorKind::BindingError, bindings) if bindings.is_single() => {
                reporter
                    .is_not("Its `__iter__` method has an invalid signature")
                    .info("Expected signature `def __iter__(self): ...`");
            }
            Self::IterCallError(CallErrorKind::BindingError, bindings) => {
                let mut diag =
                    reporter.may_not("Its `__iter__` method may have an invalid signature");
                diag.info(format_args!(
                    "Type of `__iter__` is `{dunder_iter_type}`",
                    dunder_iter_type = bindings.callable_type().display(db),
                ));
                diag.info("Expected signature for `__iter__` is `def __iter__(self): ...`");
            }

            Self::IterReturnsInvalidIterator {
                iterator,
                dunder_next_error,
            } => match dunder_next_error {
                CallDunderError::MethodNotAvailable => {
                    reporter.is_not(format_args!(
                        "Its `__iter__` method returns an object of type `{iterator_type}`, \
                     which has no `__next__` method",
                        iterator_type = iterator.display(db),
                    ));
                }
                CallDunderError::PossiblyUnbound(_) => {
                    reporter.may_not(format_args!(
                        "Its `__iter__` method returns an object of type `{iterator_type}`, \
                     which may not have a `__next__` method",
                        iterator_type = iterator.display(db),
                    ));
                }
                CallDunderError::CallError(CallErrorKind::NotCallable, _) => {
                    reporter.is_not(format_args!(
                        "Its `__iter__` method returns an object of type `{iterator_type}`, \
                         which has a `__next__` attribute that is not callable",
                        iterator_type = iterator.display(db),
                    ));
                }
                CallDunderError::CallError(CallErrorKind::PossiblyNotCallable, _) => {
                    reporter.may_not(format_args!(
                        "Its `__iter__` method returns an object of type `{iterator_type}`, \
                         which has a `__next__` attribute that may not be callable",
                        iterator_type = iterator.display(db),
                    ));
                }
                CallDunderError::CallError(CallErrorKind::BindingError, bindings)
                    if bindings.is_single() =>
                {
                    reporter
                        .is_not(format_args!(
                            "Its `__iter__` method returns an object of type `{iterator_type}`, \
                             which has an invalid `__next__` method",
                            iterator_type = iterator.display(db),
                        ))
                        .info("Expected signature for `__next__` is `def __next__(self): ...`");
                }
                CallDunderError::CallError(CallErrorKind::BindingError, _) => {
                    reporter
                        .may_not(format_args!(
                            "Its `__iter__` method returns an object of type `{iterator_type}`, \
                             which may have an invalid `__next__` method",
                            iterator_type = iterator.display(db),
                        ))
                        .info("Expected signature for `__next__` is `def __next__(self): ...`)");
                }
            },

            Self::PossiblyUnboundIterAndGetitemError {
                dunder_getitem_error,
                ..
            } => match dunder_getitem_error {
                CallDunderError::MethodNotAvailable => {
                    reporter.may_not(
                        "It may not have an `__iter__` method \
                         and it doesn't have a `__getitem__` method",
                    );
                }
                CallDunderError::PossiblyUnbound(_) => {
                    reporter
                        .may_not("It may not have an `__iter__` method or a `__getitem__` method");
                }
                CallDunderError::CallError(CallErrorKind::NotCallable, bindings) => {
                    reporter.may_not(format_args!(
                        "It may not have an `__iter__` method \
                         and its `__getitem__` attribute has type `{dunder_getitem_type}`, \
                         which is not callable",
                        dunder_getitem_type = bindings.callable_type().display(db),
                    ));
                }
                CallDunderError::CallError(CallErrorKind::PossiblyNotCallable, bindings)
                    if bindings.is_single() =>
                {
                    reporter.may_not(
                        "It may not have an `__iter__` method \
                         and its `__getitem__` attribute may not be callable",
                    );
                }
                CallDunderError::CallError(CallErrorKind::PossiblyNotCallable, bindings) => {
                    reporter.may_not(format_args!(
                        "It may not have an `__iter__` method \
                         and its `__getitem__` attribute (with type `{dunder_getitem_type}`) \
                         may not be callable",
                        dunder_getitem_type = bindings.callable_type().display(db),
                    ));
                }
                CallDunderError::CallError(CallErrorKind::BindingError, bindings)
                    if bindings.is_single() =>
                {
                    reporter
                        .may_not(
                            "It may not have an `__iter__` method \
                             and its `__getitem__` method has an incorrect signature \
                             for the old-style iteration protocol",
                        )
                        .info(
                            "`__getitem__` must be at least as permissive as \
                             `def __getitem__(self, key: int): ...` \
                             to satisfy the old-style iteration protocol",
                        );
                }
                CallDunderError::CallError(CallErrorKind::BindingError, bindings) => {
                    reporter
                        .may_not(format_args!(
                            "It may not have an `__iter__` method \
                             and its `__getitem__` method (with type `{dunder_getitem_type}`) \
                             may have an incorrect signature for the old-style iteration protocol",
                            dunder_getitem_type = bindings.callable_type().display(db),
                        ))
                        .info(
                            "`__getitem__` must be at least as permissive as \
                             `def __getitem__(self, key: int): ...` \
                             to satisfy the old-style iteration protocol",
                        );
                }
            },

            Self::UnboundIterAndGetitemError {
                dunder_getitem_error,
            } => match dunder_getitem_error {
                CallDunderError::MethodNotAvailable => {
                    reporter
                        .is_not("It doesn't have an `__iter__` method or a `__getitem__` method");
                }
                CallDunderError::PossiblyUnbound(_) => {
                    reporter.is_not(
                        "It has no `__iter__` method and it may not have a `__getitem__` method",
                    );
                }
                CallDunderError::CallError(CallErrorKind::NotCallable, bindings) => {
                    reporter.is_not(format_args!(
                        "It has no `__iter__` method and \
                         its `__getitem__` attribute has type `{dunder_getitem_type}`, \
                         which is not callable",
                        dunder_getitem_type = bindings.callable_type().display(db),
                    ));
                }
                CallDunderError::CallError(CallErrorKind::PossiblyNotCallable, bindings)
                    if bindings.is_single() =>
                {
                    reporter.may_not(
                        "It has no `__iter__` method and its `__getitem__` attribute \
                         may not be callable",
                    );
                }
                CallDunderError::CallError(CallErrorKind::PossiblyNotCallable, bindings) => {
                    reporter.may_not(
                        "It has no `__iter__` method and its `__getitem__` attribute is invalid",
                    ).info(format_args!(
                        "`__getitem__` has type `{dunder_getitem_type}`, which is not callable",
                        dunder_getitem_type = bindings.callable_type().display(db),
                    ));
                }
                CallDunderError::CallError(CallErrorKind::BindingError, bindings)
                    if bindings.is_single() =>
                {
                    reporter
                        .is_not(
                            "It has no `__iter__` method and \
                             its `__getitem__` method has an incorrect signature \
                             for the old-style iteration protocol",
                        )
                        .info(
                            "`__getitem__` must be at least as permissive as \
                             `def __getitem__(self, key: int): ...` \
                             to satisfy the old-style iteration protocol",
                        );
                }
                CallDunderError::CallError(CallErrorKind::BindingError, bindings) => {
                    reporter
                        .may_not(format_args!(
                            "It has no `__iter__` method and \
                             its `__getitem__` method (with type `{dunder_getitem_type}`) \
                             may have an incorrect signature for the old-style iteration protocol",
                            dunder_getitem_type = bindings.callable_type().display(db),
                        ))
                        .info(
                            "`__getitem__` must be at least as permissive as \
                             `def __getitem__(self, key: int): ...` \
                             to satisfy the old-style iteration protocol",
                        );
                }
            },
        }
    }
}

#[derive(Debug, Clone, PartialEq, Eq)]
pub(super) enum BoolError<'db> {
    /// The type has a `__bool__` attribute but it can't be called.
    NotCallable { not_boolable_type: Type<'db> },

    /// The type has a callable `__bool__` attribute, but it isn't callable
    /// with the given arguments.
    IncorrectArguments {
        not_boolable_type: Type<'db>,
        truthiness: Truthiness,
    },

    /// The type has a `__bool__` method, is callable with the given arguments,
    /// but the return type isn't assignable to `bool`.
    IncorrectReturnType {
        not_boolable_type: Type<'db>,
        return_type: Type<'db>,
    },

    /// A union type doesn't implement `__bool__` correctly.
    Union {
        union: UnionType<'db>,
        truthiness: Truthiness,
    },

    /// Any other reason why the type can't be converted to a bool.
    /// E.g. because calling `__bool__` returns in a union type and not all variants support `__bool__` or
    /// because `__bool__` points to a type that has a possibly unbound `__call__` method.
    Other { not_boolable_type: Type<'db> },
}

impl<'db> BoolError<'db> {
    pub(super) fn fallback_truthiness(&self) -> Truthiness {
        match self {
            BoolError::NotCallable { .. }
            | BoolError::IncorrectReturnType { .. }
            | BoolError::Other { .. } => Truthiness::Ambiguous,
            BoolError::IncorrectArguments { truthiness, .. }
            | BoolError::Union { truthiness, .. } => *truthiness,
        }
    }

    fn not_boolable_type(&self) -> Type<'db> {
        match self {
            BoolError::NotCallable {
                not_boolable_type, ..
            }
            | BoolError::IncorrectArguments {
                not_boolable_type, ..
            }
            | BoolError::Other { not_boolable_type }
            | BoolError::IncorrectReturnType {
                not_boolable_type, ..
            } => *not_boolable_type,
            BoolError::Union { union, .. } => Type::Union(*union),
        }
    }

    pub(super) fn report_diagnostic(&self, context: &InferContext, condition: impl Ranged) {
        self.report_diagnostic_impl(context, condition.range());
    }

    fn report_diagnostic_impl(&self, context: &InferContext, condition: TextRange) {
        let Some(builder) = context.report_lint(&UNSUPPORTED_BOOL_CONVERSION, condition) else {
            return;
        };
        match self {
            Self::IncorrectArguments {
                not_boolable_type, ..
            } => {
                let mut diag = builder.into_diagnostic(format_args!(
                    "Boolean conversion is unsupported for type `{}`",
                    not_boolable_type.display(context.db())
                ));
                let mut sub = SubDiagnostic::new(
                    Severity::Info,
                    "`__bool__` methods must only have a `self` parameter",
                );
                if let Some((func_span, parameter_span)) = not_boolable_type
                    .member(context.db(), "__bool__")
                    .into_lookup_result()
                    .ok()
                    .and_then(|quals| quals.inner_type().parameter_span(context.db(), None))
                {
                    sub.annotate(
                        Annotation::primary(parameter_span).message("Incorrect parameters"),
                    );
                    sub.annotate(Annotation::secondary(func_span).message("Method defined here"));
                }
                diag.sub(sub);
            }
            Self::IncorrectReturnType {
                not_boolable_type,
                return_type,
            } => {
                let mut diag = builder.into_diagnostic(format_args!(
                    "Boolean conversion is unsupported for type `{not_boolable}`",
                    not_boolable = not_boolable_type.display(context.db()),
                ));
                let mut sub = SubDiagnostic::new(
                    Severity::Info,
                    format_args!(
                        "`{return_type}` is not assignable to `bool`",
                        return_type = return_type.display(context.db()),
                    ),
                );
                if let Some((func_span, return_type_span)) = not_boolable_type
                    .member(context.db(), "__bool__")
                    .into_lookup_result()
                    .ok()
                    .and_then(|quals| quals.inner_type().function_spans(context.db()))
                    .and_then(|spans| Some((spans.name, spans.return_type?)))
                {
                    sub.annotate(
                        Annotation::primary(return_type_span).message("Incorrect return type"),
                    );
                    sub.annotate(Annotation::secondary(func_span).message("Method defined here"));
                }
                diag.sub(sub);
            }
            Self::NotCallable { not_boolable_type } => {
                let mut diag = builder.into_diagnostic(format_args!(
                    "Boolean conversion is unsupported for type `{}`",
                    not_boolable_type.display(context.db())
                ));
                let sub = SubDiagnostic::new(
                    Severity::Info,
                    format_args!(
                        "`__bool__` on `{}` must be callable",
                        not_boolable_type.display(context.db())
                    ),
                );
                // TODO: It would be nice to create an annotation here for
                // where `__bool__` is defined. At time of writing, I couldn't
                // figure out a straight-forward way of doing this. ---AG
                diag.sub(sub);
            }
            Self::Union { union, .. } => {
                let first_error = union
                    .elements(context.db())
                    .iter()
                    .find_map(|element| element.try_bool(context.db()).err())
                    .unwrap();

                builder.into_diagnostic(format_args!(
                    "Boolean conversion is unsupported for union `{}` \
                     because `{}` doesn't implement `__bool__` correctly",
                    Type::Union(*union).display(context.db()),
                    first_error.not_boolable_type().display(context.db()),
                ));
            }

            Self::Other { not_boolable_type } => {
                builder.into_diagnostic(format_args!(
                    "Boolean conversion is unsupported for type `{}`; \
                     it incorrectly implements `__bool__`",
                    not_boolable_type.display(context.db())
                ));
            }
        }
    }
}

/// Represents possibly failure modes of implicit `__new__` calls.
#[derive(Debug)]
enum DunderNewCallError<'db> {
    /// The call to `__new__` failed.
    CallError(CallError<'db>),
    /// The `__new__` method could be unbound. If the call to the
    /// method has also failed, this variant also includes the
    /// corresponding `CallError`.
    PossiblyUnbound(Option<CallError<'db>>),
}

/// Error returned if a class instantiation call failed
#[derive(Debug)]
enum ConstructorCallError<'db> {
    Init(Type<'db>, CallDunderError<'db>),
    New(Type<'db>, DunderNewCallError<'db>),
    NewAndInit(Type<'db>, DunderNewCallError<'db>, CallDunderError<'db>),
}

impl<'db> ConstructorCallError<'db> {
    fn return_type(&self) -> Type<'db> {
        match self {
            Self::Init(ty, _) => *ty,
            Self::New(ty, _) => *ty,
            Self::NewAndInit(ty, _, _) => *ty,
        }
    }

    fn report_diagnostic(
        &self,
        context: &InferContext<'db>,
        context_expression_type: Type<'db>,
        context_expression_node: ast::AnyNodeRef,
    ) {
        let report_init_error = |call_dunder_error: &CallDunderError<'db>| match call_dunder_error {
            CallDunderError::MethodNotAvailable => {
                if let Some(builder) =
                    context.report_lint(&CALL_POSSIBLY_UNBOUND_METHOD, context_expression_node)
                {
                    // If we are using vendored typeshed, it should be impossible to have missing
                    // or unbound `__init__` method on a class, as all classes have `object` in MRO.
                    // Thus the following may only trigger if a custom typeshed is used.
                    builder.into_diagnostic(format_args!(
                        "`__init__` method is missing on type `{}`. \
                         Make sure your `object` in typeshed has its definition.",
                        context_expression_type.display(context.db()),
                    ));
                }
            }
            CallDunderError::PossiblyUnbound(bindings) => {
                if let Some(builder) =
                    context.report_lint(&CALL_POSSIBLY_UNBOUND_METHOD, context_expression_node)
                {
                    builder.into_diagnostic(format_args!(
                        "Method `__init__` on type `{}` is possibly unbound.",
                        context_expression_type.display(context.db()),
                    ));
                }

                bindings.report_diagnostics(context, context_expression_node);
            }
            CallDunderError::CallError(_, bindings) => {
                bindings.report_diagnostics(context, context_expression_node);
            }
        };

        let report_new_error = |error: &DunderNewCallError<'db>| match error {
            DunderNewCallError::PossiblyUnbound(call_error) => {
                if let Some(builder) =
                    context.report_lint(&CALL_POSSIBLY_UNBOUND_METHOD, context_expression_node)
                {
                    builder.into_diagnostic(format_args!(
                        "Method `__new__` on type `{}` is possibly unbound.",
                        context_expression_type.display(context.db()),
                    ));
                }

                if let Some(CallError(_kind, bindings)) = call_error {
                    bindings.report_diagnostics(context, context_expression_node);
                }
            }
            DunderNewCallError::CallError(CallError(_kind, bindings)) => {
                bindings.report_diagnostics(context, context_expression_node);
            }
        };

        match self {
            Self::Init(_, init_call_dunder_error) => {
                report_init_error(init_call_dunder_error);
            }
            Self::New(_, new_call_error) => {
                report_new_error(new_call_error);
            }
            Self::NewAndInit(_, new_call_error, init_call_dunder_error) => {
                report_new_error(new_call_error);
                report_init_error(init_call_dunder_error);
            }
        }
    }
}

#[derive(Debug, Copy, Clone, PartialEq, Eq)]
pub enum Truthiness {
    /// For an object `x`, `bool(x)` will always return `True`
    AlwaysTrue,
    /// For an object `x`, `bool(x)` will always return `False`
    AlwaysFalse,
    /// For an object `x`, `bool(x)` could return either `True` or `False`
    Ambiguous,
}

impl Truthiness {
    pub(crate) const fn is_ambiguous(self) -> bool {
        matches!(self, Truthiness::Ambiguous)
    }

    pub(crate) const fn is_always_false(self) -> bool {
        matches!(self, Truthiness::AlwaysFalse)
    }

    pub(crate) const fn is_always_true(self) -> bool {
        matches!(self, Truthiness::AlwaysTrue)
    }

    pub(crate) const fn negate(self) -> Self {
        match self {
            Self::AlwaysTrue => Self::AlwaysFalse,
            Self::AlwaysFalse => Self::AlwaysTrue,
            Self::Ambiguous => Self::Ambiguous,
        }
    }

    pub(crate) const fn negate_if(self, condition: bool) -> Self {
        if condition {
            self.negate()
        } else {
            self
        }
    }

    pub(crate) fn and(self, other: Self) -> Self {
        match (self, other) {
            (Truthiness::AlwaysTrue, Truthiness::AlwaysTrue) => Truthiness::AlwaysTrue,
            (Truthiness::AlwaysFalse, _) | (_, Truthiness::AlwaysFalse) => Truthiness::AlwaysFalse,
            _ => Truthiness::Ambiguous,
        }
    }

    fn into_type(self, db: &dyn Db) -> Type {
        match self {
            Self::AlwaysTrue => Type::BooleanLiteral(true),
            Self::AlwaysFalse => Type::BooleanLiteral(false),
            Self::Ambiguous => KnownClass::Bool.to_instance(db),
        }
    }
}

impl From<bool> for Truthiness {
    fn from(value: bool) -> Self {
        if value {
            Truthiness::AlwaysTrue
        } else {
            Truthiness::AlwaysFalse
        }
    }
}

bitflags! {
    #[derive(Copy, Clone, Debug, Eq, PartialEq, Default, Hash)]
    pub struct FunctionDecorators: u8 {
        /// `@classmethod`
        const CLASSMETHOD = 1 << 0;
        /// `@typing.no_type_check`
        const NO_TYPE_CHECK = 1 << 1;
        /// `@typing.overload`
        const OVERLOAD = 1 << 2;
        /// `@abc.abstractmethod`
        const ABSTRACT_METHOD = 1 << 3;
        /// `@typing.final`
        const FINAL = 1 << 4;
        /// `@typing.override`
        const OVERRIDE = 1 << 6;
    }
}

/// A function signature, which optionally includes an implementation signature if the function is
/// overloaded.
#[derive(Clone, Debug, PartialEq, Eq, Hash, salsa::Update)]
pub(crate) struct FunctionSignature<'db> {
    pub(crate) overloads: CallableSignature<'db>,
    pub(crate) implementation: Option<Signature<'db>>,
}

impl<'db> FunctionSignature<'db> {
    /// Returns the "bottom" signature (subtype of all fully-static signatures.)
    pub(crate) fn bottom(db: &'db dyn Db) -> Self {
        FunctionSignature {
            overloads: CallableSignature::single(Type::any(), Signature::bottom(db)),
            implementation: None,
        }
    }
}

/// An overloaded function.
///
/// This is created by the [`to_overloaded`] method on [`FunctionType`].
///
/// [`to_overloaded`]: FunctionType::to_overloaded
#[derive(Debug, PartialEq, Eq, salsa::Update)]
struct OverloadedFunction<'db> {
    /// The overloads of this function.
    overloads: Vec<FunctionType<'db>>,
    /// The implementation of this overloaded function, if any.
    implementation: Option<FunctionType<'db>>,
}

impl<'db> OverloadedFunction<'db> {
    /// Returns an iterator over all overloads and the implementation, in that order.
    fn all(&self) -> impl Iterator<Item = FunctionType<'db>> + '_ {
        self.overloads.iter().copied().chain(self.implementation)
    }
}

#[salsa::interned(debug)]
pub struct FunctionType<'db> {
    /// Name of the function at definition.
    #[returns(ref)]
    pub name: ast::name::Name,

    /// Is this a function that we special-case somehow? If so, which one?
    known: Option<KnownFunction>,

    /// The scope that's created by the function, in which the function body is evaluated.
    body_scope: ScopeId<'db>,

    /// A set of special decorators that were applied to this function
    decorators: FunctionDecorators,

    /// The arguments to `dataclass_transformer`, if this function was annotated
    /// with `@dataclass_transformer(...)`.
    dataclass_transformer_params: Option<DataclassTransformerParams>,

    /// The inherited generic context, if this function is a class method being used to infer the
    /// specialization of its generic class. If the method is itself generic, this is in addition
    /// to its own generic context.
    inherited_generic_context: Option<GenericContext<'db>>,

    /// A specialization that should be applied to the function's parameter and return types,
    /// either because the function is itself generic, or because it appears in the body of a
    /// generic class.
    specialization: Option<Specialization<'db>>,
}

#[salsa::tracked]
impl<'db> FunctionType<'db> {
    /// Returns the [`File`] in which this function is defined.
    pub(crate) fn file(self, db: &'db dyn Db) -> File {
        // NOTE: Do not use `self.definition(db).file(db)` here, as that could create a
        // cross-module dependency on the full AST.
        self.body_scope(db).file(db)
    }

    pub(crate) fn has_known_decorator(self, db: &dyn Db, decorator: FunctionDecorators) -> bool {
        self.decorators(db).contains(decorator)
    }

    /// Convert the `FunctionType` into a [`Type::Callable`].
    pub(crate) fn into_callable_type(self, db: &'db dyn Db) -> Type<'db> {
        Type::Callable(CallableType::from_overloads(
            db,
            self.signature(db).overloads.iter().cloned(),
        ))
    }

    /// Convert the `FunctionType` into a [`Type::BoundMethod`].
    pub(crate) fn into_bound_method_type(
        self,
        db: &'db dyn Db,
        self_instance: Type<'db>,
    ) -> Type<'db> {
        Type::BoundMethod(BoundMethodType::new(db, self, self_instance))
    }

    /// Returns the AST node for this function.
    pub(crate) fn node(self, db: &'db dyn Db, file: File) -> &'db ast::StmtFunctionDef {
        debug_assert_eq!(
            file,
            self.file(db),
            "FunctionType::node() must be called with the same file as the one where \
            the function is defined."
        );

        self.body_scope(db).node(db).expect_function()
    }

    /// Returns the [`FileRange`] of the function's name.
    pub fn focus_range(self, db: &dyn Db) -> FileRange {
        FileRange::new(
            self.file(db),
            self.body_scope(db).node(db).expect_function().name.range,
        )
    }

    pub fn full_range(self, db: &dyn Db) -> FileRange {
        FileRange::new(
            self.file(db),
            self.body_scope(db).node(db).expect_function().range,
        )
    }

    /// Returns the [`Definition`] of this function.
    ///
    /// ## Warning
    ///
    /// This uses the semantic index to find the definition of the function. This means that if the
    /// calling query is not in the same file as this function is defined in, then this will create
    /// a cross-module dependency directly on the full AST which will lead to cache
    /// over-invalidation.
    pub(crate) fn definition(self, db: &'db dyn Db) -> Definition<'db> {
        let body_scope = self.body_scope(db);
        let index = semantic_index(db, body_scope.file(db));
        index.expect_single_definition(body_scope.node(db).expect_function())
    }

    /// Typed externally-visible signature for this function.
    ///
    /// This is the signature as seen by external callers, possibly modified by decorators and/or
    /// overloaded.
    ///
    /// ## Why is this a salsa query?
    ///
    /// This is a salsa query to short-circuit the invalidation
    /// when the function's AST node changes.
    ///
    /// Were this not a salsa query, then the calling query
    /// would depend on the function's AST and rerun for every change in that file.
    #[salsa::tracked(returns(ref), cycle_fn=signature_cycle_recover, cycle_initial=signature_cycle_initial)]
    pub(crate) fn signature(self, db: &'db dyn Db) -> FunctionSignature<'db> {
        let specialization = self.specialization(db);
        if let Some(overloaded) = self.to_overloaded(db) {
            FunctionSignature {
                overloads: CallableSignature::from_overloads(
                    Type::FunctionLiteral(self),
                    overloaded.overloads.iter().copied().map(|overload| {
                        overload
                            .internal_signature(db)
                            .apply_optional_specialization(db, specialization)
                    }),
                ),
                implementation: overloaded.implementation.map(|implementation| {
                    implementation
                        .internal_signature(db)
                        .apply_optional_specialization(db, specialization)
                }),
            }
        } else {
            FunctionSignature {
                overloads: CallableSignature::single(
                    Type::FunctionLiteral(self),
                    self.internal_signature(db)
                        .apply_optional_specialization(db, specialization),
                ),
                implementation: None,
            }
        }
    }

    /// Typed internally-visible signature for this function.
    ///
    /// This represents the annotations on the function itself, unmodified by decorators and
    /// overloads.
    ///
    /// These are the parameter and return types that should be used for type checking the body of
    /// the function.
    ///
    /// Don't call this when checking any other file; only when type-checking the function body
    /// scope.
    fn internal_signature(self, db: &'db dyn Db) -> Signature<'db> {
        let scope = self.body_scope(db);
        let function_stmt_node = scope.node(db).expect_function();
        let definition = self.definition(db);
        let generic_context = function_stmt_node.type_params.as_ref().map(|type_params| {
            let index = semantic_index(db, scope.file(db));
            GenericContext::from_type_params(db, index, type_params)
        });
        Signature::from_function(
            db,
            generic_context,
            self.inherited_generic_context(db),
            definition,
            function_stmt_node,
        )
    }

    pub(crate) fn is_known(self, db: &'db dyn Db, known_function: KnownFunction) -> bool {
        self.known(db) == Some(known_function)
    }

    fn with_dataclass_transformer_params(
        self,
        db: &'db dyn Db,
        params: DataclassTransformerParams,
    ) -> Self {
        Self::new(
            db,
            self.name(db).clone(),
            self.known(db),
            self.body_scope(db),
            self.decorators(db),
            Some(params),
            self.inherited_generic_context(db),
            self.specialization(db),
        )
    }

    fn with_inherited_generic_context(
        self,
        db: &'db dyn Db,
        inherited_generic_context: GenericContext<'db>,
    ) -> Self {
        // A function cannot inherit more than one generic context from its containing class.
        debug_assert!(self.inherited_generic_context(db).is_none());
        Self::new(
            db,
            self.name(db).clone(),
            self.known(db),
            self.body_scope(db),
            self.decorators(db),
            self.dataclass_transformer_params(db),
            Some(inherited_generic_context),
            self.specialization(db),
        )
    }

    fn apply_specialization(self, db: &'db dyn Db, specialization: Specialization<'db>) -> Self {
        let specialization = match self.specialization(db) {
            Some(existing) => existing.apply_specialization(db, specialization),
            None => specialization,
        };
        Self::new(
            db,
            self.name(db).clone(),
            self.known(db),
            self.body_scope(db),
            self.decorators(db),
            self.dataclass_transformer_params(db),
            self.inherited_generic_context(db),
            Some(specialization),
        )
    }

    fn apply_type_mapping<'a>(self, db: &'db dyn Db, type_mapping: TypeMapping<'a, 'db>) -> Self {
        self.apply_specialization(db, type_mapping.into_specialization(db))
    }

    fn find_legacy_typevars(
        self,
        db: &'db dyn Db,
        typevars: &mut FxOrderSet<TypeVarInstance<'db>>,
    ) {
        let signatures = self.signature(db);
        for signature in &signatures.overloads {
            signature.find_legacy_typevars(db, typevars);
        }
    }

    /// Returns `self` as [`OverloadedFunction`] if it is overloaded, [`None`] otherwise.
    ///
    /// ## Note
    ///
    /// The way this method works only allows us to "see" the overloads that are defined before
    /// this function definition. This is because the semantic model records a use for each
    /// function on the name node which is used to get the previous function definition with the
    /// same name. This means that [`OverloadedFunction`] would only include the functions that
    /// comes before this function definition. Consider the following example:
    ///
    /// ```py
    /// from typing import overload
    ///
    /// @overload
    /// def foo() -> None: ...
    /// @overload
    /// def foo(x: int) -> int: ...
    /// def foo(x: int | None) -> int | None:
    ///     return x
    /// ```
    ///
    /// Here, when the `to_overloaded` method is invoked on the
    /// 1. first `foo` definition, it would only contain a single overload which is itself and no
    ///    implementation
    /// 2. second `foo` definition, it would contain both overloads and still no implementation
    /// 3. third `foo` definition, it would contain both overloads and the implementation which is
    ///    itself
    #[salsa::tracked(returns(as_ref))]
    fn to_overloaded(self, db: &'db dyn Db) -> Option<OverloadedFunction<'db>> {
        let mut current = self;
        let mut overloads = vec![];

        loop {
            // The semantic model records a use for each function on the name node. This is used
            // here to get the previous function definition with the same name.
            let scope = current.definition(db).scope(db);
            let use_def = semantic_index(db, scope.file(db)).use_def_map(scope.file_scope_id(db));
            let use_id = current
                .body_scope(db)
                .node(db)
                .expect_function()
                .name
                .scoped_use_id(db, scope);

            let ResolvedTarget::Type(Type::FunctionLiteral(previous), Boundness::Bound) =
                target_from_bindings(db, use_def.bindings_at_use(use_id))
            else {
                break;
            };

            if previous.has_known_decorator(db, FunctionDecorators::OVERLOAD) {
                overloads.push(previous);
            } else {
                break;
            }

            current = previous;
        }

        // Overloads are inserted in reverse order, from bottom to top.
        overloads.reverse();

        let implementation = if self.has_known_decorator(db, FunctionDecorators::OVERLOAD) {
            overloads.push(self);
            None
        } else {
            Some(self)
        };

        if overloads.is_empty() {
            None
        } else {
            Some(OverloadedFunction {
                overloads,
                implementation,
            })
        }
    }

    /// Returns a tuple of two spans. The first is
    /// the span for the identifier of the function
    /// definition for `self`. The second is
    /// the span for the parameter in the function
    /// definition for `self`.
    ///
    /// If there are no meaningful spans, then this
    /// returns `None`. For example, when this type
    /// isn't callable.
    ///
    /// When `parameter_index` is `None`, then the
    /// second span returned covers the entire parameter
    /// list.
    ///
    /// # Performance
    ///
    /// Note that this may introduce cross-module
    /// dependencies. This can have an impact on
    /// the effectiveness of incremental caching
    /// and should therefore be used judiciously.
    ///
    /// An example of a good use case is to improve
    /// a diagnostic.
    fn parameter_span(
        self,
        db: &'db dyn Db,
        parameter_index: Option<usize>,
    ) -> Option<(Span, Span)> {
        let function_scope = self.body_scope(db);
        let span = Span::from(function_scope.file(db));
        let node = function_scope.node(db);
        let func_def = node.as_function()?;
        let range = parameter_index
            .and_then(|parameter_index| {
                func_def
                    .parameters
                    .iter()
                    .nth(parameter_index)
                    .map(|param| param.range())
            })
            .unwrap_or(func_def.parameters.range);
        let name_span = span.clone().with_range(func_def.name.range);
        let parameter_span = span.with_range(range);
        Some((name_span, parameter_span))
    }

    /// Returns a collection of useful spans for a
    /// function signature. These are useful for
    /// creating annotations on diagnostics.
    ///
    /// # Performance
    ///
    /// Note that this may introduce cross-module
    /// dependencies. This can have an impact on
    /// the effectiveness of incremental caching
    /// and should therefore be used judiciously.
    ///
    /// An example of a good use case is to improve
    /// a diagnostic.
    fn spans(self, db: &'db dyn Db) -> Option<FunctionSpans> {
        let function_scope = self.body_scope(db);
        let span = Span::from(function_scope.file(db));
        let node = function_scope.node(db);
        let func_def = node.as_function()?;
        let return_type_range = func_def.returns.as_ref().map(|returns| returns.range());
        let mut signature = func_def.name.range.cover(func_def.parameters.range);
        if let Some(return_type_range) = return_type_range {
            signature = signature.cover(return_type_range);
        }
        Some(FunctionSpans {
            signature: span.clone().with_range(signature),
            name: span.clone().with_range(func_def.name.range),
            parameters: span.clone().with_range(func_def.parameters.range),
            return_type: return_type_range.map(|range| span.clone().with_range(range)),
        })
    }
}

/// A collection of useful spans for annotating functions.
///
/// This can be retrieved via `FunctionType::spans` or
/// `Type::function_spans`.
struct FunctionSpans {
    /// The span of the entire function "signature." This includes
    /// the name, parameter list and return type (if present).
    signature: Span,
    /// The span of the function name. i.e., `foo` in `def foo(): ...`.
    name: Span,
    /// The span of the parameter list, including the opening and
    /// closing parentheses.
    #[expect(dead_code)]
    parameters: Span,
    /// The span of the annotated return type, if present.
    return_type: Option<Span>,
}

fn signature_cycle_recover<'db>(
    _db: &'db dyn Db,
    _value: &FunctionSignature<'db>,
    _count: u32,
    _function: FunctionType<'db>,
) -> salsa::CycleRecoveryAction<FunctionSignature<'db>> {
    salsa::CycleRecoveryAction::Iterate
}

fn signature_cycle_initial<'db>(
    db: &'db dyn Db,
    _function: FunctionType<'db>,
) -> FunctionSignature<'db> {
    FunctionSignature::bottom(db)
}

/// Non-exhaustive enumeration of known functions (e.g. `builtins.reveal_type`, ...) that might
/// have special behavior.
#[derive(
    Debug, Copy, Clone, PartialEq, Eq, Hash, strum_macros::EnumString, strum_macros::IntoStaticStr,
)]
#[strum(serialize_all = "snake_case")]
#[cfg_attr(test, derive(strum_macros::EnumIter))]
pub enum KnownFunction {
    /// `builtins.isinstance`
    #[strum(serialize = "isinstance")]
    IsInstance,
    /// `builtins.issubclass`
    #[strum(serialize = "issubclass")]
    IsSubclass,
    /// `builtins.hasattr`
    #[strum(serialize = "hasattr")]
    HasAttr,
    /// `builtins.reveal_type`, `typing.reveal_type` or `typing_extensions.reveal_type`
    RevealType,
    /// `builtins.len`
    Len,
    /// `builtins.repr`
    Repr,
    /// `typing(_extensions).final`
    Final,

    /// [`typing(_extensions).no_type_check`](https://typing.python.org/en/latest/spec/directives.html#no-type-check)
    NoTypeCheck,

    /// `typing(_extensions).assert_type`
    AssertType,
    /// `typing(_extensions).assert_never`
    AssertNever,
    /// `typing(_extensions).cast`
    Cast,
    /// `typing(_extensions).overload`
    Overload,
    /// `typing(_extensions).override`
    Override,
    /// `typing(_extensions).is_protocol`
    IsProtocol,
    /// `typing(_extensions).get_protocol_members`
    GetProtocolMembers,
    /// `typing(_extensions).runtime_checkable`
    RuntimeCheckable,
    /// `typing(_extensions).dataclass_transform`
    DataclassTransform,

    /// `abc.abstractmethod`
    #[strum(serialize = "abstractmethod")]
    AbstractMethod,

    /// `dataclasses.dataclass`
    Dataclass,

    /// `inspect.getattr_static`
    GetattrStatic,

    /// `ty_extensions.static_assert`
    StaticAssert,
    /// `ty_extensions.is_equivalent_to`
    IsEquivalentTo,
    /// `ty_extensions.is_subtype_of`
    IsSubtypeOf,
    /// `ty_extensions.is_assignable_to`
    IsAssignableTo,
    /// `ty_extensions.is_disjoint_from`
    IsDisjointFrom,
    /// `ty_extensions.is_gradual_equivalent_to`
    IsGradualEquivalentTo,
    /// `ty_extensions.is_fully_static`
    IsFullyStatic,
    /// `ty_extensions.is_singleton`
    IsSingleton,
    /// `ty_extensions.is_single_valued`
    IsSingleValued,
    /// `ty_extensions.generic_context`
    GenericContext,
    /// `ty_extensions.dunder_all_names`
    DunderAllNames,
}

impl KnownFunction {
    pub fn into_classinfo_constraint_function(self) -> Option<ClassInfoConstraintFunction> {
        match self {
            Self::IsInstance => Some(ClassInfoConstraintFunction::IsInstance),
            Self::IsSubclass => Some(ClassInfoConstraintFunction::IsSubclass),
            _ => None,
        }
    }

    fn try_from_definition_and_name<'db>(
        db: &'db dyn Db,
        definition: Definition<'db>,
        name: &str,
    ) -> Option<Self> {
        let candidate = Self::from_str(name).ok()?;
        candidate
            .check_module(file_to_module(db, definition.file(db))?.known()?)
            .then_some(candidate)
    }

    /// Return `true` if `self` is defined in `module` at runtime.
    const fn check_module(self, module: KnownModule) -> bool {
        match self {
            Self::IsInstance | Self::IsSubclass | Self::HasAttr | Self::Len | Self::Repr => {
                module.is_builtins()
            }
            Self::AssertType
            | Self::AssertNever
            | Self::Cast
            | Self::Overload
            | Self::Override
            | Self::RevealType
            | Self::Final
            | Self::IsProtocol
            | Self::GetProtocolMembers
            | Self::RuntimeCheckable
            | Self::DataclassTransform
            | Self::NoTypeCheck => {
                matches!(module, KnownModule::Typing | KnownModule::TypingExtensions)
            }
            Self::AbstractMethod => {
                matches!(module, KnownModule::Abc)
            }
            Self::Dataclass => {
                matches!(module, KnownModule::Dataclasses)
            }
            Self::GetattrStatic => module.is_inspect(),
            Self::IsAssignableTo
            | Self::IsDisjointFrom
            | Self::IsEquivalentTo
            | Self::IsGradualEquivalentTo
            | Self::IsFullyStatic
            | Self::IsSingleValued
            | Self::IsSingleton
            | Self::IsSubtypeOf
            | Self::GenericContext
            | Self::DunderAllNames
            | Self::StaticAssert => module.is_ty_extensions(),
        }
    }
}

/// This type represents bound method objects that are created when a method is accessed
/// on an instance of a class. For example, the expression `Path("a.txt").touch` creates
/// a bound method object that represents the `Path.touch` method which is bound to the
/// instance `Path("a.txt")`.
#[salsa::interned(debug)]
pub struct BoundMethodType<'db> {
    /// The function that is being bound. Corresponds to the `__func__` attribute on a
    /// bound method object
    pub(crate) function: FunctionType<'db>,
    /// The instance on which this method has been called. Corresponds to the `__self__`
    /// attribute on a bound method object
    self_instance: Type<'db>,
}

impl<'db> BoundMethodType<'db> {
    pub(crate) fn into_callable_type(self, db: &'db dyn Db) -> Type<'db> {
        Type::Callable(CallableType::from_overloads(
            db,
            self.function(db)
                .signature(db)
                .overloads
                .iter()
                .map(signatures::Signature::bind_self),
        ))
    }
}

/// This type represents the set of all callable objects with a certain, possibly overloaded,
/// signature.
///
/// It can be written in type expressions using `typing.Callable`. `lambda` expressions are
/// inferred directly as `CallableType`s; all function-literal types are subtypes of a
/// `CallableType`.
#[salsa::interned(debug)]
pub struct CallableType<'db> {
    #[returns(deref)]
    signatures: Box<[Signature<'db>]>,
}

impl<'db> CallableType<'db> {
    /// Create a non-overloaded callable type with a single signature.
    pub(crate) fn single(db: &'db dyn Db, signature: Signature<'db>) -> Self {
        CallableType::new(db, vec![signature].into_boxed_slice())
    }

    /// Create an overloaded callable type with multiple signatures.
    ///
    /// # Panics
    ///
    /// Panics if `overloads` is empty.
    pub(crate) fn from_overloads<I>(db: &'db dyn Db, overloads: I) -> Self
    where
        I: IntoIterator<Item = Signature<'db>>,
    {
        let overloads = overloads.into_iter().collect::<Vec<_>>().into_boxed_slice();
        assert!(
            !overloads.is_empty(),
            "CallableType must have at least one signature"
        );
        CallableType::new(db, overloads)
    }

    /// Create a callable type which accepts any parameters and returns an `Unknown` type.
    pub(crate) fn unknown(db: &'db dyn Db) -> Self {
        CallableType::single(
            db,
            Signature::new(Parameters::unknown(), Some(Type::unknown())),
        )
    }

    /// Create a callable type which represents a fully-static "bottom" callable.
    ///
    /// Specifically, this represents a callable type with a single signature:
    /// `(*args: object, **kwargs: object) -> Never`.
    #[cfg(test)]
    pub(crate) fn bottom(db: &'db dyn Db) -> Type<'db> {
        Type::Callable(CallableType::single(db, Signature::bottom(db)))
    }

    /// Return a "normalized" version of this `Callable` type.
    ///
    /// See [`Type::normalized`] for more details.
    fn normalized(self, db: &'db dyn Db) -> Self {
        CallableType::from_overloads(
            db,
            self.signatures(db)
                .iter()
                .map(|signature| signature.normalized(db)),
        )
    }

    fn apply_type_mapping<'a>(self, db: &'db dyn Db, type_mapping: TypeMapping<'a, 'db>) -> Self {
        CallableType::from_overloads(
            db,
            self.signatures(db)
                .iter()
                .map(|signature| signature.apply_type_mapping(db, type_mapping)),
        )
    }

    fn find_legacy_typevars(
        self,
        db: &'db dyn Db,
        typevars: &mut FxOrderSet<TypeVarInstance<'db>>,
    ) {
        for signature in self.signatures(db) {
            signature.find_legacy_typevars(db, typevars);
        }
    }

    /// Check whether this callable type is fully static.
    ///
    /// See [`Type::is_fully_static`] for more details.
    fn is_fully_static(self, db: &'db dyn Db) -> bool {
        self.signatures(db)
            .iter()
            .all(|signature| signature.is_fully_static(db))
    }

    /// Check whether this callable type is a subtype of another callable type.
    ///
    /// See [`Type::is_subtype_of`] for more details.
    fn is_subtype_of(self, db: &'db dyn Db, other: Self) -> bool {
        self.is_assignable_to_impl(db, other, &|self_signature, other_signature| {
            self_signature.is_subtype_of(db, other_signature)
        })
    }

    /// Check whether this callable type is assignable to another callable type.
    ///
    /// See [`Type::is_assignable_to`] for more details.
    fn is_assignable_to(self, db: &'db dyn Db, other: Self) -> bool {
        self.is_assignable_to_impl(db, other, &|self_signature, other_signature| {
            self_signature.is_assignable_to(db, other_signature)
        })
    }

    /// Implementation for the various relation checks between two, possible overloaded, callable
    /// types.
    ///
    /// The `check_signature` closure is used to check the relation between two [`Signature`]s.
    fn is_assignable_to_impl<F>(self, db: &'db dyn Db, other: Self, check_signature: &F) -> bool
    where
        F: Fn(&Signature<'db>, &Signature<'db>) -> bool,
    {
        match (self.signatures(db), other.signatures(db)) {
            ([self_signature], [other_signature]) => {
                // Base case: both callable types contain a single signature.
                check_signature(self_signature, other_signature)
            }

            // `self` is possibly overloaded while `other` is definitely not overloaded.
            (self_signatures, [other_signature]) => {
                let other_callable = CallableType::single(db, other_signature.clone());
                self_signatures
                    .iter()
                    .map(|self_signature| CallableType::single(db, self_signature.clone()))
                    .any(|self_callable| {
                        self_callable.is_assignable_to_impl(db, other_callable, check_signature)
                    })
            }

            // `self` is definitely not overloaded while `other` is possibly overloaded.
            ([self_signature], other_signatures) => {
                let self_callable = CallableType::single(db, self_signature.clone());
                other_signatures
                    .iter()
                    .map(|other_signature| CallableType::single(db, other_signature.clone()))
                    .all(|other_callable| {
                        self_callable.is_assignable_to_impl(db, other_callable, check_signature)
                    })
            }

            // `self` is definitely overloaded while `other` is possibly overloaded.
            (_, other_signatures) => other_signatures
                .iter()
                .map(|other_signature| CallableType::single(db, other_signature.clone()))
                .all(|other_callable| {
                    self.is_assignable_to_impl(db, other_callable, check_signature)
                }),
        }
    }

    /// Check whether this callable type is equivalent to another callable type.
    ///
    /// See [`Type::is_equivalent_to`] for more details.
    fn is_equivalent_to(self, db: &'db dyn Db, other: Self) -> bool {
        match (self.signatures(db), other.signatures(db)) {
            ([self_signature], [other_signature]) => {
                // Common case: both callable types contain a single signature, use the custom
                // equivalence check instead of delegating it to the subtype check.
                self_signature.is_equivalent_to(db, other_signature)
            }
            (self_signatures, other_signatures) => {
                if !self_signatures
                    .iter()
                    .chain(other_signatures.iter())
                    .all(|signature| signature.is_fully_static(db))
                {
                    return false;
                }
                if self == other {
                    return true;
                }
                self.is_subtype_of(db, other) && other.is_subtype_of(db, self)
            }
        }
    }

    /// Check whether this callable type is gradual equivalent to another callable type.
    ///
    /// See [`Type::is_gradual_equivalent_to`] for more details.
    fn is_gradual_equivalent_to(self, db: &'db dyn Db, other: Self) -> bool {
        match (self.signatures(db), other.signatures(db)) {
            ([self_signature], [other_signature]) => {
                self_signature.is_gradual_equivalent_to(db, other_signature)
            }
            _ => {
                // TODO: overloads
                false
            }
        }
    }

    /// See [`Type::replace_self_reference`].
    fn replace_self_reference(self, db: &'db dyn Db, class: ClassLiteral<'db>) -> Self {
        CallableType::from_overloads(
            db,
            self.signatures(db)
                .iter()
                .cloned()
                .map(|signature| signature.replace_self_reference(db, class)),
        )
    }
}

/// Represents a specific instance of `types.MethodWrapperType`
#[derive(Debug, Copy, Clone, Hash, PartialEq, Eq, PartialOrd, Ord, salsa::Update)]
pub enum MethodWrapperKind<'db> {
    /// Method wrapper for `some_function.__get__`
    FunctionTypeDunderGet(FunctionType<'db>),
    /// Method wrapper for `some_function.__call__`
    FunctionTypeDunderCall(FunctionType<'db>),
    /// Method wrapper for `some_property.__get__`
    PropertyDunderGet(PropertyInstanceType<'db>),
    /// Method wrapper for `some_property.__set__`
    PropertyDunderSet(PropertyInstanceType<'db>),
    /// Method wrapper for `str.startswith`.
    /// We treat this method specially because we want to be able to infer precise Boolean
    /// literal return types if the instance and the prefix are both string literals, and
    /// this allows us to understand statically known branches for common tests such as
    /// `if sys.platform.startswith("freebsd")`.
    StrStartswith(StringLiteralType<'db>),
}

/// Represents a specific instance of `types.WrapperDescriptorType`
#[derive(Debug, Copy, Clone, Hash, PartialEq, Eq, PartialOrd, Ord, salsa::Update)]
pub enum WrapperDescriptorKind {
    /// `FunctionType.__get__`
    FunctionTypeDunderGet,
    /// `property.__get__`
    PropertyDunderGet,
    /// `property.__set__`
    PropertyDunderSet,
}

#[salsa::interned(debug)]
pub struct ModuleLiteralType<'db> {
    /// The file in which this module was imported.
    ///
    /// We need this in order to know which submodules should be attached to it as attributes
    /// (because the submodules were also imported in this file).
    pub importing_file: File,

    /// The imported module.
    pub module: Module,
}

impl<'db> ModuleLiteralType<'db> {
    fn static_member(self, db: &'db dyn Db, name: &str) -> ResolvedTarget<'db> {
        // `__dict__` is a very special member that is never overridden by module globals;
        // we should always look it up directly as an attribute on `types.ModuleType`,
        // never in the global scope of the module.
        if name == "__dict__" {
            return KnownClass::ModuleType
                .to_instance(db)
                .member(db, "__dict__")
                .target;
        }

        // If the file that originally imported the module has also imported a submodule
        // named `name`, then the result is (usually) that submodule, even if the module
        // also defines a (non-module) symbol with that name.
        //
        // Note that technically, either the submodule or the non-module symbol could take
        // priority, depending on the ordering of when the submodule is loaded relative to
        // the parent module's `__init__.py` file being evaluated. That said, we have
        // chosen to always have the submodule take priority. (This matches pyright's
        // current behavior, but is the opposite of mypy's current behavior.)
        if let Some(submodule_name) = ModuleName::new(name) {
            let importing_file = self.importing_file(db);
            let imported_submodules = imported_modules(db, importing_file);
            let mut full_submodule_name = self.module(db).name().clone();
            full_submodule_name.extend(&submodule_name);
            if imported_submodules.contains(&full_submodule_name) {
                if let Some(submodule) = resolve_module(db, &full_submodule_name) {
                    return ResolvedTarget::bound(Type::module_literal(
                        db,
                        importing_file,
                        submodule,
                    ));
                }
            }
        }

        imported_symbol(db, self.module(db).file(), name, None).target
    }
}

#[salsa::interned(debug)]
pub struct TypeAliasType<'db> {
    #[returns(ref)]
    pub name: ast::name::Name,

    rhs_scope: ScopeId<'db>,
}

#[salsa::tracked]
impl<'db> TypeAliasType<'db> {
    pub(crate) fn definition(self, db: &'db dyn Db) -> Definition<'db> {
        let scope = self.rhs_scope(db);
        let type_alias_stmt_node = scope.node(db).expect_type_alias();

        semantic_index(db, scope.file(db)).expect_single_definition(type_alias_stmt_node)
    }

    #[salsa::tracked]
    pub(crate) fn value_type(self, db: &'db dyn Db) -> Type<'db> {
        let scope = self.rhs_scope(db);
        let type_alias_stmt_node = scope.node(db).expect_type_alias();
        let definition = self.definition(db);
        definition_expression_type(db, definition, &type_alias_stmt_node.value)
    }
}

/// Either the explicit `metaclass=` keyword of the class, or the inferred metaclass of one of its base classes.
#[derive(Debug, Clone, PartialEq, Eq, salsa::Update)]
pub(super) struct MetaclassCandidate<'db> {
    metaclass: ClassType<'db>,
    explicit_metaclass_of: ClassLiteral<'db>,
}

#[salsa::interned(debug)]
pub struct UnionType<'db> {
    /// The union type includes values in any of these types.
    #[returns(deref)]
    pub elements: Box<[Type<'db>]>,
}

impl<'db> UnionType<'db> {
    /// Create a union from a list of elements
    /// (which may be eagerly simplified into a different variant of [`Type`] altogether).
    pub fn from_elements<I, T>(db: &'db dyn Db, elements: I) -> Type<'db>
    where
        I: IntoIterator<Item = T>,
        T: Into<Type<'db>>,
    {
        elements
            .into_iter()
            .fold(UnionBuilder::new(db), |builder, element| {
                builder.add(element.into())
            })
            .build()
    }

    /// Apply a transformation function to all elements of the union,
    /// and create a new union from the resulting set of types.
    pub fn map(
        &self,
        db: &'db dyn Db,
        transform_fn: impl FnMut(&Type<'db>) -> Type<'db>,
    ) -> Type<'db> {
        Self::from_elements(db, self.elements(db).iter().map(transform_fn))
    }

    pub(crate) fn filter(
        self,
        db: &'db dyn Db,
        filter_fn: impl FnMut(&&Type<'db>) -> bool,
    ) -> Type<'db> {
        Self::from_elements(db, self.elements(db).iter().filter(filter_fn))
    }

    pub fn iter(&self, db: &'db dyn Db) -> Iter<Type<'db>> {
        self.elements(db).iter()
    }

    pub(crate) fn map_with_boundness(
        self,
        db: &'db dyn Db,
        mut transform_fn: impl FnMut(&Type<'db>) -> ResolvedTarget<'db>,
    ) -> ResolvedTarget<'db> {
        let mut builder = UnionBuilder::new(db);

        let mut all_unbound = true;
        let mut possibly_unbound = false;
        for ty in self.elements(db) {
            let ty_member = transform_fn(ty);
            match ty_member {
                ResolvedTarget::Unbound => {
                    possibly_unbound = true;
                }
                ResolvedTarget::Type(ty_member, member_boundness) => {
                    if member_boundness == Boundness::PossiblyUnbound {
                        possibly_unbound = true;
                    }

                    all_unbound = false;
                    builder = builder.add(ty_member);
                }
            }
        }

        if all_unbound {
            ResolvedTarget::Unbound
        } else {
            ResolvedTarget::Type(
                builder.build(),
                if possibly_unbound {
                    Boundness::PossiblyUnbound
                } else {
                    Boundness::Bound
                },
            )
        }
    }

    pub(crate) fn map_with_boundness_and_qualifiers(
        self,
        db: &'db dyn Db,
        mut transform_fn: impl FnMut(&Type<'db>) -> TargetAndQualifiers<'db>,
    ) -> TargetAndQualifiers<'db> {
        let mut builder = UnionBuilder::new(db);
        let mut qualifiers = TypeQualifiers::empty();

        let mut all_unbound = true;
        let mut possibly_unbound = false;
        for ty in self.elements(db) {
            let TargetAndQualifiers {
                target: ty_member,
                qualifiers: new_qualifiers,
            } = transform_fn(ty);
            qualifiers |= new_qualifiers;
            match ty_member {
                ResolvedTarget::Unbound => {
                    possibly_unbound = true;
                }
                ResolvedTarget::Type(ty_member, member_boundness) => {
                    if member_boundness == Boundness::PossiblyUnbound {
                        possibly_unbound = true;
                    }

                    all_unbound = false;
                    builder = builder.add(ty_member);
                }
            }
        }
        TargetAndQualifiers {
            target: if all_unbound {
                ResolvedTarget::Unbound
            } else {
                ResolvedTarget::Type(
                    builder.build(),
                    if possibly_unbound {
                        Boundness::PossiblyUnbound
                    } else {
                        Boundness::Bound
                    },
                )
            },
            qualifiers,
        }
    }

    pub(crate) fn is_fully_static(self, db: &'db dyn Db) -> bool {
        self.elements(db).iter().all(|ty| ty.is_fully_static(db))
    }

    /// Create a new union type with the elements normalized.
    ///
    /// See [`Type::normalized`] for more details.
    #[must_use]
    pub(crate) fn normalized(self, db: &'db dyn Db) -> Self {
        let mut new_elements: Vec<Type<'db>> = self
            .elements(db)
            .iter()
            .map(|element| element.normalized(db))
            .collect();
        new_elements.sort_unstable_by(|l, r| union_or_intersection_elements_ordering(db, l, r));
        UnionType::new(db, new_elements.into_boxed_slice())
    }

    /// Return `true` if `self` represents the exact same set of possible runtime objects as `other`
    pub(crate) fn is_equivalent_to(self, db: &'db dyn Db, other: Self) -> bool {
        /// Inlined version of [`UnionType::is_fully_static`] to avoid having to lookup
        /// `self.elements` multiple times in the Salsa db in this single method.
        #[inline]
        fn all_fully_static(db: &dyn Db, elements: &[Type]) -> bool {
            elements.iter().all(|ty| ty.is_fully_static(db))
        }

        let self_elements = self.elements(db);
        let other_elements = other.elements(db);

        if self_elements.len() != other_elements.len() {
            return false;
        }

        if !all_fully_static(db, self_elements) {
            return false;
        }

        if !all_fully_static(db, other_elements) {
            return false;
        }

        if self == other {
            return true;
        }

        let sorted_self = self.normalized(db);

        if sorted_self == other {
            return true;
        }

        sorted_self == other.normalized(db)
    }

    /// Return `true` if `self` has exactly the same set of possible static materializations as `other`
    /// (if `self` represents the same set of possible sets of possible runtime objects as `other`)
    pub(crate) fn is_gradual_equivalent_to(self, db: &'db dyn Db, other: Self) -> bool {
        if self == other {
            return true;
        }

        // TODO: `T | Unknown` should be gradually equivalent to `T | Unknown | Any`,
        // since they have exactly the same set of possible static materializations
        // (they represent the same set of possible sets of possible runtime objects)
        if self.elements(db).len() != other.elements(db).len() {
            return false;
        }

        let sorted_self = self.normalized(db);

        if sorted_self == other {
            return true;
        }

        let sorted_other = other.normalized(db);

        if sorted_self == sorted_other {
            return true;
        }

        sorted_self
            .elements(db)
            .iter()
            .zip(sorted_other.elements(db))
            .all(|(self_ty, other_ty)| self_ty.is_gradual_equivalent_to(db, *other_ty))
    }
}

#[salsa::interned(debug)]
pub struct IntersectionType<'db> {
    /// The intersection type includes only values in all of these types.
    #[returns(ref)]
    positive: FxOrderSet<Type<'db>>,

    /// The intersection type does not include any value in any of these types.
    ///
    /// Negation types aren't expressible in annotations, and are most likely to arise from type
    /// narrowing along with intersections (e.g. `if not isinstance(...)`), so we represent them
    /// directly in intersections rather than as a separate type.
    #[returns(ref)]
    negative: FxOrderSet<Type<'db>>,
}

impl<'db> IntersectionType<'db> {
    /// Return a new `IntersectionType` instance with the positive and negative types sorted
    /// according to a canonical ordering, and other normalizations applied to each element as applicable.
    ///
    /// See [`Type::normalized`] for more details.
    #[must_use]
    pub(crate) fn normalized(self, db: &'db dyn Db) -> Self {
        fn normalized_set<'db>(
            db: &'db dyn Db,
            elements: &FxOrderSet<Type<'db>>,
        ) -> FxOrderSet<Type<'db>> {
            let mut elements: FxOrderSet<Type<'db>> =
                elements.iter().map(|ty| ty.normalized(db)).collect();

            elements.sort_unstable_by(|l, r| union_or_intersection_elements_ordering(db, l, r));
            elements
        }

        IntersectionType::new(
            db,
            normalized_set(db, self.positive(db)),
            normalized_set(db, self.negative(db)),
        )
    }

    pub(crate) fn is_fully_static(self, db: &'db dyn Db) -> bool {
        self.positive(db).iter().all(|ty| ty.is_fully_static(db))
            && self.negative(db).iter().all(|ty| ty.is_fully_static(db))
    }

    /// Return `true` if `self` represents exactly the same set of possible runtime objects as `other`
    pub(crate) fn is_equivalent_to(self, db: &'db dyn Db, other: Self) -> bool {
        /// Inlined version of [`IntersectionType::is_fully_static`] to avoid having to lookup
        /// `positive` and `negative` multiple times in the Salsa db in this single method.
        #[inline]
        fn all_fully_static(db: &dyn Db, elements: &FxOrderSet<Type>) -> bool {
            elements.iter().all(|ty| ty.is_fully_static(db))
        }

        let self_positive = self.positive(db);

        if !all_fully_static(db, self_positive) {
            return false;
        }

        let other_positive = other.positive(db);

        if self_positive.len() != other_positive.len() {
            return false;
        }

        if !all_fully_static(db, other_positive) {
            return false;
        }

        let self_negative = self.negative(db);

        if !all_fully_static(db, self_negative) {
            return false;
        }

        let other_negative = other.negative(db);

        if self_negative.len() != other_negative.len() {
            return false;
        }

        if !all_fully_static(db, other_negative) {
            return false;
        }

        if self == other {
            return true;
        }

        let sorted_self = self.normalized(db);

        if sorted_self == other {
            return true;
        }

        sorted_self == other.normalized(db)
    }

    /// Return `true` if `self` has exactly the same set of possible static materializations as `other`
    /// (if `self` represents the same set of possible sets of possible runtime objects as `other`)
    pub(crate) fn is_gradual_equivalent_to(self, db: &'db dyn Db, other: Self) -> bool {
        if self == other {
            return true;
        }

        if self.positive(db).len() != other.positive(db).len()
            || self.negative(db).len() != other.negative(db).len()
        {
            return false;
        }

        let sorted_self = self.normalized(db);

        if sorted_self == other {
            return true;
        }

        let sorted_other = other.normalized(db);

        if sorted_self == sorted_other {
            return true;
        }

        sorted_self
            .positive(db)
            .iter()
            .zip(sorted_other.positive(db))
            .all(|(self_ty, other_ty)| self_ty.is_gradual_equivalent_to(db, *other_ty))
            && sorted_self
                .negative(db)
                .iter()
                .zip(sorted_other.negative(db))
                .all(|(self_ty, other_ty)| self_ty.is_gradual_equivalent_to(db, *other_ty))
    }

    pub(crate) fn map_with_boundness(
        self,
        db: &'db dyn Db,
        mut transform_fn: impl FnMut(&Type<'db>) -> ResolvedTarget<'db>,
    ) -> ResolvedTarget<'db> {
        if !self.negative(db).is_empty() {
            return ResolvedTarget::todo(
                "map_with_boundness: intersections with negative contributions",
            );
        }

        let mut builder = IntersectionBuilder::new(db);

        let mut all_unbound = true;
        let mut any_definitely_bound = false;
        for ty in self.positive(db) {
            let ty_member = transform_fn(ty);
            match ty_member {
                ResolvedTarget::Unbound => {}
                ResolvedTarget::Type(ty_member, member_boundness) => {
                    all_unbound = false;
                    if member_boundness == Boundness::Bound {
                        any_definitely_bound = true;
                    }

                    builder = builder.add_positive(ty_member);
                }
            }
        }

        if all_unbound {
            ResolvedTarget::Unbound
        } else {
            ResolvedTarget::Type(
                builder.build(),
                if any_definitely_bound {
                    Boundness::Bound
                } else {
                    Boundness::PossiblyUnbound
                },
            )
        }
    }

    pub(crate) fn map_with_boundness_and_qualifiers(
        self,
        db: &'db dyn Db,
        mut transform_fn: impl FnMut(&Type<'db>) -> TargetAndQualifiers<'db>,
    ) -> TargetAndQualifiers<'db> {
        if !self.negative(db).is_empty() {
            return ResolvedTarget::todo(
                "map_with_boundness: intersections with negative contributions",
            )
            .into();
        }

        let mut builder = IntersectionBuilder::new(db);
        let mut qualifiers = TypeQualifiers::empty();

        let mut any_unbound = false;
        let mut any_possibly_unbound = false;
        for ty in self.positive(db) {
            let TargetAndQualifiers {
                target: member,
                qualifiers: new_qualifiers,
            } = transform_fn(ty);
            qualifiers |= new_qualifiers;
            match member {
                ResolvedTarget::Unbound => {
                    any_unbound = true;
                }
                ResolvedTarget::Type(ty_member, member_boundness) => {
                    if member_boundness == Boundness::PossiblyUnbound {
                        any_possibly_unbound = true;
                    }

                    builder = builder.add_positive(ty_member);
                }
            }
        }

        TargetAndQualifiers {
            target: if any_unbound {
                ResolvedTarget::Unbound
            } else {
                ResolvedTarget::Type(
                    builder.build(),
                    if any_possibly_unbound {
                        Boundness::PossiblyUnbound
                    } else {
                        Boundness::Bound
                    },
                )
            },
            qualifiers,
        }
    }

    pub fn iter_positive(&self, db: &'db dyn Db) -> impl Iterator<Item = Type<'db>> {
        self.positive(db).iter().copied()
    }

    pub fn has_one_element(&self, db: &'db dyn Db) -> bool {
        (self.positive(db).len() + self.negative(db).len()) == 1
    }
}

#[salsa::interned(debug)]
pub struct StringLiteralType<'db> {
    #[returns(deref)]
    value: Box<str>,
}

impl<'db> StringLiteralType<'db> {
    /// The length of the string, as would be returned by Python's `len()`.
    pub(crate) fn python_len(self, db: &'db dyn Db) -> usize {
        self.value(db).chars().count()
    }

    /// Return an iterator over each character in the string literal.
    /// as would be returned by Python's `iter()`.
    pub(crate) fn iter_each_char(self, db: &'db dyn Db) -> impl Iterator<Item = Self> {
        self.value(db)
            .chars()
            .map(|c| StringLiteralType::new(db, c.to_string().as_str()))
    }
}

#[salsa::interned(debug)]
pub struct BytesLiteralType<'db> {
    #[returns(deref)]
    value: Box<[u8]>,
}

impl<'db> BytesLiteralType<'db> {
    pub(crate) fn python_len(self, db: &'db dyn Db) -> usize {
        self.value(db).len()
    }
}

#[salsa::interned(debug)]
pub struct TupleType<'db> {
    #[returns(deref)]
    elements: Box<[Type<'db>]>,
}

impl<'db> TupleType<'db> {
    fn homogeneous_supertype(self, db: &'db dyn Db) -> Type<'db> {
        KnownClass::Tuple
            .to_specialized_instance(db, [UnionType::from_elements(db, self.elements(db))])
    }

    pub(crate) fn from_elements<T: Into<Type<'db>>>(
        db: &'db dyn Db,
        types: impl IntoIterator<Item = T>,
    ) -> Type<'db> {
        let mut elements = vec![];

        for ty in types {
            let ty = ty.into();
            if ty.is_never() {
                return Type::Never;
            }
            elements.push(ty);
        }

        Type::Tuple(Self::new(db, elements.into_boxed_slice()))
    }

    /// Return a normalized version of `self`.
    ///
    /// See [`Type::normalized`] for more details.
    #[must_use]
    pub(crate) fn normalized(self, db: &'db dyn Db) -> Self {
        let elements: Box<[Type<'db>]> = self
            .elements(db)
            .iter()
            .map(|ty| ty.normalized(db))
            .collect();
        TupleType::new(db, elements)
    }

    pub(crate) fn is_equivalent_to(self, db: &'db dyn Db, other: Self) -> bool {
        let self_elements = self.elements(db);
        let other_elements = other.elements(db);
        self_elements.len() == other_elements.len()
            && self_elements
                .iter()
                .zip(other_elements)
                .all(|(self_ty, other_ty)| self_ty.is_equivalent_to(db, *other_ty))
    }

    pub(crate) fn is_gradual_equivalent_to(self, db: &'db dyn Db, other: Self) -> bool {
        let self_elements = self.elements(db);
        let other_elements = other.elements(db);
        self_elements.len() == other_elements.len()
            && self_elements
                .iter()
                .zip(other_elements)
                .all(|(self_ty, other_ty)| self_ty.is_gradual_equivalent_to(db, *other_ty))
    }

    pub fn get(&self, db: &'db dyn Db, index: usize) -> Option<Type<'db>> {
        self.elements(db).get(index).copied()
    }

    pub fn len(&self, db: &'db dyn Db) -> usize {
        self.elements(db).len()
    }

    pub fn iter(&self, db: &'db dyn Db) -> impl Iterator<Item = Type<'db>> + 'db + '_ {
        self.elements(db).iter().copied()
    }
}

#[derive(Debug, Clone, PartialEq, Eq)]
pub(crate) enum BoundSuperError<'db> {
    InvalidPivotClassType {
        pivot_class: Type<'db>,
    },
    FailingConditionCheck {
        pivot_class: Type<'db>,
        owner: Type<'db>,
    },
    UnavailableImplicitArguments,
}

impl BoundSuperError<'_> {
    pub(super) fn report_diagnostic(&self, context: &InferContext, node: AnyNodeRef) {
        match self {
            BoundSuperError::InvalidPivotClassType { pivot_class } => {
                if let Some(builder) = context.report_lint(&INVALID_SUPER_ARGUMENT, node) {
                    builder.into_diagnostic(format_args!(
                        "`{pivot_class}` is not a valid class",
                        pivot_class = pivot_class.display(context.db()),
                    ));
                }
            }
            BoundSuperError::FailingConditionCheck { pivot_class, owner } => {
                if let Some(builder) = context.report_lint(&INVALID_SUPER_ARGUMENT, node) {
                    builder.into_diagnostic(format_args!(
                        "`{owner}` is not an instance or subclass of \
                         `{pivot_class}` in `super({pivot_class}, {owner})` call",
                        pivot_class = pivot_class.display(context.db()),
                        owner = owner.display(context.db()),
                    ));
                }
            }
            BoundSuperError::UnavailableImplicitArguments => {
                if let Some(builder) =
                    context.report_lint(&UNAVAILABLE_IMPLICIT_SUPER_ARGUMENTS, node)
                {
                    builder.into_diagnostic(format_args!(
                        "Cannot determine implicit arguments for 'super()' in this context",
                    ));
                }
            }
        }
    }
}

#[derive(Debug, Copy, Clone, Hash, PartialEq, Eq)]
pub enum SuperOwnerKind<'db> {
    Dynamic(DynamicType),
    Class(ClassType<'db>),
    Instance(NominalInstanceType<'db>),
}

impl<'db> SuperOwnerKind<'db> {
    fn iter_mro(self, db: &'db dyn Db) -> impl Iterator<Item = ClassBase<'db>> {
        match self {
            SuperOwnerKind::Dynamic(dynamic) => {
                Either::Left(ClassBase::Dynamic(dynamic).mro(db, None))
            }
            SuperOwnerKind::Class(class) => Either::Right(class.iter_mro(db)),
            SuperOwnerKind::Instance(instance) => Either::Right(instance.class.iter_mro(db)),
        }
    }

    fn into_type(self) -> Type<'db> {
        match self {
            SuperOwnerKind::Dynamic(dynamic) => Type::Dynamic(dynamic),
            SuperOwnerKind::Class(class) => class.into(),
            SuperOwnerKind::Instance(instance) => instance.into(),
        }
    }

    fn into_class(self) -> Option<ClassType<'db>> {
        match self {
            SuperOwnerKind::Dynamic(_) => None,
            SuperOwnerKind::Class(class) => Some(class),
            SuperOwnerKind::Instance(instance) => Some(instance.class),
        }
    }

    fn try_from_type(db: &'db dyn Db, ty: Type<'db>) -> Option<Self> {
        match ty {
            Type::Dynamic(dynamic) => Some(SuperOwnerKind::Dynamic(dynamic)),
            Type::ClassLiteral(class_literal) => Some(SuperOwnerKind::Class(
                class_literal.apply_optional_specialization(db, None),
            )),
            Type::NominalInstance(instance) => Some(SuperOwnerKind::Instance(instance)),
            Type::BooleanLiteral(_) => {
                SuperOwnerKind::try_from_type(db, KnownClass::Bool.to_instance(db))
            }
            Type::IntLiteral(_) => {
                SuperOwnerKind::try_from_type(db, KnownClass::Int.to_instance(db))
            }
            Type::StringLiteral(_) => {
                SuperOwnerKind::try_from_type(db, KnownClass::Str.to_instance(db))
            }
            Type::LiteralString => {
                SuperOwnerKind::try_from_type(db, KnownClass::Str.to_instance(db))
            }
            Type::BytesLiteral(_) => {
                SuperOwnerKind::try_from_type(db, KnownClass::Bytes.to_instance(db))
            }
            Type::KnownInstance(known_instance) => {
                SuperOwnerKind::try_from_type(db, known_instance.instance_fallback(db))
            }
            _ => None,
        }
    }
}

impl<'db> From<SuperOwnerKind<'db>> for Type<'db> {
    fn from(owner: SuperOwnerKind<'db>) -> Self {
        match owner {
            SuperOwnerKind::Dynamic(dynamic) => Type::Dynamic(dynamic),
            SuperOwnerKind::Class(class) => class.into(),
            SuperOwnerKind::Instance(instance) => instance.into(),
        }
    }
}

/// Represent a bound super object like `super(PivotClass, owner)`
#[salsa::interned(debug)]
pub struct BoundSuperType<'db> {
    pub pivot_class: ClassBase<'db>,
    #[return_ref]
    pub owner: SuperOwnerKind<'db>,
}

impl<'db> BoundSuperType<'db> {
    /// Attempts to build a `Type::BoundSuper` based on the given `pivot_class` and `owner`.
    ///
    /// This mimics the behavior of Python's built-in `super(pivot, owner)` at runtime.
    /// - `super(pivot, owner_class)` is valid only if `issubclass(owner_class, pivot)`
    /// - `super(pivot, owner_instance)` is valid only if `isinstance(owner_instance, pivot)`
    ///
    /// However, the checking is skipped when any of the arguments is a dynamic type.
    fn build(
        db: &'db dyn Db,
        pivot_class_type: Type<'db>,
        owner_type: Type<'db>,
    ) -> Result<Type<'db>, BoundSuperError<'db>> {
        if let Type::Union(union) = owner_type {
            return Ok(UnionType::from_elements(
                db,
                union
                    .elements(db)
                    .iter()
                    .map(|ty| BoundSuperType::build(db, pivot_class_type, *ty))
                    .collect::<Result<Vec<_>, _>>()?,
            ));
        }

        let pivot_class = ClassBase::try_from_type(db, pivot_class_type).ok_or({
            BoundSuperError::InvalidPivotClassType {
                pivot_class: pivot_class_type,
            }
        })?;

        let owner = SuperOwnerKind::try_from_type(db, owner_type)
            .and_then(|owner| {
                let Some(pivot_class) = pivot_class.into_class() else {
                    return Some(owner);
                };
                let Some(owner_class) = owner.into_class() else {
                    return Some(owner);
                };
                if owner_class.is_subclass_of(db, pivot_class) {
                    Some(owner)
                } else {
                    None
                }
            })
            .ok_or(BoundSuperError::FailingConditionCheck {
                pivot_class: pivot_class_type,
                owner: owner_type,
            })?;

        Ok(Type::BoundSuper(BoundSuperType::new(
            db,
            pivot_class,
            owner,
        )))
    }

    /// Skips elements in the MRO up to and including the pivot class.
    ///
    /// If the pivot class is a dynamic type, its MRO can't be determined,
    /// so we fall back to using the MRO of `DynamicType::Unknown`.
    fn skip_until_after_pivot(
        self,
        db: &'db dyn Db,
        mro_iter: impl Iterator<Item = ClassBase<'db>>,
    ) -> impl Iterator<Item = ClassBase<'db>> {
        let Some(pivot_class) = self.pivot_class(db).into_class() else {
            return Either::Left(ClassBase::Dynamic(DynamicType::Unknown).mro(db, None));
        };

        let mut pivot_found = false;

        Either::Right(mro_iter.skip_while(move |superclass| {
            if pivot_found {
                false
            } else if Some(pivot_class) == superclass.into_class() {
                pivot_found = true;
                true
            } else {
                true
            }
        }))
    }

    /// Tries to call `__get__` on the attribute.
    /// The arguments passed to `__get__` depend on whether the owner is an instance or a class.
    /// See the `CPython` implementation for reference:
    /// <https://github.com/python/cpython/blob/3b3720f1a26ab34377542b48eb6a6565f78ff892/Objects/typeobject.c#L11690-L11693>
    fn try_call_dunder_get_on_attribute(
        self,
        db: &'db dyn Db,
        attribute: TargetAndQualifiers<'db>,
    ) -> Option<TargetAndQualifiers<'db>> {
        let owner = self.owner(db);

        match owner {
            // If the owner is a dynamic type, we can't tell whether it's a class or an instance.
            // Also, invoking a descriptor on a dynamic attribute is meaningless, so we don't handle this.
            SuperOwnerKind::Dynamic(_) => None,
            SuperOwnerKind::Class(_) => Some(
                Type::try_call_dunder_get_on_attribute(
                    db,
                    attribute,
                    Type::none(db),
                    owner.into_type(),
                )
                .0,
            ),
            SuperOwnerKind::Instance(_) => Some(
                Type::try_call_dunder_get_on_attribute(
                    db,
                    attribute,
                    owner.into_type(),
                    owner.into_type().to_meta_type(db),
                )
                .0,
            ),
        }
    }

    /// Similar to `Type::find_name_in_mro_with_policy`, but performs lookup starting *after* the
    /// pivot class in the MRO, based on the `owner` type instead of the `super` type.
    fn find_name_in_mro_after_pivot(
        self,
        db: &'db dyn Db,
        name: &str,
        policy: MemberLookupPolicy,
    ) -> TargetAndQualifiers<'db> {
        let owner = self.owner(db);
        let class = match owner {
            SuperOwnerKind::Dynamic(_) => {
                return owner
                    .into_type()
                    .find_name_in_mro_with_policy(db, name, policy)
                    .expect("Calling `find_name_in_mro` on dynamic type should return `Some`")
            }
            SuperOwnerKind::Class(class) => class,
            SuperOwnerKind::Instance(instance) => instance.class,
        };

        let (class_literal, _) = class.class_literal(db);
        // TODO properly support super() with generic types
        // * requires a fix for https://github.com/astral-sh/ruff/issues/17432
        // * also requires understanding how we should handle cases like this:
        //  ```python
        //  b_int: B[int]
        //  b_unknown: B
        //
        //  super(B, b_int)
        //  super(B[int], b_unknown)
        //  ```
        match class_literal.generic_context(db) {
            Some(_) => ResolvedTarget::bound(todo_type!("super in generic class")).into(),
            None => class_literal.class_member_from_mro(
                db,
                name,
                policy,
                self.skip_until_after_pivot(db, owner.iter_mro(db)),
            ),
        }
    }
}

// Make sure that the `Type` enum does not grow unexpectedly.
#[cfg(not(debug_assertions))]
#[cfg(target_pointer_width = "64")]
static_assertions::assert_eq_size!(Type, [u8; 16]);

#[cfg(test)]
pub(crate) mod tests {
    use super::*;
    use crate::db::tests::{setup_db, TestDbBuilder};
    use crate::target::{
        global_symbol, known_module_symbol, typing_extensions_symbol, typing_symbol,
    };
    use ruff_db::files::system_path_to_file;
    use ruff_db::parsed::parsed_module;
    use ruff_db::system::DbWithWritableSystem as _;
    use ruff_db::testing::assert_function_query_was_not_run;
    use ruff_python_ast::PythonVersion;
    use strum::IntoEnumIterator;
    use test_case::test_case;

    /// Explicitly test for Python version <3.13 and >=3.13, to ensure that
    /// the fallback to `typing_extensions` is working correctly.
    /// See [`KnownClass::canonical_module`] for more information.
    #[test_case(PythonVersion::PY312)]
    #[test_case(PythonVersion::PY313)]
    fn no_default_type_is_singleton(python_version: PythonVersion) {
        let db = TestDbBuilder::new()
            .with_python_version(python_version)
            .build()
            .unwrap();

        let no_default = KnownClass::NoDefaultType.to_instance(&db);

        assert!(no_default.is_singleton(&db));
    }

    #[test]
    fn typing_vs_typeshed_no_default() {
        let db = TestDbBuilder::new()
            .with_python_version(PythonVersion::PY313)
            .build()
            .unwrap();

        let typing_no_default = typing_symbol(&db, "NoDefault").target.expect_type();
        let typing_extensions_no_default = typing_extensions_symbol(&db, "NoDefault")
            .target
            .expect_type();

        assert_eq!(typing_no_default.display(&db).to_string(), "NoDefault");
        assert_eq!(
            typing_extensions_no_default.display(&db).to_string(),
            "NoDefault"
        );
    }

    /// Inferring the result of a call-expression shouldn't need to re-run after
    /// a trivial change to the function's file (e.g. by adding a docstring to the function).
    #[test]
    fn call_type_doesnt_rerun_when_only_callee_changed() -> anyhow::Result<()> {
        let mut db = setup_db();

        db.write_dedented(
            "src/foo.py",
            r#"
            def foo() -> int:
                return 5
        "#,
        )?;
        db.write_dedented(
            "src/bar.py",
            r#"
            from foo import foo

            a = foo()
            "#,
        )?;

        let bar = system_path_to_file(&db, "src/bar.py")?;
        let a = global_symbol(&db, bar, "a").target;

        assert_eq!(
            a.expect_type(),
            UnionType::from_elements(&db, [Type::unknown(), KnownClass::Int.to_instance(&db)])
        );

        // Add a docstring to foo to trigger a re-run.
        // The bar-call site of foo should not be re-run because of that
        db.write_dedented(
            "src/foo.py",
            r#"
            def foo() -> int:
                "Computes a value"
                return 5
            "#,
        )?;
        db.clear_salsa_events();

        let a = global_symbol(&db, bar, "a").target;

        assert_eq!(
            a.expect_type(),
            UnionType::from_elements(&db, [Type::unknown(), KnownClass::Int.to_instance(&db)])
        );
        let events = db.take_salsa_events();

        let call = &*parsed_module(&db, bar).syntax().body[1]
            .as_assign_stmt()
            .unwrap()
            .value;
        let foo_call = semantic_index(&db, bar).expression(call);

        assert_function_query_was_not_run(&db, infer_expression_types, foo_call, &events);

        Ok(())
    }

    /// All other tests also make sure that `Type::Todo` works as expected. This particular
    /// test makes sure that we handle `Todo` types correctly, even if they originate from
    /// different sources.
    #[test]
    fn todo_types() {
        let db = setup_db();

        let todo1 = todo_type!("1");
        let todo2 = todo_type!("2");

        let int = KnownClass::Int.to_instance(&db);

        assert!(int.is_assignable_to(&db, todo1));

        assert!(todo1.is_assignable_to(&db, int));

        // We lose information when combining several `Todo` types. This is an
        // acknowledged limitation of the current implementation. We can not
        // easily store the meta information of several `Todo`s in a single
        // variant, as `TodoType` needs to implement `Copy`, meaning it can't
        // contain `Vec`/`Box`/etc., and can't be boxed itself.
        //
        // Lifting this restriction would require us to intern `TodoType` in
        // salsa, but that would mean we would have to pass in `db` everywhere.

        // A union of several `Todo` types collapses to a single `Todo` type:
        assert!(UnionType::from_elements(&db, vec![todo1, todo2]).is_todo());

        // And similar for intersection types:
        assert!(IntersectionBuilder::new(&db)
            .add_positive(todo1)
            .add_positive(todo2)
            .build()
            .is_todo());
        assert!(IntersectionBuilder::new(&db)
            .add_positive(todo1)
            .add_negative(todo2)
            .build()
            .is_todo());
    }

    #[test]
    fn known_function_roundtrip_from_str() {
        let db = setup_db();

        for function in KnownFunction::iter() {
            let function_name: &'static str = function.into();

            let module = match function {
                KnownFunction::Len
                | KnownFunction::Repr
                | KnownFunction::IsInstance
                | KnownFunction::HasAttr
                | KnownFunction::IsSubclass => KnownModule::Builtins,

                KnownFunction::AbstractMethod => KnownModule::Abc,

                KnownFunction::Dataclass => KnownModule::Dataclasses,

                KnownFunction::GetattrStatic => KnownModule::Inspect,

                KnownFunction::Cast
                | KnownFunction::Final
                | KnownFunction::Overload
                | KnownFunction::Override
                | KnownFunction::RevealType
                | KnownFunction::AssertType
                | KnownFunction::AssertNever
                | KnownFunction::IsProtocol
                | KnownFunction::GetProtocolMembers
                | KnownFunction::RuntimeCheckable
                | KnownFunction::DataclassTransform
                | KnownFunction::NoTypeCheck => KnownModule::TypingExtensions,

                KnownFunction::IsSingleton
                | KnownFunction::IsSubtypeOf
                | KnownFunction::GenericContext
                | KnownFunction::DunderAllNames
                | KnownFunction::StaticAssert
                | KnownFunction::IsFullyStatic
                | KnownFunction::IsDisjointFrom
                | KnownFunction::IsSingleValued
                | KnownFunction::IsAssignableTo
                | KnownFunction::IsEquivalentTo
                | KnownFunction::IsGradualEquivalentTo => KnownModule::TyExtensions,
            };

            let function_definition = known_module_symbol(&db, module, function_name)
                .target
                .expect_type()
                .expect_function_literal()
                .definition(&db);

            assert_eq!(
                KnownFunction::try_from_definition_and_name(&db, function_definition, function_name),
                Some(function),
                "The strum `EnumString` implementation appears to be incorrect for `{function_name}`"
            );
        }
    }
}<|MERGE_RESOLUTION|>--- conflicted
+++ resolved
@@ -2973,7 +2973,6 @@
                 ))
                 .into()
             }
-<<<<<<< HEAD
             Type::ClassLiteral(class)
                 if name == "__dataclass_fields__" && class.dataclass_params(db).is_some() =>
             {
@@ -2987,8 +2986,6 @@
                 ))
                 .with_qualifiers(TypeQualifiers::CLASS_VAR)
             }
-=======
->>>>>>> c066bf01
             Type::BoundMethod(bound_method) => match name_str {
                 "__self__" => ResolvedTarget::bound(bound_method.self_instance(db)).into(),
                 "__func__" => {
