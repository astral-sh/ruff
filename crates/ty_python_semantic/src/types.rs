use infer::nearest_enclosing_class;
use itertools::{Either, Itertools};
use ruff_db::parsed::parsed_module;

use std::borrow::Cow;
use std::slice::Iter;

use bitflags::bitflags;
use call::{CallDunderError, CallError, CallErrorKind};
use context::InferContext;
use diagnostic::{
    INVALID_CONTEXT_MANAGER, INVALID_SUPER_ARGUMENT, NOT_ITERABLE, POSSIBLY_UNBOUND_IMPLICIT_CALL,
    UNAVAILABLE_IMPLICIT_SUPER_ARGUMENTS,
};
use ruff_db::diagnostic::{Annotation, Diagnostic, Span, SubDiagnostic, SubDiagnosticSeverity};
use ruff_db::files::File;
use ruff_python_ast::name::Name;
use ruff_python_ast::{self as ast, AnyNodeRef};
use ruff_text_size::{Ranged, TextRange};
use type_ordering::union_or_intersection_elements_ordering;

pub(crate) use self::builder::{IntersectionBuilder, UnionBuilder};
pub(crate) use self::cyclic::{PairVisitor, TypeTransformer};
pub use self::diagnostic::TypeCheckDiagnostics;
pub(crate) use self::diagnostic::register_lints;
pub(crate) use self::infer::{
    infer_deferred_types, infer_definition_types, infer_expression_type, infer_expression_types,
    infer_scope_types,
};
pub(crate) use self::signatures::{CallableSignature, Signature};
pub(crate) use self::subclass_of::{SubclassOfInner, SubclassOfType};
use crate::module_name::ModuleName;
use crate::module_resolver::{KnownModule, resolve_module};
use crate::place::{Boundness, Place, PlaceAndQualifiers, imported_symbol};
use crate::semantic_index::definition::Definition;
use crate::semantic_index::place::ScopedPlaceId;
use crate::semantic_index::scope::ScopeId;
use crate::semantic_index::{imported_modules, place_table, semantic_index};
use crate::suppression::check_suppressions;
use crate::types::call::{Binding, Bindings, CallArguments, CallableBinding};
use crate::types::class::{CodeGeneratorKind, Field};
pub(crate) use crate::types::class_base::ClassBase;
use crate::types::context::{LintDiagnosticGuard, LintDiagnosticGuardBuilder};
use crate::types::diagnostic::{INVALID_TYPE_FORM, UNSUPPORTED_BOOL_CONVERSION};
use crate::types::enums::{enum_metadata, is_single_member_enum};
use crate::types::function::{
    DataclassTransformerParams, FunctionDecorators, FunctionSpans, FunctionType, KnownFunction,
};
use crate::types::generics::{
    GenericContext, PartialSpecialization, Specialization, bind_typevar, walk_generic_context,
    walk_partial_specialization, walk_specialization,
};
pub use crate::types::ide_support::{
    CallSignatureDetails, Member, all_members, call_signature_details, definition_kind_for_name,
    definitions_for_attribute, definitions_for_imported_symbol, definitions_for_keyword_argument,
    definitions_for_name, find_active_signature_from_details, inlay_hint_function_argument_details,
};
use crate::types::infer::infer_unpack_types;
use crate::types::mro::{Mro, MroError, MroIterator};
pub(crate) use crate::types::narrow::infer_narrowing_constraint;
use crate::types::signatures::{Parameter, ParameterForm, Parameters, walk_signature};
use crate::types::tuple::TupleSpec;
use crate::unpack::EvaluationMode;
pub use crate::util::diagnostics::add_inferred_python_version_hint_to_diagnostic;
use crate::{Db, FxOrderMap, FxOrderSet, Module, Program};
pub(crate) use class::{ClassLiteral, ClassType, GenericAlias, KnownClass};
use instance::Protocol;
pub use instance::{NominalInstanceType, ProtocolInstanceType};
pub use special_form::SpecialFormType;

mod builder;
mod call;
mod class;
mod class_base;
mod context;
mod cyclic;
mod diagnostic;
mod display;
mod enums;
mod function;
mod generics;
pub(crate) mod ide_support;
mod infer;
mod instance;
mod mro;
mod narrow;
mod protocol_class;
mod signatures;
mod special_form;
mod string_annotation;
mod subclass_of;
mod tuple;
mod type_ordering;
mod unpacker;
mod visitor;

mod definition;
#[cfg(test)]
mod property_tests;

pub fn check_types(db: &dyn Db, file: File) -> Vec<Diagnostic> {
    let _span = tracing::trace_span!("check_types", ?file).entered();

    tracing::debug!("Checking file '{path}'", path = file.path(db));

    let index = semantic_index(db, file);
    let mut diagnostics = TypeCheckDiagnostics::default();

    for scope_id in index.scope_ids() {
        let result = infer_scope_types(db, scope_id);

        if let Some(scope_diagnostics) = result.diagnostics() {
            diagnostics.extend(scope_diagnostics);
        }
    }

    diagnostics.extend_diagnostics(
        index
            .semantic_syntax_errors()
            .iter()
            .map(|error| Diagnostic::invalid_syntax(file, error, error)),
    );

    check_suppressions(db, file, &mut diagnostics);

    diagnostics.into_diagnostics()
}

/// Infer the type of a binding.
pub(crate) fn binding_type<'db>(db: &'db dyn Db, definition: Definition<'db>) -> Type<'db> {
    let inference = infer_definition_types(db, definition);
    inference.binding_type(definition)
}

/// Infer the type of a declaration.
pub(crate) fn declaration_type<'db>(
    db: &'db dyn Db,
    definition: Definition<'db>,
) -> TypeAndQualifiers<'db> {
    let inference = infer_definition_types(db, definition);
    inference.declaration_type(definition)
}

/// Infer the type of a (possibly deferred) sub-expression of a [`Definition`].
///
/// Supports expressions that are evaluated within a type-params sub-scope.
///
/// ## Panics
/// If the given expression is not a sub-expression of the given [`Definition`].
fn definition_expression_type<'db>(
    db: &'db dyn Db,
    definition: Definition<'db>,
    expression: &ast::Expr,
) -> Type<'db> {
    let file = definition.file(db);
    let index = semantic_index(db, file);
    let file_scope = index.expression_scope_id(expression);
    let scope = file_scope.to_scope_id(db, file);
    if scope == definition.scope(db) {
        // expression is in the definition scope
        let inference = infer_definition_types(db, definition);
        if let Some(ty) = inference.try_expression_type(expression) {
            ty
        } else {
            infer_deferred_types(db, definition).expression_type(expression)
        }
    } else {
        // expression is in a type-params sub-scope
        infer_scope_types(db, scope).expression_type(expression)
    }
}

/// The descriptor protocol distinguishes two kinds of descriptors. Non-data descriptors
/// define a `__get__` method, while data descriptors additionally define a `__set__`
/// method or a `__delete__` method. This enum is used to categorize attributes into two
/// groups: (1) data descriptors and (2) normal attributes or non-data descriptors.
#[derive(Clone, Debug, Copy, PartialEq, Eq, Hash, salsa::Update, get_size2::GetSize)]
pub(crate) enum AttributeKind {
    DataDescriptor,
    NormalOrNonDataDescriptor,
}

impl AttributeKind {
    const fn is_data(self) -> bool {
        matches!(self, Self::DataDescriptor)
    }
}

/// This enum is used to control the behavior of the descriptor protocol implementation.
/// When invoked on a class object, the fallback type (a class attribute) can shadow a
/// non-data descriptor of the meta-type (the class's metaclass). However, this is not
/// true for instances. When invoked on an instance, the fallback type (an attribute on
/// the instance) can not completely shadow a non-data descriptor of the meta-type (the
/// class), because we do not currently attempt to statically infer if an instance
/// attribute is definitely defined (i.e. to check whether a particular method has been
/// called).
#[derive(Clone, Debug, Copy, PartialEq)]
enum InstanceFallbackShadowsNonDataDescriptor {
    Yes,
    No,
}

bitflags! {
    #[derive(Clone, Debug, Copy, PartialEq, Eq, Hash)]
    pub(crate) struct MemberLookupPolicy: u8 {
        /// Dunder methods are looked up on the meta-type of a type without potentially falling
        /// back on attributes on the type itself. For example, when implicitly invoked on an
        /// instance, dunder methods are not looked up as instance attributes. And when invoked
        /// on a class, dunder methods are only looked up on the metaclass, not the class itself.
        ///
        /// All other attributes use the `WithInstanceFallback` policy.
        ///
        /// If this flag is set - look up the attribute on the meta-type only.
        const NO_INSTANCE_FALLBACK = 1 << 0;

        /// When looking up an attribute on a class, we sometimes need to avoid
        /// looking up attributes defined on the `object` class. Usually because
        /// typeshed doesn't properly encode runtime behavior (e.g. see how `__new__` & `__init__`
        /// are handled during class creation).
        ///
        /// If this flag is set - exclude attributes defined on `object` when looking up attributes.
        const MRO_NO_OBJECT_FALLBACK = 1 << 1;

        /// When looking up an attribute on a class, we sometimes need to avoid
        /// looking up attributes defined on `type` if this is the metaclass of the class.
        ///
        /// This is similar to no object fallback above
        const META_CLASS_NO_TYPE_FALLBACK = 1 << 2;

        /// Skip looking up attributes on the builtin `int` and `str` classes.
        const MRO_NO_INT_OR_STR_LOOKUP = 1 << 3;
    }
}

impl MemberLookupPolicy {
    /// Only look up the attribute on the meta-type.
    ///
    /// If false - Look up the attribute on the meta-type, but fall back to attributes on the instance
    /// if the meta-type attribute is not found or if the meta-type attribute is not a data
    /// descriptor.
    pub(crate) const fn no_instance_fallback(self) -> bool {
        self.contains(Self::NO_INSTANCE_FALLBACK)
    }

    /// Exclude attributes defined on `object` when looking up attributes.
    pub(crate) const fn mro_no_object_fallback(self) -> bool {
        self.contains(Self::MRO_NO_OBJECT_FALLBACK)
    }

    /// Exclude attributes defined on `type` when looking up meta-class-attributes.
    pub(crate) const fn meta_class_no_type_fallback(self) -> bool {
        self.contains(Self::META_CLASS_NO_TYPE_FALLBACK)
    }

    /// Exclude attributes defined on `int` or `str` when looking up attributes.
    pub(crate) const fn mro_no_int_or_str_fallback(self) -> bool {
        self.contains(Self::MRO_NO_INT_OR_STR_LOOKUP)
    }
}

impl Default for MemberLookupPolicy {
    fn default() -> Self {
        Self::empty()
    }
}

fn member_lookup_cycle_recover<'db>(
    _db: &'db dyn Db,
    _value: &PlaceAndQualifiers<'db>,
    _count: u32,
    _self: Type<'db>,
    _name: Name,
    _policy: MemberLookupPolicy,
) -> salsa::CycleRecoveryAction<PlaceAndQualifiers<'db>> {
    salsa::CycleRecoveryAction::Iterate
}

fn member_lookup_cycle_initial<'db>(
    _db: &'db dyn Db,
    _self: Type<'db>,
    _name: Name,
    _policy: MemberLookupPolicy,
) -> PlaceAndQualifiers<'db> {
    Place::bound(Type::Never).into()
}

fn class_lookup_cycle_recover<'db>(
    _db: &'db dyn Db,
    _value: &PlaceAndQualifiers<'db>,
    _count: u32,
    _self: Type<'db>,
    _name: Name,
    _policy: MemberLookupPolicy,
) -> salsa::CycleRecoveryAction<PlaceAndQualifiers<'db>> {
    salsa::CycleRecoveryAction::Iterate
}

fn class_lookup_cycle_initial<'db>(
    _db: &'db dyn Db,
    _self: Type<'db>,
    _name: Name,
    _policy: MemberLookupPolicy,
) -> PlaceAndQualifiers<'db> {
    Place::bound(Type::Never).into()
}

/// Meta data for `Type::Todo`, which represents a known limitation in ty.
#[cfg(debug_assertions)]
#[derive(Copy, Clone, Debug, PartialEq, Eq, Hash, get_size2::GetSize)]
pub struct TodoType(pub &'static str);

#[cfg(debug_assertions)]
impl std::fmt::Display for TodoType {
    fn fmt(&self, f: &mut std::fmt::Formatter<'_>) -> std::fmt::Result {
        write!(f, "({msg})", msg = self.0)
    }
}

#[cfg(not(debug_assertions))]
#[derive(Copy, Clone, Debug, PartialEq, Eq, Hash, get_size2::GetSize)]
pub struct TodoType;

#[cfg(not(debug_assertions))]
impl std::fmt::Display for TodoType {
    fn fmt(&self, _: &mut std::fmt::Formatter<'_>) -> std::fmt::Result {
        Ok(())
    }
}

/// Create a `Type::Todo` variant to represent a known limitation in the type system.
///
/// It can be created by specifying a custom message: `todo_type!("PEP 604 not supported")`.
#[cfg(debug_assertions)]
macro_rules! todo_type {
    ($message:literal) => {{
        const _: () = {
            let s = $message;

            if !s.is_ascii() {
                panic!("todo_type! message must be ASCII");
            }

            let bytes = s.as_bytes();
            let mut i = 0;
            while i < bytes.len() {
                // Check each byte for '(' or ')'
                let ch = bytes[i];

                assert!(
                    !40u8.eq_ignore_ascii_case(&ch) && !41u8.eq_ignore_ascii_case(&ch),
                    "todo_type! message must not contain parentheses",
                );
                i += 1;
            }
        };
        $crate::types::Type::Dynamic($crate::types::DynamicType::Todo($crate::types::TodoType(
            $message,
        )))
    }};
    ($message:ident) => {
        $crate::types::Type::Dynamic($crate::types::DynamicType::Todo($crate::types::TodoType(
            $message,
        )))
    };
}

#[cfg(not(debug_assertions))]
macro_rules! todo_type {
    () => {
        $crate::types::Type::Dynamic($crate::types::DynamicType::Todo(crate::types::TodoType))
    };
    ($message:literal) => {
        $crate::types::Type::Dynamic($crate::types::DynamicType::Todo(crate::types::TodoType))
    };
    ($message:ident) => {
        $crate::types::Type::Dynamic($crate::types::DynamicType::Todo(crate::types::TodoType))
    };
}

pub use crate::types::definition::TypeDefinition;
pub(crate) use todo_type;

/// Represents an instance of `builtins.property`.
///
/// # Ordering
/// Ordering is based on the property instance's salsa-assigned id and not on its values.
/// The id may change between runs, or when the property instance was garbage collected and recreated.
#[salsa::interned(debug, heap_size=ruff_memory_usage::heap_size)]
#[derive(PartialOrd, Ord)]
pub struct PropertyInstanceType<'db> {
    getter: Option<Type<'db>>,
    setter: Option<Type<'db>>,
}

fn walk_property_instance_type<'db, V: visitor::TypeVisitor<'db> + ?Sized>(
    db: &'db dyn Db,
    property: PropertyInstanceType<'db>,
    visitor: &V,
) {
    if let Some(getter) = property.getter(db) {
        visitor.visit_type(db, getter);
    }
    if let Some(setter) = property.setter(db) {
        visitor.visit_type(db, setter);
    }
}

// The Salsa heap is tracked separately.
impl get_size2::GetSize for PropertyInstanceType<'_> {}

impl<'db> PropertyInstanceType<'db> {
    fn apply_type_mapping<'a>(self, db: &'db dyn Db, type_mapping: &TypeMapping<'a, 'db>) -> Self {
        let getter = self
            .getter(db)
            .map(|ty| ty.apply_type_mapping(db, type_mapping));
        let setter = self
            .setter(db)
            .map(|ty| ty.apply_type_mapping(db, type_mapping));
        Self::new(db, getter, setter)
    }

    fn normalized_impl(self, db: &'db dyn Db, visitor: &TypeTransformer<'db>) -> Self {
        Self::new(
            db,
            self.getter(db).map(|ty| ty.normalized_impl(db, visitor)),
            self.setter(db).map(|ty| ty.normalized_impl(db, visitor)),
        )
    }

    fn find_legacy_typevars(
        self,
        db: &'db dyn Db,
        binding_context: Option<Definition<'db>>,
        typevars: &mut FxOrderSet<BoundTypeVarInstance<'db>>,
    ) {
        if let Some(ty) = self.getter(db) {
            ty.find_legacy_typevars(db, binding_context, typevars);
        }
        if let Some(ty) = self.setter(db) {
            ty.find_legacy_typevars(db, binding_context, typevars);
        }
    }

    fn materialize(self, db: &'db dyn Db, variance: TypeVarVariance) -> Self {
        Self::new(
            db,
            self.getter(db).map(|ty| ty.materialize(db, variance)),
            self.setter(db).map(|ty| ty.materialize(db, variance)),
        )
    }
}

bitflags! {
    /// Used for the return type of `dataclass(…)` calls. Keeps track of the arguments
    /// that were passed in. For the precise meaning of the fields, see [1].
    ///
    /// [1]: https://docs.python.org/3/library/dataclasses.html
    #[derive(Debug, Clone, Copy, PartialEq, Eq, Hash)]
    pub struct DataclassParams: u16 {
        const INIT = 0b0000_0000_0001;
        const REPR = 0b0000_0000_0010;
        const EQ = 0b0000_0000_0100;
        const ORDER = 0b0000_0000_1000;
        const UNSAFE_HASH = 0b0000_0001_0000;
        const FROZEN = 0b0000_0010_0000;
        const MATCH_ARGS = 0b0000_0100_0000;
        const KW_ONLY = 0b0000_1000_0000;
        const SLOTS = 0b0001_0000_0000;
        const WEAKREF_SLOT = 0b0010_0000_0000;
    }
}

impl get_size2::GetSize for DataclassParams {}

impl Default for DataclassParams {
    fn default() -> Self {
        Self::INIT | Self::REPR | Self::EQ | Self::MATCH_ARGS
    }
}

impl From<DataclassTransformerParams> for DataclassParams {
    fn from(params: DataclassTransformerParams) -> Self {
        let mut result = Self::default();

        result.set(
            Self::EQ,
            params.contains(DataclassTransformerParams::EQ_DEFAULT),
        );
        result.set(
            Self::ORDER,
            params.contains(DataclassTransformerParams::ORDER_DEFAULT),
        );
        result.set(
            Self::KW_ONLY,
            params.contains(DataclassTransformerParams::KW_ONLY_DEFAULT),
        );
        result.set(
            Self::FROZEN,
            params.contains(DataclassTransformerParams::FROZEN_DEFAULT),
        );

        result
    }
}

/// Representation of a type: a set of possible values at runtime.
///
#[derive(Copy, Clone, Debug, PartialEq, Eq, Hash, salsa::Update, get_size2::GetSize)]
pub enum Type<'db> {
    /// The dynamic type: a statically unknown set of values
    Dynamic(DynamicType),
    /// The empty set of values
    Never,
    /// A specific function object
    FunctionLiteral(FunctionType<'db>),
    /// Represents a callable `instance.method` where `instance` is an instance of a class
    /// and `method` is a method (of that class).
    ///
    /// See [`BoundMethodType`] for more information.
    ///
    /// TODO: consider replacing this with `Callable & Instance(MethodType)`?
    /// I.e. if we have a method `def f(self, x: int) -> str`, and see it being called as
    /// `instance.f`, we could partially apply (and check) the `instance` argument against
    /// the `self` parameter, and return a `MethodType & Callable[[int], str]`.
    /// One drawback would be that we could not show the bound instance when that type is displayed.
    BoundMethod(BoundMethodType<'db>),
    /// Represents a specific instance of `types.MethodWrapperType`.
    ///
    /// TODO: consider replacing this with `Callable & types.MethodWrapperType` type?
    /// Requires `Callable` to be able to represent overloads, e.g. `types.FunctionType.__get__` has
    /// this behaviour when a method is accessed on a class vs an instance:
    ///
    /// ```txt
    ///  * (None,   type)         ->  Literal[function_on_which_it_was_called]
    ///  * (object, type | None)  ->  BoundMethod[instance, function_on_which_it_was_called]
    /// ```
    MethodWrapper(MethodWrapperKind<'db>),
    /// Represents a specific instance of `types.WrapperDescriptorType`.
    ///
    /// TODO: Similar to above, this could eventually be replaced by a generic `Callable`
    /// type. We currently add this as a separate variant because `FunctionType.__get__`
    /// is an overloaded method and we do not support `@overload` yet.
    WrapperDescriptor(WrapperDescriptorKind),
    /// A special callable that is returned by a `dataclass(…)` call. It is usually
    /// used as a decorator. Note that this is only used as a return type for actual
    /// `dataclass` calls, not for the argumentless `@dataclass` decorator.
    DataclassDecorator(DataclassParams),
    /// A special callable that is returned by a `dataclass_transform(…)` call.
    DataclassTransformer(DataclassTransformerParams),
    /// The type of an arbitrary callable object with a certain specified signature.
    Callable(CallableType<'db>),
    /// A specific module object
    ModuleLiteral(ModuleLiteralType<'db>),
    /// A specific class object
    ClassLiteral(ClassLiteral<'db>),
    /// A specialization of a generic class
    GenericAlias(GenericAlias<'db>),
    /// The set of all class objects that are subclasses of the given class (C), spelled `type[C]`.
    SubclassOf(SubclassOfType<'db>),
    /// The set of Python objects with the given class in their __class__'s method resolution order.
    /// Construct this variant using the `Type::instance` constructor function.
    NominalInstance(NominalInstanceType<'db>),
    /// The set of Python objects that conform to the interface described by a given protocol.
    /// Construct this variant using the `Type::instance` constructor function.
    ProtocolInstance(ProtocolInstanceType<'db>),
    /// A single Python object that requires special treatment in the type system,
    /// and which exists at a location that can be known prior to any analysis by ty.
    SpecialForm(SpecialFormType),
    /// Singleton types that are heavily special-cased by ty, and which are usually
    /// created as a result of some runtime operation (e.g. a type-alias statement,
    /// a typevar definition, or `Generic[T]` in a class's bases list).
    KnownInstance(KnownInstanceType<'db>),
    /// An instance of `builtins.property`
    PropertyInstance(PropertyInstanceType<'db>),
    /// The set of objects in any of the types in the union
    Union(UnionType<'db>),
    /// The set of objects in all of the types in the intersection
    Intersection(IntersectionType<'db>),
    /// Represents objects whose `__bool__` method is deterministic:
    /// - `AlwaysTruthy`: `__bool__` always returns `True`
    /// - `AlwaysFalsy`: `__bool__` always returns `False`
    AlwaysTruthy,
    AlwaysFalsy,
    /// An integer literal
    IntLiteral(i64),
    /// A boolean literal, either `True` or `False`.
    BooleanLiteral(bool),
    /// A string literal whose value is known
    StringLiteral(StringLiteralType<'db>),
    /// A singleton type that represents a specific enum member
    EnumLiteral(EnumLiteralType<'db>),
    /// A string known to originate only from literal values, but whose value is not known (unlike
    /// `StringLiteral` above).
    LiteralString,
    /// A bytes literal
    BytesLiteral(BytesLiteralType<'db>),
<<<<<<< HEAD
    /// An instance of the builtin `tuple` class.
    /// TODO: Consider removing this in favor of `NominalInstance`. This is currently stored as a
    /// separate variant partly for historical reasons, and partly to allow us to easily
    /// distinguish tuples since they occur so often.
    Tuple(TupleType<'db>),
    /// An instance of a typevar outside of the generic class or function that binds it. When the
    /// generic class or function is specialized, we will replace this typevar with its
    /// specialization.
=======
    /// An instance of a typevar in a generic class or function. When the generic class or function
    /// is specialized, we will replace this typevar with its specialization.
>>>>>>> 79c949f0
    TypeVar(BoundTypeVarInstance<'db>),
    /// An instance of a typevar inside the generic class or function. In this position, the
    /// typevar cannot be specialized, and therefore is not eligible for specialization inference.
    NonInferableTypeVar(BoundTypeVarInstance<'db>),
    /// A bound super object like `super()` or `super(A, A())`
    /// This type doesn't handle an unbound super object like `super(A)`; for that we just use
    /// a `Type::NominalInstance` of `builtins.super`.
    BoundSuper(BoundSuperType<'db>),
    /// A subtype of `bool` that allows narrowing in both positive and negative cases.
    TypeIs(TypeIsType<'db>),
    /// A type that represents an inhabitant of a `TypedDict`.
    TypedDict(TypedDictType<'db>),
    /// An aliased type (lazily not-yet-unpacked to its value type).
    TypeAlias(TypeAliasType<'db>),
}

#[salsa::tracked]
impl<'db> Type<'db> {
    pub const fn any() -> Self {
        Self::Dynamic(DynamicType::Any)
    }

    pub const fn unknown() -> Self {
        Self::Dynamic(DynamicType::Unknown)
    }

    pub fn object(db: &'db dyn Db) -> Self {
        KnownClass::Object.to_instance(db)
    }

    pub const fn is_unknown(&self) -> bool {
        matches!(self, Type::Dynamic(DynamicType::Unknown))
    }

    pub const fn is_never(&self) -> bool {
        matches!(self, Type::Never)
    }

    /// Returns `true` if `self` is [`Type::Callable`].
    pub const fn is_callable_type(&self) -> bool {
        matches!(self, Type::Callable(..))
    }

    fn is_none(&self, db: &'db dyn Db) -> bool {
        self.into_nominal_instance()
            .is_some_and(|instance| instance.class(db).is_known(db, KnownClass::NoneType))
    }

    fn is_bool(&self, db: &'db dyn Db) -> bool {
        self.into_nominal_instance()
            .is_some_and(|instance| instance.class(db).is_known(db, KnownClass::Bool))
    }

    pub fn is_notimplemented(&self, db: &'db dyn Db) -> bool {
        self.into_nominal_instance().is_some_and(|instance| {
            instance
                .class(db)
                .is_known(db, KnownClass::NotImplementedType)
        })
    }

    pub fn is_object(&self, db: &'db dyn Db) -> bool {
        self.into_nominal_instance()
            .is_some_and(|instance| instance.is_object(db))
    }

    pub const fn is_todo(&self) -> bool {
        matches!(self, Type::Dynamic(DynamicType::Todo(_)))
    }

    pub const fn is_generic_alias(&self) -> bool {
        matches!(self, Type::GenericAlias(_))
    }

    const fn is_dynamic(&self) -> bool {
        matches!(self, Type::Dynamic(_))
    }

    /// Returns the top materialization (or upper bound materialization) of this type, which is the
    /// most general form of the type that is fully static.
    #[must_use]
    pub(crate) fn top_materialization(&self, db: &'db dyn Db) -> Type<'db> {
        self.materialize(db, TypeVarVariance::Covariant)
    }

    /// Returns the bottom materialization (or lower bound materialization) of this type, which is
    /// the most specific form of the type that is fully static.
    #[must_use]
    pub(crate) fn bottom_materialization(&self, db: &'db dyn Db) -> Type<'db> {
        self.materialize(db, TypeVarVariance::Contravariant)
    }

    /// If this type is an instance type where the class has a tuple spec, returns the tuple spec.
    ///
    /// I.e., for the type `tuple[int, str]`, this will return the tuple spec `[int, str]`.
    /// For a subclass of `tuple[int, str]`, it will return the same tuple spec.
    fn tuple_instance_spec(&self, db: &'db dyn Db) -> Option<Cow<'db, TupleSpec<'db>>> {
        self.into_nominal_instance()
            .and_then(|instance| instance.tuple_spec(db))
    }

    /// If this type is an *exact* tuple type (*not* a subclass of `tuple`), returns the
    /// tuple spec.
    ///
    /// You usually don't want to use this method, as you usually want to consider a subclass
    /// of a tuple type in the same way as the `tuple` type itself. Only use this method if you
    /// are certain that a *literal tuple* is required, and that a subclass of tuple will not
    /// do.
    ///
    /// I.e., for the type `tuple[int, str]`, this will return the tuple spec `[int, str]`.
    /// But for a subclass of `tuple[int, str]`, it will return `None`.
    fn exact_tuple_instance_spec(&self, db: &'db dyn Db) -> Option<Cow<'db, TupleSpec<'db>>> {
        self.into_nominal_instance()
            .and_then(|instance| instance.own_tuple_spec(db))
    }

    /// Returns the materialization of this type depending on the given `variance`.
    ///
    /// More concretely, `T'`, the materialization of `T`, is the type `T` with all occurrences of
    /// the dynamic types (`Any`, `Unknown`, `Todo`) replaced as follows:
    ///
    /// - In covariant position, it's replaced with `object`
    /// - In contravariant position, it's replaced with `Never`
    /// - In invariant position, it's replaced with an unresolved type variable
    fn materialize(&self, db: &'db dyn Db, variance: TypeVarVariance) -> Type<'db> {
        match self {
            Type::Dynamic(_) => match variance {
                // TODO: For an invariant position, e.g. `list[Any]`, it should be replaced with an
                // existential type representing "all lists, containing any type." We currently
                // represent this by replacing `Any` in invariant position with an unresolved type
                // variable.
                TypeVarVariance::Invariant => Type::TypeVar(BoundTypeVarInstance::new(
                    db,
                    TypeVarInstance::new(
                        db,
                        Name::new_static("T_all"),
                        None,
                        None,
                        variance,
                        None,
                        TypeVarKind::Pep695,
                    ),
                    BindingContext::Synthetic,
                )),
                TypeVarVariance::Covariant => Type::object(db),
                TypeVarVariance::Contravariant => Type::Never,
                TypeVarVariance::Bivariant => unreachable!(),
            },

            Type::Never
            | Type::WrapperDescriptor(_)
            | Type::MethodWrapper(_)
            | Type::DataclassDecorator(_)
            | Type::DataclassTransformer(_)
            | Type::ModuleLiteral(_)
            | Type::IntLiteral(_)
            | Type::BooleanLiteral(_)
            | Type::StringLiteral(_)
            | Type::LiteralString
            | Type::BytesLiteral(_)
            | Type::EnumLiteral(_)
            | Type::SpecialForm(_)
            | Type::KnownInstance(_)
            | Type::AlwaysFalsy
            | Type::AlwaysTruthy
            | Type::ClassLiteral(_)
            | Type::BoundSuper(_) => *self,

            Type::PropertyInstance(property_instance) => {
                Type::PropertyInstance(property_instance.materialize(db, variance))
            }

            Type::FunctionLiteral(_) | Type::BoundMethod(_) => {
                // TODO: Subtyping between function / methods with a callable accounts for the
                // signature (parameters and return type), so we might need to do something here
                *self
            }

            Type::NominalInstance(instance) => instance.materialize(db, variance),
            Type::GenericAlias(generic_alias) => {
                Type::GenericAlias(generic_alias.materialize(db, variance))
            }
            Type::Callable(callable_type) => {
                Type::Callable(callable_type.materialize(db, variance))
            }
            Type::SubclassOf(subclass_of_type) => subclass_of_type.materialize(db, variance),
            Type::ProtocolInstance(protocol_instance_type) => {
                // TODO: Add tests for this once subtyping/assignability is implemented for
                // protocols. It _might_ require changing the logic here because:
                //
                // > Subtyping for protocol instances involves taking account of the fact that
                // > read-only property members, and method members, on protocols act covariantly;
                // > write-only property members act contravariantly; and read/write attribute
                // > members on protocols act invariantly
                Type::ProtocolInstance(protocol_instance_type.materialize(db, variance))
            }
            Type::Union(union_type) => union_type.map(db, |ty| ty.materialize(db, variance)),
            Type::Intersection(intersection_type) => IntersectionBuilder::new(db)
                .positive_elements(
                    intersection_type
                        .positive(db)
                        .iter()
                        .map(|ty| ty.materialize(db, variance)),
                )
                .negative_elements(
                    intersection_type
                        .negative(db)
                        .iter()
                        .map(|ty| ty.materialize(db, variance.flip())),
                )
                .build(),
            Type::TypeVar(bound_typevar) => Type::TypeVar(bound_typevar.materialize(db, variance)),
            Type::NonInferableTypeVar(bound_typevar) => {
                Type::NonInferableTypeVar(bound_typevar.materialize(db, variance))
            }
            Type::TypeIs(type_is) => {
                type_is.with_type(db, type_is.return_type(db).materialize(db, variance))
            }
            Type::TypedDict(_) => {
                // TODO: Materialization of gradual TypedDicts
                *self
            }
            Type::TypeAlias(alias) => alias.value_type(db).materialize(db, variance),
        }
    }

    pub const fn into_class_literal(self) -> Option<ClassLiteral<'db>> {
        match self {
            Type::ClassLiteral(class_type) => Some(class_type),
            _ => None,
        }
    }

    pub const fn into_subclass_of(self) -> Option<SubclassOfType<'db>> {
        match self {
            Type::SubclassOf(subclass_of) => Some(subclass_of),
            _ => None,
        }
    }

    #[track_caller]
    pub fn expect_class_literal(self) -> ClassLiteral<'db> {
        self.into_class_literal()
            .expect("Expected a Type::ClassLiteral variant")
    }

    pub const fn is_subclass_of(&self) -> bool {
        matches!(self, Type::SubclassOf(..))
    }

    pub const fn is_class_literal(&self) -> bool {
        matches!(self, Type::ClassLiteral(..))
    }

    pub fn into_enum_literal(self) -> Option<EnumLiteralType<'db>> {
        match self {
            Type::EnumLiteral(enum_literal) => Some(enum_literal),
            _ => None,
        }
    }

    #[track_caller]
    pub fn expect_enum_literal(self) -> EnumLiteralType<'db> {
        self.into_enum_literal()
            .expect("Expected a Type::EnumLiteral variant")
    }

    pub(crate) const fn is_typed_dict(&self) -> bool {
        matches!(self, Type::TypedDict(..))
    }

    pub(crate) fn into_typed_dict(self) -> Option<TypedDictType<'db>> {
        match self {
            Type::TypedDict(typed_dict) => Some(typed_dict),
            _ => None,
        }
    }

    /// Turn a class literal (`Type::ClassLiteral` or `Type::GenericAlias`) into a `ClassType`.
    /// Since a `ClassType` must be specialized, apply the default specialization to any
    /// unspecialized generic class literal.
    pub fn to_class_type(self, db: &'db dyn Db) -> Option<ClassType<'db>> {
        match self {
            Type::ClassLiteral(class_literal) => Some(class_literal.default_specialization(db)),
            Type::GenericAlias(alias) => Some(ClassType::Generic(alias)),
            _ => None,
        }
    }

    #[track_caller]
    pub fn expect_class_type(self, db: &'db dyn Db) -> ClassType<'db> {
        self.to_class_type(db)
            .expect("Expected a Type::GenericAlias or Type::ClassLiteral variant")
    }

    pub fn is_class_type(&self, db: &'db dyn Db) -> bool {
        match self {
            Type::ClassLiteral(class) if class.generic_context(db).is_none() => true,
            Type::GenericAlias(_) => true,
            _ => false,
        }
    }

    pub const fn is_property_instance(&self) -> bool {
        matches!(self, Type::PropertyInstance(..))
    }

    pub fn module_literal(db: &'db dyn Db, importing_file: File, submodule: Module<'db>) -> Self {
        Self::ModuleLiteral(ModuleLiteralType::new(
            db,
            submodule,
            submodule.kind(db).is_package().then_some(importing_file),
        ))
    }

    pub const fn into_module_literal(self) -> Option<ModuleLiteralType<'db>> {
        match self {
            Type::ModuleLiteral(module) => Some(module),
            _ => None,
        }
    }

    #[track_caller]
    pub fn expect_module_literal(self) -> ModuleLiteralType<'db> {
        self.into_module_literal()
            .expect("Expected a Type::ModuleLiteral variant")
    }

    pub const fn into_union(self) -> Option<UnionType<'db>> {
        match self {
            Type::Union(union_type) => Some(union_type),
            _ => None,
        }
    }

    #[track_caller]
    pub fn expect_union(self) -> UnionType<'db> {
        self.into_union().expect("Expected a Type::Union variant")
    }

    pub const fn is_union(&self) -> bool {
        matches!(self, Type::Union(..))
    }

    pub const fn into_intersection(self) -> Option<IntersectionType<'db>> {
        match self {
            Type::Intersection(intersection_type) => Some(intersection_type),
            _ => None,
        }
    }

    #[track_caller]
    pub fn expect_intersection(self) -> IntersectionType<'db> {
        self.into_intersection()
            .expect("Expected a Type::Intersection variant")
    }

    pub const fn into_function_literal(self) -> Option<FunctionType<'db>> {
        match self {
            Type::FunctionLiteral(function_type) => Some(function_type),
            _ => None,
        }
    }

    #[track_caller]
    pub fn expect_function_literal(self) -> FunctionType<'db> {
        self.into_function_literal()
            .expect("Expected a Type::FunctionLiteral variant")
    }

    pub const fn is_function_literal(&self) -> bool {
        matches!(self, Type::FunctionLiteral(..))
    }

    pub const fn is_bound_method(&self) -> bool {
        matches!(self, Type::BoundMethod(..))
    }

    pub fn is_union_of_single_valued(&self, db: &'db dyn Db) -> bool {
        self.into_union().is_some_and(|union| {
            union
                .elements(db)
                .iter()
                .all(|ty| ty.is_single_valued(db) || ty.is_bool(db) || ty.is_literal_string())
        }) || self.is_bool(db)
            || self.is_literal_string()
    }

    pub const fn into_int_literal(self) -> Option<i64> {
        match self {
            Type::IntLiteral(value) => Some(value),
            _ => None,
        }
    }

    pub fn into_string_literal(self) -> Option<StringLiteralType<'db>> {
        match self {
            Type::StringLiteral(string_literal) => Some(string_literal),
            _ => None,
        }
    }

    pub fn is_string_literal(&self) -> bool {
        matches!(self, Type::StringLiteral(..))
    }

    #[track_caller]
    pub fn expect_int_literal(self) -> i64 {
        self.into_int_literal()
            .expect("Expected a Type::IntLiteral variant")
    }

    pub const fn is_boolean_literal(&self) -> bool {
        matches!(self, Type::BooleanLiteral(..))
    }

    pub const fn is_literal_string(&self) -> bool {
        matches!(self, Type::LiteralString)
    }

    pub fn string_literal(db: &'db dyn Db, string: &str) -> Self {
        Self::StringLiteral(StringLiteralType::new(db, string))
    }

    pub fn bytes_literal(db: &'db dyn Db, bytes: &[u8]) -> Self {
        Self::BytesLiteral(BytesLiteralType::new(db, bytes))
    }

    pub(crate) fn typed_dict(defining_class: impl Into<ClassType<'db>>) -> Self {
        Self::TypedDict(TypedDictType {
            defining_class: defining_class.into(),
        })
    }

    #[must_use]
    pub fn negate(&self, db: &'db dyn Db) -> Type<'db> {
        IntersectionBuilder::new(db).add_negative(*self).build()
    }

    #[must_use]
    pub fn negate_if(&self, db: &'db dyn Db, yes: bool) -> Type<'db> {
        if yes { self.negate(db) } else { *self }
    }

    /// Returns the fallback instance type that a literal is an instance of, or `None` if the type
    /// is not a literal.
    pub fn literal_fallback_instance(self, db: &'db dyn Db) -> Option<Type<'db>> {
        // There are other literal types that could conceivable be included here: class literals
        // falling back to `type[X]`, for instance. For now, there is not much rigorous thought put
        // into what's included vs not; this is just an empirical choice that makes our ecosystem
        // report look better until we have proper bidirectional type inference.
        match self {
            Type::StringLiteral(_) | Type::LiteralString => Some(KnownClass::Str.to_instance(db)),
            Type::BooleanLiteral(_) => Some(KnownClass::Bool.to_instance(db)),
            Type::IntLiteral(_) => Some(KnownClass::Int.to_instance(db)),
            Type::BytesLiteral(_) => Some(KnownClass::Bytes.to_instance(db)),
            Type::ModuleLiteral(_) => Some(KnownClass::ModuleType.to_instance(db)),
            Type::EnumLiteral(literal) => Some(literal.enum_class_instance(db)),
            _ => None,
        }
    }

    /// Return a "normalized" version of `self` that ensures that equivalent types have the same Salsa ID.
    ///
    /// A normalized type:
    /// - Has all unions and intersections sorted according to a canonical order,
    ///   no matter how "deeply" a union/intersection may be nested.
    /// - Strips the names of positional-only parameters and variadic parameters from `Callable` types,
    ///   as these are irrelevant to whether a callable type `X` is equivalent to a callable type `Y`.
    /// - Strips the types of default values from parameters in `Callable` types: only whether a parameter
    ///   *has* or *does not have* a default value is relevant to whether two `Callable` types  are equivalent.
    /// - Converts class-based protocols into synthesized protocols
    #[must_use]
    pub fn normalized(self, db: &'db dyn Db) -> Self {
        self.normalized_impl(db, &TypeTransformer::default())
    }

    #[must_use]
    pub(crate) fn normalized_impl(self, db: &'db dyn Db, visitor: &TypeTransformer<'db>) -> Self {
        match self {
            Type::Union(union) => {
                visitor.visit(self, || Type::Union(union.normalized_impl(db, visitor)))
            }
            Type::Intersection(intersection) => visitor.visit(self, || {
                Type::Intersection(intersection.normalized_impl(db, visitor))
            }),
            Type::Callable(callable) => visitor.visit(self, || {
                Type::Callable(callable.normalized_impl(db, visitor))
            }),
            Type::ProtocolInstance(protocol) => {
                visitor.visit(self, || protocol.normalized_impl(db, visitor))
            }
            Type::NominalInstance(instance) => {
                visitor.visit(self, || instance.normalized_impl(db, visitor))
            }
            Type::FunctionLiteral(function) => visitor.visit(self, || {
                Type::FunctionLiteral(function.normalized_impl(db, visitor))
            }),
            Type::PropertyInstance(property) => visitor.visit(self, || {
                Type::PropertyInstance(property.normalized_impl(db, visitor))
            }),
            Type::MethodWrapper(method_kind) => visitor.visit(self, || {
                Type::MethodWrapper(method_kind.normalized_impl(db, visitor))
            }),
            Type::BoundMethod(method) => visitor.visit(self, || {
                Type::BoundMethod(method.normalized_impl(db, visitor))
            }),
            Type::BoundSuper(bound_super) => visitor.visit(self, || {
                Type::BoundSuper(bound_super.normalized_impl(db, visitor))
            }),
            Type::GenericAlias(generic) => visitor.visit(self, || {
                Type::GenericAlias(generic.normalized_impl(db, visitor))
            }),
            Type::SubclassOf(subclass_of) => visitor.visit(self, || {
                Type::SubclassOf(subclass_of.normalized_impl(db, visitor))
            }),
            Type::TypeVar(bound_typevar) => visitor.visit(self, || {
                Type::TypeVar(bound_typevar.normalized_impl(db, visitor))
            }),
<<<<<<< HEAD
            Type::NonInferableTypeVar(bound_typevar) => visitor.visit(self, |v| {
                Type::NonInferableTypeVar(bound_typevar.normalized_impl(db, v))
            }),
            Type::KnownInstance(known_instance) => visitor.visit(self, |v| {
                Type::KnownInstance(known_instance.normalized_impl(db, v))
=======
            Type::KnownInstance(known_instance) => visitor.visit(self, || {
                Type::KnownInstance(known_instance.normalized_impl(db, visitor))
>>>>>>> 79c949f0
            }),
            Type::TypeIs(type_is) => visitor.visit(self, || {
                type_is.with_type(db, type_is.return_type(db).normalized_impl(db, visitor))
            }),
            Type::Dynamic(dynamic) => Type::Dynamic(dynamic.normalized()),
            Type::EnumLiteral(enum_literal)
                if is_single_member_enum(db, enum_literal.enum_class(db)) =>
            {
                // Always normalize single-member enums to their class instance (`Literal[Single.VALUE]` => `Single`)
                enum_literal.enum_class_instance(db)
            }
            Type::TypedDict(_) => {
                // TODO: Normalize TypedDicts
                self
            }
            Type::TypeAlias(alias) => alias.value_type(db).normalized_impl(db, visitor),
            Type::LiteralString
            | Type::AlwaysFalsy
            | Type::AlwaysTruthy
            | Type::BooleanLiteral(_)
            | Type::BytesLiteral(_)
            | Type::EnumLiteral(_)
            | Type::StringLiteral(_)
            | Type::Never
            | Type::WrapperDescriptor(_)
            | Type::DataclassDecorator(_)
            | Type::DataclassTransformer(_)
            | Type::ModuleLiteral(_)
            | Type::ClassLiteral(_)
            | Type::SpecialForm(_)
            | Type::IntLiteral(_) => self,
        }
    }

    /// Return `true` if subtyping is always reflexive for this type; `T <: T` is always true for
    /// any `T` of this type.
    ///
    /// This is true for fully static types, but also for some types that may not be fully static.
    /// For example, a `ClassLiteral` may inherit `Any`, but its subtyping is still reflexive.
    ///
    /// This method may have false negatives, but it should not have false positives. It should be
    /// a cheap shallow check, not an exhaustive recursive check.
    fn subtyping_is_always_reflexive(self) -> bool {
        match self {
            Type::Never
            | Type::FunctionLiteral(..)
            | Type::BoundMethod(_)
            | Type::WrapperDescriptor(_)
            | Type::MethodWrapper(_)
            | Type::DataclassDecorator(_)
            | Type::DataclassTransformer(_)
            | Type::ModuleLiteral(..)
            | Type::IntLiteral(_)
            | Type::BooleanLiteral(_)
            | Type::StringLiteral(_)
            | Type::LiteralString
            | Type::BytesLiteral(_)
            | Type::EnumLiteral(_)
            | Type::SpecialForm(_)
            | Type::KnownInstance(_)
            | Type::AlwaysFalsy
            | Type::AlwaysTruthy
            | Type::PropertyInstance(_)
            // might inherit `Any`, but subtyping is still reflexive
            | Type::ClassLiteral(_)
             => true,
            Type::Dynamic(_)
            | Type::NominalInstance(_)
            | Type::ProtocolInstance(_)
            | Type::GenericAlias(_)
            | Type::SubclassOf(_)
            | Type::Union(_)
            | Type::Intersection(_)
            | Type::Callable(_)
<<<<<<< HEAD
            | Type::Tuple(_)
            | Type::NonInferableTypeVar(_)
=======
>>>>>>> 79c949f0
            | Type::TypeVar(_)
            | Type::BoundSuper(_)
            | Type::TypeIs(_)
            | Type::TypedDict(_)
            | Type::TypeAlias(_) => false,
        }
    }

    pub(crate) fn into_callable(self, db: &'db dyn Db) -> Option<Type<'db>> {
        match self {
            Type::Callable(_) => Some(self),

            Type::Dynamic(_) => Some(CallableType::single(db, Signature::dynamic(self))),

            Type::FunctionLiteral(function_literal) => {
                Some(Type::Callable(function_literal.into_callable_type(db)))
            }
            Type::BoundMethod(bound_method) => {
                Some(Type::Callable(bound_method.into_callable_type(db)))
            }

            Type::NominalInstance(_) | Type::ProtocolInstance(_) => {
                let call_symbol = self
                    .member_lookup_with_policy(
                        db,
                        Name::new_static("__call__"),
                        MemberLookupPolicy::NO_INSTANCE_FALLBACK,
                    )
                    .place;

                if let Place::Type(ty, Boundness::Bound) = call_symbol {
                    ty.into_callable(db)
                } else {
                    None
                }
            }
            Type::ClassLiteral(class_literal) => {
                Some(ClassType::NonGeneric(class_literal).into_callable(db))
            }

            Type::GenericAlias(alias) => Some(ClassType::Generic(alias).into_callable(db)),

            // TODO: This is unsound so in future we can consider an opt-in option to disable it.
            Type::SubclassOf(subclass_of_ty) => match subclass_of_ty.subclass_of() {
                SubclassOfInner::Class(class) => Some(class.into_callable(db)),
                SubclassOfInner::Dynamic(dynamic) => Some(CallableType::single(
                    db,
                    Signature::new(Parameters::unknown(), Some(Type::Dynamic(dynamic))),
                )),
            },

            Type::Union(union) => union.try_map(db, |element| element.into_callable(db)),

            Type::EnumLiteral(enum_literal) => {
                enum_literal.enum_class_instance(db).into_callable(db)
            }

            Type::TypeAlias(alias) => alias.value_type(db).into_callable(db),

            Type::Never
            | Type::DataclassTransformer(_)
            | Type::AlwaysTruthy
            | Type::AlwaysFalsy
            | Type::IntLiteral(_)
            | Type::BooleanLiteral(_)
            | Type::StringLiteral(_)
            | Type::LiteralString
            | Type::BytesLiteral(_)
            | Type::TypeIs(_)
            | Type::TypedDict(_) => None,

            // TODO
            Type::MethodWrapper(_)
            | Type::WrapperDescriptor(_)
            | Type::DataclassDecorator(_)
            | Type::ModuleLiteral(_)
            | Type::SpecialForm(_)
            | Type::KnownInstance(_)
            | Type::PropertyInstance(_)
            | Type::Intersection(_)
            | Type::NonInferableTypeVar(_)
            | Type::TypeVar(_)
            | Type::BoundSuper(_) => None,
        }
    }
    /// Return true if this type is a [subtype of] type `target`.
    ///
    /// For fully static types, this means that the set of objects represented by `self` is a
    /// subset of the objects represented by `target`.
    ///
    /// For gradual types, it means that the union of all possible sets of values represented by
    /// `self` (the "top materialization" of `self`) is a subtype of the intersection of all
    /// possible sets of values represented by `target` (the "bottom materialization" of
    /// `target`). In other words, for all possible pairs of materializations `self'` and
    /// `target'`, `self'` is always a subtype of `target'`.
    ///
    /// Note that this latter expansion of the subtyping relation to non-fully-static types is not
    /// described in the typing spec, but the primary use of the subtyping relation is for
    /// simplifying unions and intersections, and this expansion to gradual types is sound and
    /// allows us to better simplify many unions and intersections. This definition does mean the
    /// subtyping relation is not reflexive for non-fully-static types (e.g. `Any` is not a subtype
    /// of `Any`).
    ///
    /// [subtype of]: https://typing.python.org/en/latest/spec/concepts.html#subtype-supertype-and-type-equivalence
    ///
    /// There would be an even more general definition of subtyping for gradual types, allowing a
    /// type `S` to be a subtype of a type `T` if the top materialization of `S` (`S+`) is a
    /// subtype of `T+`, and the bottom materialization of `S` (`S-`) is a subtype of `T-`. This
    /// definition is attractive in that it would restore reflexivity of subtyping for all types,
    /// and would mean that gradual equivalence of `S` and `T` could be defined simply as `S <: T
    /// && T <: S`. It would also be sound, in that simplifying unions or intersections according
    /// to this definition of subtyping would still result in an equivalent type.
    ///
    /// Unfortunately using this definition would break transitivity of subtyping when both nominal
    /// and structural types are involved, because Liskov enforcement for nominal types is based on
    /// assignability, so we can have class `A` with method `def meth(self) -> Any` and a subclass
    /// `B(A)` with method `def meth(self) -> int`. In this case, `A` would be a subtype of a
    /// protocol `P` with method `def meth(self) -> Any`, but `B` would not be a subtype of `P`,
    /// and yet `B` is (by nominal subtyping) a subtype of `A`, so we would have `B <: A` and `A <:
    /// P`, but not `B <: P`. Losing transitivity of subtyping is not tenable (it makes union and
    /// intersection simplification dependent on the order in which elements are added), so we do
    /// not use this more general definition of subtyping.
    pub(crate) fn is_subtype_of(self, db: &'db dyn Db, target: Type<'db>) -> bool {
        self.has_relation_to(db, target, TypeRelation::Subtyping)
    }

    /// Return true if this type is [assignable to] type `target`.
    ///
    /// [assignable to]: https://typing.python.org/en/latest/spec/concepts.html#the-assignable-to-or-consistent-subtyping-relation
    pub(crate) fn is_assignable_to(self, db: &'db dyn Db, target: Type<'db>) -> bool {
        self.has_relation_to(db, target, TypeRelation::Assignability)
    }

    fn has_relation_to(self, db: &'db dyn Db, target: Type<'db>, relation: TypeRelation) -> bool {
        self.has_relation_to_impl(db, target, relation, &PairVisitor::new(true))
    }

    fn has_relation_to_impl(
        self,
        db: &'db dyn Db,
        target: Type<'db>,
        relation: TypeRelation,
        visitor: &PairVisitor<'db>,
    ) -> bool {
        // Subtyping implies assignability, so if subtyping is reflexive and the two types are
        // equal, it is both a subtype and assignable. Assignability is always reflexive.
        //
        // Note that we could do a full equivalence check here, but that would be both expensive
        // and unnecessary. This early return is only an optimisation.
        if (relation.is_assignability() || self.subtyping_is_always_reflexive()) && self == target {
            return true;
        }

        match (self, target) {
            // Everything is a subtype of `object`.
            (_, Type::NominalInstance(instance)) if instance.is_object(db) => true,

            // `Never` is the bottom type, the empty set.
            // It is a subtype of all other types.
            (Type::Never, _) => true,

            // Dynamic is only a subtype of `object` and only a supertype of `Never`; both were
            // handled above. It's always assignable, though.
            (Type::Dynamic(_), _) | (_, Type::Dynamic(_)) => relation.is_assignability(),

            (Type::TypeAlias(self_alias), _) => visitor.visit((self, target), || {
                self_alias
                    .value_type(db)
                    .has_relation_to_impl(db, target, relation, visitor)
            }),

            (_, Type::TypeAlias(target_alias)) => visitor.visit((self, target), || {
                self.has_relation_to_impl(db, target_alias.value_type(db), relation, visitor)
            }),

            // Pretend that instances of `dataclasses.Field` are assignable to their default type.
            // This allows field definitions like `name: str = field(default="")` in dataclasses
            // to pass the assignability check of the inferred type to the declared type.
            (Type::KnownInstance(KnownInstanceType::Field(field)), right)
                if relation.is_assignability() =>
            {
                field.default_type(db).has_relation_to(db, right, relation)
            }

            (Type::TypedDict(_), _) | (_, Type::TypedDict(_)) => {
                // TODO: Implement assignability and subtyping for TypedDict
                relation.is_assignability()
            }

            // In general, a TypeVar `T` is not a subtype of a type `S` unless one of the two conditions is satisfied:
            // 1. `T` is a bound TypeVar and `T`'s upper bound is a subtype of `S`.
            //    TypeVars without an explicit upper bound are treated as having an implicit upper bound of `object`.
            // 2. `T` is a constrained TypeVar and all of `T`'s constraints are subtypes of `S`.
            //
            // However, there is one exception to this general rule: for any given typevar `T`,
            // `T` will always be a subtype of any union containing `T`.
            // A similar rule applies in reverse to intersection types.
            (Type::NonInferableTypeVar(_), Type::Union(union))
                if union.elements(db).contains(&self) =>
            {
                true
            }
            (Type::Intersection(intersection), Type::NonInferableTypeVar(_))
                if intersection.positive(db).contains(&target) =>
            {
                true
            }
            (Type::Intersection(intersection), Type::NonInferableTypeVar(_))
                if intersection.negative(db).contains(&target) =>
            {
                false
            }

            // Two identical typevars must always solve to the same type, so they are always
            // subtypes of each other and assignable to each other.
            //
            // Note that this is not handled by the early return at the beginning of this method,
            // since subtyping between a TypeVar and an arbitrary other type cannot be guaranteed to be reflexive.
            (
                Type::NonInferableTypeVar(lhs_bound_typevar),
                Type::NonInferableTypeVar(rhs_bound_typevar),
            ) if lhs_bound_typevar == rhs_bound_typevar => true,

            // A fully static typevar is a subtype of its upper bound, and to something similar to
            // the union of its constraints. An unbound, unconstrained, fully static typevar has an
            // implicit upper bound of `object` (which is handled above).
            (Type::NonInferableTypeVar(bound_typevar), _)
                if bound_typevar.typevar(db).bound_or_constraints(db).is_some() =>
            {
                match bound_typevar.typevar(db).bound_or_constraints(db) {
                    None => unreachable!(),
                    Some(TypeVarBoundOrConstraints::UpperBound(bound)) => {
                        bound.has_relation_to_impl(db, target, relation, visitor)
                    }
                    Some(TypeVarBoundOrConstraints::Constraints(constraints)) => {
                        constraints.elements(db).iter().all(|constraint| {
                            constraint.has_relation_to_impl(db, target, relation, visitor)
                        })
                    }
                }
            }

            // If the typevar is constrained, there must be multiple constraints, and the typevar
            // might be specialized to any one of them. However, the constraints do not have to be
            // disjoint, which means an lhs type might be a subtype of all of the constraints.
            (_, Type::NonInferableTypeVar(bound_typevar))
                if bound_typevar
                    .typevar(db)
                    .constraints(db)
                    .is_some_and(|constraints| {
                        constraints.iter().all(|constraint| {
                            self.has_relation_to_impl(db, *constraint, relation, visitor)
                        })
                    }) =>
            {
                true
            }

            // `Never` is the bottom type, the empty set.
            // Other than one unlikely edge case (TypeVars bound to `Never`),
            // no other type is a subtype of or assignable to `Never`.
            (_, Type::Never) => false,

            (Type::Union(union), _) => union
                .elements(db)
                .iter()
                .all(|&elem_ty| elem_ty.has_relation_to_impl(db, target, relation, visitor)),

            (_, Type::Union(union)) => union
                .elements(db)
                .iter()
                .any(|&elem_ty| self.has_relation_to_impl(db, elem_ty, relation, visitor)),

            // If both sides are intersections we need to handle the right side first
            // (A & B & C) is a subtype of (A & B) because the left is a subtype of both A and B,
            // but none of A, B, or C is a subtype of (A & B).
            (_, Type::Intersection(intersection)) => {
                intersection
                    .positive(db)
                    .iter()
                    .all(|&pos_ty| self.has_relation_to_impl(db, pos_ty, relation, visitor))
                    && intersection
                        .negative(db)
                        .iter()
                        .all(|&neg_ty| self.is_disjoint_from(db, neg_ty))
            }

            (Type::Intersection(intersection), _) => intersection
                .positive(db)
                .iter()
                .any(|&elem_ty| elem_ty.has_relation_to_impl(db, target, relation, visitor)),

            // Other than the special cases checked above, no other types are a subtype of a
            // typevar, since there's no guarantee what type the typevar will be specialized to.
            // (If the typevar is bounded, it might be specialized to a smaller type than the
            // bound. This is true even if the bound is a final class, since the typevar can still
            // be specialized to `Never`.)
            (_, Type::NonInferableTypeVar(_)) => false,

            // TODO: Infer specializations here
            (Type::TypeVar(_), _) | (_, Type::TypeVar(_)) => false,

            // Note that the definition of `Type::AlwaysFalsy` depends on the return value of `__bool__`.
            // If `__bool__` always returns True or False, it can be treated as a subtype of `AlwaysTruthy` or `AlwaysFalsy`, respectively.
            (left, Type::AlwaysFalsy) => left.bool(db).is_always_false(),
            (left, Type::AlwaysTruthy) => left.bool(db).is_always_true(),
            // Currently, the only supertype of `AlwaysFalsy` and `AlwaysTruthy` is the universal set (object instance).
            (Type::AlwaysFalsy | Type::AlwaysTruthy, _) => {
                target.is_equivalent_to(db, Type::object(db))
            }

            // These clauses handle type variants that include function literals. A function
            // literal is the subtype of itself, and not of any other function literal. However,
            // our representation of a function literal includes any specialization that should be
            // applied to the signature. Different specializations of the same function literal are
            // only subtypes of each other if they result in the same signature.
            (Type::FunctionLiteral(self_function), Type::FunctionLiteral(target_function)) => {
                self_function.has_relation_to(db, target_function, relation)
            }
            (Type::BoundMethod(self_method), Type::BoundMethod(target_method)) => {
                self_method.has_relation_to(db, target_method, relation)
            }
            (Type::MethodWrapper(self_method), Type::MethodWrapper(target_method)) => {
                self_method.has_relation_to(db, target_method, relation)
            }

            // No literal type is a subtype of any other literal type, unless they are the same
            // type (which is handled above). This case is not necessary from a correctness
            // perspective (the fallback cases below will handle it correctly), but it is important
            // for performance of simplifying large unions of literal types.
            (
                Type::StringLiteral(_)
                | Type::IntLiteral(_)
                | Type::BytesLiteral(_)
                | Type::ClassLiteral(_)
                | Type::FunctionLiteral(_)
                | Type::ModuleLiteral(_)
                | Type::EnumLiteral(_),
                Type::StringLiteral(_)
                | Type::IntLiteral(_)
                | Type::BytesLiteral(_)
                | Type::ClassLiteral(_)
                | Type::FunctionLiteral(_)
                | Type::ModuleLiteral(_)
                | Type::EnumLiteral(_),
            ) => false,

            (Type::Callable(self_callable), Type::Callable(other_callable)) => {
                self_callable.has_relation_to(db, other_callable, relation)
            }

            (_, Type::Callable(_)) => self.into_callable(db).is_some_and(|callable| {
                callable.has_relation_to_impl(db, target, relation, visitor)
            }),

            (Type::ProtocolInstance(left), Type::ProtocolInstance(right)) => {
                left.has_relation_to(db, right, relation)
            }
            // A protocol instance can never be a subtype of a nominal type, with the *sole* exception of `object`.
            (Type::ProtocolInstance(_), _) => false,
            (_, Type::ProtocolInstance(protocol)) => {
                self.satisfies_protocol(db, protocol, relation)
            }

            // All `StringLiteral` types are a subtype of `LiteralString`.
            (Type::StringLiteral(_), Type::LiteralString) => true,

            // An instance is a subtype of an enum literal, if it is an instance of the enum class
            // and the enum has only one member.
            (Type::NominalInstance(_), Type::EnumLiteral(target_enum_literal)) => {
                if target_enum_literal.enum_class_instance(db) != self {
                    return false;
                }

                is_single_member_enum(db, target_enum_literal.enum_class(db))
            }

            // Except for the special `LiteralString` case above,
            // most `Literal` types delegate to their instance fallbacks
            // unless `self` is exactly equivalent to `target` (handled above)
            (
                Type::StringLiteral(_)
                | Type::LiteralString
                | Type::BooleanLiteral(_)
                | Type::IntLiteral(_)
                | Type::BytesLiteral(_)
                | Type::ModuleLiteral(_)
                | Type::EnumLiteral(_),
                _,
            ) => (self.literal_fallback_instance(db)).is_some_and(|instance| {
                instance.has_relation_to_impl(db, target, relation, visitor)
            }),

            // A `FunctionLiteral` type is a single-valued type like the other literals handled above,
            // so it also, for now, just delegates to its instance fallback.
            (Type::FunctionLiteral(_), _) => KnownClass::FunctionType
                .to_instance(db)
                .has_relation_to(db, target, relation),

            // The same reasoning applies for these special callable types:
            (Type::BoundMethod(_), _) => KnownClass::MethodType
                .to_instance(db)
                .has_relation_to_impl(db, target, relation, visitor),
            (Type::MethodWrapper(_), _) => KnownClass::WrapperDescriptorType
                .to_instance(db)
                .has_relation_to_impl(db, target, relation, visitor),
            (Type::WrapperDescriptor(_), _) => KnownClass::WrapperDescriptorType
                .to_instance(db)
                .has_relation_to_impl(db, target, relation, visitor),

            (Type::DataclassDecorator(_) | Type::DataclassTransformer(_), _) => {
                // TODO: Implement subtyping using an equivalent `Callable` type.
                false
            }

            // `TypeIs` is invariant.
            (Type::TypeIs(left), Type::TypeIs(right)) => {
                left.return_type(db).has_relation_to_impl(
                    db,
                    right.return_type(db),
                    relation,
                    visitor,
                ) && right.return_type(db).has_relation_to_impl(
                    db,
                    left.return_type(db),
                    relation,
                    visitor,
                )
            }

            // `TypeIs[T]` is a subtype of `bool`.
            (Type::TypeIs(_), _) => KnownClass::Bool
                .to_instance(db)
                .has_relation_to_impl(db, target, relation, visitor),

            // Function-like callables are subtypes of `FunctionType`
            (Type::Callable(callable), _)
                if callable.is_function_like(db)
                    && KnownClass::FunctionType
                        .to_instance(db)
                        .has_relation_to_impl(db, target, relation, visitor) =>
            {
                true
            }

            (Type::Callable(_), _) => false,

            (Type::BoundSuper(_), Type::BoundSuper(_)) => self.is_equivalent_to(db, target),
            (Type::BoundSuper(_), _) => KnownClass::Super
                .to_instance(db)
                .has_relation_to_impl(db, target, relation, visitor),

            // `Literal[<class 'C'>]` is a subtype of `type[B]` if `C` is a subclass of `B`,
            // since `type[B]` describes all possible runtime subclasses of the class object `B`.
            (Type::ClassLiteral(class), Type::SubclassOf(target_subclass_ty)) => target_subclass_ty
                .subclass_of()
                .into_class()
                .map(|subclass_of_class| {
                    ClassType::NonGeneric(class).has_relation_to_impl(
                        db,
                        subclass_of_class,
                        relation,
                        visitor,
                    )
                })
                .unwrap_or(relation.is_assignability()),
            (Type::GenericAlias(alias), Type::SubclassOf(target_subclass_ty)) => target_subclass_ty
                .subclass_of()
                .into_class()
                .map(|subclass_of_class| {
                    ClassType::Generic(alias).has_relation_to_impl(
                        db,
                        subclass_of_class,
                        relation,
                        visitor,
                    )
                })
                .unwrap_or(relation.is_assignability()),

            // This branch asks: given two types `type[T]` and `type[S]`, is `type[T]` a subtype of `type[S]`?
            (Type::SubclassOf(self_subclass_ty), Type::SubclassOf(target_subclass_ty)) => {
                self_subclass_ty.has_relation_to_impl(db, target_subclass_ty, relation, visitor)
            }

            // `Literal[str]` is a subtype of `type` because the `str` class object is an instance of its metaclass `type`.
            // `Literal[abc.ABC]` is a subtype of `abc.ABCMeta` because the `abc.ABC` class object
            // is an instance of its metaclass `abc.ABCMeta`.
            (Type::ClassLiteral(class), _) => class
                .metaclass_instance_type(db)
                .has_relation_to_impl(db, target, relation, visitor),
            (Type::GenericAlias(alias), _) => ClassType::from(alias)
                .metaclass_instance_type(db)
                .has_relation_to_impl(db, target, relation, visitor),

            // `type[Any]` is a subtype of `type[object]`, and is assignable to any `type[...]`
            (Type::SubclassOf(subclass_of_ty), other) if subclass_of_ty.is_dynamic() => {
                KnownClass::Type
                    .to_instance(db)
                    .has_relation_to_impl(db, other, relation, visitor)
                    || (relation.is_assignability()
                        && other.has_relation_to_impl(
                            db,
                            KnownClass::Type.to_instance(db),
                            relation,
                            visitor,
                        ))
            }

            // Any `type[...]` type is assignable to `type[Any]`
            (other, Type::SubclassOf(subclass_of_ty))
                if subclass_of_ty.is_dynamic() && relation.is_assignability() =>
            {
                other.has_relation_to_impl(db, KnownClass::Type.to_instance(db), relation, visitor)
            }

            // `type[str]` (== `SubclassOf("str")` in ty) describes all possible runtime subclasses
            // of the class object `str`. It is a subtype of `type` (== `Instance("type")`) because `str`
            // is an instance of `type`, and so all possible subclasses of `str` will also be instances of `type`.
            //
            // Similarly `type[enum.Enum]`  is a subtype of `enum.EnumMeta` because `enum.Enum`
            // is an instance of `enum.EnumMeta`. `type[Any]` and `type[Unknown]` do not participate in subtyping,
            // however, as they are not fully static types.
            (Type::SubclassOf(subclass_of_ty), _) => subclass_of_ty
                .subclass_of()
                .into_class()
                .map(|class| class.metaclass_instance_type(db))
                .unwrap_or_else(|| KnownClass::Type.to_instance(db))
                .has_relation_to_impl(db, target, relation, visitor),

            // For example: `Type::SpecialForm(SpecialFormType::Type)` is a subtype of `Type::NominalInstance(_SpecialForm)`,
            // because `Type::SpecialForm(SpecialFormType::Type)` is a set with exactly one runtime value in it
            // (the symbol `typing.Type`), and that symbol is known to be an instance of `typing._SpecialForm` at runtime.
            (Type::SpecialForm(left), right) => left
                .instance_fallback(db)
                .has_relation_to_impl(db, right, relation, visitor),

            (Type::KnownInstance(left), right) => left
                .instance_fallback(db)
                .has_relation_to_impl(db, right, relation, visitor),

            // `bool` is a subtype of `int`, because `bool` subclasses `int`,
            // which means that all instances of `bool` are also instances of `int`
            (Type::NominalInstance(self_instance), Type::NominalInstance(target_instance)) => {
                visitor.visit((self, target), || {
                    self_instance.has_relation_to_impl(db, target_instance, relation, visitor)
                })
            }

            (Type::PropertyInstance(_), _) => KnownClass::Property
                .to_instance(db)
                .has_relation_to_impl(db, target, relation, visitor),
            (_, Type::PropertyInstance(_)) => self.has_relation_to_impl(
                db,
                KnownClass::Property.to_instance(db),
                relation,
                visitor,
            ),

            // Other than the special cases enumerated above, `Instance` types and typevars are
            // never subtypes of any other variants
            (Type::NominalInstance(_) | Type::NonInferableTypeVar(_), _) => false,
        }
    }

    /// Return true if this type is [equivalent to] type `other`.
    ///
    /// Two equivalent types represent the same sets of values.
    ///
    /// > Two gradual types `A` and `B` are equivalent
    /// > (that is, the same gradual type, not merely consistent with one another)
    /// > if and only if all materializations of `A` are also materializations of `B`,
    /// > and all materializations of `B` are also materializations of `A`.
    /// >
    /// > &mdash; [Summary of type relations]
    ///
    /// [equivalent to]: https://typing.python.org/en/latest/spec/glossary.html#term-equivalent
    pub(crate) fn is_equivalent_to(self, db: &'db dyn Db, other: Type<'db>) -> bool {
        self.is_equivalent_to_impl(db, other, &PairVisitor::new(true))
    }

    pub(crate) fn is_equivalent_to_impl(
        self,
        db: &'db dyn Db,
        other: Type<'db>,
        visitor: &PairVisitor<'db>,
    ) -> bool {
        if self == other {
            return true;
        }

        match (self, other) {
            (Type::Dynamic(_), Type::Dynamic(_)) => true,

            (Type::SubclassOf(first), Type::SubclassOf(second)) => {
                match (first.subclass_of(), second.subclass_of()) {
                    (first, second) if first == second => true,
                    (SubclassOfInner::Dynamic(_), SubclassOfInner::Dynamic(_)) => true,
                    _ => false,
                }
            }

            (Type::TypeAlias(self_alias), _) => {
                let self_alias_ty = self_alias.value_type(db);
                visitor.visit((self_alias_ty, other), || {
                    self_alias_ty.is_equivalent_to_impl(db, other, visitor)
                })
            }

            (_, Type::TypeAlias(other_alias)) => {
                let other_alias_ty = other_alias.value_type(db);
                visitor.visit((self, other_alias_ty), || {
                    self.is_equivalent_to_impl(db, other_alias_ty, visitor)
                })
            }

            (Type::NominalInstance(first), Type::NominalInstance(second)) => {
                first.is_equivalent_to(db, second)
            }

            (Type::Union(first), Type::Union(second)) => first.is_equivalent_to(db, second),

            (Type::Intersection(first), Type::Intersection(second)) => {
                first.is_equivalent_to(db, second)
            }

            (Type::FunctionLiteral(self_function), Type::FunctionLiteral(target_function)) => {
                self_function.is_equivalent_to(db, target_function)
            }
            (Type::BoundMethod(self_method), Type::BoundMethod(target_method)) => {
                self_method.is_equivalent_to(db, target_method)
            }
            (Type::MethodWrapper(self_method), Type::MethodWrapper(target_method)) => {
                self_method.is_equivalent_to(db, target_method)
            }
            (Type::Callable(first), Type::Callable(second)) => first.is_equivalent_to(db, second),

            (Type::ProtocolInstance(first), Type::ProtocolInstance(second)) => {
                first.is_equivalent_to(db, second)
            }
            (Type::ProtocolInstance(protocol), nominal @ Type::NominalInstance(n))
            | (nominal @ Type::NominalInstance(n), Type::ProtocolInstance(protocol)) => {
                n.is_object(db) && protocol.normalized(db) == nominal
            }
            // An instance of an enum class is equivalent to an enum literal of that class,
            // if that enum has only has one member.
            (Type::NominalInstance(instance), Type::EnumLiteral(literal))
            | (Type::EnumLiteral(literal), Type::NominalInstance(instance)) => {
                if literal.enum_class_instance(db) != Type::NominalInstance(instance) {
                    return false;
                }

                let class_literal = instance.class(db).class_literal(db).0;
                is_single_member_enum(db, class_literal)
            }
            _ => false,
        }
    }

    /// Return true if this type and `other` have no common elements.
    ///
    /// Note: This function aims to have no false positives, but might return
    /// wrong `false` answers in some cases.
    pub(crate) fn is_disjoint_from(self, db: &'db dyn Db, other: Type<'db>) -> bool {
        self.is_disjoint_from_impl(db, other, &PairVisitor::new(false))
    }

    pub(crate) fn is_disjoint_from_impl(
        self,
        db: &'db dyn Db,
        other: Type<'db>,
        visitor: &PairVisitor<'db>,
    ) -> bool {
        fn any_protocol_members_absent_or_disjoint<'db>(
            db: &'db dyn Db,
            protocol: ProtocolInstanceType<'db>,
            other: Type<'db>,
            visitor: &PairVisitor<'db>,
        ) -> bool {
            protocol.interface(db).members(db).any(|member| {
                other
                    .member(db, member.name())
                    .place
                    .ignore_possibly_unbound()
                    .is_none_or(|attribute_type| {
                        member.has_disjoint_type_from(db, attribute_type, visitor)
                    })
            })
        }

        match (self, other) {
            (Type::Never, _) | (_, Type::Never) => true,

            (Type::Dynamic(_), _) | (_, Type::Dynamic(_)) => false,

            (Type::TypedDict(_), _) | (_, Type::TypedDict(_)) => {
                // TODO: Implement disjointness for TypedDict
                false
            }

            (Type::TypeAlias(alias), _) => {
                let self_alias_ty = alias.value_type(db);
                visitor.visit((self_alias_ty, other), || {
                    self_alias_ty.is_disjoint_from_impl(db, other, visitor)
                })
            }

            (_, Type::TypeAlias(alias)) => {
                let other_alias_ty = alias.value_type(db);
                visitor.visit((self, other_alias_ty), || {
                    self.is_disjoint_from_impl(db, other_alias_ty, visitor)
                })
            }

            // A typevar is never disjoint from itself, since all occurrences of the typevar must
            // be specialized to the same type. (This is an important difference between typevars
            // and `Any`!) Different typevars might be disjoint, depending on their bounds and
            // constraints, which are handled below.
            (Type::NonInferableTypeVar(self_bound_typevar), Type::NonInferableTypeVar(other_bound_typevar))
                if self_bound_typevar == other_bound_typevar =>
            {
                false
            }

            (tvar @ Type::NonInferableTypeVar(_), Type::Intersection(intersection))
            | (Type::Intersection(intersection), tvar @ Type::NonInferableTypeVar(_))
                if intersection.negative(db).contains(&tvar) =>
            {
                true
            }

            // An unbounded typevar is never disjoint from any other type, since it might be
            // specialized to any type. A bounded typevar is not disjoint from its bound, and is
            // only disjoint from other types if its bound is. A constrained typevar is disjoint
            // from a type if all of its constraints are.
            (Type::NonInferableTypeVar(bound_typevar), other) | (other, Type::NonInferableTypeVar(bound_typevar)) => {
                match bound_typevar.typevar(db).bound_or_constraints(db) {
                    None => false,
                    Some(TypeVarBoundOrConstraints::UpperBound(bound)) => {
                        bound.is_disjoint_from_impl(db, other, visitor)
                    }
                    Some(TypeVarBoundOrConstraints::Constraints(constraints)) => constraints
                        .elements(db)
                        .iter()
                        .all(|constraint| constraint.is_disjoint_from_impl(db, other, visitor)),
                }
            }

            // TODO: Infer specializations here
            (Type::TypeVar(_), _)
            | (_, Type::TypeVar(_)) => false,

            (Type::Union(union), other) | (other, Type::Union(union)) => union
                .elements(db)
                .iter()
                .all(|e| e.is_disjoint_from_impl(db, other, visitor)),

            // If we have two intersections, we test the positive elements of each one against the other intersection
            // Negative elements need a positive element on the other side in order to be disjoint.
            // This is similar to what would happen if we tried to build a new intersection that combines the two
            (Type::Intersection(self_intersection), Type::Intersection(other_intersection)) => {
                self_intersection
                    .positive(db)
                    .iter()
                    .any(|p| p.is_disjoint_from_impl(db, other, visitor))
                    || other_intersection
                        .positive(db)
                        .iter()
                        .any(|p: &Type<'_>| p.is_disjoint_from_impl(db, self, visitor))
            }

            (Type::Intersection(intersection), other)
            | (other, Type::Intersection(intersection)) => {
                intersection
                    .positive(db)
                    .iter()
                    .any(|p| p.is_disjoint_from_impl(db, other, visitor))
                    // A & B & Not[C] is disjoint from C
                    || intersection
                        .negative(db)
                        .iter()
                        .any(|&neg_ty| other.is_subtype_of(db, neg_ty))
            }

            // any single-valued type is disjoint from another single-valued type
            // iff the two types are nonequal
            (
                left @ (Type::BooleanLiteral(..)
                | Type::IntLiteral(..)
                | Type::StringLiteral(..)
                | Type::BytesLiteral(..)
                | Type::EnumLiteral(..)
                | Type::FunctionLiteral(..)
                | Type::BoundMethod(..)
                | Type::MethodWrapper(..)
                | Type::WrapperDescriptor(..)
                | Type::ModuleLiteral(..)
                | Type::ClassLiteral(..)
                | Type::GenericAlias(..)
                | Type::SpecialForm(..)
                | Type::KnownInstance(..)),
                right @ (Type::BooleanLiteral(..)
                | Type::IntLiteral(..)
                | Type::StringLiteral(..)
                | Type::BytesLiteral(..)
                | Type::EnumLiteral(..)
                | Type::FunctionLiteral(..)
                | Type::BoundMethod(..)
                | Type::MethodWrapper(..)
                | Type::WrapperDescriptor(..)
                | Type::ModuleLiteral(..)
                | Type::ClassLiteral(..)
                | Type::GenericAlias(..)
                | Type::SpecialForm(..)
                | Type::KnownInstance(..)),
            ) => left != right,

            (
                Type::SubclassOf(_),
                Type::BooleanLiteral(..)
                | Type::IntLiteral(..)
                | Type::StringLiteral(..)
                | Type::LiteralString
                | Type::BytesLiteral(..)
                | Type::EnumLiteral(..)
                | Type::FunctionLiteral(..)
                | Type::BoundMethod(..)
                | Type::MethodWrapper(..)
                | Type::WrapperDescriptor(..)
                | Type::ModuleLiteral(..),
            )
            | (
                Type::BooleanLiteral(..)
                | Type::IntLiteral(..)
                | Type::StringLiteral(..)
                | Type::LiteralString
                | Type::BytesLiteral(..)
                | Type::EnumLiteral(..)
                | Type::FunctionLiteral(..)
                | Type::BoundMethod(..)
                | Type::MethodWrapper(..)
                | Type::WrapperDescriptor(..)
                | Type::ModuleLiteral(..),
                Type::SubclassOf(_),
            ) => true,

            (Type::AlwaysTruthy, ty) | (ty, Type::AlwaysTruthy) => {
                // `Truthiness::Ambiguous` may include `AlwaysTrue` as a subset, so it's not guaranteed to be disjoint.
                // Thus, they are only disjoint if `ty.bool() == AlwaysFalse`.
                ty.bool(db).is_always_false()
            }
            (Type::AlwaysFalsy, ty) | (ty, Type::AlwaysFalsy) => {
                // Similarly, they are only disjoint if `ty.bool() == AlwaysTrue`.
                ty.bool(db).is_always_true()
            }

            (Type::ProtocolInstance(left), Type::ProtocolInstance(right)) => {
                left.is_disjoint_from_impl(db, right, visitor)
            }

            (Type::ProtocolInstance(protocol), Type::SpecialForm(special_form))
            | (Type::SpecialForm(special_form), Type::ProtocolInstance(protocol)) => visitor.visit((self, other), || {
                any_protocol_members_absent_or_disjoint(db, protocol, special_form.instance_fallback(db), visitor)
                }),


            (Type::ProtocolInstance(protocol), Type::KnownInstance(known_instance))
            | (Type::KnownInstance(known_instance), Type::ProtocolInstance(protocol)) => visitor.visit((self, other), || {
                any_protocol_members_absent_or_disjoint(db, protocol, known_instance.instance_fallback(db), visitor)
            }),

            // The absence of a protocol member on one of these types guarantees
            // that the type will be disjoint from the protocol,
            // but the type will not be disjoint from the protocol if it has a member
            // that is of the correct type but is possibly unbound.
            // If accessing a member on this type returns a possibly unbound `Place`,
            // the type will not be a subtype of the protocol but it will also not be
            // disjoint from the protocol, since there are possible subtypes of the type
            // that could satisfy the protocol.
            //
            // ```py
            // class Foo:
            //     if coinflip():
            //         X = 42
            //
            // class HasX(Protocol):
            //     @property
            //     def x(self) -> int: ...
            //
            // # `TypeOf[Foo]` (a class-literal type) is not a subtype of `HasX`,
            // # but `TypeOf[Foo]` & HasX` should not simplify to `Never`,
            // # or this branch would be incorrectly understood to be unreachable,
            // # since we would understand the type of `Foo` in this branch to be
            // # `TypeOf[Foo] & HasX` due to `hasattr()` narrowing.
            //
            // if hasattr(Foo, "X"):
            //     print(Foo.X)
            // ```
            (
                ty @ (Type::LiteralString
                | Type::StringLiteral(..)
                | Type::BytesLiteral(..)
                | Type::BooleanLiteral(..)
                | Type::ClassLiteral(..)
                | Type::FunctionLiteral(..)
                | Type::ModuleLiteral(..)
                | Type::GenericAlias(..)
                | Type::IntLiteral(..)
                | Type::EnumLiteral(..)
            ),
                Type::ProtocolInstance(protocol),
            )
            | (
                Type::ProtocolInstance(protocol),
                ty @ (Type::LiteralString
                | Type::StringLiteral(..)
                | Type::BytesLiteral(..)
                | Type::BooleanLiteral(..)
                | Type::ClassLiteral(..)
                | Type::FunctionLiteral(..)
                | Type::ModuleLiteral(..)
                | Type::GenericAlias(..)
                | Type::IntLiteral(..)
                | Type::EnumLiteral(..)),
            )  => visitor.visit((self, other), || any_protocol_members_absent_or_disjoint(db, protocol, ty, visitor)),

            // This is the same as the branch above --
            // once guard patterns are stabilised, it could be unified with that branch
            // (<https://github.com/rust-lang/rust/issues/129967>)
            (Type::ProtocolInstance(protocol), nominal @ Type::NominalInstance(n))
            | (nominal @ Type::NominalInstance(n), Type::ProtocolInstance(protocol))
                if n.class(db).is_final(db) => visitor.visit((self, other), ||
            {
                any_protocol_members_absent_or_disjoint(db, protocol, nominal, visitor)
            }),

            (Type::ProtocolInstance(protocol), other)
            | (other, Type::ProtocolInstance(protocol)) => visitor.visit((self, other), || {
                protocol.interface(db).members(db).any(|member| {
                    matches!(
                        other.member(db, member.name()).place,
                        Place::Type(attribute_type, _) if member.has_disjoint_type_from(db, attribute_type, visitor)
                    )
                })
            }),

            (Type::SubclassOf(subclass_of_ty), Type::ClassLiteral(class_b))
            | (Type::ClassLiteral(class_b), Type::SubclassOf(subclass_of_ty)) => {
                match subclass_of_ty.subclass_of() {
                    SubclassOfInner::Dynamic(_) => false,
                    SubclassOfInner::Class(class_a) => !class_b.is_subclass_of(db, None, class_a),
                }
            }

            (Type::SubclassOf(subclass_of_ty), Type::GenericAlias(alias_b))
            | (Type::GenericAlias(alias_b), Type::SubclassOf(subclass_of_ty)) => {
                match subclass_of_ty.subclass_of() {
                    SubclassOfInner::Dynamic(_) => false,
                    SubclassOfInner::Class(class_a) => {
                        !ClassType::from(alias_b).is_subclass_of(db, class_a)
                    }
                }
            }

            (Type::SubclassOf(left), Type::SubclassOf(right)) => left.is_disjoint_from_impl(db, right),

            // for `type[Any]`/`type[Unknown]`/`type[Todo]`, we know the type cannot be any larger than `type`,
            // so although the type is dynamic we can still determine disjointedness in some situations
            (Type::SubclassOf(subclass_of_ty), other)
            | (other, Type::SubclassOf(subclass_of_ty)) => match subclass_of_ty.subclass_of() {
                SubclassOfInner::Dynamic(_) => {
                    KnownClass::Type.to_instance(db).is_disjoint_from_impl(db, other, visitor)
                }
                SubclassOfInner::Class(class) => class
                    .metaclass_instance_type(db)
                    .is_disjoint_from_impl(db, other, visitor),
            },

            (Type::SpecialForm(special_form), Type::NominalInstance(instance))
            | (Type::NominalInstance(instance), Type::SpecialForm(special_form)) => {
                !special_form.is_instance_of(db, instance.class(db))
            }

            (Type::KnownInstance(known_instance), Type::NominalInstance(instance))
            | (Type::NominalInstance(instance), Type::KnownInstance(known_instance)) => {
                !known_instance.is_instance_of(db, instance.class(db))
            }

            (Type::BooleanLiteral(..) | Type::TypeIs(_), Type::NominalInstance(instance))
            | (Type::NominalInstance(instance), Type::BooleanLiteral(..) | Type::TypeIs(_)) => {
                // A `Type::BooleanLiteral()` must be an instance of exactly `bool`
                // (it cannot be an instance of a `bool` subclass)
                !KnownClass::Bool.is_subclass_of(db, instance.class(db))
            }

            (Type::BooleanLiteral(..) | Type::TypeIs(_), _)
            | (_, Type::BooleanLiteral(..) | Type::TypeIs(_)) => true,

            (Type::IntLiteral(..), Type::NominalInstance(instance))
            | (Type::NominalInstance(instance), Type::IntLiteral(..)) => {
                // A `Type::IntLiteral()` must be an instance of exactly `int`
                // (it cannot be an instance of an `int` subclass)
                !KnownClass::Int.is_subclass_of(db, instance.class(db))
            }

            (Type::IntLiteral(..), _) | (_, Type::IntLiteral(..)) => true,

            (Type::StringLiteral(..), Type::LiteralString)
            | (Type::LiteralString, Type::StringLiteral(..)) => false,

            (Type::StringLiteral(..) | Type::LiteralString, Type::NominalInstance(instance))
            | (Type::NominalInstance(instance), Type::StringLiteral(..) | Type::LiteralString) => {
                // A `Type::StringLiteral()` or a `Type::LiteralString` must be an instance of exactly `str`
                // (it cannot be an instance of a `str` subclass)
                !KnownClass::Str.is_subclass_of(db, instance.class(db))
            }

            (Type::LiteralString, Type::LiteralString) => false,
            (Type::LiteralString, _) | (_, Type::LiteralString) => true,

            (Type::BytesLiteral(..), Type::NominalInstance(instance))
            | (Type::NominalInstance(instance), Type::BytesLiteral(..)) => {
                // A `Type::BytesLiteral()` must be an instance of exactly `bytes`
                // (it cannot be an instance of a `bytes` subclass)
                !KnownClass::Bytes.is_subclass_of(db, instance.class(db))
            }

            (Type::EnumLiteral(enum_literal), instance@Type::NominalInstance(_))
            | (instance@Type::NominalInstance(_), Type::EnumLiteral(enum_literal)) => {
                !enum_literal.enum_class_instance(db).is_subtype_of(db, instance)
            }
            (Type::EnumLiteral(..), _) | (_, Type::EnumLiteral(..)) => true,

            // A class-literal type `X` is always disjoint from an instance type `Y`,
            // unless the type expressing "all instances of `Z`" is a subtype of of `Y`,
            // where `Z` is `X`'s metaclass.
            (Type::ClassLiteral(class), instance @ Type::NominalInstance(_))
            | (instance @ Type::NominalInstance(_), Type::ClassLiteral(class)) => !class
                .metaclass_instance_type(db)
                .is_subtype_of(db, instance),
            (Type::GenericAlias(alias), instance @ Type::NominalInstance(_))
            | (instance @ Type::NominalInstance(_), Type::GenericAlias(alias)) => {
                !ClassType::from(alias)
                    .metaclass_instance_type(db)
                    .is_subtype_of(db, instance)
            }

            (Type::FunctionLiteral(..), Type::NominalInstance(instance))
            | (Type::NominalInstance(instance), Type::FunctionLiteral(..)) => {
                // A `Type::FunctionLiteral()` must be an instance of exactly `types.FunctionType`
                // (it cannot be an instance of a `types.FunctionType` subclass)
                !KnownClass::FunctionType.is_subclass_of(db, instance.class(db))
            }

            (Type::BoundMethod(_), other) | (other, Type::BoundMethod(_)) => KnownClass::MethodType
                .to_instance(db)
                .is_disjoint_from_impl(db, other, visitor),

            (Type::MethodWrapper(_), other) | (other, Type::MethodWrapper(_)) => {
                KnownClass::MethodWrapperType
                    .to_instance(db)
                    .is_disjoint_from_impl(db, other, visitor)
            }

            (Type::WrapperDescriptor(_), other) | (other, Type::WrapperDescriptor(_)) => {
                KnownClass::WrapperDescriptorType
                    .to_instance(db)
                    .is_disjoint_from_impl(db, other, visitor)
            }

            (Type::Callable(_) | Type::FunctionLiteral(_), Type::Callable(_))
            | (Type::Callable(_), Type::FunctionLiteral(_)) => {
                // No two callable types are ever disjoint because
                // `(*args: object, **kwargs: object) -> Never` is a subtype of all fully static
                // callable types.
                false
            }

            (Type::Callable(_), Type::StringLiteral(_) | Type::BytesLiteral(_))
            | (Type::StringLiteral(_) | Type::BytesLiteral(_), Type::Callable(_)) => {
                // A callable type is disjoint from other literal types. For example,
                // `Type::StringLiteral` must be an instance of exactly `str`, not a subclass
                // of `str`, and `str` is not callable. The same applies to other literal types.
                true
            }

            (Type::Callable(_), Type::SpecialForm(special_form))
            | (Type::SpecialForm(special_form), Type::Callable(_)) => {
                // A callable type is disjoint from special form types, except for special forms
                // that are callable (like TypedDict and collection constructors).
                // Most special forms are type constructors/annotations (like `typing.Literal`,
                // `typing.Union`, etc.) that are subscripted, not called.
                !special_form.is_callable()
            }

            (
                Type::Callable(_) | Type::DataclassDecorator(_) | Type::DataclassTransformer(_),
                instance @ Type::NominalInstance(nominal),
            )
            | (
                instance @ Type::NominalInstance(nominal),
                Type::Callable(_) | Type::DataclassDecorator(_) | Type::DataclassTransformer(_),
            ) if nominal.class(db).is_final(db) => instance
                .member_lookup_with_policy(
                    db,
                    Name::new_static("__call__"),
                    MemberLookupPolicy::NO_INSTANCE_FALLBACK,
                )
                .place
                .ignore_possibly_unbound()
                .is_none_or(|dunder_call| {
                    !dunder_call.is_assignable_to(db, CallableType::unknown(db))
                }),

            (
                Type::Callable(_) | Type::DataclassDecorator(_) | Type::DataclassTransformer(_),
                _,
            )
            | (
                _,
                Type::Callable(_) | Type::DataclassDecorator(_) | Type::DataclassTransformer(_),
            ) => {
                // TODO: Implement disjointness for general callable type with other types
                false
            }

            (Type::ModuleLiteral(..), other @ Type::NominalInstance(..))
            | (other @ Type::NominalInstance(..), Type::ModuleLiteral(..)) => {
                // Modules *can* actually be instances of `ModuleType` subclasses
                other.is_disjoint_from_impl(db, KnownClass::ModuleType.to_instance(db), visitor)
            }

            (Type::NominalInstance(left), Type::NominalInstance(right)) => {
                left.is_disjoint_from_impl(db, right, visitor)
            }

            (Type::PropertyInstance(_), other) | (other, Type::PropertyInstance(_)) => {
                KnownClass::Property
                    .to_instance(db)
                    .is_disjoint_from_impl(db, other, visitor)
            }

            (Type::BoundSuper(_), Type::BoundSuper(_)) => !self.is_equivalent_to(db, other),
            (Type::BoundSuper(_), other) | (other, Type::BoundSuper(_)) => KnownClass::Super
                .to_instance(db)
                .is_disjoint_from_impl(db, other, visitor),
        }
    }

    /// Return true if there is just a single inhabitant for this type.
    ///
    /// Note: This function aims to have no false positives, but might return `false`
    /// for more complicated types that are actually singletons.
    pub(crate) fn is_singleton(self, db: &'db dyn Db) -> bool {
        match self {
            Type::Dynamic(_)
            | Type::Never
            | Type::IntLiteral(..)
            | Type::StringLiteral(..)
            | Type::BytesLiteral(..)
            | Type::LiteralString => {
                // Note: The literal types included in this pattern are not true singletons.
                // There can be multiple Python objects (at different memory locations) that
                // are both of type Literal[345], for example.
                false
            }

            Type::ProtocolInstance(..) => {
                // It *might* be possible to have a singleton protocol-instance type...?
                //
                // E.g.:
                //
                // ```py
                // from typing import Protocol, Callable
                //
                // class WeirdAndWacky(Protocol):
                //     @property
                //     def __class__(self) -> Callable[[], None]: ...
                // ```
                //
                // `WeirdAndWacky` only has a single possible inhabitant: `None`!
                // It is thus a singleton type.
                // However, going out of our way to recognise it as such is probably not worth it.
                // Such cases should anyway be exceedingly rare and/or contrived.
                false
            }

            // An unbounded, unconstrained typevar is not a singleton, because it can be
            // specialized to a non-singleton type. A bounded typevar is not a singleton, even if
            // the bound is a final singleton class, since it can still be specialized to `Never`.
            // A constrained typevar is a singleton if all of its constraints are singletons. (Note
            // that you cannot specialize a constrained typevar to a subtype of a constraint.)
            Type::NonInferableTypeVar(bound_typevar) => {
                match bound_typevar.typevar(db).bound_or_constraints(db) {
                    None => false,
                    Some(TypeVarBoundOrConstraints::UpperBound(_)) => false,
                    Some(TypeVarBoundOrConstraints::Constraints(constraints)) => constraints
                        .elements(db)
                        .iter()
                        .all(|constraint| constraint.is_singleton(db)),
                }
            }

            Type::TypeVar(_) => false,

            // We eagerly transform `SubclassOf` to `ClassLiteral` for final types, so `SubclassOf` is never a singleton.
            Type::SubclassOf(..) => false,
            Type::BoundSuper(..) => false,
            Type::BooleanLiteral(_)
            | Type::FunctionLiteral(..)
            | Type::WrapperDescriptor(..)
            | Type::ClassLiteral(..)
            | Type::GenericAlias(..)
            | Type::ModuleLiteral(..)
            | Type::EnumLiteral(..) => true,
            Type::SpecialForm(special_form) => {
                // Nearly all `SpecialForm` types are singletons, but if a symbol could validly
                // originate from either `typing` or `typing_extensions` then this is not guaranteed.
                // E.g. `typing.TypeGuard` is equivalent to `typing_extensions.TypeGuard`, so both are treated
                // as inhabiting the type `SpecialFormType::TypeGuard` in our model, but they are actually
                // distinct symbols at different memory addresses at runtime.
                !(special_form.check_module(KnownModule::Typing)
                    && special_form.check_module(KnownModule::TypingExtensions))
            }
            Type::KnownInstance(_) => false,
            Type::Callable(_) => {
                // A callable type is never a singleton because for any given signature,
                // there could be any number of distinct objects that are all callable with that
                // signature.
                false
            }
            Type::BoundMethod(..) => {
                // `BoundMethod` types are single-valued types, but not singleton types:
                // ```pycon
                // >>> class Foo:
                // ...     def bar(self): pass
                // >>> f = Foo()
                // >>> f.bar is f.bar
                // False
                // ```
                false
            }
            Type::MethodWrapper(_) => {
                // Just a special case of `BoundMethod` really
                // (this variant represents `f.__get__`, where `f` is any function)
                false
            }
            Type::DataclassDecorator(_) | Type::DataclassTransformer(_) => false,
            Type::NominalInstance(instance) => instance.is_singleton(db),
            Type::PropertyInstance(_) => false,
            Type::Union(..) => {
                // A single-element union, where the sole element was a singleton, would itself
                // be a singleton type. However, unions with length < 2 should never appear in
                // our model due to [`UnionBuilder::build`].
                false
            }
            Type::Intersection(..) => {
                // Here, we assume that all intersection types that are singletons would have
                // been reduced to a different form via [`IntersectionBuilder::build`] by now.
                // For example:
                //
                //   bool & ~Literal[False]   = Literal[True]
                //   None & (None | int)      = None | None & int = None
                //
                false
            }
            Type::AlwaysTruthy | Type::AlwaysFalsy => false,
            Type::TypeIs(type_is) => type_is.is_bound(db),
            Type::TypedDict(_) => false,
            Type::TypeAlias(alias) => alias.value_type(db).is_singleton(db),
        }
    }

    /// Return true if this type is non-empty and all inhabitants of this type compare equal.
    pub(crate) fn is_single_valued(self, db: &'db dyn Db) -> bool {
        match self {
            Type::FunctionLiteral(..)
            | Type::BoundMethod(_)
            | Type::WrapperDescriptor(_)
            | Type::MethodWrapper(_)
            | Type::ModuleLiteral(..)
            | Type::ClassLiteral(..)
            | Type::GenericAlias(..)
            | Type::IntLiteral(..)
            | Type::BooleanLiteral(..)
            | Type::StringLiteral(..)
            | Type::BytesLiteral(..)
            | Type::SpecialForm(..)
            | Type::KnownInstance(..) => true,

            Type::EnumLiteral(_) => {
                let check_dunder = |dunder_name, allowed_return_value| {
                    // Note that we do explicitly exclude dunder methods on `object`, `int` and `str` here.
                    // The reason for this is that we know that these dunder methods behave in a predictable way.
                    // Only custom dunder methods need to be examined here, as they might break single-valuedness
                    // by always returning `False`, for example.
                    let call_result = self.try_call_dunder_with_policy(
                        db,
                        dunder_name,
                        &mut CallArguments::positional([Type::unknown()]),
                        MemberLookupPolicy::MRO_NO_OBJECT_FALLBACK
                            | MemberLookupPolicy::MRO_NO_INT_OR_STR_LOOKUP,
                    );
                    let call_result = call_result.as_ref();
                    call_result.is_ok_and(|bindings| {
                        bindings.return_type(db) == Type::BooleanLiteral(allowed_return_value)
                    }) || call_result
                        .is_err_and(|err| matches!(err, CallDunderError::MethodNotAvailable))
                };

                check_dunder("__eq__", true) && check_dunder("__ne__", false)
            }

            Type::ProtocolInstance(..) => {
                // See comment in the `Type::ProtocolInstance` branch for `Type::is_singleton`.
                false
            }

            // An unbounded, unconstrained typevar is not single-valued, because it can be
            // specialized to a multiple-valued type. A bounded typevar is not single-valued, even
            // if the bound is a final single-valued class, since it can still be specialized to
            // `Never`. A constrained typevar is single-valued if all of its constraints are
            // single-valued. (Note that you cannot specialize a constrained typevar to a subtype
            // of a constraint.)
            Type::NonInferableTypeVar(bound_typevar) => {
                match bound_typevar.typevar(db).bound_or_constraints(db) {
                    None => false,
                    Some(TypeVarBoundOrConstraints::UpperBound(_)) => false,
                    Some(TypeVarBoundOrConstraints::Constraints(constraints)) => constraints
                        .elements(db)
                        .iter()
                        .all(|constraint| constraint.is_single_valued(db)),
                }
            }

            Type::TypeVar(_) => false,

            Type::SubclassOf(..) => {
                // TODO: Same comment as above for `is_singleton`
                false
            }

            Type::NominalInstance(instance) => instance.is_single_valued(db),

            Type::BoundSuper(_) => {
                // At runtime two super instances never compare equal, even if their arguments are identical.
                false
            }

            Type::TypeIs(type_is) => type_is.is_bound(db),

            Type::TypeAlias(alias) => alias.value_type(db).is_single_valued(db),

            Type::Dynamic(_)
            | Type::Never
            | Type::Union(..)
            | Type::Intersection(..)
            | Type::LiteralString
            | Type::AlwaysTruthy
            | Type::AlwaysFalsy
            | Type::Callable(_)
            | Type::PropertyInstance(_)
            | Type::DataclassDecorator(_)
            | Type::DataclassTransformer(_)
            | Type::TypedDict(_) => false,
        }
    }

    /// This function is roughly equivalent to `find_name_in_mro` as defined in the [descriptor guide] or
    /// [`_PyType_Lookup`] in CPython's `Objects/typeobject.c`. It should typically be called through
    /// [`Type::class_member`], unless it is known that `self` is a class-like type. This function returns
    /// `None` if called on an instance-like type.
    ///
    /// [descriptor guide]: https://docs.python.org/3/howto/descriptor.html#invocation-from-an-instance
    /// [`_PyType_Lookup`]: https://github.com/python/cpython/blob/e285232c76606e3be7bf216efb1be1e742423e4b/Objects/typeobject.c#L5223
    fn find_name_in_mro(&self, db: &'db dyn Db, name: &str) -> Option<PlaceAndQualifiers<'db>> {
        self.find_name_in_mro_with_policy(db, name, MemberLookupPolicy::default())
    }

    fn find_name_in_mro_with_policy(
        &self,
        db: &'db dyn Db,
        name: &str,
        policy: MemberLookupPolicy,
    ) -> Option<PlaceAndQualifiers<'db>> {
        match self {
            Type::Union(union) => Some(union.map_with_boundness_and_qualifiers(db, |elem| {
                elem.find_name_in_mro_with_policy(db, name, policy)
                    // If some elements are classes, and some are not, we simply fall back to `Unbound` for the non-class
                    // elements instead of short-circuiting the whole result to `None`. We would need a more detailed
                    // return type otherwise, and since `find_name_in_mro` is usually called via `class_member`, this is
                    // not a problem.
                    .unwrap_or_default()
            })),
            Type::Intersection(inter) => {
                Some(inter.map_with_boundness_and_qualifiers(db, |elem| {
                    elem.find_name_in_mro_with_policy(db, name, policy)
                        // Fall back to Unbound, similar to the union case (see above).
                        .unwrap_or_default()
                }))
            }

            Type::Dynamic(_) | Type::Never => Some(Place::bound(self).into()),

            Type::ClassLiteral(class) if class.is_typed_dict(db) => {
                Some(class.typed_dict_member(db, None, name, policy))
            }

            Type::ClassLiteral(class) => {
                match (class.known(db), name) {
                    (Some(KnownClass::FunctionType), "__get__") => Some(
                        Place::bound(Type::WrapperDescriptor(
                            WrapperDescriptorKind::FunctionTypeDunderGet,
                        ))
                        .into(),
                    ),
                    (Some(KnownClass::FunctionType), "__set__" | "__delete__") => {
                        // Hard code this knowledge, as we look up `__set__` and `__delete__` on `FunctionType` often.
                        Some(Place::Unbound.into())
                    }
                    (Some(KnownClass::Property), "__get__") => Some(
                        Place::bound(Type::WrapperDescriptor(
                            WrapperDescriptorKind::PropertyDunderGet,
                        ))
                        .into(),
                    ),
                    (Some(KnownClass::Property), "__set__") => Some(
                        Place::bound(Type::WrapperDescriptor(
                            WrapperDescriptorKind::PropertyDunderSet,
                        ))
                        .into(),
                    ),

                    _ => Some(class.class_member(db, name, policy)),
                }
            }

            Type::GenericAlias(alias) if alias.is_typed_dict(db) => {
                Some(alias.origin(db).typed_dict_member(db, None, name, policy))
            }

            Type::GenericAlias(alias) => {
                Some(ClassType::from(*alias).class_member(db, name, policy))
            }

            Type::SubclassOf(subclass_of_ty) => {
                subclass_of_ty.find_name_in_mro_with_policy(db, name, policy)
            }

            // Note: `super(pivot, owner).__class__` is `builtins.super`, not the owner's class.
            // `BoundSuper` should look up the name in the MRO of `builtins.super`.
            Type::BoundSuper(_) => KnownClass::Super
                .to_class_literal(db)
                .find_name_in_mro_with_policy(db, name, policy),

            // We eagerly normalize type[object], i.e. Type::SubclassOf(object) to `type`,
            // i.e. Type::NominalInstance(type). So looking up a name in the MRO of
            // `Type::NominalInstance(type)` is equivalent to looking up the name in the
            // MRO of the class `object`.
            Type::NominalInstance(instance)
                if instance.class(db).is_known(db, KnownClass::Type) =>
            {
                if policy.mro_no_object_fallback() {
                    Some(Place::Unbound.into())
                } else {
                    KnownClass::Object
                        .to_class_literal(db)
                        .find_name_in_mro_with_policy(db, name, policy)
                }
            }

            Type::TypeAlias(alias) => alias
                .value_type(db)
                .find_name_in_mro_with_policy(db, name, policy),

            Type::FunctionLiteral(_)
            | Type::Callable(_)
            | Type::BoundMethod(_)
            | Type::WrapperDescriptor(_)
            | Type::MethodWrapper(_)
            | Type::DataclassDecorator(_)
            | Type::DataclassTransformer(_)
            | Type::ModuleLiteral(_)
            | Type::SpecialForm(_)
            | Type::KnownInstance(_)
            | Type::AlwaysTruthy
            | Type::AlwaysFalsy
            | Type::IntLiteral(_)
            | Type::BooleanLiteral(_)
            | Type::StringLiteral(_)
            | Type::LiteralString
            | Type::BytesLiteral(_)
            | Type::EnumLiteral(_)
<<<<<<< HEAD
            | Type::Tuple(_)
            | Type::NonInferableTypeVar(_)
=======
>>>>>>> 79c949f0
            | Type::TypeVar(_)
            | Type::NominalInstance(_)
            | Type::ProtocolInstance(_)
            | Type::PropertyInstance(_)
            | Type::TypeIs(_)
            | Type::TypedDict(_) => None,
        }
    }

    #[salsa::tracked(heap_size=ruff_memory_usage::heap_size)]
    #[allow(unused_variables)]
    // If we choose name `_unit`, the macro will generate code that uses `_unit`, causing clippy to fail.
    fn lookup_dunder_new(self, db: &'db dyn Db, unit: ()) -> Option<PlaceAndQualifiers<'db>> {
        self.find_name_in_mro_with_policy(
            db,
            "__new__",
            MemberLookupPolicy::MRO_NO_OBJECT_FALLBACK
                | MemberLookupPolicy::META_CLASS_NO_TYPE_FALLBACK,
        )
    }

    /// Look up an attribute in the MRO of the meta-type of `self`. This returns class-level attributes
    /// when called on an instance-like type, and metaclass attributes when called on a class-like type.
    ///
    /// Basically corresponds to `self.to_meta_type().find_name_in_mro(name)`, except for the handling
    /// of union and intersection types.
    fn class_member(self, db: &'db dyn Db, name: Name) -> PlaceAndQualifiers<'db> {
        self.class_member_with_policy(db, name, MemberLookupPolicy::default())
    }

    #[salsa::tracked(cycle_fn=class_lookup_cycle_recover, cycle_initial=class_lookup_cycle_initial, heap_size=ruff_memory_usage::heap_size)]
    fn class_member_with_policy(
        self,
        db: &'db dyn Db,
        name: Name,
        policy: MemberLookupPolicy,
    ) -> PlaceAndQualifiers<'db> {
        tracing::trace!("class_member: {}.{}", self.display(db), name);
        match self {
            Type::Union(union) => union.map_with_boundness_and_qualifiers(db, |elem| {
                elem.class_member_with_policy(db, name.clone(), policy)
            }),
            Type::Intersection(inter) => inter.map_with_boundness_and_qualifiers(db, |elem| {
                elem.class_member_with_policy(db, name.clone(), policy)
            }),
            // TODO: Once `to_meta_type` for the synthesized protocol is fully implemented, this handling should be removed.
            Type::ProtocolInstance(ProtocolInstanceType {
                inner: Protocol::Synthesized(_),
                ..
            }) => self.instance_member(db, &name),
            _ => self
                .to_meta_type(db)
                .find_name_in_mro_with_policy(db, name.as_str(), policy)
                .expect(
                    "`Type::find_name_in_mro()` should return `Some()` when called on a meta-type",
                ),
        }
    }

    /// This function roughly corresponds to looking up an attribute in the `__dict__` of an object.
    /// For instance-like types, this goes through the classes MRO and discovers attribute assignments
    /// in methods, as well as class-body declarations that we consider to be evidence for the presence
    /// of an instance attribute.
    ///
    /// For example, an instance of the following class has instance members `a` and `b`, but `c` is
    /// just a class attribute that would not be discovered by this method:
    /// ```py
    /// class C:
    ///     a: int
    ///
    ///     c = 1
    ///
    ///     def __init__(self):
    ///         self.b: str = "a"
    /// ```
    fn instance_member(&self, db: &'db dyn Db, name: &str) -> PlaceAndQualifiers<'db> {
        match self {
            Type::Union(union) => {
                union.map_with_boundness_and_qualifiers(db, |elem| elem.instance_member(db, name))
            }

            Type::Intersection(intersection) => intersection
                .map_with_boundness_and_qualifiers(db, |elem| elem.instance_member(db, name)),

            Type::Dynamic(_) | Type::Never => Place::bound(self).into(),

            Type::NominalInstance(instance) => instance.class(db).instance_member(db, name),

            Type::ProtocolInstance(protocol) => protocol.instance_member(db, name),

            Type::FunctionLiteral(_) => KnownClass::FunctionType
                .to_instance(db)
                .instance_member(db, name),

            Type::BoundMethod(_) => KnownClass::MethodType
                .to_instance(db)
                .instance_member(db, name),
            Type::MethodWrapper(_) => KnownClass::MethodWrapperType
                .to_instance(db)
                .instance_member(db, name),
            Type::WrapperDescriptor(_) => KnownClass::WrapperDescriptorType
                .to_instance(db)
                .instance_member(db, name),
            Type::DataclassDecorator(_) => KnownClass::FunctionType
                .to_instance(db)
                .instance_member(db, name),
            Type::Callable(_) | Type::DataclassTransformer(_) => {
                Type::object(db).instance_member(db, name)
            }

            Type::NonInferableTypeVar(bound_typevar) => {
                match bound_typevar.typevar(db).bound_or_constraints(db) {
                    None => Type::object(db).instance_member(db, name),
                    Some(TypeVarBoundOrConstraints::UpperBound(bound)) => {
                        bound.instance_member(db, name)
                    }
                    Some(TypeVarBoundOrConstraints::Constraints(constraints)) => constraints
                        .map_with_boundness_and_qualifiers(db, |constraint| {
                            constraint.instance_member(db, name)
                        }),
                }
            }

            // TODO: Consider inferring constraints under which the instance member exists.
            Type::TypeVar(_) => Place::Unbound.into(),

            Type::IntLiteral(_) => KnownClass::Int.to_instance(db).instance_member(db, name),
            Type::BooleanLiteral(_) | Type::TypeIs(_) => {
                KnownClass::Bool.to_instance(db).instance_member(db, name)
            }
            Type::StringLiteral(_) | Type::LiteralString => {
                KnownClass::Str.to_instance(db).instance_member(db, name)
            }
            Type::BytesLiteral(_) => KnownClass::Bytes.to_instance(db).instance_member(db, name),
            Type::EnumLiteral(enum_literal) => enum_literal
                .enum_class_instance(db)
                .instance_member(db, name),

            Type::AlwaysTruthy | Type::AlwaysFalsy => Type::object(db).instance_member(db, name),
            Type::ModuleLiteral(_) => KnownClass::ModuleType
                .to_instance(db)
                .instance_member(db, name),

            Type::SpecialForm(_) | Type::KnownInstance(_) => Place::Unbound.into(),

            Type::PropertyInstance(_) => KnownClass::Property
                .to_instance(db)
                .instance_member(db, name),

            // Note: `super(pivot, owner).__dict__` refers to the `__dict__` of the `builtins.super` instance,
            // not that of the owner.
            // This means we should only look up instance members defined on the `builtins.super()` instance itself.
            // If you want to look up a member in the MRO of the `super`'s owner,
            // refer to [`Type::member`] instead.
            Type::BoundSuper(_) => KnownClass::Super.to_instance(db).instance_member(db, name),

            // TODO: we currently don't model the fact that class literals and subclass-of types have
            // a `__dict__` that is filled with class level attributes. Modeling this is currently not
            // required, as `instance_member` is only called for instance-like types through `member`,
            // but we might want to add this in the future.
            Type::ClassLiteral(_) | Type::GenericAlias(_) | Type::SubclassOf(_) => {
                Place::Unbound.into()
            }

            Type::TypedDict(_) => Place::Unbound.into(),

            Type::TypeAlias(alias) => alias.value_type(db).instance_member(db, name),
        }
    }

    /// Access an attribute of this type without invoking the descriptor protocol. This
    /// method corresponds to `inspect.getattr_static(<object of type 'self'>, name)`.
    ///
    /// See also: [`Type::member`]
    fn static_member(&self, db: &'db dyn Db, name: &str) -> Place<'db> {
        if let Type::ModuleLiteral(module) = self {
            module.static_member(db, name).place
        } else if let place @ Place::Type(_, _) = self.class_member(db, name.into()).place {
            place
        } else if let Some(place @ Place::Type(_, _)) =
            self.find_name_in_mro(db, name).map(|inner| inner.place)
        {
            place
        } else {
            self.instance_member(db, name).place
        }
    }

    /// Look up `__get__` on the meta-type of self, and call it with the arguments `self`, `instance`,
    /// and `owner`. `__get__` is different than other dunder methods in that it is not looked up using
    /// the descriptor protocol itself.
    ///
    /// In addition to the return type of `__get__`, this method also returns the *kind* of attribute
    /// that `self` represents: (1) a data descriptor or (2) a non-data descriptor / normal attribute.
    ///
    /// If `__get__` is not defined on the meta-type, this method returns `None`.
    #[salsa::tracked(heap_size=ruff_memory_usage::heap_size)]
    pub(crate) fn try_call_dunder_get(
        self,
        db: &'db dyn Db,
        instance: Type<'db>,
        owner: Type<'db>,
    ) -> Option<(Type<'db>, AttributeKind)> {
        tracing::trace!(
            "try_call_dunder_get: {}, {}, {}",
            self.display(db),
            instance.display(db),
            owner.display(db)
        );
        match self {
            Type::Callable(callable) if callable.is_function_like(db) => {
                // For "function-like" callables, model the the behavior of `FunctionType.__get__`.
                //
                // It is a shortcut to model this in `try_call_dunder_get`. If we want to be really precise,
                // we should instead return a new method-wrapper type variant for the synthesized `__get__`
                // method of these synthesized functions. The method-wrapper would then be returned from
                // `find_name_in_mro` when called on function-like `Callable`s. This would allow us to
                // correctly model the behavior of *explicit* `SomeDataclass.__init__.__get__` calls.
                return if instance.is_none(db) {
                    Some((self, AttributeKind::NormalOrNonDataDescriptor))
                } else {
                    Some((
                        callable.bind_self(db),
                        AttributeKind::NormalOrNonDataDescriptor,
                    ))
                };
            }
            _ => {}
        }

        let descr_get = self.class_member(db, "__get__".into()).place;

        if let Place::Type(descr_get, descr_get_boundness) = descr_get {
            let return_ty = descr_get
                .try_call(db, &CallArguments::positional([self, instance, owner]))
                .map(|bindings| {
                    if descr_get_boundness == Boundness::Bound {
                        bindings.return_type(db)
                    } else {
                        UnionType::from_elements(db, [bindings.return_type(db), self])
                    }
                })
                .ok()?;

            let descriptor_kind = if self.is_data_descriptor(db) {
                AttributeKind::DataDescriptor
            } else {
                AttributeKind::NormalOrNonDataDescriptor
            };

            Some((return_ty, descriptor_kind))
        } else {
            None
        }
    }

    /// Look up `__get__` on the meta-type of `attribute`, and call it with `attribute`, `instance`,
    /// and `owner` as arguments. This method exists as a separate step as we need to handle unions
    /// and intersections explicitly.
    fn try_call_dunder_get_on_attribute(
        db: &'db dyn Db,
        attribute: PlaceAndQualifiers<'db>,
        instance: Type<'db>,
        owner: Type<'db>,
    ) -> (PlaceAndQualifiers<'db>, AttributeKind) {
        match attribute {
            // This branch is not strictly needed, but it short-circuits the lookup of various dunder
            // methods and calls that would otherwise be made.
            //
            // Note that attribute accesses on dynamic types always succeed. For this reason, they also
            // have `__get__`, `__set__`, and `__delete__` methods and are therefore considered to be
            // data descriptors.
            //
            // The same is true for `Never`.
            PlaceAndQualifiers {
                place: Place::Type(Type::Dynamic(_) | Type::Never, _),
                qualifiers: _,
            } => (attribute, AttributeKind::DataDescriptor),

            PlaceAndQualifiers {
                place: Place::Type(Type::Union(union), boundness),
                qualifiers,
            } => (
                union
                    .map_with_boundness(db, |elem| {
                        Place::Type(
                            elem.try_call_dunder_get(db, instance, owner)
                                .map_or(*elem, |(ty, _)| ty),
                            boundness,
                        )
                    })
                    .with_qualifiers(qualifiers),
                // TODO: avoid the duplication here:
                if union.elements(db).iter().all(|elem| {
                    elem.try_call_dunder_get(db, instance, owner)
                        .is_some_and(|(_, kind)| kind.is_data())
                }) {
                    AttributeKind::DataDescriptor
                } else {
                    AttributeKind::NormalOrNonDataDescriptor
                },
            ),

            PlaceAndQualifiers {
                place: Place::Type(Type::Intersection(intersection), boundness),
                qualifiers,
            } => (
                intersection
                    .map_with_boundness(db, |elem| {
                        Place::Type(
                            elem.try_call_dunder_get(db, instance, owner)
                                .map_or(*elem, |(ty, _)| ty),
                            boundness,
                        )
                    })
                    .with_qualifiers(qualifiers),
                // TODO: Discover data descriptors in intersections.
                AttributeKind::NormalOrNonDataDescriptor,
            ),

            PlaceAndQualifiers {
                place: Place::Type(attribute_ty, boundness),
                qualifiers: _,
            } => {
                if let Some((return_ty, attribute_kind)) =
                    attribute_ty.try_call_dunder_get(db, instance, owner)
                {
                    (Place::Type(return_ty, boundness).into(), attribute_kind)
                } else {
                    (attribute, AttributeKind::NormalOrNonDataDescriptor)
                }
            }

            _ => (attribute, AttributeKind::NormalOrNonDataDescriptor),
        }
    }

    /// Returns whether this type is a data descriptor, i.e. defines `__set__` or `__delete__`.
    /// If this type is a union, requires all elements of union to be data descriptors.
    pub(crate) fn is_data_descriptor(self, d: &'db dyn Db) -> bool {
        self.is_data_descriptor_impl(d, false)
    }

    /// Returns whether this type may be a data descriptor.
    /// If this type is a union, returns true if _any_ element is a data descriptor.
    pub(crate) fn may_be_data_descriptor(self, d: &'db dyn Db) -> bool {
        self.is_data_descriptor_impl(d, true)
    }

    fn is_data_descriptor_impl(self, db: &'db dyn Db, any_of_union: bool) -> bool {
        match self {
            Type::Dynamic(_) | Type::Never | Type::PropertyInstance(_) => true,
            Type::Union(union) if any_of_union => union
                .elements(db)
                .iter()
                // Types of instance attributes that are not explicitly typed are unioned with `Unknown`, it should be excluded when checking.
                .filter(|ty| !ty.is_unknown())
                .any(|ty| ty.is_data_descriptor_impl(db, any_of_union)),
            Type::Union(union) => union
                .elements(db)
                .iter()
                .all(|ty| ty.is_data_descriptor_impl(db, any_of_union)),
            Type::Intersection(intersection) => intersection
                .iter_positive(db)
                .any(|ty| ty.is_data_descriptor_impl(db, any_of_union)),
            _ => {
                !self.class_member(db, "__set__".into()).place.is_unbound()
                    || !self
                        .class_member(db, "__delete__".into())
                        .place
                        .is_unbound()
            }
        }
    }

    /// Implementation of the descriptor protocol.
    ///
    /// This method roughly performs the following steps:
    ///
    /// - Look up the attribute `name` on the meta-type of `self`. Call the result `meta_attr`.
    /// - Call `__get__` on the meta-type of `meta_attr`, if it exists. If the call succeeds,
    ///   replace `meta_attr` with the result of the call. Also check if `meta_attr` is a *data*
    ///   descriptor by testing if `__set__` or `__delete__` exist.
    /// - If `meta_attr` is a data descriptor, return it.
    /// - Otherwise, if `fallback` is bound, return `fallback`.
    /// - Otherwise, return `meta_attr`.
    ///
    /// In addition to that, we also handle various cases of possibly-unbound symbols and fall
    /// back to lower-precedence stages of the descriptor protocol by building union types.
    fn invoke_descriptor_protocol(
        self,
        db: &'db dyn Db,
        name: &str,
        fallback: PlaceAndQualifiers<'db>,
        policy: InstanceFallbackShadowsNonDataDescriptor,
        member_policy: MemberLookupPolicy,
    ) -> PlaceAndQualifiers<'db> {
        let (
            PlaceAndQualifiers {
                place: meta_attr,
                qualifiers: meta_attr_qualifiers,
            },
            meta_attr_kind,
        ) = Self::try_call_dunder_get_on_attribute(
            db,
            self.class_member_with_policy(db, name.into(), member_policy),
            self,
            self.to_meta_type(db),
        );

        let PlaceAndQualifiers {
            place: fallback,
            qualifiers: fallback_qualifiers,
        } = fallback;

        match (meta_attr, meta_attr_kind, fallback) {
            // The fallback type is unbound, so we can just return `meta_attr` unconditionally,
            // no matter if it's data descriptor, a non-data descriptor, or a normal attribute.
            (meta_attr @ Place::Type(_, _), _, Place::Unbound) => {
                meta_attr.with_qualifiers(meta_attr_qualifiers)
            }

            // `meta_attr` is the return type of a data descriptor and definitely bound, so we
            // return it.
            (meta_attr @ Place::Type(_, Boundness::Bound), AttributeKind::DataDescriptor, _) => {
                meta_attr.with_qualifiers(meta_attr_qualifiers)
            }

            // `meta_attr` is the return type of a data descriptor, but the attribute on the
            // meta-type is possibly-unbound. This means that we "fall through" to the next
            // stage of the descriptor protocol and union with the fallback type.
            (
                Place::Type(meta_attr_ty, Boundness::PossiblyUnbound),
                AttributeKind::DataDescriptor,
                Place::Type(fallback_ty, fallback_boundness),
            ) => Place::Type(
                UnionType::from_elements(db, [meta_attr_ty, fallback_ty]),
                fallback_boundness,
            )
            .with_qualifiers(meta_attr_qualifiers.union(fallback_qualifiers)),

            // `meta_attr` is *not* a data descriptor. This means that the `fallback` type has
            // now the highest priority. However, we only return the pure `fallback` type if the
            // policy allows it. When invoked on class objects, the policy is set to `Yes`, which
            // means that class-level attributes (the fallback) can shadow non-data descriptors
            // on metaclasses. However, for instances, the policy is set to `No`, because we do
            // allow instance-level attributes to shadow class-level non-data descriptors. This
            // would require us to statically infer if an instance attribute is always set, which
            // is something we currently don't attempt to do.
            (
                Place::Type(_, _),
                AttributeKind::NormalOrNonDataDescriptor,
                fallback @ Place::Type(_, Boundness::Bound),
            ) if policy == InstanceFallbackShadowsNonDataDescriptor::Yes => {
                fallback.with_qualifiers(fallback_qualifiers)
            }

            // `meta_attr` is *not* a data descriptor. The `fallback` symbol is either possibly
            // unbound or the policy argument is `No`. In both cases, the `fallback` type does
            // not completely shadow the non-data descriptor, so we build a union of the two.
            (
                Place::Type(meta_attr_ty, meta_attr_boundness),
                AttributeKind::NormalOrNonDataDescriptor,
                Place::Type(fallback_ty, fallback_boundness),
            ) => Place::Type(
                UnionType::from_elements(db, [meta_attr_ty, fallback_ty]),
                meta_attr_boundness.max(fallback_boundness),
            )
            .with_qualifiers(meta_attr_qualifiers.union(fallback_qualifiers)),

            // If the attribute is not found on the meta-type, we simply return the fallback.
            (Place::Unbound, _, fallback) => fallback.with_qualifiers(fallback_qualifiers),
        }
    }

    /// Access an attribute of this type, potentially invoking the descriptor protocol.
    /// Corresponds to `getattr(<object of type 'self'>, name)`.
    ///
    /// See also: [`Type::static_member`]
    ///
    /// TODO: We should return a `Result` here to handle errors that can appear during attribute
    /// lookup, like a failed `__get__` call on a descriptor.
    #[must_use]
    pub(crate) fn member(self, db: &'db dyn Db, name: &str) -> PlaceAndQualifiers<'db> {
        self.member_lookup_with_policy(db, name.into(), MemberLookupPolicy::default())
    }

    /// Similar to [`Type::member`], but allows the caller to specify what policy should be used
    /// when looking up attributes. See [`MemberLookupPolicy`] for more information.
    #[salsa::tracked(cycle_fn=member_lookup_cycle_recover, cycle_initial=member_lookup_cycle_initial, heap_size=ruff_memory_usage::heap_size)]
    fn member_lookup_with_policy(
        self,
        db: &'db dyn Db,
        name: Name,
        policy: MemberLookupPolicy,
    ) -> PlaceAndQualifiers<'db> {
        tracing::trace!("member_lookup_with_policy: {}.{}", self.display(db), name);
        if name == "__class__" {
            return Place::bound(self.dunder_class(db)).into();
        }

        let name_str = name.as_str();

        match self {
            Type::Union(union) => union
                .map_with_boundness(db, |elem| {
                    elem.member_lookup_with_policy(db, name_str.into(), policy)
                        .place
                })
                .into(),

            Type::Intersection(intersection) => intersection
                .map_with_boundness(db, |elem| {
                    elem.member_lookup_with_policy(db, name_str.into(), policy)
                        .place
                })
                .into(),

            Type::Dynamic(..) | Type::Never => Place::bound(self).into(),

            Type::FunctionLiteral(function) if name == "__get__" => Place::bound(
                Type::MethodWrapper(MethodWrapperKind::FunctionTypeDunderGet(function)),
            )
            .into(),
            Type::FunctionLiteral(function) if name == "__call__" => Place::bound(
                Type::MethodWrapper(MethodWrapperKind::FunctionTypeDunderCall(function)),
            )
            .into(),
            Type::PropertyInstance(property) if name == "__get__" => Place::bound(
                Type::MethodWrapper(MethodWrapperKind::PropertyDunderGet(property)),
            )
            .into(),
            Type::PropertyInstance(property) if name == "__set__" => Place::bound(
                Type::MethodWrapper(MethodWrapperKind::PropertyDunderSet(property)),
            )
            .into(),
            Type::StringLiteral(literal) if name == "startswith" => Place::bound(
                Type::MethodWrapper(MethodWrapperKind::StrStartswith(literal)),
            )
            .into(),

            Type::ClassLiteral(class)
                if name == "__get__" && class.is_known(db, KnownClass::FunctionType) =>
            {
                Place::bound(Type::WrapperDescriptor(
                    WrapperDescriptorKind::FunctionTypeDunderGet,
                ))
                .into()
            }
            Type::ClassLiteral(class)
                if name == "__get__" && class.is_known(db, KnownClass::Property) =>
            {
                Place::bound(Type::WrapperDescriptor(
                    WrapperDescriptorKind::PropertyDunderGet,
                ))
                .into()
            }
            Type::ClassLiteral(class)
                if name == "__set__" && class.is_known(db, KnownClass::Property) =>
            {
                Place::bound(Type::WrapperDescriptor(
                    WrapperDescriptorKind::PropertyDunderSet,
                ))
                .into()
            }
            Type::BoundMethod(bound_method) => match name_str {
                "__self__" => Place::bound(bound_method.self_instance(db)).into(),
                "__func__" => Place::bound(Type::FunctionLiteral(bound_method.function(db))).into(),
                _ => {
                    KnownClass::MethodType
                        .to_instance(db)
                        .member_lookup_with_policy(db, name.clone(), policy)
                        .or_fall_back_to(db, || {
                            // If an attribute is not available on the bound method object,
                            // it will be looked up on the underlying function object:
                            Type::FunctionLiteral(bound_method.function(db))
                                .member_lookup_with_policy(db, name, policy)
                        })
                }
            },
            Type::MethodWrapper(_) => KnownClass::MethodWrapperType
                .to_instance(db)
                .member_lookup_with_policy(db, name, policy),
            Type::WrapperDescriptor(_) => KnownClass::WrapperDescriptorType
                .to_instance(db)
                .member_lookup_with_policy(db, name, policy),
            Type::DataclassDecorator(_) => KnownClass::FunctionType
                .to_instance(db)
                .member_lookup_with_policy(db, name, policy),

            Type::Callable(_) | Type::DataclassTransformer(_) if name_str == "__call__" => {
                Place::bound(self).into()
            }

            Type::Callable(callable) if callable.is_function_like(db) => KnownClass::FunctionType
                .to_instance(db)
                .member_lookup_with_policy(db, name, policy),

            Type::Callable(_) | Type::DataclassTransformer(_) => {
                Type::object(db).member_lookup_with_policy(db, name, policy)
            }

            Type::NominalInstance(instance)
                if matches!(name.as_str(), "major" | "minor")
                    && instance.class(db).is_known(db, KnownClass::VersionInfo) =>
            {
                let python_version = Program::get(db).python_version(db);
                let segment = if name == "major" {
                    python_version.major
                } else {
                    python_version.minor
                };
                Place::bound(Type::IntLiteral(segment.into())).into()
            }

            Type::PropertyInstance(property) if name == "fget" => {
                Place::bound(property.getter(db).unwrap_or(Type::none(db))).into()
            }
            Type::PropertyInstance(property) if name == "fset" => {
                Place::bound(property.setter(db).unwrap_or(Type::none(db))).into()
            }

            Type::IntLiteral(_) if matches!(name_str, "real" | "numerator") => {
                Place::bound(self).into()
            }

            Type::BooleanLiteral(bool_value) if matches!(name_str, "real" | "numerator") => {
                Place::bound(Type::IntLiteral(i64::from(bool_value))).into()
            }

            Type::ModuleLiteral(module) => module.static_member(db, name_str),

            _ if policy.no_instance_fallback() => self.invoke_descriptor_protocol(
                db,
                name_str,
                Place::Unbound.into(),
                InstanceFallbackShadowsNonDataDescriptor::No,
                policy,
            ),

            Type::TypeAlias(alias) => alias
                .value_type(db)
                .member_lookup_with_policy(db, name, policy),

            Type::NominalInstance(..)
            | Type::ProtocolInstance(..)
            | Type::BooleanLiteral(..)
            | Type::IntLiteral(..)
            | Type::StringLiteral(..)
            | Type::BytesLiteral(..)
            | Type::EnumLiteral(..)
            | Type::LiteralString
<<<<<<< HEAD
            | Type::Tuple(..)
            | Type::NonInferableTypeVar(..)
=======
>>>>>>> 79c949f0
            | Type::TypeVar(..)
            | Type::SpecialForm(..)
            | Type::KnownInstance(..)
            | Type::PropertyInstance(..)
            | Type::FunctionLiteral(..)
            | Type::AlwaysTruthy
            | Type::AlwaysFalsy
            | Type::TypeIs(..)
            | Type::TypedDict(_) => {
                let fallback = self.instance_member(db, name_str);

                let result = self.invoke_descriptor_protocol(
                    db,
                    name_str,
                    fallback,
                    InstanceFallbackShadowsNonDataDescriptor::No,
                    policy,
                );

                let custom_getattr_result = || {
                    // Typeshed has a fake `__getattr__` on `types.ModuleType` to help out with
                    // dynamic imports. We explicitly hide it here to prevent arbitrary attributes
                    // from being available on modules. Same for `types.GenericAlias` - its
                    // `__getattr__` method will delegate to `__origin__` to allow looking up
                    // attributes on the original type. But in typeshed its return type is `Any`.
                    // It will need a special handling, so it remember the origin type to properly
                    // resolve the attribute.
                    if matches!(
                        self.into_nominal_instance()
                            .and_then(|instance| instance.class(db).known(db)),
                        Some(KnownClass::ModuleType | KnownClass::GenericAlias)
                    ) {
                        return Place::Unbound.into();
                    }

                    self.try_call_dunder(
                        db,
                        "__getattr__",
                        CallArguments::positional([Type::string_literal(db, &name)]),
                    )
                    .map(|outcome| Place::bound(outcome.return_type(db)))
                    // TODO: Handle call errors here.
                    .unwrap_or(Place::Unbound)
                    .into()
                };

                let custom_getattribute_result = || {
                    // Avoid cycles when looking up `__getattribute__`
                    if "__getattribute__" == name.as_str() {
                        return Place::Unbound.into();
                    }

                    // Typeshed has a `__getattribute__` method defined on `builtins.object` so we
                    // explicitly hide it here using `MemberLookupPolicy::MRO_NO_OBJECT_FALLBACK`.
                    self.try_call_dunder_with_policy(
                        db,
                        "__getattribute__",
                        &mut CallArguments::positional([Type::string_literal(db, &name)]),
                        MemberLookupPolicy::MRO_NO_OBJECT_FALLBACK,
                    )
                    .map(|outcome| Place::bound(outcome.return_type(db)))
                    // TODO: Handle call errors here.
                    .unwrap_or(Place::Unbound)
                    .into()
                };

                if result.is_class_var() && self.is_typed_dict() {
                    // `ClassVar`s on `TypedDictFallback` can not be accessed on inhabitants of `SomeTypedDict`.
                    // They can only be accessed on `SomeTypedDict` directly.
                    return Place::Unbound.into();
                }

                match result {
                    member @ PlaceAndQualifiers {
                        place: Place::Type(_, Boundness::Bound),
                        qualifiers: _,
                    } => member,
                    member @ PlaceAndQualifiers {
                        place: Place::Type(_, Boundness::PossiblyUnbound),
                        qualifiers: _,
                    } => member
                        .or_fall_back_to(db, custom_getattribute_result)
                        .or_fall_back_to(db, custom_getattr_result),
                    PlaceAndQualifiers {
                        place: Place::Unbound,
                        qualifiers: _,
                    } => custom_getattribute_result().or_fall_back_to(db, custom_getattr_result),
                }
            }

            Type::ClassLiteral(..) | Type::GenericAlias(..) | Type::SubclassOf(..) => {
                let class_attr_plain = self.find_name_in_mro_with_policy(db, name_str,policy).expect(
                    "Calling `find_name_in_mro` on class literals and subclass-of types should always return `Some`",
                );

                if name == "__mro__" {
                    return class_attr_plain;
                }

                if let Some(enum_class) = match self {
                    Type::ClassLiteral(literal) => Some(literal),
                    Type::SubclassOf(subclass_of) => subclass_of
                        .subclass_of()
                        .into_class()
                        .map(|class| class.class_literal(db).0),
                    _ => None,
                } {
                    if let Some(metadata) = enum_metadata(db, enum_class) {
                        if let Some(resolved_name) = metadata.resolve_member(&name) {
                            return Place::Type(
                                Type::EnumLiteral(EnumLiteralType::new(
                                    db,
                                    enum_class,
                                    resolved_name,
                                )),
                                Boundness::Bound,
                            )
                            .into();
                        }
                    }
                }

                let class_attr_fallback = Self::try_call_dunder_get_on_attribute(
                    db,
                    class_attr_plain,
                    Type::none(db),
                    self,
                )
                .0;

                self.invoke_descriptor_protocol(
                    db,
                    name_str,
                    class_attr_fallback,
                    InstanceFallbackShadowsNonDataDescriptor::Yes,
                    policy,
                )
            }

            // Unlike other objects, `super` has a unique member lookup behavior.
            // It's simpler than other objects:
            //
            // 1. Search for the attribute in the MRO, starting just after the pivot class.
            // 2. If the attribute is a descriptor, invoke its `__get__` method.
            Type::BoundSuper(bound_super) => {
                let owner_attr = bound_super.find_name_in_mro_after_pivot(db, name_str, policy);

                bound_super
                    .try_call_dunder_get_on_attribute(db, owner_attr.clone())
                    .unwrap_or(owner_attr)
            }
        }
    }

    /// Resolves the boolean value of the type and falls back to [`Truthiness::Ambiguous`] if the type doesn't implement `__bool__` correctly.
    ///
    /// This method should only be used outside type checking or when evaluating if a type
    /// is truthy or falsy in a context where Python doesn't make an implicit `bool` call.
    /// Use [`try_bool`](Self::try_bool) for type checking or implicit `bool` calls.
    pub(crate) fn bool(&self, db: &'db dyn Db) -> Truthiness {
        self.try_bool_impl(db, true)
            .unwrap_or_else(|err| err.fallback_truthiness())
    }

    /// Resolves the boolean value of a type.
    ///
    /// This is used to determine the value that would be returned
    /// when `bool(x)` is called on an object `x`.
    ///
    /// Returns an error if the type doesn't implement `__bool__` correctly.
    pub(crate) fn try_bool(&self, db: &'db dyn Db) -> Result<Truthiness, BoolError<'db>> {
        self.try_bool_impl(db, false)
    }

    /// Resolves the boolean value of a type.
    ///
    /// Setting `allow_short_circuit` to `true` allows the implementation to
    /// early return if the bool value of any union variant is `Truthiness::Ambiguous`.
    /// Early returning shows a 1-2% perf improvement on our benchmarks because
    /// `bool` (which doesn't care about errors) is used heavily when evaluating statically known branches.
    ///
    /// An alternative to this flag is to implement a trait similar to Rust's `Try` trait.
    /// The advantage of that is that it would allow collecting the errors as well. However,
    /// it is significantly more complex and duplicating the logic into `bool` without the error
    /// handling didn't show any significant performance difference to when using the `allow_short_circuit` flag.
    #[inline]
    fn try_bool_impl(
        &self,
        db: &'db dyn Db,
        allow_short_circuit: bool,
    ) -> Result<Truthiness, BoolError<'db>> {
        let type_to_truthiness = |ty| {
            if let Type::BooleanLiteral(bool_val) = ty {
                Truthiness::from(bool_val)
            } else {
                Truthiness::Ambiguous
            }
        };

        let try_dunder_bool = || {
            // We only check the `__bool__` method for truth testing, even though at
            // runtime there is a fallback to `__len__`, since `__bool__` takes precedence
            // and a subclass could add a `__bool__` method.

            match self.try_call_dunder(db, "__bool__", CallArguments::none()) {
                Ok(outcome) => {
                    let return_type = outcome.return_type(db);
                    if !return_type.is_assignable_to(db, KnownClass::Bool.to_instance(db)) {
                        // The type has a `__bool__` method, but it doesn't return a
                        // boolean.
                        return Err(BoolError::IncorrectReturnType {
                            return_type,
                            not_boolable_type: *self,
                        });
                    }
                    Ok(type_to_truthiness(return_type))
                }

                Err(CallDunderError::PossiblyUnbound(outcome)) => {
                    let return_type = outcome.return_type(db);
                    if !return_type.is_assignable_to(db, KnownClass::Bool.to_instance(db)) {
                        // The type has a `__bool__` method, but it doesn't return a
                        // boolean.
                        return Err(BoolError::IncorrectReturnType {
                            return_type: outcome.return_type(db),
                            not_boolable_type: *self,
                        });
                    }

                    // Don't trust possibly unbound `__bool__` method.
                    Ok(Truthiness::Ambiguous)
                }

                Err(CallDunderError::MethodNotAvailable) => Ok(Truthiness::Ambiguous),
                Err(CallDunderError::CallError(CallErrorKind::BindingError, bindings)) => {
                    Err(BoolError::IncorrectArguments {
                        truthiness: type_to_truthiness(bindings.return_type(db)),
                        not_boolable_type: *self,
                    })
                }
                Err(CallDunderError::CallError(CallErrorKind::NotCallable, _)) => {
                    Err(BoolError::NotCallable {
                        not_boolable_type: *self,
                    })
                }
                Err(CallDunderError::CallError(CallErrorKind::PossiblyNotCallable, _)) => {
                    Err(BoolError::Other {
                        not_boolable_type: *self,
                    })
                }
            }
        };

        let try_union = |union: UnionType<'db>| {
            let mut truthiness = None;
            let mut all_not_callable = true;
            let mut has_errors = false;

            for element in union.elements(db) {
                let element_truthiness = match element.try_bool_impl(db, allow_short_circuit) {
                    Ok(truthiness) => truthiness,
                    Err(err) => {
                        has_errors = true;
                        all_not_callable &= matches!(err, BoolError::NotCallable { .. });
                        err.fallback_truthiness()
                    }
                };

                truthiness.get_or_insert(element_truthiness);

                if Some(element_truthiness) != truthiness {
                    truthiness = Some(Truthiness::Ambiguous);

                    if allow_short_circuit {
                        return Ok(Truthiness::Ambiguous);
                    }
                }
            }

            if has_errors {
                if all_not_callable {
                    return Err(BoolError::NotCallable {
                        not_boolable_type: *self,
                    });
                }
                return Err(BoolError::Union {
                    union,
                    truthiness: truthiness.unwrap_or(Truthiness::Ambiguous),
                });
            }
            Ok(truthiness.unwrap_or(Truthiness::Ambiguous))
        };

        let truthiness = match self {
            Type::Dynamic(_)
            | Type::Never
            | Type::Callable(_)
            | Type::LiteralString
            | Type::TypeIs(_) => Truthiness::Ambiguous,

            Type::TypedDict(_) => {
                // TODO: We could do better here, but it's unclear if this is important.
                // See existing `TypedDict`-related tests in `truthiness.md`
                Truthiness::Ambiguous
            }

            Type::FunctionLiteral(_)
            | Type::BoundMethod(_)
            | Type::WrapperDescriptor(_)
            | Type::MethodWrapper(_)
            | Type::DataclassDecorator(_)
            | Type::DataclassTransformer(_)
            | Type::ModuleLiteral(_)
            | Type::PropertyInstance(_)
            | Type::BoundSuper(_)
            | Type::KnownInstance(_)
            | Type::SpecialForm(_)
            | Type::AlwaysTruthy => Truthiness::AlwaysTrue,

            Type::AlwaysFalsy => Truthiness::AlwaysFalse,

            Type::ClassLiteral(class) => class
                .metaclass_instance_type(db)
                .try_bool_impl(db, allow_short_circuit)?,
            Type::GenericAlias(alias) => ClassType::from(*alias)
                .metaclass_instance_type(db)
                .try_bool_impl(db, allow_short_circuit)?,

            Type::SubclassOf(subclass_of_ty) => match subclass_of_ty.subclass_of() {
                SubclassOfInner::Dynamic(_) => Truthiness::Ambiguous,
                SubclassOfInner::Class(class) => {
                    Type::from(class).try_bool_impl(db, allow_short_circuit)?
                }
            },

            Type::NonInferableTypeVar(bound_typevar) => {
                match bound_typevar.typevar(db).bound_or_constraints(db) {
                    None => Truthiness::Ambiguous,
                    Some(TypeVarBoundOrConstraints::UpperBound(bound)) => {
                        bound.try_bool_impl(db, allow_short_circuit)?
                    }
                    Some(TypeVarBoundOrConstraints::Constraints(constraints)) => {
                        try_union(constraints)?
                    }
                }
            }
            Type::TypeVar(_) => Truthiness::Ambiguous,

            Type::NominalInstance(instance) => instance
                .class(db)
                .known(db)
                .and_then(KnownClass::bool)
                .map(Ok)
                .unwrap_or_else(try_dunder_bool)?,

            Type::ProtocolInstance(_) => try_dunder_bool()?,

            Type::Union(union) => try_union(*union)?,

            Type::Intersection(_) => {
                // TODO
                Truthiness::Ambiguous
            }

            Type::EnumLiteral(_) => {
                // We currently make no attempt to infer the precise truthiness, but it's not impossible to do so.
                // Note that custom `__bool__` or `__len__` methods on the class or superclasses affect the outcome.
                Truthiness::Ambiguous
            }

            Type::IntLiteral(num) => Truthiness::from(*num != 0),
            Type::BooleanLiteral(bool) => Truthiness::from(*bool),
            Type::StringLiteral(str) => Truthiness::from(!str.value(db).is_empty()),
            Type::BytesLiteral(bytes) => Truthiness::from(!bytes.value(db).is_empty()),
            Type::TypeAlias(alias) => alias
                .value_type(db)
                .try_bool_impl(db, allow_short_circuit)?,
        };

        Ok(truthiness)
    }

    /// Return the type of `len()` on a type if it is known more precisely than `int`,
    /// or `None` otherwise.
    ///
    /// In the second case, the return type of `len()` in `typeshed` (`int`)
    /// is used as a fallback.
    fn len(&self, db: &'db dyn Db) -> Option<Type<'db>> {
        fn non_negative_int_literal<'db>(db: &'db dyn Db, ty: Type<'db>) -> Option<Type<'db>> {
            match ty {
                // TODO: Emit diagnostic for non-integers and negative integers
                Type::IntLiteral(value) => (value >= 0).then_some(ty),
                Type::BooleanLiteral(value) => Some(Type::IntLiteral(value.into())),
                Type::Union(union) => {
                    union.try_map(db, |element| non_negative_int_literal(db, *element))
                }
                _ => None,
            }
        }

        let usize_len = match self {
            Type::BytesLiteral(bytes) => Some(bytes.python_len(db)),
            Type::StringLiteral(string) => Some(string.python_len(db)),
            _ => None,
        };

        if let Some(usize_len) = usize_len {
            return usize_len.try_into().ok().map(Type::IntLiteral);
        }

        let return_ty = match self.try_call_dunder(db, "__len__", CallArguments::none()) {
            Ok(bindings) => bindings.return_type(db),
            Err(CallDunderError::PossiblyUnbound(bindings)) => bindings.return_type(db),

            // TODO: emit a diagnostic
            Err(CallDunderError::MethodNotAvailable) => return None,
            Err(CallDunderError::CallError(_, bindings)) => bindings.return_type(db),
        };

        non_negative_int_literal(db, return_ty)
    }

    /// Returns a [`Bindings`] that can be used to analyze a call to this type. You must call
    /// [`match_parameters`][Bindings::match_parameters] and [`check_types`][Bindings::check_types]
    /// to fully analyze a particular call site.
    ///
    /// Note that we return a [`Bindings`] for all types, even if the type is not callable.
    /// "Callable" can be subtle for a union type, since some union elements might be callable and
    /// some not. A union is callable if every element type is callable — but even then, the
    /// elements might be inconsistent, such that there's no argument list that's valid for all
    /// elements. It's usually best to only worry about "callability" relative to a particular
    /// argument list, via [`try_call`][Self::try_call] and [`CallErrorKind::NotCallable`].
    fn bindings(self, db: &'db dyn Db) -> Bindings<'db> {
        match self {
            Type::Callable(callable) => {
                CallableBinding::from_overloads(self, callable.signatures(db).iter().cloned())
                    .into()
            }

            Type::NonInferableTypeVar(bound_typevar) => {
                match bound_typevar.typevar(db).bound_or_constraints(db) {
                    None => CallableBinding::not_callable(self).into(),
                    Some(TypeVarBoundOrConstraints::UpperBound(bound)) => bound.bindings(db),
                    Some(TypeVarBoundOrConstraints::Constraints(constraints)) => {
                        Bindings::from_union(
                            self,
                            constraints.elements(db).iter().map(|ty| ty.bindings(db)),
                        )
                    }
                }
            }

            // TODO: Infer constraints under which the typevar _is_ callable
            Type::TypeVar(_) => CallableBinding::not_callable(self).into(),

            Type::BoundMethod(bound_method) => {
                let signature = bound_method.function(db).signature(db);
                CallableBinding::from_overloads(self, signature.overloads.iter().cloned())
                    .with_bound_type(bound_method.self_instance(db))
                    .into()
            }

            Type::MethodWrapper(
                MethodWrapperKind::FunctionTypeDunderGet(_)
                | MethodWrapperKind::PropertyDunderGet(_),
            ) => {
                // Here, we dynamically model the overloaded function signature of `types.FunctionType.__get__`.
                // This is required because we need to return more precise types than what the signature in
                // typeshed provides:
                //
                // ```py
                // class FunctionType:
                //     # ...
                //     @overload
                //     def __get__(self, instance: None, owner: type, /) -> FunctionType: ...
                //     @overload
                //     def __get__(self, instance: object, owner: type | None = None, /) -> MethodType: ...
                // ```
                //
                // For `builtins.property.__get__`, we use the same signature. The return types are not
                // specified yet, they will be dynamically added in `Bindings::evaluate_known_cases`.

                CallableBinding::from_overloads(
                    self,
                    [
                        Signature::new(
                            Parameters::new([
                                Parameter::positional_only(Some(Name::new_static("instance")))
                                    .with_annotated_type(Type::none(db)),
                                Parameter::positional_only(Some(Name::new_static("owner")))
                                    .with_annotated_type(KnownClass::Type.to_instance(db)),
                            ]),
                            None,
                        ),
                        Signature::new(
                            Parameters::new([
                                Parameter::positional_only(Some(Name::new_static("instance")))
                                    .with_annotated_type(Type::object(db)),
                                Parameter::positional_only(Some(Name::new_static("owner")))
                                    .with_annotated_type(UnionType::from_elements(
                                        db,
                                        [KnownClass::Type.to_instance(db), Type::none(db)],
                                    ))
                                    .with_default_type(Type::none(db)),
                            ]),
                            None,
                        ),
                    ],
                )
                .into()
            }

            Type::WrapperDescriptor(
                kind @ (WrapperDescriptorKind::FunctionTypeDunderGet
                | WrapperDescriptorKind::PropertyDunderGet),
            ) => {
                // Here, we also model `types.FunctionType.__get__` (or builtins.property.__get__),
                // but now we consider a call to this as a function, i.e. we also expect the `self`
                // argument to be passed in.

                // TODO: Consider merging this signature with the one in the previous match clause,
                // since the previous one is just this signature with the `self` parameters
                // removed.
                let descriptor = match kind {
                    WrapperDescriptorKind::FunctionTypeDunderGet => {
                        KnownClass::FunctionType.to_instance(db)
                    }
                    WrapperDescriptorKind::PropertyDunderGet => {
                        KnownClass::Property.to_instance(db)
                    }
                    WrapperDescriptorKind::PropertyDunderSet => {
                        unreachable!("Not part of outer match pattern")
                    }
                };
                CallableBinding::from_overloads(
                    self,
                    [
                        Signature::new(
                            Parameters::new([
                                Parameter::positional_only(Some(Name::new_static("self")))
                                    .with_annotated_type(descriptor),
                                Parameter::positional_only(Some(Name::new_static("instance")))
                                    .with_annotated_type(Type::none(db)),
                                Parameter::positional_only(Some(Name::new_static("owner")))
                                    .with_annotated_type(KnownClass::Type.to_instance(db)),
                            ]),
                            None,
                        ),
                        Signature::new(
                            Parameters::new([
                                Parameter::positional_only(Some(Name::new_static("self")))
                                    .with_annotated_type(descriptor),
                                Parameter::positional_only(Some(Name::new_static("instance")))
                                    .with_annotated_type(Type::object(db)),
                                Parameter::positional_only(Some(Name::new_static("owner")))
                                    .with_annotated_type(UnionType::from_elements(
                                        db,
                                        [KnownClass::Type.to_instance(db), Type::none(db)],
                                    ))
                                    .with_default_type(Type::none(db)),
                            ]),
                            None,
                        ),
                    ],
                )
                .into()
            }

            Type::MethodWrapper(MethodWrapperKind::PropertyDunderSet(_)) => Binding::single(
                self,
                Signature::new(
                    Parameters::new([
                        Parameter::positional_only(Some(Name::new_static("instance")))
                            .with_annotated_type(Type::object(db)),
                        Parameter::positional_only(Some(Name::new_static("value")))
                            .with_annotated_type(Type::object(db)),
                    ]),
                    None,
                ),
            )
            .into(),

            Type::WrapperDescriptor(WrapperDescriptorKind::PropertyDunderSet) => Binding::single(
                self,
                Signature::new(
                    Parameters::new([
                        Parameter::positional_only(Some(Name::new_static("self")))
                            .with_annotated_type(KnownClass::Property.to_instance(db)),
                        Parameter::positional_only(Some(Name::new_static("instance")))
                            .with_annotated_type(Type::object(db)),
                        Parameter::positional_only(Some(Name::new_static("value")))
                            .with_annotated_type(Type::object(db)),
                    ]),
                    None,
                ),
            )
            .into(),

            Type::MethodWrapper(MethodWrapperKind::StrStartswith(_)) => Binding::single(
                self,
                Signature::new(
                    Parameters::new([
                        Parameter::positional_only(Some(Name::new_static("prefix")))
                            .with_annotated_type(UnionType::from_elements(
                                db,
                                [
                                    KnownClass::Str.to_instance(db),
                                    Type::homogeneous_tuple(db, KnownClass::Str.to_instance(db)),
                                ],
                            )),
                        Parameter::positional_only(Some(Name::new_static("start")))
                            .with_annotated_type(UnionType::from_elements(
                                db,
                                [KnownClass::SupportsIndex.to_instance(db), Type::none(db)],
                            ))
                            .with_default_type(Type::none(db)),
                        Parameter::positional_only(Some(Name::new_static("end")))
                            .with_annotated_type(UnionType::from_elements(
                                db,
                                [KnownClass::SupportsIndex.to_instance(db), Type::none(db)],
                            ))
                            .with_default_type(Type::none(db)),
                    ]),
                    Some(KnownClass::Bool.to_instance(db)),
                ),
            )
            .into(),

            // TODO: We should probably also check the original return type of the function
            // that was decorated with `@dataclass_transform`, to see if it is consistent with
            // with what we configure here.
            Type::DataclassTransformer(_) => Binding::single(
                self,
                Signature::new(
                    Parameters::new([Parameter::positional_only(Some(Name::new_static("func")))
                        .with_annotated_type(Type::object(db))]),
                    None,
                ),
            )
            .into(),

            Type::FunctionLiteral(function_type) => match function_type.known(db) {
                Some(
                    KnownFunction::IsEquivalentTo
                    | KnownFunction::IsSubtypeOf
                    | KnownFunction::IsAssignableTo
                    | KnownFunction::IsDisjointFrom,
                ) => Binding::single(
                    self,
                    Signature::new(
                        Parameters::new([
                            Parameter::positional_only(Some(Name::new_static("a")))
                                .type_form()
                                .with_annotated_type(Type::any()),
                            Parameter::positional_only(Some(Name::new_static("b")))
                                .type_form()
                                .with_annotated_type(Type::any()),
                        ]),
                        Some(KnownClass::Bool.to_instance(db)),
                    ),
                )
                .into(),

                Some(KnownFunction::IsSingleton | KnownFunction::IsSingleValued) => {
                    Binding::single(
                        self,
                        Signature::new(
                            Parameters::new([Parameter::positional_only(Some(Name::new_static(
                                "a",
                            )))
                            .type_form()
                            .with_annotated_type(Type::any())]),
                            Some(KnownClass::Bool.to_instance(db)),
                        ),
                    )
                    .into()
                }

                Some(KnownFunction::TopMaterialization | KnownFunction::BottomMaterialization) => {
                    Binding::single(
                        self,
                        Signature::new(
                            Parameters::new([Parameter::positional_only(Some(Name::new_static(
                                "type",
                            )))
                            .type_form()
                            .with_annotated_type(Type::any())]),
                            Some(Type::any()),
                        ),
                    )
                    .into()
                }

                Some(KnownFunction::AssertType) => Binding::single(
                    self,
                    Signature::new(
                        Parameters::new([
                            Parameter::positional_only(Some(Name::new_static("value")))
                                .with_annotated_type(Type::any()),
                            Parameter::positional_only(Some(Name::new_static("type")))
                                .type_form()
                                .with_annotated_type(Type::any()),
                        ]),
                        Some(Type::none(db)),
                    ),
                )
                .into(),

                Some(KnownFunction::AssertNever) => {
                    Binding::single(
                        self,
                        Signature::new(
                            Parameters::new([Parameter::positional_only(Some(Name::new_static(
                                "arg",
                            )))
                            // We need to set the type to `Any` here (instead of `Never`),
                            // in order for every `assert_never` call to pass the argument
                            // check. If we set it to `Never`, we'll get invalid-argument-type
                            // errors instead of `type-assertion-failure` errors.
                            .with_annotated_type(Type::any())]),
                            Some(Type::none(db)),
                        ),
                    )
                    .into()
                }

                Some(KnownFunction::Cast) => Binding::single(
                    self,
                    Signature::new(
                        Parameters::new([
                            Parameter::positional_or_keyword(Name::new_static("typ"))
                                .type_form()
                                .with_annotated_type(Type::any()),
                            Parameter::positional_or_keyword(Name::new_static("val"))
                                .with_annotated_type(Type::any()),
                        ]),
                        Some(Type::any()),
                    ),
                )
                .into(),

                Some(KnownFunction::Dataclass) => {
                    CallableBinding::from_overloads(
                        self,
                        [
                            // def dataclass(cls: None, /) -> Callable[[type[_T]], type[_T]]: ...
                            Signature::new(
                                Parameters::new([Parameter::positional_only(Some(
                                    Name::new_static("cls"),
                                ))
                                .with_annotated_type(Type::none(db))]),
                                None,
                            ),
                            // def dataclass(cls: type[_T], /) -> type[_T]: ...
                            Signature::new(
                                Parameters::new([Parameter::positional_only(Some(
                                    Name::new_static("cls"),
                                ))
                                .with_annotated_type(KnownClass::Type.to_instance(db))]),
                                None,
                            ),
                            // TODO: make this overload Python-version-dependent

                            // def dataclass(
                            //     *,
                            //     init: bool = True,
                            //     repr: bool = True,
                            //     eq: bool = True,
                            //     order: bool = False,
                            //     unsafe_hash: bool = False,
                            //     frozen: bool = False,
                            //     match_args: bool = True,
                            //     kw_only: bool = False,
                            //     slots: bool = False,
                            //     weakref_slot: bool = False,
                            // ) -> Callable[[type[_T]], type[_T]]: ...
                            Signature::new(
                                Parameters::new([
                                    Parameter::keyword_only(Name::new_static("init"))
                                        .with_annotated_type(KnownClass::Bool.to_instance(db))
                                        .with_default_type(Type::BooleanLiteral(true)),
                                    Parameter::keyword_only(Name::new_static("repr"))
                                        .with_annotated_type(KnownClass::Bool.to_instance(db))
                                        .with_default_type(Type::BooleanLiteral(true)),
                                    Parameter::keyword_only(Name::new_static("eq"))
                                        .with_annotated_type(KnownClass::Bool.to_instance(db))
                                        .with_default_type(Type::BooleanLiteral(true)),
                                    Parameter::keyword_only(Name::new_static("order"))
                                        .with_annotated_type(KnownClass::Bool.to_instance(db))
                                        .with_default_type(Type::BooleanLiteral(false)),
                                    Parameter::keyword_only(Name::new_static("unsafe_hash"))
                                        .with_annotated_type(KnownClass::Bool.to_instance(db))
                                        .with_default_type(Type::BooleanLiteral(false)),
                                    Parameter::keyword_only(Name::new_static("frozen"))
                                        .with_annotated_type(KnownClass::Bool.to_instance(db))
                                        .with_default_type(Type::BooleanLiteral(false)),
                                    Parameter::keyword_only(Name::new_static("match_args"))
                                        .with_annotated_type(KnownClass::Bool.to_instance(db))
                                        .with_default_type(Type::BooleanLiteral(true)),
                                    Parameter::keyword_only(Name::new_static("kw_only"))
                                        .with_annotated_type(KnownClass::Bool.to_instance(db))
                                        .with_default_type(Type::BooleanLiteral(false)),
                                    Parameter::keyword_only(Name::new_static("slots"))
                                        .with_annotated_type(KnownClass::Bool.to_instance(db))
                                        .with_default_type(Type::BooleanLiteral(false)),
                                    Parameter::keyword_only(Name::new_static("weakref_slot"))
                                        .with_annotated_type(KnownClass::Bool.to_instance(db))
                                        .with_default_type(Type::BooleanLiteral(false)),
                                ]),
                                None,
                            ),
                        ],
                    )
                    .into()
                }

                _ => CallableBinding::from_overloads(
                    self,
                    function_type.signature(db).overloads.iter().cloned(),
                )
                .into(),
            },

            Type::ClassLiteral(class) => match class.known(db) {
                // TODO: Ideally we'd use `try_call_constructor` for all constructor calls.
                // Currently we don't for a few special known types, either because their
                // constructors are defined with overloads, or because we want to special case
                // their return type beyond what typeshed provides (though this support could
                // likely be moved into the `try_call_constructor` path). Once we support
                // overloads, re-evaluate the need for these arms.
                Some(KnownClass::Bool) => {
                    // ```py
                    // class bool(int):
                    //     def __new__(cls, o: object = ..., /) -> Self: ...
                    // ```
                    Binding::single(
                        self,
                        Signature::new(
                            Parameters::new([Parameter::positional_only(Some(Name::new_static(
                                "o",
                            )))
                            .with_annotated_type(Type::any())
                            .with_default_type(Type::BooleanLiteral(false))]),
                            Some(KnownClass::Bool.to_instance(db)),
                        ),
                    )
                    .into()
                }

                Some(KnownClass::Str) => {
                    // ```py
                    // class str(Sequence[str]):
                    //     @overload
                    //     def __new__(cls, object: object = ...) -> Self: ...
                    //     @overload
                    //     def __new__(cls, object: ReadableBuffer, encoding: str = ..., errors: str = ...) -> Self: ...
                    // ```
                    CallableBinding::from_overloads(
                        self,
                        [
                            Signature::new(
                                Parameters::new([Parameter::positional_or_keyword(
                                    Name::new_static("object"),
                                )
                                .with_annotated_type(Type::object(db))
                                .with_default_type(Type::string_literal(db, ""))]),
                                Some(KnownClass::Str.to_instance(db)),
                            ),
                            Signature::new(
                                Parameters::new([
                                    Parameter::positional_or_keyword(Name::new_static("object"))
                                        // TODO: Should be `ReadableBuffer` instead of this union type:
                                        .with_annotated_type(UnionType::from_elements(
                                            db,
                                            [
                                                KnownClass::Bytes.to_instance(db),
                                                KnownClass::Bytearray.to_instance(db),
                                            ],
                                        ))
                                        .with_default_type(Type::bytes_literal(db, b"")),
                                    Parameter::positional_or_keyword(Name::new_static("encoding"))
                                        .with_annotated_type(KnownClass::Str.to_instance(db))
                                        .with_default_type(Type::string_literal(db, "utf-8")),
                                    Parameter::positional_or_keyword(Name::new_static("errors"))
                                        .with_annotated_type(KnownClass::Str.to_instance(db))
                                        .with_default_type(Type::string_literal(db, "strict")),
                                ]),
                                Some(KnownClass::Str.to_instance(db)),
                            ),
                        ],
                    )
                    .into()
                }

                Some(KnownClass::Type) => {
                    let str_instance = KnownClass::Str.to_instance(db);
                    let type_instance = KnownClass::Type.to_instance(db);

                    // ```py
                    // class type:
                    //     @overload
                    //     def __init__(self, o: object, /) -> None: ...
                    //     @overload
                    //     def __init__(self, name: str, bases: tuple[type, ...], dict: dict[str, Any], /, **kwds: Any) -> None: ...
                    // ```
                    CallableBinding::from_overloads(
                        self,
                        [
                            Signature::new(
                                Parameters::new([Parameter::positional_only(Some(
                                    Name::new_static("o"),
                                ))
                                .with_annotated_type(Type::any())]),
                                Some(type_instance),
                            ),
                            Signature::new(
                                Parameters::new([
                                    Parameter::positional_only(Some(Name::new_static("name")))
                                        .with_annotated_type(str_instance),
                                    Parameter::positional_only(Some(Name::new_static("bases")))
                                        .with_annotated_type(Type::homogeneous_tuple(
                                            db,
                                            type_instance,
                                        )),
                                    Parameter::positional_only(Some(Name::new_static("dict")))
                                        .with_annotated_type(
                                            KnownClass::Dict.to_specialized_instance(
                                                db,
                                                [str_instance, Type::any()],
                                            ),
                                        ),
                                ]),
                                Some(type_instance),
                            ),
                        ],
                    )
                    .into()
                }

                Some(KnownClass::NamedTuple) => {
                    Binding::single(self, Signature::todo("functional `NamedTuple` syntax")).into()
                }

                Some(KnownClass::Object) => {
                    // ```py
                    // class object:
                    //    def __init__(self) -> None: ...
                    //    def __new__(cls) -> Self: ...
                    // ```
                    Binding::single(
                        self,
                        Signature::new(Parameters::empty(), Some(Type::object(db))),
                    )
                    .into()
                }

                Some(KnownClass::Enum) => {
                    Binding::single(self, Signature::todo("functional `Enum` syntax")).into()
                }

                Some(KnownClass::Super) => {
                    // ```py
                    // class super:
                    //     @overload
                    //     def __init__(self, t: Any, obj: Any, /) -> None: ...
                    //     @overload
                    //     def __init__(self, t: Any, /) -> None: ...
                    //     @overload
                    //     def __init__(self) -> None: ...
                    // ```
                    CallableBinding::from_overloads(
                        self,
                        [
                            Signature::new(
                                Parameters::new([
                                    Parameter::positional_only(Some(Name::new_static("t")))
                                        .with_annotated_type(Type::any()),
                                    Parameter::positional_only(Some(Name::new_static("obj")))
                                        .with_annotated_type(Type::any()),
                                ]),
                                Some(KnownClass::Super.to_instance(db)),
                            ),
                            Signature::new(
                                Parameters::new([Parameter::positional_only(Some(
                                    Name::new_static("t"),
                                ))
                                .with_annotated_type(Type::any())]),
                                Some(KnownClass::Super.to_instance(db)),
                            ),
                            Signature::new(
                                Parameters::empty(),
                                Some(KnownClass::Super.to_instance(db)),
                            ),
                        ],
                    )
                    .into()
                }

                Some(KnownClass::TypeVar) => {
                    // ```py
                    // class TypeVar:
                    //     def __new__(
                    //         cls,
                    //         name: str,
                    //         *constraints: Any,
                    //         bound: Any | None = None,
                    //         contravariant: bool = False,
                    //         covariant: bool = False,
                    //         infer_variance: bool = False,
                    //         default: Any = ...,
                    //     ) -> Self: ...
                    // ```
                    Binding::single(
                        self,
                        Signature::new(
                            Parameters::new([
                                Parameter::positional_or_keyword(Name::new_static("name"))
                                    .with_annotated_type(Type::LiteralString),
                                Parameter::variadic(Name::new_static("constraints"))
                                    .type_form()
                                    .with_annotated_type(Type::any()),
                                Parameter::keyword_only(Name::new_static("bound"))
                                    .type_form()
                                    .with_annotated_type(UnionType::from_elements(
                                        db,
                                        [Type::any(), Type::none(db)],
                                    ))
                                    .with_default_type(Type::none(db)),
                                Parameter::keyword_only(Name::new_static("default"))
                                    .type_form()
                                    .with_annotated_type(Type::any())
                                    .with_default_type(KnownClass::NoneType.to_instance(db)),
                                Parameter::keyword_only(Name::new_static("contravariant"))
                                    .with_annotated_type(KnownClass::Bool.to_instance(db))
                                    .with_default_type(Type::BooleanLiteral(false)),
                                Parameter::keyword_only(Name::new_static("covariant"))
                                    .with_annotated_type(KnownClass::Bool.to_instance(db))
                                    .with_default_type(Type::BooleanLiteral(false)),
                                Parameter::keyword_only(Name::new_static("infer_variance"))
                                    .with_annotated_type(KnownClass::Bool.to_instance(db))
                                    .with_default_type(Type::BooleanLiteral(false)),
                            ]),
                            Some(KnownClass::TypeVar.to_instance(db)),
                        ),
                    )
                    .into()
                }

                Some(KnownClass::Deprecated) => {
                    // ```py
                    // class deprecated:
                    //     def __new__(
                    //         cls,
                    //         message: LiteralString,
                    //         /,
                    //         *,
                    //         category: type[Warning] | None = ...,
                    //         stacklevel: int = 1
                    //     ) -> Self: ...
                    // ```
                    Binding::single(
                        self,
                        Signature::new(
                            Parameters::new([
                                Parameter::positional_only(Some(Name::new_static("message")))
                                    .with_annotated_type(Type::LiteralString),
                                Parameter::keyword_only(Name::new_static("category"))
                                    .with_annotated_type(UnionType::from_elements(
                                        db,
                                        [
                                            // TODO: should be `type[Warning]`
                                            Type::any(),
                                            KnownClass::NoneType.to_instance(db),
                                        ],
                                    ))
                                    // TODO: should be `type[Warning]`
                                    .with_default_type(Type::any()),
                                Parameter::keyword_only(Name::new_static("stacklevel"))
                                    .with_annotated_type(KnownClass::Int.to_instance(db))
                                    .with_default_type(Type::IntLiteral(1)),
                            ]),
                            Some(KnownClass::Deprecated.to_instance(db)),
                        ),
                    )
                    .into()
                }

                Some(KnownClass::TypeAliasType) => {
                    // ```py
                    // def __new__(
                    //     cls,
                    //     name: str,
                    //     value: Any,
                    //     *,
                    //     type_params: tuple[TypeVar | ParamSpec | TypeVarTuple, ...] = ()
                    // ) -> Self: ...
                    // ```
                    Binding::single(
                        self,
                        Signature::new(
                            Parameters::new([
                                Parameter::positional_or_keyword(Name::new_static("name"))
                                    .with_annotated_type(KnownClass::Str.to_instance(db)),
                                Parameter::positional_or_keyword(Name::new_static("value"))
                                    .with_annotated_type(Type::any())
                                    .type_form(),
                                Parameter::keyword_only(Name::new_static("type_params"))
                                    .with_annotated_type(Type::homogeneous_tuple(
                                        db,
                                        UnionType::from_elements(
                                            db,
                                            [
                                                KnownClass::TypeVar.to_instance(db),
                                                KnownClass::ParamSpec.to_instance(db),
                                                KnownClass::TypeVarTuple.to_instance(db),
                                            ],
                                        ),
                                    ))
                                    .with_default_type(Type::empty_tuple(db)),
                            ]),
                            None,
                        ),
                    )
                    .into()
                }

                Some(KnownClass::Property) => {
                    let getter_signature = Signature::new(
                        Parameters::new([
                            Parameter::positional_only(None).with_annotated_type(Type::any())
                        ]),
                        Some(Type::any()),
                    );
                    let setter_signature = Signature::new(
                        Parameters::new([
                            Parameter::positional_only(None).with_annotated_type(Type::any()),
                            Parameter::positional_only(None).with_annotated_type(Type::any()),
                        ]),
                        Some(Type::none(db)),
                    );
                    let deleter_signature = Signature::new(
                        Parameters::new([
                            Parameter::positional_only(None).with_annotated_type(Type::any())
                        ]),
                        Some(Type::any()),
                    );

                    Binding::single(
                        self,
                        Signature::new(
                            Parameters::new([
                                Parameter::positional_or_keyword(Name::new_static("fget"))
                                    .with_annotated_type(UnionType::from_elements(
                                        db,
                                        [
                                            CallableType::single(db, getter_signature),
                                            Type::none(db),
                                        ],
                                    ))
                                    .with_default_type(Type::none(db)),
                                Parameter::positional_or_keyword(Name::new_static("fset"))
                                    .with_annotated_type(UnionType::from_elements(
                                        db,
                                        [
                                            CallableType::single(db, setter_signature),
                                            Type::none(db),
                                        ],
                                    ))
                                    .with_default_type(Type::none(db)),
                                Parameter::positional_or_keyword(Name::new_static("fdel"))
                                    .with_annotated_type(UnionType::from_elements(
                                        db,
                                        [
                                            CallableType::single(db, deleter_signature),
                                            Type::none(db),
                                        ],
                                    ))
                                    .with_default_type(Type::none(db)),
                                Parameter::positional_or_keyword(Name::new_static("doc"))
                                    .with_annotated_type(UnionType::from_elements(
                                        db,
                                        [KnownClass::Str.to_instance(db), Type::none(db)],
                                    ))
                                    .with_default_type(Type::none(db)),
                            ]),
                            None,
                        ),
                    )
                    .into()
                }

                Some(KnownClass::Tuple) => {
                    let object = Type::object(db);

                    // ```py
                    // class tuple:
                    //     @overload
                    //     def __new__(cls) -> tuple[()]: ...
                    //     @overload
                    //     def __new__(cls, iterable: Iterable[object]) -> tuple[object, ...]: ...
                    // ```
                    CallableBinding::from_overloads(
                        self,
                        [
                            Signature::new(Parameters::empty(), Some(Type::empty_tuple(db))),
                            Signature::new(
                                Parameters::new([Parameter::positional_only(Some(
                                    Name::new_static("iterable"),
                                ))
                                .with_annotated_type(
                                    KnownClass::Iterable.to_specialized_instance(db, [object]),
                                )]),
                                Some(Type::homogeneous_tuple(db, object)),
                            ),
                        ],
                    )
                    .into()
                }

                // Most class literal constructor calls are handled by `try_call_constructor` and
                // not via getting the signature here. This signature can still be used in some
                // cases (e.g. evaluating callable subtyping). TODO improve this definition
                // (intersection of `__new__` and `__init__` signatures? and respect metaclass
                // `__call__`).
                _ => Binding::single(
                    self,
                    Signature::new_generic(
                        class.generic_context(db),
                        Parameters::gradual_form(),
                        self.to_instance(db),
                    ),
                )
                .into(),
            },

            Type::SpecialForm(SpecialFormType::TypedDict) => {
                Binding::single(
                    self,
                    Signature::new(
                        Parameters::new([
                            Parameter::positional_only(Some(Name::new_static("typename")))
                                .with_annotated_type(KnownClass::Str.to_instance(db)),
                            Parameter::positional_only(Some(Name::new_static("fields")))
                                .with_annotated_type(KnownClass::Dict.to_instance(db))
                                .with_default_type(Type::any()),
                            Parameter::keyword_only(Name::new_static("total"))
                                .with_annotated_type(KnownClass::Bool.to_instance(db))
                                .with_default_type(Type::BooleanLiteral(true)),
                            // Future compatibility, in case new keyword arguments will be added:
                            Parameter::keyword_variadic(Name::new_static("kwargs"))
                                .with_annotated_type(Type::any()),
                        ]),
                        None,
                    ),
                )
                .into()
            }

            Type::GenericAlias(_) => {
                // TODO annotated return type on `__new__` or metaclass `__call__`
                // TODO check call vs signatures of `__new__` and/or `__init__`
                Binding::single(
                    self,
                    Signature::new(Parameters::gradual_form(), self.to_instance(db)),
                )
                .into()
            }

            Type::SubclassOf(subclass_of_type) => match subclass_of_type.subclass_of() {
                SubclassOfInner::Dynamic(dynamic_type) => Type::Dynamic(dynamic_type).bindings(db),

                // Most type[] constructor calls are handled by `try_call_constructor` and not via
                // getting the signature here. This signature can still be used in some cases (e.g.
                // evaluating callable subtyping). TODO improve this definition (intersection of
                // `__new__` and `__init__` signatures? and respect metaclass `__call__`).
                SubclassOfInner::Class(class) => Type::from(class).bindings(db),
            },

            Type::NominalInstance(_) | Type::ProtocolInstance(_) => {
                // Note that for objects that have a (possibly not callable!) `__call__` attribute,
                // we will get the signature of the `__call__` attribute, but will pass in the type
                // of the original object as the "callable type". That ensures that we get errors
                // like "`X` is not callable" instead of "`<type of illegal '__call__'>` is not
                // callable".
                match self
                    .member_lookup_with_policy(
                        db,
                        Name::new_static("__call__"),
                        MemberLookupPolicy::NO_INSTANCE_FALLBACK,
                    )
                    .place
                {
                    Place::Type(dunder_callable, boundness) => {
                        let mut bindings = dunder_callable.bindings(db);
                        bindings.replace_callable_type(dunder_callable, self);
                        if boundness == Boundness::PossiblyUnbound {
                            bindings.set_dunder_call_is_possibly_unbound();
                        }
                        bindings
                    }
                    Place::Unbound => CallableBinding::not_callable(self).into(),
                }
            }

            // Dynamic types are callable, and the return type is the same dynamic type. Similarly,
            // `Never` is always callable and returns `Never`.
            Type::Dynamic(_) | Type::Never => {
                Binding::single(self, Signature::dynamic(self)).into()
            }

            // Note that this correctly returns `None` if none of the union elements are callable.
            Type::Union(union) => Bindings::from_union(
                self,
                union
                    .elements(db)
                    .iter()
                    .map(|element| element.bindings(db)),
            ),

            Type::Intersection(_) => {
                Binding::single(self, Signature::todo("Type::Intersection.call()")).into()
            }

            // TODO: these are actually callable
            Type::MethodWrapper(_) | Type::DataclassDecorator(_) => {
                CallableBinding::not_callable(self).into()
            }

            // TODO: some `SpecialForm`s are callable (e.g. TypedDicts)
            Type::SpecialForm(_) => CallableBinding::not_callable(self).into(),

            Type::EnumLiteral(enum_literal) => enum_literal.enum_class_instance(db).bindings(db),

            Type::KnownInstance(known_instance) => {
                known_instance.instance_fallback(db).bindings(db)
            }

            Type::TypeAlias(alias) => alias.value_type(db).bindings(db),

            Type::PropertyInstance(_)
            | Type::AlwaysFalsy
            | Type::AlwaysTruthy
            | Type::IntLiteral(_)
            | Type::StringLiteral(_)
            | Type::BytesLiteral(_)
            | Type::BooleanLiteral(_)
            | Type::LiteralString
            | Type::BoundSuper(_)
            | Type::ModuleLiteral(_)
            | Type::TypeIs(_)
            | Type::TypedDict(_) => CallableBinding::not_callable(self).into(),
        }
    }

    /// Calls `self`. Returns a [`CallError`] if `self` is (always or possibly) not callable, or if
    /// the arguments are not compatible with the formal parameters.
    ///
    /// You get back a [`Bindings`] for both successful and unsuccessful calls.
    /// It contains information about which formal parameters each argument was matched to,
    /// and about any errors matching arguments and parameters.
    fn try_call(
        self,
        db: &'db dyn Db,
        argument_types: &CallArguments<'_, 'db>,
    ) -> Result<Bindings<'db>, CallError<'db>> {
        self.bindings(db)
            .match_parameters(argument_types)
            .check_types(db, argument_types)
    }

    /// Look up a dunder method on the meta-type of `self` and call it.
    ///
    /// Returns an `Err` if the dunder method can't be called,
    /// or the given arguments are not valid.
    fn try_call_dunder(
        self,
        db: &'db dyn Db,
        name: &str,
        mut argument_types: CallArguments<'_, 'db>,
    ) -> Result<Bindings<'db>, CallDunderError<'db>> {
        self.try_call_dunder_with_policy(
            db,
            name,
            &mut argument_types,
            MemberLookupPolicy::default(),
        )
    }

    /// Same as `try_call_dunder`, but allows specifying a policy for the member lookup. In
    /// particular, this allows to specify `MemberLookupPolicy::MRO_NO_OBJECT_FALLBACK` to avoid
    /// looking up dunder methods on `object`, which is needed for functions like `__init__`,
    /// `__new__`, or `__setattr__`.
    ///
    /// Note that `NO_INSTANCE_FALLBACK` is always added to the policy, since implicit calls to
    /// dunder methods never access instance members.
    fn try_call_dunder_with_policy(
        self,
        db: &'db dyn Db,
        name: &str,
        argument_types: &mut CallArguments<'_, 'db>,
        policy: MemberLookupPolicy,
    ) -> Result<Bindings<'db>, CallDunderError<'db>> {
        // Implicit calls to dunder methods never access instance members, so we pass
        // `NO_INSTANCE_FALLBACK` here in addition to other policies:
        match self
            .member_lookup_with_policy(
                db,
                name.into(),
                policy | MemberLookupPolicy::NO_INSTANCE_FALLBACK,
            )
            .place
        {
            Place::Type(dunder_callable, boundness) => {
                let bindings = dunder_callable
                    .bindings(db)
                    .match_parameters(argument_types)
                    .check_types(db, argument_types)?;
                if boundness == Boundness::PossiblyUnbound {
                    return Err(CallDunderError::PossiblyUnbound(Box::new(bindings)));
                }
                Ok(bindings)
            }
            Place::Unbound => Err(CallDunderError::MethodNotAvailable),
        }
    }

    /// Returns a tuple spec describing the elements that are produced when iterating over `self`.
    ///
    /// This method should only be used outside of type checking because it omits any errors.
    /// For type checking, use [`try_iterate`](Self::try_iterate) instead.
    fn iterate(self, db: &'db dyn Db) -> Cow<'db, TupleSpec<'db>> {
        self.try_iterate(db)
            .unwrap_or_else(|err| Cow::Owned(TupleSpec::homogeneous(err.fallback_element_type(db))))
    }

    /// Given the type of an object that is iterated over in some way,
    /// return a tuple spec describing the type of objects that are yielded by that iteration.
    ///
    /// E.g., for the following call, given the type of `x`, infer the types of the values that are
    /// splatted into `y`'s positional arguments:
    /// ```python
    /// y(*x)
    /// ```
    fn try_iterate(self, db: &'db dyn Db) -> Result<Cow<'db, TupleSpec<'db>>, IterationError<'db>> {
        self.try_iterate_with_mode(db, EvaluationMode::Sync)
    }

    fn try_iterate_with_mode(
        self,
        db: &'db dyn Db,
        mode: EvaluationMode,
    ) -> Result<Cow<'db, TupleSpec<'db>>, IterationError<'db>> {
        if mode.is_async() {
            let try_call_dunder_anext_on_iterator = |iterator: Type<'db>| {
                iterator
                    .try_call_dunder(db, "__anext__", CallArguments::none())
                    .map(|dunder_anext_outcome| {
                        dunder_anext_outcome.return_type(db).resolve_await(db)
                    })
            };

            return match self.try_call_dunder(db, "__aiter__", CallArguments::none()) {
                Ok(dunder_aiter_bindings) => {
                    let iterator = dunder_aiter_bindings.return_type(db);
                    match try_call_dunder_anext_on_iterator(iterator) {
                        Ok(result) => Ok(Cow::Owned(TupleSpec::homogeneous(result))),
                        Err(dunder_anext_error) => {
                            Err(IterationError::IterReturnsInvalidIterator {
                                iterator,
                                dunder_error: dunder_anext_error,
                                mode,
                            })
                        }
                    }
                }
                Err(CallDunderError::PossiblyUnbound(dunder_aiter_bindings)) => {
                    let iterator = dunder_aiter_bindings.return_type(db);
                    match try_call_dunder_anext_on_iterator(iterator) {
                        Ok(_) => Err(IterationError::IterCallError {
                            kind: CallErrorKind::PossiblyNotCallable,
                            bindings: dunder_aiter_bindings,
                            mode,
                        }),
                        Err(dunder_anext_error) => {
                            Err(IterationError::IterReturnsInvalidIterator {
                                iterator,
                                dunder_error: dunder_anext_error,
                                mode,
                            })
                        }
                    }
                }
                Err(CallDunderError::CallError(kind, bindings)) => {
                    Err(IterationError::IterCallError {
                        kind,
                        bindings,
                        mode,
                    })
                }
                Err(CallDunderError::MethodNotAvailable) => Err(IterationError::UnboundAiterError),
            };
        }

        match self {
            Type::NominalInstance(nominal) => {
                if let Some(spec) = nominal.tuple_spec(db) {
                    return Ok(spec);
                }
            }
            Type::GenericAlias(alias) if alias.origin(db).is_tuple(db) => {
                return Ok(Cow::Owned(TupleSpec::homogeneous(todo_type!(
                    "*tuple[] annotations"
                ))));
            }
            Type::StringLiteral(string_literal_ty) => {
                // We could go further and deconstruct to an array of `StringLiteral`
                // with each individual character, instead of just an array of
                // `LiteralString`, but there would be a cost and it's not clear that
                // it's worth it.
                return Ok(Cow::Owned(TupleSpec::from_elements(std::iter::repeat_n(
                    Type::LiteralString,
                    string_literal_ty.python_len(db),
                ))));
            }
            Type::Never => {
                // The dunder logic below would have us return `tuple[Never, ...]`, which eagerly
                // simplifies to `tuple[()]`. That will will cause us to emit false positives if we
                // index into the tuple. Using `tuple[Unknown, ...]` avoids these false positives.
                // TODO: Consider removing this special case, and instead hide the indexing
                // diagnostic in unreachable code.
                return Ok(Cow::Owned(TupleSpec::homogeneous(Type::unknown())));
            }
            _ => {}
        }

        let try_call_dunder_getitem = || {
            self.try_call_dunder(
                db,
                "__getitem__",
                CallArguments::positional([KnownClass::Int.to_instance(db)]),
            )
            .map(|dunder_getitem_outcome| dunder_getitem_outcome.return_type(db))
        };

        let try_call_dunder_next_on_iterator = |iterator: Type<'db>| {
            iterator
                .try_call_dunder(db, "__next__", CallArguments::none())
                .map(|dunder_next_outcome| dunder_next_outcome.return_type(db))
        };

        let dunder_iter_result = self
            .try_call_dunder(db, "__iter__", CallArguments::none())
            .map(|dunder_iter_outcome| dunder_iter_outcome.return_type(db));

        match dunder_iter_result {
            Ok(iterator) => {
                // `__iter__` is definitely bound and calling it succeeds.
                // See what calling `__next__` on the object returned by `__iter__` gives us...
                try_call_dunder_next_on_iterator(iterator)
                    .map(|ty| Cow::Owned(TupleSpec::homogeneous(ty)))
                    .map_err(
                        |dunder_next_error| IterationError::IterReturnsInvalidIterator {
                            iterator,
                            dunder_error: dunder_next_error,
                            mode,
                        },
                    )
            }

            // `__iter__` is possibly unbound...
            Err(CallDunderError::PossiblyUnbound(dunder_iter_outcome)) => {
                let iterator = dunder_iter_outcome.return_type(db);

                match try_call_dunder_next_on_iterator(iterator) {
                    Ok(dunder_next_return) => {
                        try_call_dunder_getitem()
                            .map(|dunder_getitem_return_type| {
                                // If `__iter__` is possibly unbound,
                                // but it returns an object that has a bound and valid `__next__` method,
                                // *and* the object has a bound and valid `__getitem__` method,
                                // we infer a union of the type returned by the `__next__` method
                                // and the type returned by the `__getitem__` method.
                                //
                                // No diagnostic is emitted; iteration will always succeed!
                                Cow::Owned(TupleSpec::homogeneous(UnionType::from_elements(
                                    db,
                                    [dunder_next_return, dunder_getitem_return_type],
                                )))
                            })
                            .map_err(|dunder_getitem_error| {
                                IterationError::PossiblyUnboundIterAndGetitemError {
                                    dunder_next_return,
                                    dunder_getitem_error,
                                }
                            })
                    }

                    Err(dunder_next_error) => Err(IterationError::IterReturnsInvalidIterator {
                        iterator,
                        dunder_error: dunder_next_error,
                        mode,
                    }),
                }
            }

            // `__iter__` is definitely bound but it can't be called with the expected arguments
            Err(CallDunderError::CallError(kind, bindings)) => Err(IterationError::IterCallError {
                kind,
                bindings,
                mode,
            }),

            // There's no `__iter__` method. Try `__getitem__` instead...
            Err(CallDunderError::MethodNotAvailable) => try_call_dunder_getitem()
                .map(|ty| Cow::Owned(TupleSpec::homogeneous(ty)))
                .map_err(
                    |dunder_getitem_error| IterationError::UnboundIterAndGetitemError {
                        dunder_getitem_error,
                    },
                ),
        }
    }

    /// Returns the type bound from a context manager with type `self`.
    ///
    /// This method should only be used outside of type checking because it omits any errors.
    /// For type checking, use [`try_enter_with_mode`](Self::try_enter_with_mode) instead.
    fn enter(self, db: &'db dyn Db) -> Type<'db> {
        self.try_enter_with_mode(db, EvaluationMode::Sync)
            .unwrap_or_else(|err| err.fallback_enter_type(db))
    }

    /// Returns the type bound from a context manager with type `self`.
    ///
    /// This method should only be used outside of type checking because it omits any errors.
    /// For type checking, use [`try_enter_with_mode`](Self::try_enter_with_mode) instead.
    fn aenter(self, db: &'db dyn Db) -> Type<'db> {
        self.try_enter_with_mode(db, EvaluationMode::Async)
            .unwrap_or_else(|err| err.fallback_enter_type(db))
    }

    /// Given the type of an object that is used as a context manager (i.e. in a `with` statement),
    /// return the return type of its `__enter__` or `__aenter__` method, which is bound to any potential targets.
    ///
    /// E.g., for the following `with` statement, given the type of `x`, infer the type of `y`:
    /// ```python
    /// with x as y:
    ///     pass
    /// ```
    fn try_enter_with_mode(
        self,
        db: &'db dyn Db,
        mode: EvaluationMode,
    ) -> Result<Type<'db>, ContextManagerError<'db>> {
        let (enter_method, exit_method) = match mode {
            EvaluationMode::Async => ("__aenter__", "__aexit__"),
            EvaluationMode::Sync => ("__enter__", "__exit__"),
        };

        let enter = self.try_call_dunder(db, enter_method, CallArguments::none());
        let exit = self.try_call_dunder(
            db,
            exit_method,
            CallArguments::positional([Type::none(db), Type::none(db), Type::none(db)]),
        );

        // TODO: Make use of Protocols when we support it (the manager be assignable to `contextlib.AbstractContextManager`).
        match (enter, exit) {
            (Ok(enter), Ok(_)) => {
                let ty = enter.return_type(db);
                Ok(if mode.is_async() {
                    ty.resolve_await(db)
                } else {
                    ty
                })
            }
            (Ok(enter), Err(exit_error)) => {
                let ty = enter.return_type(db);
                Err(ContextManagerError::Exit {
                    enter_return_type: if mode.is_async() {
                        ty.resolve_await(db)
                    } else {
                        ty
                    },
                    exit_error,
                    mode,
                })
            }
            // TODO: Use the `exit_ty` to determine if any raised exception is suppressed.
            (Err(enter_error), Ok(_)) => Err(ContextManagerError::Enter(enter_error, mode)),
            (Err(enter_error), Err(exit_error)) => Err(ContextManagerError::EnterAndExit {
                enter_error,
                exit_error,
                mode,
            }),
        }
    }

    /// Resolve the type of an `await …` expression where `self` is the type of the awaitable.
    fn resolve_await(self, db: &'db dyn Db) -> Type<'db> {
        // TODO: Add proper error handling and rename this method to `try_await`.
        self.try_call_dunder(db, "__await__", CallArguments::none())
            .map_or(Type::unknown(), |result| {
                result
                    .return_type(db)
                    .generator_return_type(db)
                    .unwrap_or_else(Type::unknown)
            })
    }

    /// Get the return type of a `yield from …` expression where `self` is the type of the generator.
    ///
    /// This corresponds to the `ReturnT` parameter of the generic `typing.Generator[YieldT, SendT, ReturnT]`
    /// protocol.
    fn generator_return_type(self, db: &'db dyn Db) -> Option<Type<'db>> {
        // TODO: Ideally, we would first try to upcast `self` to an instance of `Generator` and *then*
        // match on the protocol instance to get the `ReturnType` type parameter. For now, implement
        // an ad-hoc solution that works for protocols and instances of classes that explicitly inherit
        // from the `Generator` protocol, such as `types.GeneratorType`.

        let from_class_base = |base: ClassBase<'db>| {
            let class = base.into_class()?;
            if class.is_known(db, KnownClass::Generator) {
                if let Some(specialization) = class.class_literal_specialized(db, None).1 {
                    if let [_, _, return_ty] = specialization.types(db) {
                        return Some(*return_ty);
                    }
                }
            }
            None
        };

        match self {
            Type::NominalInstance(instance) => {
                instance.class(db).iter_mro(db).find_map(from_class_base)
            }
            Type::ProtocolInstance(instance) => {
                if let Protocol::FromClass(class) = instance.inner {
                    class.iter_mro(db).find_map(from_class_base)
                } else {
                    None
                }
            }
            _ => None,
        }
    }

    /// Given a class literal or non-dynamic `SubclassOf` type, try calling it (creating an instance)
    /// and return the resulting instance type.
    ///
    /// Models `type.__call__` behavior.
    /// TODO: model metaclass `__call__`.
    ///
    /// E.g., for the following code, infer the type of `Foo()`:
    /// ```python
    /// class Foo:
    ///     pass
    ///
    /// Foo()
    /// ```
    fn try_call_constructor(
        self,
        db: &'db dyn Db,
        argument_types: CallArguments<'_, 'db>,
    ) -> Result<Type<'db>, ConstructorCallError<'db>> {
        debug_assert!(matches!(
            self,
            Type::ClassLiteral(_) | Type::GenericAlias(_) | Type::SubclassOf(_)
        ));

        // If we are trying to construct a non-specialized generic class, we should use the
        // constructor parameters to try to infer the class specialization. To do this, we need to
        // tweak our member lookup logic a bit. Normally, when looking up a class or instance
        // member, we first apply the class's default specialization, and apply that specialization
        // to the type of the member. To infer a specialization from the argument types, we need to
        // have the class's typevars still in the method signature when we attempt to call it. To
        // do this, we instead use the _identity_ specialization, which maps each of the class's
        // generic typevars to itself.
        let (generic_origin, generic_context, self_type) =
            match self {
                Type::ClassLiteral(class) => match class.generic_context(db) {
                    Some(generic_context) => (
                        Some(class),
                        Some(generic_context),
                        Type::from(class.apply_specialization(db, |_| {
                            generic_context.identity_specialization(db)
                        })),
                    ),
                    _ => (None, None, self),
                },
                _ => (None, None, self),
            };

        // As of now we do not model custom `__call__` on meta-classes, so the code below
        // only deals with interplay between `__new__` and `__init__` methods.
        // The logic is roughly as follows:
        // 1. If `__new__` is defined anywhere in the MRO (except for `object`, since it is always
        //    present), we call it and analyze outcome. We then analyze `__init__` call, but only
        //    if it is defined somewhere except object. This is because `object.__init__`
        //    allows arbitrary arguments if and only if `__new__` is defined, but typeshed
        //    defines `__init__` for `object` with no arguments.
        // 2. If `__new__` is not found, we call `__init__`. Here, we allow it to fallback all
        //    the way to `object` (single `self` argument call). This time it is correct to
        //    fallback to `object.__init__`, since it will indeed check that no arguments are
        //    passed.
        //
        // Note that we currently ignore `__new__` return type, since we do not yet support `Self`
        // and most builtin classes use it as return type annotation. We always return the instance
        // type.

        // Lookup `__new__` method in the MRO up to, but not including, `object`. Also, we must
        // avoid `__new__` on `type` since per descriptor protocol, if `__new__` is not defined on
        // a class, metaclass attribute would take precedence. But by avoiding `__new__` on
        // `object` we would inadvertently unhide `__new__` on `type`, which is not what we want.
        // An alternative might be to not skip `object.__new__` but instead mark it such that it's
        // easy to check if that's the one we found?
        // Note that `__new__` is a static method, so we must inject the `cls` argument.
        let new_method = self_type.lookup_dunder_new(db, ());
        let new_call_outcome = new_method.and_then(|new_method| {
            match new_method.place.try_call_dunder_get(db, self_type) {
                Place::Type(new_method, boundness) => {
                    let result =
                        new_method.try_call(db, argument_types.with_self(Some(self_type)).as_ref());
                    if boundness == Boundness::PossiblyUnbound {
                        Some(Err(DunderNewCallError::PossiblyUnbound(result.err())))
                    } else {
                        Some(result.map_err(DunderNewCallError::CallError))
                    }
                }
                Place::Unbound => None,
            }
        });

        // Construct an instance type that we can use to look up the `__init__` instance method.
        // This performs the same logic as `Type::to_instance`, except for generic class literals.
        // TODO: we should use the actual return type of `__new__` to determine the instance type
        let init_ty = self_type
            .to_instance(db)
            .expect("type should be convertible to instance type");

        let init_call_outcome = if new_call_outcome.is_none()
            || !init_ty
                .member_lookup_with_policy(
                    db,
                    "__init__".into(),
                    MemberLookupPolicy::NO_INSTANCE_FALLBACK
                        | MemberLookupPolicy::MRO_NO_OBJECT_FALLBACK,
                )
                .place
                .is_unbound()
        {
            Some(init_ty.try_call_dunder(db, "__init__", argument_types))
        } else {
            None
        };

        // Note that we use `self` here, not `self_type`, so that if constructor argument inference
        // fails, we fail back to the default specialization.
        let instance_ty = self
            .to_instance(db)
            .expect("type should be convertible to instance type");

        match (generic_origin, new_call_outcome, init_call_outcome) {
            // All calls are successful or not called at all
            (
                Some(generic_origin),
                new_call_outcome @ (None | Some(Ok(_))),
                init_call_outcome @ (None | Some(Ok(_))),
            ) => {
                fn combine_specializations<'db>(
                    db: &'db dyn Db,
                    s1: Option<Specialization<'db>>,
                    s2: Option<Specialization<'db>>,
                ) -> Option<Specialization<'db>> {
                    match (s1, s2) {
                        (None, None) => None,
                        (Some(s), None) | (None, Some(s)) => Some(s),
                        (Some(s1), Some(s2)) => Some(s1.combine(db, s2)),
                    }
                }

                let new_specialization = new_call_outcome
                    .and_then(Result::ok)
                    .as_ref()
                    .and_then(Bindings::single_element)
                    .into_iter()
                    .flat_map(CallableBinding::matching_overloads)
                    .next()
                    .and_then(|(_, binding)| binding.inherited_specialization())
                    .filter(|specialization| {
                        Some(specialization.generic_context(db)) == generic_context
                    });
                let init_specialization = init_call_outcome
                    .and_then(Result::ok)
                    .as_ref()
                    .and_then(Bindings::single_element)
                    .into_iter()
                    .flat_map(CallableBinding::matching_overloads)
                    .next()
                    .and_then(|(_, binding)| binding.inherited_specialization())
                    .filter(|specialization| {
                        Some(specialization.generic_context(db)) == generic_context
                    });
                let specialization =
                    combine_specializations(db, new_specialization, init_specialization);
                let specialized = specialization
                    .map(|specialization| {
                        Type::instance(
                            db,
                            generic_origin.apply_specialization(db, |_| specialization),
                        )
                    })
                    .unwrap_or(instance_ty);
                Ok(specialized)
            }

            (None, None | Some(Ok(_)), None | Some(Ok(_))) => Ok(instance_ty),

            (_, None | Some(Ok(_)), Some(Err(error))) => {
                // no custom `__new__` or it was called and succeeded, but `__init__` failed.
                Err(ConstructorCallError::Init(instance_ty, error))
            }
            (_, Some(Err(error)), None | Some(Ok(_))) => {
                // custom `__new__` was called and failed, but init is ok
                Err(ConstructorCallError::New(instance_ty, error))
            }
            (_, Some(Err(new_error)), Some(Err(init_error))) => {
                // custom `__new__` was called and failed, and `__init__` is also not ok
                Err(ConstructorCallError::NewAndInit(
                    instance_ty,
                    new_error,
                    init_error,
                ))
            }
        }
    }

    #[must_use]
    pub fn to_instance(&self, db: &'db dyn Db) -> Option<Type<'db>> {
        match self {
            Type::Dynamic(_) | Type::Never => Some(*self),
            Type::ClassLiteral(class) => Some(Type::instance(db, class.default_specialization(db))),
            Type::GenericAlias(alias) => Some(Type::instance(db, ClassType::from(*alias))),
            Type::SubclassOf(subclass_of_ty) => Some(subclass_of_ty.to_instance(db)),
            Type::Union(union) => union.to_instance(db),
            // If there is no bound or constraints on a typevar `T`, `T: object` implicitly, which
            // has no instance type. Otherwise, synthesize a typevar with bound or constraints
            // mapped through `to_instance`.
            Type::NonInferableTypeVar(bound_typevar) => {
                Some(Type::NonInferableTypeVar(bound_typevar.to_instance(db)?))
            }
<<<<<<< HEAD
            Type::TypeVar(bound_typevar) => Some(Type::TypeVar(bound_typevar.to_instance(db)?)),
=======
            Type::TypeAlias(alias) => alias.value_type(db).to_instance(db),
>>>>>>> 79c949f0
            Type::Intersection(_) => Some(todo_type!("Type::Intersection.to_instance")),
            Type::BooleanLiteral(_)
            | Type::BytesLiteral(_)
            | Type::EnumLiteral(_)
            | Type::FunctionLiteral(_)
            | Type::Callable(..)
            | Type::MethodWrapper(_)
            | Type::BoundMethod(_)
            | Type::WrapperDescriptor(_)
            | Type::DataclassDecorator(_)
            | Type::DataclassTransformer(_)
            | Type::NominalInstance(_)
            | Type::ProtocolInstance(_)
            | Type::SpecialForm(_)
            | Type::KnownInstance(_)
            | Type::PropertyInstance(_)
            | Type::ModuleLiteral(_)
            | Type::IntLiteral(_)
            | Type::StringLiteral(_)
            | Type::LiteralString
            | Type::BoundSuper(_)
            | Type::AlwaysTruthy
            | Type::AlwaysFalsy
            | Type::TypeIs(_)
            | Type::TypedDict(_) => None,
        }
    }

    /// If we see a value of this type used as a type expression, what type does it name?
    ///
    /// For example, the builtin `int` as a value expression is of type
    /// `Type::ClassLiteral(builtins.int)`, that is, it is the `int` class itself. As a type
    /// expression, it names the type `Type::NominalInstance(builtins.int)`, that is, all objects whose
    /// `__class__` is `int`.
    ///
    /// The `scope_id` and `typevar_binding_context` arguments must always come from the file we are currently inferring, so
    /// as to avoid cross-module AST dependency.
    pub(crate) fn in_type_expression(
        &self,
        db: &'db dyn Db,
        scope_id: ScopeId<'db>,
        typevar_binding_context: Option<Definition<'db>>,
    ) -> Result<Type<'db>, InvalidTypeExpressionError<'db>> {
        match self {
            // Special cases for `float` and `complex`
            // https://typing.python.org/en/latest/spec/special-types.html#special-cases-for-float-and-complex
            Type::ClassLiteral(class) => {
                let ty = match class.known(db) {
                    Some(KnownClass::Any) => Type::any(),
                    Some(KnownClass::Complex) => UnionType::from_elements(
                        db,
                        [
                            KnownClass::Int.to_instance(db),
                            KnownClass::Float.to_instance(db),
                            KnownClass::Complex.to_instance(db),
                        ],
                    ),
                    Some(KnownClass::Float) => UnionType::from_elements(
                        db,
                        [
                            KnownClass::Int.to_instance(db),
                            KnownClass::Float.to_instance(db),
                        ],
                    ),
                    _ if class.is_typed_dict(db) => Type::typed_dict(*class),
                    _ => Type::instance(db, class.default_specialization(db)),
                };
                Ok(ty)
            }
            Type::GenericAlias(alias) if alias.is_typed_dict(db) => Ok(Type::typed_dict(*alias)),
            Type::GenericAlias(alias) => Ok(Type::instance(db, ClassType::from(*alias))),

            Type::SubclassOf(_)
            | Type::BooleanLiteral(_)
            | Type::BytesLiteral(_)
            | Type::EnumLiteral(_)
            | Type::AlwaysTruthy
            | Type::AlwaysFalsy
            | Type::IntLiteral(_)
            | Type::LiteralString
            | Type::ModuleLiteral(_)
            | Type::StringLiteral(_)
<<<<<<< HEAD
            | Type::Tuple(_)
            | Type::NonInferableTypeVar(_)
=======
>>>>>>> 79c949f0
            | Type::TypeVar(_)
            | Type::Callable(_)
            | Type::BoundMethod(_)
            | Type::WrapperDescriptor(_)
            | Type::MethodWrapper(_)
            | Type::DataclassDecorator(_)
            | Type::DataclassTransformer(_)
            | Type::Never
            | Type::FunctionLiteral(_)
            | Type::BoundSuper(_)
            | Type::ProtocolInstance(_)
            | Type::PropertyInstance(_)
            | Type::TypeIs(_)
            | Type::TypedDict(_) => Err(InvalidTypeExpressionError {
                invalid_expressions: smallvec::smallvec_inline![
                    InvalidTypeExpression::InvalidType(*self, scope_id)
                ],
                fallback_type: Type::unknown(),
            }),

            Type::KnownInstance(known_instance) => match known_instance {
                KnownInstanceType::TypeAliasType(alias) => Ok(Type::TypeAlias(*alias)),
                KnownInstanceType::TypeVar(typevar) => {
                    let module = parsed_module(db, scope_id.file(db)).load(db);
                    let index = semantic_index(db, scope_id.file(db));
                    Ok(bind_typevar(
                        db,
                        &module,
                        index,
                        scope_id.file_scope_id(db),
                        typevar_binding_context,
                        *typevar,
                    )
                    .map(Type::NonInferableTypeVar)
                    .unwrap_or(*self))
                }
                KnownInstanceType::Deprecated(_) => Err(InvalidTypeExpressionError {
                    invalid_expressions: smallvec::smallvec![InvalidTypeExpression::Deprecated],
                    fallback_type: Type::unknown(),
                }),
                KnownInstanceType::Field(__call__) => Err(InvalidTypeExpressionError {
                    invalid_expressions: smallvec::smallvec![InvalidTypeExpression::Field],
                    fallback_type: Type::unknown(),
                }),
                KnownInstanceType::SubscriptedProtocol(_) => Err(InvalidTypeExpressionError {
                    invalid_expressions: smallvec::smallvec_inline![
                        InvalidTypeExpression::Protocol
                    ],
                    fallback_type: Type::unknown(),
                }),
                KnownInstanceType::SubscriptedGeneric(_) => Err(InvalidTypeExpressionError {
                    invalid_expressions: smallvec::smallvec_inline![InvalidTypeExpression::Generic],
                    fallback_type: Type::unknown(),
                }),
            },

            Type::SpecialForm(special_form) => match special_form {
                SpecialFormType::Never | SpecialFormType::NoReturn => Ok(Type::Never),
                SpecialFormType::LiteralString => Ok(Type::LiteralString),
                SpecialFormType::Unknown => Ok(Type::unknown()),
                SpecialFormType::AlwaysTruthy => Ok(Type::AlwaysTruthy),
                SpecialFormType::AlwaysFalsy => Ok(Type::AlwaysFalsy),

                // We treat `typing.Type` exactly the same as `builtins.type`:
                SpecialFormType::Type => Ok(KnownClass::Type.to_instance(db)),
                SpecialFormType::Tuple => Ok(Type::homogeneous_tuple(db, Type::unknown())),

                // Legacy `typing` aliases
                SpecialFormType::List => Ok(KnownClass::List.to_instance(db)),
                SpecialFormType::Dict => Ok(KnownClass::Dict.to_instance(db)),
                SpecialFormType::Set => Ok(KnownClass::Set.to_instance(db)),
                SpecialFormType::FrozenSet => Ok(KnownClass::FrozenSet.to_instance(db)),
                SpecialFormType::ChainMap => Ok(KnownClass::ChainMap.to_instance(db)),
                SpecialFormType::Counter => Ok(KnownClass::Counter.to_instance(db)),
                SpecialFormType::DefaultDict => Ok(KnownClass::DefaultDict.to_instance(db)),
                SpecialFormType::Deque => Ok(KnownClass::Deque.to_instance(db)),
                SpecialFormType::OrderedDict => Ok(KnownClass::OrderedDict.to_instance(db)),

                // TODO: Use an opt-in rule for a bare `Callable`
                SpecialFormType::Callable => Ok(CallableType::unknown(db)),

                SpecialFormType::TypingSelf => {
                    let module = parsed_module(db, scope_id.file(db)).load(db);
                    let index = semantic_index(db, scope_id.file(db));
                    let Some(class) = nearest_enclosing_class(db, index, scope_id, &module) else {
                        return Err(InvalidTypeExpressionError {
                            fallback_type: Type::unknown(),
                            invalid_expressions: smallvec::smallvec_inline![
                                InvalidTypeExpression::InvalidType(*self, scope_id)
                            ],
                        });
                    };
                    let instance = Type::ClassLiteral(class).to_instance(db).expect(
                        "nearest_enclosing_class must return type that can be instantiated",
                    );
                    let class_definition = class.definition(db);
                    let typevar = TypeVarInstance::new(
                        db,
                        ast::name::Name::new_static("Self"),
                        Some(class_definition),
                        Some(TypeVarBoundOrConstraints::UpperBound(instance)),
                        TypeVarVariance::Invariant,
                        None,
                        TypeVarKind::TypingSelf,
                    );
                    Ok(bind_typevar(
                        db,
                        &module,
                        index,
                        scope_id.file_scope_id(db),
                        typevar_binding_context,
                        typevar,
                    )
                    .map(Type::NonInferableTypeVar)
                    .unwrap_or(*self))
                }
                SpecialFormType::TypeAlias => Ok(Type::Dynamic(DynamicType::TodoTypeAlias)),
                SpecialFormType::TypedDict => Err(InvalidTypeExpressionError {
                    invalid_expressions: smallvec::smallvec_inline![
                        InvalidTypeExpression::TypedDict
                    ],
                    fallback_type: Type::unknown(),
                }),

                SpecialFormType::Literal
                | SpecialFormType::Union
                | SpecialFormType::Intersection => Err(InvalidTypeExpressionError {
                    invalid_expressions: smallvec::smallvec_inline![
                        InvalidTypeExpression::RequiresArguments(*self)
                    ],
                    fallback_type: Type::unknown(),
                }),

                SpecialFormType::Protocol => Err(InvalidTypeExpressionError {
                    invalid_expressions: smallvec::smallvec_inline![
                        InvalidTypeExpression::Protocol
                    ],
                    fallback_type: Type::unknown(),
                }),
                SpecialFormType::Generic => Err(InvalidTypeExpressionError {
                    invalid_expressions: smallvec::smallvec_inline![InvalidTypeExpression::Generic],
                    fallback_type: Type::unknown(),
                }),

                SpecialFormType::Optional
                | SpecialFormType::Not
                | SpecialFormType::TypeOf
                | SpecialFormType::TypeIs
                | SpecialFormType::TypeGuard
                | SpecialFormType::Unpack
                | SpecialFormType::CallableTypeOf => Err(InvalidTypeExpressionError {
                    invalid_expressions: smallvec::smallvec_inline![
                        InvalidTypeExpression::RequiresOneArgument(*self)
                    ],
                    fallback_type: Type::unknown(),
                }),

                SpecialFormType::Annotated | SpecialFormType::Concatenate => {
                    Err(InvalidTypeExpressionError {
                        invalid_expressions: smallvec::smallvec_inline![
                            InvalidTypeExpression::RequiresTwoArguments(*self)
                        ],
                        fallback_type: Type::unknown(),
                    })
                }

                SpecialFormType::ClassVar | SpecialFormType::Final => {
                    Err(InvalidTypeExpressionError {
                        invalid_expressions: smallvec::smallvec_inline![
                            InvalidTypeExpression::TypeQualifier(*special_form)
                        ],
                        fallback_type: Type::unknown(),
                    })
                }

                SpecialFormType::ReadOnly
                | SpecialFormType::NotRequired
                | SpecialFormType::Required => Err(InvalidTypeExpressionError {
                    invalid_expressions: smallvec::smallvec_inline![
                        InvalidTypeExpression::TypeQualifierRequiresOneArgument(*special_form)
                    ],
                    fallback_type: Type::unknown(),
                }),
            },

            Type::Union(union) => {
                let mut builder = UnionBuilder::new(db);
                let mut invalid_expressions = smallvec::SmallVec::default();
                for element in union.elements(db) {
                    match element.in_type_expression(db, scope_id, typevar_binding_context) {
                        Ok(type_expr) => builder = builder.add(type_expr),
                        Err(InvalidTypeExpressionError {
                            fallback_type,
                            invalid_expressions: new_invalid_expressions,
                        }) => {
                            invalid_expressions.extend(new_invalid_expressions);
                            builder = builder.add(fallback_type);
                        }
                    }
                }
                if invalid_expressions.is_empty() {
                    Ok(builder.build())
                } else {
                    Err(InvalidTypeExpressionError {
                        fallback_type: builder.build(),
                        invalid_expressions,
                    })
                }
            }

            Type::Dynamic(_) => Ok(*self),

            Type::NominalInstance(instance) => match instance.class(db).known(db) {
                Some(KnownClass::TypeVar) => Ok(todo_type!(
                    "Support for `typing.TypeVar` instances in type expressions"
                )),
                Some(
                    KnownClass::ParamSpec | KnownClass::ParamSpecArgs | KnownClass::ParamSpecKwargs,
                ) => Ok(todo_type!("Support for `typing.ParamSpec`")),
                Some(KnownClass::TypeVarTuple) => Ok(todo_type!(
                    "Support for `typing.TypeVarTuple` instances in type expressions"
                )),
                Some(KnownClass::NewType) => Ok(todo_type!(
                    "Support for `typing.NewType` instances in type expressions"
                )),
                Some(KnownClass::GenericAlias) => Ok(todo_type!(
                    "Support for `typing.GenericAlias` instances in type expressions"
                )),
                Some(KnownClass::UnionType) => Ok(todo_type!(
                    "Support for `types.UnionType` instances in type expressions"
                )),
                _ => Err(InvalidTypeExpressionError {
                    invalid_expressions: smallvec::smallvec_inline![
                        InvalidTypeExpression::InvalidType(*self, scope_id)
                    ],
                    fallback_type: Type::unknown(),
                }),
            },

            Type::Intersection(_) => Ok(todo_type!("Type::Intersection.in_type_expression")),

            Type::TypeAlias(alias) => {
                alias
                    .value_type(db)
                    .in_type_expression(db, scope_id, typevar_binding_context)
            }
        }
    }

    /// The type `NoneType` / `None`
    pub fn none(db: &'db dyn Db) -> Type<'db> {
        KnownClass::NoneType.to_instance(db)
    }

    /// Given a type that is assumed to represent an instance of a class,
    /// return a type that represents that class itself.
    ///
    /// Note: the return type of `type(obj)` is subtly different from this.
    /// See `Self::dunder_class` for more details.
    #[must_use]
    pub fn to_meta_type(&self, db: &'db dyn Db) -> Type<'db> {
        match self {
            Type::Never => Type::Never,
            Type::NominalInstance(instance) => instance.to_meta_type(db),
            Type::KnownInstance(known_instance) => known_instance.to_meta_type(db),
            Type::SpecialForm(special_form) => special_form.to_meta_type(db),
            Type::PropertyInstance(_) => KnownClass::Property.to_class_literal(db),
            Type::Union(union) => union.map(db, |ty| ty.to_meta_type(db)),
            Type::BooleanLiteral(_) | Type::TypeIs(_) => KnownClass::Bool.to_class_literal(db),
            Type::BytesLiteral(_) => KnownClass::Bytes.to_class_literal(db),
            Type::IntLiteral(_) => KnownClass::Int.to_class_literal(db),
            Type::EnumLiteral(enum_literal) => Type::ClassLiteral(enum_literal.enum_class(db)),
            Type::FunctionLiteral(_) => KnownClass::FunctionType.to_class_literal(db),
            Type::BoundMethod(_) => KnownClass::MethodType.to_class_literal(db),
            Type::MethodWrapper(_) => KnownClass::MethodWrapperType.to_class_literal(db),
            Type::WrapperDescriptor(_) => KnownClass::WrapperDescriptorType.to_class_literal(db),
            Type::DataclassDecorator(_) => KnownClass::FunctionType.to_class_literal(db),
            Type::Callable(callable) if callable.is_function_like(db) => {
                KnownClass::FunctionType.to_class_literal(db)
            }
            Type::Callable(_) | Type::DataclassTransformer(_) => KnownClass::Type.to_instance(db),
            Type::ModuleLiteral(_) => KnownClass::ModuleType.to_class_literal(db),
<<<<<<< HEAD
            Type::Tuple(tuple) => tuple
                .to_subclass_of(db)
                .unwrap_or_else(SubclassOfType::subclass_of_unknown),
            Type::NonInferableTypeVar(bound_typevar) => {
=======
            Type::TypeVar(bound_typevar) => {
>>>>>>> 79c949f0
                match bound_typevar.typevar(db).bound_or_constraints(db) {
                    None => KnownClass::Type.to_instance(db),
                    Some(TypeVarBoundOrConstraints::UpperBound(bound)) => bound.to_meta_type(db),
                    Some(TypeVarBoundOrConstraints::Constraints(constraints)) => {
                        // TODO: If we add a proper `OneOf` connector, we should use that here instead
                        // of union. (Using a union here doesn't break anything, but it is imprecise.)
                        constraints.map(db, |constraint| constraint.to_meta_type(db))
                    }
                }
            }
            Type::TypeVar(_) => KnownClass::Type.to_instance(db),

            Type::ClassLiteral(class) => class.metaclass(db),
            Type::GenericAlias(alias) => ClassType::from(*alias).metaclass(db),
            Type::SubclassOf(subclass_of_ty) => match subclass_of_ty.subclass_of() {
                SubclassOfInner::Dynamic(_) => *self,
                SubclassOfInner::Class(class) => SubclassOfType::from(
                    db,
                    SubclassOfInner::try_from_type(db, class.metaclass(db))
                        .unwrap_or(SubclassOfInner::unknown()),
                ),
            },

            Type::StringLiteral(_) | Type::LiteralString => KnownClass::Str.to_class_literal(db),
            Type::Dynamic(dynamic) => SubclassOfType::from(db, SubclassOfInner::Dynamic(*dynamic)),
            // TODO intersections
            Type::Intersection(_) => SubclassOfType::from(
                db,
                SubclassOfInner::try_from_type(db, todo_type!("Intersection meta-type"))
                    .expect("Type::Todo should be a valid `SubclassOfInner`"),
            ),
            Type::AlwaysTruthy | Type::AlwaysFalsy => KnownClass::Type.to_instance(db),
            Type::BoundSuper(_) => KnownClass::Super.to_class_literal(db),
            Type::ProtocolInstance(protocol) => protocol.to_meta_type(db),
            Type::TypedDict(typed_dict) => SubclassOfType::from(db, typed_dict.defining_class),
            Type::TypeAlias(alias) => alias.value_type(db).to_meta_type(db),
        }
    }

    /// Get the type of the `__class__` attribute of this type.
    ///
    /// For most types, this is equivalent to the meta type of this type. For `TypedDict` types,
    /// this returns `type[dict[str, object]]` instead, because inhabitants of a `TypedDict` are
    /// instances of `dict` at runtime.
    #[must_use]
    pub fn dunder_class(self, db: &'db dyn Db) -> Type<'db> {
        if self.is_typed_dict() {
            return KnownClass::Dict
                .to_specialized_class_type(db, [KnownClass::Str.to_instance(db), Type::object(db)])
                .map(Type::from)
                // Guard against user-customized typesheds with a broken `dict` class
                .unwrap_or_else(Type::unknown);
        }

        self.to_meta_type(db)
    }

    #[must_use]
    pub fn apply_optional_specialization(
        self,
        db: &'db dyn Db,
        specialization: Option<Specialization<'db>>,
    ) -> Type<'db> {
        if let Some(specialization) = specialization {
            self.apply_specialization(db, specialization)
        } else {
            self
        }
    }

    /// Applies a specialization to this type, replacing any typevars with the types that they are
    /// specialized to.
    ///
    /// Note that this does not specialize generic classes, functions, or type aliases! That is a
    /// different operation that is performed explicitly (via a subscript operation), or implicitly
    /// via a call to the generic object.
    #[salsa::tracked(heap_size=ruff_memory_usage::heap_size)]
    pub fn apply_specialization(
        self,
        db: &'db dyn Db,
        specialization: Specialization<'db>,
    ) -> Type<'db> {
        self.apply_type_mapping(db, &TypeMapping::Specialization(specialization))
    }

    fn apply_type_mapping<'a>(
        self,
        db: &'db dyn Db,
        type_mapping: &TypeMapping<'a, 'db>,
    ) -> Type<'db> {
        self.apply_type_mapping_impl(db, type_mapping, &TypeTransformer::default())
    }

    fn apply_type_mapping_impl<'a>(
        self,
        db: &'db dyn Db,
        type_mapping: &TypeMapping<'a, 'db>,
        visitor: &TypeTransformer<'db>,
    ) -> Type<'db> {
        match self {
            Type::TypeVar(bound_typevar) => match type_mapping {
                TypeMapping::Specialization(specialization) => {
                    specialization.get(db, bound_typevar).unwrap_or(self)
                }
                TypeMapping::PartialSpecialization(partial) => {
                    partial.get(db, bound_typevar).unwrap_or(self)
                }
                TypeMapping::BindSelf(self_type) => {
                    if bound_typevar.typevar(db).is_self(db) {
                        *self_type
                    } else {
                        self
                    }
                }
                TypeMapping::PromoteLiterals | TypeMapping::BindLegacyTypevars(_) |
                TypeMapping::MarkTypeVarsInferable(_) => self,
            }

            Type::NonInferableTypeVar(bound_typevar) => match type_mapping {
                TypeMapping::Specialization(specialization) => {
                    specialization.get(db, bound_typevar).unwrap_or(self)
                }
                TypeMapping::PartialSpecialization(partial) => {
                    partial.get(db, bound_typevar).unwrap_or(self)
                }
                TypeMapping::MarkTypeVarsInferable(binding_context) => {
                    if bound_typevar.binding_context(db) == *binding_context {
                        Type::TypeVar(bound_typevar)
                    } else {
                        self
                    }
                }
                TypeMapping::PromoteLiterals |
                TypeMapping::BindLegacyTypevars(_) |
                TypeMapping::BindSelf(_)
                    => self,
            }

            Type::KnownInstance(KnownInstanceType::TypeVar(typevar)) => match type_mapping {
                TypeMapping::BindLegacyTypevars(binding_context) => {
                    Type::TypeVar(BoundTypeVarInstance::new(db, typevar, *binding_context))
                }
                TypeMapping::Specialization(_) |
                TypeMapping::PartialSpecialization(_) |
                TypeMapping::PromoteLiterals |
                TypeMapping::BindSelf(_) |
                TypeMapping::MarkTypeVarsInferable(_) => self,
            }

            Type::FunctionLiteral(function) => {
                Type::FunctionLiteral(function.with_type_mapping(db, type_mapping))
            }

            Type::BoundMethod(method) => Type::BoundMethod(BoundMethodType::new(
                db,
                method.function(db).with_type_mapping(db, type_mapping),
                method.self_instance(db).apply_type_mapping(db, type_mapping),
            )),

            Type::NominalInstance(instance) =>
                instance.apply_type_mapping_impl(db, type_mapping, visitor),

            Type::ProtocolInstance(instance) => {
                Type::ProtocolInstance(instance.apply_type_mapping_impl(db, type_mapping, visitor))
            }

            Type::MethodWrapper(MethodWrapperKind::FunctionTypeDunderGet(function)) => {
                Type::MethodWrapper(MethodWrapperKind::FunctionTypeDunderGet(
                    function.with_type_mapping(db, type_mapping),
                ))
            }

            Type::MethodWrapper(MethodWrapperKind::FunctionTypeDunderCall(function)) => {
                Type::MethodWrapper(MethodWrapperKind::FunctionTypeDunderCall(
                    function.with_type_mapping(db, type_mapping),
                ))
            }

            Type::MethodWrapper(MethodWrapperKind::PropertyDunderGet(property)) => {
                Type::MethodWrapper(MethodWrapperKind::PropertyDunderGet(
                    property.apply_type_mapping(db, type_mapping),
                ))
            }

            Type::MethodWrapper(MethodWrapperKind::PropertyDunderSet(property)) => {
                Type::MethodWrapper(MethodWrapperKind::PropertyDunderSet(
                    property.apply_type_mapping(db, type_mapping),
                ))
            }

            Type::Callable(callable) => {
                Type::Callable(callable.apply_type_mapping(db, type_mapping))
            }

            Type::GenericAlias(generic) => {
                Type::GenericAlias(generic.apply_type_mapping_impl(db, type_mapping, visitor))
            }

            Type::TypedDict(typed_dict) => {
                Type::TypedDict(typed_dict.apply_type_mapping_impl(db, type_mapping, visitor))
            }

            Type::SubclassOf(subclass_of) => Type::SubclassOf(
                subclass_of.apply_type_mapping_impl(db, type_mapping, visitor),
            ),

            Type::PropertyInstance(property) => {
                Type::PropertyInstance(property.apply_type_mapping(db, type_mapping))
            }

            Type::Union(union) => union.map(db, |element| {
                element.apply_type_mapping_impl(db, type_mapping, visitor)
            }),
            Type::Intersection(intersection) => {
                let mut builder = IntersectionBuilder::new(db);
                for positive in intersection.positive(db) {
                    builder =
                        builder.add_positive(positive.apply_type_mapping_impl(db, type_mapping, visitor));
                }
                for negative in intersection.negative(db) {
                    builder =
                        builder.add_negative(negative.apply_type_mapping_impl(db, type_mapping, visitor));
                }
                builder.build()
            }

            Type::TypeIs(type_is) => type_is.with_type(db, type_is.return_type(db).apply_type_mapping(db, type_mapping)),

            Type::TypeAlias(alias) => {
                visitor.visit(self, || alias.value_type(db).apply_type_mapping_impl(db, type_mapping, visitor))
            }

            Type::ModuleLiteral(_)
            | Type::IntLiteral(_)
            | Type::BooleanLiteral(_)
            | Type::LiteralString
            | Type::StringLiteral(_)
            | Type::BytesLiteral(_)
            | Type::EnumLiteral(_) => match type_mapping {
                TypeMapping::Specialization(_) |
                TypeMapping::PartialSpecialization(_) |
                TypeMapping::BindLegacyTypevars(_) |
                TypeMapping::BindSelf(_) |
                TypeMapping::MarkTypeVarsInferable(_) => self,
                TypeMapping::PromoteLiterals => self.literal_fallback_instance(db)
                    .expect("literal type should have fallback instance type"),
            }

            Type::Dynamic(_)
            | Type::Never
            | Type::AlwaysTruthy
            | Type::AlwaysFalsy
            | Type::WrapperDescriptor(_)
            | Type::MethodWrapper(MethodWrapperKind::StrStartswith(_))
            | Type::DataclassDecorator(_)
            | Type::DataclassTransformer(_)
            // A non-generic class never needs to be specialized. A generic class is specialized
            // explicitly (via a subscript expression) or implicitly (via a call), and not because
            // some other generic context's specialization is applied to it.
            | Type::ClassLiteral(_)
            | Type::BoundSuper(_)
            | Type::SpecialForm(_)
            | Type::KnownInstance(_) => self,
        }
    }

    /// Locates any legacy `TypeVar`s in this type, and adds them to a set. This is used to build
    /// up a generic context from any legacy `TypeVar`s that appear in a function parameter list or
    /// `Generic` specialization.
    pub(crate) fn find_legacy_typevars(
        self,
        db: &'db dyn Db,
        binding_context: Option<Definition<'db>>,
        typevars: &mut FxOrderSet<BoundTypeVarInstance<'db>>,
    ) {
        match self {
            Type::NonInferableTypeVar(bound_typevar) | Type::TypeVar(bound_typevar) => {
                if matches!(
                    bound_typevar.typevar(db).kind(db),
                    TypeVarKind::Legacy | TypeVarKind::TypingSelf
                ) && binding_context.is_none_or(|binding_context| {
                    bound_typevar.binding_context(db) == BindingContext::Definition(binding_context)
                }) {
                    typevars.insert(bound_typevar);
                }
            }

            Type::FunctionLiteral(function) => {
                function.find_legacy_typevars(db, binding_context, typevars);
            }

            Type::BoundMethod(method) => {
                method
                    .self_instance(db)
                    .find_legacy_typevars(db, binding_context, typevars);
                method
                    .function(db)
                    .find_legacy_typevars(db, binding_context, typevars);
            }

            Type::MethodWrapper(
                MethodWrapperKind::FunctionTypeDunderGet(function)
                | MethodWrapperKind::FunctionTypeDunderCall(function),
            ) => {
                function.find_legacy_typevars(db, binding_context, typevars);
            }

            Type::MethodWrapper(
                MethodWrapperKind::PropertyDunderGet(property)
                | MethodWrapperKind::PropertyDunderSet(property),
            ) => {
                property.find_legacy_typevars(db, binding_context, typevars);
            }

            Type::Callable(callable) => {
                callable.find_legacy_typevars(db, binding_context, typevars);
            }

            Type::PropertyInstance(property) => {
                property.find_legacy_typevars(db, binding_context, typevars);
            }

            Type::Union(union) => {
                for element in union.iter(db) {
                    element.find_legacy_typevars(db, binding_context, typevars);
                }
            }
            Type::Intersection(intersection) => {
                for positive in intersection.positive(db) {
                    positive.find_legacy_typevars(db, binding_context, typevars);
                }
                for negative in intersection.negative(db) {
                    negative.find_legacy_typevars(db, binding_context, typevars);
                }
            }

            Type::GenericAlias(alias) => {
                alias.find_legacy_typevars(db, binding_context, typevars);
            }

            Type::NominalInstance(instance) => {
                instance.find_legacy_typevars(db, binding_context, typevars);
            }

            Type::ProtocolInstance(instance) => {
                instance.find_legacy_typevars(db, binding_context, typevars);
            }

            Type::SubclassOf(subclass_of) => {
                subclass_of.find_legacy_typevars(db, binding_context, typevars);
            }

            Type::TypeIs(type_is) => {
                type_is
                    .return_type(db)
                    .find_legacy_typevars(db, binding_context, typevars);
            }

            Type::TypeAlias(alias) => {
                alias
                    .value_type(db)
                    .find_legacy_typevars(db, binding_context, typevars);
            }

            Type::Dynamic(_)
            | Type::Never
            | Type::AlwaysTruthy
            | Type::AlwaysFalsy
            | Type::WrapperDescriptor(_)
            | Type::MethodWrapper(MethodWrapperKind::StrStartswith(_))
            | Type::DataclassDecorator(_)
            | Type::DataclassTransformer(_)
            | Type::ModuleLiteral(_)
            | Type::ClassLiteral(_)
            | Type::IntLiteral(_)
            | Type::BooleanLiteral(_)
            | Type::LiteralString
            | Type::StringLiteral(_)
            | Type::BytesLiteral(_)
            | Type::EnumLiteral(_)
            | Type::BoundSuper(_)
            | Type::SpecialForm(_)
            | Type::KnownInstance(_)
            | Type::TypedDict(_) => {}
        }
    }

    /// Return the string representation of this type when converted to string as it would be
    /// provided by the `__str__` method.
    ///
    /// When not available, this should fall back to the value of `[Type::repr]`.
    /// Note: this method is used in the builtins `format`, `print`, `str.format` and `f-strings`.
    #[must_use]
    pub fn str(&self, db: &'db dyn Db) -> Type<'db> {
        match self {
            Type::IntLiteral(_) | Type::BooleanLiteral(_) => self.repr(db),
            Type::StringLiteral(_) | Type::LiteralString => *self,
            Type::EnumLiteral(enum_literal) => Type::string_literal(
                db,
                &format!(
                    "{enum_class}.{name}",
                    enum_class = enum_literal.enum_class(db).name(db),
                    name = enum_literal.name(db)
                ),
            ),
            Type::SpecialForm(special_form) => Type::string_literal(db, special_form.repr()),
            Type::KnownInstance(known_instance) => Type::StringLiteral(StringLiteralType::new(
                db,
                known_instance.repr(db).to_string().into_boxed_str(),
            )),
            // TODO: handle more complex types
            _ => KnownClass::Str.to_instance(db),
        }
    }

    /// Return the string representation of this type as it would be provided by the  `__repr__`
    /// method at runtime.
    #[must_use]
    pub fn repr(&self, db: &'db dyn Db) -> Type<'db> {
        match self {
            Type::IntLiteral(number) => Type::string_literal(db, &number.to_string()),
            Type::BooleanLiteral(true) => Type::string_literal(db, "True"),
            Type::BooleanLiteral(false) => Type::string_literal(db, "False"),
            Type::StringLiteral(literal) => {
                Type::string_literal(db, &format!("'{}'", literal.value(db).escape_default()))
            }
            Type::LiteralString => Type::LiteralString,
            Type::SpecialForm(special_form) => Type::string_literal(db, special_form.repr()),
            Type::KnownInstance(known_instance) => Type::StringLiteral(StringLiteralType::new(
                db,
                known_instance.repr(db).to_string().into_boxed_str(),
            )),
            // TODO: handle more complex types
            _ => KnownClass::Str.to_instance(db),
        }
    }

    /// Returns where this type is defined.
    ///
    /// It's the foundation for the editor's "Go to type definition" feature
    /// where the user clicks on a value and it takes them to where the value's type is defined.
    ///
    /// This method returns `None` for unions and intersections because how these
    /// should be handled, especially when some variants don't have definitions, is
    /// specific to the call site.
    pub fn definition(&self, db: &'db dyn Db) -> Option<TypeDefinition<'db>> {
        match self {
            Self::BoundMethod(method) => {
                Some(TypeDefinition::Function(method.function(db).definition(db)))
            }
            Self::FunctionLiteral(function) => {
                Some(TypeDefinition::Function(function.definition(db)))
            }
            Self::ModuleLiteral(module) => Some(TypeDefinition::Module(module.module(db))),
            Self::ClassLiteral(class_literal) => {
                Some(TypeDefinition::Class(class_literal.definition(db)))
            }
            Self::GenericAlias(alias) => Some(TypeDefinition::Class(alias.definition(db))),
            Self::NominalInstance(instance) => {
                Some(TypeDefinition::Class(instance.class(db).definition(db)))
            }
            Self::KnownInstance(instance) => match instance {
                KnownInstanceType::TypeVar(var) => {
                    Some(TypeDefinition::TypeVar(var.definition(db)?))
                }
                KnownInstanceType::TypeAliasType(type_alias) => {
                    type_alias.definition(db).map(TypeDefinition::TypeAlias)
                }
                _ => None,
            },

            Self::SubclassOf(subclass_of_type) => match subclass_of_type.subclass_of() {
                SubclassOfInner::Class(class) => Some(TypeDefinition::Class(class.definition(db))),
                SubclassOfInner::Dynamic(_) => None,
            },

            Self::TypeAlias(alias) => alias.value_type(db).definition(db),

            Self::StringLiteral(_)
            | Self::BooleanLiteral(_)
            | Self::LiteralString
            | Self::IntLiteral(_)
            | Self::BytesLiteral(_)
            // TODO: For enum literals, it would be even better to jump to the definition of the specific member
            | Self::EnumLiteral(_)
            | Self::MethodWrapper(_)
            | Self::WrapperDescriptor(_)
            | Self::DataclassDecorator(_)
            | Self::DataclassTransformer(_)
            | Self::PropertyInstance(_)
            | Self::BoundSuper(_) => self.to_meta_type(db).definition(db),

            Self::NonInferableTypeVar(bound_typevar) |
            Self::TypeVar(bound_typevar) => Some(TypeDefinition::TypeVar(bound_typevar.typevar(db).definition(db)?)),

            Self::ProtocolInstance(protocol) => match protocol.inner {
                Protocol::FromClass(class) => Some(TypeDefinition::Class(class.definition(db))),
                Protocol::Synthesized(_) => None,
            },

            Type::TypedDict(typed_dict) => {
                Some(TypeDefinition::Class(typed_dict.defining_class.definition(db)))
            }

            Self::Union(_) | Self::Intersection(_) => None,

            // These types have no definition
            Self::Dynamic(_)
            | Self::Never
            | Self::Callable(_)
            | Self::AlwaysTruthy
            | Self::AlwaysFalsy
            | Self::SpecialForm(_)
            | Self::TypeIs(_) => None,
        }
    }

    /// Returns a tuple of two spans. The first is
    /// the span for the identifier of the function
    /// definition for `self`. The second is
    /// the span for the parameter in the function
    /// definition for `self`.
    ///
    /// If there are no meaningful spans, then this
    /// returns `None`. For example, when this type
    /// isn't callable.
    ///
    /// When `parameter_index` is `None`, then the
    /// second span returned covers the entire parameter
    /// list.
    ///
    /// # Performance
    ///
    /// Note that this may introduce cross-module
    /// dependencies. This can have an impact on
    /// the effectiveness of incremental caching
    /// and should therefore be used judiciously.
    ///
    /// An example of a good use case is to improve
    /// a diagnostic.
    fn parameter_span(
        &self,
        db: &'db dyn Db,
        parameter_index: Option<usize>,
    ) -> Option<(Span, Span)> {
        match *self {
            Type::FunctionLiteral(function) => function.parameter_span(db, parameter_index),
            Type::BoundMethod(bound_method) => bound_method
                .function(db)
                .parameter_span(db, parameter_index),
            _ => None,
        }
    }

    /// Returns a collection of useful spans for a
    /// function signature. These are useful for
    /// creating annotations on diagnostics.
    ///
    /// If there are no meaningful spans, then this
    /// returns `None`. For example, when this type
    /// isn't callable.
    ///
    /// # Performance
    ///
    /// Note that this may introduce cross-module
    /// dependencies. This can have an impact on
    /// the effectiveness of incremental caching
    /// and should therefore be used judiciously.
    ///
    /// An example of a good use case is to improve
    /// a diagnostic.
    fn function_spans(&self, db: &'db dyn Db) -> Option<FunctionSpans> {
        match *self {
            Type::FunctionLiteral(function) => function.spans(db),
            Type::BoundMethod(bound_method) => bound_method.function(db).spans(db),
            _ => None,
        }
    }

    pub(crate) fn generic_origin(self, db: &'db dyn Db) -> Option<ClassLiteral<'db>> {
        match self {
            Type::GenericAlias(generic) => Some(generic.origin(db)),
            Type::NominalInstance(instance) => {
                if let ClassType::Generic(generic) = instance.class(db) {
                    Some(generic.origin(db))
                } else {
                    None
                }
            }
            _ => None,
        }
    }
}

impl<'db> From<&Type<'db>> for Type<'db> {
    fn from(value: &Type<'db>) -> Self {
        *value
    }
}

/// A mapping that can be applied to a type, producing another type. This is applied inductively to
/// the components of complex types.
///
/// This is represented as an enum (with some variants using `Cow`), and not an `FnMut` trait,
/// since we sometimes have to apply type mappings lazily (e.g., to the signature of a function
/// literal).
#[derive(Clone, Debug, Eq, Hash, PartialEq, get_size2::GetSize)]
pub enum TypeMapping<'a, 'db> {
    /// Applies a specialization to the type
    Specialization(Specialization<'db>),
    /// Applies a partial specialization to the type
    PartialSpecialization(PartialSpecialization<'a, 'db>),
    /// Promotes any literal types to their corresponding instance types (e.g. `Literal["string"]`
    /// to `str`)
    PromoteLiterals,
    /// Binds a legacy typevar with the generic context (class, function, type alias) that it is
    /// being used in.
    BindLegacyTypevars(BindingContext<'db>),
    /// Binds any `typing.Self` typevar with a particular `self` class.
    BindSelf(Type<'db>),
    /// Marks the typevars that are bound by a generic class or function as inferable.
    MarkTypeVarsInferable(BindingContext<'db>),
}

fn walk_type_mapping<'db, V: visitor::TypeVisitor<'db> + ?Sized>(
    db: &'db dyn Db,
    mapping: &TypeMapping<'_, 'db>,
    visitor: &V,
) {
    match mapping {
        TypeMapping::Specialization(specialization) => {
            walk_specialization(db, *specialization, visitor);
        }
        TypeMapping::PartialSpecialization(specialization) => {
            walk_partial_specialization(db, specialization, visitor);
        }
        TypeMapping::BindSelf(self_type) => {
            visitor.visit_type(db, *self_type);
        }
        TypeMapping::PromoteLiterals
        | TypeMapping::BindLegacyTypevars(_)
        | TypeMapping::MarkTypeVarsInferable(_) => {}
    }
}

impl<'db> TypeMapping<'_, 'db> {
    fn to_owned(&self) -> TypeMapping<'db, 'db> {
        match self {
            TypeMapping::Specialization(specialization) => {
                TypeMapping::Specialization(*specialization)
            }
            TypeMapping::PartialSpecialization(partial) => {
                TypeMapping::PartialSpecialization(partial.to_owned())
            }
            TypeMapping::PromoteLiterals => TypeMapping::PromoteLiterals,
            TypeMapping::BindLegacyTypevars(binding_context) => {
                TypeMapping::BindLegacyTypevars(*binding_context)
            }
            TypeMapping::BindSelf(self_type) => TypeMapping::BindSelf(*self_type),
            TypeMapping::MarkTypeVarsInferable(binding_context) => {
                TypeMapping::MarkTypeVarsInferable(*binding_context)
            }
        }
    }

    fn normalized_impl(&self, db: &'db dyn Db, visitor: &TypeTransformer<'db>) -> Self {
        match self {
            TypeMapping::Specialization(specialization) => {
                TypeMapping::Specialization(specialization.normalized_impl(db, visitor))
            }
            TypeMapping::PartialSpecialization(partial) => {
                TypeMapping::PartialSpecialization(partial.normalized_impl(db, visitor))
            }
            TypeMapping::PromoteLiterals => TypeMapping::PromoteLiterals,
            TypeMapping::BindLegacyTypevars(binding_context) => {
                TypeMapping::BindLegacyTypevars(*binding_context)
            }
            TypeMapping::BindSelf(self_type) => {
                TypeMapping::BindSelf(self_type.normalized_impl(db, visitor))
            }
            TypeMapping::MarkTypeVarsInferable(binding_context) => {
                TypeMapping::MarkTypeVarsInferable(*binding_context)
            }
        }
    }
}

/// Singleton types that are heavily special-cased by ty. Despite its name,
/// quite a different type to [`NominalInstanceType`].
///
/// In many ways, this enum behaves similarly to [`SpecialFormType`].
/// Unlike instances of that variant, however, `Type::KnownInstance`s do not exist
/// at a location that can be known prior to any analysis by ty, and each variant
/// of `KnownInstanceType` can have multiple instances (as, unlike `SpecialFormType`,
/// `KnownInstanceType` variants can hold associated data). Instances of this type
/// are generally created by operations at runtime in some way, such as a type alias
/// statement, a typevar definition, or an instance of `Generic[T]` in a class's
/// bases list.
///
/// # Ordering
///
/// Ordering between variants is stable and should be the same between runs.
/// Ordering within variants is based on the wrapped data's salsa-assigned id and not on its values.
/// The id may change between runs, or when e.g. a `TypeVarInstance` was garbage-collected and recreated.
#[derive(
    Copy, Clone, Debug, Eq, Hash, PartialEq, salsa::Update, Ord, PartialOrd, get_size2::GetSize,
)]
pub enum KnownInstanceType<'db> {
    /// The type of `Protocol[T]`, `Protocol[U, S]`, etc -- usually only found in a class's bases list.
    ///
    /// Note that unsubscripted `Protocol` is represented by [`SpecialFormType::Protocol`], not this type.
    SubscriptedProtocol(GenericContext<'db>),

    /// The type of `Generic[T]`, `Generic[U, S]`, etc -- usually only found in a class's bases list.
    ///
    /// Note that unsubscripted `Generic` is represented by [`SpecialFormType::Generic`], not this type.
    SubscriptedGeneric(GenericContext<'db>),

    /// A single instance of `typing.TypeVar`
    TypeVar(TypeVarInstance<'db>),

    /// A single instance of `typing.TypeAliasType` (PEP 695 type alias)
    TypeAliasType(TypeAliasType<'db>),

    /// A single instance of `warnings.deprecated` or `typing_extensions.deprecated`
    Deprecated(DeprecatedInstance<'db>),

    /// A single instance of `dataclasses.Field`
    Field(FieldInstance<'db>),
}

fn walk_known_instance_type<'db, V: visitor::TypeVisitor<'db> + ?Sized>(
    db: &'db dyn Db,
    known_instance: KnownInstanceType<'db>,
    visitor: &V,
) {
    match known_instance {
        KnownInstanceType::SubscriptedProtocol(context)
        | KnownInstanceType::SubscriptedGeneric(context) => {
            walk_generic_context(db, context, visitor);
        }
        KnownInstanceType::TypeVar(typevar) => {
            visitor.visit_type_var_type(db, typevar);
        }
        KnownInstanceType::TypeAliasType(type_alias) => {
            visitor.visit_type_alias_type(db, type_alias);
        }
        KnownInstanceType::Deprecated(_) => {
            // Nothing to visit
        }
        KnownInstanceType::Field(field) => {
            visitor.visit_type(db, field.default_type(db));
        }
    }
}

impl<'db> KnownInstanceType<'db> {
    fn normalized_impl(self, db: &'db dyn Db, visitor: &TypeTransformer<'db>) -> Self {
        match self {
            Self::SubscriptedProtocol(context) => {
                Self::SubscriptedProtocol(context.normalized_impl(db, visitor))
            }
            Self::SubscriptedGeneric(context) => {
                Self::SubscriptedGeneric(context.normalized_impl(db, visitor))
            }
            Self::TypeVar(typevar) => Self::TypeVar(typevar.normalized_impl(db, visitor)),
            Self::TypeAliasType(type_alias) => {
                Self::TypeAliasType(type_alias.normalized_impl(db, visitor))
            }
            Self::Deprecated(deprecated) => {
                // Nothing to normalize
                Self::Deprecated(deprecated)
            }
            Self::Field(field) => Self::Field(field.normalized_impl(db, visitor)),
        }
    }

    const fn class(self) -> KnownClass {
        match self {
            Self::SubscriptedProtocol(_) | Self::SubscriptedGeneric(_) => KnownClass::SpecialForm,
            Self::TypeVar(_) => KnownClass::TypeVar,
            Self::TypeAliasType(_) => KnownClass::TypeAliasType,
            Self::Deprecated(_) => KnownClass::Deprecated,
            Self::Field(_) => KnownClass::Field,
        }
    }

    fn to_meta_type(self, db: &'db dyn Db) -> Type<'db> {
        self.class().to_class_literal(db)
    }

    /// Return the instance type which this type is a subtype of.
    ///
    /// For example, an alias created using the `type` statement is an instance of
    /// `typing.TypeAliasType`, so `KnownInstanceType::TypeAliasType(_).instance_fallback(db)`
    /// returns `Type::NominalInstance(NominalInstanceType { class: <typing.TypeAliasType> })`.
    fn instance_fallback(self, db: &dyn Db) -> Type<'_> {
        self.class().to_instance(db)
    }

    /// Return `true` if this symbol is an instance of `class`.
    fn is_instance_of(self, db: &dyn Db, class: ClassType) -> bool {
        self.class().is_subclass_of(db, class)
    }

    /// Return the repr of the symbol at runtime
    fn repr(self, db: &'db dyn Db) -> impl std::fmt::Display + 'db {
        struct KnownInstanceRepr<'db> {
            known_instance: KnownInstanceType<'db>,
            db: &'db dyn Db,
        }

        impl std::fmt::Display for KnownInstanceRepr<'_> {
            fn fmt(&self, f: &mut std::fmt::Formatter<'_>) -> std::fmt::Result {
                match self.known_instance {
                    KnownInstanceType::SubscriptedProtocol(generic_context) => {
                        f.write_str("typing.Protocol")?;
                        generic_context.display(self.db).fmt(f)
                    }
                    KnownInstanceType::SubscriptedGeneric(generic_context) => {
                        f.write_str("typing.Generic")?;
                        generic_context.display(self.db).fmt(f)
                    }
                    KnownInstanceType::TypeAliasType(_) => f.write_str("typing.TypeAliasType"),
                    // This is a legacy `TypeVar` _outside_ of any generic class or function, so we render
                    // it as an instance of `typing.TypeVar`. Inside of a generic class or function, we'll
                    // have a `Type::TypeVar(_)`, which is rendered as the typevar's name.
                    KnownInstanceType::TypeVar(typevar) => {
                        write!(f, "typing.TypeVar({})", typevar.display(self.db))
                    }
                    KnownInstanceType::Deprecated(_) => f.write_str("warnings.deprecated"),
                    KnownInstanceType::Field(field) => {
                        f.write_str("dataclasses.Field[")?;
                        field.default_type(self.db).display(self.db).fmt(f)?;
                        f.write_str("]")
                    }
                }
            }
        }

        KnownInstanceRepr {
            known_instance: self,
            db,
        }
    }
}

#[derive(Copy, Clone, Debug, Eq, Hash, PartialEq, get_size2::GetSize)]
pub enum DynamicType {
    /// An explicitly annotated `typing.Any`
    Any,
    /// An unannotated value, or a dynamic type resulting from an error
    Unknown,
    /// Temporary type for symbols that can't be inferred yet because of missing implementations.
    ///
    /// This variant should eventually be removed once ty is spec-compliant.
    ///
    /// General rule: `Todo` should only propagate when the presence of the input `Todo` caused the
    /// output to be unknown. An output should only be `Todo` if fixing all `Todo` inputs to be not
    /// `Todo` would change the output type.
    ///
    /// This variant should be created with the `todo_type!` macro.
    Todo(TodoType),
    /// A special Todo-variant for PEP-695 `ParamSpec` types. A temporary variant to detect and special-
    /// case the handling of these types in `Callable` annotations.
    TodoPEP695ParamSpec,
    /// A special Todo-variant for type aliases declared using `typing.TypeAlias`.
    /// A temporary variant to detect and special-case the handling of these aliases in autocomplete suggestions.
    TodoTypeAlias,
    /// A special Todo-variant for `Unpack[Ts]`, so that we can treat it specially in `Generic[Unpack[Ts]]`
    TodoUnpack,
}

impl DynamicType {
    #[expect(clippy::unused_self)]
    fn normalized(self) -> Self {
        Self::Any
    }
}

impl std::fmt::Display for DynamicType {
    fn fmt(&self, f: &mut std::fmt::Formatter<'_>) -> std::fmt::Result {
        match self {
            DynamicType::Any => f.write_str("Any"),
            DynamicType::Unknown => f.write_str("Unknown"),
            // `DynamicType::Todo`'s display should be explicit that is not a valid display of
            // any other type
            DynamicType::Todo(todo) => write!(f, "@Todo{todo}"),
            DynamicType::TodoPEP695ParamSpec => {
                if cfg!(debug_assertions) {
                    f.write_str("@Todo(ParamSpec)")
                } else {
                    f.write_str("@Todo")
                }
            }
            DynamicType::TodoUnpack => {
                if cfg!(debug_assertions) {
                    f.write_str("@Todo(typing.Unpack)")
                } else {
                    f.write_str("@Todo")
                }
            }
            DynamicType::TodoTypeAlias => {
                if cfg!(debug_assertions) {
                    f.write_str("@Todo(Support for `typing.TypeAlias`)")
                } else {
                    f.write_str("@Todo")
                }
            }
        }
    }
}

bitflags! {
    /// Type qualifiers that appear in an annotation expression.
    #[derive(Copy, Clone, Debug, Eq, PartialEq, Default, salsa::Update, Hash)]
    pub(crate) struct TypeQualifiers: u8 {
        /// `typing.ClassVar`
        const CLASS_VAR = 1 << 0;
        /// `typing.Final`
        const FINAL     = 1 << 1;
        /// `dataclasses.InitVar`
        const INIT_VAR  = 1 << 2;
    }
}

impl get_size2::GetSize for TypeQualifiers {}

impl TypeQualifiers {
    /// Get the name of a type qualifier.
    ///
    /// Note that this function can only be called on sets with a single member.
    /// Panics if more than a single bit is set.
    fn name(self) -> &'static str {
        match self {
            Self::CLASS_VAR => "ClassVar",
            Self::FINAL => "Final",
            Self::INIT_VAR => "InitVar",
            _ => {
                unreachable!("Only a single bit should be set when calling `TypeQualifiers::name`")
            }
        }
    }
}

/// When inferring the type of an annotation expression, we can also encounter type qualifiers
/// such as `ClassVar` or `Final`. These do not affect the inferred type itself, but rather
/// control how a particular place can be accessed or modified. This struct holds a type and
/// a set of type qualifiers.
///
/// Example: `Annotated[ClassVar[tuple[int]], "metadata"]` would have type `tuple[int]` and the
/// qualifier `ClassVar`.
#[derive(Clone, Debug, Copy, Eq, PartialEq, salsa::Update, get_size2::GetSize)]
pub(crate) struct TypeAndQualifiers<'db> {
    inner: Type<'db>,
    qualifiers: TypeQualifiers,
}

impl<'db> TypeAndQualifiers<'db> {
    pub(crate) fn new(inner: Type<'db>, qualifiers: TypeQualifiers) -> Self {
        Self { inner, qualifiers }
    }

    /// Constructor that creates a [`TypeAndQualifiers`] instance with type `Unknown` and no qualifiers.
    pub(crate) fn unknown() -> Self {
        Self {
            inner: Type::unknown(),
            qualifiers: TypeQualifiers::empty(),
        }
    }

    /// Forget about type qualifiers and only return the inner type.
    pub(crate) fn inner_type(&self) -> Type<'db> {
        self.inner
    }

    /// Insert/add an additional type qualifier.
    pub(crate) fn add_qualifier(&mut self, qualifier: TypeQualifiers) {
        self.qualifiers |= qualifier;
    }

    /// Return the set of type qualifiers.
    pub(crate) fn qualifiers(&self) -> TypeQualifiers {
        self.qualifiers
    }
}

impl<'db> From<Type<'db>> for TypeAndQualifiers<'db> {
    fn from(inner: Type<'db>) -> Self {
        Self {
            inner,
            qualifiers: TypeQualifiers::empty(),
        }
    }
}

/// Error struct providing information on type(s) that were deemed to be invalid
/// in a type expression context, and the type we should therefore fallback to
/// for the problematic type expression.
#[derive(Debug, PartialEq, Eq)]
pub struct InvalidTypeExpressionError<'db> {
    fallback_type: Type<'db>,
    invalid_expressions: smallvec::SmallVec<[InvalidTypeExpression<'db>; 1]>,
}

impl<'db> InvalidTypeExpressionError<'db> {
    fn into_fallback_type(
        self,
        context: &InferContext,
        node: &ast::Expr,
        is_reachable: bool,
    ) -> Type<'db> {
        let InvalidTypeExpressionError {
            fallback_type,
            invalid_expressions,
        } = self;
        if is_reachable {
            for error in invalid_expressions {
                let Some(builder) = context.report_lint(&INVALID_TYPE_FORM, node) else {
                    continue;
                };
                let diagnostic = builder.into_diagnostic(error.reason(context.db()));
                error.add_subdiagnostics(context.db(), diagnostic);
            }
        }
        fallback_type
    }
}

/// Enumeration of various types that are invalid in type-expression contexts
#[derive(Debug, Copy, Clone, PartialEq, Eq)]
enum InvalidTypeExpression<'db> {
    /// Some types always require exactly one argument when used in a type expression
    RequiresOneArgument(Type<'db>),
    /// Some types always require at least one argument when used in a type expression
    RequiresArguments(Type<'db>),
    /// Some types always require at least two arguments when used in a type expression
    RequiresTwoArguments(Type<'db>),
    /// The `Protocol` class is invalid in type expressions
    Protocol,
    /// Same for `Generic`
    Generic,
    /// Same for `@deprecated`
    Deprecated,
    /// Same for `dataclasses.Field`
    Field,
    /// Same for `typing.TypedDict`
    TypedDict,
    /// Type qualifiers are always invalid in *type expressions*,
    /// but these ones are okay with 0 arguments in *annotation expressions*
    TypeQualifier(SpecialFormType),
    /// Type qualifiers that are invalid in type expressions,
    /// and which would require exactly one argument even if they appeared in an annotation expression
    TypeQualifierRequiresOneArgument(SpecialFormType),
    /// Some types are always invalid in type expressions
    InvalidType(Type<'db>, ScopeId<'db>),
}

impl<'db> InvalidTypeExpression<'db> {
    const fn reason(self, db: &'db dyn Db) -> impl std::fmt::Display + 'db {
        struct Display<'db> {
            error: InvalidTypeExpression<'db>,
            db: &'db dyn Db,
        }

        impl std::fmt::Display for Display<'_> {
            fn fmt(&self, f: &mut std::fmt::Formatter<'_>) -> std::fmt::Result {
                match self.error {
                    InvalidTypeExpression::RequiresOneArgument(ty) => write!(
                        f,
                        "`{ty}` requires exactly one argument when used in a type expression",
                        ty = ty.display(self.db)
                    ),
                    InvalidTypeExpression::RequiresArguments(ty) => write!(
                        f,
                        "`{ty}` requires at least one argument when used in a type expression",
                        ty = ty.display(self.db)
                    ),
                    InvalidTypeExpression::RequiresTwoArguments(ty) => write!(
                        f,
                        "`{ty}` requires at least two arguments when used in a type expression",
                        ty = ty.display(self.db)
                    ),
                    InvalidTypeExpression::Protocol => {
                        f.write_str("`typing.Protocol` is not allowed in type expressions")
                    }
                    InvalidTypeExpression::Generic => {
                        f.write_str("`typing.Generic` is not allowed in type expressions")
                    }
                    InvalidTypeExpression::Deprecated => {
                        f.write_str("`warnings.deprecated` is not allowed in type expressions")
                    }
                    InvalidTypeExpression::Field => {
                        f.write_str("`dataclasses.Field` is not allowed in type expressions")
                    }
                    InvalidTypeExpression::TypedDict => {
                        f.write_str(
                            "The special form `typing.TypedDict` is not allowed in type expressions. \
                            Did you mean to use a concrete TypedDict or `collections.abc.Mapping[str, object]` instead?")
                    }
                    InvalidTypeExpression::TypeQualifier(qualifier) => write!(
                        f,
                        "Type qualifier `{qualifier}` is not allowed in type expressions \
                        (only in annotation expressions)",
                    ),
                    InvalidTypeExpression::TypeQualifierRequiresOneArgument(qualifier) => write!(
                        f,
                        "Type qualifier `{qualifier}` is not allowed in type expressions \
                        (only in annotation expressions, and only with exactly one argument)",
                    ),
                    InvalidTypeExpression::InvalidType(ty, _) => write!(
                        f,
                        "Variable of type `{ty}` is not allowed in a type expression",
                        ty = ty.display(self.db)
                    ),
                }
            }
        }

        Display { error: self, db }
    }

    fn add_subdiagnostics(self, db: &'db dyn Db, mut diagnostic: LintDiagnosticGuard) {
        let InvalidTypeExpression::InvalidType(ty, scope) = self else {
            return;
        };
        let Type::ModuleLiteral(module_type) = ty else {
            return;
        };
        let module = module_type.module(db);
        let Some(module_name_final_part) = module.name(db).components().next_back() else {
            return;
        };
        let Some(module_member_with_same_name) = ty
            .member(db, module_name_final_part)
            .place
            .ignore_possibly_unbound()
        else {
            return;
        };
        if module_member_with_same_name
            .in_type_expression(db, scope, None)
            .is_err()
        {
            return;
        }

        // TODO: showing a diff (and even having an autofix) would be even better
        diagnostic.info(format_args!(
            "Did you mean to use the module's member \
            `{module_name_final_part}.{module_name_final_part}` instead?"
        ));
    }
}

/// Data regarding a `warnings.deprecated` or `typing_extensions.deprecated` decorator.
#[salsa::interned(debug, heap_size=ruff_memory_usage::heap_size)]
#[derive(PartialOrd, Ord)]
pub struct DeprecatedInstance<'db> {
    /// The message for the deprecation
    pub message: Option<StringLiteralType<'db>>,
}

// The Salsa heap is tracked separately.
impl get_size2::GetSize for DeprecatedInstance<'_> {}

/// Contains information about instances of `dataclasses.Field`, typically created using
/// `dataclasses.field()`.
#[salsa::interned(debug, heap_size=ruff_memory_usage::heap_size)]
#[derive(PartialOrd, Ord)]
pub struct FieldInstance<'db> {
    /// The type of the default value for this field. This is derived from the `default` or
    /// `default_factory` arguments to `dataclasses.field()`.
    pub default_type: Type<'db>,

    /// Whether this field is part of the `__init__` signature, or not.
    pub init: bool,
}

// The Salsa heap is tracked separately.
impl get_size2::GetSize for FieldInstance<'_> {}

impl<'db> FieldInstance<'db> {
    pub(crate) fn normalized_impl(self, db: &'db dyn Db, visitor: &TypeTransformer<'db>) -> Self {
        FieldInstance::new(
            db,
            self.default_type(db).normalized_impl(db, visitor),
            self.init(db),
        )
    }
}

/// Whether this typevar was created via the legacy `TypeVar` constructor, using PEP 695 syntax,
/// or an implicit typevar like `Self` was used.
#[derive(Clone, Copy, Debug, Eq, Hash, PartialEq, get_size2::GetSize)]
pub enum TypeVarKind {
    /// `T = TypeVar("T")`
    Legacy,
    /// `def foo[T](x: T) -> T: ...`
    Pep695,
    /// `typing.Self`
    TypingSelf,
}

/// Whether a typevar is inferable in the current context.
///
/// Inside the generic class or function that binds it, a typevar stands for a specific type; we
/// just don't know what it is yet. In this case, the typevar is _not inferable_. When checking
/// e.g. assignability, we must verify that the property holds for all possible specializations of
/// the typevar.
///
/// Outside of that generic class or function, the typevar is _inferable_. Assignability checks
/// only have to hold for _some_ specialization, and we infer the constraints under which the check
/// holds.
///
/// Given the above, typevars typically start off not inferable, when they're defined in Python
/// code or created synthentically by our type inference logic. They are marked as inferable when
/// they are used in the generic context of a class or function.
///
/// (In [[POPL2015][]] and related papers, inferable typevars are sometimes called _polymorphic_,
/// and non-inferable ones _monomorphic_.)
///
/// [POPL2015]: https://doi.org/10.1145/2676726.2676991
#[derive(Clone, Copy, Debug, Eq, Hash, Ord, PartialEq, PartialOrd, get_size2::GetSize)]
pub enum Inferable {
    Inferable,
    NotInferable,
}

/// A type variable that has not been bound to a generic context yet.
///
/// This is usually not the type that you want; if you are working with a typevar, in a generic
/// context, which might be specialized to a concrete type, you want [`BoundTypeVarInstance`]. This
/// type holds information that does not depend on which generic context the typevar is used in.
///
/// For a legacy typevar:
///
/// ```py
/// T = TypeVar("T")                       # [1]
/// def generic_function(t: T) -> T: ...   # [2]
/// ```
///
/// we will create a `TypeVarInstance` for the typevar `T` when it is instantiated. The type of `T`
/// at `[1]` will be a `KnownInstanceType::TypeVar` wrapping this `TypeVarInstance`. The typevar is
/// not yet bound to any generic context at this point.
///
/// The typevar is used in `generic_function`, which binds it to a new generic context. We will
/// create a [`BoundTypeVarInstance`] for this new binding of the typevar. The type of `T` at `[2]`
/// will be a `Type::TypeVar` wrapping this `BoundTypeVarInstance`.
///
/// For a PEP 695 typevar:
///
/// ```py
/// def generic_function[T](t: T) -> T: ...
/// #                          ╰─────╰─────────── [2]
/// #                    ╰─────────────────────── [1]
/// ```
///
/// the typevar is defined and immediately bound to a single generic context. Just like in the
/// legacy case, we will create a `TypeVarInstance` and [`BoundTypeVarInstance`], and the type of
/// `T` at `[1]` and `[2]` will be that `TypeVarInstance` and `BoundTypeVarInstance`, respectively.
///
/// # Ordering
/// Ordering is based on the type var instance's salsa-assigned id and not on its values.
/// The id may change between runs, or when the type var instance was garbage collected and recreated.
#[salsa::interned(debug, heap_size=ruff_memory_usage::heap_size)]
#[derive(PartialOrd, Ord)]
pub struct TypeVarInstance<'db> {
    /// The name of this TypeVar (e.g. `T`)
    #[returns(ref)]
    name: ast::name::Name,

    /// The type var's definition (None if synthesized)
    pub definition: Option<Definition<'db>>,

    /// The upper bound or constraint on the type of this TypeVar
    bound_or_constraints: Option<TypeVarBoundOrConstraints<'db>>,

    /// The variance of the TypeVar
    variance: TypeVarVariance,

    /// The default type for this TypeVar
    default_ty: Option<Type<'db>>,

    pub kind: TypeVarKind,
}

// The Salsa heap is tracked separately.
impl get_size2::GetSize for TypeVarInstance<'_> {}

fn walk_type_var_type<'db, V: visitor::TypeVisitor<'db> + ?Sized>(
    db: &'db dyn Db,
    typevar: TypeVarInstance<'db>,
    visitor: &V,
) {
    if let Some(bounds) = typevar.bound_or_constraints(db) {
        walk_type_var_bounds(db, bounds, visitor);
    }
    if let Some(default_type) = typevar.default_ty(db) {
        visitor.visit_type(db, default_type);
    }
}

impl<'db> TypeVarInstance<'db> {
    pub(crate) fn with_binding_context(
        self,
        db: &'db dyn Db,
        binding_context: Definition<'db>,
    ) -> BoundTypeVarInstance<'db> {
        BoundTypeVarInstance::new(db, self, BindingContext::Definition(binding_context))
    }

    pub(crate) fn is_self(self, db: &'db dyn Db) -> bool {
        matches!(self.kind(db), TypeVarKind::TypingSelf)
    }

    pub(crate) fn upper_bound(self, db: &'db dyn Db) -> Option<Type<'db>> {
        if let Some(TypeVarBoundOrConstraints::UpperBound(ty)) = self.bound_or_constraints(db) {
            Some(ty)
        } else {
            None
        }
    }

    pub(crate) fn constraints(self, db: &'db dyn Db) -> Option<&'db [Type<'db>]> {
        if let Some(TypeVarBoundOrConstraints::Constraints(tuple)) = self.bound_or_constraints(db) {
            Some(tuple.elements(db))
        } else {
            None
        }
    }

    pub(crate) fn normalized_impl(self, db: &'db dyn Db, visitor: &TypeTransformer<'db>) -> Self {
        Self::new(
            db,
            self.name(db),
            self.definition(db),
            self.bound_or_constraints(db)
                .map(|b| b.normalized_impl(db, visitor)),
            self.variance(db),
            self.default_ty(db).map(|d| d.normalized_impl(db, visitor)),
            self.kind(db),
        )
    }

    fn materialize(self, db: &'db dyn Db, variance: TypeVarVariance) -> Self {
        Self::new(
            db,
            self.name(db),
            self.definition(db),
            self.bound_or_constraints(db)
                .map(|b| b.materialize(db, variance)),
            self.variance(db),
            self.default_ty(db),
            self.kind(db),
        )
    }

    fn to_instance(self, db: &'db dyn Db) -> Option<Self> {
        let bound_or_constraints = match self.bound_or_constraints(db)? {
            TypeVarBoundOrConstraints::UpperBound(upper_bound) => {
                TypeVarBoundOrConstraints::UpperBound(upper_bound.to_instance(db)?)
            }
            TypeVarBoundOrConstraints::Constraints(constraints) => {
                TypeVarBoundOrConstraints::Constraints(constraints.to_instance(db)?.into_union()?)
            }
        };
        Some(Self::new(
            db,
            Name::new(format!("{}'instance", self.name(db))),
            None,
            Some(bound_or_constraints),
            self.variance(db),
            None,
            self.kind(db),
        ))
    }
}

/// Where a type variable is bound and usable.
#[derive(Clone, Copy, Debug, Hash, PartialEq, Eq, salsa::Update, get_size2::GetSize)]
pub enum BindingContext<'db> {
    /// The definition of the generic class, function, or type alias that binds this typevar.
    Definition(Definition<'db>),
    /// The typevar is synthesized internally, and is not associated with a particular definition
    /// in the source, but is still bound and eligible for specialization inference.
    Synthetic,
}

impl<'db> BindingContext<'db> {
    fn name(self, db: &'db dyn Db) -> Option<String> {
        match self {
            BindingContext::Definition(definition) => definition.name(db),
            BindingContext::Synthetic => None,
        }
    }
}

/// A type variable that has been bound to a generic context, and which can be specialized to a
/// concrete type.
#[salsa::interned(debug, heap_size=ruff_memory_usage::heap_size)]
#[derive(PartialOrd, Ord)]
pub struct BoundTypeVarInstance<'db> {
    pub typevar: TypeVarInstance<'db>,
    binding_context: BindingContext<'db>,
}

// The Salsa heap is tracked separately.
impl get_size2::GetSize for BoundTypeVarInstance<'_> {}

fn walk_bound_type_var_type<'db, V: visitor::TypeVisitor<'db> + ?Sized>(
    db: &'db dyn Db,
    bound_typevar: BoundTypeVarInstance<'db>,
    visitor: &V,
) {
    visitor.visit_type_var_type(db, bound_typevar.typevar(db));
}

impl<'db> BoundTypeVarInstance<'db> {
    /// Returns the default value of this typevar, recursively applying its binding context to any
    /// other typevars that appear in the default.
    ///
    /// For instance, in
    ///
    /// ```py
    /// T = TypeVar("T")
    /// U = TypeVar("U", default=T)
    ///
    /// # revealed: typing.TypeVar[U = typing.TypeVar[T]]
    /// reveal_type(U)
    ///
    /// # revealed: typing.Generic[T, U = T@C]
    /// class C(reveal_type(Generic[T, U])): ...
    /// ```
    ///
    /// In the first case, the use of `U` is unbound, and so we have a [`TypeVarInstance`], and its
    /// default value (`T`) is also unbound.
    ///
    /// By using `U` in the generic class, it becomes bound, and so we have a
    /// `BoundTypeVarInstance`. As part of binding `U` we must also bind its default value
    /// (resulting in `T@C`).
    pub(crate) fn default_ty(self, db: &'db dyn Db) -> Option<Type<'db>> {
        let binding_context = self.binding_context(db);
        self.typevar(db)
            .default_ty(db)
            .map(|ty| ty.apply_type_mapping(db, &TypeMapping::BindLegacyTypevars(binding_context)))
    }

    pub(crate) fn normalized_impl(self, db: &'db dyn Db, visitor: &TypeTransformer<'db>) -> Self {
        Self::new(
            db,
            self.typevar(db).normalized_impl(db, visitor),
            self.binding_context(db),
        )
    }

    fn materialize(self, db: &'db dyn Db, variance: TypeVarVariance) -> Self {
        Self::new(
            db,
            self.typevar(db).materialize(db, variance),
            self.binding_context(db),
        )
    }

    fn to_instance(self, db: &'db dyn Db) -> Option<Self> {
        Some(Self::new(
            db,
            self.typevar(db).to_instance(db)?,
            self.binding_context(db),
        ))
    }
}

#[derive(Clone, Copy, Debug, Hash, PartialEq, Eq, salsa::Update, get_size2::GetSize)]
pub enum TypeVarVariance {
    Invariant,
    Covariant,
    Contravariant,
    Bivariant,
}

impl TypeVarVariance {
    /// Flips the polarity of the variance.
    ///
    /// Covariant becomes contravariant, contravariant becomes covariant, others remain unchanged.
    pub(crate) const fn flip(self) -> Self {
        match self {
            TypeVarVariance::Invariant => TypeVarVariance::Invariant,
            TypeVarVariance::Covariant => TypeVarVariance::Contravariant,
            TypeVarVariance::Contravariant => TypeVarVariance::Covariant,
            TypeVarVariance::Bivariant => TypeVarVariance::Bivariant,
        }
    }
}

#[derive(Clone, Copy, Debug, Hash, PartialEq, Eq, salsa::Update, get_size2::GetSize)]
pub enum TypeVarBoundOrConstraints<'db> {
    UpperBound(Type<'db>),
    Constraints(UnionType<'db>),
}

fn walk_type_var_bounds<'db, V: visitor::TypeVisitor<'db> + ?Sized>(
    db: &'db dyn Db,
    bounds: TypeVarBoundOrConstraints<'db>,
    visitor: &V,
) {
    match bounds {
        TypeVarBoundOrConstraints::UpperBound(bound) => visitor.visit_type(db, bound),
        TypeVarBoundOrConstraints::Constraints(constraints) => {
            visitor.visit_union_type(db, constraints);
        }
    }
}

impl<'db> TypeVarBoundOrConstraints<'db> {
    fn normalized_impl(self, db: &'db dyn Db, visitor: &TypeTransformer<'db>) -> Self {
        match self {
            TypeVarBoundOrConstraints::UpperBound(bound) => {
                TypeVarBoundOrConstraints::UpperBound(bound.normalized_impl(db, visitor))
            }
            TypeVarBoundOrConstraints::Constraints(constraints) => {
                TypeVarBoundOrConstraints::Constraints(constraints.normalized_impl(db, visitor))
            }
        }
    }

    fn materialize(self, db: &'db dyn Db, variance: TypeVarVariance) -> Self {
        match self {
            TypeVarBoundOrConstraints::UpperBound(bound) => {
                TypeVarBoundOrConstraints::UpperBound(bound.materialize(db, variance))
            }
            TypeVarBoundOrConstraints::Constraints(constraints) => {
                TypeVarBoundOrConstraints::Constraints(UnionType::new(
                    db,
                    constraints
                        .elements(db)
                        .iter()
                        .map(|ty| ty.materialize(db, variance))
                        .collect::<Vec<_>>()
                        .into_boxed_slice(),
                ))
            }
        }
    }
}

/// Error returned if a type is not (or may not be) a context manager.
#[derive(Debug)]
enum ContextManagerError<'db> {
    Enter(CallDunderError<'db>, EvaluationMode),
    Exit {
        enter_return_type: Type<'db>,
        exit_error: CallDunderError<'db>,
        mode: EvaluationMode,
    },
    EnterAndExit {
        enter_error: CallDunderError<'db>,
        exit_error: CallDunderError<'db>,
        mode: EvaluationMode,
    },
}

impl<'db> ContextManagerError<'db> {
    fn fallback_enter_type(&self, db: &'db dyn Db) -> Type<'db> {
        self.enter_type(db).unwrap_or(Type::unknown())
    }

    /// Returns the `__enter__` or `__aenter__` return type if it is known,
    /// or `None` if the type never has a callable `__enter__` or `__aenter__` attribute
    fn enter_type(&self, db: &'db dyn Db) -> Option<Type<'db>> {
        match self {
            Self::Exit {
                enter_return_type,
                exit_error: _,
                mode: _,
            } => Some(*enter_return_type),
            Self::Enter(enter_error, _)
            | Self::EnterAndExit {
                enter_error,
                exit_error: _,
                mode: _,
            } => match enter_error {
                CallDunderError::PossiblyUnbound(call_outcome) => {
                    Some(call_outcome.return_type(db))
                }
                CallDunderError::CallError(CallErrorKind::NotCallable, _) => None,
                CallDunderError::CallError(_, bindings) => Some(bindings.return_type(db)),
                CallDunderError::MethodNotAvailable => None,
            },
        }
    }

    fn report_diagnostic(
        &self,
        context: &InferContext<'db, '_>,
        context_expression_type: Type<'db>,
        context_expression_node: ast::AnyNodeRef,
    ) {
        let Some(builder) = context.report_lint(&INVALID_CONTEXT_MANAGER, context_expression_node)
        else {
            return;
        };

        let mode = match self {
            Self::Exit { mode, .. } | Self::Enter(_, mode) | Self::EnterAndExit { mode, .. } => {
                *mode
            }
        };

        let (enter_method, exit_method) = match mode {
            EvaluationMode::Async => ("__aenter__", "__aexit__"),
            EvaluationMode::Sync => ("__enter__", "__exit__"),
        };

        let format_call_dunder_error = |call_dunder_error: &CallDunderError<'db>, name: &str| {
            match call_dunder_error {
                CallDunderError::MethodNotAvailable => format!("it does not implement `{name}`"),
                CallDunderError::PossiblyUnbound(_) => {
                    format!("the method `{name}` is possibly unbound")
                }
                // TODO: Use more specific error messages for the different error cases.
                //  E.g. hint toward the union variant that doesn't correctly implement enter,
                //  distinguish between a not callable `__enter__` attribute and a wrong signature.
                CallDunderError::CallError(_, _) => {
                    format!("it does not correctly implement `{name}`")
                }
            }
        };

        let format_call_dunder_errors = |error_a: &CallDunderError<'db>,
                                         name_a: &str,
                                         error_b: &CallDunderError<'db>,
                                         name_b: &str| {
            match (error_a, error_b) {
                (CallDunderError::PossiblyUnbound(_), CallDunderError::PossiblyUnbound(_)) => {
                    format!("the methods `{name_a}` and `{name_b}` are possibly unbound")
                }
                (CallDunderError::MethodNotAvailable, CallDunderError::MethodNotAvailable) => {
                    format!("it does not implement `{name_a}` and `{name_b}`")
                }
                (CallDunderError::CallError(_, _), CallDunderError::CallError(_, _)) => {
                    format!("it does not correctly implement `{name_a}` or `{name_b}`")
                }
                (_, _) => format!(
                    "{format_a}, and {format_b}",
                    format_a = format_call_dunder_error(error_a, name_a),
                    format_b = format_call_dunder_error(error_b, name_b)
                ),
            }
        };

        let db = context.db();

        let formatted_errors = match self {
            Self::Exit {
                enter_return_type: _,
                exit_error,
                mode: _,
            } => format_call_dunder_error(exit_error, exit_method),
            Self::Enter(enter_error, _) => format_call_dunder_error(enter_error, enter_method),
            Self::EnterAndExit {
                enter_error,
                exit_error,
                mode: _,
            } => format_call_dunder_errors(enter_error, enter_method, exit_error, exit_method),
        };

        // Suggest using `async with` if only async methods are available in a sync context,
        // or suggest using `with` if only sync methods are available in an async context.
        let with_kw = match mode {
            EvaluationMode::Sync => "with",
            EvaluationMode::Async => "async with",
        };

        let mut diag = builder.into_diagnostic(format_args!(
            "Object of type `{}` cannot be used with `{}` because {}",
            context_expression_type.display(db),
            with_kw,
            formatted_errors,
        ));

        let (alt_mode, alt_enter_method, alt_exit_method, alt_with_kw) = match mode {
            EvaluationMode::Sync => ("async", "__aenter__", "__aexit__", "async with"),
            EvaluationMode::Async => ("sync", "__enter__", "__exit__", "with"),
        };

        let alt_enter =
            context_expression_type.try_call_dunder(db, alt_enter_method, CallArguments::none());
        let alt_exit = context_expression_type.try_call_dunder(
            db,
            alt_exit_method,
            CallArguments::positional([Type::unknown(), Type::unknown(), Type::unknown()]),
        );

        if (alt_enter.is_ok() || matches!(alt_enter, Err(CallDunderError::CallError(..))))
            && (alt_exit.is_ok() || matches!(alt_exit, Err(CallDunderError::CallError(..))))
        {
            diag.info(format_args!(
                "Objects of type `{}` can be used as {} context managers",
                context_expression_type.display(db),
                alt_mode
            ));
            diag.info(format!("Consider using `{alt_with_kw}` here"));
        }
    }
}

/// Error returned if a type is not (or may not be) iterable.
#[derive(Debug)]
enum IterationError<'db> {
    /// The object being iterated over has a bound `__(a)iter__` method,
    /// but calling it with the expected arguments results in an error.
    IterCallError {
        kind: CallErrorKind,
        bindings: Box<Bindings<'db>>,
        mode: EvaluationMode,
    },

    /// The object being iterated over has a bound `__(a)iter__` method that can be called
    /// with the expected types, but it returns an object that is not a valid iterator.
    IterReturnsInvalidIterator {
        /// The type of the object returned by the `__(a)iter__` method.
        iterator: Type<'db>,
        /// The error we encountered when we tried to call `__(a)next__` on the type
        /// returned by `__(a)iter__`
        dunder_error: CallDunderError<'db>,
        /// Whether this is a synchronous or an asynchronous iterator.
        mode: EvaluationMode,
    },

    /// The object being iterated over has a bound `__iter__` method that returns a
    /// valid iterator. However, the `__iter__` method is possibly unbound, and there
    /// either isn't a `__getitem__` method to fall back to, or calling the `__getitem__`
    /// method returns some kind of error.
    PossiblyUnboundIterAndGetitemError {
        /// The type of the object returned by the `__next__` method on the iterator.
        /// (The iterator being the type returned by the `__iter__` method on the iterable.)
        dunder_next_return: Type<'db>,
        /// The error we encountered when we tried to call `__getitem__` on the iterable.
        dunder_getitem_error: CallDunderError<'db>,
    },

    /// The object being iterated over doesn't have an `__iter__` method.
    /// It also either doesn't have a `__getitem__` method to fall back to,
    /// or calling the `__getitem__` method returns some kind of error.
    UnboundIterAndGetitemError {
        dunder_getitem_error: CallDunderError<'db>,
    },

    /// The asynchronous iterable has no `__aiter__` method.
    UnboundAiterError,
}

impl<'db> IterationError<'db> {
    fn fallback_element_type(&self, db: &'db dyn Db) -> Type<'db> {
        self.element_type(db).unwrap_or(Type::unknown())
    }

    /// Returns the element type if it is known, or `None` if the type is never iterable.
    fn element_type(&self, db: &'db dyn Db) -> Option<Type<'db>> {
        let return_type = |result: Result<Bindings<'db>, CallDunderError<'db>>| {
            result
                .map(|outcome| Some(outcome.return_type(db)))
                .unwrap_or_else(|call_error| call_error.return_type(db))
        };

        match self {
            Self::IterReturnsInvalidIterator {
                dunder_error, mode, ..
            } => dunder_error.return_type(db).map(|ty| {
                if mode.is_async() {
                    ty.resolve_await(db)
                } else {
                    ty
                }
            }),

            Self::IterCallError {
                kind: _,
                bindings: dunder_iter_bindings,
                mode,
            } => {
                if mode.is_async() {
                    return_type(dunder_iter_bindings.return_type(db).try_call_dunder(
                        db,
                        "__anext__",
                        CallArguments::none(),
                    ))
                    .map(|ty| ty.resolve_await(db))
                } else {
                    return_type(dunder_iter_bindings.return_type(db).try_call_dunder(
                        db,
                        "__next__",
                        CallArguments::none(),
                    ))
                }
            }

            Self::PossiblyUnboundIterAndGetitemError {
                dunder_next_return,
                dunder_getitem_error,
            } => match dunder_getitem_error {
                CallDunderError::MethodNotAvailable => Some(*dunder_next_return),
                CallDunderError::PossiblyUnbound(dunder_getitem_outcome) => {
                    Some(UnionType::from_elements(
                        db,
                        [*dunder_next_return, dunder_getitem_outcome.return_type(db)],
                    ))
                }
                CallDunderError::CallError(CallErrorKind::NotCallable, _) => {
                    Some(*dunder_next_return)
                }
                CallDunderError::CallError(_, dunder_getitem_bindings) => {
                    let dunder_getitem_return = dunder_getitem_bindings.return_type(db);
                    let elements = [*dunder_next_return, dunder_getitem_return];
                    Some(UnionType::from_elements(db, elements))
                }
            },

            Self::UnboundIterAndGetitemError {
                dunder_getitem_error,
            } => dunder_getitem_error.return_type(db),

            Self::UnboundAiterError => None,
        }
    }

    /// Does this error concern a synchronous or asynchronous iterable?
    fn mode(&self) -> EvaluationMode {
        match self {
            Self::IterCallError { mode, .. } => *mode,
            Self::IterReturnsInvalidIterator { mode, .. } => *mode,
            Self::PossiblyUnboundIterAndGetitemError { .. }
            | Self::UnboundIterAndGetitemError { .. } => EvaluationMode::Sync,
            Self::UnboundAiterError => EvaluationMode::Async,
        }
    }

    /// Reports the diagnostic for this error.
    fn report_diagnostic(
        &self,
        context: &InferContext<'db, '_>,
        iterable_type: Type<'db>,
        iterable_node: ast::AnyNodeRef,
    ) {
        /// A little helper type for emitting a diagnostic
        /// based on the variant of iteration error.
        struct Reporter<'a> {
            db: &'a dyn Db,
            builder: LintDiagnosticGuardBuilder<'a, 'a>,
            iterable_type: Type<'a>,
            mode: EvaluationMode,
        }

        impl<'a> Reporter<'a> {
            /// Emit a diagnostic that is certain that `iterable_type` is not iterable.
            ///
            /// `because` should explain why `iterable_type` is not iterable.
            #[expect(clippy::wrong_self_convention)]
            fn is_not(self, because: impl std::fmt::Display) -> LintDiagnosticGuard<'a, 'a> {
                let mut diag = self.builder.into_diagnostic(format_args!(
                    "Object of type `{iterable_type}` is not {maybe_async}iterable",
                    iterable_type = self.iterable_type.display(self.db),
                    maybe_async = if self.mode.is_async() { "async-" } else { "" }
                ));
                diag.info(because);
                diag
            }

            /// Emit a diagnostic that is uncertain that `iterable_type` is not iterable.
            ///
            /// `because` should explain why `iterable_type` is likely not iterable.
            fn may_not(self, because: impl std::fmt::Display) -> LintDiagnosticGuard<'a, 'a> {
                let mut diag = self.builder.into_diagnostic(format_args!(
                    "Object of type `{iterable_type}` may not be {maybe_async}iterable",
                    iterable_type = self.iterable_type.display(self.db),
                    maybe_async = if self.mode.is_async() { "async-" } else { "" }
                ));
                diag.info(because);
                diag
            }
        }

        let Some(builder) = context.report_lint(&NOT_ITERABLE, iterable_node) else {
            return;
        };
        let db = context.db();
        let mode = self.mode();
        let reporter = Reporter {
            db,
            builder,
            iterable_type,
            mode,
        };

        // TODO: for all of these error variants, the "explanation" for the diagnostic
        // (everything after the "because") should really be presented as a "help:", "note",
        // or similar, rather than as part of the same sentence as the error message.
        match self {
            Self::IterCallError {
                kind,
                bindings,
                mode,
            } => {
                let method = if mode.is_async() {
                    "__aiter__"
                } else {
                    "__iter__"
                };

                match kind {
                    CallErrorKind::NotCallable => {
                        reporter.is_not(format_args!(
                        "Its `{method}` attribute has type `{dunder_iter_type}`, which is not callable",
                        dunder_iter_type = bindings.callable_type().display(db),
                    ));
                    }
                    CallErrorKind::PossiblyNotCallable => {
                        reporter.may_not(format_args!(
                            "Its `{method}` attribute (with type `{dunder_iter_type}`) \
                             may not be callable",
                            dunder_iter_type = bindings.callable_type().display(db),
                        ));
                    }
                    CallErrorKind::BindingError => {
                        if bindings.is_single() {
                            reporter
                                .is_not(format_args!(
                                    "Its `{method}` method has an invalid signature"
                                ))
                                .info(format_args!("Expected signature `def {method}(self): ...`"));
                        } else {
                            let mut diag = reporter.may_not(format_args!(
                                "Its `{method}` method may have an invalid signature"
                            ));
                            diag.info(format_args!(
                                "Type of `{method}` is `{dunder_iter_type}`",
                                dunder_iter_type = bindings.callable_type().display(db),
                            ));
                            diag.info(format_args!(
                                "Expected signature for `{method}` is `def {method}(self): ...`",
                            ));
                        }
                    }
                }
            }

            Self::IterReturnsInvalidIterator {
                iterator,
                dunder_error: dunder_next_error,
                mode,
            } => {
                let dunder_iter_name = if mode.is_async() {
                    "__aiter__"
                } else {
                    "__iter__"
                };
                let dunder_next_name = if mode.is_async() {
                    "__anext__"
                } else {
                    "__next__"
                };
                match dunder_next_error {
                    CallDunderError::MethodNotAvailable => {
                        reporter.is_not(format_args!(
                        "Its `{dunder_iter_name}` method returns an object of type `{iterator_type}`, \
                         which has no `{dunder_next_name}` method",
                        iterator_type = iterator.display(db),
                    ));
                    }
                    CallDunderError::PossiblyUnbound(_) => {
                        reporter.may_not(format_args!(
                            "Its `{dunder_iter_name}` method returns an object of type `{iterator_type}`, \
                            which may not have a `{dunder_next_name}` method",
                            iterator_type = iterator.display(db),
                        ));
                    }
                    CallDunderError::CallError(CallErrorKind::NotCallable, _) => {
                        reporter.is_not(format_args!(
                            "Its `{dunder_iter_name}` method returns an object of type `{iterator_type}`, \
                            which has a `{dunder_next_name}` attribute that is not callable",
                            iterator_type = iterator.display(db),
                        ));
                    }
                    CallDunderError::CallError(CallErrorKind::PossiblyNotCallable, _) => {
                        reporter.may_not(format_args!(
                            "Its `{dunder_iter_name}` method returns an object of type `{iterator_type}`, \
                            which has a `{dunder_next_name}` attribute that may not be callable",
                            iterator_type = iterator.display(db),
                        ));
                    }
                    CallDunderError::CallError(CallErrorKind::BindingError, bindings)
                        if bindings.is_single() =>
                    {
                        reporter
                            .is_not(format_args!(
                                "Its `{dunder_iter_name}` method returns an object of type `{iterator_type}`, \
                                which has an invalid `{dunder_next_name}` method",
                                iterator_type = iterator.display(db),
                            ))
                            .info(format_args!("Expected signature for `{dunder_next_name}` is `def {dunder_next_name}(self): ...`"));
                    }
                    CallDunderError::CallError(CallErrorKind::BindingError, _) => {
                        reporter
                            .may_not(format_args!(
                                "Its `{dunder_iter_name}` method returns an object of type `{iterator_type}`, \
                                which may have an invalid `{dunder_next_name}` method",
                                iterator_type = iterator.display(db),
                            ))
                            .info(format_args!("Expected signature for `{dunder_next_name}` is `def {dunder_next_name}(self): ...`"));
                    }
                }
            }

            Self::PossiblyUnboundIterAndGetitemError {
                dunder_getitem_error,
                ..
            } => match dunder_getitem_error {
                CallDunderError::MethodNotAvailable => {
                    reporter.may_not(
                        "It may not have an `__iter__` method \
                         and it doesn't have a `__getitem__` method",
                    );
                }
                CallDunderError::PossiblyUnbound(_) => {
                    reporter
                        .may_not("It may not have an `__iter__` method or a `__getitem__` method");
                }
                CallDunderError::CallError(CallErrorKind::NotCallable, bindings) => {
                    reporter.may_not(format_args!(
                        "It may not have an `__iter__` method \
                         and its `__getitem__` attribute has type `{dunder_getitem_type}`, \
                         which is not callable",
                        dunder_getitem_type = bindings.callable_type().display(db),
                    ));
                }
                CallDunderError::CallError(CallErrorKind::PossiblyNotCallable, bindings)
                    if bindings.is_single() =>
                {
                    reporter.may_not(
                        "It may not have an `__iter__` method \
                         and its `__getitem__` attribute may not be callable",
                    );
                }
                CallDunderError::CallError(CallErrorKind::PossiblyNotCallable, bindings) => {
                    reporter.may_not(format_args!(
                        "It may not have an `__iter__` method \
                         and its `__getitem__` attribute (with type `{dunder_getitem_type}`) \
                         may not be callable",
                        dunder_getitem_type = bindings.callable_type().display(db),
                    ));
                }
                CallDunderError::CallError(CallErrorKind::BindingError, bindings)
                    if bindings.is_single() =>
                {
                    reporter
                        .may_not(
                            "It may not have an `__iter__` method \
                             and its `__getitem__` method has an incorrect signature \
                             for the old-style iteration protocol",
                        )
                        .info(
                            "`__getitem__` must be at least as permissive as \
                             `def __getitem__(self, key: int): ...` \
                             to satisfy the old-style iteration protocol",
                        );
                }
                CallDunderError::CallError(CallErrorKind::BindingError, bindings) => {
                    reporter
                        .may_not(format_args!(
                            "It may not have an `__iter__` method \
                             and its `__getitem__` method (with type `{dunder_getitem_type}`) \
                             may have an incorrect signature for the old-style iteration protocol",
                            dunder_getitem_type = bindings.callable_type().display(db),
                        ))
                        .info(
                            "`__getitem__` must be at least as permissive as \
                             `def __getitem__(self, key: int): ...` \
                             to satisfy the old-style iteration protocol",
                        );
                }
            },

            Self::UnboundIterAndGetitemError {
                dunder_getitem_error,
            } => match dunder_getitem_error {
                CallDunderError::MethodNotAvailable => {
                    reporter
                        .is_not("It doesn't have an `__iter__` method or a `__getitem__` method");
                }
                CallDunderError::PossiblyUnbound(_) => {
                    reporter.is_not(
                        "It has no `__iter__` method and it may not have a `__getitem__` method",
                    );
                }
                CallDunderError::CallError(CallErrorKind::NotCallable, bindings) => {
                    reporter.is_not(format_args!(
                        "It has no `__iter__` method and \
                         its `__getitem__` attribute has type `{dunder_getitem_type}`, \
                         which is not callable",
                        dunder_getitem_type = bindings.callable_type().display(db),
                    ));
                }
                CallDunderError::CallError(CallErrorKind::PossiblyNotCallable, bindings)
                    if bindings.is_single() =>
                {
                    reporter.may_not(
                        "It has no `__iter__` method and its `__getitem__` attribute \
                         may not be callable",
                    );
                }
                CallDunderError::CallError(CallErrorKind::PossiblyNotCallable, bindings) => {
                    reporter.may_not(
                        "It has no `__iter__` method and its `__getitem__` attribute is invalid",
                    ).info(format_args!(
                        "`__getitem__` has type `{dunder_getitem_type}`, which is not callable",
                        dunder_getitem_type = bindings.callable_type().display(db),
                    ));
                }
                CallDunderError::CallError(CallErrorKind::BindingError, bindings)
                    if bindings.is_single() =>
                {
                    reporter
                        .is_not(
                            "It has no `__iter__` method and \
                             its `__getitem__` method has an incorrect signature \
                             for the old-style iteration protocol",
                        )
                        .info(
                            "`__getitem__` must be at least as permissive as \
                             `def __getitem__(self, key: int): ...` \
                             to satisfy the old-style iteration protocol",
                        );
                }
                CallDunderError::CallError(CallErrorKind::BindingError, bindings) => {
                    reporter
                        .may_not(format_args!(
                            "It has no `__iter__` method and \
                             its `__getitem__` method (with type `{dunder_getitem_type}`) \
                             may have an incorrect signature for the old-style iteration protocol",
                            dunder_getitem_type = bindings.callable_type().display(db),
                        ))
                        .info(
                            "`__getitem__` must be at least as permissive as \
                             `def __getitem__(self, key: int): ...` \
                             to satisfy the old-style iteration protocol",
                        );
                }
            },

            IterationError::UnboundAiterError => {
                reporter.is_not("It has no `__aiter__` method");
            }
        }
    }
}

#[derive(Debug, Clone, PartialEq, Eq)]
pub(super) enum BoolError<'db> {
    /// The type has a `__bool__` attribute but it can't be called.
    NotCallable { not_boolable_type: Type<'db> },

    /// The type has a callable `__bool__` attribute, but it isn't callable
    /// with the given arguments.
    IncorrectArguments {
        not_boolable_type: Type<'db>,
        truthiness: Truthiness,
    },

    /// The type has a `__bool__` method, is callable with the given arguments,
    /// but the return type isn't assignable to `bool`.
    IncorrectReturnType {
        not_boolable_type: Type<'db>,
        return_type: Type<'db>,
    },

    /// A union type doesn't implement `__bool__` correctly.
    Union {
        union: UnionType<'db>,
        truthiness: Truthiness,
    },

    /// Any other reason why the type can't be converted to a bool.
    /// E.g. because calling `__bool__` returns in a union type and not all variants support `__bool__` or
    /// because `__bool__` points to a type that has a possibly unbound `__call__` method.
    Other { not_boolable_type: Type<'db> },
}

impl<'db> BoolError<'db> {
    pub(super) fn fallback_truthiness(&self) -> Truthiness {
        match self {
            BoolError::NotCallable { .. }
            | BoolError::IncorrectReturnType { .. }
            | BoolError::Other { .. } => Truthiness::Ambiguous,
            BoolError::IncorrectArguments { truthiness, .. }
            | BoolError::Union { truthiness, .. } => *truthiness,
        }
    }

    fn not_boolable_type(&self) -> Type<'db> {
        match self {
            BoolError::NotCallable {
                not_boolable_type, ..
            }
            | BoolError::IncorrectArguments {
                not_boolable_type, ..
            }
            | BoolError::Other { not_boolable_type }
            | BoolError::IncorrectReturnType {
                not_boolable_type, ..
            } => *not_boolable_type,
            BoolError::Union { union, .. } => Type::Union(*union),
        }
    }

    pub(super) fn report_diagnostic(&self, context: &InferContext, condition: impl Ranged) {
        self.report_diagnostic_impl(context, condition.range());
    }

    fn report_diagnostic_impl(&self, context: &InferContext, condition: TextRange) {
        let Some(builder) = context.report_lint(&UNSUPPORTED_BOOL_CONVERSION, condition) else {
            return;
        };
        match self {
            Self::IncorrectArguments {
                not_boolable_type, ..
            } => {
                let mut diag = builder.into_diagnostic(format_args!(
                    "Boolean conversion is unsupported for type `{}`",
                    not_boolable_type.display(context.db())
                ));
                let mut sub = SubDiagnostic::new(
                    SubDiagnosticSeverity::Info,
                    "`__bool__` methods must only have a `self` parameter",
                );
                if let Some((func_span, parameter_span)) = not_boolable_type
                    .member(context.db(), "__bool__")
                    .into_lookup_result()
                    .ok()
                    .and_then(|quals| quals.inner_type().parameter_span(context.db(), None))
                {
                    sub.annotate(
                        Annotation::primary(parameter_span).message("Incorrect parameters"),
                    );
                    sub.annotate(Annotation::secondary(func_span).message("Method defined here"));
                }
                diag.sub(sub);
            }
            Self::IncorrectReturnType {
                not_boolable_type,
                return_type,
            } => {
                let mut diag = builder.into_diagnostic(format_args!(
                    "Boolean conversion is unsupported for type `{not_boolable}`",
                    not_boolable = not_boolable_type.display(context.db()),
                ));
                let mut sub = SubDiagnostic::new(
                    SubDiagnosticSeverity::Info,
                    format_args!(
                        "`{return_type}` is not assignable to `bool`",
                        return_type = return_type.display(context.db()),
                    ),
                );
                if let Some((func_span, return_type_span)) = not_boolable_type
                    .member(context.db(), "__bool__")
                    .into_lookup_result()
                    .ok()
                    .and_then(|quals| quals.inner_type().function_spans(context.db()))
                    .and_then(|spans| Some((spans.name, spans.return_type?)))
                {
                    sub.annotate(
                        Annotation::primary(return_type_span).message("Incorrect return type"),
                    );
                    sub.annotate(Annotation::secondary(func_span).message("Method defined here"));
                }
                diag.sub(sub);
            }
            Self::NotCallable { not_boolable_type } => {
                let mut diag = builder.into_diagnostic(format_args!(
                    "Boolean conversion is unsupported for type `{}`",
                    not_boolable_type.display(context.db())
                ));
                let sub = SubDiagnostic::new(
                    SubDiagnosticSeverity::Info,
                    format_args!(
                        "`__bool__` on `{}` must be callable",
                        not_boolable_type.display(context.db())
                    ),
                );
                // TODO: It would be nice to create an annotation here for
                // where `__bool__` is defined. At time of writing, I couldn't
                // figure out a straight-forward way of doing this. ---AG
                diag.sub(sub);
            }
            Self::Union { union, .. } => {
                let first_error = union
                    .elements(context.db())
                    .iter()
                    .find_map(|element| element.try_bool(context.db()).err())
                    .unwrap();

                builder.into_diagnostic(format_args!(
                    "Boolean conversion is unsupported for union `{}` \
                     because `{}` doesn't implement `__bool__` correctly",
                    Type::Union(*union).display(context.db()),
                    first_error.not_boolable_type().display(context.db()),
                ));
            }

            Self::Other { not_boolable_type } => {
                builder.into_diagnostic(format_args!(
                    "Boolean conversion is unsupported for type `{}`; \
                     it incorrectly implements `__bool__`",
                    not_boolable_type.display(context.db())
                ));
            }
        }
    }
}

/// Represents possibly failure modes of implicit `__new__` calls.
#[derive(Debug)]
enum DunderNewCallError<'db> {
    /// The call to `__new__` failed.
    CallError(CallError<'db>),
    /// The `__new__` method could be unbound. If the call to the
    /// method has also failed, this variant also includes the
    /// corresponding `CallError`.
    PossiblyUnbound(Option<CallError<'db>>),
}

/// Error returned if a class instantiation call failed
#[derive(Debug)]
enum ConstructorCallError<'db> {
    Init(Type<'db>, CallDunderError<'db>),
    New(Type<'db>, DunderNewCallError<'db>),
    NewAndInit(Type<'db>, DunderNewCallError<'db>, CallDunderError<'db>),
}

impl<'db> ConstructorCallError<'db> {
    fn return_type(&self) -> Type<'db> {
        match self {
            Self::Init(ty, _) => *ty,
            Self::New(ty, _) => *ty,
            Self::NewAndInit(ty, _, _) => *ty,
        }
    }

    fn report_diagnostic(
        &self,
        context: &InferContext<'db, '_>,
        context_expression_type: Type<'db>,
        context_expression_node: ast::AnyNodeRef,
    ) {
        let report_init_error = |call_dunder_error: &CallDunderError<'db>| match call_dunder_error {
            CallDunderError::MethodNotAvailable => {
                if let Some(builder) =
                    context.report_lint(&POSSIBLY_UNBOUND_IMPLICIT_CALL, context_expression_node)
                {
                    // If we are using vendored typeshed, it should be impossible to have missing
                    // or unbound `__init__` method on a class, as all classes have `object` in MRO.
                    // Thus the following may only trigger if a custom typeshed is used.
                    builder.into_diagnostic(format_args!(
                        "`__init__` method is missing on type `{}`. \
                         Make sure your `object` in typeshed has its definition.",
                        context_expression_type.display(context.db()),
                    ));
                }
            }
            CallDunderError::PossiblyUnbound(bindings) => {
                if let Some(builder) =
                    context.report_lint(&POSSIBLY_UNBOUND_IMPLICIT_CALL, context_expression_node)
                {
                    builder.into_diagnostic(format_args!(
                        "Method `__init__` on type `{}` is possibly unbound.",
                        context_expression_type.display(context.db()),
                    ));
                }

                bindings.report_diagnostics(context, context_expression_node);
            }
            CallDunderError::CallError(_, bindings) => {
                bindings.report_diagnostics(context, context_expression_node);
            }
        };

        let report_new_error = |error: &DunderNewCallError<'db>| match error {
            DunderNewCallError::PossiblyUnbound(call_error) => {
                if let Some(builder) =
                    context.report_lint(&POSSIBLY_UNBOUND_IMPLICIT_CALL, context_expression_node)
                {
                    builder.into_diagnostic(format_args!(
                        "Method `__new__` on type `{}` is possibly unbound.",
                        context_expression_type.display(context.db()),
                    ));
                }

                if let Some(CallError(_kind, bindings)) = call_error {
                    bindings.report_diagnostics(context, context_expression_node);
                }
            }
            DunderNewCallError::CallError(CallError(_kind, bindings)) => {
                bindings.report_diagnostics(context, context_expression_node);
            }
        };

        match self {
            Self::Init(_, init_call_dunder_error) => {
                report_init_error(init_call_dunder_error);
            }
            Self::New(_, new_call_error) => {
                report_new_error(new_call_error);
            }
            Self::NewAndInit(_, new_call_error, init_call_dunder_error) => {
                report_new_error(new_call_error);
                report_init_error(init_call_dunder_error);
            }
        }
    }
}

#[derive(Debug, Copy, Clone, PartialEq, Eq)]
pub(crate) enum TypeRelation {
    Subtyping,
    Assignability,
}

impl TypeRelation {
    pub(crate) const fn is_assignability(self) -> bool {
        matches!(self, TypeRelation::Assignability)
    }
}

#[derive(Debug, Copy, Clone, PartialEq, Eq)]
pub enum Truthiness {
    /// For an object `x`, `bool(x)` will always return `True`
    AlwaysTrue,
    /// For an object `x`, `bool(x)` will always return `False`
    AlwaysFalse,
    /// For an object `x`, `bool(x)` could return either `True` or `False`
    Ambiguous,
}

impl Truthiness {
    pub(crate) const fn is_ambiguous(self) -> bool {
        matches!(self, Truthiness::Ambiguous)
    }

    pub(crate) const fn is_always_false(self) -> bool {
        matches!(self, Truthiness::AlwaysFalse)
    }

    pub(crate) const fn may_be_true(self) -> bool {
        !self.is_always_false()
    }

    pub(crate) const fn is_always_true(self) -> bool {
        matches!(self, Truthiness::AlwaysTrue)
    }

    pub(crate) const fn negate(self) -> Self {
        match self {
            Self::AlwaysTrue => Self::AlwaysFalse,
            Self::AlwaysFalse => Self::AlwaysTrue,
            Self::Ambiguous => Self::Ambiguous,
        }
    }

    pub(crate) const fn negate_if(self, condition: bool) -> Self {
        if condition { self.negate() } else { self }
    }

    pub(crate) fn and(self, other: Self) -> Self {
        match (self, other) {
            (Truthiness::AlwaysTrue, Truthiness::AlwaysTrue) => Truthiness::AlwaysTrue,
            (Truthiness::AlwaysFalse, _) | (_, Truthiness::AlwaysFalse) => Truthiness::AlwaysFalse,
            _ => Truthiness::Ambiguous,
        }
    }

    pub(crate) fn or(self, other: Self) -> Self {
        match (self, other) {
            (Truthiness::AlwaysFalse, Truthiness::AlwaysFalse) => Truthiness::AlwaysFalse,
            (Truthiness::AlwaysTrue, _) | (_, Truthiness::AlwaysTrue) => Truthiness::AlwaysTrue,
            _ => Truthiness::Ambiguous,
        }
    }

    fn into_type(self, db: &dyn Db) -> Type<'_> {
        match self {
            Self::AlwaysTrue => Type::BooleanLiteral(true),
            Self::AlwaysFalse => Type::BooleanLiteral(false),
            Self::Ambiguous => KnownClass::Bool.to_instance(db),
        }
    }
}

impl From<bool> for Truthiness {
    fn from(value: bool) -> Self {
        if value {
            Truthiness::AlwaysTrue
        } else {
            Truthiness::AlwaysFalse
        }
    }
}

/// This type represents bound method objects that are created when a method is accessed
/// on an instance of a class. For example, the expression `Path("a.txt").touch` creates
/// a bound method object that represents the `Path.touch` method which is bound to the
/// instance `Path("a.txt")`.
///
/// # Ordering
/// Ordering is based on the bounded method's salsa-assigned id and not on its values.
/// The id may change between runs, or when the bounded method was garbage collected and recreated.
#[salsa::interned(debug, heap_size=ruff_memory_usage::heap_size)]
#[derive(PartialOrd, Ord)]
pub struct BoundMethodType<'db> {
    /// The function that is being bound. Corresponds to the `__func__` attribute on a
    /// bound method object
    pub(crate) function: FunctionType<'db>,
    /// The instance on which this method has been called. Corresponds to the `__self__`
    /// attribute on a bound method object
    self_instance: Type<'db>,
}

// The Salsa heap is tracked separately.
impl get_size2::GetSize for BoundMethodType<'_> {}

fn walk_bound_method_type<'db, V: visitor::TypeVisitor<'db> + ?Sized>(
    db: &'db dyn Db,
    method: BoundMethodType<'db>,
    visitor: &V,
) {
    visitor.visit_function_type(db, method.function(db));
    visitor.visit_type(db, method.self_instance(db));
}

impl<'db> BoundMethodType<'db> {
    /// Returns the type that replaces any `typing.Self` annotations in the bound method signature.
    /// This is normally the bound instance type, but if the bound method is a `@classmethod`, then
    /// it should be an instance of the bound type.
    pub(crate) fn typing_self_type(self, db: &'db dyn Db) -> Type<'db> {
        let mut self_instance = self.self_instance(db);
        if self
            .function(db)
            .has_known_decorator(db, FunctionDecorators::CLASSMETHOD)
        {
            self_instance = self_instance.to_instance(db).unwrap_or_else(Type::unknown);
        }
        self_instance
    }

    pub(crate) fn into_callable_type(self, db: &'db dyn Db) -> CallableType<'db> {
        let function = self.function(db);
        let self_instance = self.typing_self_type(db);

        CallableType::new(
            db,
            CallableSignature::from_overloads(
                function
                    .signature(db)
                    .overloads
                    .iter()
                    .map(|signature| signature.bind_self(db, Some(self_instance))),
            ),
            false,
        )
    }

    fn normalized_impl(self, db: &'db dyn Db, visitor: &TypeTransformer<'db>) -> Self {
        Self::new(
            db,
            self.function(db).normalized_impl(db, visitor),
            self.self_instance(db).normalized_impl(db, visitor),
        )
    }

    fn has_relation_to(self, db: &'db dyn Db, other: Self, relation: TypeRelation) -> bool {
        // A bound method is a typically a subtype of itself. However, we must explicitly verify
        // the subtyping of the underlying function signatures (since they might be specialized
        // differently), and of the bound self parameter (taking care that parameters, including a
        // bound self parameter, are contravariant.)
        self.function(db)
            .has_relation_to(db, other.function(db), relation)
            && other
                .self_instance(db)
                .has_relation_to(db, self.self_instance(db), relation)
    }

    fn is_equivalent_to(self, db: &'db dyn Db, other: Self) -> bool {
        self.function(db).is_equivalent_to(db, other.function(db))
            && other
                .self_instance(db)
                .is_equivalent_to(db, self.self_instance(db))
    }
}

/// This type represents the set of all callable objects with a certain, possibly overloaded,
/// signature.
///
/// It can be written in type expressions using `typing.Callable`. `lambda` expressions are
/// inferred directly as `CallableType`s; all function-literal types are subtypes of a
/// `CallableType`.
///
/// # Ordering
/// Ordering is based on the callable type's salsa-assigned id and not on its values.
/// The id may change between runs, or when the callable type was garbage collected and recreated.
#[salsa::interned(debug, heap_size=ruff_memory_usage::heap_size)]
#[derive(PartialOrd, Ord)]
pub struct CallableType<'db> {
    #[returns(ref)]
    pub(crate) signatures: CallableSignature<'db>,

    /// We use `CallableType` to represent function-like objects, like the synthesized methods
    /// of dataclasses or NamedTuples. These callables act like real functions when accessed
    /// as attributes on instances, i.e. they bind `self`.
    is_function_like: bool,
}

pub(super) fn walk_callable_type<'db, V: visitor::TypeVisitor<'db> + ?Sized>(
    db: &'db dyn Db,
    ty: CallableType<'db>,
    visitor: &V,
) {
    for signature in &ty.signatures(db).overloads {
        walk_signature(db, signature, visitor);
    }
}

// The Salsa heap is tracked separately.
impl get_size2::GetSize for CallableType<'_> {}

impl<'db> CallableType<'db> {
    /// Create a callable type with a single non-overloaded signature.
    pub(crate) fn single(db: &'db dyn Db, signature: Signature<'db>) -> Type<'db> {
        Type::Callable(CallableType::new(
            db,
            CallableSignature::single(signature),
            false,
        ))
    }

    /// Create a non-overloaded, function-like callable type with a single signature.
    ///
    /// A function-like callable will bind `self` when accessed as an attribute on an instance.
    pub(crate) fn function_like(db: &'db dyn Db, signature: Signature<'db>) -> Type<'db> {
        Type::Callable(CallableType::new(
            db,
            CallableSignature::single(signature),
            true,
        ))
    }

    /// Create a callable type which accepts any parameters and returns an `Unknown` type.
    pub(crate) fn unknown(db: &'db dyn Db) -> Type<'db> {
        Self::single(db, Signature::unknown())
    }

    pub(crate) fn bind_self(self, db: &'db dyn Db) -> Type<'db> {
        Type::Callable(CallableType::new(
            db,
            self.signatures(db).bind_self(db, None),
            false,
        ))
    }

    fn materialize(self, db: &'db dyn Db, variance: TypeVarVariance) -> Self {
        CallableType::new(
            db,
            self.signatures(db).materialize(db, variance),
            self.is_function_like(db),
        )
    }

    /// Create a callable type which represents a fully-static "bottom" callable.
    ///
    /// Specifically, this represents a callable type with a single signature:
    /// `(*args: object, **kwargs: object) -> Never`.
    #[cfg(test)]
    pub(crate) fn bottom(db: &'db dyn Db) -> Type<'db> {
        Self::single(db, Signature::bottom(db))
    }

    /// Return a "normalized" version of this `Callable` type.
    ///
    /// See [`Type::normalized`] for more details.
    fn normalized_impl(self, db: &'db dyn Db, visitor: &TypeTransformer<'db>) -> Self {
        CallableType::new(
            db,
            self.signatures(db).normalized_impl(db, visitor),
            self.is_function_like(db),
        )
    }

    fn apply_type_mapping<'a>(self, db: &'db dyn Db, type_mapping: &TypeMapping<'a, 'db>) -> Self {
        CallableType::new(
            db,
            self.signatures(db).apply_type_mapping(db, type_mapping),
            self.is_function_like(db),
        )
    }

    fn find_legacy_typevars(
        self,
        db: &'db dyn Db,
        binding_context: Option<Definition<'db>>,
        typevars: &mut FxOrderSet<BoundTypeVarInstance<'db>>,
    ) {
        self.signatures(db)
            .find_legacy_typevars(db, binding_context, typevars);
    }

    /// Check whether this callable type has the given relation to another callable type.
    ///
    /// See [`Type::is_subtype_of`] and [`Type::is_assignable_to`] for more details.
    fn has_relation_to(self, db: &'db dyn Db, other: Self, relation: TypeRelation) -> bool {
        if other.is_function_like(db) && !self.is_function_like(db) {
            return false;
        }
        self.signatures(db)
            .has_relation_to(db, other.signatures(db), relation)
    }

    /// Check whether this callable type is equivalent to another callable type.
    ///
    /// See [`Type::is_equivalent_to`] for more details.
    fn is_equivalent_to(self, db: &'db dyn Db, other: Self) -> bool {
        if self == other {
            return true;
        }

        self.is_function_like(db) == other.is_function_like(db)
            && self
                .signatures(db)
                .is_equivalent_to(db, other.signatures(db))
    }
}

/// Represents a specific instance of `types.MethodWrapperType`
#[derive(
    Debug, Copy, Clone, Hash, PartialEq, Eq, PartialOrd, Ord, salsa::Update, get_size2::GetSize,
)]
pub enum MethodWrapperKind<'db> {
    /// Method wrapper for `some_function.__get__`
    FunctionTypeDunderGet(FunctionType<'db>),
    /// Method wrapper for `some_function.__call__`
    FunctionTypeDunderCall(FunctionType<'db>),
    /// Method wrapper for `some_property.__get__`
    PropertyDunderGet(PropertyInstanceType<'db>),
    /// Method wrapper for `some_property.__set__`
    PropertyDunderSet(PropertyInstanceType<'db>),
    /// Method wrapper for `str.startswith`.
    /// We treat this method specially because we want to be able to infer precise Boolean
    /// literal return types if the instance and the prefix are both string literals, and
    /// this allows us to understand statically known branches for common tests such as
    /// `if sys.platform.startswith("freebsd")`.
    StrStartswith(StringLiteralType<'db>),
}

pub(super) fn walk_method_wrapper_type<'db, V: visitor::TypeVisitor<'db> + ?Sized>(
    db: &'db dyn Db,
    method_wrapper: MethodWrapperKind<'db>,
    visitor: &V,
) {
    match method_wrapper {
        MethodWrapperKind::FunctionTypeDunderGet(function) => {
            visitor.visit_function_type(db, function);
        }
        MethodWrapperKind::FunctionTypeDunderCall(function) => {
            visitor.visit_function_type(db, function);
        }
        MethodWrapperKind::PropertyDunderGet(property) => {
            visitor.visit_property_instance_type(db, property);
        }
        MethodWrapperKind::PropertyDunderSet(property) => {
            visitor.visit_property_instance_type(db, property);
        }
        MethodWrapperKind::StrStartswith(string_literal) => {
            visitor.visit_type(db, Type::StringLiteral(string_literal));
        }
    }
}

impl<'db> MethodWrapperKind<'db> {
    fn has_relation_to(self, db: &'db dyn Db, other: Self, relation: TypeRelation) -> bool {
        match (self, other) {
            (
                MethodWrapperKind::FunctionTypeDunderGet(self_function),
                MethodWrapperKind::FunctionTypeDunderGet(other_function),
            ) => self_function.has_relation_to(db, other_function, relation),

            (
                MethodWrapperKind::FunctionTypeDunderCall(self_function),
                MethodWrapperKind::FunctionTypeDunderCall(other_function),
            ) => self_function.has_relation_to(db, other_function, relation),

            (MethodWrapperKind::PropertyDunderGet(_), MethodWrapperKind::PropertyDunderGet(_))
            | (MethodWrapperKind::PropertyDunderSet(_), MethodWrapperKind::PropertyDunderSet(_))
            | (MethodWrapperKind::StrStartswith(_), MethodWrapperKind::StrStartswith(_)) => {
                self == other
            }

            (
                MethodWrapperKind::FunctionTypeDunderGet(_)
                | MethodWrapperKind::FunctionTypeDunderCall(_)
                | MethodWrapperKind::PropertyDunderGet(_)
                | MethodWrapperKind::PropertyDunderSet(_)
                | MethodWrapperKind::StrStartswith(_),
                MethodWrapperKind::FunctionTypeDunderGet(_)
                | MethodWrapperKind::FunctionTypeDunderCall(_)
                | MethodWrapperKind::PropertyDunderGet(_)
                | MethodWrapperKind::PropertyDunderSet(_)
                | MethodWrapperKind::StrStartswith(_),
            ) => false,
        }
    }

    fn is_equivalent_to(self, db: &'db dyn Db, other: Self) -> bool {
        match (self, other) {
            (
                MethodWrapperKind::FunctionTypeDunderGet(self_function),
                MethodWrapperKind::FunctionTypeDunderGet(other_function),
            ) => self_function.is_equivalent_to(db, other_function),

            (
                MethodWrapperKind::FunctionTypeDunderCall(self_function),
                MethodWrapperKind::FunctionTypeDunderCall(other_function),
            ) => self_function.is_equivalent_to(db, other_function),

            (MethodWrapperKind::PropertyDunderGet(_), MethodWrapperKind::PropertyDunderGet(_))
            | (MethodWrapperKind::PropertyDunderSet(_), MethodWrapperKind::PropertyDunderSet(_))
            | (MethodWrapperKind::StrStartswith(_), MethodWrapperKind::StrStartswith(_)) => {
                self == other
            }

            (
                MethodWrapperKind::FunctionTypeDunderGet(_)
                | MethodWrapperKind::FunctionTypeDunderCall(_)
                | MethodWrapperKind::PropertyDunderGet(_)
                | MethodWrapperKind::PropertyDunderSet(_)
                | MethodWrapperKind::StrStartswith(_),
                MethodWrapperKind::FunctionTypeDunderGet(_)
                | MethodWrapperKind::FunctionTypeDunderCall(_)
                | MethodWrapperKind::PropertyDunderGet(_)
                | MethodWrapperKind::PropertyDunderSet(_)
                | MethodWrapperKind::StrStartswith(_),
            ) => false,
        }
    }

    fn normalized_impl(self, db: &'db dyn Db, visitor: &TypeTransformer<'db>) -> Self {
        match self {
            MethodWrapperKind::FunctionTypeDunderGet(function) => {
                MethodWrapperKind::FunctionTypeDunderGet(function.normalized_impl(db, visitor))
            }
            MethodWrapperKind::FunctionTypeDunderCall(function) => {
                MethodWrapperKind::FunctionTypeDunderCall(function.normalized_impl(db, visitor))
            }
            MethodWrapperKind::PropertyDunderGet(property) => {
                MethodWrapperKind::PropertyDunderGet(property.normalized_impl(db, visitor))
            }
            MethodWrapperKind::PropertyDunderSet(property) => {
                MethodWrapperKind::PropertyDunderSet(property.normalized_impl(db, visitor))
            }
            MethodWrapperKind::StrStartswith(_) => self,
        }
    }
}

/// Represents a specific instance of `types.WrapperDescriptorType`
#[derive(
    Debug, Copy, Clone, Hash, PartialEq, Eq, PartialOrd, Ord, salsa::Update, get_size2::GetSize,
)]
pub enum WrapperDescriptorKind {
    /// `FunctionType.__get__`
    FunctionTypeDunderGet,
    /// `property.__get__`
    PropertyDunderGet,
    /// `property.__set__`
    PropertyDunderSet,
}

/// # Ordering
/// Ordering is based on the module literal's salsa-assigned id and not on its values.
/// The id may change between runs, or when the module literal was garbage collected and recreated.
#[salsa::interned(debug, heap_size=ruff_memory_usage::heap_size)]
#[derive(PartialOrd, Ord)]
pub struct ModuleLiteralType<'db> {
    /// The imported module.
    pub module: Module<'db>,

    /// The file in which this module was imported.
    ///
    /// If the module is a module that could have submodules (a package),
    /// we need this in order to know which submodules should be attached to it as attributes
    /// (because the submodules were also imported in this file). For a package, this should
    /// therefore always be `Some()`. If the module is not a package, however, this should
    /// always be `None`: this helps reduce memory usage (the information is redundant for
    /// single-file modules), and ensures that two module-literal types that both refer to
    /// the same underlying single-file module are understood by ty as being equivalent types
    /// in all situations.
    _importing_file: Option<File>,
}

// The Salsa heap is tracked separately.
impl get_size2::GetSize for ModuleLiteralType<'_> {}

impl<'db> ModuleLiteralType<'db> {
    fn importing_file(self, db: &'db dyn Db) -> Option<File> {
        debug_assert_eq!(
            self._importing_file(db).is_some(),
            self.module(db).kind(db).is_package()
        );
        self._importing_file(db)
    }

    fn available_submodule_attributes(&self, db: &'db dyn Db) -> impl Iterator<Item = Name> {
        self.importing_file(db)
            .into_iter()
            .flat_map(|file| imported_modules(db, file))
            .filter_map(|submodule_name| submodule_name.relative_to(self.module(db).name(db)))
            .filter_map(|relative_submodule| relative_submodule.components().next().map(Name::from))
    }

    fn resolve_submodule(self, db: &'db dyn Db, name: &str) -> Option<Type<'db>> {
        let importing_file = self.importing_file(db)?;
        let relative_submodule_name = ModuleName::new(name)?;
        let mut absolute_submodule_name = self.module(db).name(db).clone();
        absolute_submodule_name.extend(&relative_submodule_name);
        let submodule = resolve_module(db, &absolute_submodule_name)?;
        Some(Type::module_literal(db, importing_file, submodule))
    }

    fn try_module_getattr(self, db: &'db dyn Db, name: &str) -> PlaceAndQualifiers<'db> {
        // For module literals, we want to try calling the module's own `__getattr__` function
        // if it exists. First, we need to look up the `__getattr__` function in the module's scope.
        if let Some(file) = self.module(db).file(db) {
            let getattr_symbol = imported_symbol(db, file, "__getattr__", None);
            if let Place::Type(getattr_type, boundness) = getattr_symbol.place {
                // If we found a __getattr__ function, try to call it with the name argument
                if let Ok(outcome) = getattr_type.try_call(
                    db,
                    &CallArguments::positional([Type::string_literal(db, name)]),
                ) {
                    return Place::Type(outcome.return_type(db), boundness).into();
                }
            }
        }

        Place::Unbound.into()
    }

    fn static_member(self, db: &'db dyn Db, name: &str) -> PlaceAndQualifiers<'db> {
        // `__dict__` is a very special member that is never overridden by module globals;
        // we should always look it up directly as an attribute on `types.ModuleType`,
        // never in the global scope of the module.
        if name == "__dict__" {
            return KnownClass::ModuleType
                .to_instance(db)
                .member(db, "__dict__");
        }

        // If the file that originally imported the module has also imported a submodule
        // named `name`, then the result is (usually) that submodule, even if the module
        // also defines a (non-module) symbol with that name.
        //
        // Note that technically, either the submodule or the non-module symbol could take
        // priority, depending on the ordering of when the submodule is loaded relative to
        // the parent module's `__init__.py` file being evaluated. That said, we have
        // chosen to always have the submodule take priority. (This matches pyright's
        // current behavior, but is the opposite of mypy's current behavior.)
        if self.available_submodule_attributes(db).contains(name) {
            if let Some(submodule) = self.resolve_submodule(db, name) {
                return Place::bound(submodule).into();
            }
        }

        let place_and_qualifiers = self
            .module(db)
            .file(db)
            .map(|file| imported_symbol(db, file, name, None))
            .unwrap_or_default();

        // If the normal lookup failed, try to call the module's `__getattr__` function
        if place_and_qualifiers.place.is_unbound() {
            return self.try_module_getattr(db, name);
        }

        place_and_qualifiers
    }
}

/// # Ordering
/// Ordering is based on the type alias's salsa-assigned id and not on its values.
/// The id may change between runs, or when the alias was garbage collected and recreated.
#[salsa::interned(debug, heap_size=ruff_memory_usage::heap_size)]
#[derive(PartialOrd, Ord)]
pub struct PEP695TypeAliasType<'db> {
    #[returns(ref)]
    pub name: ast::name::Name,

    rhs_scope: ScopeId<'db>,
}

// The Salsa heap is tracked separately.
impl get_size2::GetSize for PEP695TypeAliasType<'_> {}

fn walk_pep_695_type_alias<'db, V: visitor::TypeVisitor<'db> + ?Sized>(
    db: &'db dyn Db,
    type_alias: PEP695TypeAliasType<'db>,
    visitor: &V,
) {
    visitor.visit_type(db, type_alias.value_type(db));
}

#[salsa::tracked]
impl<'db> PEP695TypeAliasType<'db> {
    pub(crate) fn definition(self, db: &'db dyn Db) -> Definition<'db> {
        let scope = self.rhs_scope(db);
        let module = parsed_module(db, scope.file(db)).load(db);
        let type_alias_stmt_node = scope.node(db).expect_type_alias(&module);

        semantic_index(db, scope.file(db)).expect_single_definition(type_alias_stmt_node)
    }

    #[salsa::tracked(cycle_fn=value_type_cycle_recover, cycle_initial=value_type_cycle_initial, heap_size=ruff_memory_usage::heap_size)]
    pub(crate) fn value_type(self, db: &'db dyn Db) -> Type<'db> {
        let scope = self.rhs_scope(db);
        let module = parsed_module(db, scope.file(db)).load(db);
        let type_alias_stmt_node = scope.node(db).expect_type_alias(&module);
        let definition = self.definition(db);
        definition_expression_type(db, definition, &type_alias_stmt_node.value)
    }

    fn normalized_impl(self, _db: &'db dyn Db, _visitor: &TypeTransformer<'db>) -> Self {
        self
    }
}

fn value_type_cycle_recover<'db>(
    _db: &'db dyn Db,
    _value: &Type<'db>,
    _count: u32,
    _self: PEP695TypeAliasType<'db>,
) -> salsa::CycleRecoveryAction<Type<'db>> {
    salsa::CycleRecoveryAction::Iterate
}

fn value_type_cycle_initial<'db>(_db: &'db dyn Db, _self: PEP695TypeAliasType<'db>) -> Type<'db> {
    Type::Never
}

/// # Ordering
/// Ordering is based on the type alias's salsa-assigned id and not on its values.
/// The id may change between runs, or when the alias was garbage collected and recreated.
#[salsa::interned(debug, heap_size=ruff_memory_usage::heap_size)]
#[derive(PartialOrd, Ord)]
pub struct BareTypeAliasType<'db> {
    #[returns(ref)]
    pub name: ast::name::Name,
    pub definition: Option<Definition<'db>>,
    pub value: Type<'db>,
}

// The Salsa heap is tracked separately.
impl get_size2::GetSize for BareTypeAliasType<'_> {}

fn walk_bare_type_alias<'db, V: visitor::TypeVisitor<'db> + ?Sized>(
    db: &'db dyn Db,
    type_alias: BareTypeAliasType<'db>,
    visitor: &V,
) {
    visitor.visit_type(db, type_alias.value(db));
}

impl<'db> BareTypeAliasType<'db> {
    fn normalized_impl(self, db: &'db dyn Db, visitor: &TypeTransformer<'db>) -> Self {
        Self::new(
            db,
            self.name(db),
            self.definition(db),
            self.value(db).normalized_impl(db, visitor),
        )
    }
}

#[derive(
    Debug, Clone, Copy, PartialEq, Eq, PartialOrd, Ord, Hash, salsa::Update, get_size2::GetSize,
)]
pub enum TypeAliasType<'db> {
    /// A type alias defined using the PEP 695 `type` statement.
    PEP695(PEP695TypeAliasType<'db>),
    /// A type alias defined by manually instantiating the PEP 695 `types.TypeAliasType`.
    Bare(BareTypeAliasType<'db>),
}

fn walk_type_alias_type<'db, V: visitor::TypeVisitor<'db> + ?Sized>(
    db: &'db dyn Db,
    type_alias: TypeAliasType<'db>,
    visitor: &V,
) {
    match type_alias {
        TypeAliasType::PEP695(type_alias) => {
            walk_pep_695_type_alias(db, type_alias, visitor);
        }
        TypeAliasType::Bare(type_alias) => {
            walk_bare_type_alias(db, type_alias, visitor);
        }
    }
}

impl<'db> TypeAliasType<'db> {
    pub(crate) fn normalized_impl(self, db: &'db dyn Db, visitor: &TypeTransformer<'db>) -> Self {
        match self {
            TypeAliasType::PEP695(type_alias) => {
                TypeAliasType::PEP695(type_alias.normalized_impl(db, visitor))
            }
            TypeAliasType::Bare(type_alias) => {
                TypeAliasType::Bare(type_alias.normalized_impl(db, visitor))
            }
        }
    }

    pub(crate) fn name(self, db: &'db dyn Db) -> &'db str {
        match self {
            TypeAliasType::PEP695(type_alias) => type_alias.name(db),
            TypeAliasType::Bare(type_alias) => type_alias.name(db),
        }
    }

    pub(crate) fn definition(self, db: &'db dyn Db) -> Option<Definition<'db>> {
        match self {
            TypeAliasType::PEP695(type_alias) => Some(type_alias.definition(db)),
            TypeAliasType::Bare(type_alias) => type_alias.definition(db),
        }
    }

    pub(crate) fn value_type(self, db: &'db dyn Db) -> Type<'db> {
        match self {
            TypeAliasType::PEP695(type_alias) => type_alias.value_type(db),
            TypeAliasType::Bare(type_alias) => type_alias.value(db),
        }
    }
}

/// Either the explicit `metaclass=` keyword of the class, or the inferred metaclass of one of its base classes.
#[derive(Debug, Clone, PartialEq, Eq, salsa::Update, get_size2::GetSize)]
pub(super) struct MetaclassCandidate<'db> {
    metaclass: ClassType<'db>,
    explicit_metaclass_of: ClassLiteral<'db>,
}

#[salsa::interned(debug, heap_size=ruff_memory_usage::heap_size)]
pub struct UnionType<'db> {
    /// The union type includes values in any of these types.
    #[returns(deref)]
    pub elements: Box<[Type<'db>]>,
}

pub(crate) fn walk_union<'db, V: visitor::TypeVisitor<'db> + ?Sized>(
    db: &'db dyn Db,
    union: UnionType<'db>,
    visitor: &V,
) {
    for element in union.elements(db) {
        visitor.visit_type(db, *element);
    }
}

// The Salsa heap is tracked separately.
impl get_size2::GetSize for UnionType<'_> {}

impl<'db> UnionType<'db> {
    /// Create a union from a list of elements
    /// (which may be eagerly simplified into a different variant of [`Type`] altogether).
    pub(crate) fn from_elements<I, T>(db: &'db dyn Db, elements: I) -> Type<'db>
    where
        I: IntoIterator<Item = T>,
        T: Into<Type<'db>>,
    {
        elements
            .into_iter()
            .fold(UnionBuilder::new(db), |builder, element| {
                builder.add(element.into())
            })
            .build()
    }

    /// A fallible version of [`UnionType::from_elements`].
    ///
    /// If all items in `elements` are `Some()`, the result of unioning all elements is returned.
    /// As soon as a `None` element in the iterable is encountered,
    /// the function short-circuits and returns `None`.
    pub(crate) fn try_from_elements<I, T>(db: &'db dyn Db, elements: I) -> Option<Type<'db>>
    where
        I: IntoIterator<Item = Option<T>>,
        T: Into<Type<'db>>,
    {
        let mut builder = UnionBuilder::new(db);
        for element in elements {
            builder = builder.add(element?.into());
        }
        Some(builder.build())
    }

    /// Apply a transformation function to all elements of the union,
    /// and create a new union from the resulting set of types.
    pub fn map(
        &self,
        db: &'db dyn Db,
        transform_fn: impl FnMut(&Type<'db>) -> Type<'db>,
    ) -> Type<'db> {
        Self::from_elements(db, self.elements(db).iter().map(transform_fn))
    }

    /// A fallible version of [`UnionType::map`].
    ///
    /// For each element in `self`, `transform_fn` is called on that element.
    /// If `transform_fn` returns `Some()` for all elements in `self`,
    /// the result of unioning all transformed elements is returned.
    /// As soon as `transform_fn` returns `None` for an element, however,
    /// the function short-circuits and returns `None`.
    pub(crate) fn try_map(
        self,
        db: &'db dyn Db,
        transform_fn: impl FnMut(&Type<'db>) -> Option<Type<'db>>,
    ) -> Option<Type<'db>> {
        Self::try_from_elements(db, self.elements(db).iter().map(transform_fn))
    }

    pub(crate) fn to_instance(self, db: &'db dyn Db) -> Option<Type<'db>> {
        self.try_map(db, |element| element.to_instance(db))
    }

    pub(crate) fn filter(
        self,
        db: &'db dyn Db,
        filter_fn: impl FnMut(&&Type<'db>) -> bool,
    ) -> Type<'db> {
        Self::from_elements(db, self.elements(db).iter().filter(filter_fn))
    }

    pub fn iter(&self, db: &'db dyn Db) -> Iter<'_, Type<'db>> {
        self.elements(db).iter()
    }

    pub(crate) fn map_with_boundness(
        self,
        db: &'db dyn Db,
        mut transform_fn: impl FnMut(&Type<'db>) -> Place<'db>,
    ) -> Place<'db> {
        let mut builder = UnionBuilder::new(db);

        let mut all_unbound = true;
        let mut possibly_unbound = false;
        for ty in self.elements(db) {
            let ty_member = transform_fn(ty);
            match ty_member {
                Place::Unbound => {
                    possibly_unbound = true;
                }
                Place::Type(ty_member, member_boundness) => {
                    if member_boundness == Boundness::PossiblyUnbound {
                        possibly_unbound = true;
                    }

                    all_unbound = false;
                    builder = builder.add(ty_member);
                }
            }
        }

        if all_unbound {
            Place::Unbound
        } else {
            Place::Type(
                builder.build(),
                if possibly_unbound {
                    Boundness::PossiblyUnbound
                } else {
                    Boundness::Bound
                },
            )
        }
    }

    pub(crate) fn map_with_boundness_and_qualifiers(
        self,
        db: &'db dyn Db,
        mut transform_fn: impl FnMut(&Type<'db>) -> PlaceAndQualifiers<'db>,
    ) -> PlaceAndQualifiers<'db> {
        let mut builder = UnionBuilder::new(db);
        let mut qualifiers = TypeQualifiers::empty();

        let mut all_unbound = true;
        let mut possibly_unbound = false;
        for ty in self.elements(db) {
            let PlaceAndQualifiers {
                place: ty_member,
                qualifiers: new_qualifiers,
            } = transform_fn(ty);
            qualifiers |= new_qualifiers;
            match ty_member {
                Place::Unbound => {
                    possibly_unbound = true;
                }
                Place::Type(ty_member, member_boundness) => {
                    if member_boundness == Boundness::PossiblyUnbound {
                        possibly_unbound = true;
                    }

                    all_unbound = false;
                    builder = builder.add(ty_member);
                }
            }
        }
        PlaceAndQualifiers {
            place: if all_unbound {
                Place::Unbound
            } else {
                Place::Type(
                    builder.build(),
                    if possibly_unbound {
                        Boundness::PossiblyUnbound
                    } else {
                        Boundness::Bound
                    },
                )
            },
            qualifiers,
        }
    }

    /// Create a new union type with the elements normalized.
    ///
    /// See [`Type::normalized`] for more details.
    #[must_use]
    pub(crate) fn normalized(self, db: &'db dyn Db) -> Self {
        self.normalized_impl(db, &TypeTransformer::default())
    }

    pub(crate) fn normalized_impl(self, db: &'db dyn Db, visitor: &TypeTransformer<'db>) -> Self {
        let mut new_elements: Vec<Type<'db>> = self
            .elements(db)
            .iter()
            .map(|element| element.normalized_impl(db, visitor))
            .collect();
        new_elements.sort_unstable_by(|l, r| union_or_intersection_elements_ordering(db, l, r));
        UnionType::new(db, new_elements.into_boxed_slice())
    }

    /// Return `true` if `self` represents the exact same sets of possible runtime objects as `other`
    pub(crate) fn is_equivalent_to(self, db: &'db dyn Db, other: Self) -> bool {
        if self == other {
            return true;
        }

        let self_elements = self.elements(db);
        let other_elements = other.elements(db);

        if self_elements.len() != other_elements.len() {
            return false;
        }

        let sorted_self = self.normalized(db);

        if sorted_self == other {
            return true;
        }

        sorted_self == other.normalized(db)
    }
}

#[salsa::interned(debug, heap_size=IntersectionType::heap_size)]
pub struct IntersectionType<'db> {
    /// The intersection type includes only values in all of these types.
    #[returns(ref)]
    positive: FxOrderSet<Type<'db>>,

    /// The intersection type does not include any value in any of these types.
    ///
    /// Negation types aren't expressible in annotations, and are most likely to arise from type
    /// narrowing along with intersections (e.g. `if not isinstance(...)`), so we represent them
    /// directly in intersections rather than as a separate type.
    #[returns(ref)]
    negative: FxOrderSet<Type<'db>>,
}

// The Salsa heap is tracked separately.
impl get_size2::GetSize for IntersectionType<'_> {}

pub(super) fn walk_intersection_type<'db, V: visitor::TypeVisitor<'db> + ?Sized>(
    db: &'db dyn Db,
    intersection: IntersectionType<'db>,
    visitor: &V,
) {
    for element in intersection.positive(db) {
        visitor.visit_type(db, *element);
    }
    for element in intersection.negative(db) {
        visitor.visit_type(db, *element);
    }
}

impl<'db> IntersectionType<'db> {
    /// Return a new `IntersectionType` instance with the positive and negative types sorted
    /// according to a canonical ordering, and other normalizations applied to each element as applicable.
    ///
    /// See [`Type::normalized`] for more details.
    #[must_use]
    pub(crate) fn normalized(self, db: &'db dyn Db) -> Self {
        self.normalized_impl(db, &TypeTransformer::default())
    }

    pub(crate) fn normalized_impl(self, db: &'db dyn Db, visitor: &TypeTransformer<'db>) -> Self {
        fn normalized_set<'db>(
            db: &'db dyn Db,
            elements: &FxOrderSet<Type<'db>>,
            visitor: &TypeTransformer<'db>,
        ) -> FxOrderSet<Type<'db>> {
            let mut elements: FxOrderSet<Type<'db>> = elements
                .iter()
                .map(|ty| ty.normalized_impl(db, visitor))
                .collect();

            elements.sort_unstable_by(|l, r| union_or_intersection_elements_ordering(db, l, r));
            elements
        }

        IntersectionType::new(
            db,
            normalized_set(db, self.positive(db), visitor),
            normalized_set(db, self.negative(db), visitor),
        )
    }

    /// Return `true` if `self` represents exactly the same set of possible runtime objects as `other`
    pub(crate) fn is_equivalent_to(self, db: &'db dyn Db, other: Self) -> bool {
        if self == other {
            return true;
        }

        let self_positive = self.positive(db);
        let other_positive = other.positive(db);

        if self_positive.len() != other_positive.len() {
            return false;
        }

        let self_negative = self.negative(db);
        let other_negative = other.negative(db);

        if self_negative.len() != other_negative.len() {
            return false;
        }

        let sorted_self = self.normalized(db);

        if sorted_self == other {
            return true;
        }

        sorted_self == other.normalized(db)
    }

    /// Returns an iterator over the positive elements of the intersection. If
    /// there are no positive elements, returns a single `object` type.
    fn positive_elements_or_object(&self, db: &'db dyn Db) -> impl Iterator<Item = Type<'db>> {
        if self.positive(db).is_empty() {
            Either::Left(std::iter::once(Type::object(db)))
        } else {
            Either::Right(self.positive(db).iter().copied())
        }
    }

    pub(crate) fn map_with_boundness(
        self,
        db: &'db dyn Db,
        mut transform_fn: impl FnMut(&Type<'db>) -> Place<'db>,
    ) -> Place<'db> {
        let mut builder = IntersectionBuilder::new(db);

        let mut all_unbound = true;
        let mut any_definitely_bound = false;
        for ty in self.positive_elements_or_object(db) {
            let ty_member = transform_fn(&ty);
            match ty_member {
                Place::Unbound => {}
                Place::Type(ty_member, member_boundness) => {
                    all_unbound = false;
                    if member_boundness == Boundness::Bound {
                        any_definitely_bound = true;
                    }

                    builder = builder.add_positive(ty_member);
                }
            }
        }

        if all_unbound {
            Place::Unbound
        } else {
            Place::Type(
                builder.build(),
                if any_definitely_bound {
                    Boundness::Bound
                } else {
                    Boundness::PossiblyUnbound
                },
            )
        }
    }

    pub(crate) fn map_with_boundness_and_qualifiers(
        self,
        db: &'db dyn Db,
        mut transform_fn: impl FnMut(&Type<'db>) -> PlaceAndQualifiers<'db>,
    ) -> PlaceAndQualifiers<'db> {
        let mut builder = IntersectionBuilder::new(db);
        let mut qualifiers = TypeQualifiers::empty();

        let mut any_unbound = false;
        let mut any_possibly_unbound = false;
        for ty in self.positive_elements_or_object(db) {
            let PlaceAndQualifiers {
                place: member,
                qualifiers: new_qualifiers,
            } = transform_fn(&ty);
            qualifiers |= new_qualifiers;
            match member {
                Place::Unbound => {
                    any_unbound = true;
                }
                Place::Type(ty_member, member_boundness) => {
                    if member_boundness == Boundness::PossiblyUnbound {
                        any_possibly_unbound = true;
                    }

                    builder = builder.add_positive(ty_member);
                }
            }
        }

        PlaceAndQualifiers {
            place: if any_unbound {
                Place::Unbound
            } else {
                Place::Type(
                    builder.build(),
                    if any_possibly_unbound {
                        Boundness::PossiblyUnbound
                    } else {
                        Boundness::Bound
                    },
                )
            },
            qualifiers,
        }
    }

    pub fn iter_positive(&self, db: &'db dyn Db) -> impl Iterator<Item = Type<'db>> {
        self.positive(db).iter().copied()
    }

    pub fn has_one_element(&self, db: &'db dyn Db) -> bool {
        (self.positive(db).len() + self.negative(db).len()) == 1
    }

    fn heap_size((positive, negative): &(FxOrderSet<Type<'db>>, FxOrderSet<Type<'db>>)) -> usize {
        ruff_memory_usage::order_set_heap_size(positive)
            + ruff_memory_usage::order_set_heap_size(negative)
    }
}

/// # Ordering
/// Ordering is based on the string literal's salsa-assigned id and not on its value.
/// The id may change between runs, or when the string literal was garbage collected and recreated.
#[salsa::interned(debug, heap_size=ruff_memory_usage::heap_size)]
#[derive(PartialOrd, Ord)]
pub struct StringLiteralType<'db> {
    #[returns(deref)]
    value: Box<str>,
}

// The Salsa heap is tracked separately.
impl get_size2::GetSize for StringLiteralType<'_> {}

impl<'db> StringLiteralType<'db> {
    /// The length of the string, as would be returned by Python's `len()`.
    pub(crate) fn python_len(self, db: &'db dyn Db) -> usize {
        self.value(db).chars().count()
    }

    /// Return an iterator over each character in the string literal.
    /// as would be returned by Python's `iter()`.
    pub(crate) fn iter_each_char(self, db: &'db dyn Db) -> impl Iterator<Item = Self> {
        self.value(db)
            .chars()
            .map(|c| StringLiteralType::new(db, c.to_string().into_boxed_str()))
    }
}

/// # Ordering
/// Ordering is based on the byte literal's salsa-assigned id and not on its value.
/// The id may change between runs, or when the byte literal was garbage collected and recreated.
#[salsa::interned(debug, heap_size=ruff_memory_usage::heap_size)]
#[derive(PartialOrd, Ord)]
pub struct BytesLiteralType<'db> {
    #[returns(deref)]
    value: Box<[u8]>,
}

// The Salsa heap is tracked separately.
impl get_size2::GetSize for BytesLiteralType<'_> {}

impl<'db> BytesLiteralType<'db> {
    pub(crate) fn python_len(self, db: &'db dyn Db) -> usize {
        self.value(db).len()
    }
}

/// A singleton type corresponding to a specific enum member.
///
/// For the enum variant `Answer.YES` of the enum below, this type would store
/// a reference to `Answer` in `enum_class` and the name "YES" in `name`.
/// ```py
/// class Answer(Enum):
///     NO = 0
///     YES = 1
/// ```
#[salsa::interned(debug, heap_size=ruff_memory_usage::heap_size)]
#[derive(PartialOrd, Ord)]
pub struct EnumLiteralType<'db> {
    /// A reference to the enum class this literal belongs to
    enum_class: ClassLiteral<'db>,
    /// The name of the enum member
    #[returns(ref)]
    name: Name,
}

// The Salsa heap is tracked separately.
impl get_size2::GetSize for EnumLiteralType<'_> {}

impl<'db> EnumLiteralType<'db> {
    pub fn enum_class_instance(self, db: &'db dyn Db) -> Type<'db> {
        self.enum_class(db).to_non_generic_instance(db)
    }
}

/// Type that represents the set of all inhabitants (`dict` instances) that conform to
/// a given `TypedDict` schema.
#[derive(Debug, Copy, Clone, PartialEq, Eq, salsa::Update, Hash, get_size2::GetSize)]
pub struct TypedDictType<'db> {
    /// A reference to the class (inheriting from `typing.TypedDict`) that specifies the
    /// schema of this `TypedDict`.
    defining_class: ClassType<'db>,
}

impl<'db> TypedDictType<'db> {
    pub(crate) fn items(self, db: &'db dyn Db) -> FxOrderMap<Name, Field<'db>> {
        let (class_literal, specialization) = self.defining_class.class_literal(db);
        class_literal.fields(db, specialization, CodeGeneratorKind::TypedDict)
    }

    pub(crate) fn apply_type_mapping_impl<'a>(
        self,
        db: &'db dyn Db,
        type_mapping: &TypeMapping<'a, 'db>,
        visitor: &TypeTransformer<'db>,
    ) -> Self {
        Self {
            defining_class: self
                .defining_class
                .apply_type_mapping_impl(db, type_mapping, visitor),
        }
    }
}

fn walk_typed_dict_type<'db, V: visitor::TypeVisitor<'db> + ?Sized>(
    db: &'db dyn Db,
    typed_dict: TypedDictType<'db>,
    visitor: &V,
) {
    visitor.visit_type(db, typed_dict.defining_class.into());
}

#[derive(Debug, Clone, PartialEq, Eq)]
pub(crate) enum BoundSuperError<'db> {
    InvalidPivotClassType {
        pivot_class: Type<'db>,
    },
    FailingConditionCheck {
        pivot_class: Type<'db>,
        owner: Type<'db>,
    },
    UnavailableImplicitArguments,
}

impl BoundSuperError<'_> {
    pub(super) fn report_diagnostic(&self, context: &InferContext, node: AnyNodeRef) {
        match self {
            BoundSuperError::InvalidPivotClassType { pivot_class } => {
                if let Some(builder) = context.report_lint(&INVALID_SUPER_ARGUMENT, node) {
                    builder.into_diagnostic(format_args!(
                        "`{pivot_class}` is not a valid class",
                        pivot_class = pivot_class.display(context.db()),
                    ));
                }
            }
            BoundSuperError::FailingConditionCheck { pivot_class, owner } => {
                if let Some(builder) = context.report_lint(&INVALID_SUPER_ARGUMENT, node) {
                    builder.into_diagnostic(format_args!(
                        "`{owner}` is not an instance or subclass of \
                         `{pivot_class}` in `super({pivot_class}, {owner})` call",
                        pivot_class = pivot_class.display(context.db()),
                        owner = owner.display(context.db()),
                    ));
                }
            }
            BoundSuperError::UnavailableImplicitArguments => {
                if let Some(builder) =
                    context.report_lint(&UNAVAILABLE_IMPLICIT_SUPER_ARGUMENTS, node)
                {
                    builder.into_diagnostic(format_args!(
                        "Cannot determine implicit arguments for 'super()' in this context",
                    ));
                }
            }
        }
    }
}

#[derive(Debug, Copy, Clone, Hash, PartialEq, Eq, get_size2::GetSize)]
pub enum SuperOwnerKind<'db> {
    Dynamic(DynamicType),
    Class(ClassType<'db>),
    Instance(NominalInstanceType<'db>),
}

impl<'db> SuperOwnerKind<'db> {
    fn normalized_impl(self, db: &'db dyn Db, visitor: &TypeTransformer<'db>) -> Self {
        match self {
            SuperOwnerKind::Dynamic(dynamic) => SuperOwnerKind::Dynamic(dynamic.normalized()),
            SuperOwnerKind::Class(class) => {
                SuperOwnerKind::Class(class.normalized_impl(db, visitor))
            }
            SuperOwnerKind::Instance(instance) => instance
                .normalized_impl(db, visitor)
                .into_nominal_instance()
                .map(Self::Instance)
                .unwrap_or(Self::Dynamic(DynamicType::Any)),
        }
    }

    fn iter_mro(self, db: &'db dyn Db) -> impl Iterator<Item = ClassBase<'db>> {
        match self {
            SuperOwnerKind::Dynamic(dynamic) => {
                Either::Left(ClassBase::Dynamic(dynamic).mro(db, None))
            }
            SuperOwnerKind::Class(class) => Either::Right(class.iter_mro(db)),
            SuperOwnerKind::Instance(instance) => Either::Right(instance.class(db).iter_mro(db)),
        }
    }

    fn into_type(self) -> Type<'db> {
        match self {
            SuperOwnerKind::Dynamic(dynamic) => Type::Dynamic(dynamic),
            SuperOwnerKind::Class(class) => class.into(),
            SuperOwnerKind::Instance(instance) => instance.into(),
        }
    }

    fn into_class(self, db: &'db dyn Db) -> Option<ClassType<'db>> {
        match self {
            SuperOwnerKind::Dynamic(_) => None,
            SuperOwnerKind::Class(class) => Some(class),
            SuperOwnerKind::Instance(instance) => Some(instance.class(db)),
        }
    }

    fn try_from_type(db: &'db dyn Db, ty: Type<'db>) -> Option<Self> {
        match ty {
            Type::Dynamic(dynamic) => Some(SuperOwnerKind::Dynamic(dynamic)),
            Type::ClassLiteral(class_literal) => Some(SuperOwnerKind::Class(
                class_literal.apply_optional_specialization(db, None),
            )),
            Type::NominalInstance(instance) => Some(SuperOwnerKind::Instance(instance)),
            Type::BooleanLiteral(_) => {
                SuperOwnerKind::try_from_type(db, KnownClass::Bool.to_instance(db))
            }
            Type::IntLiteral(_) => {
                SuperOwnerKind::try_from_type(db, KnownClass::Int.to_instance(db))
            }
            Type::StringLiteral(_) => {
                SuperOwnerKind::try_from_type(db, KnownClass::Str.to_instance(db))
            }
            Type::LiteralString => {
                SuperOwnerKind::try_from_type(db, KnownClass::Str.to_instance(db))
            }
            Type::BytesLiteral(_) => {
                SuperOwnerKind::try_from_type(db, KnownClass::Bytes.to_instance(db))
            }
            Type::SpecialForm(special_form) => {
                SuperOwnerKind::try_from_type(db, special_form.instance_fallback(db))
            }
            _ => None,
        }
    }
}

impl<'db> From<SuperOwnerKind<'db>> for Type<'db> {
    fn from(owner: SuperOwnerKind<'db>) -> Self {
        match owner {
            SuperOwnerKind::Dynamic(dynamic) => Type::Dynamic(dynamic),
            SuperOwnerKind::Class(class) => class.into(),
            SuperOwnerKind::Instance(instance) => instance.into(),
        }
    }
}

/// Represent a bound super object like `super(PivotClass, owner)`
#[salsa::interned(debug, heap_size=ruff_memory_usage::heap_size)]
pub struct BoundSuperType<'db> {
    pub pivot_class: ClassBase<'db>,
    pub owner: SuperOwnerKind<'db>,
}

// The Salsa heap is tracked separately.
impl get_size2::GetSize for BoundSuperType<'_> {}

fn walk_bound_super_type<'db, V: visitor::TypeVisitor<'db> + ?Sized>(
    db: &'db dyn Db,
    bound_super: BoundSuperType<'db>,
    visitor: &V,
) {
    visitor.visit_type(db, bound_super.pivot_class(db).into());
    visitor.visit_type(db, bound_super.owner(db).into_type());
}

impl<'db> BoundSuperType<'db> {
    /// Attempts to build a `Type::BoundSuper` based on the given `pivot_class` and `owner`.
    ///
    /// This mimics the behavior of Python's built-in `super(pivot, owner)` at runtime.
    /// - `super(pivot, owner_class)` is valid only if `issubclass(owner_class, pivot)`
    /// - `super(pivot, owner_instance)` is valid only if `isinstance(owner_instance, pivot)`
    ///
    /// However, the checking is skipped when any of the arguments is a dynamic type.
    fn build(
        db: &'db dyn Db,
        pivot_class_type: Type<'db>,
        owner_type: Type<'db>,
    ) -> Result<Type<'db>, BoundSuperError<'db>> {
        if let Type::Union(union) = owner_type {
            return Ok(UnionType::from_elements(
                db,
                union
                    .elements(db)
                    .iter()
                    .map(|ty| BoundSuperType::build(db, pivot_class_type, *ty))
                    .collect::<Result<Vec<_>, _>>()?,
            ));
        }

        let pivot_class = ClassBase::try_from_type(db, pivot_class_type).ok_or({
            BoundSuperError::InvalidPivotClassType {
                pivot_class: pivot_class_type,
            }
        })?;

        let owner = SuperOwnerKind::try_from_type(db, owner_type)
            .and_then(|owner| {
                let Some(pivot_class) = pivot_class.into_class() else {
                    return Some(owner);
                };
                let Some(owner_class) = owner.into_class(db) else {
                    return Some(owner);
                };
                if owner_class.is_subclass_of(db, pivot_class) {
                    Some(owner)
                } else {
                    None
                }
            })
            .ok_or(BoundSuperError::FailingConditionCheck {
                pivot_class: pivot_class_type,
                owner: owner_type,
            })?;

        Ok(Type::BoundSuper(BoundSuperType::new(
            db,
            pivot_class,
            owner,
        )))
    }

    /// Skips elements in the MRO up to and including the pivot class.
    ///
    /// If the pivot class is a dynamic type, its MRO can't be determined,
    /// so we fall back to using the MRO of `DynamicType::Unknown`.
    fn skip_until_after_pivot(
        self,
        db: &'db dyn Db,
        mro_iter: impl Iterator<Item = ClassBase<'db>>,
    ) -> impl Iterator<Item = ClassBase<'db>> {
        let Some(pivot_class) = self.pivot_class(db).into_class() else {
            return Either::Left(ClassBase::Dynamic(DynamicType::Unknown).mro(db, None));
        };

        let mut pivot_found = false;

        Either::Right(mro_iter.skip_while(move |superclass| {
            if pivot_found {
                false
            } else if Some(pivot_class) == superclass.into_class() {
                pivot_found = true;
                true
            } else {
                true
            }
        }))
    }

    /// Tries to call `__get__` on the attribute.
    /// The arguments passed to `__get__` depend on whether the owner is an instance or a class.
    /// See the `CPython` implementation for reference:
    /// <https://github.com/python/cpython/blob/3b3720f1a26ab34377542b48eb6a6565f78ff892/Objects/typeobject.c#L11690-L11693>
    fn try_call_dunder_get_on_attribute(
        self,
        db: &'db dyn Db,
        attribute: PlaceAndQualifiers<'db>,
    ) -> Option<PlaceAndQualifiers<'db>> {
        let owner = self.owner(db);

        match owner {
            // If the owner is a dynamic type, we can't tell whether it's a class or an instance.
            // Also, invoking a descriptor on a dynamic attribute is meaningless, so we don't handle this.
            SuperOwnerKind::Dynamic(_) => None,
            SuperOwnerKind::Class(_) => Some(
                Type::try_call_dunder_get_on_attribute(
                    db,
                    attribute,
                    Type::none(db),
                    owner.into_type(),
                )
                .0,
            ),
            SuperOwnerKind::Instance(_) => Some(
                Type::try_call_dunder_get_on_attribute(
                    db,
                    attribute,
                    owner.into_type(),
                    owner.into_type().to_meta_type(db),
                )
                .0,
            ),
        }
    }

    /// Similar to `Type::find_name_in_mro_with_policy`, but performs lookup starting *after* the
    /// pivot class in the MRO, based on the `owner` type instead of the `super` type.
    fn find_name_in_mro_after_pivot(
        self,
        db: &'db dyn Db,
        name: &str,
        policy: MemberLookupPolicy,
    ) -> PlaceAndQualifiers<'db> {
        let owner = self.owner(db);
        let class = match owner {
            SuperOwnerKind::Dynamic(_) => {
                return owner
                    .into_type()
                    .find_name_in_mro_with_policy(db, name, policy)
                    .expect("Calling `find_name_in_mro` on dynamic type should return `Some`");
            }
            SuperOwnerKind::Class(class) => class,
            SuperOwnerKind::Instance(instance) => instance.class(db),
        };

        let (class_literal, _) = class.class_literal(db);
        // TODO properly support super() with generic types
        // * requires a fix for https://github.com/astral-sh/ruff/issues/17432
        // * also requires understanding how we should handle cases like this:
        //  ```python
        //  b_int: B[int]
        //  b_unknown: B
        //
        //  super(B, b_int)
        //  super(B[int], b_unknown)
        //  ```
        match class_literal.generic_context(db) {
            Some(_) => Place::bound(todo_type!("super in generic class")).into(),
            None => class_literal.class_member_from_mro(
                db,
                name,
                policy,
                self.skip_until_after_pivot(db, owner.iter_mro(db)),
            ),
        }
    }

    pub(super) fn normalized_impl(self, db: &'db dyn Db, visitor: &TypeTransformer<'db>) -> Self {
        Self::new(
            db,
            self.pivot_class(db).normalized_impl(db, visitor),
            self.owner(db).normalized_impl(db, visitor),
        )
    }
}

#[salsa::interned(debug, heap_size=ruff_memory_usage::heap_size)]
pub struct TypeIsType<'db> {
    return_type: Type<'db>,
    /// The ID of the scope to which the place belongs
    /// and the ID of the place itself within that scope.
    place_info: Option<(ScopeId<'db>, ScopedPlaceId)>,
}

fn walk_typeis_type<'db, V: visitor::TypeVisitor<'db> + ?Sized>(
    db: &'db dyn Db,
    typeis_type: TypeIsType<'db>,
    visitor: &V,
) {
    visitor.visit_type(db, typeis_type.return_type(db));
}

// The Salsa heap is tracked separately.
impl get_size2::GetSize for TypeIsType<'_> {}

impl<'db> TypeIsType<'db> {
    pub fn place_name(self, db: &'db dyn Db) -> Option<String> {
        let (scope, place) = self.place_info(db)?;
        let table = place_table(db, scope);

        Some(format!("{}", table.place(place)))
    }

    pub fn unbound(db: &'db dyn Db, ty: Type<'db>) -> Type<'db> {
        Type::TypeIs(Self::new(db, ty, None))
    }

    pub fn bound(
        db: &'db dyn Db,
        return_type: Type<'db>,
        scope: ScopeId<'db>,
        place: ScopedPlaceId,
    ) -> Type<'db> {
        Type::TypeIs(Self::new(db, return_type, Some((scope, place))))
    }

    #[must_use]
    pub fn bind(self, db: &'db dyn Db, scope: ScopeId<'db>, place: ScopedPlaceId) -> Type<'db> {
        Self::bound(db, self.return_type(db), scope, place)
    }

    #[must_use]
    pub fn with_type(self, db: &'db dyn Db, ty: Type<'db>) -> Type<'db> {
        Type::TypeIs(Self::new(db, ty, self.place_info(db)))
    }

    pub fn is_bound(&self, db: &'db dyn Db) -> bool {
        self.place_info(db).is_some()
    }

    pub fn is_unbound(&self, db: &'db dyn Db) -> bool {
        self.place_info(db).is_none()
    }
}

// Make sure that the `Type` enum does not grow unexpectedly.
#[cfg(not(debug_assertions))]
#[cfg(target_pointer_width = "64")]
static_assertions::assert_eq_size!(Type, [u8; 16]);

#[cfg(test)]
pub(crate) mod tests {
    use super::*;
    use crate::db::tests::{TestDbBuilder, setup_db};
    use crate::place::{global_symbol, typing_extensions_symbol, typing_symbol};
    use ruff_db::files::system_path_to_file;
    use ruff_db::parsed::parsed_module;
    use ruff_db::system::DbWithWritableSystem as _;
    use ruff_db::testing::assert_function_query_was_not_run;
    use ruff_python_ast::PythonVersion;
    use test_case::test_case;

    /// Explicitly test for Python version <3.13 and >=3.13, to ensure that
    /// the fallback to `typing_extensions` is working correctly.
    /// See [`KnownClass::canonical_module`] for more information.
    #[test_case(PythonVersion::PY312)]
    #[test_case(PythonVersion::PY313)]
    fn no_default_type_is_singleton(python_version: PythonVersion) {
        let db = TestDbBuilder::new()
            .with_python_version(python_version)
            .build()
            .unwrap();

        let no_default = KnownClass::NoDefaultType.to_instance(&db);

        assert!(no_default.is_singleton(&db));
    }

    #[test]
    fn typing_vs_typeshed_no_default() {
        let db = TestDbBuilder::new()
            .with_python_version(PythonVersion::PY313)
            .build()
            .unwrap();

        let typing_no_default = typing_symbol(&db, "NoDefault").place.expect_type();
        let typing_extensions_no_default = typing_extensions_symbol(&db, "NoDefault")
            .place
            .expect_type();

        assert_eq!(typing_no_default.display(&db).to_string(), "NoDefault");
        assert_eq!(
            typing_extensions_no_default.display(&db).to_string(),
            "NoDefault"
        );
    }

    /// Inferring the result of a call-expression shouldn't need to re-run after
    /// a trivial change to the function's file (e.g. by adding a docstring to the function).
    #[test]
    fn call_type_doesnt_rerun_when_only_callee_changed() -> anyhow::Result<()> {
        let mut db = setup_db();

        db.write_dedented(
            "src/foo.py",
            r#"
            def foo() -> int:
                return 5
        "#,
        )?;
        db.write_dedented(
            "src/bar.py",
            r#"
            from foo import foo

            a = foo()
            "#,
        )?;

        let bar = system_path_to_file(&db, "src/bar.py")?;
        let a = global_symbol(&db, bar, "a").place;

        assert_eq!(
            a.expect_type(),
            UnionType::from_elements(&db, [Type::unknown(), KnownClass::Int.to_instance(&db)])
        );

        // Add a docstring to foo to trigger a re-run.
        // The bar-call site of foo should not be re-run because of that
        db.write_dedented(
            "src/foo.py",
            r#"
            def foo() -> int:
                "Computes a value"
                return 5
            "#,
        )?;
        db.clear_salsa_events();

        let a = global_symbol(&db, bar, "a").place;

        assert_eq!(
            a.expect_type(),
            UnionType::from_elements(&db, [Type::unknown(), KnownClass::Int.to_instance(&db)])
        );
        let events = db.take_salsa_events();

        let module = parsed_module(&db, bar).load(&db);
        let call = &*module.syntax().body[1].as_assign_stmt().unwrap().value;
        let foo_call = semantic_index(&db, bar).expression(call);

        assert_function_query_was_not_run(&db, infer_expression_types, foo_call, &events);

        Ok(())
    }

    /// All other tests also make sure that `Type::Todo` works as expected. This particular
    /// test makes sure that we handle `Todo` types correctly, even if they originate from
    /// different sources.
    #[test]
    fn todo_types() {
        let db = setup_db();

        let todo1 = todo_type!("1");
        let todo2 = todo_type!("2");

        let int = KnownClass::Int.to_instance(&db);

        assert!(int.is_assignable_to(&db, todo1));

        assert!(todo1.is_assignable_to(&db, int));

        // We lose information when combining several `Todo` types. This is an
        // acknowledged limitation of the current implementation. We can not
        // easily store the meta information of several `Todo`s in a single
        // variant, as `TodoType` needs to implement `Copy`, meaning it can't
        // contain `Vec`/`Box`/etc., and can't be boxed itself.
        //
        // Lifting this restriction would require us to intern `TodoType` in
        // salsa, but that would mean we would have to pass in `db` everywhere.

        // A union of several `Todo` types collapses to a single `Todo` type:
        assert!(UnionType::from_elements(&db, vec![todo1, todo2]).is_todo());

        // And similar for intersection types:
        assert!(
            IntersectionBuilder::new(&db)
                .add_positive(todo1)
                .add_positive(todo2)
                .build()
                .is_todo()
        );
        assert!(
            IntersectionBuilder::new(&db)
                .add_positive(todo1)
                .add_negative(todo2)
                .build()
                .is_todo()
        );
    }
}<|MERGE_RESOLUTION|>--- conflicted
+++ resolved
@@ -594,19 +594,9 @@
     LiteralString,
     /// A bytes literal
     BytesLiteral(BytesLiteralType<'db>),
-<<<<<<< HEAD
-    /// An instance of the builtin `tuple` class.
-    /// TODO: Consider removing this in favor of `NominalInstance`. This is currently stored as a
-    /// separate variant partly for historical reasons, and partly to allow us to easily
-    /// distinguish tuples since they occur so often.
-    Tuple(TupleType<'db>),
     /// An instance of a typevar outside of the generic class or function that binds it. When the
     /// generic class or function is specialized, we will replace this typevar with its
     /// specialization.
-=======
-    /// An instance of a typevar in a generic class or function. When the generic class or function
-    /// is specialized, we will replace this typevar with its specialization.
->>>>>>> 79c949f0
     TypeVar(BoundTypeVarInstance<'db>),
     /// An instance of a typevar inside the generic class or function. In this position, the
     /// typevar cannot be specialized, and therefore is not eligible for specialization inference.
@@ -1126,16 +1116,11 @@
             Type::TypeVar(bound_typevar) => visitor.visit(self, || {
                 Type::TypeVar(bound_typevar.normalized_impl(db, visitor))
             }),
-<<<<<<< HEAD
-            Type::NonInferableTypeVar(bound_typevar) => visitor.visit(self, |v| {
-                Type::NonInferableTypeVar(bound_typevar.normalized_impl(db, v))
+            Type::NonInferableTypeVar(bound_typevar) => visitor.visit(self, || {
+                Type::NonInferableTypeVar(bound_typevar.normalized_impl(db, visitor))
             }),
-            Type::KnownInstance(known_instance) => visitor.visit(self, |v| {
-                Type::KnownInstance(known_instance.normalized_impl(db, v))
-=======
             Type::KnownInstance(known_instance) => visitor.visit(self, || {
                 Type::KnownInstance(known_instance.normalized_impl(db, visitor))
->>>>>>> 79c949f0
             }),
             Type::TypeIs(type_is) => visitor.visit(self, || {
                 type_is.with_type(db, type_is.return_type(db).normalized_impl(db, visitor))
@@ -1210,11 +1195,7 @@
             | Type::Union(_)
             | Type::Intersection(_)
             | Type::Callable(_)
-<<<<<<< HEAD
-            | Type::Tuple(_)
             | Type::NonInferableTypeVar(_)
-=======
->>>>>>> 79c949f0
             | Type::TypeVar(_)
             | Type::BoundSuper(_)
             | Type::TypeIs(_)
@@ -2707,11 +2688,7 @@
             | Type::LiteralString
             | Type::BytesLiteral(_)
             | Type::EnumLiteral(_)
-<<<<<<< HEAD
-            | Type::Tuple(_)
             | Type::NonInferableTypeVar(_)
-=======
->>>>>>> 79c949f0
             | Type::TypeVar(_)
             | Type::NominalInstance(_)
             | Type::ProtocolInstance(_)
@@ -3364,11 +3341,7 @@
             | Type::BytesLiteral(..)
             | Type::EnumLiteral(..)
             | Type::LiteralString
-<<<<<<< HEAD
-            | Type::Tuple(..)
             | Type::NonInferableTypeVar(..)
-=======
->>>>>>> 79c949f0
             | Type::TypeVar(..)
             | Type::SpecialForm(..)
             | Type::KnownInstance(..)
@@ -5320,11 +5293,8 @@
             Type::NonInferableTypeVar(bound_typevar) => {
                 Some(Type::NonInferableTypeVar(bound_typevar.to_instance(db)?))
             }
-<<<<<<< HEAD
             Type::TypeVar(bound_typevar) => Some(Type::TypeVar(bound_typevar.to_instance(db)?)),
-=======
             Type::TypeAlias(alias) => alias.value_type(db).to_instance(db),
->>>>>>> 79c949f0
             Type::Intersection(_) => Some(todo_type!("Type::Intersection.to_instance")),
             Type::BooleanLiteral(_)
             | Type::BytesLiteral(_)
@@ -5407,11 +5377,7 @@
             | Type::LiteralString
             | Type::ModuleLiteral(_)
             | Type::StringLiteral(_)
-<<<<<<< HEAD
-            | Type::Tuple(_)
             | Type::NonInferableTypeVar(_)
-=======
->>>>>>> 79c949f0
             | Type::TypeVar(_)
             | Type::Callable(_)
             | Type::BoundMethod(_)
@@ -5694,14 +5660,7 @@
             }
             Type::Callable(_) | Type::DataclassTransformer(_) => KnownClass::Type.to_instance(db),
             Type::ModuleLiteral(_) => KnownClass::ModuleType.to_class_literal(db),
-<<<<<<< HEAD
-            Type::Tuple(tuple) => tuple
-                .to_subclass_of(db)
-                .unwrap_or_else(SubclassOfType::subclass_of_unknown),
             Type::NonInferableTypeVar(bound_typevar) => {
-=======
-            Type::TypeVar(bound_typevar) => {
->>>>>>> 79c949f0
                 match bound_typevar.typevar(db).bound_or_constraints(db) {
                     None => KnownClass::Type.to_instance(db),
                     Some(TypeVarBoundOrConstraints::UpperBound(bound)) => bound.to_meta_type(db),
