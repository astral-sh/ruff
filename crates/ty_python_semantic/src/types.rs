--- conflicted
+++ resolved
@@ -56,16 +56,6 @@
     GenericContext, PartialSpecialization, Specialization, bind_typevar, typing_self,
     walk_generic_context,
 };
-<<<<<<< HEAD
-pub use crate::types::ide_support::{
-    CallSignatureDetails, Member, MemberWithDefinition, all_members, call_signature_details,
-    definition_kind_for_name, definitions_for_attribute, definitions_for_imported_symbol,
-    definitions_for_keyword_argument, definitions_for_name, find_active_signature_from_details,
-    inlay_hint_function_argument_details,
-};
-=======
-use crate::types::infer::infer_unpack_types;
->>>>>>> 513d2996
 use crate::types::mro::{Mro, MroError, MroIterator};
 pub(crate) use crate::types::narrow::infer_narrowing_constraint;
 use crate::types::signatures::{ParameterForm, walk_signature};
@@ -11254,365 +11244,6 @@
     }
 }
 
-<<<<<<< HEAD
-#[derive(Debug, Clone, PartialEq, Eq)]
-pub(crate) enum BoundSuperError<'db> {
-    InvalidPivotClassType {
-        pivot_class: Type<'db>,
-    },
-    FailingConditionCheck {
-        pivot_class: Type<'db>,
-        owner: Type<'db>,
-    },
-    UnavailableImplicitArguments,
-}
-
-impl BoundSuperError<'_> {
-    pub(super) fn report_diagnostic(&self, context: &InferContext, node: AnyNodeRef) {
-        match self {
-            BoundSuperError::InvalidPivotClassType { pivot_class } => {
-                if let Some(builder) = context.report_lint(&INVALID_SUPER_ARGUMENT, node) {
-                    builder.into_diagnostic(format_args!(
-                        "`{pivot_class}` is not a valid class",
-                        pivot_class = pivot_class.display(context.db()),
-                    ));
-                }
-            }
-            BoundSuperError::FailingConditionCheck { pivot_class, owner } => {
-                if let Some(builder) = context.report_lint(&INVALID_SUPER_ARGUMENT, node) {
-                    builder.into_diagnostic(format_args!(
-                        "`{owner}` is not an instance or subclass of \
-                         `{pivot_class}` in `super({pivot_class}, {owner})` call",
-                        pivot_class = pivot_class.display(context.db()),
-                        owner = owner.display(context.db()),
-                    ));
-                }
-            }
-            BoundSuperError::UnavailableImplicitArguments => {
-                if let Some(builder) =
-                    context.report_lint(&UNAVAILABLE_IMPLICIT_SUPER_ARGUMENTS, node)
-                {
-                    builder.into_diagnostic(format_args!(
-                        "Cannot determine implicit arguments for 'super()' in this context",
-                    ));
-                }
-            }
-        }
-    }
-}
-
-#[derive(Debug, Copy, Clone, Hash, PartialEq, Eq, get_size2::GetSize)]
-pub enum SuperOwnerKind<'db> {
-    Dynamic(DynamicType<'db>),
-    Class(ClassType<'db>),
-    Instance(NominalInstanceType<'db>),
-}
-
-impl<'db> SuperOwnerKind<'db> {
-    fn normalized_impl(self, db: &'db dyn Db, visitor: &NormalizedVisitor<'db>) -> Self {
-        match self {
-            SuperOwnerKind::Dynamic(dynamic) => SuperOwnerKind::Dynamic(dynamic.normalized()),
-            SuperOwnerKind::Class(class) => {
-                SuperOwnerKind::Class(class.normalized_impl(db, visitor))
-            }
-            SuperOwnerKind::Instance(instance) => instance
-                .normalized_impl(db, visitor)
-                .into_nominal_instance()
-                .map(Self::Instance)
-                .unwrap_or(Self::Dynamic(DynamicType::Any)),
-        }
-    }
-
-    fn iter_mro(self, db: &'db dyn Db) -> impl Iterator<Item = ClassBase<'db>> {
-        match self {
-            SuperOwnerKind::Dynamic(dynamic) => {
-                Either::Left(ClassBase::Dynamic(dynamic).mro(db, None))
-            }
-            SuperOwnerKind::Class(class) => Either::Right(class.iter_mro(db)),
-            SuperOwnerKind::Instance(instance) => Either::Right(instance.class(db).iter_mro(db)),
-        }
-    }
-
-    fn into_type(self) -> Type<'db> {
-        match self {
-            SuperOwnerKind::Dynamic(dynamic) => Type::Dynamic(dynamic),
-            SuperOwnerKind::Class(class) => class.into(),
-            SuperOwnerKind::Instance(instance) => instance.into(),
-        }
-    }
-
-    fn into_class(self, db: &'db dyn Db) -> Option<ClassType<'db>> {
-        match self {
-            SuperOwnerKind::Dynamic(_) => None,
-            SuperOwnerKind::Class(class) => Some(class),
-            SuperOwnerKind::Instance(instance) => Some(instance.class(db)),
-        }
-    }
-
-    fn try_from_type(db: &'db dyn Db, ty: Type<'db>) -> Option<Self> {
-        match ty {
-            Type::Dynamic(dynamic) => Some(SuperOwnerKind::Dynamic(dynamic)),
-            Type::ClassLiteral(class_literal) => Some(SuperOwnerKind::Class(
-                class_literal.apply_optional_specialization(db, None),
-            )),
-            Type::NominalInstance(instance) => Some(SuperOwnerKind::Instance(instance)),
-            Type::BooleanLiteral(_) => {
-                SuperOwnerKind::try_from_type(db, KnownClass::Bool.to_instance(db))
-            }
-            Type::IntLiteral(_) => {
-                SuperOwnerKind::try_from_type(db, KnownClass::Int.to_instance(db))
-            }
-            Type::StringLiteral(_) => {
-                SuperOwnerKind::try_from_type(db, KnownClass::Str.to_instance(db))
-            }
-            Type::LiteralString => {
-                SuperOwnerKind::try_from_type(db, KnownClass::Str.to_instance(db))
-            }
-            Type::BytesLiteral(_) => {
-                SuperOwnerKind::try_from_type(db, KnownClass::Bytes.to_instance(db))
-            }
-            Type::SpecialForm(special_form) => {
-                SuperOwnerKind::try_from_type(db, special_form.instance_fallback(db))
-            }
-            // I'm not sure about this, I thought if a type var is passed, then
-            // the best option we have is to treat is as an instance of the
-            // constraint if there is one.
-            Type::TypeVar(typevar) | Type::NonInferableTypeVar(typevar) => {
-                match typevar.typevar(db).bound_or_constraints(db) {
-                    Some(TypeVarBoundOrConstraints::UpperBound(upper_bound)) => {
-                        SuperOwnerKind::try_from_type(db, upper_bound)
-                    }
-                    _ => None,
-                }
-            }
-            _ => None,
-        }
-    }
-}
-
-impl<'db> From<SuperOwnerKind<'db>> for Type<'db> {
-    fn from(owner: SuperOwnerKind<'db>) -> Self {
-        match owner {
-            SuperOwnerKind::Dynamic(dynamic) => Type::Dynamic(dynamic),
-            SuperOwnerKind::Class(class) => class.into(),
-            SuperOwnerKind::Instance(instance) => instance.into(),
-        }
-    }
-}
-
-/// Represent a bound super object like `super(PivotClass, owner)`
-#[salsa::interned(debug, heap_size=ruff_memory_usage::heap_size)]
-pub struct BoundSuperType<'db> {
-    pub pivot_class: ClassBase<'db>,
-    pub owner: SuperOwnerKind<'db>,
-}
-
-// The Salsa heap is tracked separately.
-impl get_size2::GetSize for BoundSuperType<'_> {}
-
-fn walk_bound_super_type<'db, V: visitor::TypeVisitor<'db> + ?Sized>(
-    db: &'db dyn Db,
-    bound_super: BoundSuperType<'db>,
-    visitor: &V,
-) {
-    visitor.visit_type(db, bound_super.pivot_class(db).into());
-    visitor.visit_type(db, bound_super.owner(db).into_type());
-}
-
-impl<'db> BoundSuperType<'db> {
-    /// Attempts to build a `Type::BoundSuper` based on the given `pivot_class` and `owner`.
-    ///
-    /// This mimics the behavior of Python's built-in `super(pivot, owner)` at runtime.
-    /// - `super(pivot, owner_class)` is valid only if `issubclass(owner_class, pivot)`
-    /// - `super(pivot, owner_instance)` is valid only if `isinstance(owner_instance, pivot)`
-    ///
-    /// However, the checking is skipped when any of the arguments is a dynamic type.
-    fn build(
-        db: &'db dyn Db,
-        pivot_class_type: Type<'db>,
-        owner_type: Type<'db>,
-    ) -> Result<Type<'db>, BoundSuperError<'db>> {
-        if let Type::Union(union) = owner_type {
-            return Ok(UnionType::from_elements(
-                db,
-                union
-                    .elements(db)
-                    .iter()
-                    .map(|ty| BoundSuperType::build(db, pivot_class_type, *ty))
-                    .collect::<Result<Vec<_>, _>>()?,
-            ));
-        }
-
-        // We don't use `Classbase::try_from_type` here because:
-        // - There are objects that may validly be present in a class's bases list
-        //   but are not valid as pivot classes, e.g. `typing.ChainMap`
-        // - There are objects that are not valid in a class's bases list
-        //   but are valid as pivot classes, e.g. unsubscripted `typing.Generic`
-        let pivot_class = match pivot_class_type {
-            Type::ClassLiteral(class) => ClassBase::Class(ClassType::NonGeneric(class)),
-            Type::GenericAlias(class) => ClassBase::Class(ClassType::Generic(class)),
-            Type::SubclassOf(subclass_of) if subclass_of.subclass_of().is_dynamic() => {
-                ClassBase::Dynamic(
-                    subclass_of
-                        .subclass_of()
-                        .into_dynamic()
-                        .expect("Checked in branch arm"),
-                )
-            }
-            Type::SpecialForm(SpecialFormType::Protocol) => ClassBase::Protocol,
-            Type::SpecialForm(SpecialFormType::Generic) => ClassBase::Generic,
-            Type::SpecialForm(SpecialFormType::TypedDict) => ClassBase::TypedDict,
-            Type::Dynamic(dynamic) => ClassBase::Dynamic(dynamic),
-            _ => {
-                return Err(BoundSuperError::InvalidPivotClassType {
-                    pivot_class: pivot_class_type,
-                });
-            }
-        };
-
-        let owner = SuperOwnerKind::try_from_type(db, owner_type)
-            .and_then(|owner| {
-                let Some(pivot_class) = pivot_class.into_class() else {
-                    return Some(owner);
-                };
-                let Some(owner_class) = owner.into_class(db) else {
-                    return Some(owner);
-                };
-
-                if owner_class.is_subclass_of(db, pivot_class) {
-                    Some(owner)
-                } else {
-                    None
-                }
-            })
-            .ok_or(BoundSuperError::FailingConditionCheck {
-                pivot_class: pivot_class_type,
-                owner: owner_type,
-            })?;
-
-        Ok(Type::BoundSuper(BoundSuperType::new(
-            db,
-            pivot_class,
-            owner,
-        )))
-    }
-
-    /// Skips elements in the MRO up to and including the pivot class.
-    ///
-    /// If the pivot class is a dynamic type, its MRO can't be determined,
-    /// so we fall back to using the MRO of `DynamicType::Unknown`.
-    fn skip_until_after_pivot(
-        self,
-        db: &'db dyn Db,
-        mro_iter: impl Iterator<Item = ClassBase<'db>>,
-    ) -> impl Iterator<Item = ClassBase<'db>> {
-        let Some(pivot_class) = self.pivot_class(db).into_class() else {
-            return Either::Left(ClassBase::Dynamic(DynamicType::Unknown).mro(db, None));
-        };
-
-        let mut pivot_found = false;
-
-        Either::Right(mro_iter.skip_while(move |superclass| {
-            if pivot_found {
-                false
-            } else if Some(pivot_class) == superclass.into_class() {
-                pivot_found = true;
-                true
-            } else {
-                true
-            }
-        }))
-    }
-
-    /// Tries to call `__get__` on the attribute.
-    /// The arguments passed to `__get__` depend on whether the owner is an instance or a class.
-    /// See the `CPython` implementation for reference:
-    /// <https://github.com/python/cpython/blob/3b3720f1a26ab34377542b48eb6a6565f78ff892/Objects/typeobject.c#L11690-L11693>
-    fn try_call_dunder_get_on_attribute(
-        self,
-        db: &'db dyn Db,
-        attribute: PlaceAndQualifiers<'db>,
-    ) -> Option<PlaceAndQualifiers<'db>> {
-        let owner = self.owner(db);
-
-        match owner {
-            // If the owner is a dynamic type, we can't tell whether it's a class or an instance.
-            // Also, invoking a descriptor on a dynamic attribute is meaningless, so we don't handle this.
-            SuperOwnerKind::Dynamic(_) => None,
-            SuperOwnerKind::Class(_) => Some(
-                Type::try_call_dunder_get_on_attribute(
-                    db,
-                    attribute,
-                    Type::none(db),
-                    owner.into_type(),
-                )
-                .0,
-            ),
-            SuperOwnerKind::Instance(_) => Some(
-                Type::try_call_dunder_get_on_attribute(
-                    db,
-                    attribute,
-                    owner.into_type(),
-                    owner.into_type().to_meta_type(db),
-                )
-                .0,
-            ),
-        }
-    }
-
-    /// Similar to `Type::find_name_in_mro_with_policy`, but performs lookup starting *after* the
-    /// pivot class in the MRO, based on the `owner` type instead of the `super` type.
-    fn find_name_in_mro_after_pivot(
-        self,
-        db: &'db dyn Db,
-        name: &str,
-        policy: MemberLookupPolicy,
-    ) -> PlaceAndQualifiers<'db> {
-        let owner = self.owner(db);
-        let class = match owner {
-            SuperOwnerKind::Dynamic(_) => {
-                return owner
-                    .into_type()
-                    .find_name_in_mro_with_policy(db, name, policy)
-                    .expect("Calling `find_name_in_mro` on dynamic type should return `Some`");
-            }
-            SuperOwnerKind::Class(class) => class,
-            SuperOwnerKind::Instance(instance) => instance.class(db),
-        };
-
-        let (class_literal, _) = class.class_literal(db);
-        // TODO properly support super() with generic types
-        // * requires a fix for https://github.com/astral-sh/ruff/issues/17432
-        // * also requires understanding how we should handle cases like this:
-        //  ```python
-        //  b_int: B[int]
-        //  b_unknown: B
-        //
-        //  super(B, b_int)
-        //  super(B[int], b_unknown)
-        //  ```
-        match class_literal.generic_context(db) {
-            Some(_) => Place::bound(todo_type!("super in generic class")).into(),
-            None => class_literal.class_member_from_mro(
-                db,
-                name,
-                policy,
-                self.skip_until_after_pivot(db, owner.iter_mro(db)),
-            ),
-        }
-    }
-
-    pub(super) fn normalized_impl(self, db: &'db dyn Db, visitor: &NormalizedVisitor<'db>) -> Self {
-        Self::new(
-            db,
-            self.pivot_class(db).normalized_impl(db, visitor),
-            self.owner(db).normalized_impl(db, visitor),
-        )
-    }
-}
-
-=======
->>>>>>> 513d2996
 #[salsa::interned(debug, heap_size=ruff_memory_usage::heap_size)]
 pub struct TypeIsType<'db> {
     return_type: Type<'db>,
