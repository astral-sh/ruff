--- conflicted
+++ resolved
@@ -517,10 +517,7 @@
     pub(crate) typevar: BoundTypeVarInstance<'db>,
     pub(crate) lower: Type<'db>,
     pub(crate) upper: Type<'db>,
-<<<<<<< HEAD
-=======
     pub(crate) explicit: ExplicitConstraint,
->>>>>>> 7f7fb50a
 }
 
 // The Salsa heap is tracked separately.
@@ -779,10 +776,7 @@
         (
             self.typevar(db).binding_context(db),
             self.typevar(db).identity(db),
-<<<<<<< HEAD
-=======
             self.explicit(db),
->>>>>>> 7f7fb50a
             self.as_id(),
         )
     }
@@ -3233,6 +3227,7 @@
                 let left_upper = left_constraint.upper(db);
                 let right_lower = right_constraint.lower(db);
                 let right_upper = right_constraint.upper(db);
+                let explicit = left_constraint.explicit(db) & right_constraint.explicit(db);
                 let new_constraint = |bound_typevar: BoundTypeVarInstance<'db>,
                                       right_lower: Type<'db>,
                                       right_upper: Type<'db>| {
@@ -3250,13 +3245,12 @@
                     } else {
                         right_upper
                     };
-                    ConstrainedTypeVar::new(db, bound_typevar, right_lower, right_upper)
+                    ConstrainedTypeVar::new(db, bound_typevar, right_lower, right_upper, explicit)
                 };
                 let post_constraint = match (left_lower, left_upper) {
                     (Type::TypeVar(bound_typevar), Type::TypeVar(other_bound_typevar))
                         if bound_typevar.is_same_typevar_as(db, other_bound_typevar) =>
                     {
-<<<<<<< HEAD
                         new_constraint(bound_typevar, right_lower, right_upper)
                     }
                     (Type::TypeVar(bound_typevar), _) => {
@@ -3264,30 +3258,7 @@
                     }
                     (_, Type::TypeVar(bound_typevar)) => {
                         new_constraint(bound_typevar, right_lower, Type::object())
-=======
-                        ConstrainedTypeVar::new(
-                            db,
-                            bound_typevar,
-                            right_lower,
-                            right_upper,
-                            left_constraint.explicit(db) & right_constraint.explicit(db),
-                        )
->>>>>>> 7f7fb50a
                     }
-                    (Type::TypeVar(bound_typevar), _) => ConstrainedTypeVar::new(
-                        db,
-                        bound_typevar,
-                        Type::Never,
-                        right_upper,
-                        left_constraint.explicit(db) & right_constraint.explicit(db),
-                    ),
-                    (_, Type::TypeVar(bound_typevar)) => ConstrainedTypeVar::new(
-                        db,
-                        bound_typevar,
-                        right_lower,
-                        Type::object(),
-                        left_constraint.explicit(db) & right_constraint.explicit(db),
-                    ),
                     _ => return,
                 };
                 self.add_pair_implication(db, left_constraint, right_constraint, post_constraint);
