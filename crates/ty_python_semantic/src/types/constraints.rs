//! Constraints under which type properties hold
//!
//! For "concrete" types (which contain no type variables), type properties like assignability have
//! simple answers: one type is either assignable to another type, or it isn't. (The _rules_ for
//! comparing two particular concrete types can be rather complex, but the _answer_ is a simple
//! "yes" or "no".)
//!
//! These properties are more complex when type variables are involved, because there are (usually)
//! many different concrete types that a typevar can be specialized to, and the type property might
//! hold for some specializations, but not for others. That means that for types that include
//! typevars, "Is this type assignable to another?" no longer makes sense as a question. The better
//! question is: "Under what constraints is this type assignable to another?".
//!
//! This module provides the machinery for representing the "under what constraints" part of that
//! question.
//!
//! An individual constraint restricts the specialization of a single typevar to be within a
//! particular lower and upper bound. (A type is within a lower and upper bound if it is a
//! supertype of the lower bound and a subtype of the upper bound.) You can then build up more
//! complex constraint sets using union, intersection, and negation operations. We use a [binary
//! decision diagram][bdd] (BDD) to represent a constraint set.
//!
//! Note that all lower and upper bounds in a constraint must be fully static. We take the bottom
//! and top materializations of the types to remove any gradual forms if needed.
//!
//! NOTE: This module is currently in a transitional state. We've added the BDD [`ConstraintSet`]
//! representation, and updated all of our property checks to build up a constraint set and then
//! check whether it is ever or always satisfiable, as appropriate. We are not yet inferring
//! specializations from those constraints.
//!
//! ### Examples
//!
//! For instance, in the following Python code:
//!
//! ```py
//! class A: ...
//! class B(A): ...
//!
//! def _[T: B](t: T) -> None: ...
//! def _[U: (int, str)](u: U) -> None: ...
//! ```
//!
//! The typevar `T` has an upper bound of `B`, which would translate into the constraint `Never ≤ T
//! ≤ B`. (Every type is a supertype of `Never`, so having `Never` as a lower bound means that
//! there is effectively no lower bound. Similarly, an upper bound of `object` means that there is
//! effectively no upper bound.) The `T ≤ B` part expresses that the type can specialize to any
//! type that is a subtype of B.
//!
//! The typevar `U` is constrained to be either `int` or `str`, which would translate into the
//! constraint `(int ≤ T ≤ int) ∪ (str ≤ T ≤ str)`. When the lower and upper bounds are the same,
//! the constraint says that the typevar must specialize to that _exact_ type, not to a subtype or
//! supertype of it.
//!
//! ### Tracing
//!
//! This module is instrumented with debug- and trace-level `tracing` messages. You can set the
//! `TY_LOG` environment variable to see this output when testing locally. `tracing` log messages
//! typically have a `target` field, which is the name of the module the message appears in — in
//! this case, `ty_python_semantic::types::constraints`. We add additional detail to these targets,
//! in case you only want to debug parts of the implementation. For instance, if you want to debug
//! how we construct sequent maps, you could use
//!
//! ```sh
//! env TY_LOG=ty_python_semantic::types::constraints::SequentMap=trace ty check ...
//! ```
//!
//! [bdd]: https://en.wikipedia.org/wiki/Binary_decision_diagram

use std::cell::RefCell;
use std::cmp::Ordering;
use std::fmt::Display;
use std::ops::Range;

use itertools::Itertools;
use rustc_hash::{FxHashMap, FxHashSet};
use salsa::plumbing::AsId;

use crate::types::generics::{GenericContext, InferableTypeVars, Specialization};
use crate::types::visitor::{
    TypeCollector, TypeVisitor, any_over_type, walk_type_with_recursion_guard,
};
use crate::types::{
    BoundTypeVarIdentity, BoundTypeVarInstance, IntersectionBuilder, IntersectionType, Type,
    TypeVarBoundOrConstraints, UnionBuilder, UnionType, walk_bound_type_var_type,
};
use crate::{Db, FxOrderSet};

/// An extension trait for building constraint sets from [`Option`] values.
pub(crate) trait OptionConstraintsExtension<T> {
    /// Returns a constraint set that is always satisfiable if the option is `None`; otherwise
    /// applies a function to determine under what constraints the value inside of it holds.
    fn when_none_or<'db>(self, f: impl FnOnce(T) -> ConstraintSet<'db>) -> ConstraintSet<'db>;

    /// Returns a constraint set that is never satisfiable if the option is `None`; otherwise
    /// applies a function to determine under what constraints the value inside of it holds.
    fn when_some_and<'db>(self, f: impl FnOnce(T) -> ConstraintSet<'db>) -> ConstraintSet<'db>;
}

impl<T> OptionConstraintsExtension<T> for Option<T> {
    fn when_none_or<'db>(self, f: impl FnOnce(T) -> ConstraintSet<'db>) -> ConstraintSet<'db> {
        match self {
            Some(value) => f(value),
            None => ConstraintSet::always(),
        }
    }

    fn when_some_and<'db>(self, f: impl FnOnce(T) -> ConstraintSet<'db>) -> ConstraintSet<'db> {
        match self {
            Some(value) => f(value),
            None => ConstraintSet::never(),
        }
    }
}

/// An extension trait for building constraint sets from an [`Iterator`].
pub(crate) trait IteratorConstraintsExtension<T> {
    /// Returns the constraints under which any element of the iterator holds.
    ///
    /// This method short-circuits; if we encounter any element that
    /// [`is_always_satisfied`][ConstraintSet::is_always_satisfied], then the overall result
    /// must be as well, and we stop consuming elements from the iterator.
    fn when_any<'db>(
        self,
        db: &'db dyn Db,
        f: impl FnMut(T) -> ConstraintSet<'db>,
    ) -> ConstraintSet<'db>;

    /// Returns the constraints under which every element of the iterator holds.
    ///
    /// This method short-circuits; if we encounter any element that
    /// [`is_never_satisfied`][ConstraintSet::is_never_satisfied], then the overall result
    /// must be as well, and we stop consuming elements from the iterator.
    fn when_all<'db>(
        self,
        db: &'db dyn Db,
        f: impl FnMut(T) -> ConstraintSet<'db>,
    ) -> ConstraintSet<'db>;
}

impl<I, T> IteratorConstraintsExtension<T> for I
where
    I: Iterator<Item = T>,
{
    fn when_any<'db>(
        self,
        db: &'db dyn Db,
        mut f: impl FnMut(T) -> ConstraintSet<'db>,
    ) -> ConstraintSet<'db> {
        let mut result = ConstraintSet::never();
        for child in self {
            if result.union(db, f(child)).is_always_satisfied(db) {
                return result;
            }
        }
        result
    }

    fn when_all<'db>(
        self,
        db: &'db dyn Db,
        mut f: impl FnMut(T) -> ConstraintSet<'db>,
    ) -> ConstraintSet<'db> {
        let mut result = ConstraintSet::always();
        for child in self {
            if result.intersect(db, f(child)).is_never_satisfied(db) {
                return result;
            }
        }
        result
    }
}

/// A set of constraints under which a type property holds.
///
/// This is called a "set of constraint sets", and denoted _𝒮_, in [[POPL2015][]].
///
/// [POPL2015]: https://doi.org/10.1145/2676726.2676991
#[derive(Clone, Copy, Debug, Eq, Hash, PartialEq, get_size2::GetSize, salsa::Update)]
pub struct ConstraintSet<'db> {
    /// The BDD representing this constraint set
    node: Node<'db>,
}

impl<'db> ConstraintSet<'db> {
    fn never() -> Self {
        Self {
            node: Node::AlwaysFalse,
        }
    }

    fn always() -> Self {
        Self {
            node: Node::AlwaysTrue,
        }
    }

    /// Returns a constraint set that constraints a typevar to a particular range of types.
    pub(crate) fn constrain_typevar(
        db: &'db dyn Db,
        typevar: BoundTypeVarInstance<'db>,
        lower: Type<'db>,
        upper: Type<'db>,
    ) -> Self {
<<<<<<< HEAD
        let (lower, upper) = match relation {
            TypeRelation::Subtyping
            | TypeRelation::Redundancy
            | TypeRelation::SubtypingAssuming(_) => (
                lower.top_materialization(db),
                upper.bottom_materialization(db),
            ),
            TypeRelation::Assignability | TypeRelation::ConstraintSetAssignability => (
                lower.bottom_materialization(db),
                upper.top_materialization(db),
            ),
        };

=======
>>>>>>> b413a6de
        Self {
            node: ConstrainedTypeVar::new_node(db, typevar, lower, upper),
        }
    }

    /// Returns whether this constraint set never holds
    pub(crate) fn is_never_satisfied(self, db: &'db dyn Db) -> bool {
        self.node.is_never_satisfied(db)
    }

    /// Returns whether this constraint set always holds
    pub(crate) fn is_always_satisfied(self, db: &'db dyn Db) -> bool {
        self.node.is_always_satisfied(db)
    }

    /// Returns whether this constraint set contains any cycles between typevars. If it does, then
    /// we cannot create a specialization from this constraint set.
    ///
    /// We have restrictions in place that ensure that there are no cycles in the _lower and upper
    /// bounds_ of each constraint, but it's still possible for a constraint to _mention_ another
    /// typevar without _constraining_ it. For instance, `(T ≤ int) ∧ (U ≤ list[T])` is a valid
    /// constraint set, which we can create a specialization from (`T = int, U = list[int]`). But
    /// `(T ≤ list[U]) ∧ (U ≤ list[T])` does not violate our lower/upper bounds restrictions, since
    /// neither bound _is_ a typevar. And it's not something we can create a specialization from,
    /// since we would endlessly substitute until we stack overflow.
    pub(crate) fn is_cyclic(self, db: &'db dyn Db) -> bool {
        #[derive(Default)]
        struct CollectReachability<'db> {
            reachable_typevars: RefCell<FxHashSet<BoundTypeVarIdentity<'db>>>,
            recursion_guard: TypeCollector<'db>,
        }

        impl<'db> TypeVisitor<'db> for CollectReachability<'db> {
            fn should_visit_lazy_type_attributes(&self) -> bool {
                true
            }

            fn visit_bound_type_var_type(
                &self,
                db: &'db dyn Db,
                bound_typevar: BoundTypeVarInstance<'db>,
            ) {
                self.reachable_typevars
                    .borrow_mut()
                    .insert(bound_typevar.identity(db));
                walk_bound_type_var_type(db, bound_typevar, self);
            }

            fn visit_type(&self, db: &'db dyn Db, ty: Type<'db>) {
                walk_type_with_recursion_guard(db, ty, self, &self.recursion_guard);
            }
        }

        fn visit_dfs<'db>(
            reachable_typevars: &mut FxHashMap<
                BoundTypeVarIdentity<'db>,
                FxHashSet<BoundTypeVarIdentity<'db>>,
            >,
            discovered: &mut FxHashSet<BoundTypeVarIdentity<'db>>,
            bound_typevar: BoundTypeVarIdentity<'db>,
        ) -> bool {
            discovered.insert(bound_typevar);
            let outgoing = reachable_typevars
                .remove(&bound_typevar)
                .expect("should not visit typevar twice in DFS");
            for outgoing in outgoing {
                if discovered.contains(&outgoing) {
                    return true;
                }
                if reachable_typevars.contains_key(&outgoing) {
                    if visit_dfs(reachable_typevars, discovered, outgoing) {
                        return true;
                    }
                }
            }
            discovered.remove(&bound_typevar);
            false
        }

        // First find all of the typevars that each constraint directly mentions.
        let mut reachable_typevars: FxHashMap<
            BoundTypeVarIdentity<'db>,
            FxHashSet<BoundTypeVarIdentity<'db>>,
        > = FxHashMap::default();
        self.node.for_each_constraint(db, &mut |constraint| {
            let visitor = CollectReachability::default();
            visitor.visit_type(db, constraint.lower(db));
            visitor.visit_type(db, constraint.upper(db));
            reachable_typevars
                .entry(constraint.typevar(db).identity(db))
                .or_default()
                .extend(visitor.reachable_typevars.into_inner());
        });

        // Then perform a depth-first search to see if there are any cycles.
        let mut discovered: FxHashSet<BoundTypeVarIdentity<'db>> = FxHashSet::default();
        while let Some(bound_typevar) = reachable_typevars.keys().copied().next() {
            if !discovered.contains(&bound_typevar) {
                let cycle_found =
                    visit_dfs(&mut reachable_typevars, &mut discovered, bound_typevar);
                if cycle_found {
                    return true;
                }
            }
        }

        false
    }

    /// Returns the constraints under which `lhs` is a subtype of `rhs`, assuming that the
    /// constraints in this constraint set hold. Panics if neither of the types being compared are
    /// a typevar. (That case is handled by `Type::has_relation_to`.)
    pub(crate) fn implies_subtype_of(
        self,
        db: &'db dyn Db,
        lhs: Type<'db>,
        rhs: Type<'db>,
    ) -> Self {
        Self {
            node: self.node.implies_subtype_of(db, lhs, rhs),
        }
    }

    /// Returns whether this constraint set is satisfied by all of the typevars that it mentions.
    ///
    /// Each typevar has a set of _valid specializations_, which is defined by any upper bound or
    /// constraints that the typevar has.
    ///
    /// Each typevar is also either _inferable_ or _non-inferable_. (You provide a list of the
    /// `inferable` typevars; all others are considered non-inferable.) For an inferable typevar,
    /// then there must be _some_ valid specialization that satisfies the constraint set. For a
    /// non-inferable typevar, then _all_ valid specializations must satisfy it.
    ///
    /// Note that we don't have to consider typevars that aren't mentioned in the constraint set,
    /// since the constraint set cannot be affected by any typevars that it does not mention. That
    /// means that those additional typevars trivially satisfy the constraint set, regardless of
    /// whether they are inferable or not.
    pub(crate) fn satisfied_by_all_typevars(
        self,
        db: &'db dyn Db,
        inferable: InferableTypeVars<'_, 'db>,
    ) -> bool {
        self.node.satisfied_by_all_typevars(db, inferable)
    }

    pub(crate) fn limit_to_valid_specializations(self, db: &'db dyn Db) -> Self {
        let mut result = self.node;
        let mut seen = FxHashSet::default();
        self.node.for_each_constraint(db, &mut |constraint| {
            let bound_typevar = constraint.typevar(db);
            if seen.insert(bound_typevar) {
                result = result.and(db, bound_typevar.valid_specializations(db));
            }
        });
        Self { node: result }
    }

    /// Updates this constraint set to hold the union of itself and another constraint set.
    pub(crate) fn union(&mut self, db: &'db dyn Db, other: Self) -> Self {
        self.node = self.node.or(db, other.node);
        *self
    }

    /// Updates this constraint set to hold the intersection of itself and another constraint set.
    pub(crate) fn intersect(&mut self, db: &'db dyn Db, other: Self) -> Self {
        self.node = self.node.and(db, other.node);
        *self
    }

    /// Returns the negation of this constraint set.
    pub(crate) fn negate(self, db: &'db dyn Db) -> Self {
        Self {
            node: self.node.negate(db),
        }
    }

    /// Returns the intersection of this constraint set and another. The other constraint set is
    /// provided as a thunk, to implement short-circuiting: the thunk is not forced if the
    /// constraint set is already saturated.
    pub(crate) fn and(mut self, db: &'db dyn Db, other: impl FnOnce() -> Self) -> Self {
        if !self.is_never_satisfied(db) {
            self.intersect(db, other());
        }
        self
    }

    /// Returns the union of this constraint set and another. The other constraint set is provided
    /// as a thunk, to implement short-circuiting: the thunk is not forced if the constraint set is
    /// already saturated.
    pub(crate) fn or(mut self, db: &'db dyn Db, other: impl FnOnce() -> Self) -> Self {
        if !self.is_always_satisfied(db) {
            self.union(db, other());
        }
        self
    }

    /// Returns a constraint set encoding that this constraint set implies another.
    pub(crate) fn implies(self, db: &'db dyn Db, other: impl FnOnce() -> Self) -> Self {
        self.negate(db).or(db, other)
    }

    pub(crate) fn iff(self, db: &'db dyn Db, other: Self) -> Self {
        ConstraintSet {
            node: self.node.iff(db, other.node),
        }
    }

    /// Reduces the set of inferable typevars for this constraint set. You provide an iterator of
    /// the typevars that were inferable when this constraint set was created, and which should be
    /// abstracted away. Those typevars will be removed from the constraint set, and the constraint
    /// set will return true whenever there was _any_ specialization of those typevars that
    /// returned true before.
    pub(crate) fn reduce_inferable(
        self,
        db: &'db dyn Db,
        to_remove: impl IntoIterator<Item = BoundTypeVarIdentity<'db>>,
    ) -> Self {
        let node = self.node.exists(db, to_remove);
        Self { node }
    }

    pub(crate) fn for_each_path(self, db: &'db dyn Db, f: impl FnMut(&PathAssignments<'db>)) {
        self.node.for_each_path(db, f);
    }

    pub(crate) fn range(
        db: &'db dyn Db,
        lower: Type<'db>,
        typevar: BoundTypeVarInstance<'db>,
        upper: Type<'db>,
    ) -> Self {
        Self::constrain_typevar(db, typevar, lower, upper)
    }

    #[expect(dead_code)] // Keep this around for debugging purposes
    pub(crate) fn display(self, db: &'db dyn Db) -> impl Display {
        self.node.simplify_for_display(db).display(db)
    }

    #[expect(dead_code)] // Keep this around for debugging purposes
    pub(crate) fn display_graph(self, db: &'db dyn Db, prefix: &dyn Display) -> impl Display {
        self.node.display_graph(db, prefix)
    }
}

impl From<bool> for ConstraintSet<'_> {
    fn from(b: bool) -> Self {
        if b { Self::always() } else { Self::never() }
    }
}

impl<'db> BoundTypeVarInstance<'db> {
    /// Returns whether this typevar can be the lower or upper bound of another typevar in a
    /// constraint set.
    ///
    /// We enforce an (arbitrary) ordering on typevars, and ensure that the bounds of a constraint
    /// are "later" according to that order than the typevar being constrained. Having an order
    /// ensures that we can build up transitive relationships between constraints without incurring
    /// any cycles. This particular ordering plays nicely with how we are ordering constraints
    /// within a BDD — it means that if a typevar has another typevar as a bound, all of the
    /// constraints that apply to the bound will appear lower in the BDD.
    fn can_be_bound_for(self, db: &'db dyn Db, typevar: Self) -> bool {
        self.identity(db) > typevar.identity(db)
    }
}

#[derive(Clone, Copy, Debug)]
enum IntersectionResult<'db> {
    Simplified(ConstrainedTypeVar<'db>),
    CannotSimplify,
    Disjoint,
}

impl IntersectionResult<'_> {
    fn is_disjoint(self) -> bool {
        matches!(self, IntersectionResult::Disjoint)
    }
}

/// An individual constraint in a constraint set. This restricts a single typevar to be within a
/// lower and upper bound.
#[salsa::interned(debug, heap_size=ruff_memory_usage::heap_size)]
pub(crate) struct ConstrainedTypeVar<'db> {
    pub(crate) typevar: BoundTypeVarInstance<'db>,
    pub(crate) lower: Type<'db>,
    pub(crate) upper: Type<'db>,
}

// The Salsa heap is tracked separately.
impl get_size2::GetSize for ConstrainedTypeVar<'_> {}

#[salsa::tracked]
impl<'db> ConstrainedTypeVar<'db> {
    /// Returns a new range constraint.
    ///
    /// Panics if `lower` and `upper` are not both fully static.
    fn new_node(
        db: &'db dyn Db,
        typevar: BoundTypeVarInstance<'db>,
        mut lower: Type<'db>,
        mut upper: Type<'db>,
    ) -> Node<'db> {
        // It's not useful for an upper bound to be an intersection type, or for a lower bound to
        // be a union type. Because the following equivalences hold, we can break these bounds
        // apart and create an equivalent BDD with more nodes but simpler constraints. (Fewer,
        // simpler constraints mean that our sequent maps won't grow pathologically large.)
        //
        //   T ≤ (α & β)   ⇔ (T ≤ α) ∧ (T ≤ β)
        //   T ≤ (¬α & ¬β) ⇔ (T ≤ ¬α) ∧ (T ≤ ¬β)
        //   (α | β) ≤ T   ⇔ (α ≤ T) ∧ (β ≤ T)
        if let Type::Union(lower_union) = lower {
            let mut result = Node::AlwaysTrue;
            for lower_element in lower_union.elements(db) {
                result = result.and(
                    db,
                    ConstrainedTypeVar::new_node(db, typevar, *lower_element, upper),
                );
            }
            return result;
        }
        // A negated type ¬α is represented as an intersection with no positive elements, and a
        // single negative element. We _don't_ want to treat that an "intersection" for the
        // purposes of simplifying upper bounds.
        if let Type::Intersection(upper_intersection) = upper
            && !upper_intersection.is_simple_negation(db)
        {
            let mut result = Node::AlwaysTrue;
            for upper_element in upper_intersection.iter_positive(db) {
                result = result.and(
                    db,
                    ConstrainedTypeVar::new_node(db, typevar, lower, upper_element),
                );
            }
            for upper_element in upper_intersection.iter_negative(db) {
                result = result.and(
                    db,
                    ConstrainedTypeVar::new_node(db, typevar, lower, upper_element.negate(db)),
                );
            }
            return result;
        }

        // Two identical typevars must always solve to the same type, so it is not useful to have
        // an upper or lower bound that is the typevar being constrained.
        match lower {
            Type::TypeVar(lower_bound_typevar)
                if typevar.is_same_typevar_as(db, lower_bound_typevar) =>
            {
                lower = Type::Never;
            }
            Type::Intersection(intersection)
                if intersection.positive(db).iter().any(|element| {
                    element.as_typevar().is_some_and(|element_bound_typevar| {
                        typevar.is_same_typevar_as(db, element_bound_typevar)
                    })
                }) =>
            {
                lower = Type::Never;
            }
            Type::Intersection(intersection)
                if intersection.negative(db).iter().any(|element| {
                    element.as_typevar().is_some_and(|element_bound_typevar| {
                        typevar.is_same_typevar_as(db, element_bound_typevar)
                    })
                }) =>
            {
                return Node::new_constraint(
                    db,
                    ConstrainedTypeVar::new(db, typevar, Type::Never, Type::object()),
                )
                .negate(db);
            }
            _ => {}
        }
        match upper {
            Type::TypeVar(upper_bound_typevar)
                if typevar.is_same_typevar_as(db, upper_bound_typevar) =>
            {
                upper = Type::object();
            }
            Type::Union(union)
                if union.elements(db).iter().any(|element| {
                    element.as_typevar().is_some_and(|element_bound_typevar| {
                        typevar.is_same_typevar_as(db, element_bound_typevar)
                    })
                }) =>
            {
                upper = Type::object();
            }
            _ => {}
        }

        // If `lower ≰ upper`, then the constraint cannot be satisfied, since there is no type that
        // is both greater than `lower`, and less than `upper`.
<<<<<<< HEAD
        if !lower.is_constraint_set_assignable_to(db, upper) {
=======
        if !lower.is_assignable_to(db, upper) {
>>>>>>> b413a6de
            return Node::AlwaysFalse;
        }

        // We have an (arbitrary) ordering for typevars. If the upper and/or lower bounds are
        // typevars, we have to ensure that the bounds are "later" according to that order than the
        // typevar being constrained.
        //
        // In the comments below, we use brackets to indicate which typevar is "earlier", and
        // therefore the typevar that the constraint applies to.
        match (lower, upper) {
            // L ≤ T ≤ L == (T ≤ [L] ≤ T)
            (Type::TypeVar(lower), Type::TypeVar(upper)) if lower.is_same_typevar_as(db, upper) => {
                let (bound, typevar) = if lower.can_be_bound_for(db, typevar) {
                    (lower, typevar)
                } else {
                    (typevar, lower)
                };
                Node::new_constraint(
                    db,
                    ConstrainedTypeVar::new(
                        db,
                        typevar,
                        Type::TypeVar(bound),
                        Type::TypeVar(bound),
                    ),
                )
            }

            // L ≤ T ≤ U == ([L] ≤ T) && (T ≤ [U])
            (Type::TypeVar(lower), Type::TypeVar(upper))
                if typevar.can_be_bound_for(db, lower) && typevar.can_be_bound_for(db, upper) =>
            {
                let lower = Node::new_constraint(
                    db,
                    ConstrainedTypeVar::new(db, lower, Type::Never, Type::TypeVar(typevar)),
                );
                let upper = Node::new_constraint(
                    db,
                    ConstrainedTypeVar::new(db, upper, Type::TypeVar(typevar), Type::object()),
                );
                lower.and(db, upper)
            }

            // L ≤ T ≤ U == ([L] ≤ T) && ([T] ≤ U)
            (Type::TypeVar(lower), _) if typevar.can_be_bound_for(db, lower) => {
                let lower = Node::new_constraint(
                    db,
                    ConstrainedTypeVar::new(db, lower, Type::Never, Type::TypeVar(typevar)),
                );
                let upper = if upper.is_object() {
                    Node::AlwaysTrue
                } else {
                    Self::new_node(db, typevar, Type::Never, upper)
                };
                lower.and(db, upper)
            }

            // L ≤ T ≤ U == (L ≤ [T]) && (T ≤ [U])
            (_, Type::TypeVar(upper)) if typevar.can_be_bound_for(db, upper) => {
                let lower = if lower.is_never() {
                    Node::AlwaysTrue
                } else {
                    Self::new_node(db, typevar, lower, Type::object())
                };
                let upper = Node::new_constraint(
                    db,
                    ConstrainedTypeVar::new(db, upper, Type::TypeVar(typevar), Type::object()),
                );
                lower.and(db, upper)
            }

            _ => Node::new_constraint(db, ConstrainedTypeVar::new(db, typevar, lower, upper)),
        }
    }

    fn when_true(self) -> ConstraintAssignment<'db> {
        ConstraintAssignment::Positive(self)
    }

    fn when_false(self) -> ConstraintAssignment<'db> {
        ConstraintAssignment::Negative(self)
    }

    fn normalized(self, db: &'db dyn Db) -> Self {
        Self::new(
            db,
            self.typevar(db),
            self.lower(db).normalized(db),
            self.upper(db).normalized(db),
        )
    }

    /// Defines the ordering of the variables in a constraint set BDD.
    ///
    /// If we only care about _correctness_, we can choose any ordering that we want, as long as
    /// it's consistent. However, different orderings can have very different _performance_
    /// characteristics. Many BDD libraries attempt to reorder variables on the fly while building
    /// and working with BDDs. We don't do that, but we have tried to make some simple choices that
    /// have clear wins.
    ///
    /// In particular, we compare the _typevars_ of each constraint first, so that all constraints
    /// for a single typevar are guaranteed to be adjacent in the BDD structure. There are several
    /// simplifications that we perform that operate on constraints with the same typevar, and this
    /// ensures that we can find all candidate simplifications more easily.
    fn ordering(self, db: &'db dyn Db) -> impl Ord {
        (
            self.typevar(db).binding_context(db),
            self.typevar(db).identity(db),
            self.as_id(),
        )
    }

    /// Returns whether this constraint implies another — i.e., whether every type that
    /// satisfies this constraint also satisfies `other`.
    ///
    /// This is used to simplify how we display constraint sets, by removing redundant constraints
    /// from a clause.
    fn implies(self, db: &'db dyn Db, other: Self) -> bool {
        if !self.typevar(db).is_same_typevar_as(db, other.typevar(db)) {
            return false;
        }
<<<<<<< HEAD
        other
            .lower(db)
            .is_constraint_set_assignable_to(db, self.lower(db))
            && self
                .upper(db)
                .is_constraint_set_assignable_to(db, other.upper(db))
=======
        other.lower(db).is_assignable_to(db, self.lower(db))
            && self.upper(db).is_assignable_to(db, other.upper(db))
>>>>>>> b413a6de
    }

    /// Returns the intersection of two range constraints, or `None` if the intersection is empty.
    fn intersect(self, db: &'db dyn Db, other: Self) -> IntersectionResult<'db> {
        // (s₁ ≤ α ≤ t₁) ∧ (s₂ ≤ α ≤ t₂) = (s₁ ∪ s₂) ≤ α ≤ (t₁ ∩ t₂))
        let lower = UnionType::from_elements(db, [self.lower(db), other.lower(db)]);
        let upper = IntersectionType::from_elements(db, [self.upper(db), other.upper(db)]);

        // If `lower ≰ upper`, then the intersection is empty, since there is no type that is both
        // greater than `lower`, and less than `upper`.
<<<<<<< HEAD
        if !lower.is_constraint_set_assignable_to(db, upper) {
=======
        if !lower.is_assignable_to(db, upper) {
>>>>>>> b413a6de
            return IntersectionResult::Disjoint;
        }

        if lower.is_union() || upper.is_nontrivial_intersection(db) {
            return IntersectionResult::CannotSimplify;
        }

        IntersectionResult::Simplified(Self::new(db, self.typevar(db), lower, upper))
    }

    pub(crate) fn display(self, db: &'db dyn Db) -> impl Display {
        self.display_inner(db, false)
    }

    fn display_negated(self, db: &'db dyn Db) -> impl Display {
        self.display_inner(db, true)
    }

    fn display_inner(self, db: &'db dyn Db, negated: bool) -> impl Display {
        struct DisplayConstrainedTypeVar<'db> {
            constraint: ConstrainedTypeVar<'db>,
            negated: bool,
            db: &'db dyn Db,
        }

        impl Display for DisplayConstrainedTypeVar<'_> {
            fn fmt(&self, f: &mut std::fmt::Formatter<'_>) -> std::fmt::Result {
                let lower = self.constraint.lower(self.db);
                let upper = self.constraint.upper(self.db);
                let typevar = self.constraint.typevar(self.db);
                if lower.is_equivalent_to(self.db, upper) {
                    // If this typevar is equivalent to another, output the constraint in a
                    // consistent alphabetical order, regardless of the salsa ordering that we are
                    // using the in BDD.
                    if let Type::TypeVar(bound) = lower {
                        let bound = bound.identity(self.db).display(self.db).to_string();
                        let typevar = typevar.identity(self.db).display(self.db).to_string();
                        let (smaller, larger) = if bound < typevar {
                            (bound, typevar)
                        } else {
                            (typevar, bound)
                        };
                        return write!(
                            f,
                            "({} {} {})",
                            smaller,
                            if self.negated { "≠" } else { "=" },
                            larger,
                        );
                    }

                    return write!(
                        f,
                        "({} {} {})",
                        typevar.identity(self.db).display(self.db),
                        if self.negated { "≠" } else { "=" },
                        lower.display(self.db)
                    );
                }

                if lower.is_never() && upper.is_object() {
                    return write!(
                        f,
                        "({} {} *)",
                        typevar.identity(self.db).display(self.db),
                        if self.negated { "≠" } else { "=" }
                    );
                }

                if self.negated {
                    f.write_str("¬")?;
                }
                f.write_str("(")?;
                if !lower.is_never() {
                    write!(f, "{} ≤ ", lower.display(self.db))?;
                }
                typevar.identity(self.db).display(self.db).fmt(f)?;
                if !upper.is_object() {
                    write!(f, " ≤ {}", upper.display(self.db))?;
                }
                f.write_str(")")
            }
        }

        DisplayConstrainedTypeVar {
            constraint: self,
            negated,
            db,
        }
    }
}

/// A BDD node.
///
/// The "variables" of a constraint set BDD are individual constraints, represented by an interned
/// [`ConstrainedTypeVar`].
///
/// Terminal nodes (`false` and `true`) have their own dedicated enum variants. The
/// [`Interior`][InteriorNode] variant represents interior nodes.
///
/// BDD nodes are _quasi-reduced_, which means that there are no duplicate nodes (which we handle
/// via Salsa interning). Unlike the typical BDD representation, which is (fully) reduced, we do
/// allow redundant nodes, with `if_true` and `if_false` edges that point at the same node. That
/// means that our BDDs "remember" all of the individual constraints that they were created with.
///
/// BDD nodes are also _ordered_, meaning that every path from the root of a BDD to a terminal node
/// visits variables in the same order. [`ConstrainedTypeVar::ordering`] defines the variable
/// ordering that we use for constraint set BDDs.
#[derive(Clone, Copy, Debug, Eq, Hash, PartialEq, get_size2::GetSize, salsa::Update)]
enum Node<'db> {
    AlwaysFalse,
    AlwaysTrue,
    Interior(InteriorNode<'db>),
}

impl<'db> Node<'db> {
    /// Creates a new BDD node, ensuring that it is quasi-reduced.
    fn new(
        db: &'db dyn Db,
        constraint: ConstrainedTypeVar<'db>,
        if_true: Node<'db>,
        if_false: Node<'db>,
    ) -> Self {
        debug_assert!((if_true.root_constraint(db)).is_none_or(|root_constraint| {
            root_constraint.ordering(db) > constraint.ordering(db)
        }));
        debug_assert!(
            (if_false.root_constraint(db)).is_none_or(|root_constraint| {
                root_constraint.ordering(db) > constraint.ordering(db)
            })
        );
        if if_true == Node::AlwaysFalse && if_false == Node::AlwaysFalse {
            return Node::AlwaysFalse;
        }
        Self::Interior(InteriorNode::new(db, constraint, if_true, if_false))
    }

    /// Creates a new BDD node for an individual constraint. (The BDD will evaluate to `true` when
    /// the constraint holds, and to `false` when it does not.)
    fn new_constraint(db: &'db dyn Db, constraint: ConstrainedTypeVar<'db>) -> Self {
        Self::Interior(InteriorNode::new(
            db,
            constraint,
            Node::AlwaysTrue,
            Node::AlwaysFalse,
        ))
    }

    /// Creates a new BDD node for a positive or negative individual constraint. (For a positive
    /// constraint, this returns the same BDD node as [`new_constraint`][Self::new_constraint]. For
    /// a negative constraint, it returns the negation of that BDD node.)
    fn new_satisfied_constraint(db: &'db dyn Db, constraint: ConstraintAssignment<'db>) -> Self {
        match constraint {
            ConstraintAssignment::Positive(constraint) => Self::Interior(InteriorNode::new(
                db,
                constraint,
                Node::AlwaysTrue,
                Node::AlwaysFalse,
            )),
            ConstraintAssignment::Negative(constraint) => Self::Interior(InteriorNode::new(
                db,
                constraint,
                Node::AlwaysFalse,
                Node::AlwaysTrue,
            )),
        }
    }

    /// Returns the BDD variable of the root node of this BDD, or `None` if this BDD is a terminal
    /// node.
    fn root_constraint(self, db: &'db dyn Db) -> Option<ConstrainedTypeVar<'db>> {
        match self {
            Node::Interior(interior) => Some(interior.constraint(db)),
            _ => None,
        }
    }

    fn for_each_path(self, db: &'db dyn Db, mut f: impl FnMut(&PathAssignments<'db>)) {
        match self {
            Node::AlwaysTrue => {}
            Node::AlwaysFalse => {}
            Node::Interior(interior) => {
                let map = interior.sequent_map(db);
                let mut path = PathAssignments::default();
                self.for_each_path_inner(db, &mut f, map, &mut path);
            }
        }
    }

    fn for_each_path_inner(
        self,
        db: &'db dyn Db,
        f: &mut dyn FnMut(&PathAssignments<'db>),
        map: &SequentMap<'db>,
        path: &mut PathAssignments<'db>,
    ) {
        match self {
            Node::AlwaysTrue => f(path),
            Node::AlwaysFalse => {}
            Node::Interior(interior) => {
                let constraint = interior.constraint(db);
                path.walk_edge(db, map, constraint.when_true(), |path, _| {
                    interior.if_true(db).for_each_path_inner(db, f, map, path);
                });
                path.walk_edge(db, map, constraint.when_false(), |path, _| {
                    interior.if_false(db).for_each_path_inner(db, f, map, path);
                });
            }
        }
    }

    /// Returns whether this BDD represent the constant function `true`.
    fn is_always_satisfied(self, db: &'db dyn Db) -> bool {
        match self {
            Node::AlwaysTrue => true,
            Node::AlwaysFalse => false,
            Node::Interior(interior) => {
                let map = interior.sequent_map(db);
                let mut path = PathAssignments::default();
                self.is_always_satisfied_inner(db, map, &mut path)
            }
        }
    }

    fn is_always_satisfied_inner(
        self,
        db: &'db dyn Db,
        map: &SequentMap<'db>,
        path: &mut PathAssignments<'db>,
    ) -> bool {
        match self {
            Node::AlwaysTrue => true,
            Node::AlwaysFalse => false,
            Node::Interior(interior) => {
                // walk_edge will return None if this node's constraint (or anything we can derive
                // from it) causes the if_true edge to become impossible. We want to ignore
                // impossible paths, and so we treat them as passing the "always satisfied" check.
                let constraint = interior.constraint(db);
                let true_always_satisfied = path
                    .walk_edge(db, map, constraint.when_true(), |path, _| {
                        interior
                            .if_true(db)
                            .is_always_satisfied_inner(db, map, path)
                    })
                    .unwrap_or(true);
                if !true_always_satisfied {
                    return false;
                }

                // Ditto for the if_false branch
                path.walk_edge(db, map, constraint.when_false(), |path, _| {
                    interior
                        .if_false(db)
                        .is_always_satisfied_inner(db, map, path)
                })
                .unwrap_or(true)
            }
        }
    }

    /// Returns whether this BDD represent the constant function `false`.
    fn is_never_satisfied(self, db: &'db dyn Db) -> bool {
        match self {
            Node::AlwaysTrue => false,
            Node::AlwaysFalse => true,
            Node::Interior(interior) => {
                let map = interior.sequent_map(db);
                let mut path = PathAssignments::default();
                self.is_never_satisfied_inner(db, map, &mut path)
            }
        }
    }

    fn is_never_satisfied_inner(
        self,
        db: &'db dyn Db,
        map: &SequentMap<'db>,
        path: &mut PathAssignments<'db>,
    ) -> bool {
        match self {
            Node::AlwaysTrue => false,
            Node::AlwaysFalse => true,
            Node::Interior(interior) => {
                // walk_edge will return None if this node's constraint (or anything we can derive
                // from it) causes the if_true edge to become impossible. We want to ignore
                // impossible paths, and so we treat them as passing the "never satisfied" check.
                let constraint = interior.constraint(db);
                let true_never_satisfied = path
                    .walk_edge(db, map, constraint.when_true(), |path, _| {
                        interior.if_true(db).is_never_satisfied_inner(db, map, path)
                    })
                    .unwrap_or(true);
                if !true_never_satisfied {
                    return false;
                }

                // Ditto for the if_false branch
                path.walk_edge(db, map, constraint.when_false(), |path, _| {
                    interior
                        .if_false(db)
                        .is_never_satisfied_inner(db, map, path)
                })
                .unwrap_or(true)
            }
        }
    }

    /// Returns the negation of this BDD.
    fn negate(self, db: &'db dyn Db) -> Self {
        match self {
            Node::AlwaysTrue => Node::AlwaysFalse,
            Node::AlwaysFalse => Node::AlwaysTrue,
            Node::Interior(interior) => interior.negate(db),
        }
    }

    /// Returns the `or` or union of two BDDs.
    fn or(self, db: &'db dyn Db, other: Self) -> Self {
        match (self, other) {
            (Node::AlwaysTrue, Node::AlwaysTrue) => Node::AlwaysTrue,
            (Node::AlwaysFalse, other) | (other, Node::AlwaysFalse) => other,
            (Node::AlwaysTrue, Node::Interior(interior))
            | (Node::Interior(interior), Node::AlwaysTrue) => Node::new(
                db,
                interior.constraint(db),
                Node::AlwaysTrue,
                Node::AlwaysTrue,
            ),
            (Node::Interior(a), Node::Interior(b)) => {
                // OR is commutative, which lets us halve the cache requirements
                let (a, b) = if b.0 < a.0 { (b, a) } else { (a, b) };
                a.or(db, b)
            }
        }
    }

    /// Returns the `and` or intersection of two BDDs.
    fn and(self, db: &'db dyn Db, other: Self) -> Self {
        match (self, other) {
            (Node::AlwaysFalse, Node::AlwaysFalse) => Node::AlwaysFalse,
            (Node::AlwaysTrue, other) | (other, Node::AlwaysTrue) => other,
            (Node::AlwaysFalse, Node::Interior(interior))
            | (Node::Interior(interior), Node::AlwaysFalse) => Node::new(
                db,
                interior.constraint(db),
                Node::AlwaysFalse,
                Node::AlwaysFalse,
            ),
            (Node::Interior(a), Node::Interior(b)) => {
                // AND is commutative, which lets us halve the cache requirements
                let (a, b) = if b.0 < a.0 { (b, a) } else { (a, b) };
                a.and(db, b)
            }
        }
    }

    fn implies(self, db: &'db dyn Db, other: Self) -> Self {
        // p → q == ¬p ∨ q
        self.negate(db).or(db, other)
    }

    /// Returns a new BDD that evaluates to `true` when both input BDDs evaluate to the same
    /// result.
    fn iff(self, db: &'db dyn Db, other: Self) -> Self {
        match (self, other) {
            (Node::AlwaysFalse, Node::AlwaysFalse) | (Node::AlwaysTrue, Node::AlwaysTrue) => {
                Node::AlwaysTrue
            }
            (Node::AlwaysTrue, Node::AlwaysFalse) | (Node::AlwaysFalse, Node::AlwaysTrue) => {
                Node::AlwaysFalse
            }
            (Node::AlwaysTrue | Node::AlwaysFalse, Node::Interior(interior)) => Node::new(
                db,
                interior.constraint(db),
                self.iff(db, interior.if_true(db)),
                self.iff(db, interior.if_false(db)),
            ),
            (Node::Interior(interior), Node::AlwaysTrue | Node::AlwaysFalse) => Node::new(
                db,
                interior.constraint(db),
                interior.if_true(db).iff(db, other),
                interior.if_false(db).iff(db, other),
            ),
            (Node::Interior(a), Node::Interior(b)) => {
                // IFF is commutative, which lets us halve the cache requirements
                let (a, b) = if b.0 < a.0 { (b, a) } else { (a, b) };
                a.iff(db, b)
            }
        }
    }

    /// Returns the `if-then-else` of three BDDs: when `self` evaluates to `true`, it returns what
    /// `then_node` evaluates to; otherwise it returns what `else_node` evaluates to.
    fn ite(self, db: &'db dyn Db, then_node: Self, else_node: Self) -> Self {
        self.and(db, then_node)
            .or(db, self.negate(db).and(db, else_node))
    }

    fn implies_subtype_of(self, db: &'db dyn Db, lhs: Type<'db>, rhs: Type<'db>) -> Self {
        // When checking subtyping involving a typevar, we can turn the subtyping check into a
        // constraint (i.e, "is `T` a subtype of `int` becomes the constraint `T ≤ int`), and then
        // check when the BDD implies that constraint.
        //
        // Note that we are NOT guaranteed that `lhs` and `rhs` will always be fully static, since
        // these types are coming in from arbitrary subtyping checks that the caller might want to
        // perform. So we have to take the appropriate materialization when translating the check
        // into a constraint.
        let constraint = match (lhs, rhs) {
            (Type::TypeVar(bound_typevar), _) => ConstrainedTypeVar::new_node(
                db,
                bound_typevar,
                Type::Never,
                rhs.bottom_materialization(db),
            ),
            (_, Type::TypeVar(bound_typevar)) => ConstrainedTypeVar::new_node(
                db,
                bound_typevar,
                lhs.top_materialization(db),
                Type::object(),
            ),
            _ => panic!("at least one type should be a typevar"),
        };

        self.implies(db, constraint)
    }

    fn satisfied_by_all_typevars(
        self,
        db: &'db dyn Db,
        inferable: InferableTypeVars<'_, 'db>,
    ) -> bool {
        match self {
            Node::AlwaysTrue => return true,
            Node::AlwaysFalse => return false,
            Node::Interior(_) => {}
        }

        let mut typevars = FxHashSet::default();
        self.for_each_constraint(db, &mut |constraint| {
            typevars.insert(constraint.typevar(db));
        });

        // Returns if some specialization satisfies this constraint set.
        let some_specialization_satisfies = move |specializations: Node<'db>| {
            let when_satisfied = specializations.implies(db, self).and(db, specializations);
            !when_satisfied.is_never_satisfied(db)
        };

        // Returns if all specializations satisfy this constraint set.
        let all_specializations_satisfy = move |specializations: Node<'db>| {
            let when_satisfied = specializations.implies(db, self).and(db, specializations);
            when_satisfied
                .iff(db, specializations)
                .is_always_satisfied(db)
        };

        for typevar in typevars {
            if typevar.is_inferable(db, inferable) {
                // If the typevar is in inferable position, we need to verify that some valid
                // specialization satisfies the constraint set.
                let valid_specializations = typevar.valid_specializations(db);
                if !some_specialization_satisfies(valid_specializations) {
                    return false;
                }
            } else {
                // If the typevar is in non-inferable position, we need to verify that all required
                // specializations satisfy the constraint set. Complicating things, the typevar
                // might have gradual constraints. For those, we need to know the range of valid
                // materializations, but we only need some materialization to satisfy the
                // constraint set.
                //
                // NB: We could also model this by introducing a synthetic typevar for the gradual
                // constraint, treating that synthetic typevar as always inferable (so that we only
                // need to verify for some materialization), and then update this typevar's
                // constraint to refer to the synthetic typevar instead of the original gradual
                // constraint.
                let (static_specializations, gradual_constraints) =
                    typevar.required_specializations(db);
                if !all_specializations_satisfy(static_specializations) {
                    return false;
                }
                for gradual_constraint in gradual_constraints {
                    if !some_specialization_satisfies(gradual_constraint) {
                        return false;
                    }
                }
            }
        }

        true
    }

    /// Returns a new BDD that is the _existential abstraction_ of `self` for a set of typevars.
    /// The result will return true whenever `self` returns true for _any_ assignment of those
    /// typevars. The result will not contain any constraints that mention those typevars.
    fn exists(
        self,
        db: &'db dyn Db,
        bound_typevars: impl IntoIterator<Item = BoundTypeVarIdentity<'db>>,
    ) -> Self {
        bound_typevars
            .into_iter()
            .fold(self, |abstracted, bound_typevar| {
                abstracted.exists_one(db, bound_typevar)
            })
    }

    fn exists_one(self, db: &'db dyn Db, bound_typevar: BoundTypeVarIdentity<'db>) -> Self {
        match self {
            Node::AlwaysTrue => Node::AlwaysTrue,
            Node::AlwaysFalse => Node::AlwaysFalse,
            Node::Interior(interior) => interior.exists_one(db, bound_typevar),
        }
    }

    /// Returns a new BDD that is the _existential abstraction_ of `self` for a set of typevars.
    /// All typevars _other_ than the one given will be removed and abstracted away.
    fn retain_one(self, db: &'db dyn Db, bound_typevar: BoundTypeVarIdentity<'db>) -> Self {
        match self {
            Node::AlwaysTrue => Node::AlwaysTrue,
            Node::AlwaysFalse => Node::AlwaysFalse,
            Node::Interior(interior) => interior.retain_one(db, bound_typevar),
        }
    }

    fn abstract_one_inner(
        self,
        db: &'db dyn Db,
        should_remove: &mut dyn FnMut(ConstrainedTypeVar<'db>) -> bool,
        map: &SequentMap<'db>,
        path: &mut PathAssignments<'db>,
    ) -> Self {
        match self {
            Node::AlwaysTrue => Node::AlwaysTrue,
            Node::AlwaysFalse => Node::AlwaysFalse,
            Node::Interior(interior) => interior.abstract_one_inner(db, should_remove, map, path),
        }
    }

    /// Invokes a callback for each of the representative types of a particular typevar for this
    /// constraint set.
    ///
    /// We first abstract the BDD so that it only mentions constraints on the requested typevar. We
    /// then invoke your callback for each distinct path from the BDD root to the `AlwaysTrue`
    /// terminal. Each of those paths can be viewed as the conjunction of the individual
    /// constraints of each internal node that we traverse as we walk that path. We provide the
    /// lower/upper bound of this conjunction to your callback, allowing you to choose any suitable
    /// type in the range.
    ///
    /// If the abstracted BDD does not mention the typevar at all (i.e., it leaves the typevar
    /// completely unconstrained), we will invoke your callback once with `None`.
    fn find_representative_types(
        self,
        db: &'db dyn Db,
        bound_typevar: BoundTypeVarIdentity<'db>,
        mut f: impl FnMut(Option<(Type<'db>, Type<'db>)>),
    ) {
        self.retain_one(db, bound_typevar)
            .find_representative_types_inner(db, None, &mut f);
    }

    fn find_representative_types_inner(
        self,
        db: &'db dyn Db,
        current_bounds: Option<(Type<'db>, Type<'db>)>,
        f: &mut dyn FnMut(Option<(Type<'db>, Type<'db>)>),
    ) {
        match self {
            Node::AlwaysTrue => {
                // If we reach the `true` terminal, the path we've been following represents one
                // representative type.

                // If `lower ≰ upper`, then this path somehow represents in invalid specialization.
                // That should have been removed from the BDD domain as part of the simplification
                // process.
                debug_assert!(current_bounds.is_none_or(
                    |(greatest_lower_bound, least_upper_bound)| {
<<<<<<< HEAD
                        greatest_lower_bound.is_constraint_set_assignable_to(db, least_upper_bound)
=======
                        greatest_lower_bound.is_assignable_to(db, least_upper_bound)
>>>>>>> b413a6de
                    }
                ));

                // We've been tracking the lower and upper bound that the types for this path must
                // satisfy. Pass those bounds along and let the caller choose a representative type
                // from within that range.
                f(current_bounds);
            }

            Node::AlwaysFalse => {
                // If we reach the `false` terminal, the path we've been following represents an
                // invalid specialization, so we skip it.
            }

            Node::Interior(interior) => {
                let (greatest_lower_bound, least_upper_bound) =
                    current_bounds.unwrap_or((Type::Never, Type::object()));

                // For an interior node, there are two outgoing paths: one for the `if_true`
                // branch, and one for the `if_false` branch.
                //
                // For the `if_true` branch, this node's constraint places additional restrictions
                // on the types that satisfy the current path through the BDD. So we intersect the
                // current glb/lub with the constraint's bounds to get the new glb/lub for the
                // recursive call.
                let constraint = interior.constraint(db);
                let new_greatest_lower_bound =
                    UnionType::from_elements(db, [greatest_lower_bound, constraint.lower(db)]);
                let new_least_upper_bound =
                    IntersectionType::from_elements(db, [least_upper_bound, constraint.upper(db)]);
                interior.if_true(db).find_representative_types_inner(
                    db,
                    Some((new_greatest_lower_bound, new_least_upper_bound)),
                    f,
                );

                // For the `if_false` branch, then the types that satisfy the current path through
                // the BDD do _not_ satisfy the node's constraint. Because we used `retain_one` to
                // abstract the BDD to a single typevar, we don't need to worry about how that
                // negative constraint affects the lower/upper bound that we're tracking. The
                // abstraction process will have compared the negative constraint with all of the
                // other constraints in the BDD, and added new interior nodes to handle the
                // combination of those constraints. So we can recurse down the `if_false` branch
                // without updating the lower/upper bounds, relying on the other constraints along
                // the path to incorporate that negative "hole" in the set of valid types for this
                // path.
                interior.if_false(db).find_representative_types_inner(
                    db,
                    Some((greatest_lower_bound, least_upper_bound)),
                    f,
                );
            }
        }
    }

    /// Returns a new BDD that returns the same results as `self`, but with some inputs fixed to
    /// particular values. (Those variables will not be checked when evaluating the result, and
    /// will not be present in the result.)
    ///
    /// Also returns whether _all_ of the restricted variables appeared in the BDD.
    fn restrict(
        self,
        db: &'db dyn Db,
        assignment: impl IntoIterator<Item = ConstraintAssignment<'db>>,
    ) -> (Self, bool) {
        assignment
            .into_iter()
            .fold((self, true), |(restricted, found), assignment| {
                let (restricted, found_this) = restricted.restrict_one(db, assignment);
                (restricted, found && found_this)
            })
    }

    /// Returns a new BDD that returns the same results as `self`, but with one input fixed to a
    /// particular value. (That variable will be not be checked when evaluating the result, and
    /// will not be present in the result.)
    ///
    /// Also returns whether the restricted variable appeared in the BDD.
    fn restrict_one(self, db: &'db dyn Db, assignment: ConstraintAssignment<'db>) -> (Self, bool) {
        match self {
            Node::AlwaysTrue => (Node::AlwaysTrue, false),
            Node::AlwaysFalse => (Node::AlwaysFalse, false),
            Node::Interior(interior) => interior.restrict_one(db, assignment),
        }
    }

    /// Returns a new BDD with any occurrence of `left ∧ right` replaced with `replacement`.
    fn substitute_intersection(
        self,
        db: &'db dyn Db,
        left: ConstraintAssignment<'db>,
        right: ConstraintAssignment<'db>,
        replacement: Node<'db>,
    ) -> Self {
        // We perform a Shannon expansion to find out what the input BDD evaluates to when:
        //   - left and right are both true
        //   - left is false
        //   - left is true and right is false
        // This covers the entire truth table of `left ∧ right`.
        let (when_left_and_right, both_found) = self.restrict(db, [left, right]);
        if !both_found {
            // If left and right are not both present in the input BDD, we should not even attempt
            // the substitution, since the Shannon expansion might introduce the missing variables!
            // That confuses us below when we try to detect whether the substitution is consistent
            // with the input.
            return self;
        }
        let (when_not_left, _) = self.restrict(db, [left.negated()]);
        let (when_left_but_not_right, _) = self.restrict(db, [left, right.negated()]);

        // The result should test `replacement`, and when it's true, it should produce the same
        // output that input would when `left ∧ right` is true. When replacement is false, it
        // should fall back on testing left and right individually to make sure we produce the
        // correct outputs in the `¬(left ∧ right)` case. So the result is
        //
        //   if replacement
        //     when_left_and_right
        //   else if not left
        //     when_not_left
        //   else if not right
        //     when_left_but_not_right
        //   else
        //     false
        //
        //  (Note that the `else` branch shouldn't be reachable, but we have to provide something!)
        let left_node = Node::new_satisfied_constraint(db, left);
        let right_node = Node::new_satisfied_constraint(db, right);
        let right_result = right_node.ite(db, Node::AlwaysFalse, when_left_but_not_right);
        let left_result = left_node.ite(db, right_result, when_not_left);
        let result = replacement.ite(db, when_left_and_right, left_result);

        // Lastly, verify that the result is consistent with the input. (It must produce the same
        // results when `left ∧ right`.) If it doesn't, the substitution isn't valid, and we should
        // return the original BDD unmodified.
        let validity = replacement.iff(db, left_node.and(db, right_node));
        let constrained_original = self.and(db, validity);
        let constrained_replacement = result.and(db, validity);
        if constrained_original == constrained_replacement {
            result
        } else {
            self
        }
    }

    /// Returns a new BDD with any occurrence of `left ∨ right` replaced with `replacement`.
    fn substitute_union(
        self,
        db: &'db dyn Db,
        left: ConstraintAssignment<'db>,
        right: ConstraintAssignment<'db>,
        replacement: Node<'db>,
    ) -> Self {
        // We perform a Shannon expansion to find out what the input BDD evaluates to when:
        //   - left and right are both true
        //   - left is true and right is false
        //   - left is false and right is true
        //   - left and right are both false
        // This covers the entire truth table of `left ∨ right`.
        let (when_l1_r1, both_found) = self.restrict(db, [left, right]);
        if !both_found {
            // If left and right are not both present in the input BDD, we should not even attempt
            // the substitution, since the Shannon expansion might introduce the missing variables!
            // That confuses us below when we try to detect whether the substitution is consistent
            // with the input.
            return self;
        }
        let (when_l0_r0, _) = self.restrict(db, [left.negated(), right.negated()]);
        let (when_l1_r0, _) = self.restrict(db, [left, right.negated()]);
        let (when_l0_r1, _) = self.restrict(db, [left.negated(), right]);

        // The result should test `replacement`, and when it's true, it should produce the same
        // output that input would when `left ∨ right` is true. For OR, this is the union of what
        // the input produces for the three cases that comprise `left ∨ right`. When `replacement`
        // is false, the result should produce the same output that input would when
        // `¬(left ∨ right)`, i.e. when `left ∧ right`. So the result is
        //
        //   if replacement
        //     or(when_l1_r1, when_l1_r0, when_r0_l1)
        //   else
        //     when_l0_r0
        let result = replacement.ite(
            db,
            when_l1_r0.or(db, when_l0_r1.or(db, when_l1_r1)),
            when_l0_r0,
        );

        // Lastly, verify that the result is consistent with the input. (It must produce the same
        // results when `left ∨ right`.) If it doesn't, the substitution isn't valid, and we should
        // return the original BDD unmodified.
        let left_node = Node::new_satisfied_constraint(db, left);
        let right_node = Node::new_satisfied_constraint(db, right);
        let validity = replacement.iff(db, left_node.or(db, right_node));
        let constrained_original = self.and(db, validity);
        let constrained_replacement = result.and(db, validity);
        if constrained_original == constrained_replacement {
            result
        } else {
            self
        }
    }

    /// Invokes a closure for each constraint variable that appears anywhere in a BDD. (Any given
    /// constraint can appear multiple times in different paths from the root; we do not
    /// deduplicate those constraints, and will instead invoke the callback each time we encounter
    /// the constraint.)
    fn for_each_constraint(self, db: &'db dyn Db, f: &mut dyn FnMut(ConstrainedTypeVar<'db>)) {
        let Node::Interior(interior) = self else {
            return;
        };
        f(interior.constraint(db));
        interior.if_true(db).for_each_constraint(db, f);
        interior.if_false(db).for_each_constraint(db, f);
    }

    /// Simplifies a BDD, replacing constraints with simpler or smaller constraints where possible.
    ///
    /// TODO: [Historical note] This is now used only for display purposes, but previously was also
    /// used to ensure that we added the "transitive closure" to each BDD. The constraints in a BDD
    /// are not independent; some combinations of constraints can imply other constraints. This
    /// affects us in two ways: First, it means that certain combinations are impossible. (If
    /// `a → b` then `a ∧ ¬b` can never happen.) Second, it means that certain constraints can be
    /// inferred even if they do not explicitly appear in the BDD. It is important to take this
    /// into account in several BDD operations (satisfiability, existential quantification, etc).
    /// Before, we used this method to _add_ the transitive closure to a BDD, in an attempt to make
    /// sure that it holds "all the facts" that would be needed to satisfy any query we might make.
    /// We also used this method to calculate the "domain" of the BDD to help rule out invalid
    /// inputs. However, this was at odds with using this method for display purposes, where our
    /// goal is to _remove_ redundant information, so as to not clutter up the display. To resolve
    /// this dilemma, all of the correctness uses have been refactored to use [`SequentMap`]
    /// instead. It tracks the same information in a more efficient and lazy way, and never tries
    /// to remove redundant information. For expediency, however, we did not make any changes to
    /// this method, other than to stop tracking the domain (which was never used for display
    /// purposes). That means we have some tech debt here, since there is a lot of duplicate logic
    /// between `simplify_for_display` and `SequentMap`. It would be nice to update our display
    /// logic to use the sequent map as much as possible. But that can happen later.
    fn simplify_for_display(self, db: &'db dyn Db) -> Self {
        match self {
            Node::AlwaysTrue | Node::AlwaysFalse => self,
            Node::Interior(interior) => interior.simplify(db),
        }
    }

    /// Returns clauses describing all of the variable assignments that cause this BDD to evaluate
    /// to `true`. (This translates the boolean function that this BDD represents into DNF form.)
    fn satisfied_clauses(self, db: &'db dyn Db) -> SatisfiedClauses<'db> {
        struct Searcher<'db> {
            clauses: SatisfiedClauses<'db>,
            current_clause: SatisfiedClause<'db>,
        }

        impl<'db> Searcher<'db> {
            fn visit_node(&mut self, db: &'db dyn Db, node: Node<'db>) {
                match node {
                    Node::AlwaysFalse => {}
                    Node::AlwaysTrue => self.clauses.push(self.current_clause.clone()),
                    Node::Interior(interior) => {
                        let interior_constraint = interior.constraint(db).normalized(db);
                        self.current_clause.push(interior_constraint.when_true());
                        self.visit_node(db, interior.if_true(db));
                        self.current_clause.pop();
                        self.current_clause.push(interior_constraint.when_false());
                        self.visit_node(db, interior.if_false(db));
                        self.current_clause.pop();
                    }
                }
            }
        }

        let mut searcher = Searcher {
            clauses: SatisfiedClauses::default(),
            current_clause: SatisfiedClause::default(),
        };
        searcher.visit_node(db, self);
        searcher.clauses
    }

    fn display(self, db: &'db dyn Db) -> impl Display {
        // To render a BDD in DNF form, you perform a depth-first search of the BDD tree, looking
        // for any path that leads to the AlwaysTrue terminal. Each such path represents one of the
        // intersection clauses in the DNF form. The path traverses zero or more interior nodes,
        // and takes either the true or false edge from each one. That gives you the positive or
        // negative individual constraints in the path's clause.
        struct DisplayNode<'db> {
            node: Node<'db>,
            db: &'db dyn Db,
        }

        impl Display for DisplayNode<'_> {
            fn fmt(&self, f: &mut std::fmt::Formatter<'_>) -> std::fmt::Result {
                match self.node {
                    Node::AlwaysTrue => f.write_str("always"),
                    Node::AlwaysFalse => f.write_str("never"),
                    Node::Interior(_) => {
                        let mut clauses = self.node.satisfied_clauses(self.db);
                        clauses.simplify(self.db);
                        clauses.display(self.db).fmt(f)
                    }
                }
            }
        }

        DisplayNode { node: self, db }
    }

    /// Displays the full graph structure of this BDD. `prefix` will be output before each line
    /// other than the first. Produces output like the following:
    ///
    /// ```text
    /// (T@_ = str)
    /// ┡━₁ (U@_ = str)
    /// │   ┡━₁ always
    /// │   └─₀ (U@_ = bool)
    /// │       ┡━₁ always
    /// │       └─₀ never
    /// └─₀ (T@_ = bool)
    ///     ┡━₁ (U@_ = str)
    ///     │   ┡━₁ always
    ///     │   └─₀ (U@_ = bool)
    ///     │       ┡━₁ always
    ///     │       └─₀ never
    ///     └─₀ never
    /// ```
    fn display_graph(self, db: &'db dyn Db, prefix: &dyn Display) -> impl Display {
        struct DisplayNode<'a, 'db> {
            db: &'db dyn Db,
            node: Node<'db>,
            prefix: &'a dyn Display,
        }

        impl<'a, 'db> DisplayNode<'a, 'db> {
            fn new(db: &'db dyn Db, node: Node<'db>, prefix: &'a dyn Display) -> Self {
                Self { db, node, prefix }
            }
        }

        impl Display for DisplayNode<'_, '_> {
            fn fmt(&self, f: &mut std::fmt::Formatter<'_>) -> std::fmt::Result {
                match self.node {
                    Node::AlwaysTrue => write!(f, "always"),
                    Node::AlwaysFalse => write!(f, "never"),
                    Node::Interior(interior) => {
                        interior.constraint(self.db).display(self.db).fmt(f)?;
                        // Calling display_graph recursively here causes rustc to claim that the
                        // expect(unused) up above is unfulfilled!
                        write!(
                            f,
                            "\n{}┡━₁ {}",
                            self.prefix,
                            DisplayNode::new(
                                self.db,
                                interior.if_true(self.db),
                                &format_args!("{}│   ", self.prefix)
                            ),
                        )?;
                        write!(
                            f,
                            "\n{}└─₀ {}",
                            self.prefix,
                            DisplayNode::new(
                                self.db,
                                interior.if_false(self.db),
                                &format_args!("{}    ", self.prefix)
                            ),
                        )?;
                        Ok(())
                    }
                }
            }
        }

        DisplayNode::new(db, self, prefix)
    }
}

/// An interior node of a BDD
#[salsa::interned(debug, heap_size=ruff_memory_usage::heap_size)]
struct InteriorNode<'db> {
    constraint: ConstrainedTypeVar<'db>,
    if_true: Node<'db>,
    if_false: Node<'db>,
}

// The Salsa heap is tracked separately.
impl get_size2::GetSize for InteriorNode<'_> {}

#[salsa::tracked]
impl<'db> InteriorNode<'db> {
    #[salsa::tracked(heap_size=ruff_memory_usage::heap_size)]
    fn negate(self, db: &'db dyn Db) -> Node<'db> {
        Node::new(
            db,
            self.constraint(db),
            self.if_true(db).negate(db),
            self.if_false(db).negate(db),
        )
    }

    #[salsa::tracked(heap_size=ruff_memory_usage::heap_size)]
    fn or(self, db: &'db dyn Db, other: Self) -> Node<'db> {
        let self_constraint = self.constraint(db);
        let other_constraint = other.constraint(db);
        match (self_constraint.ordering(db)).cmp(&other_constraint.ordering(db)) {
            Ordering::Equal => Node::new(
                db,
                self_constraint,
                self.if_true(db).or(db, other.if_true(db)),
                self.if_false(db).or(db, other.if_false(db)),
            ),
            Ordering::Less => Node::new(
                db,
                self_constraint,
                self.if_true(db).or(db, Node::Interior(other)),
                self.if_false(db).or(db, Node::Interior(other)),
            ),
            Ordering::Greater => Node::new(
                db,
                other_constraint,
                Node::Interior(self).or(db, other.if_true(db)),
                Node::Interior(self).or(db, other.if_false(db)),
            ),
        }
    }

    #[salsa::tracked(heap_size=ruff_memory_usage::heap_size)]
    fn and(self, db: &'db dyn Db, other: Self) -> Node<'db> {
        let self_constraint = self.constraint(db);
        let other_constraint = other.constraint(db);
        match (self_constraint.ordering(db)).cmp(&other_constraint.ordering(db)) {
            Ordering::Equal => Node::new(
                db,
                self_constraint,
                self.if_true(db).and(db, other.if_true(db)),
                self.if_false(db).and(db, other.if_false(db)),
            ),
            Ordering::Less => Node::new(
                db,
                self_constraint,
                self.if_true(db).and(db, Node::Interior(other)),
                self.if_false(db).and(db, Node::Interior(other)),
            ),
            Ordering::Greater => Node::new(
                db,
                other_constraint,
                Node::Interior(self).and(db, other.if_true(db)),
                Node::Interior(self).and(db, other.if_false(db)),
            ),
        }
    }

    #[salsa::tracked(heap_size=ruff_memory_usage::heap_size)]
    fn iff(self, db: &'db dyn Db, other: Self) -> Node<'db> {
        let self_constraint = self.constraint(db);
        let other_constraint = other.constraint(db);
        match (self_constraint.ordering(db)).cmp(&other_constraint.ordering(db)) {
            Ordering::Equal => Node::new(
                db,
                self_constraint,
                self.if_true(db).iff(db, other.if_true(db)),
                self.if_false(db).iff(db, other.if_false(db)),
            ),
            Ordering::Less => Node::new(
                db,
                self_constraint,
                self.if_true(db).iff(db, Node::Interior(other)),
                self.if_false(db).iff(db, Node::Interior(other)),
            ),
            Ordering::Greater => Node::new(
                db,
                other_constraint,
                Node::Interior(self).iff(db, other.if_true(db)),
                Node::Interior(self).iff(db, other.if_false(db)),
            ),
        }
    }

    #[salsa::tracked(heap_size=ruff_memory_usage::heap_size)]
    fn exists_one(self, db: &'db dyn Db, bound_typevar: BoundTypeVarIdentity<'db>) -> Node<'db> {
        let map = self.sequent_map(db);
        let mut path = PathAssignments::default();
        let mentions_typevar = |ty: Type<'db>| match ty {
            Type::TypeVar(haystack) => haystack.identity(db) == bound_typevar,
            _ => false,
        };
        self.abstract_one_inner(
            db,
            // Remove any node that constrains `bound_typevar`, or that has a lower/upper bound
            // that mentions `bound_typevar`.
            // TODO: This will currently remove constraints that mention a typevar, but the sequent
            // map is not yet propagating all derived facts about those constraints. For instance,
            // removing `T` from `T ≤ int ∧ U ≤ Sequence[T]` should produce `U ≤ Sequence[int]`.
            // But that requires `T ≤ int ∧ U ≤ Sequence[T] → U ≤ Sequence[int]` to exist in the
            // sequent map. It doesn't, and so we currently produce `U ≤ Unknown` in this case.
            &mut |constraint| {
                if constraint.typevar(db).identity(db) == bound_typevar {
                    return true;
                }
                if any_over_type(db, constraint.lower(db), &mentions_typevar, false) {
                    return true;
                }
                if any_over_type(db, constraint.upper(db), &mentions_typevar, false) {
                    return true;
                }
                false
            },
            map,
            &mut path,
        )
    }

    #[salsa::tracked(heap_size=ruff_memory_usage::heap_size)]
    fn retain_one(self, db: &'db dyn Db, bound_typevar: BoundTypeVarIdentity<'db>) -> Node<'db> {
        let map = self.sequent_map(db);
        let mut path = PathAssignments::default();
        self.abstract_one_inner(
            db,
            // Remove any node that constrains some other typevar than `bound_typevar`, and any
            // node that constrains `bound_typevar` with a lower/upper bound of some other typevar.
            // (For the latter, if there are any derived facts that we can infer from the typevar
            // bound, those will be automatically added to the result.)
            &mut |constraint| {
                if constraint.typevar(db).identity(db) != bound_typevar {
                    return true;
                }
                if constraint.lower(db).has_typevar(db) || constraint.upper(db).has_typevar(db) {
                    return true;
                }
                false
            },
            map,
            &mut path,
        )
    }

    fn abstract_one_inner(
        self,
        db: &'db dyn Db,
        should_remove: &mut dyn FnMut(ConstrainedTypeVar<'db>) -> bool,
        map: &SequentMap<'db>,
        path: &mut PathAssignments<'db>,
    ) -> Node<'db> {
        let self_constraint = self.constraint(db);
        if should_remove(self_constraint) {
            // If we should remove constraints involving this typevar, then we replace this node
            // with the OR of its if_false/if_true edges. That is, the result is true if there's
            // any assignment of this node's constraint that is true.
            //
            // We also have to check if there are any derived facts that depend on the constraint
            // we're about to remove. If so, we need to "remember" them by AND-ing them in with the
            // corresponding branch.
            let if_true = path
                .walk_edge(db, map, self_constraint.when_true(), |path, new_range| {
                    let branch = self
                        .if_true(db)
                        .abstract_one_inner(db, should_remove, map, path);
                    path.assignments[new_range]
                        .iter()
                        .filter(|assignment| {
                            // Don't add back any derived facts if they are ones that we would have
                            // removed!
                            !should_remove(assignment.constraint())
                        })
                        .fold(branch, |branch, assignment| {
                            branch.and(db, Node::new_satisfied_constraint(db, *assignment))
                        })
                })
                .unwrap_or(Node::AlwaysFalse);
            let if_false = path
                .walk_edge(db, map, self_constraint.when_false(), |path, new_range| {
                    let branch = self
                        .if_false(db)
                        .abstract_one_inner(db, should_remove, map, path);
                    path.assignments[new_range]
                        .iter()
                        .filter(|assignment| {
                            // Don't add back any derived facts if they are ones that we would have
                            // removed!
                            !should_remove(assignment.constraint())
                        })
                        .fold(branch, |branch, assignment| {
                            branch.and(db, Node::new_satisfied_constraint(db, *assignment))
                        })
                })
                .unwrap_or(Node::AlwaysFalse);
            if_true.or(db, if_false)
        } else {
            // Otherwise, we abstract the if_false/if_true edges recursively.
            let if_true = path
                .walk_edge(db, map, self_constraint.when_true(), |path, _| {
                    self.if_true(db)
                        .abstract_one_inner(db, should_remove, map, path)
                })
                .unwrap_or(Node::AlwaysFalse);
            let if_false = path
                .walk_edge(db, map, self_constraint.when_false(), |path, _| {
                    self.if_false(db)
                        .abstract_one_inner(db, should_remove, map, path)
                })
                .unwrap_or(Node::AlwaysFalse);
            // NB: We cannot use `Node::new` here, because the recursive calls might introduce new
            // derived constraints into the result, and those constraints might appear before this
            // one in the BDD ordering.
            Node::new_constraint(db, self_constraint).ite(db, if_true, if_false)
        }
    }

    #[salsa::tracked(heap_size=ruff_memory_usage::heap_size)]
    fn restrict_one(
        self,
        db: &'db dyn Db,
        assignment: ConstraintAssignment<'db>,
    ) -> (Node<'db>, bool) {
        // If this node's variable is larger than the assignment's variable, then we have reached a
        // point in the BDD where the assignment can no longer affect the result,
        // and we can return early.
        let self_constraint = self.constraint(db);
        if assignment.constraint().ordering(db) < self_constraint.ordering(db) {
            return (Node::Interior(self), false);
        }

        // Otherwise, check if this node's variable is in the assignment. If so, substitute the
        // variable by replacing this node with its if_false/if_true edge, accordingly.
        if assignment == self_constraint.when_true() {
            (self.if_true(db), true)
        } else if assignment == self_constraint.when_false() {
            (self.if_false(db), true)
        } else {
            let (if_true, found_in_true) = self.if_true(db).restrict_one(db, assignment);
            let (if_false, found_in_false) = self.if_false(db).restrict_one(db, assignment);
            (
                Node::new(db, self_constraint, if_true, if_false),
                found_in_true || found_in_false,
            )
        }
    }

    /// Returns a sequent map for this BDD, which records the relationships between the constraints
    /// that appear in the BDD.
    #[salsa::tracked(
        returns(ref),
        cycle_initial=sequent_map_cycle_initial,
        heap_size=ruff_memory_usage::heap_size,
    )]
    fn sequent_map(self, db: &'db dyn Db) -> SequentMap<'db> {
        tracing::debug!(
            target: "ty_python_semantic::types::constraints::SequentMap",
            constraints = %Node::Interior(self).display(db),
            "create sequent map",
        );
        let mut map = SequentMap::default();
        Node::Interior(self).for_each_constraint(db, &mut |constraint| {
            map.add(db, constraint);
        });
        map
    }

    /// Returns a simplified version of a BDD.
    ///
    /// This is calculated by looking at the relationships that exist between the constraints that
    /// are mentioned in the BDD. For instance, if one constraint implies another (`x → y`), then
    /// `x ∧ ¬y` is not a valid input, and we can rewrite any occurrences of `x ∨ y` into `y`.
    #[salsa::tracked(heap_size=ruff_memory_usage::heap_size)]
    fn simplify(self, db: &'db dyn Db) -> Node<'db> {
        // To simplify a non-terminal BDD, we find all pairs of constraints that are mentioned in
        // the BDD. If any of those pairs can be simplified to some other BDD, we perform a
        // substitution to replace the pair with the simplification.
        //
        // Some of the simplifications create _new_ constraints that weren't originally present in
        // the BDD. If we encounter one of those cases, we need to check if we can simplify things
        // further relative to that new constraint.
        //
        // To handle this, we keep track of the individual constraints that we have already
        // discovered (`seen_constraints`), and a queue of constraint pairs that we still need to
        // check (`to_visit`).

        // Seed the seen set with all of the constraints that are present in the input BDD, and the
        // visit queue with all pairs of those constraints. (We use "combinations" because we don't
        // need to compare a constraint against itself, and because ordering doesn't matter.)
        let mut seen_constraints = FxHashSet::default();
        Node::Interior(self).for_each_constraint(db, &mut |constraint| {
            seen_constraints.insert(constraint);
        });
        let mut to_visit: Vec<(_, _)> = (seen_constraints.iter().copied())
            .tuple_combinations()
            .collect();

        // Repeatedly pop constraint pairs off of the visit queue, checking whether each pair can
        // be simplified.
        let mut simplified = Node::Interior(self);
        while let Some((left_constraint, right_constraint)) = to_visit.pop() {
            // If the constraints refer to different typevars, the only simplifications we can make
            // are of the form `S ≤ T ∧ T ≤ int → S ≤ int`.
            let left_typevar = left_constraint.typevar(db);
            let right_typevar = right_constraint.typevar(db);
            if !left_typevar.is_same_typevar_as(db, right_typevar) {
                // We've structured our constraints so that a typevar's upper/lower bound can only
                // be another typevar if the bound is "later" in our arbitrary ordering. That means
                // we only have to check this pair of constraints in one direction — though we do
                // have to figure out which of the two typevars is constrained, and which one is
                // the upper/lower bound.
                let (bound_typevar, bound_constraint, constrained_typevar, constrained_constraint) =
                    if left_typevar.can_be_bound_for(db, right_typevar) {
                        (
                            left_typevar,
                            left_constraint,
                            right_typevar,
                            right_constraint,
                        )
                    } else {
                        (
                            right_typevar,
                            right_constraint,
                            left_typevar,
                            left_constraint,
                        )
                    };

                // We then look for cases where the "constrained" typevar's upper and/or lower
                // bound matches the "bound" typevar. If so, we're going to add an implication to
                // the constraint set that replaces the upper/lower bound that matched with the
                // bound constraint's corresponding bound.
                let (new_lower, new_upper) = match (
                    constrained_constraint.lower(db),
                    constrained_constraint.upper(db),
                ) {
                    // (B ≤ C ≤ B) ∧ (BL ≤ B ≤ BU) → (BL ≤ C ≤ BU)
                    (Type::TypeVar(constrained_lower), Type::TypeVar(constrained_upper))
                        if constrained_lower.is_same_typevar_as(db, bound_typevar)
                            && constrained_upper.is_same_typevar_as(db, bound_typevar) =>
                    {
                        (bound_constraint.lower(db), bound_constraint.upper(db))
                    }

                    // (CL ≤ C ≤ B) ∧ (BL ≤ B ≤ BU) → (CL ≤ C ≤ BU)
                    (constrained_lower, Type::TypeVar(constrained_upper))
                        if constrained_upper.is_same_typevar_as(db, bound_typevar) =>
                    {
                        (constrained_lower, bound_constraint.upper(db))
                    }

                    // (B ≤ C ≤ CU) ∧ (BL ≤ B ≤ BU) → (BL ≤ C ≤ CU)
                    (Type::TypeVar(constrained_lower), constrained_upper)
                        if constrained_lower.is_same_typevar_as(db, bound_typevar) =>
                    {
                        (bound_constraint.lower(db), constrained_upper)
                    }

                    _ => continue,
                };

                let new_constraint =
                    ConstrainedTypeVar::new(db, constrained_typevar, new_lower, new_upper);
                if seen_constraints.contains(&new_constraint) {
                    continue;
                }
                let new_node = Node::new_constraint(db, new_constraint);
                let positive_left_node =
                    Node::new_satisfied_constraint(db, left_constraint.when_true());
                let positive_right_node =
                    Node::new_satisfied_constraint(db, right_constraint.when_true());
                let lhs = positive_left_node.and(db, positive_right_node);
                let intersection = new_node.ite(db, lhs, Node::AlwaysFalse);
                simplified = simplified.and(db, intersection);
                continue;
            }

            // From here on out we know that both constraints constrain the same typevar. The
            // clause above will propagate all that we know about the current typevar relative to
            // other typevars, producing constraints on this typevar that have concrete lower/upper
            // bounds. That means we can skip the simplifications below if any bound is another
            // typevar.
            if left_constraint.lower(db).is_type_var()
                || left_constraint.upper(db).is_type_var()
                || right_constraint.lower(db).is_type_var()
                || right_constraint.upper(db).is_type_var()
            {
                continue;
            }

            // Containment: The range of one constraint might completely contain the range of the
            // other. If so, there are several potential simplifications.
            let larger_smaller = if left_constraint.implies(db, right_constraint) {
                Some((right_constraint, left_constraint))
            } else if right_constraint.implies(db, left_constraint) {
                Some((left_constraint, right_constraint))
            } else {
                None
            };
            if let Some((larger_constraint, smaller_constraint)) = larger_smaller {
                let positive_larger_node =
                    Node::new_satisfied_constraint(db, larger_constraint.when_true());
                let negative_larger_node =
                    Node::new_satisfied_constraint(db, larger_constraint.when_false());

                // larger ∨ smaller = larger
                simplified = simplified.substitute_union(
                    db,
                    larger_constraint.when_true(),
                    smaller_constraint.when_true(),
                    positive_larger_node,
                );

                // ¬larger ∧ ¬smaller = ¬larger
                simplified = simplified.substitute_intersection(
                    db,
                    larger_constraint.when_false(),
                    smaller_constraint.when_false(),
                    negative_larger_node,
                );

                // smaller ∧ ¬larger = false
                // (¬larger removes everything that's present in smaller)
                simplified = simplified.substitute_intersection(
                    db,
                    larger_constraint.when_false(),
                    smaller_constraint.when_true(),
                    Node::AlwaysFalse,
                );

                // larger ∨ ¬smaller = true
                // (larger fills in everything that's missing in ¬smaller)
                simplified = simplified.substitute_union(
                    db,
                    larger_constraint.when_true(),
                    smaller_constraint.when_false(),
                    Node::AlwaysTrue,
                );
            }

            // There are some simplifications we can make when the intersection of the two
            // constraints is empty, and others that we can make when the intersection is
            // non-empty.
            match left_constraint.intersect(db, right_constraint) {
                IntersectionResult::Simplified(intersection_constraint) => {
                    let intersection_constraint = intersection_constraint.normalized(db);

                    // If the intersection is non-empty, we need to create a new constraint to
                    // represent that intersection. We also need to add the new constraint to our
                    // seen set and (if we haven't already seen it) to the to-visit queue.
                    if seen_constraints.insert(intersection_constraint) {
                        to_visit.extend(
                            (seen_constraints.iter().copied())
                                .filter(|seen| *seen != intersection_constraint)
                                .map(|seen| (seen, intersection_constraint)),
                        );
                    }
                    let positive_intersection_node =
                        Node::new_satisfied_constraint(db, intersection_constraint.when_true());
                    let negative_intersection_node =
                        Node::new_satisfied_constraint(db, intersection_constraint.when_false());

                    let positive_left_node =
                        Node::new_satisfied_constraint(db, left_constraint.when_true());
                    let negative_left_node =
                        Node::new_satisfied_constraint(db, left_constraint.when_false());

                    let positive_right_node =
                        Node::new_satisfied_constraint(db, right_constraint.when_true());
                    let negative_right_node =
                        Node::new_satisfied_constraint(db, right_constraint.when_false());

                    // left ∧ right = intersection
                    simplified = simplified.substitute_intersection(
                        db,
                        left_constraint.when_true(),
                        right_constraint.when_true(),
                        positive_intersection_node,
                    );

                    // ¬left ∨ ¬right = ¬intersection
                    simplified = simplified.substitute_union(
                        db,
                        left_constraint.when_false(),
                        right_constraint.when_false(),
                        negative_intersection_node,
                    );

                    // left ∧ ¬right = left ∧ ¬intersection
                    // (clip the negative constraint to the smallest range that actually removes
                    // something from positive constraint)
                    simplified = simplified.substitute_intersection(
                        db,
                        left_constraint.when_true(),
                        right_constraint.when_false(),
                        positive_left_node.and(db, negative_intersection_node),
                    );

                    // ¬left ∧ right = ¬intersection ∧ right
                    // (save as above but reversed)
                    simplified = simplified.substitute_intersection(
                        db,
                        left_constraint.when_false(),
                        right_constraint.when_true(),
                        positive_right_node.and(db, negative_intersection_node),
                    );

                    // left ∨ ¬right = intersection ∨ ¬right
                    // (clip the positive constraint to the smallest range that actually adds
                    // something to the negative constraint)
                    simplified = simplified.substitute_union(
                        db,
                        left_constraint.when_true(),
                        right_constraint.when_false(),
                        negative_right_node.or(db, positive_intersection_node),
                    );

                    // ¬left ∨ right = ¬left ∨ intersection
                    // (save as above but reversed)
                    simplified = simplified.substitute_union(
                        db,
                        left_constraint.when_false(),
                        right_constraint.when_true(),
                        negative_left_node.or(db, positive_intersection_node),
                    );
                }

                // If the intersection doesn't simplify to a single clause, we shouldn't update the
                // BDD.
                IntersectionResult::CannotSimplify => {}

                IntersectionResult::Disjoint => {
                    // All of the below hold because we just proved that the intersection of left
                    // and right is empty.

                    let positive_left_node =
                        Node::new_satisfied_constraint(db, left_constraint.when_true());
                    let positive_right_node =
                        Node::new_satisfied_constraint(db, right_constraint.when_true());

                    // left ∧ right = false
                    simplified = simplified.substitute_intersection(
                        db,
                        left_constraint.when_true(),
                        right_constraint.when_true(),
                        Node::AlwaysFalse,
                    );

                    // ¬left ∨ ¬right = true
                    simplified = simplified.substitute_union(
                        db,
                        left_constraint.when_false(),
                        right_constraint.when_false(),
                        Node::AlwaysTrue,
                    );

                    // left ∧ ¬right = left
                    // (there is nothing in the hole of ¬right that overlaps with left)
                    simplified = simplified.substitute_intersection(
                        db,
                        left_constraint.when_true(),
                        right_constraint.when_false(),
                        positive_left_node,
                    );

                    // ¬left ∧ right = right
                    // (save as above but reversed)
                    simplified = simplified.substitute_intersection(
                        db,
                        left_constraint.when_false(),
                        right_constraint.when_true(),
                        positive_right_node,
                    );
                }
            }
        }

        simplified
    }
}

fn sequent_map_cycle_initial<'db>(
    _db: &'db dyn Db,
    _id: salsa::Id,
    _self: InteriorNode<'db>,
) -> SequentMap<'db> {
    SequentMap::default()
}

/// An assignment of one BDD variable to either `true` or `false`. (When evaluating a BDD, we
/// must provide an assignment for each variable present in the BDD.)
#[derive(Clone, Copy, Debug, Eq, Hash, PartialEq)]
pub(crate) enum ConstraintAssignment<'db> {
    Positive(ConstrainedTypeVar<'db>),
    Negative(ConstrainedTypeVar<'db>),
}

impl<'db> ConstraintAssignment<'db> {
    fn constraint(self) -> ConstrainedTypeVar<'db> {
        match self {
            ConstraintAssignment::Positive(constraint) => constraint,
            ConstraintAssignment::Negative(constraint) => constraint,
        }
    }

    fn negated(self) -> Self {
        match self {
            ConstraintAssignment::Positive(constraint) => {
                ConstraintAssignment::Negative(constraint)
            }
            ConstraintAssignment::Negative(constraint) => {
                ConstraintAssignment::Positive(constraint)
            }
        }
    }

    fn negate(&mut self) {
        *self = self.negated();
    }

    /// Returns whether this constraint implies another — i.e., whether every type that
    /// satisfies this constraint also satisfies `other`.
    ///
    /// This is used to simplify how we display constraint sets, by removing redundant constraints
    /// from a clause.
    fn implies(self, db: &'db dyn Db, other: Self) -> bool {
        match (self, other) {
            // For two positive constraints, one range has to fully contain the other; the smaller
            // constraint implies the larger.
            //
            //     ....|----other-----|....
            //     ......|---self---|......
            (
                ConstraintAssignment::Positive(self_constraint),
                ConstraintAssignment::Positive(other_constraint),
            ) => self_constraint.implies(db, other_constraint),

            // For two negative constraints, one range has to fully contain the other; the ranges
            // represent "holes", though, so the constraint with the larger range implies the one
            // with the smaller.
            //
            //     |-----|...other...|-----|
            //     |---|.....self......|---|
            (
                ConstraintAssignment::Negative(self_constraint),
                ConstraintAssignment::Negative(other_constraint),
            ) => other_constraint.implies(db, self_constraint),

            // For a positive and negative constraint, the ranges have to be disjoint, and the
            // positive range implies the negative range.
            //
            //     |---------------|...self...|---|
            //     ..|---other---|................|
            (
                ConstraintAssignment::Positive(self_constraint),
                ConstraintAssignment::Negative(other_constraint),
            ) => self_constraint
                .intersect(db, other_constraint)
                .is_disjoint(),

            // It's theoretically possible for a negative constraint to imply a positive constraint
            // if the positive constraint is always satisfied (`Never ≤ T ≤ object`). But we never
            // create constraints of that form, so with our representation, a negative constraint
            // can never imply a positive constraint.
            //
            //     |------other-------|
            //     |---|...self...|---|
            (ConstraintAssignment::Negative(_), ConstraintAssignment::Positive(_)) => false,
        }
    }

    fn display(self, db: &'db dyn Db) -> impl Display {
        struct DisplayConstraintAssignment<'db> {
            constraint: ConstraintAssignment<'db>,
            db: &'db dyn Db,
        }

        impl Display for DisplayConstraintAssignment<'_> {
            fn fmt(&self, f: &mut std::fmt::Formatter<'_>) -> std::fmt::Result {
                match self.constraint {
                    ConstraintAssignment::Positive(constraint) => {
                        constraint.display(self.db).fmt(f)
                    }
                    ConstraintAssignment::Negative(constraint) => {
                        constraint.display_negated(self.db).fmt(f)
                    }
                }
            }
        }

        DisplayConstraintAssignment {
            constraint: self,
            db,
        }
    }
}

/// A collection of _sequents_ that describe how the constraints mentioned in a BDD relate to each
/// other. These are used in several BDD operations that need to know about "derived facts" even if
/// they are not mentioned in the BDD directly. These operations involve walking one or more paths
/// from the root node to a terminal node. Each sequent describes paths that are invalid (which are
/// pruned from the search), and new constraints that we can assume to be true even if we haven't
/// seen them directly.
///
/// We support several kinds of sequent:
///
/// - `¬C₁ → false`: This indicates that `C₁` is always true. Any path that assumes it is false is
///   impossible and can be pruned.
///
/// - `C₁ ∧ C₂ → false`: This indicates that `C₁` and `C₂` are disjoint: it is not possible for
///   both to hold. Any path that assumes both is impossible and can be pruned.
///
/// - `C₁ ∧ C₂ → D`: This indicates that the intersection of `C₁` and `C₂` can be simplified to
///   `D`. Any path that assumes both `C₁` and `C₂` hold, but assumes `D` does _not_, is impossible
///   and can be pruned.
///
/// - `C → D`: This indicates that `C` on its own is enough to imply `D`. Any path that assumes `C`
///   holds but `D` does _not_ is impossible and can be pruned.
#[derive(Debug, Default, Eq, PartialEq, get_size2::GetSize, salsa::Update)]
struct SequentMap<'db> {
    /// Sequents of the form `¬C₁ → false`
    single_tautologies: FxHashSet<ConstrainedTypeVar<'db>>,
    /// Sequents of the form `C₁ ∧ C₂ → false`
    pair_impossibilities: FxHashSet<(ConstrainedTypeVar<'db>, ConstrainedTypeVar<'db>)>,
    /// Sequents of the form `C₁ ∧ C₂ → D`
    pair_implications: FxHashMap<
        (ConstrainedTypeVar<'db>, ConstrainedTypeVar<'db>),
        FxHashSet<ConstrainedTypeVar<'db>>,
    >,
    /// Sequents of the form `C → D`
    single_implications: FxHashMap<ConstrainedTypeVar<'db>, FxHashSet<ConstrainedTypeVar<'db>>>,
    /// Constraints that we have already processed
    processed: FxHashSet<ConstrainedTypeVar<'db>>,
    /// Constraints that enqueued to be processed
    enqueued: Vec<ConstrainedTypeVar<'db>>,
}

impl<'db> SequentMap<'db> {
    fn add(&mut self, db: &'db dyn Db, constraint: ConstrainedTypeVar<'db>) {
        self.enqueue_constraint(constraint);

        while let Some(constraint) = self.enqueued.pop() {
            // If we've already processed this constraint, we can skip it.
            if !self.processed.insert(constraint) {
                continue;
            }

            // First see if we can create any sequents from the constraint on its own.
            tracing::trace!(
                target: "ty_python_semantic::types::constraints::SequentMap",
                constraint = %constraint.display(db),
                "add sequents for constraint",
            );
            self.add_sequents_for_single(db, constraint);

            // Then check this constraint against all of the other ones we've seen so far, seeing
            // if they're related to each other.
            let processed = std::mem::take(&mut self.processed);
            for other in &processed {
                if constraint != *other {
                    tracing::trace!(
                        target: "ty_python_semantic::types::constraints::SequentMap",
                        left = %constraint.display(db),
                        right = %other.display(db),
                        "add sequents for constraint pair",
                    );
                    self.add_sequents_for_pair(db, constraint, *other);
                }
            }
            self.processed = processed;
        }
    }

    fn enqueue_constraint(&mut self, constraint: ConstrainedTypeVar<'db>) {
        // If we've already processed this constraint, we can skip it.
        if self.processed.contains(&constraint) {
            return;
        }
        self.enqueued.push(constraint);
    }

    fn pair_key(
        db: &'db dyn Db,
        ante1: ConstrainedTypeVar<'db>,
        ante2: ConstrainedTypeVar<'db>,
    ) -> (ConstrainedTypeVar<'db>, ConstrainedTypeVar<'db>) {
        if ante1.ordering(db) < ante2.ordering(db) {
            (ante1, ante2)
        } else {
            (ante2, ante1)
        }
    }

    fn add_single_tautology(&mut self, db: &'db dyn Db, ante: ConstrainedTypeVar<'db>) {
        if self.single_tautologies.insert(ante) {
            tracing::debug!(
                target: "ty_python_semantic::types::constraints::SequentMap",
                sequent = %format_args!("¬{} → false", ante.display(db)),
                "add sequent",
            );
        }
    }

    fn add_pair_impossibility(
        &mut self,
        db: &'db dyn Db,
        ante1: ConstrainedTypeVar<'db>,
        ante2: ConstrainedTypeVar<'db>,
    ) {
        if self
            .pair_impossibilities
            .insert(Self::pair_key(db, ante1, ante2))
        {
            tracing::debug!(
                target: "ty_python_semantic::types::constraints::SequentMap",
                sequent = %format_args!("{} ∧ {} → false", ante1.display(db), ante2.display(db)),
                "add sequent",
            );
        }
    }

    fn add_pair_implication(
        &mut self,
        db: &'db dyn Db,
        ante1: ConstrainedTypeVar<'db>,
        ante2: ConstrainedTypeVar<'db>,
        post: ConstrainedTypeVar<'db>,
    ) {
        // If either antecedent implies the consequent on its own, this new sequent is redundant.
        if ante1.implies(db, post) || ante2.implies(db, post) {
            return;
        }
        if self
            .pair_implications
            .entry(Self::pair_key(db, ante1, ante2))
            .or_default()
            .insert(post)
        {
            tracing::debug!(
                target: "ty_python_semantic::types::constraints::SequentMap",
                sequent = %format_args!(
                    "{} ∧ {} → {}",
                    ante1.display(db),
                    ante2.display(db),
                    post.display(db),
                ),
                "add sequent",
            );
        }
    }

    fn add_single_implication(
        &mut self,
        db: &'db dyn Db,
        ante: ConstrainedTypeVar<'db>,
        post: ConstrainedTypeVar<'db>,
    ) {
        if ante == post {
            return;
        }
        if self
            .single_implications
            .entry(ante)
            .or_default()
            .insert(post)
        {
            tracing::debug!(
                target: "ty_python_semantic::types::constraints::SequentMap",
                sequent = %format_args!(
                    "{} → {}",
                    ante.display(db),
                    post.display(db),
                ),
                "add sequent",
            );
        }
    }

    fn add_sequents_for_single(&mut self, db: &'db dyn Db, constraint: ConstrainedTypeVar<'db>) {
        // If this constraint binds its typevar to `Never ≤ T ≤ object`, then the typevar can take
        // on any type, and the constraint is always satisfied.
        let lower = constraint.lower(db);
        let upper = constraint.upper(db);
        if lower.is_never() && upper.is_object() {
            self.add_single_tautology(db, constraint);
            return;
        }

        // If the lower or upper bound of this constraint is a typevar, we can propagate the
        // constraint:
        //
        //   1. `(S ≤ T ≤ U) → (S ≤ U)`
        //   2. `(S ≤ T ≤ τ) → (S ≤ τ)`
        //   3. `(τ ≤ T ≤ U) → (τ ≤ U)`
        //
        // Technically, (1) also allows `(S = T) → (S = S)`, but the rhs of that is vacuously true,
        // so we don't add a sequent for that case.

        let post_constraint = match (lower, upper) {
            // Case 1
            (Type::TypeVar(lower_typevar), Type::TypeVar(upper_typevar)) => {
                if !lower_typevar.is_same_typevar_as(db, upper_typevar) {
                    ConstrainedTypeVar::new(db, lower_typevar, Type::Never, upper)
                } else {
                    return;
                }
            }

            // Case 2
            (Type::TypeVar(lower_typevar), _) => {
                ConstrainedTypeVar::new(db, lower_typevar, Type::Never, upper)
            }

            // Case 3
            (_, Type::TypeVar(upper_typevar)) => {
                ConstrainedTypeVar::new(db, upper_typevar, lower, Type::object())
            }

            _ => return,
        };

        self.add_single_implication(db, constraint, post_constraint);
        self.enqueue_constraint(post_constraint);
    }

    fn add_sequents_for_pair(
        &mut self,
        db: &'db dyn Db,
        left_constraint: ConstrainedTypeVar<'db>,
        right_constraint: ConstrainedTypeVar<'db>,
    ) {
        // If either of the constraints has another typevar as a lower/upper bound, the only
        // sequents we can add are for the transitive closure. For instance, if we have
        // `(S ≤ T) ∧ (T ≤ int)`, then `(S ≤ int)` will also hold, and we should add a sequent for
        // this implication. These are the `mutual_sequents` mentioned below — sequents that come
        // about because two typevars are mutually constrained.
        //
        // Complicating things is that `(S ≤ T)` will be encoded differently depending on how `S`
        // and `T` compare in our arbitrary BDD variable ordering.
        //
        // When `S` comes before `T`, `(S ≤ T)` will be encoded as `(Never ≤ S ≤ T)`, and the
        // overall antecedent will be `(Never ≤ S ≤ T) ∧ (T ≤ int)`. Those two individual
        // constraints constrain different typevars (`S` and `T`, respectively), and are handled by
        // `add_mutual_sequents_for_different_typevars`.
        //
        // When `T` comes before `S`, `(S ≤ T)` will be encoded as `(S ≤ T ≤ object)`, and the
        // overall antecedent will be `(S ≤ T ≤ object) ∧ (T ≤ int)`. Those two individual
        // constraints both constrain `T`, and are handled by
        // `add_mutual_sequents_for_same_typevars`.
        //
        // If all of the lower and upper bounds are concrete (i.e., not typevars), then there
        // several _other_ sequents that we can add, as handled by `add_concrete_sequents`.
        let left_typevar = left_constraint.typevar(db);
        let right_typevar = right_constraint.typevar(db);
        if !left_typevar.is_same_typevar_as(db, right_typevar) {
            self.add_mutual_sequents_for_different_typevars(db, left_constraint, right_constraint);
        } else if left_constraint.lower(db).is_type_var()
            || left_constraint.upper(db).is_type_var()
            || right_constraint.lower(db).is_type_var()
            || right_constraint.upper(db).is_type_var()
        {
            self.add_mutual_sequents_for_same_typevars(db, left_constraint, right_constraint);
        } else {
            self.add_concrete_sequents(db, left_constraint, right_constraint);
        }
    }

    fn add_mutual_sequents_for_different_typevars(
        &mut self,
        db: &'db dyn Db,
        left_constraint: ConstrainedTypeVar<'db>,
        right_constraint: ConstrainedTypeVar<'db>,
    ) {
        // We've structured our constraints so that a typevar's upper/lower bound can only
        // be another typevar if the bound is "later" in our arbitrary ordering. That means
        // we only have to check this pair of constraints in one direction — though we do
        // have to figure out which of the two typevars is constrained, and which one is
        // the upper/lower bound.
        let left_typevar = left_constraint.typevar(db);
        let right_typevar = right_constraint.typevar(db);
        let (bound_typevar, bound_constraint, constrained_typevar, constrained_constraint) =
            if left_typevar.can_be_bound_for(db, right_typevar) {
                (
                    left_typevar,
                    left_constraint,
                    right_typevar,
                    right_constraint,
                )
            } else {
                (
                    right_typevar,
                    right_constraint,
                    left_typevar,
                    left_constraint,
                )
            };

        // We then look for cases where the "constrained" typevar's upper and/or lower bound
        // matches the "bound" typevar. If so, we're going to add an implication sequent that
        // replaces the upper/lower bound that matched with the bound constraint's corresponding
        // bound.
        let (new_lower, new_upper) = match (
            constrained_constraint.lower(db),
            constrained_constraint.upper(db),
        ) {
            // (B ≤ C ≤ B) ∧ (BL ≤ B ≤ BU) → (BL ≤ C ≤ BU)
            (Type::TypeVar(constrained_lower), Type::TypeVar(constrained_upper))
                if constrained_lower.is_same_typevar_as(db, bound_typevar)
                    && constrained_upper.is_same_typevar_as(db, bound_typevar) =>
            {
                (bound_constraint.lower(db), bound_constraint.upper(db))
            }

            // (CL ≤ C ≤ B) ∧ (BL ≤ B ≤ BU) → (CL ≤ C ≤ BU)
            (constrained_lower, Type::TypeVar(constrained_upper))
                if constrained_upper.is_same_typevar_as(db, bound_typevar) =>
            {
                (constrained_lower, bound_constraint.upper(db))
            }

            // (B ≤ C ≤ CU) ∧ (BL ≤ B ≤ BU) → (BL ≤ C ≤ CU)
            (Type::TypeVar(constrained_lower), constrained_upper)
                if constrained_lower.is_same_typevar_as(db, bound_typevar) =>
            {
                (bound_constraint.lower(db), constrained_upper)
            }

            // (CL ≤ C ≤ pivot) ∧ (pivot ≤ B ≤ BU) → (CL ≤ C ≤ B)
            (constrained_lower, constrained_upper)
                if constrained_upper == bound_constraint.lower(db)
                    && !constrained_upper.is_never()
                    && !constrained_upper.is_object() =>
            {
                (constrained_lower, Type::TypeVar(bound_typevar))
            }

            // (pivot ≤ C ≤ CU) ∧ (BL ≤ B ≤ pivot) → (B ≤ C ≤ CU)
            (constrained_lower, constrained_upper)
                if constrained_lower == bound_constraint.upper(db)
                    && !constrained_lower.is_never()
                    && !constrained_lower.is_object() =>
            {
                (Type::TypeVar(bound_typevar), constrained_upper)
            }

            _ => return,
        };

        let post_constraint =
            ConstrainedTypeVar::new(db, constrained_typevar, new_lower, new_upper);
        self.add_pair_implication(db, left_constraint, right_constraint, post_constraint);
        self.enqueue_constraint(post_constraint);
    }

    fn add_mutual_sequents_for_same_typevars(
        &mut self,
        db: &'db dyn Db,
        left_constraint: ConstrainedTypeVar<'db>,
        right_constraint: ConstrainedTypeVar<'db>,
    ) {
        let mut try_one_direction =
            |left_constraint: ConstrainedTypeVar<'db>,
             right_constraint: ConstrainedTypeVar<'db>| {
                let left_lower = left_constraint.lower(db);
                let left_upper = left_constraint.upper(db);
                let right_lower = right_constraint.lower(db);
                let right_upper = right_constraint.upper(db);
                let new_constraint = |bound_typevar: BoundTypeVarInstance<'db>,
                                      right_lower: Type<'db>,
                                      right_upper: Type<'db>| {
                    let right_lower = if let Type::TypeVar(other_bound_typevar) = right_lower
                        && bound_typevar.is_same_typevar_as(db, other_bound_typevar)
                    {
                        Type::Never
                    } else {
                        right_lower
                    };
                    let right_upper = if let Type::TypeVar(other_bound_typevar) = right_upper
                        && bound_typevar.is_same_typevar_as(db, other_bound_typevar)
                    {
                        Type::object()
                    } else {
                        right_upper
                    };
                    ConstrainedTypeVar::new(db, bound_typevar, right_lower, right_upper)
                };
                let post_constraint = match (left_lower, left_upper) {
                    (Type::TypeVar(bound_typevar), Type::TypeVar(other_bound_typevar))
                        if bound_typevar.is_same_typevar_as(db, other_bound_typevar) =>
                    {
                        new_constraint(bound_typevar, right_lower, right_upper)
                    }
                    (Type::TypeVar(bound_typevar), _) => {
                        new_constraint(bound_typevar, Type::Never, right_upper)
                    }
                    (_, Type::TypeVar(bound_typevar)) => {
                        new_constraint(bound_typevar, right_lower, Type::object())
                    }
                    _ => return,
                };
                self.add_pair_implication(db, left_constraint, right_constraint, post_constraint);
                self.enqueue_constraint(post_constraint);
            };

        try_one_direction(left_constraint, right_constraint);
        try_one_direction(right_constraint, left_constraint);
    }

    fn add_concrete_sequents(
        &mut self,
        db: &'db dyn Db,
        left_constraint: ConstrainedTypeVar<'db>,
        right_constraint: ConstrainedTypeVar<'db>,
    ) {
        // These might seem redundant with the intersection check below, since `a → b` means that
        // `a ∧ b = a`. But we are not normalizing constraint bounds, and these clauses help us
        // identify constraints that are identical besides e.g. ordering of union/intersection
        // elements. (For instance, when processing `T ≤ τ₁ & τ₂` and `T ≤ τ₂ & τ₁`, these clauses
        // would add sequents for `(T ≤ τ₁ & τ₂) → (T ≤ τ₂ & τ₁)` and vice versa.)
        if left_constraint.implies(db, right_constraint) {
            tracing::debug!(
                target: "ty_python_semantic::types::constraints::SequentMap",
                left = %left_constraint.display(db),
                right = %right_constraint.display(db),
                "left implies right",
            );
            self.add_single_implication(db, left_constraint, right_constraint);
        }
        if right_constraint.implies(db, left_constraint) {
            tracing::debug!(
                target: "ty_python_semantic::types::constraints::SequentMap",
                left = %left_constraint.display(db),
                right = %right_constraint.display(db),
                "right implies left",
            );
            self.add_single_implication(db, right_constraint, left_constraint);
        }

        match left_constraint.intersect(db, right_constraint) {
            IntersectionResult::Simplified(intersection_constraint) => {
                tracing::debug!(
                    target: "ty_python_semantic::types::constraints::SequentMap",
                    left = %left_constraint.display(db),
                    right = %right_constraint.display(db),
                    intersection = %intersection_constraint.display(db),
                    "left and right overlap",
                );
                self.add_pair_implication(
                    db,
                    left_constraint,
                    right_constraint,
                    intersection_constraint,
                );
                self.add_single_implication(db, intersection_constraint, left_constraint);
                self.add_single_implication(db, intersection_constraint, right_constraint);
                self.enqueue_constraint(intersection_constraint);
            }

            // The sequent map only needs to include constraints that might appear in a BDD. If the
            // intersection does not collapse to a single constraint, then there's no new
            // constraint that we need to add to the sequent map.
            IntersectionResult::CannotSimplify => {}

            IntersectionResult::Disjoint => {
                tracing::debug!(
                    target: "ty_python_semantic::types::constraints::SequentMap",
                    left = %left_constraint.display(db),
                    right = %right_constraint.display(db),
                    "left and right are disjoint",
                );
                self.add_pair_impossibility(db, left_constraint, right_constraint);
            }
        }
    }

    #[expect(dead_code)] // Keep this around for debugging purposes
    fn display<'a>(&'a self, db: &'db dyn Db, prefix: &'a dyn Display) -> impl Display + 'a {
        struct DisplaySequentMap<'a, 'db> {
            map: &'a SequentMap<'db>,
            prefix: &'a dyn Display,
            db: &'db dyn Db,
        }

        impl Display for DisplaySequentMap<'_, '_> {
            fn fmt(&self, f: &mut std::fmt::Formatter<'_>) -> std::fmt::Result {
                let mut first = true;
                let mut maybe_write_prefix = |f: &mut std::fmt::Formatter<'_>| {
                    if first {
                        first = false;
                        Ok(())
                    } else {
                        write!(f, "\n{}", self.prefix)
                    }
                };

                for (ante1, ante2) in &self.map.pair_impossibilities {
                    maybe_write_prefix(f)?;
                    write!(
                        f,
                        "{} ∧ {} → false",
                        ante1.display(self.db),
                        ante2.display(self.db),
                    )?;
                }

                for ((ante1, ante2), posts) in &self.map.pair_implications {
                    for post in posts {
                        maybe_write_prefix(f)?;
                        write!(
                            f,
                            "{} ∧ {} → {}",
                            ante1.display(self.db),
                            ante2.display(self.db),
                            post.display(self.db),
                        )?;
                    }
                }

                for (ante, posts) in &self.map.single_implications {
                    for post in posts {
                        maybe_write_prefix(f)?;
                        write!(f, "{} → {}", ante.display(self.db), post.display(self.db))?;
                    }
                }

                if first {
                    f.write_str("[no sequents]")?;
                }
                Ok(())
            }
        }

        DisplaySequentMap {
            map: self,
            prefix,
            db,
        }
    }
}

/// The collection of constraints that we know to be true or false at a certain point when
/// traversing a BDD.
#[derive(Debug, Default)]
pub(crate) struct PathAssignments<'db> {
    assignments: FxOrderSet<ConstraintAssignment<'db>>,
}

impl<'db> PathAssignments<'db> {
    /// Walks one of the outgoing edges of an internal BDD node. `assignment` describes the
    /// constraint that the BDD node checks, and whether we are following the `if_true` or
    /// `if_false` edge.
    ///
    /// This new assignment might cause this path to become impossible — for instance, if we were
    /// already assuming (from an earlier edge in the path) a constraint that is disjoint with this
    /// one. We might also be able to infer _other_ assignments that do not appear in the BDD
    /// directly, but which are implied from a combination of constraints that we _have_ seen.
    ///
    /// To handle all of this, you provide a callback. If the path has become impossible, we will
    /// return `None` _without invoking the callback_. If the path does not contain any
    /// contradictions, we will invoke the callback and return its result (wrapped in `Some`).
    ///
    /// Your callback will also be provided a slice of all of the constraints that we were able to
    /// infer from `assignment` combined with the information we already knew. (For borrow-check
    /// reasons, we provide this as a [`Range`]; use that range to index into `self.assignments` to
    /// get the list of all of the assignments that we learned from this edge.)
    ///
    /// You will presumably end up making a recursive call of some kind to keep progressing through
    /// the BDD. You should make this call from inside of your callback, so that as you get further
    /// down into the BDD structure, we remember all of the information that we have learned from
    /// the path we're on.
    fn walk_edge<R>(
        &mut self,
        db: &'db dyn Db,
        map: &SequentMap<'db>,
        assignment: ConstraintAssignment<'db>,
        f: impl FnOnce(&mut Self, Range<usize>) -> R,
    ) -> Option<R> {
        // Record a snapshot of the assignments that we already knew held — both so that we can
        // pass along the range of which assignments are new, and so that we can reset back to this
        // point before returning.
        let start = self.assignments.len();

        // Add the new assignment and anything we can derive from it.
        tracing::trace!(
            target: "ty_python_semantic::types::constraints::PathAssignment",
            before = %format_args!(
                "[{}]",
                self.assignments[..start].iter().map(|assignment| assignment.display(db)).format(", "),
            ),
            edge = %assignment.display(db),
            "walk edge",
        );
        let found_conflict = self.add_assignment(db, map, assignment);
        let result = if found_conflict.is_err() {
            // If that results in the path now being impossible due to a contradiction, return
            // without invoking the callback.
            None
        } else {
            // Otherwise invoke the callback to keep traversing the BDD. The callback will likely
            // traverse additional edges, which might add more to our `assignments` set. But even
            // if that happens, `start..end` will mark the assignments that were added by the
            // `add_assignment` call above — that is, the new assignment for this edge along with
            // the derived information we inferred from it.
            tracing::trace!(
                target: "ty_python_semantic::types::constraints::PathAssignment",
                new = %format_args!(
                    "[{}]",
                    self.assignments[start..].iter().map(|assignment| assignment.display(db)).format(", "),
                ),
                "new assignments",
            );
            let end = self.assignments.len();
            Some(f(self, start..end))
        };

        // Reset back to where we were before following this edge, so that the caller can reuse a
        // single instance for the entire BDD traversal.
        self.assignments.truncate(start);
        result
    }

    pub(crate) fn positive_constraints(
        &self,
    ) -> impl Iterator<Item = ConstrainedTypeVar<'db>> + '_ {
        self.assignments
            .iter()
            .filter_map(|assignment| match assignment {
                ConstraintAssignment::Positive(constraint) => Some(*constraint),
                ConstraintAssignment::Negative(_) => None,
            })
    }

    fn assignment_holds(&self, assignment: ConstraintAssignment<'db>) -> bool {
        self.assignments.contains(&assignment)
    }

    /// Adds a new assignment, along with any derived information that we can infer from the new
    /// assignment combined with the assignments we've already seen. If any of this causes the path
    /// to become invalid, due to a contradiction, returns a [`PathAssignmentConflict`] error.
    fn add_assignment(
        &mut self,
        db: &'db dyn Db,
        map: &SequentMap<'db>,
        assignment: ConstraintAssignment<'db>,
    ) -> Result<(), PathAssignmentConflict> {
        // First add this assignment. If it causes a conflict, return that as an error. If we've
        // already know this assignment holds, just return.
        if self.assignments.contains(&assignment.negated()) {
            tracing::trace!(
                target: "ty_python_semantic::types::constraints::PathAssignment",
                assignment = %assignment.display(db),
                facts = %format_args!(
                    "[{}]",
                    self.assignments.iter().map(|assignment| assignment.display(db)).format(", "),
                ),
                "found contradiction",
            );
            return Err(PathAssignmentConflict);
        }
        if !self.assignments.insert(assignment) {
            return Ok(());
        }

        // Then use our sequents to add additional facts that we know to be true.
        // TODO: This is very naive at the moment, partly for expediency, and partly because we
        // don't anticipate the sequent maps to be very large. We might consider avoiding the
        // brute-force search.

        for ante in &map.single_tautologies {
            if self.assignment_holds(ante.when_false()) {
                // The sequent map says (ante1) is always true, and the current path asserts that
                // it's false.
                tracing::trace!(
                    target: "ty_python_semantic::types::constraints::PathAssignment",
                    ante = %ante.display(db),
                    facts = %format_args!(
                        "[{}]",
                        self.assignments.iter().map(|assignment| assignment.display(db)).format(", "),
                    ),
                    "found contradiction",
                );
                return Err(PathAssignmentConflict);
            }
        }

        for (ante1, ante2) in &map.pair_impossibilities {
            if self.assignment_holds(ante1.when_true()) && self.assignment_holds(ante2.when_true())
            {
                // The sequent map says (ante1 ∧ ante2) is an impossible combination, and the
                // current path asserts that both are true.
                tracing::trace!(
                    target: "ty_python_semantic::types::constraints::PathAssignment",
                    ante1 = %ante1.display(db),
                    ante2 = %ante2.display(db),
                    facts = %format_args!(
                        "[{}]",
                        self.assignments.iter().map(|assignment| assignment.display(db)).format(", "),
                    ),
                    "found contradiction",
                );
                return Err(PathAssignmentConflict);
            }
        }

        for ((ante1, ante2), posts) in &map.pair_implications {
            for post in posts {
                if self.assignment_holds(ante1.when_true())
                    && self.assignment_holds(ante2.when_true())
                {
                    self.add_assignment(db, map, post.when_true())?;
                }
            }
        }

        for (ante, posts) in &map.single_implications {
            for post in posts {
                if self.assignment_holds(ante.when_true()) {
                    self.add_assignment(db, map, post.when_true())?;
                }
            }
        }

        Ok(())
    }
}

#[derive(Debug)]
struct PathAssignmentConflict;

/// A single clause in the DNF representation of a BDD
#[derive(Clone, Debug, Default, Eq, PartialEq)]
struct SatisfiedClause<'db> {
    constraints: Vec<ConstraintAssignment<'db>>,
}

impl<'db> SatisfiedClause<'db> {
    fn push(&mut self, constraint: ConstraintAssignment<'db>) {
        self.constraints.push(constraint);
    }

    fn pop(&mut self) {
        self.constraints
            .pop()
            .expect("clause vector should not be empty");
    }

    /// Invokes a closure with the last constraint in this clause negated. Returns the clause back
    /// to its original state after invoking the closure.
    fn with_negated_last_constraint(&mut self, f: impl for<'a> FnOnce(&'a Self)) {
        if self.constraints.is_empty() {
            return;
        }
        let last_index = self.constraints.len() - 1;
        self.constraints[last_index].negate();
        f(self);
        self.constraints[last_index].negate();
    }

    /// Removes another clause from this clause, if it appears as a prefix of this clause. Returns
    /// whether the prefix was removed.
    fn remove_prefix(&mut self, prefix: &SatisfiedClause<'db>) -> bool {
        if self.constraints.starts_with(&prefix.constraints) {
            self.constraints.drain(0..prefix.constraints.len());
            return true;
        }
        false
    }

    /// Simplifies this clause by removing constraints that are implied by other constraints in the
    /// clause. (Clauses are the intersection of constraints, so if two clauses are redundant, we
    /// want to remove the larger one and keep the smaller one.)
    ///
    /// Returns a boolean that indicates whether any simplifications were made.
    fn simplify(&mut self, db: &'db dyn Db) -> bool {
        let mut changes_made = false;
        let mut i = 0;
        // Loop through each constraint, comparing it with any constraints that appear later in the
        // list.
        'outer: while i < self.constraints.len() {
            let mut j = i + 1;
            while j < self.constraints.len() {
                if self.constraints[j].implies(db, self.constraints[i]) {
                    // If constraint `i` is removed, then we don't need to compare it with any
                    // later constraints in the list. Note that we continue the outer loop, instead
                    // of breaking from the inner loop, so that we don't bump index `i` below.
                    // (We'll have swapped another element into place at that index, and want to
                    // make sure that we process it.)
                    self.constraints.swap_remove(i);
                    changes_made = true;
                    continue 'outer;
                } else if self.constraints[i].implies(db, self.constraints[j]) {
                    // If constraint `j` is removed, then we can continue the inner loop. We will
                    // swap a new element into place at index `j`, and will continue comparing the
                    // constraint at index `i` with later constraints.
                    self.constraints.swap_remove(j);
                    changes_made = true;
                } else {
                    j += 1;
                }
            }
            i += 1;
        }
        changes_made
    }

    fn display(&self, db: &'db dyn Db) -> String {
        if self.constraints.is_empty() {
            return String::from("always");
        }

        // This is a bit heavy-handed, but we need to output the constraints in a consistent order
        // even though Salsa IDs are assigned non-deterministically. This Display output is only
        // used in test cases, so we don't need to over-optimize it.
        let mut constraints: Vec<_> = self
            .constraints
            .iter()
            .map(|constraint| match constraint {
                ConstraintAssignment::Positive(constraint) => constraint.display(db).to_string(),
                ConstraintAssignment::Negative(constraint) => {
                    constraint.display_negated(db).to_string()
                }
            })
            .collect();
        constraints.sort();

        let mut result = String::new();
        if constraints.len() > 1 {
            result.push('(');
        }
        for (i, constraint) in constraints.iter().enumerate() {
            if i > 0 {
                result.push_str(" ∧ ");
            }
            result.push_str(constraint);
        }
        if constraints.len() > 1 {
            result.push(')');
        }
        result
    }
}

/// A list of the clauses that satisfy a BDD. This is a DNF representation of the boolean function
/// that the BDD represents.
#[derive(Clone, Debug, Default, Eq, PartialEq)]
struct SatisfiedClauses<'db> {
    clauses: Vec<SatisfiedClause<'db>>,
}

impl<'db> SatisfiedClauses<'db> {
    fn push(&mut self, clause: SatisfiedClause<'db>) {
        self.clauses.push(clause);
    }

    /// Simplifies the DNF representation, removing redundancies that do not change the underlying
    /// function. (This is used when displaying a BDD, to make sure that the representation that we
    /// show is as simple as possible while still producing the same results.)
    fn simplify(&mut self, db: &'db dyn Db) {
        // First simplify each clause individually, by removing constraints that are implied by
        // other constraints in the clause.
        for clause in &mut self.clauses {
            clause.simplify(db);
        }

        while self.simplify_one_round() {
            // Keep going
        }

        // We can remove any clauses that have been simplified to the point where they are empty.
        // (Clauses are intersections, so an empty clause is `false`, which does not contribute
        // anything to the outer union.)
        self.clauses.retain(|clause| !clause.constraints.is_empty());
    }

    fn simplify_one_round(&mut self) -> bool {
        let mut changes_made = false;

        // First remove any duplicate clauses. (The clause list will start out with no duplicates
        // in the first round of simplification, because of the guarantees provided by the BDD
        // structure. But earlier rounds of simplification might have made some clauses redundant.)
        // Note that we have to loop through the vector element indexes manually, since we might
        // remove elements in each iteration.
        let mut i = 0;
        while i < self.clauses.len() {
            let mut j = i + 1;
            while j < self.clauses.len() {
                if self.clauses[i] == self.clauses[j] {
                    self.clauses.swap_remove(j);
                    changes_made = true;
                } else {
                    j += 1;
                }
            }
            i += 1;
        }
        if changes_made {
            return true;
        }

        // Then look for "prefix simplifications". That is, looks for patterns
        //
        //   (A ∧ B) ∨ (A ∧ ¬B ∧ ...)
        //
        // and replaces them with
        //
        //   (A ∧ B) ∨ (...)
        for i in 0..self.clauses.len() {
            let (clause, rest) = self.clauses[..=i]
                .split_last_mut()
                .expect("index should be in range");
            clause.with_negated_last_constraint(|clause| {
                for existing in rest {
                    changes_made |= existing.remove_prefix(clause);
                }
            });

            let (clause, rest) = self.clauses[i..]
                .split_first_mut()
                .expect("index should be in range");
            clause.with_negated_last_constraint(|clause| {
                for existing in rest {
                    changes_made |= existing.remove_prefix(clause);
                }
            });

            if changes_made {
                return true;
            }
        }

        false
    }

    fn display(&self, db: &'db dyn Db) -> String {
        // This is a bit heavy-handed, but we need to output the clauses in a consistent order
        // even though Salsa IDs are assigned non-deterministically. This Display output is only
        // used in test cases, so we don't need to over-optimize it.

        if self.clauses.is_empty() {
            return String::from("never");
        }
        let mut clauses: Vec<_> = self
            .clauses
            .iter()
            .map(|clause| clause.display(db))
            .collect();
        clauses.sort();
        clauses.join(" ∨ ")
    }
}

impl<'db> BoundTypeVarInstance<'db> {
    /// Returns the valid specializations of a typevar. This is used when checking a constraint set
    /// when this typevar is in inferable position, where we only need _some_ specialization to
    /// satisfy the constraint set.
    fn valid_specializations(self, db: &'db dyn Db) -> Node<'db> {
        // For gradual upper bounds and constraints, we are free to choose any materialization that
        // makes the check succeed. In inferable positions, it is most helpful to choose a
        // materialization that is as permissive as possible, since that maximizes the number of
        // valid specializations that might satisfy the check. We therefore take the top
        // materialization of the bound or constraints.
        //
        // Moreover, for a gradual constraint, we don't need to worry that typevar constraints are
        // _equality_ comparisons, not _subtyping_ comparisons — since we are only going to check
        // that _some_ valid specialization satisfies the constraint set, it's correct for us to
        // return the range of valid materializations that we can choose from.
        match self.typevar(db).bound_or_constraints(db) {
            None => Node::AlwaysTrue,
            Some(TypeVarBoundOrConstraints::UpperBound(bound)) => {
                let bound = bound.top_materialization(db);
                ConstrainedTypeVar::new_node(db, self, Type::Never, bound)
            }
            Some(TypeVarBoundOrConstraints::Constraints(constraints)) => {
                let mut specializations = Node::AlwaysFalse;
                for constraint in constraints.elements(db) {
                    let constraint_lower = constraint.bottom_materialization(db);
                    let constraint_upper = constraint.top_materialization(db);
                    specializations = specializations.or(
                        db,
                        ConstrainedTypeVar::new_node(db, self, constraint_lower, constraint_upper),
                    );
                }
                specializations
            }
        }
    }

    /// Returns the required specializations of a typevar. This is used when checking a constraint
    /// set when this typevar is in non-inferable position, where we need _all_ specializations to
    /// satisfy the constraint set.
    ///
    /// That causes complications if this is a constrained typevar, where one of the constraints is
    /// gradual. In that case, we need to return the range of valid materializations, but we don't
    /// want to require that all of those materializations satisfy the constraint set.
    ///
    /// To handle this, we return a "primary" result, and an iterator of any gradual constraints.
    /// For an unbounded/unconstrained typevar or a bounded typevar, the primary result fully
    /// specifies the required specializations, and the iterator will be empty. For a constrained
    /// typevar, the primary result will include the fully static constraints, and the iterator
    /// will include an entry for each non-fully-static constraint.
    fn required_specializations(
        self,
        db: &'db dyn Db,
    ) -> (Node<'db>, impl IntoIterator<Item = Node<'db>>) {
        // For upper bounds and constraints, we are free to choose any materialization that makes
        // the check succeed. In non-inferable positions, it is most helpful to choose a
        // materialization that is as restrictive as possible, since that minimizes the number of
        // valid specializations that must satisfy the check. We therefore take the bottom
        // materialization of the bound or constraints.
        match self.typevar(db).bound_or_constraints(db) {
            None => (Node::AlwaysTrue, Vec::new()),
            Some(TypeVarBoundOrConstraints::UpperBound(bound)) => {
                let bound = bound.bottom_materialization(db);
                (
                    ConstrainedTypeVar::new_node(db, self, Type::Never, bound),
                    Vec::new(),
                )
            }
            Some(TypeVarBoundOrConstraints::Constraints(constraints)) => {
                let mut non_gradual_constraints = Node::AlwaysFalse;
                let mut gradual_constraints = Vec::new();
                for constraint in constraints.elements(db) {
                    let constraint_lower = constraint.bottom_materialization(db);
                    let constraint_upper = constraint.top_materialization(db);
                    let constraint =
                        ConstrainedTypeVar::new_node(db, self, constraint_lower, constraint_upper);
                    if constraint_lower == constraint_upper {
                        non_gradual_constraints = non_gradual_constraints.or(db, constraint);
                    } else {
                        gradual_constraints.push(constraint);
                    }
                }
                (non_gradual_constraints, gradual_constraints)
            }
        }
    }
}

impl<'db> GenericContext<'db> {
    pub(crate) fn specialize_constrained(
        self,
        db: &'db dyn Db,
        constraints: ConstraintSet<'db>,
    ) -> Result<Specialization<'db>, ()> {
        tracing::debug!(
            target: "ty_python_semantic::types::constraints::specialize_constrained",
            generic_context = %self.display_full(db),
            constraints = %constraints.node.display(db),
            "create specialization for constraint set",
        );

        // If the constraint set is cyclic, don't even try to construct a specialization.
        if constraints.is_cyclic(db) {
            tracing::error!(
                target: "ty_python_semantic::types::constraints::specialize_constrained",
                constraints = %constraints.node.display(db),
                "constraint set is cyclic",
            );
            // TODO: Better error
            return Err(());
        }

        // First we intersect with the valid specializations of all of the typevars. We need all of
        // valid specializations to hold simultaneously, so we do this once before abstracting over
        // each typevar.
        let abstracted = self
            .variables(db)
            .fold(constraints.node, |constraints, bound_typevar| {
                constraints.and(db, bound_typevar.valid_specializations(db))
            });
        tracing::debug!(
            target: "ty_python_semantic::types::constraints::specialize_constrained",
            valid = %abstracted.display(db),
            "limited to valid specializations",
        );

        // Then we find all of the "representative types" for each typevar in the constraint set.
        let mut error_occurred = false;
        let types = self.variables(db).map(|bound_typevar| {
            // Each representative type represents one of the ways that the typevar can satisfy the
            // constraint, expressed as a lower/upper bound on the types that the typevar can
            // specialize to.
            //
            // If there are multiple paths in the BDD, they technically represent independent
            // possible specializations. If there's a type that satisfies all of them, we will
            // return that as the specialization. If not, then the constraint set is ambiguous.
            // (This happens most often with constrained typevars.) We could in the future turn
            // _each_ of the paths into separate specializations, but it's not clear what we would
            // do with that, so instead we just report the ambiguity as a specialization failure.
            let mut satisfied = false;
            let mut unconstrained = false;
            let mut greatest_lower_bound = UnionBuilder::new(db).order_elements(true);
            let mut least_upper_bound = IntersectionBuilder::new(db).order_elements(true);
            let identity = bound_typevar.identity(db);
            tracing::trace!(
                target: "ty_python_semantic::types::constraints::specialize_constrained",
                bound_typevar = %identity.display(db),
                abstracted = %abstracted.retain_one(db, identity).display(db),
                "find specialization for typevar",
            );
            abstracted.find_representative_types(db, identity, |bounds| {
                satisfied = true;
                match bounds {
                    Some((lower_bound, upper_bound)) => {
                        tracing::trace!(
                            target: "ty_python_semantic::types::constraints::specialize_constrained",
                            bound_typevar = %identity.display(db),
                            lower_bound = %lower_bound.display(db),
                            upper_bound = %upper_bound.display(db),
                            "found representative type",
                        );
                         greatest_lower_bound.add_in_place(lower_bound);
                         least_upper_bound.add_positive_in_place(upper_bound);
                    }
                    None => {
                        unconstrained = true;
                    }
                }
            });

            // If there are no satisfiable paths in the BDD, then there is no valid specialization
            // for this constraint set.
            if !satisfied {
                // TODO: Construct a useful error here
                tracing::debug!(
                    target: "ty_python_semantic::types::constraints::specialize_constrained",
                    bound_typevar = %identity.display(db),
                    "typevar cannot be satisfied",
                );
                error_occurred = true;
                return None;
            }

            // The BDD is satisfiable, but the typevar is unconstrained, then we use `None` to tell
            // specialize_recursive to fall back on the typevar's default.
            if unconstrained {
                tracing::debug!(
                    target: "ty_python_semantic::types::constraints::specialize_constrained",
                    bound_typevar = %identity.display(db),
                    "typevar is unconstrained",
                );
                return None;
            }

            // If `lower ≰ upper`, then there is no type that satisfies all of the paths in the
            // BDD. That's an ambiguous specialization, as described above.
<<<<<<< HEAD
            if !greatest_lower_bound.is_constraint_set_assignable_to(db, least_upper_bound) {
=======
            let greatest_lower_bound = greatest_lower_bound.build();
            let least_upper_bound = least_upper_bound.build();
            if !greatest_lower_bound.is_assignable_to(db, least_upper_bound) {
>>>>>>> b413a6de
                tracing::debug!(
                    target: "ty_python_semantic::types::constraints::specialize_constrained",
                    bound_typevar = %identity.display(db),
                    greatest_lower_bound = %greatest_lower_bound.display(db),
                    least_upper_bound = %least_upper_bound.display(db),
                    "typevar bounds are incompatible",
                );
                error_occurred = true;
                return None;
            }

            // Of all of the types that satisfy all of the paths in the BDD, we choose the
            // "largest" one (i.e., "closest to `object`") as the specialization.
            tracing::debug!(
                target: "ty_python_semantic::types::constraints::specialize_constrained",
                bound_typevar = %identity.display(db),
                specialization = %least_upper_bound.display(db),
                "found specialization for typevar",
            );
            Some(least_upper_bound)
        });

        let specialization = self.specialize_recursive(db, types);
        if error_occurred {
            return Err(());
        }
        Ok(specialization)
    }
}

#[cfg(test)]
mod tests {
    use super::*;

    use indoc::indoc;
    use pretty_assertions::assert_eq;

    use crate::db::tests::setup_db;
    use crate::types::{BoundTypeVarInstance, KnownClass, TypeVarVariance};

    #[test]
    fn test_display_graph_output() {
        let expected = indoc! {r#"
            (T = str)
            ┡━₁ (T = bool)
            │   ┡━₁ (U = str)
            │   │   ┡━₁ (U = bool)
            │   │   │   ┡━₁ always
            │   │   │   └─₀ always
            │   │   └─₀ (U = bool)
            │   │       ┡━₁ always
            │   │       └─₀ never
            │   └─₀ (U = str)
            │       ┡━₁ (U = bool)
            │       │   ┡━₁ always
            │       │   └─₀ always
            │       └─₀ (U = bool)
            │           ┡━₁ always
            │           └─₀ never
            └─₀ (T = bool)
                ┡━₁ (U = str)
                │   ┡━₁ (U = bool)
                │   │   ┡━₁ always
                │   │   └─₀ always
                │   └─₀ (U = bool)
                │       ┡━₁ always
                │       └─₀ never
                └─₀ never
        "#}
        .trim_end();

        let db = setup_db();
        let t = BoundTypeVarInstance::synthetic(&db, "T", TypeVarVariance::Invariant);
        let u = BoundTypeVarInstance::synthetic(&db, "U", TypeVarVariance::Invariant);
        let bool_type = KnownClass::Bool.to_instance(&db);
        let str_type = KnownClass::Str.to_instance(&db);
        let t_str = ConstraintSet::range(&db, str_type, t, str_type);
        let t_bool = ConstraintSet::range(&db, bool_type, t, bool_type);
        let u_str = ConstraintSet::range(&db, str_type, u, str_type);
        let u_bool = ConstraintSet::range(&db, bool_type, u, bool_type);
        let constraints = (t_str.or(&db, || t_bool)).and(&db, || u_str.or(&db, || u_bool));
        let actual = constraints.node.display_graph(&db, &"").to_string();
        assert_eq!(actual, expected);
    }
}<|MERGE_RESOLUTION|>--- conflicted
+++ resolved
@@ -201,22 +201,6 @@
         lower: Type<'db>,
         upper: Type<'db>,
     ) -> Self {
-<<<<<<< HEAD
-        let (lower, upper) = match relation {
-            TypeRelation::Subtyping
-            | TypeRelation::Redundancy
-            | TypeRelation::SubtypingAssuming(_) => (
-                lower.top_materialization(db),
-                upper.bottom_materialization(db),
-            ),
-            TypeRelation::Assignability | TypeRelation::ConstraintSetAssignability => (
-                lower.bottom_materialization(db),
-                upper.top_materialization(db),
-            ),
-        };
-
-=======
->>>>>>> b413a6de
         Self {
             node: ConstrainedTypeVar::new_node(db, typevar, lower, upper),
         }
@@ -611,11 +595,7 @@
 
         // If `lower ≰ upper`, then the constraint cannot be satisfied, since there is no type that
         // is both greater than `lower`, and less than `upper`.
-<<<<<<< HEAD
         if !lower.is_constraint_set_assignable_to(db, upper) {
-=======
-        if !lower.is_assignable_to(db, upper) {
->>>>>>> b413a6de
             return Node::AlwaysFalse;
         }
 
@@ -737,17 +717,12 @@
         if !self.typevar(db).is_same_typevar_as(db, other.typevar(db)) {
             return false;
         }
-<<<<<<< HEAD
         other
             .lower(db)
             .is_constraint_set_assignable_to(db, self.lower(db))
             && self
                 .upper(db)
                 .is_constraint_set_assignable_to(db, other.upper(db))
-=======
-        other.lower(db).is_assignable_to(db, self.lower(db))
-            && self.upper(db).is_assignable_to(db, other.upper(db))
->>>>>>> b413a6de
     }
 
     /// Returns the intersection of two range constraints, or `None` if the intersection is empty.
@@ -758,11 +733,7 @@
 
         // If `lower ≰ upper`, then the intersection is empty, since there is no type that is both
         // greater than `lower`, and less than `upper`.
-<<<<<<< HEAD
         if !lower.is_constraint_set_assignable_to(db, upper) {
-=======
-        if !lower.is_assignable_to(db, upper) {
->>>>>>> b413a6de
             return IntersectionResult::Disjoint;
         }
 
@@ -1340,11 +1311,7 @@
                 // process.
                 debug_assert!(current_bounds.is_none_or(
                     |(greatest_lower_bound, least_upper_bound)| {
-<<<<<<< HEAD
                         greatest_lower_bound.is_constraint_set_assignable_to(db, least_upper_bound)
-=======
-                        greatest_lower_bound.is_assignable_to(db, least_upper_bound)
->>>>>>> b413a6de
                     }
                 ));
 
@@ -3579,13 +3546,9 @@
 
             // If `lower ≰ upper`, then there is no type that satisfies all of the paths in the
             // BDD. That's an ambiguous specialization, as described above.
-<<<<<<< HEAD
-            if !greatest_lower_bound.is_constraint_set_assignable_to(db, least_upper_bound) {
-=======
             let greatest_lower_bound = greatest_lower_bound.build();
             let least_upper_bound = least_upper_bound.build();
-            if !greatest_lower_bound.is_assignable_to(db, least_upper_bound) {
->>>>>>> b413a6de
+            if !greatest_lower_bound.is_constraint_set_assignable_to(db, least_upper_bound) {
                 tracing::debug!(
                     target: "ty_python_semantic::types::constraints::specialize_constrained",
                     bound_typevar = %identity.display(db),
