//! Constraints under which type properties hold
//!
//! For "concrete" types (which contain no type variables), type properties like assignability have
//! simple answers: one type is either assignable to another type, or it isn't. (The _rules_ for
//! comparing two particular concrete types can be rather complex, but the _answer_ is a simple
//! "yes" or "no".)
//!
//! These properties are more complex when type variables are involved, because there are (usually)
//! many different concrete types that a typevar can be specialized to, and the type property might
//! hold for some specializations, but not for others. That means that for types that include
//! typevars, "Is this type assignable to another?" no longer makes sense as a question. The better
//! question is: "Under what constraints is this type assignable to another?".
//!
//! This module provides the machinery for representing the "under what constraints" part of that
//! question.
//!
//! An individual constraint restricts the specialization of a single typevar to be within a
//! particular lower and upper bound. (A type is within a lower and upper bound if it is a
//! supertype of the lower bound and a subtype of the upper bound.) You can then build up more
//! complex constraint sets using union, intersection, and negation operations. We use a [binary
//! decision diagram][bdd] (BDD) to represent a constraint set.
//!
//! Note that all lower and upper bounds in a constraint must be fully static. We take the bottom
//! and top materializations of the types to remove any gradual forms if needed.
//!
//! NOTE: This module is currently in a transitional state. We've added the BDD [`ConstraintSet`]
//! representation, and updated all of our property checks to build up a constraint set and then
//! check whether it is ever or always satisfiable, as appropriate. We are not yet inferring
//! specializations from those constraints.
//!
//! ### Examples
//!
//! For instance, in the following Python code:
//!
//! ```py
//! class A: ...
//! class B(A): ...
//!
//! def _[T: B](t: T) -> None: ...
//! def _[U: (int, str)](u: U) -> None: ...
//! ```
//!
//! The typevar `T` has an upper bound of `B`, which would translate into the constraint `Never ≤ T
//! ≤ B`. (Every type is a supertype of `Never`, so having `Never` as a lower bound means that
//! there is effectively no lower bound. Similarly, an upper bound of `object` means that there is
//! effectively no upper bound.) The `T ≤ B` part expresses that the type can specialize to any
//! type that is a subtype of B.
//!
//! The typevar `U` is constrained to be either `int` or `str`, which would translate into the
//! constraint `(int ≤ T ≤ int) ∪ (str ≤ T ≤ str)`. When the lower and upper bounds are the same,
//! the constraint says that the typevar must specialize to that _exact_ type, not to a subtype or
//! supertype of it.
//!
//! ### Tracing
//!
//! This module is instrumented with debug- and trace-level `tracing` messages. You can set the
//! `TY_LOG` environment variable to see this output when testing locally. `tracing` log messages
//! typically have a `target` field, which is the name of the module the message appears in — in
//! this case, `ty_python_semantic::types::constraints`. We add additional detail to these targets,
//! in case you only want to debug parts of the implementation. For instance, if you want to debug
//! how we construct sequent maps, you could use
//!
//! ```sh
//! env TY_LOG=ty_python_semantic::types::constraints::SequentMap=trace ty check ...
//! ```
//!
//! [bdd]: https://en.wikipedia.org/wiki/Binary_decision_diagram

use std::cell::RefCell;
use std::cmp::Ordering;
use std::fmt::Display;
use std::ops::Range;

use itertools::Itertools;
use rustc_hash::{FxHashMap, FxHashSet};
use salsa::plumbing::AsId;

use crate::types::generics::{GenericContext, InferableTypeVars, Specialization};
use crate::types::visitor::{
    TypeCollector, TypeVisitor, any_over_type, walk_type_with_recursion_guard,
};
use crate::types::{
    BoundTypeVarIdentity, BoundTypeVarInstance, IntersectionType, Type, TypeVarBoundOrConstraints,
    UnionType, walk_bound_type_var_type,
};
use crate::{Db, FxOrderMap};

/// An extension trait for building constraint sets from [`Option`] values.
pub(crate) trait OptionConstraintsExtension<T> {
    /// Returns a constraint set that is always satisfiable if the option is `None`; otherwise
    /// applies a function to determine under what constraints the value inside of it holds.
    fn when_none_or<'db>(self, f: impl FnOnce(T) -> ConstraintSet<'db>) -> ConstraintSet<'db>;

    /// Returns a constraint set that is never satisfiable if the option is `None`; otherwise
    /// applies a function to determine under what constraints the value inside of it holds.
    fn when_some_and<'db>(self, f: impl FnOnce(T) -> ConstraintSet<'db>) -> ConstraintSet<'db>;
}

impl<T> OptionConstraintsExtension<T> for Option<T> {
    fn when_none_or<'db>(self, f: impl FnOnce(T) -> ConstraintSet<'db>) -> ConstraintSet<'db> {
        match self {
            Some(value) => f(value),
            None => ConstraintSet::always(),
        }
    }

    fn when_some_and<'db>(self, f: impl FnOnce(T) -> ConstraintSet<'db>) -> ConstraintSet<'db> {
        match self {
            Some(value) => f(value),
            None => ConstraintSet::never(),
        }
    }
}

/// An extension trait for building constraint sets from an [`Iterator`].
pub(crate) trait IteratorConstraintsExtension<T> {
    /// Returns the constraints under which any element of the iterator holds.
    ///
    /// This method short-circuits; if we encounter any element that
    /// [`is_always_satisfied`][ConstraintSet::is_always_satisfied], then the overall result
    /// must be as well, and we stop consuming elements from the iterator.
    fn when_any<'db>(
        self,
        db: &'db dyn Db,
        f: impl FnMut(T) -> ConstraintSet<'db>,
    ) -> ConstraintSet<'db>;

    /// Returns the constraints under which every element of the iterator holds.
    ///
    /// This method short-circuits; if we encounter any element that
    /// [`is_never_satisfied`][ConstraintSet::is_never_satisfied], then the overall result
    /// must be as well, and we stop consuming elements from the iterator.
    fn when_all<'db>(
        self,
        db: &'db dyn Db,
        f: impl FnMut(T) -> ConstraintSet<'db>,
    ) -> ConstraintSet<'db>;
}

impl<I, T> IteratorConstraintsExtension<T> for I
where
    I: Iterator<Item = T>,
{
    fn when_any<'db>(
        self,
        db: &'db dyn Db,
        mut f: impl FnMut(T) -> ConstraintSet<'db>,
    ) -> ConstraintSet<'db> {
        let mut result = ConstraintSet::never();
        for child in self {
            if result.union(db, f(child)).is_always_satisfied(db) {
                return result;
            }
        }
        result
    }

    fn when_all<'db>(
        self,
        db: &'db dyn Db,
        mut f: impl FnMut(T) -> ConstraintSet<'db>,
    ) -> ConstraintSet<'db> {
        let mut result = ConstraintSet::always();
        for child in self {
            if result.intersect(db, f(child)).is_never_satisfied(db) {
                return result;
            }
        }
        result
    }
}

/// A set of constraints under which a type property holds.
///
/// This is called a "set of constraint sets", and denoted _𝒮_, in [[POPL2015][]].
///
/// The underlying representation tracks the order that individual constraints are added to the
/// constraint set, which typically tracks when they appear in the underlying Python source. For
/// this to work, you should ensure that you call "combining" operators like [`and`][Self::and] and
/// [`or`][Self::or] in a consistent order.
///
/// [POPL2015]: https://doi.org/10.1145/2676726.2676991
#[derive(Clone, Copy, Debug, Eq, Hash, PartialEq, get_size2::GetSize, salsa::Update)]
pub struct ConstraintSet<'db> {
    /// The BDD representing this constraint set
    node: Node<'db>,
}

impl<'db> ConstraintSet<'db> {
    fn never() -> Self {
        Self {
            node: Node::AlwaysFalse,
        }
    }

    fn always() -> Self {
        Self {
            node: Node::AlwaysTrue,
        }
    }

    /// Returns a constraint set that constraints a typevar to a particular range of types.
    pub(crate) fn constrain_typevar(
        db: &'db dyn Db,
        typevar: BoundTypeVarInstance<'db>,
        lower: Type<'db>,
        upper: Type<'db>,
    ) -> Self {
        Self {
            node: ConstrainedTypeVar::new_node(db, typevar, lower, upper),
        }
    }

    /// Returns whether this constraint set never holds
    pub(crate) fn is_never_satisfied(self, db: &'db dyn Db) -> bool {
        self.node.is_never_satisfied(db)
    }

    /// Returns whether this constraint set always holds
    pub(crate) fn is_always_satisfied(self, db: &'db dyn Db) -> bool {
        self.node.is_always_satisfied(db)
    }

    /// Returns whether this constraint set contains any cycles between typevars. If it does, then
    /// we cannot create a specialization from this constraint set.
    ///
    /// We have restrictions in place that ensure that there are no cycles in the _lower and upper
    /// bounds_ of each constraint, but it's still possible for a constraint to _mention_ another
    /// typevar without _constraining_ it. For instance, `(T ≤ int) ∧ (U ≤ list[T])` is a valid
    /// constraint set, which we can create a specialization from (`T = int, U = list[int]`). But
    /// `(T ≤ list[U]) ∧ (U ≤ list[T])` does not violate our lower/upper bounds restrictions, since
    /// neither bound _is_ a typevar. And it's not something we can create a specialization from,
    /// since we would endlessly substitute until we stack overflow.
    pub(crate) fn is_cyclic(self, db: &'db dyn Db) -> bool {
        #[derive(Default)]
        struct CollectReachability<'db> {
            reachable_typevars: RefCell<FxHashSet<BoundTypeVarIdentity<'db>>>,
            recursion_guard: TypeCollector<'db>,
        }

        impl<'db> TypeVisitor<'db> for CollectReachability<'db> {
            fn should_visit_lazy_type_attributes(&self) -> bool {
                true
            }

            fn visit_bound_type_var_type(
                &self,
                db: &'db dyn Db,
                bound_typevar: BoundTypeVarInstance<'db>,
            ) {
                self.reachable_typevars
                    .borrow_mut()
                    .insert(bound_typevar.identity(db));
                walk_bound_type_var_type(db, bound_typevar, self);
            }

            fn visit_type(&self, db: &'db dyn Db, ty: Type<'db>) {
                walk_type_with_recursion_guard(db, ty, self, &self.recursion_guard);
            }
        }

        fn visit_dfs<'db>(
            reachable_typevars: &mut FxHashMap<
                BoundTypeVarIdentity<'db>,
                FxHashSet<BoundTypeVarIdentity<'db>>,
            >,
            discovered: &mut FxHashSet<BoundTypeVarIdentity<'db>>,
            bound_typevar: BoundTypeVarIdentity<'db>,
        ) -> bool {
            discovered.insert(bound_typevar);
            let outgoing = reachable_typevars
                .remove(&bound_typevar)
                .expect("should not visit typevar twice in DFS");
            for outgoing in outgoing {
                if discovered.contains(&outgoing) {
                    return true;
                }
                if reachable_typevars.contains_key(&outgoing) {
                    if visit_dfs(reachable_typevars, discovered, outgoing) {
                        return true;
                    }
                }
            }
            discovered.remove(&bound_typevar);
            false
        }

        // First find all of the typevars that each constraint directly mentions.
        let mut reachable_typevars: FxHashMap<
            BoundTypeVarIdentity<'db>,
            FxHashSet<BoundTypeVarIdentity<'db>>,
        > = FxHashMap::default();
        self.node.for_each_constraint(db, &mut |constraint, _| {
            let visitor = CollectReachability::default();
            visitor.visit_type(db, constraint.lower(db));
            visitor.visit_type(db, constraint.upper(db));
            reachable_typevars
                .entry(constraint.typevar(db).identity(db))
                .or_default()
                .extend(visitor.reachable_typevars.into_inner());
        });

        // Then perform a depth-first search to see if there are any cycles.
        let mut discovered: FxHashSet<BoundTypeVarIdentity<'db>> = FxHashSet::default();
        while let Some(bound_typevar) = reachable_typevars.keys().copied().next() {
            if !discovered.contains(&bound_typevar) {
                let cycle_found =
                    visit_dfs(&mut reachable_typevars, &mut discovered, bound_typevar);
                if cycle_found {
                    return true;
                }
            }
        }

        false
    }

    /// Returns the constraints under which `lhs` is a subtype of `rhs`, assuming that the
    /// constraints in this constraint set hold. Panics if neither of the types being compared are
    /// a typevar. (That case is handled by `Type::has_relation_to`.)
    pub(crate) fn implies_subtype_of(
        self,
        db: &'db dyn Db,
        lhs: Type<'db>,
        rhs: Type<'db>,
    ) -> Self {
        Self {
            node: self.node.implies_subtype_of(db, lhs, rhs),
        }
    }

    /// Returns whether this constraint set is satisfied by all of the typevars that it mentions.
    ///
    /// Each typevar has a set of _valid specializations_, which is defined by any upper bound or
    /// constraints that the typevar has.
    ///
    /// Each typevar is also either _inferable_ or _non-inferable_. (You provide a list of the
    /// `inferable` typevars; all others are considered non-inferable.) For an inferable typevar,
    /// then there must be _some_ valid specialization that satisfies the constraint set. For a
    /// non-inferable typevar, then _all_ valid specializations must satisfy it.
    ///
    /// Note that we don't have to consider typevars that aren't mentioned in the constraint set,
    /// since the constraint set cannot be affected by any typevars that it does not mention. That
    /// means that those additional typevars trivially satisfy the constraint set, regardless of
    /// whether they are inferable or not.
    pub(crate) fn satisfied_by_all_typevars(
        self,
        db: &'db dyn Db,
        inferable: InferableTypeVars<'_, 'db>,
    ) -> bool {
        self.node.satisfied_by_all_typevars(db, inferable)
    }

    pub(crate) fn limit_to_valid_specializations(self, db: &'db dyn Db) -> Self {
        let mut result = self.node;
        let mut seen = FxHashSet::default();
        self.node.for_each_constraint(db, &mut |constraint, _| {
            let bound_typevar = constraint.typevar(db);
            if seen.insert(bound_typevar) {
                result = result.and_with_offset(db, bound_typevar.valid_specializations(db));
            }
        });
        Self { node: result }
    }

    /// Updates this constraint set to hold the union of itself and another constraint set.
    ///
    /// In the result, `self` will appear before `other` according to the `source_order` of the BDD
    /// nodes.
    pub(crate) fn union(&mut self, db: &'db dyn Db, other: Self) -> Self {
        self.node = self.node.or_with_offset(db, other.node);
        *self
    }

    /// Updates this constraint set to hold the intersection of itself and another constraint set.
    ///
    /// In the result, `self` will appear before `other` according to the `source_order` of the BDD
    /// nodes.
    pub(crate) fn intersect(&mut self, db: &'db dyn Db, other: Self) -> Self {
        self.node = self.node.and_with_offset(db, other.node);
        *self
    }

    /// Returns the negation of this constraint set.
    pub(crate) fn negate(self, db: &'db dyn Db) -> Self {
        Self {
            node: self.node.negate(db),
        }
    }

    /// Returns the intersection of this constraint set and another. The other constraint set is
    /// provided as a thunk, to implement short-circuiting: the thunk is not forced if the
    /// constraint set is already saturated.
    ///
    /// In the result, `self` will appear before `other` according to the `source_order` of the BDD
    /// nodes.
    pub(crate) fn and(mut self, db: &'db dyn Db, other: impl FnOnce() -> Self) -> Self {
        if !self.is_never_satisfied(db) {
            self.intersect(db, other());
        }
        self
    }

    /// Returns the union of this constraint set and another. The other constraint set is provided
    /// as a thunk, to implement short-circuiting: the thunk is not forced if the constraint set is
    /// already saturated.
    ///
    /// In the result, `self` will appear before `other` according to the `source_order` of the BDD
    /// nodes.
    pub(crate) fn or(mut self, db: &'db dyn Db, other: impl FnOnce() -> Self) -> Self {
        if !self.is_always_satisfied(db) {
            self.union(db, other());
        }
        self
    }

    /// Returns a constraint set encoding that this constraint set implies another.
    ///
    /// In the result, `self` will appear before `other` according to the `source_order` of the BDD
    /// nodes.
    pub(crate) fn implies(self, db: &'db dyn Db, other: impl FnOnce() -> Self) -> Self {
        self.negate(db).or(db, other)
    }

    /// Returns a constraint set encoding that this constraint set is equivalent to another.
    ///
    /// In the result, `self` will appear before `other` according to the `source_order` of the BDD
    /// nodes.
    pub(crate) fn iff(self, db: &'db dyn Db, other: Self) -> Self {
        ConstraintSet {
            node: self.node.iff_with_offset(db, other.node),
        }
    }

    /// Reduces the set of inferable typevars for this constraint set. You provide an iterator of
    /// the typevars that were inferable when this constraint set was created, and which should be
    /// abstracted away. Those typevars will be removed from the constraint set, and the constraint
    /// set will return true whenever there was _any_ specialization of those typevars that
    /// returned true before.
    pub(crate) fn reduce_inferable(
        self,
        db: &'db dyn Db,
        to_remove: impl IntoIterator<Item = BoundTypeVarIdentity<'db>>,
    ) -> Self {
        let node = self.node.exists(db, to_remove);
        Self { node }
    }

    pub(crate) fn for_each_path(self, db: &'db dyn Db, f: impl FnMut(&PathAssignments<'db>)) {
        self.node.for_each_path(db, f);
    }

    pub(crate) fn range(
        db: &'db dyn Db,
        lower: Type<'db>,
        typevar: BoundTypeVarInstance<'db>,
        upper: Type<'db>,
    ) -> Self {
        Self::constrain_typevar(db, typevar, lower, upper)
    }

    #[expect(dead_code)] // Keep this around for debugging purposes
    pub(crate) fn display(self, db: &'db dyn Db) -> impl Display {
        self.node.simplify_for_display(db).display(db)
    }

    #[expect(dead_code)] // Keep this around for debugging purposes
    pub(crate) fn display_graph(self, db: &'db dyn Db, prefix: &dyn Display) -> impl Display {
        self.node.display_graph(db, prefix)
    }
}

impl From<bool> for ConstraintSet<'_> {
    fn from(b: bool) -> Self {
        if b { Self::always() } else { Self::never() }
    }
}

impl<'db> BoundTypeVarInstance<'db> {
    /// Returns whether this typevar can be the lower or upper bound of another typevar in a
    /// constraint set.
    ///
    /// We enforce an (arbitrary) ordering on typevars, and ensure that the bounds of a constraint
    /// are "later" according to that order than the typevar being constrained. Having an order
    /// ensures that we can build up transitive relationships between constraints without incurring
    /// any cycles. This particular ordering plays nicely with how we are ordering constraints
    /// within a BDD — it means that if a typevar has another typevar as a bound, all of the
    /// constraints that apply to the bound will appear lower in the BDD.
    fn can_be_bound_for(self, db: &'db dyn Db, typevar: Self) -> bool {
        self.identity(db) > typevar.identity(db)
    }
}

#[derive(Clone, Copy, Debug)]
enum IntersectionResult<'db> {
    Simplified(ConstrainedTypeVar<'db>),
    CannotSimplify,
    Disjoint,
}

impl IntersectionResult<'_> {
    fn is_disjoint(self) -> bool {
        matches!(self, IntersectionResult::Disjoint)
    }
}

/// An individual constraint in a constraint set. This restricts a single typevar to be within a
/// lower and upper bound.
#[salsa::interned(debug, heap_size=ruff_memory_usage::heap_size)]
pub(crate) struct ConstrainedTypeVar<'db> {
    pub(crate) typevar: BoundTypeVarInstance<'db>,
    pub(crate) lower: Type<'db>,
    pub(crate) upper: Type<'db>,
}

// The Salsa heap is tracked separately.
impl get_size2::GetSize for ConstrainedTypeVar<'_> {}

#[salsa::tracked]
impl<'db> ConstrainedTypeVar<'db> {
    /// Returns a new range constraint.
    ///
    /// Panics if `lower` and `upper` are not both fully static.
    fn new_node(
        db: &'db dyn Db,
        typevar: BoundTypeVarInstance<'db>,
        mut lower: Type<'db>,
        mut upper: Type<'db>,
    ) -> Node<'db> {
        // It's not useful for an upper bound to be an intersection type, or for a lower bound to
        // be a union type. Because the following equivalences hold, we can break these bounds
        // apart and create an equivalent BDD with more nodes but simpler constraints. (Fewer,
        // simpler constraints mean that our sequent maps won't grow pathologically large.)
        //
        //   T ≤ (α & β)   ⇔ (T ≤ α) ∧ (T ≤ β)
        //   T ≤ (¬α & ¬β) ⇔ (T ≤ ¬α) ∧ (T ≤ ¬β)
        //   (α | β) ≤ T   ⇔ (α ≤ T) ∧ (β ≤ T)
        if let Type::Union(lower_union) = lower {
            let mut result = Node::AlwaysTrue;
            for lower_element in lower_union.elements(db) {
                result = result.and_with_offset(
                    db,
                    ConstrainedTypeVar::new_node(db, typevar, *lower_element, upper),
                );
            }
            return result;
        }
        // A negated type ¬α is represented as an intersection with no positive elements, and a
        // single negative element. We _don't_ want to treat that an "intersection" for the
        // purposes of simplifying upper bounds.
        if let Type::Intersection(upper_intersection) = upper
            && !upper_intersection.is_simple_negation(db)
        {
            let mut result = Node::AlwaysTrue;
            for upper_element in upper_intersection.iter_positive(db) {
                result = result.and_with_offset(
                    db,
                    ConstrainedTypeVar::new_node(db, typevar, lower, upper_element),
                );
            }
            for upper_element in upper_intersection.iter_negative(db) {
                result = result.and_with_offset(
                    db,
                    ConstrainedTypeVar::new_node(db, typevar, lower, upper_element.negate(db)),
                );
            }
            return result;
        }

        // Two identical typevars must always solve to the same type, so it is not useful to have
        // an upper or lower bound that is the typevar being constrained.
        match lower {
            Type::TypeVar(lower_bound_typevar)
                if typevar.is_same_typevar_as(db, lower_bound_typevar) =>
            {
                lower = Type::Never;
            }
            Type::Intersection(intersection)
                if intersection.positive(db).iter().any(|element| {
                    element.as_typevar().is_some_and(|element_bound_typevar| {
                        typevar.is_same_typevar_as(db, element_bound_typevar)
                    })
                }) =>
            {
                lower = Type::Never;
            }
            Type::Intersection(intersection)
                if intersection.negative(db).iter().any(|element| {
                    element.as_typevar().is_some_and(|element_bound_typevar| {
                        typevar.is_same_typevar_as(db, element_bound_typevar)
                    })
                }) =>
            {
                return Node::new_constraint(
                    db,
                    ConstrainedTypeVar::new(db, typevar, Type::Never, Type::object()),
                    1,
                )
                .negate(db);
            }
            _ => {}
        }
        match upper {
            Type::TypeVar(upper_bound_typevar)
                if typevar.is_same_typevar_as(db, upper_bound_typevar) =>
            {
                upper = Type::object();
            }
            Type::Union(union)
                if union.elements(db).iter().any(|element| {
                    element.as_typevar().is_some_and(|element_bound_typevar| {
                        typevar.is_same_typevar_as(db, element_bound_typevar)
                    })
                }) =>
            {
                upper = Type::object();
            }
            _ => {}
        }

        // If `lower ≰ upper`, then the constraint cannot be satisfied, since there is no type that
        // is both greater than `lower`, and less than `upper`.
        if !lower.is_constraint_set_assignable_to(db, upper) {
            return Node::AlwaysFalse;
        }

        // We have an (arbitrary) ordering for typevars. If the upper and/or lower bounds are
        // typevars, we have to ensure that the bounds are "later" according to that order than the
        // typevar being constrained.
        //
        // In the comments below, we use brackets to indicate which typevar is "earlier", and
        // therefore the typevar that the constraint applies to.
        match (lower, upper) {
            // L ≤ T ≤ L == (T ≤ [L] ≤ T)
            (Type::TypeVar(lower), Type::TypeVar(upper)) if lower.is_same_typevar_as(db, upper) => {
                let (bound, typevar) = if lower.can_be_bound_for(db, typevar) {
                    (lower, typevar)
                } else {
                    (typevar, lower)
                };
                Node::new_constraint(
                    db,
                    ConstrainedTypeVar::new(
                        db,
                        typevar,
                        Type::TypeVar(bound),
                        Type::TypeVar(bound),
                    ),
                    1,
                )
            }

            // L ≤ T ≤ U == ([L] ≤ T) && (T ≤ [U])
            (Type::TypeVar(lower), Type::TypeVar(upper))
                if typevar.can_be_bound_for(db, lower) && typevar.can_be_bound_for(db, upper) =>
            {
                let lower = Node::new_constraint(
                    db,
                    ConstrainedTypeVar::new(db, lower, Type::Never, Type::TypeVar(typevar)),
                    1,
                );
                let upper = Node::new_constraint(
                    db,
                    ConstrainedTypeVar::new(db, upper, Type::TypeVar(typevar), Type::object()),
                    1,
                );
                lower.and(db, upper)
            }

            // L ≤ T ≤ U == ([L] ≤ T) && ([T] ≤ U)
            (Type::TypeVar(lower), _) if typevar.can_be_bound_for(db, lower) => {
                let lower = Node::new_constraint(
                    db,
                    ConstrainedTypeVar::new(db, lower, Type::Never, Type::TypeVar(typevar)),
                    1,
                );
                let upper = if upper.is_object() {
                    Node::AlwaysTrue
                } else {
                    Self::new_node(db, typevar, Type::Never, upper)
                };
                lower.and(db, upper)
            }

            // L ≤ T ≤ U == (L ≤ [T]) && (T ≤ [U])
            (_, Type::TypeVar(upper)) if typevar.can_be_bound_for(db, upper) => {
                let lower = if lower.is_never() {
                    Node::AlwaysTrue
                } else {
                    Self::new_node(db, typevar, lower, Type::object())
                };
                let upper = Node::new_constraint(
                    db,
                    ConstrainedTypeVar::new(db, upper, Type::TypeVar(typevar), Type::object()),
                    1,
                );
                lower.and(db, upper)
            }

            _ => Node::new_constraint(db, ConstrainedTypeVar::new(db, typevar, lower, upper), 1),
        }
    }

    fn when_true(self) -> ConstraintAssignment<'db> {
        ConstraintAssignment::Positive(self)
    }

    fn when_false(self) -> ConstraintAssignment<'db> {
        ConstraintAssignment::Negative(self)
    }

    fn normalized(self, db: &'db dyn Db) -> Self {
        Self::new(
            db,
            self.typevar(db),
            self.lower(db).normalized(db),
            self.upper(db).normalized(db),
        )
    }

    /// Defines the ordering of the variables in a constraint set BDD.
    ///
    /// If we only care about _correctness_, we can choose any ordering that we want, as long as
    /// it's consistent. However, different orderings can have very different _performance_
    /// characteristics. Many BDD libraries attempt to reorder variables on the fly while building
    /// and working with BDDs. We don't do that, but we have tried to make some simple choices that
    /// have clear wins.
    ///
    /// In particular, we compare the _typevars_ of each constraint first, so that all constraints
    /// for a single typevar are guaranteed to be adjacent in the BDD structure. There are several
    /// simplifications that we perform that operate on constraints with the same typevar, and this
    /// ensures that we can find all candidate simplifications more easily.
    fn ordering(self, db: &'db dyn Db) -> impl Ord {
        (
            self.typevar(db).binding_context(db),
            self.typevar(db).identity(db),
            self.as_id(),
        )
    }

    /// Returns whether this constraint implies another — i.e., whether every type that
    /// satisfies this constraint also satisfies `other`.
    ///
    /// This is used to simplify how we display constraint sets, by removing redundant constraints
    /// from a clause.
    fn implies(self, db: &'db dyn Db, other: Self) -> bool {
        if !self.typevar(db).is_same_typevar_as(db, other.typevar(db)) {
            return false;
        }
        other
            .lower(db)
            .is_constraint_set_assignable_to(db, self.lower(db))
            && self
                .upper(db)
                .is_constraint_set_assignable_to(db, other.upper(db))
    }

    /// Returns the intersection of two range constraints, or `None` if the intersection is empty.
    fn intersect(self, db: &'db dyn Db, other: Self) -> IntersectionResult<'db> {
        // (s₁ ≤ α ≤ t₁) ∧ (s₂ ≤ α ≤ t₂) = (s₁ ∪ s₂) ≤ α ≤ (t₁ ∩ t₂))
        let lower = UnionType::from_elements(db, [self.lower(db), other.lower(db)]);
        let upper = IntersectionType::from_elements(db, [self.upper(db), other.upper(db)]);

        // If `lower ≰ upper`, then the intersection is empty, since there is no type that is both
        // greater than `lower`, and less than `upper`.
        if !lower.is_constraint_set_assignable_to(db, upper) {
            return IntersectionResult::Disjoint;
        }

        if lower.is_union() || upper.is_nontrivial_intersection(db) {
            return IntersectionResult::CannotSimplify;
        }

        IntersectionResult::Simplified(Self::new(db, self.typevar(db), lower, upper))
    }

    pub(crate) fn display(self, db: &'db dyn Db) -> impl Display {
        self.display_inner(db, false)
    }

    fn display_negated(self, db: &'db dyn Db) -> impl Display {
        self.display_inner(db, true)
    }

    fn display_inner(self, db: &'db dyn Db, negated: bool) -> impl Display {
        struct DisplayConstrainedTypeVar<'db> {
            constraint: ConstrainedTypeVar<'db>,
            negated: bool,
            db: &'db dyn Db,
        }

        impl Display for DisplayConstrainedTypeVar<'_> {
            fn fmt(&self, f: &mut std::fmt::Formatter<'_>) -> std::fmt::Result {
                let lower = self.constraint.lower(self.db);
                let upper = self.constraint.upper(self.db);
                let typevar = self.constraint.typevar(self.db);
                if lower.is_equivalent_to(self.db, upper) {
                    // If this typevar is equivalent to another, output the constraint in a
                    // consistent alphabetical order, regardless of the salsa ordering that we are
                    // using the in BDD.
                    if let Type::TypeVar(bound) = lower {
                        let bound = bound.identity(self.db).display(self.db).to_string();
                        let typevar = typevar.identity(self.db).display(self.db).to_string();
                        let (smaller, larger) = if bound < typevar {
                            (bound, typevar)
                        } else {
                            (typevar, bound)
                        };
                        return write!(
                            f,
                            "({} {} {})",
                            smaller,
                            if self.negated { "≠" } else { "=" },
                            larger,
                        );
                    }

                    return write!(
                        f,
                        "({} {} {})",
                        typevar.identity(self.db).display(self.db),
                        if self.negated { "≠" } else { "=" },
                        lower.display(self.db)
                    );
                }

                if lower.is_never() && upper.is_object() {
                    return write!(
                        f,
                        "({} {} *)",
                        typevar.identity(self.db).display(self.db),
                        if self.negated { "≠" } else { "=" }
                    );
                }

                if self.negated {
                    f.write_str("¬")?;
                }
                f.write_str("(")?;
                if !lower.is_never() {
                    write!(f, "{} ≤ ", lower.display(self.db))?;
                }
                typevar.identity(self.db).display(self.db).fmt(f)?;
                if !upper.is_object() {
                    write!(f, " ≤ {}", upper.display(self.db))?;
                }
                f.write_str(")")
            }
        }

        DisplayConstrainedTypeVar {
            constraint: self,
            negated,
            db,
        }
    }
}

/// A BDD node.
///
/// The "variables" of a constraint set BDD are individual constraints, represented by an interned
/// [`ConstrainedTypeVar`].
///
/// Terminal nodes (`false` and `true`) have their own dedicated enum variants. The
/// [`Interior`][InteriorNode] variant represents interior nodes.
///
/// BDD nodes are _quasi-reduced_, which means that there are no duplicate nodes (which we handle
/// via Salsa interning). Unlike the typical BDD representation, which is (fully) reduced, we do
/// allow redundant nodes, with `if_true` and `if_false` edges that point at the same node. That
/// means that our BDDs "remember" all of the individual constraints that they were created with.
///
/// BDD nodes are also _ordered_, meaning that every path from the root of a BDD to a terminal node
/// visits variables in the same order. [`ConstrainedTypeVar::ordering`] defines the variable
/// ordering that we use for constraint set BDDs.
///
/// In addition to this BDD variable ordering, we also track a `source_order` for each individual
/// constraint. This records the order in which constraints are added to the constraint set, which
/// typically tracks when they appear in the underlying Python source code. This provides an
/// ordering that is stable across multiple runs, for consistent test and diagnostic output. (We
/// cannot use this ordering as our BDD variable ordering, since we calculate it from already
/// constructed BDDs, and we need the BDD variable ordering to be fixed and available before
/// construction starts.)
#[derive(Clone, Copy, Debug, Eq, Hash, PartialEq, get_size2::GetSize, salsa::Update)]
enum Node<'db> {
    AlwaysFalse,
    AlwaysTrue,
    Interior(InteriorNode<'db>),
}

impl<'db> Node<'db> {
    /// Creates a new BDD node, ensuring that it is quasi-reduced.
    fn new(
        db: &'db dyn Db,
        constraint: ConstrainedTypeVar<'db>,
        if_true: Node<'db>,
        if_false: Node<'db>,
        source_order: usize,
    ) -> Self {
        debug_assert!((if_true.root_constraint(db)).is_none_or(|root_constraint| {
            root_constraint.ordering(db) > constraint.ordering(db)
        }));
        debug_assert!(
            (if_false.root_constraint(db)).is_none_or(|root_constraint| {
                root_constraint.ordering(db) > constraint.ordering(db)
            })
        );
        if if_true == Node::AlwaysFalse && if_false == Node::AlwaysFalse {
            return Node::AlwaysFalse;
        }
        let max_source_order = source_order
            .max(if_true.max_source_order(db))
            .max(if_false.max_source_order(db));
        Self::Interior(InteriorNode::new(
            db,
            constraint,
            if_true,
            if_false,
            source_order,
            max_source_order,
        ))
    }

    /// Creates a new BDD node for an individual constraint. (The BDD will evaluate to `true` when
    /// the constraint holds, and to `false` when it does not.)
    fn new_constraint(
        db: &'db dyn Db,
        constraint: ConstrainedTypeVar<'db>,
        source_order: usize,
    ) -> Self {
        Self::Interior(InteriorNode::new(
            db,
            constraint,
            Node::AlwaysTrue,
            Node::AlwaysFalse,
            source_order,
            source_order,
        ))
    }

    /// Creates a new BDD node for a positive or negative individual constraint. (For a positive
    /// constraint, this returns the same BDD node as [`new_constraint`][Self::new_constraint]. For
    /// a negative constraint, it returns the negation of that BDD node.)
    fn new_satisfied_constraint(
        db: &'db dyn Db,
        constraint: ConstraintAssignment<'db>,
        source_order: usize,
    ) -> Self {
        match constraint {
            ConstraintAssignment::Positive(constraint) => Self::Interior(InteriorNode::new(
                db,
                constraint,
                Node::AlwaysTrue,
                Node::AlwaysFalse,
                source_order,
                source_order,
            )),
            ConstraintAssignment::Negative(constraint) => Self::Interior(InteriorNode::new(
                db,
                constraint,
                Node::AlwaysFalse,
                Node::AlwaysTrue,
                source_order,
                source_order,
            )),
        }
    }

    /// Returns the BDD variable of the root node of this BDD, or `None` if this BDD is a terminal
    /// node.
    fn root_constraint(self, db: &'db dyn Db) -> Option<ConstrainedTypeVar<'db>> {
        match self {
            Node::Interior(interior) => Some(interior.constraint(db)),
            _ => None,
        }
    }

    fn max_source_order(self, db: &'db dyn Db) -> usize {
        match self {
            Node::Interior(interior) => interior.max_source_order(db),
            Node::AlwaysTrue | Node::AlwaysFalse => 0,
        }
    }

    /// Returns a copy of this BDD node with all `source_order`s adjusted by the given amount.
    fn with_adjusted_source_order(self, db: &'db dyn Db, delta: usize) -> Self {
        if delta == 0 {
            return self;
        }
        match self {
            Node::AlwaysTrue => Node::AlwaysTrue,
            Node::AlwaysFalse => Node::AlwaysFalse,
            Node::Interior(interior) => Node::new(
                db,
                interior.constraint(db),
                interior.if_true(db).with_adjusted_source_order(db, delta),
                interior.if_false(db).with_adjusted_source_order(db, delta),
                interior.source_order(db) + delta,
            ),
        }
    }

<<<<<<< HEAD
    fn for_each_path(self, db: &'db dyn Db, mut f: impl FnMut(&PathAssignments<'db>)) {
        match self {
            Node::AlwaysTrue => {}
            Node::AlwaysFalse => {}
            Node::Interior(interior) => {
                let map = interior.sequent_map(db);
                let mut path = PathAssignments::default();
                self.for_each_path_inner(db, &mut f, map, &mut path);
            }
        }
    }

    fn for_each_path_inner(
        self,
        db: &'db dyn Db,
        f: &mut dyn FnMut(&PathAssignments<'db>),
        map: &SequentMap<'db>,
        path: &mut PathAssignments<'db>,
    ) {
        match self {
            Node::AlwaysTrue => f(path),
            Node::AlwaysFalse => {}
            Node::Interior(interior) => {
                let constraint = interior.constraint(db);
                let source_order = interior.source_order(db);
                path.walk_edge(db, map, constraint.when_true(), source_order, |path, _| {
                    interior.if_true(db).for_each_path_inner(db, f, map, path);
                });
                path.walk_edge(db, map, constraint.when_false(), source_order, |path, _| {
                    interior.if_false(db).for_each_path_inner(db, f, map, path);
                });
            }
        }
    }

=======
>>>>>>> 7d3b7c57
    /// Returns whether this BDD represent the constant function `true`.
    fn is_always_satisfied(self, db: &'db dyn Db) -> bool {
        match self {
            Node::AlwaysTrue => true,
            Node::AlwaysFalse => false,
            Node::Interior(interior) => {
                let map = interior.sequent_map(db);
                let mut path = PathAssignments::default();
                self.is_always_satisfied_inner(db, map, &mut path)
            }
        }
    }

    fn is_always_satisfied_inner(
        self,
        db: &'db dyn Db,
        map: &SequentMap<'db>,
        path: &mut PathAssignments<'db>,
    ) -> bool {
        match self {
            Node::AlwaysTrue => true,
            Node::AlwaysFalse => false,
            Node::Interior(interior) => {
                // walk_edge will return None if this node's constraint (or anything we can derive
                // from it) causes the if_true edge to become impossible. We want to ignore
                // impossible paths, and so we treat them as passing the "always satisfied" check.
                let constraint = interior.constraint(db);
                let source_order = interior.source_order(db);
                let true_always_satisfied = path
                    .walk_edge(db, map, constraint.when_true(), source_order, |path, _| {
                        interior
                            .if_true(db)
                            .is_always_satisfied_inner(db, map, path)
                    })
                    .unwrap_or(true);
                if !true_always_satisfied {
                    return false;
                }

                // Ditto for the if_false branch
                path.walk_edge(db, map, constraint.when_false(), source_order, |path, _| {
                    interior
                        .if_false(db)
                        .is_always_satisfied_inner(db, map, path)
                })
                .unwrap_or(true)
            }
        }
    }

    /// Returns whether this BDD represent the constant function `false`.
    fn is_never_satisfied(self, db: &'db dyn Db) -> bool {
        match self {
            Node::AlwaysTrue => false,
            Node::AlwaysFalse => true,
            Node::Interior(interior) => {
                let map = interior.sequent_map(db);
                let mut path = PathAssignments::default();
                self.is_never_satisfied_inner(db, map, &mut path)
            }
        }
    }

    fn is_never_satisfied_inner(
        self,
        db: &'db dyn Db,
        map: &SequentMap<'db>,
        path: &mut PathAssignments<'db>,
    ) -> bool {
        match self {
            Node::AlwaysTrue => false,
            Node::AlwaysFalse => true,
            Node::Interior(interior) => {
                // walk_edge will return None if this node's constraint (or anything we can derive
                // from it) causes the if_true edge to become impossible. We want to ignore
                // impossible paths, and so we treat them as passing the "never satisfied" check.
                let constraint = interior.constraint(db);
                let source_order = interior.source_order(db);
                let true_never_satisfied = path
                    .walk_edge(db, map, constraint.when_true(), source_order, |path, _| {
                        interior.if_true(db).is_never_satisfied_inner(db, map, path)
                    })
                    .unwrap_or(true);
                if !true_never_satisfied {
                    return false;
                }

                // Ditto for the if_false branch
                path.walk_edge(db, map, constraint.when_false(), source_order, |path, _| {
                    interior
                        .if_false(db)
                        .is_never_satisfied_inner(db, map, path)
                })
                .unwrap_or(true)
            }
        }
    }

    /// Returns the negation of this BDD.
    fn negate(self, db: &'db dyn Db) -> Self {
        match self {
            Node::AlwaysTrue => Node::AlwaysFalse,
            Node::AlwaysFalse => Node::AlwaysTrue,
            Node::Interior(interior) => interior.negate(db),
        }
    }

    /// Returns the `or` or union of two BDDs.
    ///
    /// In the result, `self` will appear before `other` according to the `source_order` of the BDD
    /// nodes.
    fn or_with_offset(self, db: &'db dyn Db, other: Self) -> Self {
        // To ensure that `self` appears before `other` in `source_order`, we add the maximum
        // `source_order` of the lhs to all of the `source_order`s in the rhs.
<<<<<<< HEAD
=======
        //
        // TODO: If we store `other_offset` as a new field on InteriorNode, we might be able to
        // avoid all of the extra work in the calls to with_adjusted_source_order, and apply the
        // adjustment lazily when walking a BDD tree. (ditto below in the other _with_offset
        // methods)
>>>>>>> 7d3b7c57
        let other_offset = self.max_source_order(db);
        self.or_inner(db, other, other_offset)
    }

    fn or(self, db: &'db dyn Db, other: Self) -> Self {
        self.or_inner(db, other, 0)
    }

    fn or_inner(self, db: &'db dyn Db, other: Self, other_offset: usize) -> Self {
        match (self, other) {
            (Node::AlwaysTrue, Node::AlwaysTrue) => Node::AlwaysTrue,
            (Node::AlwaysTrue, Node::Interior(other_interior)) => Node::new(
                db,
                other_interior.constraint(db),
                Node::AlwaysTrue,
                Node::AlwaysTrue,
                other_interior.source_order(db) + other_offset,
            ),
            (Node::Interior(self_interior), Node::AlwaysTrue) => Node::new(
                db,
                self_interior.constraint(db),
                Node::AlwaysTrue,
                Node::AlwaysTrue,
                self_interior.source_order(db),
            ),
            (Node::AlwaysFalse, _) => other.with_adjusted_source_order(db, other_offset),
            (_, Node::AlwaysFalse) => self,
            (Node::Interior(self_interior), Node::Interior(other_interior)) => {
                self_interior.or(db, other_interior, other_offset)
            }
        }
    }

    /// Returns the `and` or intersection of two BDDs.
    ///
    /// In the result, `self` will appear before `other` according to the `source_order` of the BDD
    /// nodes.
    fn and_with_offset(self, db: &'db dyn Db, other: Self) -> Self {
        // To ensure that `self` appears before `other` in `source_order`, we add the maximum
        // `source_order` of the lhs to all of the `source_order`s in the rhs.
        let other_offset = self.max_source_order(db);
        self.and_inner(db, other, other_offset)
    }

    fn and(self, db: &'db dyn Db, other: Self) -> Self {
        self.and_inner(db, other, 0)
    }

    fn and_inner(self, db: &'db dyn Db, other: Self, other_offset: usize) -> Self {
        match (self, other) {
            (Node::AlwaysFalse, Node::AlwaysFalse) => Node::AlwaysFalse,
            (Node::AlwaysFalse, Node::Interior(other_interior)) => Node::new(
                db,
                other_interior.constraint(db),
                Node::AlwaysFalse,
                Node::AlwaysFalse,
                other_interior.source_order(db) + other_offset,
            ),
            (Node::Interior(self_interior), Node::AlwaysFalse) => Node::new(
                db,
                self_interior.constraint(db),
                Node::AlwaysFalse,
                Node::AlwaysFalse,
                self_interior.source_order(db),
            ),
            (Node::AlwaysTrue, _) => other.with_adjusted_source_order(db, other_offset),
            (_, Node::AlwaysTrue) => self,
            (Node::Interior(self_interior), Node::Interior(other_interior)) => {
                self_interior.and(db, other_interior, other_offset)
            }
        }
    }

    fn implies(self, db: &'db dyn Db, other: Self) -> Self {
        // p → q == ¬p ∨ q
        self.negate(db).or(db, other)
    }

    /// Returns a new BDD that evaluates to `true` when both input BDDs evaluate to the same
    /// result.
    ///
    /// In the result, `self` will appear before `other` according to the `source_order` of the BDD
    /// nodes.
    fn iff_with_offset(self, db: &'db dyn Db, other: Self) -> Self {
        // To ensure that `self` appears before `other` in `source_order`, we add the maximum
        // `source_order` of the lhs to all of the `source_order`s in the rhs.
        let other_offset = self.max_source_order(db);
        self.iff_inner(db, other, other_offset)
    }

    fn iff(self, db: &'db dyn Db, other: Self) -> Self {
        self.iff_inner(db, other, 0)
    }

    fn iff_inner(self, db: &'db dyn Db, other: Self, other_offset: usize) -> Self {
        match (self, other) {
            (Node::AlwaysFalse, Node::AlwaysFalse) | (Node::AlwaysTrue, Node::AlwaysTrue) => {
                Node::AlwaysTrue
            }
            (Node::AlwaysTrue, Node::AlwaysFalse) | (Node::AlwaysFalse, Node::AlwaysTrue) => {
                Node::AlwaysFalse
            }
            (Node::AlwaysTrue | Node::AlwaysFalse, Node::Interior(interior)) => Node::new(
                db,
                interior.constraint(db),
                self.iff_inner(db, interior.if_true(db), other_offset),
                self.iff_inner(db, interior.if_false(db), other_offset),
                interior.source_order(db) + other_offset,
            ),
            (Node::Interior(interior), Node::AlwaysTrue | Node::AlwaysFalse) => Node::new(
                db,
                interior.constraint(db),
                interior.if_true(db).iff_inner(db, other, other_offset),
                interior.if_false(db).iff_inner(db, other, other_offset),
                interior.source_order(db),
            ),
            (Node::Interior(a), Node::Interior(b)) => a.iff(db, b, other_offset),
        }
    }

    /// Returns the `if-then-else` of three BDDs: when `self` evaluates to `true`, it returns what
    /// `then_node` evaluates to; otherwise it returns what `else_node` evaluates to.
    fn ite(self, db: &'db dyn Db, then_node: Self, else_node: Self) -> Self {
        self.and(db, then_node)
            .or(db, self.negate(db).and(db, else_node))
    }

    fn implies_subtype_of(self, db: &'db dyn Db, lhs: Type<'db>, rhs: Type<'db>) -> Self {
        // When checking subtyping involving a typevar, we can turn the subtyping check into a
        // constraint (i.e, "is `T` a subtype of `int` becomes the constraint `T ≤ int`), and then
        // check when the BDD implies that constraint.
        //
        // Note that we are NOT guaranteed that `lhs` and `rhs` will always be fully static, since
        // these types are coming in from arbitrary subtyping checks that the caller might want to
        // perform. So we have to take the appropriate materialization when translating the check
        // into a constraint.
        let constraint = match (lhs, rhs) {
            (Type::TypeVar(bound_typevar), _) => ConstrainedTypeVar::new_node(
                db,
                bound_typevar,
                Type::Never,
                rhs.bottom_materialization(db),
            ),
            (_, Type::TypeVar(bound_typevar)) => ConstrainedTypeVar::new_node(
                db,
                bound_typevar,
                lhs.top_materialization(db),
                Type::object(),
            ),
            _ => panic!("at least one type should be a typevar"),
        };

        self.implies(db, constraint)
    }

    fn satisfied_by_all_typevars(
        self,
        db: &'db dyn Db,
        inferable: InferableTypeVars<'_, 'db>,
    ) -> bool {
        match self {
            Node::AlwaysTrue => return true,
            Node::AlwaysFalse => return false,
            Node::Interior(_) => {}
        }

        let mut typevars = FxHashSet::default();
        self.for_each_constraint(db, &mut |constraint, _| {
            typevars.insert(constraint.typevar(db));
        });

        // Returns if some specialization satisfies this constraint set.
        let some_specialization_satisfies = move |specializations: Node<'db>| {
            let when_satisfied = specializations.implies(db, self).and(db, specializations);
            !when_satisfied.is_never_satisfied(db)
        };

        // Returns if all specializations satisfy this constraint set.
        let all_specializations_satisfy = move |specializations: Node<'db>| {
            let when_satisfied = specializations.implies(db, self).and(db, specializations);
            when_satisfied
                .iff(db, specializations)
                .is_always_satisfied(db)
        };

        for typevar in typevars {
            if typevar.is_inferable(db, inferable) {
                // If the typevar is in inferable position, we need to verify that some valid
                // specialization satisfies the constraint set.
                let valid_specializations = typevar.valid_specializations(db);
                if !some_specialization_satisfies(valid_specializations) {
                    return false;
                }
            } else {
                // If the typevar is in non-inferable position, we need to verify that all required
                // specializations satisfy the constraint set. Complicating things, the typevar
                // might have gradual constraints. For those, we need to know the range of valid
                // materializations, but we only need some materialization to satisfy the
                // constraint set.
                //
                // NB: We could also model this by introducing a synthetic typevar for the gradual
                // constraint, treating that synthetic typevar as always inferable (so that we only
                // need to verify for some materialization), and then update this typevar's
                // constraint to refer to the synthetic typevar instead of the original gradual
                // constraint.
                let (static_specializations, gradual_constraints) =
                    typevar.required_specializations(db);
                if !all_specializations_satisfy(static_specializations) {
                    return false;
                }
                for gradual_constraint in gradual_constraints {
                    if !some_specialization_satisfies(gradual_constraint) {
                        return false;
                    }
                }
            }
        }

        true
    }

    /// Returns a new BDD that is the _existential abstraction_ of `self` for a set of typevars.
    /// The result will return true whenever `self` returns true for _any_ assignment of those
    /// typevars. The result will not contain any constraints that mention those typevars.
    fn exists(
        self,
        db: &'db dyn Db,
        bound_typevars: impl IntoIterator<Item = BoundTypeVarIdentity<'db>>,
    ) -> Self {
        bound_typevars
            .into_iter()
            .fold(self, |abstracted, bound_typevar| {
                abstracted.exists_one(db, bound_typevar)
            })
    }

    fn exists_one(self, db: &'db dyn Db, bound_typevar: BoundTypeVarIdentity<'db>) -> Self {
        match self {
            Node::AlwaysTrue => Node::AlwaysTrue,
            Node::AlwaysFalse => Node::AlwaysFalse,
            Node::Interior(interior) => interior.exists_one(db, bound_typevar),
        }
    }

    /// Returns a new BDD that is the _existential abstraction_ of `self` for a set of typevars.
    /// All typevars _other_ than the one given will be removed and abstracted away.
    fn retain_one(self, db: &'db dyn Db, bound_typevar: BoundTypeVarIdentity<'db>) -> Self {
        match self {
            Node::AlwaysTrue => Node::AlwaysTrue,
            Node::AlwaysFalse => Node::AlwaysFalse,
            Node::Interior(interior) => interior.retain_one(db, bound_typevar),
        }
    }

    fn abstract_one_inner(
        self,
        db: &'db dyn Db,
        should_remove: &mut dyn FnMut(ConstrainedTypeVar<'db>) -> bool,
        map: &SequentMap<'db>,
        path: &mut PathAssignments<'db>,
    ) -> Self {
        match self {
            Node::AlwaysTrue => Node::AlwaysTrue,
            Node::AlwaysFalse => Node::AlwaysFalse,
            Node::Interior(interior) => interior.abstract_one_inner(db, should_remove, map, path),
        }
    }

    /// Invokes a callback for each of the representative types of a particular typevar for this
    /// constraint set.
    ///
    /// We first abstract the BDD so that it only mentions constraints on the requested typevar. We
    /// then invoke your callback for each distinct path from the BDD root to the `AlwaysTrue`
    /// terminal. Each of those paths can be viewed as the conjunction of the individual
    /// constraints of each internal node that we traverse as we walk that path. We provide the
    /// lower/upper bound of this conjunction to your callback, allowing you to choose any suitable
    /// type in the range.
    ///
    /// If the abstracted BDD does not mention the typevar at all (i.e., it leaves the typevar
    /// completely unconstrained), we will invoke your callback once with `None`.
    fn find_representative_types(
        self,
        db: &'db dyn Db,
        bound_typevar: BoundTypeVarIdentity<'db>,
        mut f: impl FnMut(Option<&[RepresentativeBounds<'db>]>),
    ) {
        self.retain_one(db, bound_typevar)
            .find_representative_types_inner(db, &mut Vec::default(), &mut f);
    }

    fn find_representative_types_inner(
        self,
        db: &'db dyn Db,
        current_bounds: &mut Vec<RepresentativeBounds<'db>>,
        f: &mut dyn FnMut(Option<&[RepresentativeBounds<'db>]>),
    ) {
        match self {
            Node::AlwaysTrue => {
                // If we reach the `true` terminal, the path we've been following represents one
                // representative type.
                if current_bounds.is_empty() {
                    f(None);
                    return;
                }

                // If `lower ≰ upper`, then this path somehow represents in invalid specialization.
                // That should have been removed from the BDD domain as part of the simplification
                // process. (Here we are just checking assignability, so we don't need to construct
                // the lower and upper bounds in a consistent order.)
                debug_assert!({
                    let greatest_lower_bound = UnionType::from_elements(
                        db,
                        current_bounds.iter().map(|bounds| bounds.lower),
                    );
                    let least_upper_bound = IntersectionType::from_elements(
                        db,
                        current_bounds.iter().map(|bounds| bounds.upper),
                    );
<<<<<<< HEAD
                    greatest_lower_bound.is_constraint_set_assignable_to(db, least_upper_bound)
=======
                    greatest_lower_bound.is_assignable_to(db, least_upper_bound)
>>>>>>> 7d3b7c57
                });

                // We've been tracking the lower and upper bound that the types for this path must
                // satisfy. Pass those bounds along and let the caller choose a representative type
                // from within that range.
                f(Some(current_bounds));
            }

            Node::AlwaysFalse => {
                // If we reach the `false` terminal, the path we've been following represents an
                // invalid specialization, so we skip it.
            }

            Node::Interior(interior) => {
                let reset_point = current_bounds.len();

                // For an interior node, there are two outgoing paths: one for the `if_true`
                // branch, and one for the `if_false` branch.
                //
                // For the `if_true` branch, this node's constraint places additional restrictions
                // on the types that satisfy the current path through the BDD. So we intersect the
                // current glb/lub with the constraint's bounds to get the new glb/lub for the
                // recursive call.
                current_bounds.push(RepresentativeBounds::from_interior_node(db, interior));
                interior
                    .if_true(db)
                    .find_representative_types_inner(db, current_bounds, f);
                current_bounds.truncate(reset_point);

                // For the `if_false` branch, then the types that satisfy the current path through
                // the BDD do _not_ satisfy the node's constraint. Because we used `retain_one` to
                // abstract the BDD to a single typevar, we don't need to worry about how that
                // negative constraint affects the lower/upper bound that we're tracking. The
                // abstraction process will have compared the negative constraint with all of the
                // other constraints in the BDD, and added new interior nodes to handle the
                // combination of those constraints. So we can recurse down the `if_false` branch
                // without updating the lower/upper bounds, relying on the other constraints along
                // the path to incorporate that negative "hole" in the set of valid types for this
                // path.
                interior
                    .if_false(db)
                    .find_representative_types_inner(db, current_bounds, f);
            }
        }
    }

    /// Returns a new BDD that returns the same results as `self`, but with some inputs fixed to
    /// particular values. (Those variables will not be checked when evaluating the result, and
    /// will not be present in the result.)
    ///
    /// Also returns whether _all_ of the restricted variables appeared in the BDD.
    fn restrict(
        self,
        db: &'db dyn Db,
        assignment: impl IntoIterator<Item = ConstraintAssignment<'db>>,
    ) -> (Self, bool) {
        assignment
            .into_iter()
            .fold((self, true), |(restricted, found), assignment| {
                let (restricted, found_this) = restricted.restrict_one(db, assignment);
                (restricted, found && found_this)
            })
    }

    /// Returns a new BDD that returns the same results as `self`, but with one input fixed to a
    /// particular value. (That variable will be not be checked when evaluating the result, and
    /// will not be present in the result.)
    ///
    /// Also returns whether the restricted variable appeared in the BDD.
    fn restrict_one(self, db: &'db dyn Db, assignment: ConstraintAssignment<'db>) -> (Self, bool) {
        match self {
            Node::AlwaysTrue => (Node::AlwaysTrue, false),
            Node::AlwaysFalse => (Node::AlwaysFalse, false),
            Node::Interior(interior) => interior.restrict_one(db, assignment),
        }
    }

    /// Returns a new BDD with any occurrence of `left ∧ right` replaced with `replacement`.
    fn substitute_intersection(
        self,
        db: &'db dyn Db,
        left: ConstraintAssignment<'db>,
        left_source_order: usize,
        right: ConstraintAssignment<'db>,
        right_source_order: usize,
        replacement: Node<'db>,
    ) -> Self {
        // We perform a Shannon expansion to find out what the input BDD evaluates to when:
        //   - left and right are both true
        //   - left is false
        //   - left is true and right is false
        // This covers the entire truth table of `left ∧ right`.
        let (when_left_and_right, both_found) = self.restrict(db, [left, right]);
        if !both_found {
            // If left and right are not both present in the input BDD, we should not even attempt
            // the substitution, since the Shannon expansion might introduce the missing variables!
            // That confuses us below when we try to detect whether the substitution is consistent
            // with the input.
            return self;
        }
        let (when_not_left, _) = self.restrict(db, [left.negated()]);
        let (when_left_but_not_right, _) = self.restrict(db, [left, right.negated()]);

        // The result should test `replacement`, and when it's true, it should produce the same
        // output that input would when `left ∧ right` is true. When replacement is false, it
        // should fall back on testing left and right individually to make sure we produce the
        // correct outputs in the `¬(left ∧ right)` case. So the result is
        //
        //   if replacement
        //     when_left_and_right
        //   else if not left
        //     when_not_left
        //   else if not right
        //     when_left_but_not_right
        //   else
        //     false
        //
        //  (Note that the `else` branch shouldn't be reachable, but we have to provide something!)
        let left_node = Node::new_satisfied_constraint(db, left, left_source_order);
        let right_node = Node::new_satisfied_constraint(db, right, right_source_order);
        let right_result = right_node.ite(db, Node::AlwaysFalse, when_left_but_not_right);
        let left_result = left_node.ite(db, right_result, when_not_left);
        let result = replacement.ite(db, when_left_and_right, left_result);

        // Lastly, verify that the result is consistent with the input. (It must produce the same
        // results when `left ∧ right`.) If it doesn't, the substitution isn't valid, and we should
        // return the original BDD unmodified.
        let validity = replacement.iff(db, left_node.and(db, right_node));
        let constrained_original = self.and(db, validity);
        let constrained_replacement = result.and(db, validity);
        if constrained_original == constrained_replacement {
            result
        } else {
            self
        }
    }

    /// Returns a new BDD with any occurrence of `left ∨ right` replaced with `replacement`.
    fn substitute_union(
        self,
        db: &'db dyn Db,
        left: ConstraintAssignment<'db>,
        left_source_order: usize,
        right: ConstraintAssignment<'db>,
        right_source_order: usize,
        replacement: Node<'db>,
    ) -> Self {
        // We perform a Shannon expansion to find out what the input BDD evaluates to when:
        //   - left and right are both true
        //   - left is true and right is false
        //   - left is false and right is true
        //   - left and right are both false
        // This covers the entire truth table of `left ∨ right`.
        let (when_l1_r1, both_found) = self.restrict(db, [left, right]);
        if !both_found {
            // If left and right are not both present in the input BDD, we should not even attempt
            // the substitution, since the Shannon expansion might introduce the missing variables!
            // That confuses us below when we try to detect whether the substitution is consistent
            // with the input.
            return self;
        }
        let (when_l0_r0, _) = self.restrict(db, [left.negated(), right.negated()]);
        let (when_l1_r0, _) = self.restrict(db, [left, right.negated()]);
        let (when_l0_r1, _) = self.restrict(db, [left.negated(), right]);

        // The result should test `replacement`, and when it's true, it should produce the same
        // output that input would when `left ∨ right` is true. For OR, this is the union of what
        // the input produces for the three cases that comprise `left ∨ right`. When `replacement`
        // is false, the result should produce the same output that input would when
        // `¬(left ∨ right)`, i.e. when `left ∧ right`. So the result is
        //
        //   if replacement
        //     or(when_l1_r1, when_l1_r0, when_r0_l1)
        //   else
        //     when_l0_r0
        let result = replacement.ite(
            db,
            when_l1_r0.or(db, when_l0_r1.or(db, when_l1_r1)),
            when_l0_r0,
        );

        // Lastly, verify that the result is consistent with the input. (It must produce the same
        // results when `left ∨ right`.) If it doesn't, the substitution isn't valid, and we should
        // return the original BDD unmodified.
        let left_node = Node::new_satisfied_constraint(db, left, left_source_order);
        let right_node = Node::new_satisfied_constraint(db, right, right_source_order);
        let validity = replacement.iff(db, left_node.or(db, right_node));
        let constrained_original = self.and(db, validity);
        let constrained_replacement = result.and(db, validity);
        if constrained_original == constrained_replacement {
            result
        } else {
            self
        }
    }

    /// Invokes a closure for each constraint variable that appears anywhere in a BDD. (Any given
    /// constraint can appear multiple times in different paths from the root; we do not
    /// deduplicate those constraints, and will instead invoke the callback each time we encounter
    /// the constraint.)
    fn for_each_constraint(
        self,
        db: &'db dyn Db,
        f: &mut dyn FnMut(ConstrainedTypeVar<'db>, usize),
    ) {
        let Node::Interior(interior) = self else {
            return;
        };
        f(interior.constraint(db), interior.source_order(db));
        interior.if_true(db).for_each_constraint(db, f);
        interior.if_false(db).for_each_constraint(db, f);
    }

    /// Simplifies a BDD, replacing constraints with simpler or smaller constraints where possible.
    ///
    /// TODO: [Historical note] This is now used only for display purposes, but previously was also
    /// used to ensure that we added the "transitive closure" to each BDD. The constraints in a BDD
    /// are not independent; some combinations of constraints can imply other constraints. This
    /// affects us in two ways: First, it means that certain combinations are impossible. (If
    /// `a → b` then `a ∧ ¬b` can never happen.) Second, it means that certain constraints can be
    /// inferred even if they do not explicitly appear in the BDD. It is important to take this
    /// into account in several BDD operations (satisfiability, existential quantification, etc).
    /// Before, we used this method to _add_ the transitive closure to a BDD, in an attempt to make
    /// sure that it holds "all the facts" that would be needed to satisfy any query we might make.
    /// We also used this method to calculate the "domain" of the BDD to help rule out invalid
    /// inputs. However, this was at odds with using this method for display purposes, where our
    /// goal is to _remove_ redundant information, so as to not clutter up the display. To resolve
    /// this dilemma, all of the correctness uses have been refactored to use [`SequentMap`]
    /// instead. It tracks the same information in a more efficient and lazy way, and never tries
    /// to remove redundant information. For expediency, however, we did not make any changes to
    /// this method, other than to stop tracking the domain (which was never used for display
    /// purposes). That means we have some tech debt here, since there is a lot of duplicate logic
    /// between `simplify_for_display` and `SequentMap`. It would be nice to update our display
    /// logic to use the sequent map as much as possible. But that can happen later.
    fn simplify_for_display(self, db: &'db dyn Db) -> Self {
        match self {
            Node::AlwaysTrue | Node::AlwaysFalse => self,
            Node::Interior(interior) => interior.simplify(db),
        }
    }

    /// Returns clauses describing all of the variable assignments that cause this BDD to evaluate
    /// to `true`. (This translates the boolean function that this BDD represents into DNF form.)
    fn satisfied_clauses(self, db: &'db dyn Db) -> SatisfiedClauses<'db> {
        struct Searcher<'db> {
            clauses: SatisfiedClauses<'db>,
            current_clause: SatisfiedClause<'db>,
        }

        impl<'db> Searcher<'db> {
            fn visit_node(&mut self, db: &'db dyn Db, node: Node<'db>) {
                match node {
                    Node::AlwaysFalse => {}
                    Node::AlwaysTrue => self.clauses.push(self.current_clause.clone()),
                    Node::Interior(interior) => {
                        let interior_constraint = interior.constraint(db).normalized(db);
                        self.current_clause.push(interior_constraint.when_true());
                        self.visit_node(db, interior.if_true(db));
                        self.current_clause.pop();
                        self.current_clause.push(interior_constraint.when_false());
                        self.visit_node(db, interior.if_false(db));
                        self.current_clause.pop();
                    }
                }
            }
        }

        let mut searcher = Searcher {
            clauses: SatisfiedClauses::default(),
            current_clause: SatisfiedClause::default(),
        };
        searcher.visit_node(db, self);
        searcher.clauses
    }

    fn display(self, db: &'db dyn Db) -> impl Display {
        // To render a BDD in DNF form, you perform a depth-first search of the BDD tree, looking
        // for any path that leads to the AlwaysTrue terminal. Each such path represents one of the
        // intersection clauses in the DNF form. The path traverses zero or more interior nodes,
        // and takes either the true or false edge from each one. That gives you the positive or
        // negative individual constraints in the path's clause.
        struct DisplayNode<'db> {
            node: Node<'db>,
            db: &'db dyn Db,
        }

        impl Display for DisplayNode<'_> {
            fn fmt(&self, f: &mut std::fmt::Formatter<'_>) -> std::fmt::Result {
                match self.node {
                    Node::AlwaysTrue => f.write_str("always"),
                    Node::AlwaysFalse => f.write_str("never"),
                    Node::Interior(_) => {
                        let mut clauses = self.node.satisfied_clauses(self.db);
                        clauses.simplify(self.db);
                        clauses.display(self.db).fmt(f)
                    }
                }
            }
        }

        DisplayNode { node: self, db }
    }

    /// Displays the full graph structure of this BDD. `prefix` will be output before each line
    /// other than the first. Produces output like the following:
    ///
    /// ```text
    /// (T@_ = str)
    /// ┡━₁ (U@_ = str)
    /// │   ┡━₁ always
    /// │   └─₀ (U@_ = bool)
    /// │       ┡━₁ always
    /// │       └─₀ never
    /// └─₀ (T@_ = bool)
    ///     ┡━₁ (U@_ = str)
    ///     │   ┡━₁ always
    ///     │   └─₀ (U@_ = bool)
    ///     │       ┡━₁ always
    ///     │       └─₀ never
    ///     └─₀ never
    /// ```
    fn display_graph(self, db: &'db dyn Db, prefix: &dyn Display) -> impl Display {
        struct DisplayNode<'a, 'db> {
            db: &'db dyn Db,
            node: Node<'db>,
            prefix: &'a dyn Display,
        }

        impl<'a, 'db> DisplayNode<'a, 'db> {
            fn new(db: &'db dyn Db, node: Node<'db>, prefix: &'a dyn Display) -> Self {
                Self { db, node, prefix }
            }
        }

        impl Display for DisplayNode<'_, '_> {
            fn fmt(&self, f: &mut std::fmt::Formatter<'_>) -> std::fmt::Result {
                match self.node {
                    Node::AlwaysTrue => write!(f, "always"),
                    Node::AlwaysFalse => write!(f, "never"),
                    Node::Interior(interior) => {
                        write!(
                            f,
                            "{} {}/{}",
                            interior.constraint(self.db).display(self.db),
                            interior.source_order(self.db),
                            interior.max_source_order(self.db),
                        )?;
                        // Calling display_graph recursively here causes rustc to claim that the
                        // expect(unused) up above is unfulfilled!
                        write!(
                            f,
                            "\n{}┡━₁ {}",
                            self.prefix,
                            DisplayNode::new(
                                self.db,
                                interior.if_true(self.db),
                                &format_args!("{}│   ", self.prefix)
                            ),
                        )?;
                        write!(
                            f,
                            "\n{}└─₀ {}",
                            self.prefix,
                            DisplayNode::new(
                                self.db,
                                interior.if_false(self.db),
                                &format_args!("{}    ", self.prefix)
                            ),
                        )?;
                        Ok(())
                    }
                }
            }
        }

        DisplayNode::new(db, self, prefix)
    }
}

#[derive(Clone, Copy, Debug)]
struct RepresentativeBounds<'db> {
    lower: Type<'db>,
    upper: Type<'db>,
    source_order: usize,
}

impl<'db> RepresentativeBounds<'db> {
    fn from_interior_node(db: &'db dyn Db, interior: InteriorNode<'db>) -> Self {
        let constraint = interior.constraint(db);
        let lower = constraint.lower(db);
        let upper = constraint.upper(db);
        let source_order = interior.source_order(db);
        Self {
            lower,
            upper,
            source_order,
        }
    }
}

/// An interior node of a BDD
#[salsa::interned(debug, heap_size=ruff_memory_usage::heap_size)]
struct InteriorNode<'db> {
    constraint: ConstrainedTypeVar<'db>,
    if_true: Node<'db>,
    if_false: Node<'db>,

    /// Represents the order in which this node's constraint was added to the containing constraint
    /// set, relative to all of the other constraints in the set. This starts off at 1 for a simple
    /// single-constraint set (e.g. created with [`Node::new_constraint`] or
    /// [`Node::new_satisfied_constraint`]). It will get incremented, if needed, as that simple BDD
    /// is combined into larger BDDs.
    source_order: usize,

    /// The maximum `source_order` across this node and all of its descendants.
    max_source_order: usize,
}

// The Salsa heap is tracked separately.
impl get_size2::GetSize for InteriorNode<'_> {}

#[salsa::tracked]
impl<'db> InteriorNode<'db> {
    #[salsa::tracked(heap_size=ruff_memory_usage::heap_size)]
    fn negate(self, db: &'db dyn Db) -> Node<'db> {
        Node::new(
            db,
            self.constraint(db),
            self.if_true(db).negate(db),
            self.if_false(db).negate(db),
            self.source_order(db),
        )
    }

    #[salsa::tracked(heap_size=ruff_memory_usage::heap_size)]
    fn or(self, db: &'db dyn Db, other: Self, other_offset: usize) -> Node<'db> {
        let self_constraint = self.constraint(db);
        let other_constraint = other.constraint(db);
        match (self_constraint.ordering(db)).cmp(&other_constraint.ordering(db)) {
            Ordering::Equal => Node::new(
                db,
                self_constraint,
                self.if_true(db)
                    .or_inner(db, other.if_true(db), other_offset),
                self.if_false(db)
                    .or_inner(db, other.if_false(db), other_offset),
                self.source_order(db),
            ),
            Ordering::Less => Node::new(
                db,
                self_constraint,
                self.if_true(db)
                    .or_inner(db, Node::Interior(other), other_offset),
                self.if_false(db)
                    .or_inner(db, Node::Interior(other), other_offset),
                self.source_order(db),
            ),
            Ordering::Greater => Node::new(
                db,
                other_constraint,
                Node::Interior(self).or_inner(db, other.if_true(db), other_offset),
                Node::Interior(self).or_inner(db, other.if_false(db), other_offset),
                other.source_order(db) + other_offset,
            ),
        }
    }

    #[salsa::tracked(heap_size=ruff_memory_usage::heap_size)]
    fn and(self, db: &'db dyn Db, other: Self, other_offset: usize) -> Node<'db> {
        let self_constraint = self.constraint(db);
        let other_constraint = other.constraint(db);
        match (self_constraint.ordering(db)).cmp(&other_constraint.ordering(db)) {
            Ordering::Equal => Node::new(
                db,
                self_constraint,
                self.if_true(db)
                    .and_inner(db, other.if_true(db), other_offset),
                self.if_false(db)
                    .and_inner(db, other.if_false(db), other_offset),
                self.source_order(db),
            ),
            Ordering::Less => Node::new(
                db,
                self_constraint,
                self.if_true(db)
                    .and_inner(db, Node::Interior(other), other_offset),
                self.if_false(db)
                    .and_inner(db, Node::Interior(other), other_offset),
                self.source_order(db),
            ),
            Ordering::Greater => Node::new(
                db,
                other_constraint,
                Node::Interior(self).and_inner(db, other.if_true(db), other_offset),
                Node::Interior(self).and_inner(db, other.if_false(db), other_offset),
                other.source_order(db) + other_offset,
            ),
        }
    }

    #[salsa::tracked(heap_size=ruff_memory_usage::heap_size)]
    fn iff(self, db: &'db dyn Db, other: Self, other_offset: usize) -> Node<'db> {
        let self_constraint = self.constraint(db);
        let other_constraint = other.constraint(db);
        match (self_constraint.ordering(db)).cmp(&other_constraint.ordering(db)) {
            Ordering::Equal => Node::new(
                db,
                self_constraint,
                self.if_true(db)
                    .iff_inner(db, other.if_true(db), other_offset),
                self.if_false(db)
                    .iff_inner(db, other.if_false(db), other_offset),
                self.source_order(db),
            ),
            Ordering::Less => Node::new(
                db,
                self_constraint,
                self.if_true(db)
                    .iff_inner(db, Node::Interior(other), other_offset),
                self.if_false(db)
                    .iff_inner(db, Node::Interior(other), other_offset),
                self.source_order(db),
            ),
            Ordering::Greater => Node::new(
                db,
                other_constraint,
                Node::Interior(self).iff_inner(db, other.if_true(db), other_offset),
                Node::Interior(self).iff_inner(db, other.if_false(db), other_offset),
                other.source_order(db) + other_offset,
            ),
        }
    }

    #[salsa::tracked(heap_size=ruff_memory_usage::heap_size)]
    fn exists_one(self, db: &'db dyn Db, bound_typevar: BoundTypeVarIdentity<'db>) -> Node<'db> {
        let map = self.sequent_map(db);
        let mut path = PathAssignments::default();
        let mentions_typevar = |ty: Type<'db>| match ty {
            Type::TypeVar(haystack) => haystack.identity(db) == bound_typevar,
            _ => false,
        };
        self.abstract_one_inner(
            db,
            // Remove any node that constrains `bound_typevar`, or that has a lower/upper bound
            // that mentions `bound_typevar`.
            // TODO: This will currently remove constraints that mention a typevar, but the sequent
            // map is not yet propagating all derived facts about those constraints. For instance,
            // removing `T` from `T ≤ int ∧ U ≤ Sequence[T]` should produce `U ≤ Sequence[int]`.
            // But that requires `T ≤ int ∧ U ≤ Sequence[T] → U ≤ Sequence[int]` to exist in the
            // sequent map. It doesn't, and so we currently produce `U ≤ Unknown` in this case.
            &mut |constraint| {
                if constraint.typevar(db).identity(db) == bound_typevar {
                    return true;
                }
                if any_over_type(db, constraint.lower(db), &mentions_typevar, false) {
                    return true;
                }
                if any_over_type(db, constraint.upper(db), &mentions_typevar, false) {
                    return true;
                }
                false
            },
            map,
            &mut path,
        )
    }

    #[salsa::tracked(heap_size=ruff_memory_usage::heap_size)]
    fn retain_one(self, db: &'db dyn Db, bound_typevar: BoundTypeVarIdentity<'db>) -> Node<'db> {
        let map = self.sequent_map(db);
        let mut path = PathAssignments::default();
        self.abstract_one_inner(
            db,
            // Remove any node that constrains some other typevar than `bound_typevar`, and any
            // node that constrains `bound_typevar` with a lower/upper bound of some other typevar.
            // (For the latter, if there are any derived facts that we can infer from the typevar
            // bound, those will be automatically added to the result.)
            &mut |constraint| {
                if constraint.typevar(db).identity(db) != bound_typevar {
                    return true;
                }
                if constraint.lower(db).has_typevar(db) || constraint.upper(db).has_typevar(db) {
                    return true;
                }
                false
            },
            map,
            &mut path,
        )
    }

    fn abstract_one_inner(
        self,
        db: &'db dyn Db,
        should_remove: &mut dyn FnMut(ConstrainedTypeVar<'db>) -> bool,
        map: &SequentMap<'db>,
        path: &mut PathAssignments<'db>,
    ) -> Node<'db> {
        let self_constraint = self.constraint(db);
        let self_source_order = self.source_order(db);
        if should_remove(self_constraint) {
            // If we should remove constraints involving this typevar, then we replace this node
            // with the OR of its if_false/if_true edges. That is, the result is true if there's
            // any assignment of this node's constraint that is true.
            //
            // We also have to check if there are any derived facts that depend on the constraint
            // we're about to remove. If so, we need to "remember" them by AND-ing them in with the
            // corresponding branch. We currently reuse the `source_order` of the constraint being
            // removed when we add these derived facts.
            //
            // TODO: This might not be stable enough, if we add more than one derived fact for this
            // constraint. If we still see inconsistent test output, we might need a more complex
            // way of tracking source order for derived facts.
            let self_source_order = self.source_order(db);
            let if_true = path
<<<<<<< HEAD
                .walk_edge(
                    db,
                    map,
                    self_constraint.when_true(),
                    self_source_order,
                    |path, new_range| {
                        let branch =
                            self.if_true(db)
                                .abstract_one_inner(db, should_remove, map, path);
                        path.assignments[new_range]
                            .iter()
                            .filter(|(assignment, _)| {
                                // Don't add back any derived facts if they are ones that we would have
                                // removed!
                                !should_remove(assignment.constraint())
                            })
                            .fold(branch, |branch, (assignment, source_order)| {
                                branch.and(
                                    db,
                                    Node::new_satisfied_constraint(db, *assignment, *source_order),
                                )
                            })
                    },
                )
                .unwrap_or(Node::AlwaysFalse);
            let if_false = path
                .walk_edge(
                    db,
                    map,
                    self_constraint.when_false(),
                    self_source_order,
                    |path, new_range| {
                        let branch =
                            self.if_false(db)
                                .abstract_one_inner(db, should_remove, map, path);
                        path.assignments[new_range]
                            .iter()
                            .filter(|(assignment, _)| {
                                // Don't add back any derived facts if they are ones that we would have
                                // removed!
                                !should_remove(assignment.constraint())
                            })
                            .fold(branch, |branch, (assignment, source_order)| {
                                branch.and(
                                    db,
                                    Node::new_satisfied_constraint(db, *assignment, *source_order),
                                )
                            })
                    },
                )
=======
                .walk_edge(db, map, self_constraint.when_true(), |path, new_range| {
                    let branch = self
                        .if_true(db)
                        .abstract_one_inner(db, should_remove, map, path);
                    path.assignments[new_range]
                        .iter()
                        .filter(|assignment| {
                            // Don't add back any derived facts if they are ones that we would have
                            // removed!
                            !should_remove(assignment.constraint())
                        })
                        .fold(branch, |branch, assignment| {
                            branch.and(
                                db,
                                Node::new_satisfied_constraint(db, *assignment, self_source_order),
                            )
                        })
                })
                .unwrap_or(Node::AlwaysFalse);
            let if_false = path
                .walk_edge(db, map, self_constraint.when_false(), |path, new_range| {
                    let branch = self
                        .if_false(db)
                        .abstract_one_inner(db, should_remove, map, path);
                    path.assignments[new_range]
                        .iter()
                        .filter(|assignment| {
                            // Don't add back any derived facts if they are ones that we would have
                            // removed!
                            !should_remove(assignment.constraint())
                        })
                        .fold(branch, |branch, assignment| {
                            branch.and(
                                db,
                                Node::new_satisfied_constraint(db, *assignment, self_source_order),
                            )
                        })
                })
>>>>>>> 7d3b7c57
                .unwrap_or(Node::AlwaysFalse);
            if_true.or(db, if_false)
        } else {
            // Otherwise, we abstract the if_false/if_true edges recursively.
            let if_true = path
                .walk_edge(
                    db,
                    map,
                    self_constraint.when_true(),
                    self_source_order,
                    |path, _| {
                        self.if_true(db)
                            .abstract_one_inner(db, should_remove, map, path)
                    },
                )
                .unwrap_or(Node::AlwaysFalse);
            let if_false = path
                .walk_edge(
                    db,
                    map,
                    self_constraint.when_false(),
                    self_source_order,
                    |path, _| {
                        self.if_false(db)
                            .abstract_one_inner(db, should_remove, map, path)
                    },
                )
                .unwrap_or(Node::AlwaysFalse);
            // NB: We cannot use `Node::new` here, because the recursive calls might introduce new
            // derived constraints into the result, and those constraints might appear before this
            // one in the BDD ordering.
            Node::new_constraint(db, self_constraint, self.source_order(db))
                .ite(db, if_true, if_false)
        }
    }

    #[salsa::tracked(heap_size=ruff_memory_usage::heap_size)]
    fn restrict_one(
        self,
        db: &'db dyn Db,
        assignment: ConstraintAssignment<'db>,
    ) -> (Node<'db>, bool) {
        // If this node's variable is larger than the assignment's variable, then we have reached a
        // point in the BDD where the assignment can no longer affect the result,
        // and we can return early.
        let self_constraint = self.constraint(db);
        if assignment.constraint().ordering(db) < self_constraint.ordering(db) {
            return (Node::Interior(self), false);
        }

        // Otherwise, check if this node's variable is in the assignment. If so, substitute the
        // variable by replacing this node with its if_false/if_true edge, accordingly.
        if assignment == self_constraint.when_true() {
            (self.if_true(db), true)
        } else if assignment == self_constraint.when_false() {
            (self.if_false(db), true)
        } else {
            let (if_true, found_in_true) = self.if_true(db).restrict_one(db, assignment);
            let (if_false, found_in_false) = self.if_false(db).restrict_one(db, assignment);
            (
                Node::new(
                    db,
                    self_constraint,
                    if_true,
                    if_false,
                    self.source_order(db),
                ),
                found_in_true || found_in_false,
            )
        }
    }

    /// Returns a sequent map for this BDD, which records the relationships between the constraints
    /// that appear in the BDD.
    #[salsa::tracked(
        returns(ref),
        cycle_initial=sequent_map_cycle_initial,
        heap_size=ruff_memory_usage::heap_size,
    )]
    fn sequent_map(self, db: &'db dyn Db) -> SequentMap<'db> {
        tracing::debug!(
            target: "ty_python_semantic::types::constraints::SequentMap",
            constraints = %Node::Interior(self).display(db),
            "create sequent map",
        );
        let mut map = SequentMap::default();
        Node::Interior(self).for_each_constraint(db, &mut |constraint, _| {
            map.add(db, constraint);
        });
        map
    }

    /// Returns a simplified version of a BDD.
    ///
    /// This is calculated by looking at the relationships that exist between the constraints that
    /// are mentioned in the BDD. For instance, if one constraint implies another (`x → y`), then
    /// `x ∧ ¬y` is not a valid input, and we can rewrite any occurrences of `x ∨ y` into `y`.
    #[salsa::tracked(heap_size=ruff_memory_usage::heap_size)]
    fn simplify(self, db: &'db dyn Db) -> Node<'db> {
        // To simplify a non-terminal BDD, we find all pairs of constraints that are mentioned in
        // the BDD. If any of those pairs can be simplified to some other BDD, we perform a
        // substitution to replace the pair with the simplification.
        //
        // Some of the simplifications create _new_ constraints that weren't originally present in
        // the BDD. If we encounter one of those cases, we need to check if we can simplify things
        // further relative to that new constraint.
        //
        // To handle this, we keep track of the individual constraints that we have already
        // discovered (`seen_constraints`), and a queue of constraint pairs that we still need to
        // check (`to_visit`).

        // Seed the seen set with all of the constraints that are present in the input BDD, and the
        // visit queue with all pairs of those constraints. (We use "combinations" because we don't
        // need to compare a constraint against itself, and because ordering doesn't matter.)
        let mut seen_constraints = FxHashSet::default();
        let mut source_orders = FxHashMap::default();
        Node::Interior(self).for_each_constraint(db, &mut |constraint, source_order| {
            seen_constraints.insert(constraint);
            source_orders.insert(constraint, source_order);
        });
        let mut to_visit: Vec<(_, _)> = (seen_constraints.iter().copied())
            .tuple_combinations()
            .collect();

        // Repeatedly pop constraint pairs off of the visit queue, checking whether each pair can
        // be simplified. If we add any derived constraints, we will place them at the end in
        // source order. (We do not have any test cases that depend on constraint sets being
        // displayed in a consistent ordering, so we don't need to be clever in assigning these
        // `source_order`s.)
        let mut simplified = Node::Interior(self);
        let mut next_source_order = self.max_source_order(db) + 1;
        while let Some((left_constraint, right_constraint)) = to_visit.pop() {
            let left_source_order = source_orders[&left_constraint];
            let right_source_order = source_orders[&right_constraint];

            // If the constraints refer to different typevars, the only simplifications we can make
            // are of the form `S ≤ T ∧ T ≤ int → S ≤ int`.
            let left_typevar = left_constraint.typevar(db);
            let right_typevar = right_constraint.typevar(db);
            if !left_typevar.is_same_typevar_as(db, right_typevar) {
                // We've structured our constraints so that a typevar's upper/lower bound can only
                // be another typevar if the bound is "later" in our arbitrary ordering. That means
                // we only have to check this pair of constraints in one direction — though we do
                // have to figure out which of the two typevars is constrained, and which one is
                // the upper/lower bound.
                let (bound_typevar, bound_constraint, constrained_typevar, constrained_constraint) =
                    if left_typevar.can_be_bound_for(db, right_typevar) {
                        (
                            left_typevar,
                            left_constraint,
                            right_typevar,
                            right_constraint,
                        )
                    } else {
                        (
                            right_typevar,
                            right_constraint,
                            left_typevar,
                            left_constraint,
                        )
                    };

                // We then look for cases where the "constrained" typevar's upper and/or lower
                // bound matches the "bound" typevar. If so, we're going to add an implication to
                // the constraint set that replaces the upper/lower bound that matched with the
                // bound constraint's corresponding bound.
                let (new_lower, new_upper) = match (
                    constrained_constraint.lower(db),
                    constrained_constraint.upper(db),
                ) {
                    // (B ≤ C ≤ B) ∧ (BL ≤ B ≤ BU) → (BL ≤ C ≤ BU)
                    (Type::TypeVar(constrained_lower), Type::TypeVar(constrained_upper))
                        if constrained_lower.is_same_typevar_as(db, bound_typevar)
                            && constrained_upper.is_same_typevar_as(db, bound_typevar) =>
                    {
                        (bound_constraint.lower(db), bound_constraint.upper(db))
                    }

                    // (CL ≤ C ≤ B) ∧ (BL ≤ B ≤ BU) → (CL ≤ C ≤ BU)
                    (constrained_lower, Type::TypeVar(constrained_upper))
                        if constrained_upper.is_same_typevar_as(db, bound_typevar) =>
                    {
                        (constrained_lower, bound_constraint.upper(db))
                    }

                    // (B ≤ C ≤ CU) ∧ (BL ≤ B ≤ BU) → (BL ≤ C ≤ CU)
                    (Type::TypeVar(constrained_lower), constrained_upper)
                        if constrained_lower.is_same_typevar_as(db, bound_typevar) =>
                    {
                        (bound_constraint.lower(db), constrained_upper)
                    }

                    _ => continue,
                };

                let new_constraint =
                    ConstrainedTypeVar::new(db, constrained_typevar, new_lower, new_upper);
                if seen_constraints.contains(&new_constraint) {
                    continue;
                }
                let new_node = Node::new_constraint(db, new_constraint, next_source_order);
                next_source_order += 1;
                let positive_left_node = Node::new_satisfied_constraint(
                    db,
                    left_constraint.when_true(),
                    left_source_order,
                );
                let positive_right_node = Node::new_satisfied_constraint(
                    db,
                    right_constraint.when_true(),
                    right_source_order,
                );
                let lhs = positive_left_node.and(db, positive_right_node);
                let intersection = new_node.ite(db, lhs, Node::AlwaysFalse);
                simplified = simplified.and(db, intersection);
                continue;
            }

            // From here on out we know that both constraints constrain the same typevar. The
            // clause above will propagate all that we know about the current typevar relative to
            // other typevars, producing constraints on this typevar that have concrete lower/upper
            // bounds. That means we can skip the simplifications below if any bound is another
            // typevar.
            if left_constraint.lower(db).is_type_var()
                || left_constraint.upper(db).is_type_var()
                || right_constraint.lower(db).is_type_var()
                || right_constraint.upper(db).is_type_var()
            {
                continue;
            }

            // Containment: The range of one constraint might completely contain the range of the
            // other. If so, there are several potential simplifications.
            let larger_smaller = if left_constraint.implies(db, right_constraint) {
                Some((
                    right_constraint,
                    right_source_order,
                    left_constraint,
                    left_source_order,
                ))
            } else if right_constraint.implies(db, left_constraint) {
                Some((
                    left_constraint,
                    left_source_order,
                    right_constraint,
                    right_source_order,
                ))
            } else {
                None
            };
            if let Some((
                larger_constraint,
                larger_source_order,
                smaller_constraint,
                smaller_source_order,
            )) = larger_smaller
            {
                let positive_larger_node = Node::new_satisfied_constraint(
                    db,
                    larger_constraint.when_true(),
                    larger_source_order,
                );
                let negative_larger_node = Node::new_satisfied_constraint(
                    db,
                    larger_constraint.when_false(),
                    larger_source_order,
                );

                // larger ∨ smaller = larger
                simplified = simplified.substitute_union(
                    db,
                    larger_constraint.when_true(),
                    larger_source_order,
                    smaller_constraint.when_true(),
                    smaller_source_order,
                    positive_larger_node,
                );

                // ¬larger ∧ ¬smaller = ¬larger
                simplified = simplified.substitute_intersection(
                    db,
                    larger_constraint.when_false(),
                    larger_source_order,
                    smaller_constraint.when_false(),
                    smaller_source_order,
                    negative_larger_node,
                );

                // smaller ∧ ¬larger = false
                // (¬larger removes everything that's present in smaller)
                simplified = simplified.substitute_intersection(
                    db,
                    larger_constraint.when_false(),
                    larger_source_order,
                    smaller_constraint.when_true(),
                    smaller_source_order,
                    Node::AlwaysFalse,
                );

                // larger ∨ ¬smaller = true
                // (larger fills in everything that's missing in ¬smaller)
                simplified = simplified.substitute_union(
                    db,
                    larger_constraint.when_true(),
                    larger_source_order,
                    smaller_constraint.when_false(),
                    smaller_source_order,
                    Node::AlwaysTrue,
                );
            }

            // There are some simplifications we can make when the intersection of the two
            // constraints is empty, and others that we can make when the intersection is
            // non-empty.
            match left_constraint.intersect(db, right_constraint) {
                IntersectionResult::Simplified(intersection_constraint) => {
                    let intersection_constraint = intersection_constraint.normalized(db);

                    // If the intersection is non-empty, we need to create a new constraint to
                    // represent that intersection. We also need to add the new constraint to our
                    // seen set and (if we haven't already seen it) to the to-visit queue.
                    if seen_constraints.insert(intersection_constraint) {
                        source_orders.insert(intersection_constraint, next_source_order);
                        to_visit.extend(
                            (seen_constraints.iter().copied())
                                .filter(|seen| *seen != intersection_constraint)
                                .map(|seen| (seen, intersection_constraint)),
                        );
                    }
                    let positive_intersection_node = Node::new_satisfied_constraint(
                        db,
                        intersection_constraint.when_true(),
                        next_source_order,
                    );
                    let negative_intersection_node = Node::new_satisfied_constraint(
                        db,
                        intersection_constraint.when_false(),
                        next_source_order,
                    );
                    next_source_order += 1;

                    let positive_left_node = Node::new_satisfied_constraint(
                        db,
                        left_constraint.when_true(),
                        left_source_order,
                    );
                    let negative_left_node = Node::new_satisfied_constraint(
                        db,
                        left_constraint.when_false(),
                        left_source_order,
                    );

                    let positive_right_node = Node::new_satisfied_constraint(
                        db,
                        right_constraint.when_true(),
                        right_source_order,
                    );
                    let negative_right_node = Node::new_satisfied_constraint(
                        db,
                        right_constraint.when_false(),
                        right_source_order,
                    );

                    // left ∧ right = intersection
                    simplified = simplified.substitute_intersection(
                        db,
                        left_constraint.when_true(),
                        left_source_order,
                        right_constraint.when_true(),
                        right_source_order,
                        positive_intersection_node,
                    );

                    // ¬left ∨ ¬right = ¬intersection
                    simplified = simplified.substitute_union(
                        db,
                        left_constraint.when_false(),
                        left_source_order,
                        right_constraint.when_false(),
                        right_source_order,
                        negative_intersection_node,
                    );

                    // left ∧ ¬right = left ∧ ¬intersection
                    // (clip the negative constraint to the smallest range that actually removes
                    // something from positive constraint)
                    simplified = simplified.substitute_intersection(
                        db,
                        left_constraint.when_true(),
                        left_source_order,
                        right_constraint.when_false(),
                        right_source_order,
                        positive_left_node.and(db, negative_intersection_node),
                    );

                    // ¬left ∧ right = ¬intersection ∧ right
                    // (save as above but reversed)
                    simplified = simplified.substitute_intersection(
                        db,
                        left_constraint.when_false(),
                        left_source_order,
                        right_constraint.when_true(),
                        right_source_order,
                        positive_right_node.and(db, negative_intersection_node),
                    );

                    // left ∨ ¬right = intersection ∨ ¬right
                    // (clip the positive constraint to the smallest range that actually adds
                    // something to the negative constraint)
                    simplified = simplified.substitute_union(
                        db,
                        left_constraint.when_true(),
                        left_source_order,
                        right_constraint.when_false(),
                        right_source_order,
                        negative_right_node.or(db, positive_intersection_node),
                    );

                    // ¬left ∨ right = ¬left ∨ intersection
                    // (save as above but reversed)
                    simplified = simplified.substitute_union(
                        db,
                        left_constraint.when_false(),
                        left_source_order,
                        right_constraint.when_true(),
                        right_source_order,
                        negative_left_node.or(db, positive_intersection_node),
                    );
                }

                // If the intersection doesn't simplify to a single clause, we shouldn't update the
                // BDD.
                IntersectionResult::CannotSimplify => {}

                IntersectionResult::Disjoint => {
                    // All of the below hold because we just proved that the intersection of left
                    // and right is empty.

                    let positive_left_node = Node::new_satisfied_constraint(
                        db,
                        left_constraint.when_true(),
                        left_source_order,
                    );
                    let positive_right_node = Node::new_satisfied_constraint(
                        db,
                        right_constraint.when_true(),
                        right_source_order,
                    );

                    // left ∧ right = false
                    simplified = simplified.substitute_intersection(
                        db,
                        left_constraint.when_true(),
                        left_source_order,
                        right_constraint.when_true(),
                        right_source_order,
                        Node::AlwaysFalse,
                    );

                    // ¬left ∨ ¬right = true
                    simplified = simplified.substitute_union(
                        db,
                        left_constraint.when_false(),
                        left_source_order,
                        right_constraint.when_false(),
                        right_source_order,
                        Node::AlwaysTrue,
                    );

                    // left ∧ ¬right = left
                    // (there is nothing in the hole of ¬right that overlaps with left)
                    simplified = simplified.substitute_intersection(
                        db,
                        left_constraint.when_true(),
                        left_source_order,
                        right_constraint.when_false(),
                        right_source_order,
                        positive_left_node,
                    );

                    // ¬left ∧ right = right
                    // (save as above but reversed)
                    simplified = simplified.substitute_intersection(
                        db,
                        left_constraint.when_false(),
                        left_source_order,
                        right_constraint.when_true(),
                        right_source_order,
                        positive_right_node,
                    );
                }
            }
        }

        simplified
    }
}

fn sequent_map_cycle_initial<'db>(
    _db: &'db dyn Db,
    _id: salsa::Id,
    _self: InteriorNode<'db>,
) -> SequentMap<'db> {
    SequentMap::default()
}

/// An assignment of one BDD variable to either `true` or `false`. (When evaluating a BDD, we
/// must provide an assignment for each variable present in the BDD.)
#[derive(Clone, Copy, Debug, Eq, Hash, PartialEq)]
pub(crate) enum ConstraintAssignment<'db> {
    Positive(ConstrainedTypeVar<'db>),
    Negative(ConstrainedTypeVar<'db>),
}

impl<'db> ConstraintAssignment<'db> {
    fn constraint(self) -> ConstrainedTypeVar<'db> {
        match self {
            ConstraintAssignment::Positive(constraint) => constraint,
            ConstraintAssignment::Negative(constraint) => constraint,
        }
    }

    fn negated(self) -> Self {
        match self {
            ConstraintAssignment::Positive(constraint) => {
                ConstraintAssignment::Negative(constraint)
            }
            ConstraintAssignment::Negative(constraint) => {
                ConstraintAssignment::Positive(constraint)
            }
        }
    }

    fn negate(&mut self) {
        *self = self.negated();
    }

    /// Returns whether this constraint implies another — i.e., whether every type that
    /// satisfies this constraint also satisfies `other`.
    ///
    /// This is used to simplify how we display constraint sets, by removing redundant constraints
    /// from a clause.
    fn implies(self, db: &'db dyn Db, other: Self) -> bool {
        match (self, other) {
            // For two positive constraints, one range has to fully contain the other; the smaller
            // constraint implies the larger.
            //
            //     ....|----other-----|....
            //     ......|---self---|......
            (
                ConstraintAssignment::Positive(self_constraint),
                ConstraintAssignment::Positive(other_constraint),
            ) => self_constraint.implies(db, other_constraint),

            // For two negative constraints, one range has to fully contain the other; the ranges
            // represent "holes", though, so the constraint with the larger range implies the one
            // with the smaller.
            //
            //     |-----|...other...|-----|
            //     |---|.....self......|---|
            (
                ConstraintAssignment::Negative(self_constraint),
                ConstraintAssignment::Negative(other_constraint),
            ) => other_constraint.implies(db, self_constraint),

            // For a positive and negative constraint, the ranges have to be disjoint, and the
            // positive range implies the negative range.
            //
            //     |---------------|...self...|---|
            //     ..|---other---|................|
            (
                ConstraintAssignment::Positive(self_constraint),
                ConstraintAssignment::Negative(other_constraint),
            ) => self_constraint
                .intersect(db, other_constraint)
                .is_disjoint(),

            // It's theoretically possible for a negative constraint to imply a positive constraint
            // if the positive constraint is always satisfied (`Never ≤ T ≤ object`). But we never
            // create constraints of that form, so with our representation, a negative constraint
            // can never imply a positive constraint.
            //
            //     |------other-------|
            //     |---|...self...|---|
            (ConstraintAssignment::Negative(_), ConstraintAssignment::Positive(_)) => false,
        }
    }

    fn display(self, db: &'db dyn Db) -> impl Display {
        struct DisplayConstraintAssignment<'db> {
            constraint: ConstraintAssignment<'db>,
            db: &'db dyn Db,
        }

        impl Display for DisplayConstraintAssignment<'_> {
            fn fmt(&self, f: &mut std::fmt::Formatter<'_>) -> std::fmt::Result {
                match self.constraint {
                    ConstraintAssignment::Positive(constraint) => {
                        constraint.display(self.db).fmt(f)
                    }
                    ConstraintAssignment::Negative(constraint) => {
                        constraint.display_negated(self.db).fmt(f)
                    }
                }
            }
        }

        DisplayConstraintAssignment {
            constraint: self,
            db,
        }
    }
}

/// A collection of _sequents_ that describe how the constraints mentioned in a BDD relate to each
/// other. These are used in several BDD operations that need to know about "derived facts" even if
/// they are not mentioned in the BDD directly. These operations involve walking one or more paths
/// from the root node to a terminal node. Each sequent describes paths that are invalid (which are
/// pruned from the search), and new constraints that we can assume to be true even if we haven't
/// seen them directly.
///
/// We support several kinds of sequent:
///
/// - `¬C₁ → false`: This indicates that `C₁` is always true. Any path that assumes it is false is
///   impossible and can be pruned.
///
/// - `C₁ ∧ C₂ → false`: This indicates that `C₁` and `C₂` are disjoint: it is not possible for
///   both to hold. Any path that assumes both is impossible and can be pruned.
///
/// - `C₁ ∧ C₂ → D`: This indicates that the intersection of `C₁` and `C₂` can be simplified to
///   `D`. Any path that assumes both `C₁` and `C₂` hold, but assumes `D` does _not_, is impossible
///   and can be pruned.
///
/// - `C → D`: This indicates that `C` on its own is enough to imply `D`. Any path that assumes `C`
///   holds but `D` does _not_ is impossible and can be pruned.
#[derive(Debug, Default, Eq, PartialEq, get_size2::GetSize, salsa::Update)]
struct SequentMap<'db> {
    /// Sequents of the form `¬C₁ → false`
    single_tautologies: FxHashSet<ConstrainedTypeVar<'db>>,
    /// Sequents of the form `C₁ ∧ C₂ → false`
    pair_impossibilities: FxHashSet<(ConstrainedTypeVar<'db>, ConstrainedTypeVar<'db>)>,
    /// Sequents of the form `C₁ ∧ C₂ → D`
    pair_implications: FxHashMap<
        (ConstrainedTypeVar<'db>, ConstrainedTypeVar<'db>),
        FxHashSet<ConstrainedTypeVar<'db>>,
    >,
    /// Sequents of the form `C → D`
    single_implications: FxHashMap<ConstrainedTypeVar<'db>, FxHashSet<ConstrainedTypeVar<'db>>>,
    /// Constraints that we have already processed
    processed: FxHashSet<ConstrainedTypeVar<'db>>,
    /// Constraints that enqueued to be processed
    enqueued: Vec<ConstrainedTypeVar<'db>>,
}

impl<'db> SequentMap<'db> {
    fn add(&mut self, db: &'db dyn Db, constraint: ConstrainedTypeVar<'db>) {
        self.enqueue_constraint(constraint);

        while let Some(constraint) = self.enqueued.pop() {
            // If we've already processed this constraint, we can skip it.
            if !self.processed.insert(constraint) {
                continue;
            }

            // First see if we can create any sequents from the constraint on its own.
            tracing::trace!(
                target: "ty_python_semantic::types::constraints::SequentMap",
                constraint = %constraint.display(db),
                "add sequents for constraint",
            );
            self.add_sequents_for_single(db, constraint);

            // Then check this constraint against all of the other ones we've seen so far, seeing
            // if they're related to each other.
            let processed = std::mem::take(&mut self.processed);
            for other in &processed {
                if constraint != *other {
                    tracing::trace!(
                        target: "ty_python_semantic::types::constraints::SequentMap",
                        left = %constraint.display(db),
                        right = %other.display(db),
                        "add sequents for constraint pair",
                    );
                    self.add_sequents_for_pair(db, constraint, *other);
                }
            }
            self.processed = processed;
        }
    }

    fn enqueue_constraint(&mut self, constraint: ConstrainedTypeVar<'db>) {
        // If we've already processed this constraint, we can skip it.
        if self.processed.contains(&constraint) {
            return;
        }
        self.enqueued.push(constraint);
    }

    fn pair_key(
        db: &'db dyn Db,
        ante1: ConstrainedTypeVar<'db>,
        ante2: ConstrainedTypeVar<'db>,
    ) -> (ConstrainedTypeVar<'db>, ConstrainedTypeVar<'db>) {
        if ante1.ordering(db) < ante2.ordering(db) {
            (ante1, ante2)
        } else {
            (ante2, ante1)
        }
    }

    fn add_single_tautology(&mut self, db: &'db dyn Db, ante: ConstrainedTypeVar<'db>) {
        if self.single_tautologies.insert(ante) {
            tracing::debug!(
                target: "ty_python_semantic::types::constraints::SequentMap",
                sequent = %format_args!("¬{} → false", ante.display(db)),
                "add sequent",
            );
        }
    }

    fn add_pair_impossibility(
        &mut self,
        db: &'db dyn Db,
        ante1: ConstrainedTypeVar<'db>,
        ante2: ConstrainedTypeVar<'db>,
    ) {
        if self
            .pair_impossibilities
            .insert(Self::pair_key(db, ante1, ante2))
        {
            tracing::debug!(
                target: "ty_python_semantic::types::constraints::SequentMap",
                sequent = %format_args!("{} ∧ {} → false", ante1.display(db), ante2.display(db)),
                "add sequent",
            );
        }
    }

    fn add_pair_implication(
        &mut self,
        db: &'db dyn Db,
        ante1: ConstrainedTypeVar<'db>,
        ante2: ConstrainedTypeVar<'db>,
        post: ConstrainedTypeVar<'db>,
    ) {
        // If either antecedent implies the consequent on its own, this new sequent is redundant.
        if ante1.implies(db, post) || ante2.implies(db, post) {
            return;
        }
        if self
            .pair_implications
            .entry(Self::pair_key(db, ante1, ante2))
            .or_default()
            .insert(post)
        {
            tracing::debug!(
                target: "ty_python_semantic::types::constraints::SequentMap",
                sequent = %format_args!(
                    "{} ∧ {} → {}",
                    ante1.display(db),
                    ante2.display(db),
                    post.display(db),
                ),
                "add sequent",
            );
        }
    }

    fn add_single_implication(
        &mut self,
        db: &'db dyn Db,
        ante: ConstrainedTypeVar<'db>,
        post: ConstrainedTypeVar<'db>,
    ) {
        if ante == post {
            return;
        }
        if self
            .single_implications
            .entry(ante)
            .or_default()
            .insert(post)
        {
            tracing::debug!(
                target: "ty_python_semantic::types::constraints::SequentMap",
                sequent = %format_args!(
                    "{} → {}",
                    ante.display(db),
                    post.display(db),
                ),
                "add sequent",
            );
        }
    }

    fn add_sequents_for_single(&mut self, db: &'db dyn Db, constraint: ConstrainedTypeVar<'db>) {
        // If this constraint binds its typevar to `Never ≤ T ≤ object`, then the typevar can take
        // on any type, and the constraint is always satisfied.
        let lower = constraint.lower(db);
        let upper = constraint.upper(db);
        if lower.is_never() && upper.is_object() {
            self.add_single_tautology(db, constraint);
            return;
        }

        // If the lower or upper bound of this constraint is a typevar, we can propagate the
        // constraint:
        //
        //   1. `(S ≤ T ≤ U) → (S ≤ U)`
        //   2. `(S ≤ T ≤ τ) → (S ≤ τ)`
        //   3. `(τ ≤ T ≤ U) → (τ ≤ U)`
        //
        // Technically, (1) also allows `(S = T) → (S = S)`, but the rhs of that is vacuously true,
        // so we don't add a sequent for that case.

        let post_constraint = match (lower, upper) {
            // Case 1
            (Type::TypeVar(lower_typevar), Type::TypeVar(upper_typevar)) => {
                if !lower_typevar.is_same_typevar_as(db, upper_typevar) {
                    ConstrainedTypeVar::new(db, lower_typevar, Type::Never, upper)
                } else {
                    return;
                }
            }

            // Case 2
            (Type::TypeVar(lower_typevar), _) => {
                ConstrainedTypeVar::new(db, lower_typevar, Type::Never, upper)
            }

            // Case 3
            (_, Type::TypeVar(upper_typevar)) => {
                ConstrainedTypeVar::new(db, upper_typevar, lower, Type::object())
            }

            _ => return,
        };

        self.add_single_implication(db, constraint, post_constraint);
        self.enqueue_constraint(post_constraint);
    }

    fn add_sequents_for_pair(
        &mut self,
        db: &'db dyn Db,
        left_constraint: ConstrainedTypeVar<'db>,
        right_constraint: ConstrainedTypeVar<'db>,
    ) {
        // If either of the constraints has another typevar as a lower/upper bound, the only
        // sequents we can add are for the transitive closure. For instance, if we have
        // `(S ≤ T) ∧ (T ≤ int)`, then `(S ≤ int)` will also hold, and we should add a sequent for
        // this implication. These are the `mutual_sequents` mentioned below — sequents that come
        // about because two typevars are mutually constrained.
        //
        // Complicating things is that `(S ≤ T)` will be encoded differently depending on how `S`
        // and `T` compare in our arbitrary BDD variable ordering.
        //
        // When `S` comes before `T`, `(S ≤ T)` will be encoded as `(Never ≤ S ≤ T)`, and the
        // overall antecedent will be `(Never ≤ S ≤ T) ∧ (T ≤ int)`. Those two individual
        // constraints constrain different typevars (`S` and `T`, respectively), and are handled by
        // `add_mutual_sequents_for_different_typevars`.
        //
        // When `T` comes before `S`, `(S ≤ T)` will be encoded as `(S ≤ T ≤ object)`, and the
        // overall antecedent will be `(S ≤ T ≤ object) ∧ (T ≤ int)`. Those two individual
        // constraints both constrain `T`, and are handled by
        // `add_mutual_sequents_for_same_typevars`.
        //
        // If all of the lower and upper bounds are concrete (i.e., not typevars), then there
        // several _other_ sequents that we can add, as handled by `add_concrete_sequents`.
        let left_typevar = left_constraint.typevar(db);
        let right_typevar = right_constraint.typevar(db);
        if !left_typevar.is_same_typevar_as(db, right_typevar) {
            self.add_mutual_sequents_for_different_typevars(db, left_constraint, right_constraint);
        } else if left_constraint.lower(db).is_type_var()
            || left_constraint.upper(db).is_type_var()
            || right_constraint.lower(db).is_type_var()
            || right_constraint.upper(db).is_type_var()
        {
            self.add_mutual_sequents_for_same_typevars(db, left_constraint, right_constraint);
        } else {
            self.add_concrete_sequents(db, left_constraint, right_constraint);
        }
    }

    fn add_mutual_sequents_for_different_typevars(
        &mut self,
        db: &'db dyn Db,
        left_constraint: ConstrainedTypeVar<'db>,
        right_constraint: ConstrainedTypeVar<'db>,
    ) {
        // We've structured our constraints so that a typevar's upper/lower bound can only
        // be another typevar if the bound is "later" in our arbitrary ordering. That means
        // we only have to check this pair of constraints in one direction — though we do
        // have to figure out which of the two typevars is constrained, and which one is
        // the upper/lower bound.
        let left_typevar = left_constraint.typevar(db);
        let right_typevar = right_constraint.typevar(db);
        let (bound_typevar, bound_constraint, constrained_typevar, constrained_constraint) =
            if left_typevar.can_be_bound_for(db, right_typevar) {
                (
                    left_typevar,
                    left_constraint,
                    right_typevar,
                    right_constraint,
                )
            } else {
                (
                    right_typevar,
                    right_constraint,
                    left_typevar,
                    left_constraint,
                )
            };

        // We then look for cases where the "constrained" typevar's upper and/or lower bound
        // matches the "bound" typevar. If so, we're going to add an implication sequent that
        // replaces the upper/lower bound that matched with the bound constraint's corresponding
        // bound.
        let (new_lower, new_upper) = match (
            constrained_constraint.lower(db),
            constrained_constraint.upper(db),
        ) {
            // (B ≤ C ≤ B) ∧ (BL ≤ B ≤ BU) → (BL ≤ C ≤ BU)
            (Type::TypeVar(constrained_lower), Type::TypeVar(constrained_upper))
                if constrained_lower.is_same_typevar_as(db, bound_typevar)
                    && constrained_upper.is_same_typevar_as(db, bound_typevar) =>
            {
                (bound_constraint.lower(db), bound_constraint.upper(db))
            }

            // (CL ≤ C ≤ B) ∧ (BL ≤ B ≤ BU) → (CL ≤ C ≤ BU)
            (constrained_lower, Type::TypeVar(constrained_upper))
                if constrained_upper.is_same_typevar_as(db, bound_typevar) =>
            {
                (constrained_lower, bound_constraint.upper(db))
            }

            // (B ≤ C ≤ CU) ∧ (BL ≤ B ≤ BU) → (BL ≤ C ≤ CU)
            (Type::TypeVar(constrained_lower), constrained_upper)
                if constrained_lower.is_same_typevar_as(db, bound_typevar) =>
            {
                (bound_constraint.lower(db), constrained_upper)
            }

            // (CL ≤ C ≤ pivot) ∧ (pivot ≤ B ≤ BU) → (CL ≤ C ≤ B)
            (constrained_lower, constrained_upper)
                if constrained_upper == bound_constraint.lower(db)
                    && !constrained_upper.is_never()
                    && !constrained_upper.is_object() =>
            {
                (constrained_lower, Type::TypeVar(bound_typevar))
            }

            // (pivot ≤ C ≤ CU) ∧ (BL ≤ B ≤ pivot) → (B ≤ C ≤ CU)
            (constrained_lower, constrained_upper)
                if constrained_lower == bound_constraint.upper(db)
                    && !constrained_lower.is_never()
                    && !constrained_lower.is_object() =>
            {
                (Type::TypeVar(bound_typevar), constrained_upper)
            }

            _ => return,
        };

        let post_constraint =
            ConstrainedTypeVar::new(db, constrained_typevar, new_lower, new_upper);
        self.add_pair_implication(db, left_constraint, right_constraint, post_constraint);
        self.enqueue_constraint(post_constraint);
    }

    fn add_mutual_sequents_for_same_typevars(
        &mut self,
        db: &'db dyn Db,
        left_constraint: ConstrainedTypeVar<'db>,
        right_constraint: ConstrainedTypeVar<'db>,
    ) {
        let mut try_one_direction =
            |left_constraint: ConstrainedTypeVar<'db>,
             right_constraint: ConstrainedTypeVar<'db>| {
                let left_lower = left_constraint.lower(db);
                let left_upper = left_constraint.upper(db);
                let right_lower = right_constraint.lower(db);
                let right_upper = right_constraint.upper(db);
                let new_constraint = |bound_typevar: BoundTypeVarInstance<'db>,
                                      right_lower: Type<'db>,
                                      right_upper: Type<'db>| {
                    let right_lower = if let Type::TypeVar(other_bound_typevar) = right_lower
                        && bound_typevar.is_same_typevar_as(db, other_bound_typevar)
                    {
                        Type::Never
                    } else {
                        right_lower
                    };
                    let right_upper = if let Type::TypeVar(other_bound_typevar) = right_upper
                        && bound_typevar.is_same_typevar_as(db, other_bound_typevar)
                    {
                        Type::object()
                    } else {
                        right_upper
                    };
                    ConstrainedTypeVar::new(db, bound_typevar, right_lower, right_upper)
                };
                let post_constraint = match (left_lower, left_upper) {
                    (Type::TypeVar(bound_typevar), Type::TypeVar(other_bound_typevar))
                        if bound_typevar.is_same_typevar_as(db, other_bound_typevar) =>
                    {
                        new_constraint(bound_typevar, right_lower, right_upper)
                    }
                    (Type::TypeVar(bound_typevar), _) => {
                        new_constraint(bound_typevar, Type::Never, right_upper)
                    }
                    (_, Type::TypeVar(bound_typevar)) => {
                        new_constraint(bound_typevar, right_lower, Type::object())
                    }
                    _ => return,
                };
                self.add_pair_implication(db, left_constraint, right_constraint, post_constraint);
                self.enqueue_constraint(post_constraint);
            };

        try_one_direction(left_constraint, right_constraint);
        try_one_direction(right_constraint, left_constraint);
    }

    fn add_concrete_sequents(
        &mut self,
        db: &'db dyn Db,
        left_constraint: ConstrainedTypeVar<'db>,
        right_constraint: ConstrainedTypeVar<'db>,
    ) {
        // These might seem redundant with the intersection check below, since `a → b` means that
        // `a ∧ b = a`. But we are not normalizing constraint bounds, and these clauses help us
        // identify constraints that are identical besides e.g. ordering of union/intersection
        // elements. (For instance, when processing `T ≤ τ₁ & τ₂` and `T ≤ τ₂ & τ₁`, these clauses
        // would add sequents for `(T ≤ τ₁ & τ₂) → (T ≤ τ₂ & τ₁)` and vice versa.)
        if left_constraint.implies(db, right_constraint) {
            tracing::debug!(
                target: "ty_python_semantic::types::constraints::SequentMap",
                left = %left_constraint.display(db),
                right = %right_constraint.display(db),
                "left implies right",
            );
            self.add_single_implication(db, left_constraint, right_constraint);
        }
        if right_constraint.implies(db, left_constraint) {
            tracing::debug!(
                target: "ty_python_semantic::types::constraints::SequentMap",
                left = %left_constraint.display(db),
                right = %right_constraint.display(db),
                "right implies left",
            );
            self.add_single_implication(db, right_constraint, left_constraint);
        }

        match left_constraint.intersect(db, right_constraint) {
            IntersectionResult::Simplified(intersection_constraint) => {
                tracing::debug!(
                    target: "ty_python_semantic::types::constraints::SequentMap",
                    left = %left_constraint.display(db),
                    right = %right_constraint.display(db),
                    intersection = %intersection_constraint.display(db),
                    "left and right overlap",
                );
                self.add_pair_implication(
                    db,
                    left_constraint,
                    right_constraint,
                    intersection_constraint,
                );
                self.add_single_implication(db, intersection_constraint, left_constraint);
                self.add_single_implication(db, intersection_constraint, right_constraint);
                self.enqueue_constraint(intersection_constraint);
            }

            // The sequent map only needs to include constraints that might appear in a BDD. If the
            // intersection does not collapse to a single constraint, then there's no new
            // constraint that we need to add to the sequent map.
            IntersectionResult::CannotSimplify => {}

            IntersectionResult::Disjoint => {
                tracing::debug!(
                    target: "ty_python_semantic::types::constraints::SequentMap",
                    left = %left_constraint.display(db),
                    right = %right_constraint.display(db),
                    "left and right are disjoint",
                );
                self.add_pair_impossibility(db, left_constraint, right_constraint);
            }
        }
    }

    #[expect(dead_code)] // Keep this around for debugging purposes
    fn display<'a>(&'a self, db: &'db dyn Db, prefix: &'a dyn Display) -> impl Display + 'a {
        struct DisplaySequentMap<'a, 'db> {
            map: &'a SequentMap<'db>,
            prefix: &'a dyn Display,
            db: &'db dyn Db,
        }

        impl Display for DisplaySequentMap<'_, '_> {
            fn fmt(&self, f: &mut std::fmt::Formatter<'_>) -> std::fmt::Result {
                let mut first = true;
                let mut maybe_write_prefix = |f: &mut std::fmt::Formatter<'_>| {
                    if first {
                        first = false;
                        Ok(())
                    } else {
                        write!(f, "\n{}", self.prefix)
                    }
                };

                for (ante1, ante2) in &self.map.pair_impossibilities {
                    maybe_write_prefix(f)?;
                    write!(
                        f,
                        "{} ∧ {} → false",
                        ante1.display(self.db),
                        ante2.display(self.db),
                    )?;
                }

                for ((ante1, ante2), posts) in &self.map.pair_implications {
                    for post in posts {
                        maybe_write_prefix(f)?;
                        write!(
                            f,
                            "{} ∧ {} → {}",
                            ante1.display(self.db),
                            ante2.display(self.db),
                            post.display(self.db),
                        )?;
                    }
                }

                for (ante, posts) in &self.map.single_implications {
                    for post in posts {
                        maybe_write_prefix(f)?;
                        write!(f, "{} → {}", ante.display(self.db), post.display(self.db))?;
                    }
                }

                if first {
                    f.write_str("[no sequents]")?;
                }
                Ok(())
            }
        }

        DisplaySequentMap {
            map: self,
            prefix,
            db,
        }
    }
}

/// The collection of constraints that we know to be true or false at a certain point when
/// traversing a BDD.
#[derive(Debug, Default)]
pub(crate) struct PathAssignments<'db> {
    assignments: FxOrderMap<ConstraintAssignment<'db>, usize>,
}

impl<'db> PathAssignments<'db> {
    /// Walks one of the outgoing edges of an internal BDD node. `assignment` describes the
    /// constraint that the BDD node checks, and whether we are following the `if_true` or
    /// `if_false` edge.
    ///
    /// This new assignment might cause this path to become impossible — for instance, if we were
    /// already assuming (from an earlier edge in the path) a constraint that is disjoint with this
    /// one. We might also be able to infer _other_ assignments that do not appear in the BDD
    /// directly, but which are implied from a combination of constraints that we _have_ seen.
    ///
    /// To handle all of this, you provide a callback. If the path has become impossible, we will
    /// return `None` _without invoking the callback_. If the path does not contain any
    /// contradictions, we will invoke the callback and return its result (wrapped in `Some`).
    ///
    /// Your callback will also be provided a slice of all of the constraints that we were able to
    /// infer from `assignment` combined with the information we already knew. (For borrow-check
    /// reasons, we provide this as a [`Range`]; use that range to index into `self.assignments` to
    /// get the list of all of the assignments that we learned from this edge.)
    ///
    /// You will presumably end up making a recursive call of some kind to keep progressing through
    /// the BDD. You should make this call from inside of your callback, so that as you get further
    /// down into the BDD structure, we remember all of the information that we have learned from
    /// the path we're on.
    fn walk_edge<R>(
        &mut self,
        db: &'db dyn Db,
        map: &SequentMap<'db>,
        assignment: ConstraintAssignment<'db>,
        source_order: usize,
        f: impl FnOnce(&mut Self, Range<usize>) -> R,
    ) -> Option<R> {
        // Record a snapshot of the assignments that we already knew held — both so that we can
        // pass along the range of which assignments are new, and so that we can reset back to this
        // point before returning.
        let start = self.assignments.len();

        // Add the new assignment and anything we can derive from it.
        tracing::trace!(
            target: "ty_python_semantic::types::constraints::PathAssignment",
            before = %format_args!(
                "[{}]",
                self.assignments[..start].iter().map(|(assignment, _)| assignment.display(db)).format(", "),
            ),
            edge = %assignment.display(db),
            "walk edge",
        );
        let found_conflict = self.add_assignment(db, map, assignment, source_order);
        let result = if found_conflict.is_err() {
            // If that results in the path now being impossible due to a contradiction, return
            // without invoking the callback.
            None
        } else {
            // Otherwise invoke the callback to keep traversing the BDD. The callback will likely
            // traverse additional edges, which might add more to our `assignments` set. But even
            // if that happens, `start..end` will mark the assignments that were added by the
            // `add_assignment` call above — that is, the new assignment for this edge along with
            // the derived information we inferred from it.
            tracing::trace!(
                target: "ty_python_semantic::types::constraints::PathAssignment",
                new = %format_args!(
                    "[{}]",
                    self.assignments[start..].iter().map(|(assignment, _)| assignment.display(db)).format(", "),
                ),
                "new assignments",
            );
            let end = self.assignments.len();
            Some(f(self, start..end))
        };

        // Reset back to where we were before following this edge, so that the caller can reuse a
        // single instance for the entire BDD traversal.
        self.assignments.truncate(start);
        result
    }

    pub(crate) fn positive_constraints(
        &self,
    ) -> impl Iterator<Item = (ConstrainedTypeVar<'db>, usize)> + '_ {
        self.assignments
            .iter()
            .filter_map(|(assignment, source_order)| match assignment {
                ConstraintAssignment::Positive(constraint) => Some((*constraint, *source_order)),
                ConstraintAssignment::Negative(_) => None,
            })
    }

    fn assignment_holds(&self, assignment: ConstraintAssignment<'db>) -> bool {
        self.assignments.contains_key(&assignment)
    }

    /// Adds a new assignment, along with any derived information that we can infer from the new
    /// assignment combined with the assignments we've already seen. If any of this causes the path
    /// to become invalid, due to a contradiction, returns a [`PathAssignmentConflict`] error.
    fn add_assignment(
        &mut self,
        db: &'db dyn Db,
        map: &SequentMap<'db>,
        assignment: ConstraintAssignment<'db>,
        source_order: usize,
    ) -> Result<(), PathAssignmentConflict> {
        // First add this assignment. If it causes a conflict, return that as an error. If we've
        // already know this assignment holds, just return.
        if self.assignments.contains_key(&assignment.negated()) {
            tracing::trace!(
                target: "ty_python_semantic::types::constraints::PathAssignment",
                assignment = %assignment.display(db),
                facts = %format_args!(
                    "[{}]",
                    self.assignments.iter().map(|(assignment, _)| assignment.display(db)).format(", "),
                ),
                "found contradiction",
            );
            return Err(PathAssignmentConflict);
        }
        if self.assignments.insert(assignment, source_order).is_some() {
            return Ok(());
        }

        // Then use our sequents to add additional facts that we know to be true. We currently
        // reuse the `source_order` of the "real" constraint passed into `walk_edge` when we add
        // these derived facts.
        //
        // TODO: This might not be stable enough, if we add more than one derived fact for this
        // constraint. If we still see inconsistent test output, we might need a more complex
        // way of tracking source order for derived facts.
        //
        // TODO: This is very naive at the moment, partly for expediency, and partly because we
        // don't anticipate the sequent maps to be very large. We might consider avoiding the
        // brute-force search.

        for ante in &map.single_tautologies {
            if self.assignment_holds(ante.when_false()) {
                // The sequent map says (ante1) is always true, and the current path asserts that
                // it's false.
                tracing::trace!(
                    target: "ty_python_semantic::types::constraints::PathAssignment",
                    ante = %ante.display(db),
                    facts = %format_args!(
                        "[{}]",
                        self.assignments.iter().map(|(assignment, _)| assignment.display(db)).format(", "),
                    ),
                    "found contradiction",
                );
                return Err(PathAssignmentConflict);
            }
        }

        for (ante1, ante2) in &map.pair_impossibilities {
            if self.assignment_holds(ante1.when_true()) && self.assignment_holds(ante2.when_true())
            {
                // The sequent map says (ante1 ∧ ante2) is an impossible combination, and the
                // current path asserts that both are true.
                tracing::trace!(
                    target: "ty_python_semantic::types::constraints::PathAssignment",
                    ante1 = %ante1.display(db),
                    ante2 = %ante2.display(db),
                    facts = %format_args!(
                        "[{}]",
                        self.assignments.iter().map(|(assignment, _)| assignment.display(db)).format(", "),
                    ),
                    "found contradiction",
                );
                return Err(PathAssignmentConflict);
            }
        }

        for ((ante1, ante2), posts) in &map.pair_implications {
            for post in posts {
                if self.assignment_holds(ante1.when_true())
                    && self.assignment_holds(ante2.when_true())
                {
                    self.add_assignment(db, map, post.when_true(), source_order)?;
                }
            }
        }

        for (ante, posts) in &map.single_implications {
            for post in posts {
                if self.assignment_holds(ante.when_true()) {
                    self.add_assignment(db, map, post.when_true(), source_order)?;
                }
            }
        }

        Ok(())
    }
}

#[derive(Debug)]
struct PathAssignmentConflict;

/// A single clause in the DNF representation of a BDD
#[derive(Clone, Debug, Default, Eq, PartialEq)]
struct SatisfiedClause<'db> {
    constraints: Vec<ConstraintAssignment<'db>>,
}

impl<'db> SatisfiedClause<'db> {
    fn push(&mut self, constraint: ConstraintAssignment<'db>) {
        self.constraints.push(constraint);
    }

    fn pop(&mut self) {
        self.constraints
            .pop()
            .expect("clause vector should not be empty");
    }

    /// Invokes a closure with the last constraint in this clause negated. Returns the clause back
    /// to its original state after invoking the closure.
    fn with_negated_last_constraint(&mut self, f: impl for<'a> FnOnce(&'a Self)) {
        if self.constraints.is_empty() {
            return;
        }
        let last_index = self.constraints.len() - 1;
        self.constraints[last_index].negate();
        f(self);
        self.constraints[last_index].negate();
    }

    /// Removes another clause from this clause, if it appears as a prefix of this clause. Returns
    /// whether the prefix was removed.
    fn remove_prefix(&mut self, prefix: &SatisfiedClause<'db>) -> bool {
        if self.constraints.starts_with(&prefix.constraints) {
            self.constraints.drain(0..prefix.constraints.len());
            return true;
        }
        false
    }

    /// Simplifies this clause by removing constraints that are implied by other constraints in the
    /// clause. (Clauses are the intersection of constraints, so if two clauses are redundant, we
    /// want to remove the larger one and keep the smaller one.)
    ///
    /// Returns a boolean that indicates whether any simplifications were made.
    fn simplify(&mut self, db: &'db dyn Db) -> bool {
        let mut changes_made = false;
        let mut i = 0;
        // Loop through each constraint, comparing it with any constraints that appear later in the
        // list.
        'outer: while i < self.constraints.len() {
            let mut j = i + 1;
            while j < self.constraints.len() {
                if self.constraints[j].implies(db, self.constraints[i]) {
                    // If constraint `i` is removed, then we don't need to compare it with any
                    // later constraints in the list. Note that we continue the outer loop, instead
                    // of breaking from the inner loop, so that we don't bump index `i` below.
                    // (We'll have swapped another element into place at that index, and want to
                    // make sure that we process it.)
                    self.constraints.swap_remove(i);
                    changes_made = true;
                    continue 'outer;
                } else if self.constraints[i].implies(db, self.constraints[j]) {
                    // If constraint `j` is removed, then we can continue the inner loop. We will
                    // swap a new element into place at index `j`, and will continue comparing the
                    // constraint at index `i` with later constraints.
                    self.constraints.swap_remove(j);
                    changes_made = true;
                } else {
                    j += 1;
                }
            }
            i += 1;
        }
        changes_made
    }

    fn display(&self, db: &'db dyn Db) -> String {
        if self.constraints.is_empty() {
            return String::from("always");
        }

        // This is a bit heavy-handed, but we need to output the constraints in a consistent order
        // even though Salsa IDs are assigned non-deterministically. This Display output is only
        // used in test cases, so we don't need to over-optimize it.
        let mut constraints: Vec<_> = self
            .constraints
            .iter()
            .map(|constraint| match constraint {
                ConstraintAssignment::Positive(constraint) => constraint.display(db).to_string(),
                ConstraintAssignment::Negative(constraint) => {
                    constraint.display_negated(db).to_string()
                }
            })
            .collect();
        constraints.sort();

        let mut result = String::new();
        if constraints.len() > 1 {
            result.push('(');
        }
        for (i, constraint) in constraints.iter().enumerate() {
            if i > 0 {
                result.push_str(" ∧ ");
            }
            result.push_str(constraint);
        }
        if constraints.len() > 1 {
            result.push(')');
        }
        result
    }
}

/// A list of the clauses that satisfy a BDD. This is a DNF representation of the boolean function
/// that the BDD represents.
#[derive(Clone, Debug, Default, Eq, PartialEq)]
struct SatisfiedClauses<'db> {
    clauses: Vec<SatisfiedClause<'db>>,
}

impl<'db> SatisfiedClauses<'db> {
    fn push(&mut self, clause: SatisfiedClause<'db>) {
        self.clauses.push(clause);
    }

    /// Simplifies the DNF representation, removing redundancies that do not change the underlying
    /// function. (This is used when displaying a BDD, to make sure that the representation that we
    /// show is as simple as possible while still producing the same results.)
    fn simplify(&mut self, db: &'db dyn Db) {
        // First simplify each clause individually, by removing constraints that are implied by
        // other constraints in the clause.
        for clause in &mut self.clauses {
            clause.simplify(db);
        }

        while self.simplify_one_round() {
            // Keep going
        }

        // We can remove any clauses that have been simplified to the point where they are empty.
        // (Clauses are intersections, so an empty clause is `false`, which does not contribute
        // anything to the outer union.)
        self.clauses.retain(|clause| !clause.constraints.is_empty());
    }

    fn simplify_one_round(&mut self) -> bool {
        let mut changes_made = false;

        // First remove any duplicate clauses. (The clause list will start out with no duplicates
        // in the first round of simplification, because of the guarantees provided by the BDD
        // structure. But earlier rounds of simplification might have made some clauses redundant.)
        // Note that we have to loop through the vector element indexes manually, since we might
        // remove elements in each iteration.
        let mut i = 0;
        while i < self.clauses.len() {
            let mut j = i + 1;
            while j < self.clauses.len() {
                if self.clauses[i] == self.clauses[j] {
                    self.clauses.swap_remove(j);
                    changes_made = true;
                } else {
                    j += 1;
                }
            }
            i += 1;
        }
        if changes_made {
            return true;
        }

        // Then look for "prefix simplifications". That is, looks for patterns
        //
        //   (A ∧ B) ∨ (A ∧ ¬B ∧ ...)
        //
        // and replaces them with
        //
        //   (A ∧ B) ∨ (...)
        for i in 0..self.clauses.len() {
            let (clause, rest) = self.clauses[..=i]
                .split_last_mut()
                .expect("index should be in range");
            clause.with_negated_last_constraint(|clause| {
                for existing in rest {
                    changes_made |= existing.remove_prefix(clause);
                }
            });

            let (clause, rest) = self.clauses[i..]
                .split_first_mut()
                .expect("index should be in range");
            clause.with_negated_last_constraint(|clause| {
                for existing in rest {
                    changes_made |= existing.remove_prefix(clause);
                }
            });

            if changes_made {
                return true;
            }
        }

        false
    }

    fn display(&self, db: &'db dyn Db) -> String {
        // This is a bit heavy-handed, but we need to output the clauses in a consistent order
        // even though Salsa IDs are assigned non-deterministically. This Display output is only
        // used in test cases, so we don't need to over-optimize it.

        if self.clauses.is_empty() {
            return String::from("never");
        }
        let mut clauses: Vec<_> = self
            .clauses
            .iter()
            .map(|clause| clause.display(db))
            .collect();
        clauses.sort();
        clauses.join(" ∨ ")
    }
}

impl<'db> BoundTypeVarInstance<'db> {
    /// Returns the valid specializations of a typevar. This is used when checking a constraint set
    /// when this typevar is in inferable position, where we only need _some_ specialization to
    /// satisfy the constraint set.
    fn valid_specializations(self, db: &'db dyn Db) -> Node<'db> {
        // For gradual upper bounds and constraints, we are free to choose any materialization that
        // makes the check succeed. In inferable positions, it is most helpful to choose a
        // materialization that is as permissive as possible, since that maximizes the number of
        // valid specializations that might satisfy the check. We therefore take the top
        // materialization of the bound or constraints.
        //
        // Moreover, for a gradual constraint, we don't need to worry that typevar constraints are
        // _equality_ comparisons, not _subtyping_ comparisons — since we are only going to check
        // that _some_ valid specialization satisfies the constraint set, it's correct for us to
        // return the range of valid materializations that we can choose from.
        match self.typevar(db).bound_or_constraints(db) {
            None => Node::AlwaysTrue,
            Some(TypeVarBoundOrConstraints::UpperBound(bound)) => {
                let bound = bound.top_materialization(db);
                ConstrainedTypeVar::new_node(db, self, Type::Never, bound)
            }
            Some(TypeVarBoundOrConstraints::Constraints(constraints)) => {
                let mut specializations = Node::AlwaysFalse;
                for constraint in constraints.elements(db) {
                    let constraint_lower = constraint.bottom_materialization(db);
                    let constraint_upper = constraint.top_materialization(db);
                    specializations = specializations.or_with_offset(
                        db,
                        ConstrainedTypeVar::new_node(db, self, constraint_lower, constraint_upper),
                    );
                }
                specializations
            }
        }
    }

    /// Returns the required specializations of a typevar. This is used when checking a constraint
    /// set when this typevar is in non-inferable position, where we need _all_ specializations to
    /// satisfy the constraint set.
    ///
    /// That causes complications if this is a constrained typevar, where one of the constraints is
    /// gradual. In that case, we need to return the range of valid materializations, but we don't
    /// want to require that all of those materializations satisfy the constraint set.
    ///
    /// To handle this, we return a "primary" result, and an iterator of any gradual constraints.
    /// For an unbounded/unconstrained typevar or a bounded typevar, the primary result fully
    /// specifies the required specializations, and the iterator will be empty. For a constrained
    /// typevar, the primary result will include the fully static constraints, and the iterator
    /// will include an entry for each non-fully-static constraint.
    fn required_specializations(
        self,
        db: &'db dyn Db,
    ) -> (Node<'db>, impl IntoIterator<Item = Node<'db>>) {
        // For upper bounds and constraints, we are free to choose any materialization that makes
        // the check succeed. In non-inferable positions, it is most helpful to choose a
        // materialization that is as restrictive as possible, since that minimizes the number of
        // valid specializations that must satisfy the check. We therefore take the bottom
        // materialization of the bound or constraints.
        match self.typevar(db).bound_or_constraints(db) {
            None => (Node::AlwaysTrue, Vec::new()),
            Some(TypeVarBoundOrConstraints::UpperBound(bound)) => {
                let bound = bound.bottom_materialization(db);
                (
                    ConstrainedTypeVar::new_node(db, self, Type::Never, bound),
                    Vec::new(),
                )
            }
            Some(TypeVarBoundOrConstraints::Constraints(constraints)) => {
                let mut non_gradual_constraints = Node::AlwaysFalse;
                let mut gradual_constraints = Vec::new();
                for constraint in constraints.elements(db) {
                    let constraint_lower = constraint.bottom_materialization(db);
                    let constraint_upper = constraint.top_materialization(db);
                    let constraint =
                        ConstrainedTypeVar::new_node(db, self, constraint_lower, constraint_upper);
                    if constraint_lower == constraint_upper {
                        non_gradual_constraints =
                            non_gradual_constraints.or_with_offset(db, constraint);
                    } else {
                        gradual_constraints.push(constraint);
                    }
                }
                (non_gradual_constraints, gradual_constraints)
            }
        }
    }
}

impl<'db> GenericContext<'db> {
    pub(crate) fn specialize_constrained(
        self,
        db: &'db dyn Db,
        constraints: ConstraintSet<'db>,
    ) -> Result<Specialization<'db>, ()> {
        tracing::debug!(
            target: "ty_python_semantic::types::constraints::specialize_constrained",
            generic_context = %self.display_full(db),
            constraints = %constraints.node.display(db),
            "create specialization for constraint set",
        );

        // If the constraint set is cyclic, don't even try to construct a specialization.
        if constraints.is_cyclic(db) {
            tracing::error!(
                target: "ty_python_semantic::types::constraints::specialize_constrained",
                constraints = %constraints.node.display(db),
                "constraint set is cyclic",
            );
            // TODO: Better error
            return Err(());
        }

        // First we intersect with the valid specializations of all of the typevars. We need all of
        // valid specializations to hold simultaneously, so we do this once before abstracting over
        // each typevar.
        let abstracted = self
            .variables(db)
            .fold(Node::AlwaysTrue, |constraints, bound_typevar| {
                constraints.and_with_offset(db, bound_typevar.valid_specializations(db))
            })
            .and_with_offset(db, constraints.node);
        tracing::debug!(
            target: "ty_python_semantic::types::constraints::specialize_constrained",
            valid = %abstracted.display(db),
            "limited to valid specializations",
        );

        // Then we find all of the "representative types" for each typevar in the constraint set.
        let mut error_occurred = false;
        let mut representatives = Vec::new();
        let types =
            self.variables(db).map(|bound_typevar| {
                // Each representative type represents one of the ways that the typevar can satisfy the
                // constraint, expressed as a lower/upper bound on the types that the typevar can
                // specialize to.
                //
                // If there are multiple paths in the BDD, they technically represent independent
                // possible specializations. If there's a type that satisfies all of them, we will
                // return that as the specialization. If not, then the constraint set is ambiguous.
                // (This happens most often with constrained typevars.) We could in the future turn
                // _each_ of the paths into separate specializations, but it's not clear what we would
                // do with that, so instead we just report the ambiguity as a specialization failure.
                let mut unconstrained = false;
                let identity = bound_typevar.identity(db);
                tracing::trace!(
                    target: "ty_python_semantic::types::constraints::specialize_constrained",
                    bound_typevar = %identity.display(db),
                    abstracted = %abstracted.retain_one(db, identity).display(db),
                    "find specialization for typevar",
                );
                representatives.clear();
                abstracted.find_representative_types(db, identity, |representative| {
                    match representative {
                        Some(representative) => {
                            representatives.extend_from_slice(representative);
                        }
                        None => {
                            unconstrained = true;
                        }
                    }
                });

                // The BDD is satisfiable, but the typevar is unconstrained, then we use `None` to tell
                // specialize_recursive to fall back on the typevar's default.
                if unconstrained {
                    tracing::debug!(
                        target: "ty_python_semantic::types::constraints::specialize_constrained",
                        bound_typevar = %identity.display(db),
                        "typevar is unconstrained",
                    );
                    return None;
                }

                // If there are no satisfiable paths in the BDD, then there is no valid specialization
                // for this constraint set.
                if representatives.is_empty() {
                    // TODO: Construct a useful error here
                    tracing::debug!(
                        target: "ty_python_semantic::types::constraints::specialize_constrained",
                        bound_typevar = %identity.display(db),
                        "typevar cannot be satisfied",
                    );
                    error_occurred = true;
                    return None;
                }

                // Before constructing the final lower and upper bound, sort the constraints by
                // their source order. This should give us a consistently ordered specialization,
                // regardless of the variable ordering of the original BDD.
                representatives.sort_unstable_by_key(|bounds| bounds.source_order);
                let greatest_lower_bound =
                    UnionType::from_elements(db, representatives.iter().map(|bounds| bounds.lower));
                let least_upper_bound = IntersectionType::from_elements(
                    db,
                    representatives.iter().map(|bounds| bounds.upper),
                );

                // If `lower ≰ upper`, then there is no type that satisfies all of the paths in the
                // BDD. That's an ambiguous specialization, as described above.
<<<<<<< HEAD
                if !greatest_lower_bound.is_constraint_set_assignable_to(db, least_upper_bound) {
=======
                if !greatest_lower_bound.is_assignable_to(db, least_upper_bound) {
>>>>>>> 7d3b7c57
                    tracing::debug!(
                        target: "ty_python_semantic::types::constraints::specialize_constrained",
                        bound_typevar = %identity.display(db),
                        greatest_lower_bound = %greatest_lower_bound.display(db),
                        least_upper_bound = %least_upper_bound.display(db),
                        "typevar bounds are incompatible",
                    );
                    error_occurred = true;
                    return None;
                }

                // Of all of the types that satisfy all of the paths in the BDD, we choose the
                // "largest" one (i.e., "closest to `object`") as the specialization.
                tracing::debug!(
                    target: "ty_python_semantic::types::constraints::specialize_constrained",
                    bound_typevar = %identity.display(db),
                    specialization = %least_upper_bound.display(db),
                    "found specialization for typevar",
                );
                Some(least_upper_bound)
            });

        let specialization = self.specialize_recursive(db, types);
        if error_occurred {
            return Err(());
        }
        Ok(specialization)
    }
}

#[cfg(test)]
mod tests {
    use super::*;

    use indoc::indoc;
    use pretty_assertions::assert_eq;

    use crate::db::tests::setup_db;
    use crate::types::{BoundTypeVarInstance, KnownClass, TypeVarVariance};

    #[test]
    fn test_display_graph_output() {
        let expected = indoc! {r#"
            (T = str) 3/4
            ┡━₁ (T = bool) 4/4
            │   ┡━₁ (U = str) 1/2
            │   │   ┡━₁ (U = bool) 2/2
            │   │   │   ┡━₁ always
            │   │   │   └─₀ always
            │   │   └─₀ (U = bool) 2/2
            │   │       ┡━₁ always
            │   │       └─₀ never
            │   └─₀ (U = str) 1/2
            │       ┡━₁ (U = bool) 2/2
            │       │   ┡━₁ always
            │       │   └─₀ always
            │       └─₀ (U = bool) 2/2
            │           ┡━₁ always
            │           └─₀ never
            └─₀ (T = bool) 4/4
                ┡━₁ (U = str) 1/2
                │   ┡━₁ (U = bool) 2/2
                │   │   ┡━₁ always
                │   │   └─₀ always
                │   └─₀ (U = bool) 2/2
                │       ┡━₁ always
                │       └─₀ never
                └─₀ never
        "#}
        .trim_end();

        let db = setup_db();
        let t = BoundTypeVarInstance::synthetic(&db, "T", TypeVarVariance::Invariant);
        let u = BoundTypeVarInstance::synthetic(&db, "U", TypeVarVariance::Invariant);
        let bool_type = KnownClass::Bool.to_instance(&db);
        let str_type = KnownClass::Str.to_instance(&db);
        let t_str = ConstraintSet::range(&db, str_type, t, str_type);
        let t_bool = ConstraintSet::range(&db, bool_type, t, bool_type);
        let u_str = ConstraintSet::range(&db, str_type, u, str_type);
        let u_bool = ConstraintSet::range(&db, bool_type, u, bool_type);
        // Construct this in a different order than above to make the source_orders more
        // interesting.
        let constraints = (u_str.or(&db, || u_bool)).and(&db, || t_str.or(&db, || t_bool));
        let actual = constraints.node.display_graph(&db, &"").to_string();
        assert_eq!(actual, expected);
    }
}<|MERGE_RESOLUTION|>--- conflicted
+++ resolved
@@ -999,7 +999,6 @@
         }
     }
 
-<<<<<<< HEAD
     fn for_each_path(self, db: &'db dyn Db, mut f: impl FnMut(&PathAssignments<'db>)) {
         match self {
             Node::AlwaysTrue => {}
@@ -1035,8 +1034,6 @@
         }
     }
 
-=======
->>>>>>> 7d3b7c57
     /// Returns whether this BDD represent the constant function `true`.
     fn is_always_satisfied(self, db: &'db dyn Db) -> bool {
         match self {
@@ -1151,14 +1148,11 @@
     fn or_with_offset(self, db: &'db dyn Db, other: Self) -> Self {
         // To ensure that `self` appears before `other` in `source_order`, we add the maximum
         // `source_order` of the lhs to all of the `source_order`s in the rhs.
-<<<<<<< HEAD
-=======
         //
         // TODO: If we store `other_offset` as a new field on InteriorNode, we might be able to
         // avoid all of the extra work in the calls to with_adjusted_source_order, and apply the
         // adjustment lazily when walking a BDD tree. (ditto below in the other _with_offset
         // methods)
->>>>>>> 7d3b7c57
         let other_offset = self.max_source_order(db);
         self.or_inner(db, other, other_offset)
     }
@@ -1477,11 +1471,7 @@
                         db,
                         current_bounds.iter().map(|bounds| bounds.upper),
                     );
-<<<<<<< HEAD
                     greatest_lower_bound.is_constraint_set_assignable_to(db, least_upper_bound)
-=======
-                    greatest_lower_bound.is_assignable_to(db, least_upper_bound)
->>>>>>> 7d3b7c57
                 });
 
                 // We've been tracking the lower and upper bound that the types for this path must
@@ -2097,7 +2087,6 @@
             // way of tracking source order for derived facts.
             let self_source_order = self.source_order(db);
             let if_true = path
-<<<<<<< HEAD
                 .walk_edge(
                     db,
                     map,
@@ -2148,46 +2137,6 @@
                             })
                     },
                 )
-=======
-                .walk_edge(db, map, self_constraint.when_true(), |path, new_range| {
-                    let branch = self
-                        .if_true(db)
-                        .abstract_one_inner(db, should_remove, map, path);
-                    path.assignments[new_range]
-                        .iter()
-                        .filter(|assignment| {
-                            // Don't add back any derived facts if they are ones that we would have
-                            // removed!
-                            !should_remove(assignment.constraint())
-                        })
-                        .fold(branch, |branch, assignment| {
-                            branch.and(
-                                db,
-                                Node::new_satisfied_constraint(db, *assignment, self_source_order),
-                            )
-                        })
-                })
-                .unwrap_or(Node::AlwaysFalse);
-            let if_false = path
-                .walk_edge(db, map, self_constraint.when_false(), |path, new_range| {
-                    let branch = self
-                        .if_false(db)
-                        .abstract_one_inner(db, should_remove, map, path);
-                    path.assignments[new_range]
-                        .iter()
-                        .filter(|assignment| {
-                            // Don't add back any derived facts if they are ones that we would have
-                            // removed!
-                            !should_remove(assignment.constraint())
-                        })
-                        .fold(branch, |branch, assignment| {
-                            branch.and(
-                                db,
-                                Node::new_satisfied_constraint(db, *assignment, self_source_order),
-                            )
-                        })
-                })
->>>>>>> 7d3b7c57
                 .unwrap_or(Node::AlwaysFalse);
             if_true.or(db, if_false)
         } else {
@@ -3964,11 +3913,7 @@
 
                 // If `lower ≰ upper`, then there is no type that satisfies all of the paths in the
                 // BDD. That's an ambiguous specialization, as described above.
-<<<<<<< HEAD
                 if !greatest_lower_bound.is_constraint_set_assignable_to(db, least_upper_bound) {
-=======
-                if !greatest_lower_bound.is_assignable_to(db, least_upper_bound) {
->>>>>>> 7d3b7c57
                     tracing::debug!(
                         target: "ty_python_semantic::types::constraints::specialize_constrained",
                         bound_typevar = %identity.display(db),
