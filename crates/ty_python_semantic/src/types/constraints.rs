--- conflicted
+++ resolved
@@ -354,10 +354,10 @@
     pub(crate) fn limit_to_valid_specializations(self, db: &'db dyn Db) -> Self {
         let mut result = self.node;
         let mut seen = FxHashSet::default();
-        self.node.for_each_constraint(db, &mut |constraint| {
+        self.node.for_each_constraint(db, &mut |constraint, _| {
             let bound_typevar = constraint.typevar(db);
             if seen.insert(bound_typevar) {
-                result = result.and(db, bound_typevar.valid_specializations(db));
+                result = result.and_with_offset(db, bound_typevar.valid_specializations(db));
             }
         });
         Self { node: result }
@@ -974,7 +974,31 @@
         }
     }
 
-<<<<<<< HEAD
+    fn max_source_order(self, db: &'db dyn Db) -> usize {
+        match self {
+            Node::Interior(interior) => interior.max_source_order(db),
+            Node::AlwaysTrue | Node::AlwaysFalse => 0,
+        }
+    }
+
+    /// Returns a copy of this BDD node with all `source_order`s adjusted by the given amount.
+    fn with_adjusted_source_order(self, db: &'db dyn Db, delta: usize) -> Self {
+        if delta == 0 {
+            return self;
+        }
+        match self {
+            Node::AlwaysTrue => Node::AlwaysTrue,
+            Node::AlwaysFalse => Node::AlwaysFalse,
+            Node::Interior(interior) => Node::new(
+                db,
+                interior.constraint(db),
+                interior.if_true(db).with_adjusted_source_order(db, delta),
+                interior.if_false(db).with_adjusted_source_order(db, delta),
+                interior.source_order(db) + delta,
+            ),
+        }
+    }
+
     fn for_each_path(self, db: &'db dyn Db, mut f: impl FnMut(&PathAssignments<'db>)) {
         match self {
             Node::AlwaysTrue => {}
@@ -1006,30 +1030,6 @@
                     interior.if_false(db).for_each_path_inner(db, f, map, path);
                 });
             }
-=======
-    fn max_source_order(self, db: &'db dyn Db) -> usize {
-        match self {
-            Node::Interior(interior) => interior.max_source_order(db),
-            Node::AlwaysTrue | Node::AlwaysFalse => 0,
-        }
-    }
-
-    /// Returns a copy of this BDD node with all `source_order`s adjusted by the given amount.
-    fn with_adjusted_source_order(self, db: &'db dyn Db, delta: usize) -> Self {
-        if delta == 0 {
-            return self;
-        }
-        match self {
-            Node::AlwaysTrue => Node::AlwaysTrue,
-            Node::AlwaysFalse => Node::AlwaysFalse,
-            Node::Interior(interior) => Node::new(
-                db,
-                interior.constraint(db),
-                interior.if_true(db).with_adjusted_source_order(db, delta),
-                interior.if_false(db).with_adjusted_source_order(db, delta),
-                interior.source_order(db) + delta,
-            ),
->>>>>>> cba45acd
         }
     }
 
@@ -1452,14 +1452,6 @@
 
                 // If `lower ≰ upper`, then this path somehow represents in invalid specialization.
                 // That should have been removed from the BDD domain as part of the simplification
-<<<<<<< HEAD
-                // process.
-                debug_assert!(current_bounds.is_none_or(
-                    |(greatest_lower_bound, least_upper_bound)| {
-                        greatest_lower_bound.is_constraint_set_assignable_to(db, least_upper_bound)
-                    }
-                ));
-=======
                 // process. (Here we are just checking assignability, so we don't need to construct
                 // the lower and upper bounds in a consistent order.)
                 debug_assert!({
@@ -1471,9 +1463,8 @@
                         db,
                         current_bounds.iter().map(|bounds| bounds.upper),
                     );
-                    greatest_lower_bound.is_assignable_to(db, least_upper_bound)
+                    greatest_lower_bound.is_constraint_set_assignable_to(db, least_upper_bound)
                 });
->>>>>>> cba45acd
 
                 // We've been tracking the lower and upper bound that the types for this path must
                 // satisfy. Pass those bounds along and let the caller choose a representative type
@@ -3877,16 +3868,9 @@
                     representatives.iter().map(|bounds| bounds.upper),
                 );
 
-<<<<<<< HEAD
-            // If `lower ≰ upper`, then there is no type that satisfies all of the paths in the
-            // BDD. That's an ambiguous specialization, as described above.
-            let greatest_lower_bound = greatest_lower_bound.build();
-            let least_upper_bound = least_upper_bound.build();
-            if !greatest_lower_bound.is_constraint_set_assignable_to(db, least_upper_bound) {
-=======
                 // If `lower ≰ upper`, then there is no type that satisfies all of the paths in the
                 // BDD. That's an ambiguous specialization, as described above.
-                if !greatest_lower_bound.is_assignable_to(db, least_upper_bound) {
+                if !greatest_lower_bound.is_constraint_set_assignable_to(db, least_upper_bound) {
                     tracing::debug!(
                         target: "ty_python_semantic::types::constraints::specialize_constrained",
                         bound_typevar = %identity.display(db),
@@ -3900,7 +3884,6 @@
 
                 // Of all of the types that satisfy all of the paths in the BDD, we choose the
                 // "largest" one (i.e., "closest to `object`") as the specialization.
->>>>>>> cba45acd
                 tracing::debug!(
                     target: "ty_python_semantic::types::constraints::specialize_constrained",
                     bound_typevar = %identity.display(db),
