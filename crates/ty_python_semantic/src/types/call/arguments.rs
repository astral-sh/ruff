use std::borrow::Cow;

use itertools::{Either, Itertools};
use ruff_python_ast as ast;

use crate::Db;
use crate::types::KnownClass;
use crate::types::tuple::{TupleLength, TupleSpec, TupleType};

use super::Type;

<<<<<<< HEAD
/// Arguments for a single call, in source order.
#[derive(Clone, Debug, Default)]
pub(crate) struct CallArguments<'a>(Vec<Argument<'a>>);

impl<'a> CallArguments<'a> {
    /// Prepend an optional extra synthetic argument (for a `self` or `cls` parameter) to the front
    /// of this argument list. (If `bound_self` is none, we return the argument list
    /// unmodified.)
    pub(crate) fn with_self(&self, bound_self: Option<Type<'_>>) -> Cow<Self> {
        if bound_self.is_some() {
            let arguments = std::iter::once(Argument::Synthetic)
                .chain(self.0.iter().copied())
                .collect();
            Cow::Owned(CallArguments(arguments))
        } else {
            Cow::Borrowed(self)
        }
    }

    pub(crate) fn len(&self) -> usize {
        self.0.len()
    }

    pub(crate) fn iter(&self) -> impl Iterator<Item = Argument<'a>> + '_ {
        self.0.iter().copied()
    }
}

impl<'a> From<Vec<Argument<'a>>> for CallArguments<'a> {
    fn from(arguments: Vec<Argument<'a>>) -> Self {
        Self(arguments)
    }
}

=======
>>>>>>> 3a571372
#[derive(Clone, Copy, Debug)]
pub(crate) enum Argument<'a> {
    /// The synthetic `self` or `cls` argument, which doesn't appear explicitly at the call site.
    Synthetic,
    /// A positional argument.
    Positional,
    /// A starred positional argument (e.g. `*args`) containing the specified number of elements.
    Variadic(TupleLength),
    /// A keyword argument (e.g. `a=1`).
    Keyword(&'a str),
    /// The double-starred keywords argument (e.g. `**kwargs`).
    Keywords,
}

/// Arguments for a single call, in source order, along with inferred types for each argument.
#[derive(Clone, Debug, Default)]
pub(crate) struct CallArguments<'a, 'db> {
    arguments: Vec<Argument<'a>>,
    types: Vec<Type<'db>>,
}

impl<'a, 'db> CallArguments<'a, 'db> {
    fn new(iter: impl IntoIterator<Item = (Argument<'a>, Type<'db>)>) -> Self {
        let (arguments, types) = iter.into_iter().unzip();
        Self { arguments, types }
    }

    /// Create `CallArguments` from AST arguments
    pub(crate) fn from_arguments(arguments: &'a ast::Arguments) -> Self {
        Self::new(
            arguments
                .arguments_source_order()
                .map(|arg_or_keyword| match arg_or_keyword {
                    ast::ArgOrKeyword::Arg(arg) => match arg {
                        ast::Expr::Starred(ast::ExprStarred { .. }) => Argument::Variadic,
                        _ => Argument::Positional,
                    },
                    ast::ArgOrKeyword::Keyword(ast::Keyword { arg, .. }) => {
                        if let Some(arg) = arg {
                            Argument::Keyword(&arg.id)
                        } else {
                            Argument::Keywords
                        }
                    }
                })
                .map(|argument| (argument, Type::unknown())),
        )
    }

    /// Create a [`CallArguments`] with no arguments.
    pub(crate) fn none() -> Self {
        Self::default()
    }

    /// Create a [`CallArguments`] from an iterator over non-variadic positional argument types.
    pub(crate) fn positional(positional_tys: impl IntoIterator<Item = Type<'db>>) -> Self {
        let types: Vec<_> = positional_tys.into_iter().collect();
        let arguments = vec![Argument::Positional; types.len()];
        Self { arguments, types }
    }

    pub(crate) fn len(&self) -> usize {
        self.arguments.len()
    }

    pub(crate) fn types(&self) -> &[Type<'db>] {
        &self.types
    }

    /// Prepend an optional extra synthetic argument (for a `self` or `cls` parameter) to the front
    /// of this argument list. (If `bound_self` is none, we return the argument list
    /// unmodified.)
    pub(crate) fn with_self(&self, bound_self: Option<Type<'db>>) -> Cow<Self> {
        if let Some(bound_self) = bound_self {
            let arguments = std::iter::once(Argument::Synthetic)
                .chain(self.arguments.iter().copied())
                .collect();
            let types = std::iter::once(bound_self)
                .chain(self.types.iter().copied())
                .collect();
            Cow::Owned(CallArguments { arguments, types })
        } else {
            Cow::Borrowed(self)
        }
    }

    pub(crate) fn iter(&self) -> impl Iterator<Item = (Argument<'a>, Type<'db>)> + '_ {
        (self.arguments.iter().copied()).zip(self.types.iter().copied())
    }

    pub(crate) fn iter_mut(&mut self) -> impl Iterator<Item = (Argument<'a>, &mut Type<'db>)> + '_ {
        (self.arguments.iter().copied()).zip(self.types.iter_mut())
    }

    /// Returns an iterator on performing [argument type expansion].
    ///
    /// Each element of the iterator represents a set of argument lists, where each argument list
    /// contains the same arguments, but with one or more of the argument types expanded.
    ///
    /// [argument type expansion]: https://typing.python.org/en/latest/spec/overload.html#argument-type-expansion
    pub(crate) fn expand(
        &self,
        db: &'db dyn Db,
    ) -> impl Iterator<Item = Vec<CallArguments<'a, 'db>>> + '_ {
        /// Represents the state of the expansion process.
        ///
        /// This is useful to avoid cloning the initial types vector if none of the types can be
        /// expanded.
        enum State<'a, 'b, 'db> {
            Initial(&'b Vec<Type<'db>>),
            Expanded(Vec<CallArguments<'a, 'db>>),
        }

        impl<'db> State<'_, '_, 'db> {
            fn len(&self) -> usize {
                match self {
                    State::Initial(_) => 1,
                    State::Expanded(expanded) => expanded.len(),
                }
            }

            fn iter(&self) -> impl Iterator<Item = &[Type<'db>]> + '_ {
                match self {
                    State::Initial(types) => Either::Left(std::iter::once(types.as_slice())),
                    State::Expanded(expanded) => {
                        Either::Right(expanded.iter().map(CallArguments::types))
                    }
                }
            }
        }

        let mut index = 0;

        std::iter::successors(Some(State::Initial(&self.types)), move |previous| {
            // Find the next type that can be expanded.
            let expanded_types = loop {
                let arg_type = self.types.get(index)?;
                if let Some(expanded_types) = expand_type(db, *arg_type) {
                    break expanded_types;
                }
                index += 1;
            };

            let mut expanded_arguments = Vec::with_capacity(expanded_types.len() * previous.len());

            for pre_expanded_types in previous.iter() {
                for subtype in &expanded_types {
                    let mut new_expanded_types = pre_expanded_types.to_vec();
                    new_expanded_types[index] = *subtype;
                    expanded_arguments.push(CallArguments {
                        arguments: self.arguments.clone(),
                        types: new_expanded_types,
                    });
                }
            }

            // Increment the index to move to the next argument type for the next iteration.
            index += 1;

            Some(State::Expanded(expanded_arguments))
        })
        .skip(1) // Skip the initial state, which has no expanded types.
        .map(|state| match state {
            State::Initial(_) => unreachable!("initial state should be skipped"),
            State::Expanded(expanded) => expanded,
        })
    }
}

impl<'a> From<Vec<Argument<'a>>> for CallArguments<'a, '_> {
    fn from(arguments: Vec<Argument<'a>>) -> Self {
        let types = vec![Type::unknown(); arguments.len()];
        Self { arguments, types }
    }
}

/// Expands a type into its possible subtypes, if applicable.
///
/// Returns [`None`] if the type cannot be expanded.
fn expand_type<'db>(db: &'db dyn Db, ty: Type<'db>) -> Option<Vec<Type<'db>>> {
    // TODO: Expand enums to their variants
    match ty {
        Type::NominalInstance(instance) if instance.class.is_known(db, KnownClass::Bool) => {
            Some(vec![
                Type::BooleanLiteral(true),
                Type::BooleanLiteral(false),
            ])
        }
        Type::Tuple(tuple_type) => {
            // Note: This should only account for tuples of known length, i.e., `tuple[bool, ...]`
            // should not be expanded here.
            let tuple = tuple_type.tuple(db);
            if !matches!(tuple, TupleSpec::Fixed(_)) {
                return None;
            }
            let expanded = tuple
                .all_elements()
                .map(|element| {
                    if let Some(expanded) = expand_type(db, *element) {
                        Either::Left(expanded.into_iter())
                    } else {
                        Either::Right(std::iter::once(*element))
                    }
                })
                .multi_cartesian_product()
                .map(|types| TupleType::from_elements(db, types))
                .collect::<Vec<_>>();
            if expanded.len() == 1 {
                // There are no elements in the tuple type that can be expanded.
                None
            } else {
                Some(expanded)
            }
        }
        Type::Union(union) => Some(union.iter(db).copied().collect()),
        // We don't handle `type[A | B]` here because it's already stored in the expanded form
        // i.e., `type[A] | type[B]` which is handled by the `Type::Union` case.
        _ => None,
    }
}

#[cfg(test)]
mod tests {
    use crate::db::tests::setup_db;
    use crate::types::tuple::TupleType;
    use crate::types::{KnownClass, Type, UnionType};

    use super::expand_type;

    #[test]
    fn expand_union_type() {
        let db = setup_db();
        let types = [
            KnownClass::Int.to_instance(&db),
            KnownClass::Str.to_instance(&db),
            KnownClass::Bytes.to_instance(&db),
        ];
        let union_type = UnionType::from_elements(&db, types);
        let expanded = expand_type(&db, union_type).unwrap();
        assert_eq!(expanded.len(), types.len());
        assert_eq!(expanded, types);
    }

    #[test]
    fn expand_bool_type() {
        let db = setup_db();
        let bool_instance = KnownClass::Bool.to_instance(&db);
        let expanded = expand_type(&db, bool_instance).unwrap();
        let expected_types = [Type::BooleanLiteral(true), Type::BooleanLiteral(false)];
        assert_eq!(expanded.len(), expected_types.len());
        assert_eq!(expanded, expected_types);
    }

    #[test]
    fn expand_tuple_type() {
        let db = setup_db();

        let int_ty = KnownClass::Int.to_instance(&db);
        let str_ty = KnownClass::Str.to_instance(&db);
        let bytes_ty = KnownClass::Bytes.to_instance(&db);
        let bool_ty = KnownClass::Bool.to_instance(&db);
        let true_ty = Type::BooleanLiteral(true);
        let false_ty = Type::BooleanLiteral(false);

        // Empty tuple
        let empty_tuple = TupleType::empty(&db);
        let expanded = expand_type(&db, empty_tuple);
        assert!(expanded.is_none());

        // None of the elements can be expanded.
        let tuple_type1 = TupleType::from_elements(&db, [int_ty, str_ty]);
        let expanded = expand_type(&db, tuple_type1);
        assert!(expanded.is_none());

        // All elements can be expanded.
        let tuple_type2 = TupleType::from_elements(
            &db,
            [
                bool_ty,
                UnionType::from_elements(&db, [int_ty, str_ty, bytes_ty]),
            ],
        );
        let expected_types = [
            TupleType::from_elements(&db, [true_ty, int_ty]),
            TupleType::from_elements(&db, [true_ty, str_ty]),
            TupleType::from_elements(&db, [true_ty, bytes_ty]),
            TupleType::from_elements(&db, [false_ty, int_ty]),
            TupleType::from_elements(&db, [false_ty, str_ty]),
            TupleType::from_elements(&db, [false_ty, bytes_ty]),
        ];
        let expanded = expand_type(&db, tuple_type2).unwrap();
        assert_eq!(expanded, expected_types);

        // Mixed set of elements where some can be expanded while others cannot be.
        let tuple_type3 = TupleType::from_elements(
            &db,
            [
                bool_ty,
                int_ty,
                UnionType::from_elements(&db, [str_ty, bytes_ty]),
                str_ty,
            ],
        );
        let expected_types = [
            TupleType::from_elements(&db, [true_ty, int_ty, str_ty, str_ty]),
            TupleType::from_elements(&db, [true_ty, int_ty, bytes_ty, str_ty]),
            TupleType::from_elements(&db, [false_ty, int_ty, str_ty, str_ty]),
            TupleType::from_elements(&db, [false_ty, int_ty, bytes_ty, str_ty]),
        ];
        let expanded = expand_type(&db, tuple_type3).unwrap();
        assert_eq!(expanded, expected_types);

        // Variable-length tuples are not expanded.
        let variable_length_tuple = TupleType::mixed(
            &db,
            [bool_ty],
            int_ty,
            [UnionType::from_elements(&db, [str_ty, bytes_ty]), str_ty],
        );
        let expanded = expand_type(&db, variable_length_tuple);
        assert!(expanded.is_none());
    }
}<|MERGE_RESOLUTION|>--- conflicted
+++ resolved
@@ -9,43 +9,6 @@
 
 use super::Type;
 
-<<<<<<< HEAD
-/// Arguments for a single call, in source order.
-#[derive(Clone, Debug, Default)]
-pub(crate) struct CallArguments<'a>(Vec<Argument<'a>>);
-
-impl<'a> CallArguments<'a> {
-    /// Prepend an optional extra synthetic argument (for a `self` or `cls` parameter) to the front
-    /// of this argument list. (If `bound_self` is none, we return the argument list
-    /// unmodified.)
-    pub(crate) fn with_self(&self, bound_self: Option<Type<'_>>) -> Cow<Self> {
-        if bound_self.is_some() {
-            let arguments = std::iter::once(Argument::Synthetic)
-                .chain(self.0.iter().copied())
-                .collect();
-            Cow::Owned(CallArguments(arguments))
-        } else {
-            Cow::Borrowed(self)
-        }
-    }
-
-    pub(crate) fn len(&self) -> usize {
-        self.0.len()
-    }
-
-    pub(crate) fn iter(&self) -> impl Iterator<Item = Argument<'a>> + '_ {
-        self.0.iter().copied()
-    }
-}
-
-impl<'a> From<Vec<Argument<'a>>> for CallArguments<'a> {
-    fn from(arguments: Vec<Argument<'a>>) -> Self {
-        Self(arguments)
-    }
-}
-
-=======
->>>>>>> 3a571372
 #[derive(Clone, Copy, Debug)]
 pub(crate) enum Argument<'a> {
     /// The synthetic `self` or `cls` argument, which doesn't appear explicitly at the call site.
@@ -73,25 +36,39 @@
         Self { arguments, types }
     }
 
-    /// Create `CallArguments` from AST arguments
-    pub(crate) fn from_arguments(arguments: &'a ast::Arguments) -> Self {
+    /// Create `CallArguments` from AST arguments. We will use the provided callback to obtain the
+    /// type of each splatted argument, so that we can determine its length. All other arguments
+    /// will remain uninitialized as `Unknown`.
+    pub(crate) fn from_arguments(
+        db: &'db dyn Db,
+        arguments: &'a ast::Arguments,
+        mut infer_argument_type: impl FnMut(&ast::Expr, &ast::Expr) -> Type<'db>,
+    ) -> Self {
         Self::new(
             arguments
                 .arguments_source_order()
                 .map(|arg_or_keyword| match arg_or_keyword {
                     ast::ArgOrKeyword::Arg(arg) => match arg {
-                        ast::Expr::Starred(ast::ExprStarred { .. }) => Argument::Variadic,
-                        _ => Argument::Positional,
+                        ast::Expr::Starred(ast::ExprStarred { value, .. }) => {
+                            let ty = infer_argument_type(arg, value);
+                            let length = match ty {
+                                Type::Tuple(tuple) => tuple.tuple(db).len(),
+                                // TODO: have `Type::try_iterator` return a tuple spec, and use its
+                                // length as this argument's arity
+                                _ => TupleLength::unknown(),
+                            };
+                            (Argument::Variadic(length), ty)
+                        }
+                        _ => (Argument::Positional, Type::unknown()),
                     },
                     ast::ArgOrKeyword::Keyword(ast::Keyword { arg, .. }) => {
                         if let Some(arg) = arg {
-                            Argument::Keyword(&arg.id)
+                            (Argument::Keyword(&arg.id), Type::unknown())
                         } else {
-                            Argument::Keywords
+                            (Argument::Keywords, Type::unknown())
                         }
                     }
-                })
-                .map(|argument| (argument, Type::unknown())),
+                }),
         )
     }
 
