--- conflicted
+++ resolved
@@ -20,15 +20,9 @@
 use crate::types::generics::{Specialization, SpecializationBuilder, SpecializationError};
 use crate::types::signatures::{Parameter, ParameterForm};
 use crate::types::{
-<<<<<<< HEAD
     todo_type, BoundMethodType, DataclassParams, DataclassTransformerParams, FunctionDecorators,
     FunctionType, KnownClass, KnownFunction, KnownInstanceType, MethodWrapperKind,
     PropertyInstanceType, TupleType, TypeMapping, UnionType, WrapperDescriptorKind,
-=======
-    BoundMethodType, DataclassParams, DataclassTransformerParams, FunctionDecorators, FunctionType,
-    KnownClass, KnownFunction, KnownInstanceType, MethodWrapperKind, PropertyInstanceType,
-    TupleType, UnionType, WrapperDescriptorKind, todo_type,
->>>>>>> 220137ca
 };
 use ruff_db::diagnostic::{Annotation, Diagnostic, Severity, SubDiagnostic};
 use ruff_python_ast as ast;
@@ -311,33 +305,24 @@
 
                     Type::WrapperDescriptor(WrapperDescriptorKind::PropertyDunderGet) => {
                         match overload.parameter_types() {
-                            [
-                                Some(property @ Type::PropertyInstance(_)),
-                                Some(instance),
-                                ..,
-                            ] if instance.is_none(db) => {
+                            [Some(property @ Type::PropertyInstance(_)), Some(instance), ..]
+                                if instance.is_none(db) =>
+                            {
                                 overload.set_return_type(*property);
                             }
-                            [
-                                Some(Type::PropertyInstance(property)),
-                                Some(Type::KnownInstance(KnownInstanceType::TypeAliasType(
-                                    type_alias,
-                                ))),
-                                ..,
-                            ] if property.getter(db).is_some_and(|getter| {
-                                getter
-                                    .into_function_literal()
-                                    .is_some_and(|f| f.name(db) == "__name__")
-                            }) =>
+                            [Some(Type::PropertyInstance(property)), Some(Type::KnownInstance(KnownInstanceType::TypeAliasType(
+                                type_alias,
+                            ))), ..]
+                                if property.getter(db).is_some_and(|getter| {
+                                    getter
+                                        .into_function_literal()
+                                        .is_some_and(|f| f.name(db) == "__name__")
+                                }) =>
                             {
                                 overload
                                     .set_return_type(Type::string_literal(db, type_alias.name(db)));
                             }
-                            [
-                                Some(Type::PropertyInstance(property)),
-                                Some(Type::KnownInstance(KnownInstanceType::TypeVar(typevar))),
-                                ..,
-                            ] => {
+                            [Some(Type::PropertyInstance(property)), Some(Type::KnownInstance(KnownInstanceType::TypeVar(typevar))), ..] => {
                                 match property
                                     .getter(db)
                                     .and_then(Type::into_function_literal)
@@ -426,12 +411,8 @@
                     }
 
                     Type::WrapperDescriptor(WrapperDescriptorKind::PropertyDunderSet) => {
-                        if let [
-                            Some(Type::PropertyInstance(property)),
-                            Some(instance),
-                            Some(value),
-                            ..,
-                        ] = overload.parameter_types()
+                        if let [Some(Type::PropertyInstance(property)), Some(instance), Some(value), ..] =
+                            overload.parameter_types()
                         {
                             if let Some(setter) = property.setter(db) {
                                 if let Err(_call_error) = setter.try_call(
@@ -758,18 +739,8 @@
                         }
 
                         Some(KnownFunction::Dataclass) => {
-                            if let [
-                                init,
-                                repr,
-                                eq,
-                                order,
-                                unsafe_hash,
-                                frozen,
-                                match_args,
-                                kw_only,
-                                slots,
-                                weakref_slot,
-                            ] = overload.parameter_types()
+                            if let [init, repr, eq, order, unsafe_hash, frozen, match_args, kw_only, slots, weakref_slot] =
+                                overload.parameter_types()
                             {
                                 let mut params = DataclassParams::empty();
 
@@ -809,14 +780,8 @@
                         }
 
                         Some(KnownFunction::DataclassTransform) => {
-                            if let [
-                                eq_default,
-                                order_default,
-                                kw_only_default,
-                                frozen_default,
-                                _field_specifiers,
-                                _kwargs,
-                            ] = overload.parameter_types()
+                            if let [eq_default, order_default, kw_only_default, frozen_default, _field_specifiers, _kwargs] =
+                                overload.parameter_types()
                             {
                                 let mut params = DataclassTransformerParams::empty();
 
