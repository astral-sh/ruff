//! When analyzing a call site, we create _bindings_, which match and type-check the actual
//! arguments against the parameters of the callable. Like with
//! [signatures][crate::types::signatures], we have to handle the fact that the callable might be a
//! union of types, each of which might contain multiple overloads.

use std::collections::HashSet;
use std::fmt;

use itertools::{Either, Itertools};
use ruff_db::parsed::parsed_module;
use ruff_python_ast::name::Name;
use smallvec::{SmallVec, smallvec, smallvec_inline};

use super::{Argument, CallArguments, CallError, CallErrorKind, InferContext, Signature, Type};
use crate::Program;
use crate::db::Db;
use crate::dunder_all::dunder_all_names;
use crate::place::{Boundness, Place};
use crate::types::call::arguments::{Expansion, is_expandable_type};
use crate::types::diagnostic::{
    CALL_NON_CALLABLE, CONFLICTING_ARGUMENT_FORMS, INVALID_ARGUMENT_TYPE, MISSING_ARGUMENT,
    NO_MATCHING_OVERLOAD, PARAMETER_ALREADY_ASSIGNED, POSITIONAL_ONLY_PARAMETER_AS_KWARG,
    TOO_MANY_POSITIONAL_ARGUMENTS, UNKNOWN_ARGUMENT,
};
use crate::types::enums::is_enum_class;
use crate::types::function::{
    DataclassTransformerParams, FunctionDecorators, FunctionType, KnownFunction, OverloadLiteral,
};
use crate::types::generics::{
    InferableTypeVars, Specialization, SpecializationBuilder, SpecializationError,
};
use crate::types::signatures::{Parameter, ParameterForm, ParameterKind, Parameters};
use crate::types::tuple::{TupleLength, TupleType};
use crate::types::{
    BoundMethodType, ClassLiteral, DataclassParams, FieldInstance, KnownBoundMethodType,
    KnownClass, KnownInstanceType, MemberLookupPolicy, PropertyInstanceType, SpecialFormType,
    TrackedConstraintSet, TypeAliasType, TypeContext, UnionBuilder, UnionType,
    WrapperDescriptorKind, enums, ide_support, infer_isolated_expression, todo_type,
};
use ruff_db::diagnostic::{Annotation, Diagnostic, SubDiagnostic, SubDiagnosticSeverity};
use ruff_python_ast::{self as ast, ArgOrKeyword, PythonVersion};

/// Binding information for a possible union of callables. At a call site, the arguments must be
/// compatible with _all_ of the types in the union for the call to be valid.
///
/// It's guaranteed that the wrapped bindings have no errors.
#[derive(Debug)]
pub(crate) struct Bindings<'db> {
    /// The type that is (hopefully) callable.
    callable_type: Type<'db>,

    /// By using `SmallVec`, we avoid an extra heap allocation for the common case of a non-union
    /// type.
    elements: SmallVec<[CallableBinding<'db>; 1]>,

    /// Whether each argument will be used as a value and/or a type form in this call.
    argument_forms: ArgumentForms,
}

impl<'db> Bindings<'db> {
    /// Creates a new `Bindings` from an iterator of [`Bindings`]s. Panics if the iterator is
    /// empty.
    pub(crate) fn from_union<I>(callable_type: Type<'db>, elements: I) -> Self
    where
        I: IntoIterator<Item = Bindings<'db>>,
    {
        let elements: SmallVec<_> = elements
            .into_iter()
            .flat_map(|s| s.elements.into_iter())
            .collect();
        assert!(!elements.is_empty());
        Self {
            callable_type,
            elements,
            argument_forms: ArgumentForms::new(0),
        }
    }

    pub(crate) fn replace_callable_type(&mut self, before: Type<'db>, after: Type<'db>) {
        if self.callable_type == before {
            self.callable_type = after;
        }
        for binding in &mut self.elements {
            binding.replace_callable_type(before, after);
        }
    }

    pub(crate) fn set_dunder_call_is_possibly_unbound(&mut self) {
        for binding in &mut self.elements {
            binding.dunder_call_is_possibly_unbound = true;
        }
    }

    pub(crate) fn argument_forms(&self) -> &[Option<ParameterForm>] {
        &self.argument_forms.values
    }

    /// Match the arguments of a call site against the parameters of a collection of possibly
    /// unioned, possibly overloaded signatures.
    ///
    /// The returned bindings tell you which parameter (in each signature) each argument was
    /// matched against. You can then perform type inference on each argument with extra context
    /// about the expected parameter types.
    ///
    /// Once you have argument types available, you can call [`check_types`][Self::check_types] to
    /// verify that each argument type is assignable to the corresponding parameter type.
    pub(crate) fn match_parameters(
        mut self,
        db: &'db dyn Db,
        arguments: &CallArguments<'_, 'db>,
    ) -> Self {
        let mut argument_forms = ArgumentForms::new(arguments.len());
        for binding in &mut self.elements {
            binding.match_parameters(db, arguments, &mut argument_forms);
        }
        argument_forms.shrink_to_fit();
        self.argument_forms = argument_forms;
        self
    }

    /// Verify that the type of each argument is assignable to type of the parameter that it was
    /// matched to.
    ///
    /// You must provide an `argument_types` that was created from the same `arguments` that you
    /// provided to [`match_parameters`][Self::match_parameters].
    ///
    /// The type context of the call expression is also used to infer the specialization of generic
    /// calls.
    ///
    /// We update the bindings to include the return type of the call, the bound types for all
    /// parameters, and any errors resulting from binding the call, all for each union element and
    /// overload (if any).
    pub(crate) fn check_types(
        mut self,
        db: &'db dyn Db,
        argument_types: &CallArguments<'_, 'db>,
        call_expression_tcx: &TypeContext<'db>,
    ) -> Result<Self, CallError<'db>> {
        for element in &mut self.elements {
            if let Some(mut updated_argument_forms) =
                element.check_types(db, argument_types, call_expression_tcx)
            {
                // If this element returned a new set of argument forms (indicating successful
                // argument type expansion), update the `Bindings` with these forms.
                updated_argument_forms.shrink_to_fit();
                self.argument_forms = updated_argument_forms;
            }
        }

        self.evaluate_known_cases(db);

        // In order of precedence:
        //
        // - If every union element is Ok, then the union is too.
        // - If any element has a BindingError, the union has a BindingError.
        // - If every element is NotCallable, then the union is also NotCallable.
        // - Otherwise, the elements are some mixture of Ok, NotCallable, and PossiblyNotCallable.
        //   The union as a whole is PossiblyNotCallable.
        //
        // For example, the union type `Callable[[int], int] | None` may not be callable at all,
        // because the `None` element in this union has no `__call__` method.
        //
        // On the other hand, the union type `Callable[[int], int] | Callable[[str], str]` is
        // always *callable*, but it would produce a `BindingError` if an inhabitant of this type
        // was called with a single `int` argument passed in. That's because the second element in
        // the union doesn't accept an `int` when it's called: it only accepts a `str`.
        let mut all_ok = true;
        let mut any_binding_error = false;
        let mut all_not_callable = true;
        if self.argument_forms.conflicting.contains(&true) {
            all_ok = false;
            any_binding_error = true;
            all_not_callable = false;
        }
        for binding in &self.elements {
            let result = binding.as_result();
            all_ok &= result.is_ok();
            any_binding_error |= matches!(result, Err(CallErrorKind::BindingError));
            all_not_callable &= matches!(result, Err(CallErrorKind::NotCallable));
        }

        if all_ok {
            Ok(self)
        } else if any_binding_error {
            Err(CallError(CallErrorKind::BindingError, Box::new(self)))
        } else if all_not_callable {
            Err(CallError(CallErrorKind::NotCallable, Box::new(self)))
        } else {
            Err(CallError(
                CallErrorKind::PossiblyNotCallable,
                Box::new(self),
            ))
        }
    }

    pub(crate) fn is_single(&self) -> bool {
        self.elements.len() == 1
    }

    pub(crate) fn single_element(&self) -> Option<&CallableBinding<'db>> {
        match self.elements.as_slice() {
            [element] => Some(element),
            _ => None,
        }
    }

    pub(crate) fn callable_type(&self) -> Type<'db> {
        self.callable_type
    }

    /// Returns the return type of the call. For successful calls, this is the actual return type.
    /// For calls with binding errors, this is a type that best approximates the return type. For
    /// types that are not callable, returns `Type::Unknown`.
    pub(crate) fn return_type(&self, db: &'db dyn Db) -> Type<'db> {
        if let [binding] = self.elements.as_slice() {
            return binding.return_type();
        }
        UnionType::from_elements(db, self.into_iter().map(CallableBinding::return_type))
    }

    /// Report diagnostics for all of the errors that occurred when trying to match actual
    /// arguments to formal parameters. If the callable is a union, or has multiple overloads, we
    /// report a single diagnostic if we couldn't match any union element or overload.
    /// TODO: Update this to add subdiagnostics about how we failed to match each union element and
    /// overload.
    pub(crate) fn report_diagnostics(
        &self,
        context: &InferContext<'db, '_>,
        node: ast::AnyNodeRef,
    ) {
        // If all union elements are not callable, report that the union as a whole is not
        // callable.
        if self.into_iter().all(|b| !b.is_callable()) {
            if let Some(builder) = context.report_lint(&CALL_NON_CALLABLE, node) {
                builder.into_diagnostic(format_args!(
                    "Object of type `{}` is not callable",
                    self.callable_type().display(context.db())
                ));
            }
            return;
        }

        for (index, conflicting_form) in self.argument_forms.conflicting.iter().enumerate() {
            if *conflicting_form {
                let node = BindingError::get_node(node, Some(index));
                if let Some(builder) = context.report_lint(&CONFLICTING_ARGUMENT_FORMS, node) {
                    builder.into_diagnostic(
                        "Argument is used as both a value and a type form in call",
                    );
                }
            }
        }

        // If this is not a union, then report a diagnostic for any
        // errors as normal.
        if let Some(binding) = self.single_element() {
            binding.report_diagnostics(context, node, None);
            return;
        }

        for binding in self {
            let union_diag = UnionDiagnostic {
                callable_type: self.callable_type(),
                binding,
            };
            binding.report_diagnostics(context, node, Some(&union_diag));
        }
    }

    /// Evaluates the return type of certain known callables, where we have special-case logic to
    /// determine the return type in a way that isn't directly expressible in the type system.
    fn evaluate_known_cases(&mut self, db: &'db dyn Db) {
        let to_bool = |ty: &Option<Type<'_>>, default: bool| -> bool {
            if let Some(Type::BooleanLiteral(value)) = ty {
                *value
            } else {
                // TODO: emit a diagnostic if we receive `bool`
                default
            }
        };

        // Each special case listed here should have a corresponding clause in `Type::bindings`.
        for binding in &mut self.elements {
            let binding_type = binding.callable_type;
            for (overload_index, overload) in binding.matching_overloads_mut() {
                match binding_type {
                    Type::KnownBoundMethod(KnownBoundMethodType::FunctionTypeDunderGet(
                        function,
                    )) => {
                        if function.is_classmethod(db) {
                            match overload.parameter_types() {
                                [_, Some(owner)] => {
                                    overload.set_return_type(Type::BoundMethod(
                                        BoundMethodType::new(db, function, *owner),
                                    ));
                                }
                                [Some(instance), None] => {
                                    overload.set_return_type(Type::BoundMethod(
                                        BoundMethodType::new(
                                            db,
                                            function,
                                            instance.to_meta_type(db),
                                        ),
                                    ));
                                }
                                _ => {}
                            }
                        } else if function.is_staticmethod(db) {
                            overload.set_return_type(Type::FunctionLiteral(function));
                        } else if let [Some(first), _] = overload.parameter_types() {
                            if first.is_none(db) {
                                overload.set_return_type(Type::FunctionLiteral(function));
                            } else {
                                overload.set_return_type(Type::BoundMethod(BoundMethodType::new(
                                    db, function, *first,
                                )));
                            }
                        }
                    }

                    Type::WrapperDescriptor(WrapperDescriptorKind::FunctionTypeDunderGet) => {
                        if let [Some(function_ty @ Type::FunctionLiteral(function)), ..] =
                            overload.parameter_types()
                        {
                            if function.is_classmethod(db) {
                                match overload.parameter_types() {
                                    [_, _, Some(owner)] => {
                                        overload.set_return_type(Type::BoundMethod(
                                            BoundMethodType::new(db, *function, *owner),
                                        ));
                                    }

                                    [_, Some(instance), None] => {
                                        overload.set_return_type(Type::BoundMethod(
                                            BoundMethodType::new(
                                                db,
                                                *function,
                                                instance.to_meta_type(db),
                                            ),
                                        ));
                                    }

                                    _ => {}
                                }
                            } else if function
                                .has_known_decorator(db, FunctionDecorators::STATICMETHOD)
                            {
                                overload.set_return_type(*function_ty);
                            } else {
                                match overload.parameter_types() {
                                    [_, Some(instance), _] if instance.is_none(db) => {
                                        overload.set_return_type(*function_ty);
                                    }
                                    [_, Some(instance), _] => {
                                        overload.set_return_type(Type::BoundMethod(
                                            BoundMethodType::new(db, *function, *instance),
                                        ));
                                    }

                                    _ => {}
                                }
                            }
                        }
                    }

                    Type::WrapperDescriptor(WrapperDescriptorKind::PropertyDunderGet) => {
                        match overload.parameter_types() {
                            [
                                Some(property @ Type::PropertyInstance(_)),
                                Some(instance),
                                ..,
                            ] if instance.is_none(db) => {
                                overload.set_return_type(*property);
                            }
                            [
                                Some(Type::PropertyInstance(property)),
                                Some(Type::KnownInstance(KnownInstanceType::TypeAliasType(
                                    type_alias,
                                ))),
                                ..,
                            ] if property.getter(db).is_some_and(|getter| {
                                getter
                                    .as_function_literal()
                                    .is_some_and(|f| f.name(db) == "__name__")
                            }) =>
                            {
                                overload
                                    .set_return_type(Type::string_literal(db, type_alias.name(db)));
                            }
                            [
                                Some(Type::PropertyInstance(property)),
                                Some(Type::KnownInstance(KnownInstanceType::TypeVar(typevar))),
                                ..,
                            ] => {
                                match property
                                    .getter(db)
                                    .and_then(Type::as_function_literal)
                                    .map(|f| f.name(db).as_str())
                                {
                                    Some("__name__") => {
                                        overload.set_return_type(Type::string_literal(
                                            db,
                                            typevar.name(db),
                                        ));
                                    }
                                    Some("__bound__") => {
                                        overload.set_return_type(
                                            typevar
                                                .upper_bound(db)
                                                .unwrap_or_else(|| Type::none(db)),
                                        );
                                    }
                                    Some("__constraints__") => {
                                        overload.set_return_type(Type::heterogeneous_tuple(
                                            db,
                                            typevar.constraints(db).into_iter().flatten(),
                                        ));
                                    }
                                    Some("__default__") => {
                                        overload.set_return_type(
                                            typevar.default_type(db).unwrap_or_else(|| {
                                                KnownClass::NoDefaultType.to_instance(db)
                                            }),
                                        );
                                    }
                                    _ => {}
                                }
                            }
                            [Some(Type::PropertyInstance(property)), Some(instance), ..] => {
                                if let Some(getter) = property.getter(db) {
                                    if let Ok(return_ty) = getter
                                        .try_call(db, &CallArguments::positional([*instance]))
                                        .map(|binding| binding.return_type(db))
                                    {
                                        overload.set_return_type(return_ty);
                                    } else {
                                        overload.errors.push(BindingError::InternalCallError(
                                            "calling the getter failed",
                                        ));
                                        overload.set_return_type(Type::unknown());
                                    }
                                } else {
                                    overload
                                        .errors
                                        .push(BindingError::PropertyHasNoSetter(*property));
                                    overload.set_return_type(Type::Never);
                                }
                            }
                            _ => {}
                        }
                    }

                    Type::KnownBoundMethod(KnownBoundMethodType::PropertyDunderGet(property)) => {
                        match overload.parameter_types() {
                            [Some(instance), ..] if instance.is_none(db) => {
                                overload.set_return_type(Type::PropertyInstance(property));
                            }
                            [Some(instance), ..] => {
                                if let Some(getter) = property.getter(db) {
                                    if let Ok(return_ty) = getter
                                        .try_call(db, &CallArguments::positional([*instance]))
                                        .map(|binding| binding.return_type(db))
                                    {
                                        overload.set_return_type(return_ty);
                                    } else {
                                        overload.errors.push(BindingError::InternalCallError(
                                            "calling the getter failed",
                                        ));
                                        overload.set_return_type(Type::unknown());
                                    }
                                } else {
                                    overload.set_return_type(Type::Never);
                                    overload.errors.push(BindingError::InternalCallError(
                                        "property has no getter",
                                    ));
                                }
                            }
                            _ => {}
                        }
                    }

                    Type::WrapperDescriptor(WrapperDescriptorKind::PropertyDunderSet) => {
                        if let [
                            Some(Type::PropertyInstance(property)),
                            Some(instance),
                            Some(value),
                            ..,
                        ] = overload.parameter_types()
                        {
                            if let Some(setter) = property.setter(db) {
                                if let Err(_call_error) = setter
                                    .try_call(db, &CallArguments::positional([*instance, *value]))
                                {
                                    overload.errors.push(BindingError::InternalCallError(
                                        "calling the setter failed",
                                    ));
                                }
                            } else {
                                overload
                                    .errors
                                    .push(BindingError::PropertyHasNoSetter(*property));
                            }
                        }
                    }

                    Type::KnownBoundMethod(KnownBoundMethodType::PropertyDunderSet(property)) => {
                        if let [Some(instance), Some(value), ..] = overload.parameter_types() {
                            if let Some(setter) = property.setter(db) {
                                if let Err(_call_error) = setter
                                    .try_call(db, &CallArguments::positional([*instance, *value]))
                                {
                                    overload.errors.push(BindingError::InternalCallError(
                                        "calling the setter failed",
                                    ));
                                }
                            } else {
                                overload
                                    .errors
                                    .push(BindingError::PropertyHasNoSetter(property));
                            }
                        }
                    }

                    Type::KnownBoundMethod(KnownBoundMethodType::StrStartswith(literal)) => {
                        if let [Some(Type::StringLiteral(prefix)), None, None] =
                            overload.parameter_types()
                        {
                            overload.set_return_type(Type::BooleanLiteral(
                                literal.value(db).starts_with(prefix.value(db)),
                            ));
                        }
                    }

                    Type::DataclassTransformer(params) => {
                        if let [Some(Type::FunctionLiteral(function))] = overload.parameter_types()
                        {
                            overload.set_return_type(Type::FunctionLiteral(
                                function.with_dataclass_transformer_params(db, params),
                            ));
                        }
                    }

                    Type::BoundMethod(bound_method)
                        if bound_method.self_instance(db).is_property_instance() =>
                    {
                        match bound_method.function(db).name(db).as_str() {
                            "setter" => {
                                if let [Some(_), Some(setter)] = overload.parameter_types() {
                                    let mut ty_property = bound_method.self_instance(db);
                                    if let Type::PropertyInstance(property) = ty_property {
                                        ty_property =
                                            Type::PropertyInstance(PropertyInstanceType::new(
                                                db,
                                                property.getter(db),
                                                Some(*setter),
                                            ));
                                    }
                                    overload.set_return_type(ty_property);
                                }
                            }
                            "getter" => {
                                if let [Some(_), Some(getter)] = overload.parameter_types() {
                                    let mut ty_property = bound_method.self_instance(db);
                                    if let Type::PropertyInstance(property) = ty_property {
                                        ty_property =
                                            Type::PropertyInstance(PropertyInstanceType::new(
                                                db,
                                                Some(*getter),
                                                property.setter(db),
                                            ));
                                    }
                                    overload.set_return_type(ty_property);
                                }
                            }
                            "deleter" => {
                                // TODO: we do not store deleters yet
                                let ty_property = bound_method.self_instance(db);
                                overload.set_return_type(ty_property);
                            }
                            _ => {
                                // Fall back to typeshed stubs for all other methods
                            }
                        }
                    }

                    // TODO: This branch can be removed once https://github.com/astral-sh/ty/issues/501 is resolved
                    Type::BoundMethod(bound_method)
                        if bound_method.function(db).name(db) == "__iter__"
                            && is_enum_class(db, bound_method.self_instance(db)) =>
                    {
                        if let Some(enum_instance) = bound_method.self_instance(db).to_instance(db)
                        {
                            overload.set_return_type(
                                KnownClass::Iterator.to_specialized_instance(db, [enum_instance]),
                            );
                        }
                    }

                    Type::FunctionLiteral(function_type) => match function_type.known(db) {
                        Some(KnownFunction::IsEquivalentTo) => {
                            if let [Some(ty_a), Some(ty_b)] = overload.parameter_types() {
                                let constraints =
                                    ty_a.when_equivalent_to(db, *ty_b, InferableTypeVars::None);
                                let tracked = TrackedConstraintSet::new(db, constraints);
                                overload.set_return_type(Type::KnownInstance(
                                    KnownInstanceType::ConstraintSet(tracked),
                                ));
                            }
                        }

                        Some(KnownFunction::IsSubtypeOf) => {
                            if let [Some(ty_a), Some(ty_b)] = overload.parameter_types() {
                                let constraints =
                                    ty_a.when_subtype_of(db, *ty_b, InferableTypeVars::None);
                                let tracked = TrackedConstraintSet::new(db, constraints);
                                overload.set_return_type(Type::KnownInstance(
                                    KnownInstanceType::ConstraintSet(tracked),
                                ));
                            }
                        }

                        Some(KnownFunction::IsAssignableTo) => {
                            if let [Some(ty_a), Some(ty_b)] = overload.parameter_types() {
                                let constraints =
                                    ty_a.when_assignable_to(db, *ty_b, InferableTypeVars::None);
                                let tracked = TrackedConstraintSet::new(db, constraints);
                                overload.set_return_type(Type::KnownInstance(
                                    KnownInstanceType::ConstraintSet(tracked),
                                ));
                            }
                        }

                        Some(KnownFunction::IsDisjointFrom) => {
                            if let [Some(ty_a), Some(ty_b)] = overload.parameter_types() {
                                let constraints =
                                    ty_a.when_disjoint_from(db, *ty_b, InferableTypeVars::None);
                                let tracked = TrackedConstraintSet::new(db, constraints);
                                overload.set_return_type(Type::KnownInstance(
                                    KnownInstanceType::ConstraintSet(tracked),
                                ));
                            }
                        }

                        Some(KnownFunction::IsSingleton) => {
                            if let [Some(ty)] = overload.parameter_types() {
                                overload.set_return_type(Type::BooleanLiteral(ty.is_singleton(db)));
                            }
                        }

                        Some(KnownFunction::IsSingleValued) => {
                            if let [Some(ty)] = overload.parameter_types() {
                                overload
                                    .set_return_type(Type::BooleanLiteral(ty.is_single_valued(db)));
                            }
                        }

                        Some(KnownFunction::GenericContext) => {
                            if let [Some(ty)] = overload.parameter_types() {
                                let function_generic_context = |function: FunctionType<'db>| {
                                    let union = UnionType::from_elements(
                                        db,
                                        function
                                            .signature(db)
                                            .overloads
                                            .iter()
                                            .filter_map(|signature| signature.generic_context)
                                            .map(|generic_context| generic_context.as_tuple(db)),
                                    );
                                    if union.is_never() {
                                        Type::none(db)
                                    } else {
                                        union
                                    }
                                };

                                // TODO: Handle generic functions, and unions/intersections of
                                // generic types
                                overload.set_return_type(match ty {
                                    Type::ClassLiteral(class) => class
                                        .generic_context(db)
                                        .map(|generic_context| generic_context.as_tuple(db))
                                        .unwrap_or_else(|| Type::none(db)),

                                    Type::FunctionLiteral(function) => {
                                        function_generic_context(*function)
                                    }

                                    Type::BoundMethod(bound_method) => {
                                        function_generic_context(bound_method.function(db))
                                    }

                                    Type::KnownInstance(KnownInstanceType::TypeAliasType(
                                        TypeAliasType::PEP695(alias),
                                    )) => alias
                                        .generic_context(db)
                                        .map(|generic_context| generic_context.as_tuple(db))
                                        .unwrap_or_else(|| Type::none(db)),

                                    _ => Type::none(db),
                                });
                            }
                        }

                        Some(KnownFunction::DunderAllNames) => {
                            if let [Some(ty)] = overload.parameter_types() {
                                overload.set_return_type(match ty {
                                    Type::ModuleLiteral(module_literal) => {
                                        let all_names = module_literal
                                            .module(db)
                                            .file(db)
                                            .map(|file| dunder_all_names(db, file))
                                            .unwrap_or_default();
                                        match all_names {
                                            Some(names) => {
                                                let mut names = names.iter().collect::<Vec<_>>();
                                                names.sort();
                                                Type::heterogeneous_tuple(
                                                    db,
                                                    names.iter().map(|name| {
                                                        Type::string_literal(db, name.as_str())
                                                    }),
                                                )
                                            }
                                            None => Type::none(db),
                                        }
                                    }
                                    _ => Type::none(db),
                                });
                            }
                        }

                        Some(KnownFunction::EnumMembers) => {
                            if let [Some(ty)] = overload.parameter_types() {
                                let return_ty = match ty {
                                    Type::ClassLiteral(class) => {
                                        if let Some(metadata) = enums::enum_metadata(db, *class) {
                                            Type::heterogeneous_tuple(
                                                db,
                                                metadata
                                                    .members
                                                    .keys()
                                                    .map(|member| Type::string_literal(db, member)),
                                            )
                                        } else {
                                            Type::unknown()
                                        }
                                    }
                                    _ => Type::unknown(),
                                };

                                overload.set_return_type(return_ty);
                            }
                        }

                        Some(KnownFunction::AllMembers) => {
                            if let [Some(ty)] = overload.parameter_types() {
                                overload.set_return_type(Type::heterogeneous_tuple(
                                    db,
                                    ide_support::all_members(db, *ty)
                                        .into_iter()
                                        .sorted()
                                        .map(|member| Type::string_literal(db, &member.name)),
                                ));
                            }
                        }

                        Some(KnownFunction::Len) => {
                            if let [Some(first_arg)] = overload.parameter_types() {
                                if let Some(len_ty) = first_arg.len(db) {
                                    overload.set_return_type(len_ty);
                                }
                            }
                        }

                        Some(KnownFunction::Repr) => {
                            if let [Some(first_arg)] = overload.parameter_types() {
                                overload.set_return_type(first_arg.repr(db));
                            }
                        }

                        Some(KnownFunction::Cast) => {
                            if let [Some(casted_ty), Some(_)] = overload.parameter_types() {
                                overload.set_return_type(*casted_ty);
                            }
                        }

                        Some(KnownFunction::IsProtocol) => {
                            if let [Some(ty)] = overload.parameter_types() {
                                // We evaluate this to `Literal[True]` only if the runtime function `typing.is_protocol`
                                // would return `True` for the given type. Internally we consider `SupportsAbs[int]` to
                                // be a "(specialised) protocol class", but `typing.is_protocol(SupportsAbs[int])` returns
                                // `False` at runtime, so we do not set the return type to `Literal[True]` in this case.
                                overload.set_return_type(Type::BooleanLiteral(
                                    ty.as_class_literal()
                                        .is_some_and(|class| class.is_protocol(db)),
                                ));
                            }
                        }

                        Some(KnownFunction::GetProtocolMembers) => {
                            // Similarly to `is_protocol`, we only evaluate to this a frozenset of literal strings if a
                            // class-literal is passed in, not if a generic alias is passed in, to emulate the behaviour
                            // of `typing.get_protocol_members` at runtime.
                            if let [Some(Type::ClassLiteral(class))] = overload.parameter_types() {
                                if let Some(protocol_class) = class.into_protocol_class(db) {
                                    let member_names = protocol_class
                                        .interface(db)
                                        .members(db)
                                        .map(|member| Type::string_literal(db, member.name()));
                                    let specialization = UnionType::from_elements(db, member_names);
                                    overload.set_return_type(
                                        KnownClass::FrozenSet
                                            .to_specialized_instance(db, [specialization]),
                                    );
                                }
                            }
                        }

                        Some(KnownFunction::GetattrStatic) => {
                            let [Some(instance_ty), Some(attr_name), default] =
                                overload.parameter_types()
                            else {
                                continue;
                            };

                            let Some(attr_name) = attr_name.as_string_literal() else {
                                continue;
                            };

                            let default = if let Some(default) = default {
                                *default
                            } else {
                                Type::Never
                            };

                            let union_with_default =
                                |ty| UnionType::from_elements(db, [ty, default]);

                            // TODO: we could emit a diagnostic here (if default is not set)
                            overload.set_return_type(
                                match instance_ty.static_member(db, attr_name.value(db)) {
                                    Place::Type(ty, Boundness::Bound) => {
                                        if ty.is_dynamic() {
                                            // Here, we attempt to model the fact that an attribute lookup on
                                            // a dynamic type could fail

                                            union_with_default(ty)
                                        } else {
                                            ty
                                        }
                                    }
                                    Place::Type(ty, Boundness::PossiblyUnbound) => {
                                        union_with_default(ty)
                                    }
                                    Place::Unbound => default,
                                },
                            );
                        }

                        Some(KnownFunction::Dataclass) => {
                            if let [
                                init,
                                repr,
                                eq,
                                order,
                                unsafe_hash,
                                frozen,
                                match_args,
                                kw_only,
                                slots,
                                weakref_slot,
                            ] = overload.parameter_types()
                            {
                                let mut params = DataclassParams::empty();

                                if to_bool(init, true) {
                                    params |= DataclassParams::INIT;
                                }
                                if to_bool(repr, true) {
                                    params |= DataclassParams::REPR;
                                }
                                if to_bool(eq, true) {
                                    params |= DataclassParams::EQ;
                                }
                                if to_bool(order, false) {
                                    params |= DataclassParams::ORDER;
                                }
                                if to_bool(unsafe_hash, false) {
                                    params |= DataclassParams::UNSAFE_HASH;
                                }
                                if to_bool(frozen, false) {
                                    params |= DataclassParams::FROZEN;
                                }
                                if to_bool(match_args, true) {
                                    params |= DataclassParams::MATCH_ARGS;
                                }
                                if to_bool(kw_only, false) {
                                    if Program::get(db).python_version(db) >= PythonVersion::PY310 {
                                        params |= DataclassParams::KW_ONLY;
                                    } else {
                                        // TODO: emit diagnostic
                                    }
                                }
                                if to_bool(slots, false) {
                                    params |= DataclassParams::SLOTS;
                                }
                                if to_bool(weakref_slot, false) {
                                    params |= DataclassParams::WEAKREF_SLOT;
                                }

                                overload.set_return_type(Type::DataclassDecorator(params));
                            }

                            // `dataclass` being used as a non-decorator
                            if let [Some(Type::ClassLiteral(class_literal))] =
                                overload.parameter_types()
                            {
                                let params = DataclassParams::default();
                                overload.set_return_type(Type::from(ClassLiteral::new(
                                    db,
                                    class_literal.name(db),
                                    class_literal.body_scope(db),
                                    class_literal.known(db),
                                    class_literal.deprecated(db),
                                    Some(params),
                                    class_literal.dataclass_transformer_params(db),
                                )));
                            }
                        }

                        Some(KnownFunction::DataclassTransform) => {
                            if let [
                                eq_default,
                                order_default,
                                kw_only_default,
                                frozen_default,
                                field_specifiers,
                                _kwargs,
                            ] = overload.parameter_types()
                            {
                                let mut params = DataclassTransformerParams::empty();

                                if to_bool(eq_default, true) {
                                    params |= DataclassTransformerParams::EQ_DEFAULT;
                                }
                                if to_bool(order_default, false) {
                                    params |= DataclassTransformerParams::ORDER_DEFAULT;
                                }
                                if to_bool(kw_only_default, false) {
                                    params |= DataclassTransformerParams::KW_ONLY_DEFAULT;
                                }
                                if to_bool(frozen_default, false) {
                                    params |= DataclassTransformerParams::FROZEN_DEFAULT;
                                }

                                if let Some(field_specifiers_type) = field_specifiers {
                                    // For now, we'll do a simple check: if field_specifiers is not
                                    // None/empty, we assume it might contain dataclasses.field
                                    // TODO: Implement proper parsing to check for
                                    //   dataclasses.field/Field specifically
                                    if !field_specifiers_type.is_none(db) {
                                        params |= DataclassTransformerParams::FIELD_SPECIFIERS;
                                    }
                                }

                                overload.set_return_type(Type::DataclassTransformer(params));
                            }
                        }

                        Some(KnownFunction::Field) => {
                            let default =
                                overload.parameter_type_by_name("default").unwrap_or(None);
                            let default_factory = overload
                                .parameter_type_by_name("default_factory")
                                .unwrap_or(None);
                            let init = overload.parameter_type_by_name("init").unwrap_or(None);
                            let kw_only =
                                overload.parameter_type_by_name("kw_only").unwrap_or(None);

                            let default_ty = match (default, default_factory) {
                                (Some(default_ty), _) => default_ty,
                                (_, Some(default_factory_ty)) => default_factory_ty
                                    .try_call(db, &CallArguments::none())
                                    .map_or(Type::unknown(), |binding| binding.return_type(db)),
                                _ => Type::unknown(),
                            };

                            let init = init
                                .map(|init| !init.bool(db).is_always_false())
                                .unwrap_or(true);

                            let kw_only =
                                if Program::get(db).python_version(db) >= PythonVersion::PY310 {
                                    kw_only.map(|kw_only| !kw_only.bool(db).is_always_false())
                                } else {
                                    None
                                };

                            // `typeshed` pretends that `dataclasses.field()` returns the type of the
                            // default value directly. At runtime, however, this function returns an
                            // instance of `dataclasses.Field`. We also model it this way and return
                            // a known-instance type with information about the field. The drawback
                            // of this approach is that we need to pretend that instances of `Field`
                            // are assignable to `T` if the default type of the field is assignable
                            // to `T`. Otherwise, we would error on `name: str = field(default="")`.
                            overload.set_return_type(Type::KnownInstance(
                                KnownInstanceType::Field(FieldInstance::new(
                                    db, default_ty, init, kw_only,
                                )),
                            ));
                        }

                        _ => {
                            // Ideally, either the implementation, or exactly one of the overloads
                            // of the function can have the dataclass_transform decorator applied.
                            // However, we do not yet enforce this, and in the case of multiple
                            // applications of the decorator, we will only consider the last one
                            // for the return value, since the prior ones will be over-written.
                            let return_type = function_type
                                .iter_overloads_and_implementation(db)
                                .filter_map(|function_overload| {
                                    function_overload.dataclass_transformer_params(db).map(
                                        |params| {
                                            // This is a call to a custom function that was decorated with `@dataclass_transformer`.
                                            // If this function was called with a keyword argument like `order=False`, we extract
                                            // the argument type and overwrite the corresponding flag in `dataclass_params` after
                                            // constructing them from the `dataclass_transformer`-parameter defaults.

                                            let mut dataclass_params =
                                                DataclassParams::from(params);

                                            if let Ok(Some(Type::BooleanLiteral(order))) =
                                                overload.parameter_type_by_name("order")
                                            {
                                                dataclass_params.set(DataclassParams::ORDER, order);
                                            }

                                            if let Ok(Some(Type::BooleanLiteral(eq))) =
                                                overload.parameter_type_by_name("eq")
                                            {
                                                dataclass_params.set(DataclassParams::EQ, eq);
                                            }

                                            if let Ok(Some(Type::BooleanLiteral(kw_only))) =
                                                overload.parameter_type_by_name("kw_only")
                                            {
                                                dataclass_params
                                                    .set(DataclassParams::KW_ONLY, kw_only);
                                            }

                                            if let Ok(Some(Type::BooleanLiteral(frozen))) =
                                                overload.parameter_type_by_name("frozen")
                                            {
                                                dataclass_params
                                                    .set(DataclassParams::FROZEN, frozen);
                                            }

                                            Type::DataclassDecorator(dataclass_params)
                                        },
                                    )
                                })
                                .last();

                            if let Some(return_type) = return_type {
                                overload.set_return_type(return_type);
                            }
                        }
                    },

                    Type::ClassLiteral(class) => match class.known(db) {
                        Some(KnownClass::Bool) => match overload.parameter_types() {
                            [Some(arg)] => overload.set_return_type(arg.bool(db).into_type(db)),
                            [None] => overload.set_return_type(Type::BooleanLiteral(false)),
                            _ => {}
                        },

                        Some(KnownClass::Str) if overload_index == 0 => {
                            match overload.parameter_types() {
                                [Some(arg)] => overload.set_return_type(arg.str(db)),
                                [None] => overload.set_return_type(Type::string_literal(db, "")),
                                _ => {}
                            }
                        }

                        Some(KnownClass::Type) if overload_index == 0 => {
                            if let [Some(arg)] = overload.parameter_types() {
                                overload.set_return_type(arg.dunder_class(db));
                            }
                        }

                        Some(KnownClass::Property) => {
                            if let [getter, setter, ..] = overload.parameter_types() {
                                overload.set_return_type(Type::PropertyInstance(
                                    PropertyInstanceType::new(db, *getter, *setter),
                                ));
                            }
                        }

                        Some(KnownClass::Tuple) if overload_index == 1 => {
                            // `tuple(range(42))` => `tuple[int, ...]`
                            // BUT `tuple((1, 2))` => `tuple[Literal[1], Literal[2]]` rather than `tuple[Literal[1, 2], ...]`
                            if let [Some(argument)] = overload.parameter_types() {
                                // We deliberately use `.iterate()` here (falling back to `Unknown` if it isn't iterable)
                                // rather than `.try_iterate().expect()`. Even though we know at this point that the input
                                // type is assignable to `Iterable`, that doesn't mean that the input type is *actually*
                                // iterable (it could be a Liskov-uncompliant subtype of the `Iterable` class that sets
                                // `__iter__ = None`, for example). That would be badly written Python code, but we still
                                // need to be able to handle it without crashing.
                                overload.set_return_type(Type::tuple(TupleType::new(
                                    db,
                                    &argument.iterate(db),
                                )));
                            }
                        }

                        _ => {}
                    },

                    Type::SpecialForm(SpecialFormType::TypedDict) => {
                        overload.set_return_type(todo_type!("Support for `TypedDict`"));
                    }

                    // Not a special case
                    _ => {}
                }
            }
        }
    }
}

impl<'a, 'db> IntoIterator for &'a Bindings<'db> {
    type Item = &'a CallableBinding<'db>;
    type IntoIter = std::slice::Iter<'a, CallableBinding<'db>>;

    fn into_iter(self) -> Self::IntoIter {
        self.elements.iter()
    }
}

impl<'a, 'db> IntoIterator for &'a mut Bindings<'db> {
    type Item = &'a mut CallableBinding<'db>;
    type IntoIter = std::slice::IterMut<'a, CallableBinding<'db>>;

    fn into_iter(self) -> Self::IntoIter {
        self.elements.iter_mut()
    }
}

impl<'db> From<CallableBinding<'db>> for Bindings<'db> {
    fn from(from: CallableBinding<'db>) -> Bindings<'db> {
        Bindings {
            callable_type: from.callable_type,
            elements: smallvec_inline![from],
            argument_forms: ArgumentForms::new(0),
        }
    }
}

impl<'db> From<Binding<'db>> for Bindings<'db> {
    fn from(from: Binding<'db>) -> Bindings<'db> {
        let callable_type = from.callable_type;
        let signature_type = from.signature_type;
        let callable_binding = CallableBinding {
            callable_type,
            signature_type,
            dunder_call_is_possibly_unbound: false,
            bound_type: None,
            overload_call_return_type: None,
            matching_overload_index: None,
            overloads: smallvec_inline![from],
        };
        Bindings {
            callable_type,
            elements: smallvec_inline![callable_binding],
            argument_forms: ArgumentForms::new(0),
        }
    }
}

/// Binding information for a single callable. If the callable is overloaded, there is a separate
/// [`Binding`] for each overload.
///
/// For a successful binding, each argument is mapped to one of the callable's formal parameters.
/// If the callable has multiple overloads, the first one that matches is used as the overall
/// binding match.
///
/// If the arguments cannot be matched to formal parameters, we store information about the
/// specific errors that occurred when trying to match them up. If the callable has multiple
/// overloads, we store this error information for each overload.
#[derive(Debug)]
pub(crate) struct CallableBinding<'db> {
    /// The type that is (hopefully) callable.
    pub(crate) callable_type: Type<'db>,

    /// The type we'll use for error messages referring to details of the called signature. For
    /// calls to functions this will be the same as `callable_type`; for other callable instances
    /// it may be a `__call__` method.
    pub(crate) signature_type: Type<'db>,

    /// If this is a callable object (i.e. called via a `__call__` method), the boundness of
    /// that call method.
    pub(crate) dunder_call_is_possibly_unbound: bool,

    /// The type of the bound `self` or `cls` parameter if this signature is for a bound method.
    pub(crate) bound_type: Option<Type<'db>>,

    /// The return type of this overloaded callable.
    ///
    /// This is [`Some`] only in the following cases:
    /// 1. Argument type expansion was performed and one of the expansions evaluated successfully
    ///    for all of the argument lists, or
    /// 2. Overload call evaluation was ambiguous, meaning that multiple overloads matched the
    ///    argument lists, but they all had different return types
    ///
    /// For (1), the final return type is the union of all the return types of the matched
    /// overloads for the expanded argument lists.
    ///
    /// For (2), the final return type is [`Unknown`].
    ///
    /// [`Unknown`]: crate::types::DynamicType::Unknown
    overload_call_return_type: Option<OverloadCallReturnType<'db>>,

    /// The index of the overload that matched for this overloaded callable.
    ///
    /// This is [`Some`] only for step 1 and 4 of the [overload call evaluation algorithm][1].
    ///
    /// The main use of this field is to surface the diagnostics for a matching overload directly
    /// instead of using the `no-matching-overload` diagnostic. This is mentioned in the spec:
    ///
    /// > If only one candidate overload remains, it is the winning match. Evaluate it as if it
    /// > were a non-overloaded function call and stop.
    ///
    /// Other steps of the algorithm do not set this field because this use case isn't relevant for
    /// them.
    ///
    /// [1]: https://typing.python.org/en/latest/spec/overload.html#overload-call-evaluation
    matching_overload_index: Option<usize>,

    /// The bindings of each overload of this callable. Will be empty if the type is not callable.
    ///
    /// By using `SmallVec`, we avoid an extra heap allocation for the common case of a
    /// non-overloaded callable.
    overloads: SmallVec<[Binding<'db>; 1]>,
}

impl<'db> CallableBinding<'db> {
    pub(crate) fn from_overloads(
        signature_type: Type<'db>,
        overloads: impl IntoIterator<Item = Signature<'db>>,
    ) -> Self {
        let overloads = overloads
            .into_iter()
            .map(|signature| Binding::single(signature_type, signature))
            .collect();
        Self {
            callable_type: signature_type,
            signature_type,
            dunder_call_is_possibly_unbound: false,
            bound_type: None,
            overload_call_return_type: None,
            matching_overload_index: None,
            overloads,
        }
    }

    pub(crate) fn not_callable(signature_type: Type<'db>) -> Self {
        Self {
            callable_type: signature_type,
            signature_type,
            dunder_call_is_possibly_unbound: false,
            bound_type: None,
            overload_call_return_type: None,
            matching_overload_index: None,
            overloads: smallvec![],
        }
    }

    pub(crate) fn with_bound_type(mut self, bound_type: Type<'db>) -> Self {
        self.bound_type = Some(bound_type);
        self
    }

    fn replace_callable_type(&mut self, before: Type<'db>, after: Type<'db>) {
        if self.callable_type == before {
            self.callable_type = after;
        }
        for binding in &mut self.overloads {
            binding.replace_callable_type(before, after);
        }
    }

    fn match_parameters(
        &mut self,
        db: &'db dyn Db,
        arguments: &CallArguments<'_, 'db>,
        argument_forms: &mut ArgumentForms,
    ) {
        // If this callable is a bound method, prepend the self instance onto the arguments list
        // before checking.
        let arguments = arguments.with_self(self.bound_type);

        for overload in &mut self.overloads {
            overload.match_parameters(db, arguments.as_ref(), argument_forms);
        }
    }

    fn check_types(
        &mut self,
        db: &'db dyn Db,
        argument_types: &CallArguments<'_, 'db>,
        call_expression_tcx: &TypeContext<'db>,
    ) -> Option<ArgumentForms> {
        // If this callable is a bound method, prepend the self instance onto the arguments list
        // before checking.
        let argument_types = argument_types.with_self(self.bound_type);

        // Step 1: Check the result of the arity check which is done by `match_parameters`
        let matching_overload_indexes = match self.matching_overload_index() {
            MatchingOverloadIndex::None => {
                // If no candidate overloads remain from the arity check, we can stop here. We
                // still perform type checking for non-overloaded function to provide better user
                // experience.
                if let [overload] = self.overloads.as_mut_slice() {
                    overload.check_types(db, argument_types.as_ref(), call_expression_tcx);
                }
                return None;
            }
            MatchingOverloadIndex::Single(index) => {
                // If only one candidate overload remains, it is the winning match. Evaluate it as
                // a regular (non-overloaded) call.
                self.matching_overload_index = Some(index);
                self.overloads[index].check_types(db, argument_types.as_ref(), call_expression_tcx);
                return None;
            }
            MatchingOverloadIndex::Multiple(indexes) => {
                // If two or more candidate overloads remain, proceed to step 2.
                indexes
            }
        };

        // Step 2: Evaluate each remaining overload as a regular (non-overloaded) call to determine
        // whether it is compatible with the supplied argument list.
        for (_, overload) in self.matching_overloads_mut() {
            overload.check_types(db, argument_types.as_ref(), call_expression_tcx);
        }

        match self.matching_overload_index() {
            MatchingOverloadIndex::None => {
                // If all overloads result in errors, proceed to step 3.
            }
            MatchingOverloadIndex::Single(_) => {
                // If only one overload evaluates without error, it is the winning match.
                return None;
            }
            MatchingOverloadIndex::Multiple(indexes) => {
                // If two or more candidate overloads remain, proceed to step 4.
                self.filter_overloads_containing_variadic(&indexes);

                match self.matching_overload_index() {
                    MatchingOverloadIndex::None => {
                        // This shouldn't be possible because step 4 can only filter out overloads
                        // when there _is_ a matching variadic argument.
                        tracing::debug!("All overloads have been filtered out in step 4");
                        return None;
                    }
                    MatchingOverloadIndex::Single(index) => {
                        // If only one candidate overload remains, it is the winning match.
                        // Evaluate it as a regular (non-overloaded) call.
                        self.matching_overload_index = Some(index);
                        return None;
                    }
                    MatchingOverloadIndex::Multiple(indexes) => {
                        // If two or more candidate overloads remain, proceed to step 5.
                        self.filter_overloads_using_any_or_unknown(
                            db,
                            argument_types.as_ref(),
                            &indexes,
                        );
                    }
                }

                // This shouldn't lead to argument type expansion.
                return None;
            }
        }

        // Step 3: Perform "argument type expansion". Reference:
        // https://typing.python.org/en/latest/spec/overload.html#argument-type-expansion
        let mut expansions = argument_types.expand(db).peekable();

        // Return early if there are no argument types to expand.
        expansions.peek()?;

        // At this point, there's at least one argument that can be expanded.
        //
        // This heuristic tries to detect if there's any need to perform argument type expansion or
        // not by checking whether there are any non-expandable argument type that cannot be
        // assigned to any of the overloads.
        for (argument_index, (argument, argument_type)) in argument_types.iter().enumerate() {
            // TODO: Remove `Keywords` once `**kwargs` support is added
            if matches!(argument, Argument::Synthetic | Argument::Keywords) {
                continue;
            }
            let Some(argument_type) = argument_type else {
                continue;
            };
            if is_expandable_type(db, argument_type) {
                continue;
            }
            let mut is_argument_assignable_to_any_overload = false;
            'overload: for overload in &self.overloads {
                for parameter_index in &overload.argument_matches[argument_index].parameters {
                    let parameter_type = overload.signature.parameters()[*parameter_index]
                        .annotated_type()
                        .unwrap_or(Type::unknown());
                    if argument_type
                        .when_assignable_to(db, parameter_type, overload.inferable_typevars)
                        .is_always_satisfied()
                    {
                        is_argument_assignable_to_any_overload = true;
                        break 'overload;
                    }
                }
            }
            if !is_argument_assignable_to_any_overload {
                tracing::debug!(
                    "Argument at {argument_index} (`{}`) is not assignable to any of the \
                    remaining overloads, skipping argument type expansion",
                    argument_type.display(db)
                );
                return None;
            }
        }

        let snapshotter = CallableBindingSnapshotter::new(matching_overload_indexes);

        // State of the bindings _after_ evaluating (type checking) the matching overloads using
        // the non-expanded argument types.
        let post_evaluation_snapshot = snapshotter.take(self);

        for expansion in expansions {
            let expanded_argument_lists = match expansion {
                Expansion::LimitReached(index) => {
                    snapshotter.restore(self, post_evaluation_snapshot);
                    self.overload_call_return_type = Some(
                        OverloadCallReturnType::ArgumentTypeExpansionLimitReached(index),
                    );
                    return None;
                }
                Expansion::Expanded(argument_lists) => argument_lists,
            };

            // This is the merged state of the bindings after evaluating all of the expanded
            // argument lists. This will be the final state to restore the bindings to if all of
            // the expanded argument lists evaluated successfully.
            let mut merged_evaluation_state: Option<CallableBindingSnapshot<'db>> = None;

            // Merged argument forms after evaluating all the argument lists in this expansion.
            let mut merged_argument_forms = ArgumentForms::default();

            // The return types of each of the expanded argument lists that evaluated successfully.
            let mut return_types = Vec::new();

            for expanded_arguments in &expanded_argument_lists {
                let mut argument_forms = ArgumentForms::new(expanded_arguments.len());

                // The spec mentions that each expanded argument list should be re-evaluated from
                // step 2 but we need to re-evaluate from step 1 because our step 1 does more than
                // what the spec mentions. Step 1 of the spec means only "eliminate impossible
                // overloads due to arity mismatch" while our step 1 (`match_parameters`) also
                // includes "match arguments to the parameters". This is important because it
                // allows us to correctly handle cases involving a variadic argument that could
                // expand into different number of arguments with each expansion. Refer to
                // https://github.com/astral-sh/ty/issues/735 for more details.
                for overload in &mut self.overloads {
                    // Clear the state of all overloads before re-evaluating from step 1
                    overload.reset();
                    overload.match_parameters(db, expanded_arguments, &mut argument_forms);
                }

                merged_argument_forms.merge(&argument_forms);

                for (_, overload) in self.matching_overloads_mut() {
                    overload.check_types(db, expanded_arguments, call_expression_tcx);
                }

                let return_type = match self.matching_overload_index() {
                    MatchingOverloadIndex::None => None,
                    MatchingOverloadIndex::Single(index) => {
                        Some(self.overloads[index].return_type())
                    }
                    MatchingOverloadIndex::Multiple(matching_overload_indexes) => {
                        self.filter_overloads_containing_variadic(&matching_overload_indexes);

                        match self.matching_overload_index() {
                            MatchingOverloadIndex::None => {
                                tracing::debug!(
                                    "All overloads have been filtered out in step 4 during argument type expansion"
                                );
                                None
                            }
                            MatchingOverloadIndex::Single(index) => {
                                self.matching_overload_index = Some(index);
                                Some(self.return_type())
                            }
                            MatchingOverloadIndex::Multiple(indexes) => {
                                self.filter_overloads_using_any_or_unknown(
                                    db,
                                    expanded_arguments,
                                    &indexes,
                                );
                                Some(self.return_type())
                            }
                        }
                    }
                };

                // This split between initializing and updating the merged evaluation state is
                // required because otherwise it's difficult to differentiate between the
                // following:
                // 1. An initial unmatched overload becomes a matched overload when evaluating the
                //    first argument list
                // 2. An unmatched overload after evaluating the first argument list becomes a
                //    matched overload when evaluating the second argument list
                if let Some(merged_evaluation_state) = merged_evaluation_state.as_mut() {
                    merged_evaluation_state.update(self);
                } else {
                    merged_evaluation_state = Some(snapshotter.take(self));
                }

                if let Some(return_type) = return_type {
                    return_types.push(return_type);
                } else {
                    // No need to check the remaining argument lists if the current argument list
                    // doesn't evaluate successfully. Move on to expanding the next argument type.
                    break;
                }
            }

            if return_types.len() == expanded_argument_lists.len() {
                // Restore the bindings state to the one that merges the bindings state evaluating
                // each of the expanded argument list.
                //
                // Note that this needs to happen *before* setting the return type, because this
                // will restore the return type to the one before argument type expansion.
                if let Some(merged_evaluation_state) = merged_evaluation_state {
                    snapshotter.restore(self, merged_evaluation_state);
                }

                // If the number of return types is equal to the number of expanded argument lists,
                // they all evaluated successfully. So, we need to combine their return types by
                // union to determine the final return type.
                self.overload_call_return_type =
                    Some(OverloadCallReturnType::ArgumentTypeExpansion(
                        UnionType::from_elements(db, return_types),
                    ));

                return Some(merged_argument_forms);
            }
        }

        // If the type expansion didn't yield any successful return type, we need to restore the
        // bindings state back to the one after the type checking step using the non-expanded
        // argument types. This is necessary because we restore the state to the pre-evaluation
        // snapshot when processing the expanded argument lists.
        snapshotter.restore(self, post_evaluation_snapshot);

        None
    }

    /// Filter overloads based on variadic argument to variadic parameter match.
    ///
    /// This is the step 4 of the [overload call evaluation algorithm][1].
    ///
    /// [1]: https://typing.python.org/en/latest/spec/overload.html#overload-call-evaluation
    fn filter_overloads_containing_variadic(&mut self, matching_overload_indexes: &[usize]) {
        let variadic_matching_overloads = matching_overload_indexes
            .iter()
            .filter(|&&overload_index| {
                self.overloads[overload_index].variadic_argument_matched_to_variadic_parameter
            })
            .collect::<HashSet<_>>();

        if variadic_matching_overloads.is_empty()
            || variadic_matching_overloads.len() == matching_overload_indexes.len()
        {
            return;
        }

        for overload_index in matching_overload_indexes {
            if !variadic_matching_overloads.contains(overload_index) {
                self.overloads[*overload_index].mark_as_unmatched_overload();
            }
        }
    }

    /// Filter overloads based on [`Any`] or [`Unknown`] argument types.
    ///
    /// This is the step 5 of the [overload call evaluation algorithm][1].
    ///
    /// The filtering works on the remaining overloads that are present at the
    /// `matching_overload_indexes` and are filtered out by marking them as unmatched overloads
    /// using the [`mark_as_unmatched_overload`] method.
    ///
    /// [`Any`]: crate::types::DynamicType::Any
    /// [`Unknown`]: crate::types::DynamicType::Unknown
    /// [`mark_as_unmatched_overload`]: Binding::mark_as_unmatched_overload
    /// [1]: https://typing.python.org/en/latest/spec/overload.html#overload-call-evaluation
    fn filter_overloads_using_any_or_unknown(
        &mut self,
        db: &'db dyn Db,
        arguments: &CallArguments<'_, 'db>,
        matching_overload_indexes: &[usize],
    ) {
        // The maximum number of parameters across all the overloads that are being considered
        // for filtering.
        let max_parameter_count = matching_overload_indexes
            .iter()
            .map(|&index| self.overloads[index].signature.parameters().len())
            .max()
            .unwrap_or(0);

        // These are the parameter indexes that matches the arguments that participate in the
        // filtering process.
        //
        // The parameter types at these indexes have at least one overload where the type isn't
        // gradual equivalent to the parameter types at the same index for other overloads.
        let mut participating_parameter_indexes = HashSet::new();

        // The parameter types at each index for the first overload containing a parameter at
        // that index.
        let mut first_parameter_types: Vec<Option<Type<'db>>> = vec![None; max_parameter_count];

        for argument_index in 0..arguments.len() {
            for overload_index in matching_overload_indexes {
                let overload = &self.overloads[*overload_index];
                for &parameter_index in &overload.argument_matches[argument_index].parameters {
                    // TODO: For an unannotated `self` / `cls` parameter, the type should be
                    // `typing.Self` / `type[typing.Self]`
                    let current_parameter_type = overload.signature.parameters()[parameter_index]
                        .annotated_type()
                        .unwrap_or(Type::unknown());
                    let first_parameter_type = &mut first_parameter_types[parameter_index];
                    if let Some(first_parameter_type) = first_parameter_type {
                        if !first_parameter_type
                            .when_equivalent_to(
                                db,
                                current_parameter_type,
                                overload.inferable_typevars,
                            )
                            .is_always_satisfied()
                        {
                            participating_parameter_indexes.insert(parameter_index);
                        }
                    } else {
                        *first_parameter_type = Some(current_parameter_type);
                    }
                }
            }
        }

        let mut union_argument_type_builders = std::iter::repeat_with(|| UnionBuilder::new(db))
            .take(max_parameter_count)
            .collect::<Vec<_>>();

        for (argument_index, argument_type) in arguments.iter_types().enumerate() {
            for overload_index in matching_overload_indexes {
                let overload = &self.overloads[*overload_index];
                for (parameter_index, variadic_argument_type) in
                    overload.argument_matches[argument_index].iter()
                {
                    if !participating_parameter_indexes.contains(&parameter_index) {
                        continue;
                    }
                    union_argument_type_builders[parameter_index].add_in_place(
                        variadic_argument_type
                            .unwrap_or(argument_type)
                            .top_materialization(db),
                    );
                }
            }
        }

        // These only contain the top materialized argument types for the corresponding
        // participating parameter indexes.
        let top_materialized_argument_type = Type::heterogeneous_tuple(
            db,
            union_argument_type_builders
                .into_iter()
                .filter_map(|builder| {
                    if builder.is_empty() {
                        None
                    } else {
                        Some(builder.build())
                    }
                }),
        );

        // A flag to indicate whether we've found the overload that makes the remaining overloads
        // unmatched for the given argument types.
        let mut filter_remaining_overloads = false;

        for (upto, current_index) in matching_overload_indexes.iter().enumerate() {
            if filter_remaining_overloads {
                self.overloads[*current_index].mark_as_unmatched_overload();
                continue;
            }

            let mut union_parameter_types = std::iter::repeat_with(|| UnionBuilder::new(db))
                .take(max_parameter_count)
                .collect::<Vec<_>>();

            // The number of parameters that have been skipped because they don't participate in
            // the filtering process. This is used to make sure the types are added to the
            // corresponding parameter index in `union_parameter_types`.
            let mut skipped_parameters = 0;

            for argument_index in 0..arguments.len() {
                for overload_index in &matching_overload_indexes[..=upto] {
                    let overload = &self.overloads[*overload_index];
                    for parameter_index in &overload.argument_matches[argument_index].parameters {
                        if !participating_parameter_indexes.contains(parameter_index) {
                            skipped_parameters += 1;
                            continue;
                        }
                        // TODO: For an unannotated `self` / `cls` parameter, the type should be
                        // `typing.Self` / `type[typing.Self]`
                        let mut parameter_type = overload.signature.parameters()[*parameter_index]
                            .annotated_type()
                            .unwrap_or(Type::unknown());
                        if let Some(specialization) = overload.specialization {
                            parameter_type =
                                parameter_type.apply_specialization(db, specialization);
                        }
                        union_parameter_types[parameter_index.saturating_sub(skipped_parameters)]
                            .add_in_place(parameter_type);
                    }
                }
            }

            let parameter_types = Type::heterogeneous_tuple(
                db,
                union_parameter_types.into_iter().filter_map(|builder| {
                    if builder.is_empty() {
                        None
                    } else {
                        Some(builder.build())
                    }
                }),
            );

            if top_materialized_argument_type.is_assignable_to(db, parameter_types) {
                filter_remaining_overloads = true;
            }
        }

        // Once this filtering process is applied for all arguments, examine the return types of
        // the remaining overloads. If the resulting return types for all remaining overloads are
        // equivalent, proceed to step 6.
        let are_return_types_equivalent_for_all_matching_overloads = {
            let mut matching_overloads = self.matching_overloads();
            if let Some(first_overload_return_type) = matching_overloads
                .next()
                .map(|(_, overload)| overload.return_type())
            {
                matching_overloads.all(|(_, overload)| {
                    overload
                        .return_type()
                        .when_equivalent_to(
                            db,
                            first_overload_return_type,
                            overload.inferable_typevars,
                        )
                        .is_always_satisfied()
                })
            } else {
                // No matching overload
                true
            }
        };

        if !are_return_types_equivalent_for_all_matching_overloads {
            // Overload matching is ambiguous.
            self.overload_call_return_type = Some(OverloadCallReturnType::Ambiguous);
        }
    }

    fn as_result(&self) -> Result<(), CallErrorKind> {
        if !self.is_callable() {
            return Err(CallErrorKind::NotCallable);
        }

        if self.has_binding_errors() {
            return Err(CallErrorKind::BindingError);
        }

        if self.dunder_call_is_possibly_unbound {
            return Err(CallErrorKind::PossiblyNotCallable);
        }

        Ok(())
    }

    fn is_callable(&self) -> bool {
        !self.overloads.is_empty()
    }

    /// Returns whether there were any errors binding this call site. If the callable has multiple
    /// overloads, they must _all_ have errors.
    pub(crate) fn has_binding_errors(&self) -> bool {
        self.matching_overloads().next().is_none()
    }

    /// Returns the index of the matching overload in the form of [`MatchingOverloadIndex`].
    pub(crate) fn matching_overload_index(&self) -> MatchingOverloadIndex {
        let mut matching_overloads = self.matching_overloads();
        match matching_overloads.next() {
            None => MatchingOverloadIndex::None,
            Some((first, _)) => {
                if let Some((second, _)) = matching_overloads.next() {
                    let mut indexes = vec![first, second];
                    for (index, _) in matching_overloads {
                        indexes.push(index);
                    }
                    MatchingOverloadIndex::Multiple(indexes)
                } else {
                    MatchingOverloadIndex::Single(first)
                }
            }
        }
    }

    /// Returns all overloads for this call binding, including overloads that did not match.
    pub(crate) fn overloads(&self) -> &[Binding<'db>] {
        self.overloads.as_slice()
    }

    /// Returns an iterator over all the overloads that matched for this call binding.
    pub(crate) fn matching_overloads(
        &self,
    ) -> impl Iterator<Item = (usize, &Binding<'db>)> + Clone {
        self.overloads
            .iter()
            .enumerate()
            .filter(|(_, overload)| overload.as_result().is_ok())
    }

    /// Returns an iterator over all the mutable overloads that matched for this call binding.
    pub(crate) fn matching_overloads_mut(
        &mut self,
    ) -> impl Iterator<Item = (usize, &mut Binding<'db>)> {
        self.overloads
            .iter_mut()
            .enumerate()
            .filter(|(_, overload)| overload.as_result().is_ok())
    }

    /// Returns the return type of this call.
    ///
    /// For a valid call, this is the return type of either a successful argument type expansion of
    /// an overloaded function, or the return type of the first overload that the arguments matched
    /// against.
    ///
    /// For an invalid call to a non-overloaded function, this is the return type of the function.
    ///
    /// For an invalid call to an overloaded function, we return `Type::unknown`, since we cannot
    /// make any useful conclusions about which overload was intended to be called.
    pub(crate) fn return_type(&self) -> Type<'db> {
        if let Some(overload_call_return_type) = self.overload_call_return_type {
            return match overload_call_return_type {
                OverloadCallReturnType::ArgumentTypeExpansion(return_type) => return_type,
                OverloadCallReturnType::ArgumentTypeExpansionLimitReached(_)
                | OverloadCallReturnType::Ambiguous => Type::unknown(),
            };
        }
        if let Some((_, first_overload)) = self.matching_overloads().next() {
            return first_overload.return_type();
        }
        if let [overload] = self.overloads.as_slice() {
            return overload.return_type();
        }
        Type::unknown()
    }

    fn report_diagnostics(
        &self,
        context: &InferContext<'db, '_>,
        node: ast::AnyNodeRef,
        union_diag: Option<&UnionDiagnostic<'_, '_>>,
    ) {
        if !self.is_callable() {
            if let Some(builder) = context.report_lint(&CALL_NON_CALLABLE, node) {
                let mut diag = builder.into_diagnostic(format_args!(
                    "Object of type `{}` is not callable",
                    self.callable_type.display(context.db()),
                ));
                if let Some(union_diag) = union_diag {
                    union_diag.add_union_context(context.db(), &mut diag);
                }
            }
            return;
        }

        if self.dunder_call_is_possibly_unbound {
            if let Some(builder) = context.report_lint(&CALL_NON_CALLABLE, node) {
                let mut diag = builder.into_diagnostic(format_args!(
                    "Object of type `{}` is not callable (possibly missing `__call__` method)",
                    self.callable_type.display(context.db()),
                ));
                if let Some(union_diag) = union_diag {
                    union_diag.add_union_context(context.db(), &mut diag);
                }
            }
            return;
        }

        match self.overloads.as_slice() {
            [] => {}
            [overload] => {
                let callable_description =
                    CallableDescription::new(context.db(), self.signature_type);
                overload.report_diagnostics(
                    context,
                    node,
                    self.signature_type,
                    callable_description.as_ref(),
                    union_diag,
                    None,
                );
            }
            _overloads => {
                // TODO: This should probably be adapted to handle more
                // types of callables[1]. At present, it just handles
                // standard function and method calls.
                //
                // [1]: https://github.com/astral-sh/ty/issues/274#issuecomment-2881856028
                let function_type_and_kind = match self.signature_type {
                    Type::FunctionLiteral(function) => Some((FunctionKind::Function, function)),
                    Type::BoundMethod(bound_method) => Some((
                        FunctionKind::BoundMethod,
                        bound_method.function(context.db()),
                    )),
                    Type::KnownBoundMethod(KnownBoundMethodType::FunctionTypeDunderGet(
                        function,
                    )) => Some((FunctionKind::MethodWrapper, function)),
                    _ => None,
                };

                // If there is a single matching overload, the diagnostics should be reported
                // directly for that overload.
                if let Some(matching_overload_index) = self.matching_overload_index {
                    let callable_description =
                        CallableDescription::new(context.db(), self.signature_type);
                    let matching_overload =
                        function_type_and_kind.map(|(kind, function)| MatchingOverloadLiteral {
                            index: matching_overload_index,
                            kind,
                            function,
                        });
                    self.overloads[matching_overload_index].report_diagnostics(
                        context,
                        node,
                        self.signature_type,
                        callable_description.as_ref(),
                        union_diag,
                        matching_overload.as_ref(),
                    );
                    return;
                }

                let Some(builder) = context.report_lint(&NO_MATCHING_OVERLOAD, node) else {
                    return;
                };
                let callable_description =
                    CallableDescription::new(context.db(), self.callable_type);
                let mut diag = builder.into_diagnostic(format_args!(
                    "No overload{} matches arguments",
                    if let Some(CallableDescription { kind, name }) = callable_description {
                        format!(" of {kind} `{name}`")
                    } else {
                        String::new()
                    }
                ));

                if let Some(index) =
                    self.overload_call_return_type
                        .and_then(
                            |overload_call_return_type| match overload_call_return_type {
                                OverloadCallReturnType::ArgumentTypeExpansionLimitReached(
                                    index,
                                ) => Some(index),
                                _ => None,
                            },
                        )
                {
                    diag.info(format_args!(
                        "Limit of argument type expansion reached at argument {index}"
                    ));
                }

                if let Some((kind, function)) = function_type_and_kind {
                    let (overloads, implementation) =
                        function.overloads_and_implementation(context.db());

                    if let Some(spans) = overloads
                        .first()
                        .and_then(|overload| overload.spans(context.db()))
                    {
                        let mut sub = SubDiagnostic::new(
                            SubDiagnosticSeverity::Info,
                            "First overload defined here",
                        );
                        sub.annotate(Annotation::primary(spans.signature));
                        diag.sub(sub);
                    }

                    diag.info(format_args!(
                        "Possible overloads for {kind} `{}`:",
                        function.name(context.db())
                    ));

                    for overload in overloads.iter().take(MAXIMUM_OVERLOADS) {
                        diag.info(format_args!(
                            "  {}",
                            overload.signature(context.db()).display(context.db())
                        ));
                    }
                    if overloads.len() > MAXIMUM_OVERLOADS {
                        diag.info(format_args!(
                            "... omitted {remaining} overloads",
                            remaining = overloads.len() - MAXIMUM_OVERLOADS
                        ));
                    }

                    if let Some(spans) =
                        implementation.and_then(|function| function.spans(context.db()))
                    {
                        let mut sub = SubDiagnostic::new(
                            SubDiagnosticSeverity::Info,
                            "Overload implementation defined here",
                        );
                        sub.annotate(Annotation::primary(spans.signature));
                        diag.sub(sub);
                    }
                }

                if let Some(union_diag) = union_diag {
                    union_diag.add_union_context(context.db(), &mut diag);
                }
            }
        }
    }
}

impl<'a, 'db> IntoIterator for &'a CallableBinding<'db> {
    type Item = &'a Binding<'db>;
    type IntoIter = std::slice::Iter<'a, Binding<'db>>;

    fn into_iter(self) -> Self::IntoIter {
        self.overloads.iter()
    }
}

#[derive(Debug, Copy, Clone)]
enum OverloadCallReturnType<'db> {
    ArgumentTypeExpansion(Type<'db>),
    ArgumentTypeExpansionLimitReached(usize),
    Ambiguous,
}

#[derive(Debug)]
pub(crate) enum MatchingOverloadIndex {
    /// No matching overloads found.
    None,

    /// Exactly one matching overload found at the given index.
    Single(usize),

    /// Multiple matching overloads found at the given indexes.
    Multiple(Vec<usize>),
}

#[derive(Default, Debug)]
struct ArgumentForms {
    values: Vec<Option<ParameterForm>>,
    conflicting: Vec<bool>,
}

impl ArgumentForms {
    /// Create a new argument forms initialized to the given length and the default values.
    fn new(len: usize) -> Self {
        Self {
            values: vec![None; len],
            conflicting: vec![false; len],
        }
    }

    fn merge(&mut self, other: &ArgumentForms) {
        if self.values.len() < other.values.len() {
            self.values.resize(other.values.len(), None);
            self.conflicting.resize(other.conflicting.len(), false);
        }

        for (index, (other_form, other_conflict)) in other
            .values
            .iter()
            .zip(other.conflicting.iter())
            .enumerate()
        {
            if let Some(self_form) = &mut self.values[index] {
                if let Some(other_form) = other_form {
                    if *self_form != *other_form {
                        // Different parameter forms, mark as conflicting
                        self.conflicting[index] = true;
                        *self_form = *other_form; // Use the new form
                    }
                }
            } else {
                self.values[index] = *other_form;
            }

            // Update the conflicting form (true takes precedence)
            self.conflicting[index] |= *other_conflict;
        }
    }

    fn shrink_to_fit(&mut self) {
        self.values.shrink_to_fit();
        self.conflicting.shrink_to_fit();
    }
}

#[derive(Default, Clone, Copy)]
struct ParameterInfo {
    matched: bool,
    suppress_missing_error: bool,
}

struct ArgumentMatcher<'a, 'db> {
    parameters: &'a Parameters<'db>,
    argument_forms: &'a mut ArgumentForms,
    errors: &'a mut Vec<BindingError<'db>>,

    argument_matches: Vec<MatchedArgument<'db>>,
    parameter_info: Vec<ParameterInfo>,
    next_positional: usize,
    first_excess_positional: Option<usize>,
    num_synthetic_args: usize,
    variadic_argument_matched_to_variadic_parameter: bool,
}

impl<'a, 'db> ArgumentMatcher<'a, 'db> {
    fn new(
        arguments: &CallArguments,
        parameters: &'a Parameters<'db>,
        argument_forms: &'a mut ArgumentForms,
        errors: &'a mut Vec<BindingError<'db>>,
    ) -> Self {
        Self {
            parameters,
            argument_forms,
            errors,
            argument_matches: vec![MatchedArgument::default(); arguments.len()],
            parameter_info: vec![ParameterInfo::default(); parameters.len()],
            next_positional: 0,
            first_excess_positional: None,
            num_synthetic_args: 0,
            variadic_argument_matched_to_variadic_parameter: false,
        }
    }

    fn get_argument_index(&self, argument_index: usize) -> Option<usize> {
        if argument_index >= self.num_synthetic_args {
            // Adjust the argument index to skip synthetic args, which don't appear at the call
            // site and thus won't be in the Call node arguments list.
            Some(argument_index - self.num_synthetic_args)
        } else {
            // we are erroring on a synthetic argument, we'll just emit the diagnostic on the
            // entire Call node, since there's no argument node for this argument at the call site
            None
        }
    }

    #[expect(clippy::too_many_arguments)]
    fn assign_argument(
        &mut self,
        argument_index: usize,
        argument: Argument<'a>,
        argument_type: Option<Type<'db>>,
        parameter_index: usize,
        parameter: &Parameter<'db>,
        positional: bool,
        variable_argument_length: bool,
    ) {
        if !matches!(argument, Argument::Synthetic) {
            let adjusted_argument_index = argument_index - self.num_synthetic_args;
            if let Some(existing) =
                self.argument_forms.values[adjusted_argument_index].replace(parameter.form)
            {
                if existing != parameter.form {
                    self.argument_forms.conflicting[argument_index - self.num_synthetic_args] =
                        true;
                }
            }
        }
        if self.parameter_info[parameter_index].matched {
            if !parameter.is_variadic() && !parameter.is_keyword_variadic() {
                self.errors.push(BindingError::ParameterAlreadyAssigned {
                    argument_index: self.get_argument_index(argument_index),
                    parameter: ParameterContext::new(parameter, parameter_index, positional),
                });
            }
        }
        if variable_argument_length
            && matches!(
                (argument, parameter.kind()),
                (Argument::Variadic, ParameterKind::Variadic { .. })
                    | (Argument::Keywords, ParameterKind::KeywordVariadic { .. })
            )
        {
            self.variadic_argument_matched_to_variadic_parameter = true;
        }
        let matched_argument = &mut self.argument_matches[argument_index];
        matched_argument.parameters.push(parameter_index);
        matched_argument.types.push(argument_type);
        matched_argument.matched = true;
        self.parameter_info[parameter_index].matched = true;
    }

    fn match_positional(
        &mut self,
        argument_index: usize,
        argument: Argument<'a>,
        argument_type: Option<Type<'db>>,
        variable_argument_length: bool,
    ) -> Result<(), ()> {
        if matches!(argument, Argument::Synthetic) {
            self.num_synthetic_args += 1;
        }
        let Some((parameter_index, parameter)) = self
            .parameters
            .get_positional(self.next_positional)
            .map(|param| (self.next_positional, param))
            .or_else(|| self.parameters.variadic())
        else {
            self.first_excess_positional.get_or_insert(argument_index);
            self.next_positional += 1;
            return Err(());
        };
        self.next_positional += 1;
        self.assign_argument(
            argument_index,
            argument,
            argument_type,
            parameter_index,
            parameter,
            !parameter.is_variadic(),
            variable_argument_length,
        );
        Ok(())
    }

    fn match_keyword(
        &mut self,
        argument_index: usize,
        argument: Argument<'a>,
        argument_type: Option<Type<'db>>,
        name: &str,
    ) -> Result<(), ()> {
        let Some((parameter_index, parameter)) = self
            .parameters
            .keyword_by_name(name)
            .or_else(|| self.parameters.keyword_variadic())
        else {
            if let Some((parameter_index, parameter)) =
                self.parameters.positional_only_by_name(name)
            {
                self.errors
                    .push(BindingError::PositionalOnlyParameterAsKwarg {
                        argument_index: self.get_argument_index(argument_index),
                        parameter: ParameterContext::new(parameter, parameter_index, true),
                    });
                self.parameter_info[parameter_index].suppress_missing_error = true;
            } else {
                self.errors.push(BindingError::UnknownArgument {
                    argument_name: ast::name::Name::new(name),
                    argument_index: self.get_argument_index(argument_index),
                });
            }
            return Err(());
        };
        self.assign_argument(
            argument_index,
            argument,
            argument_type,
            parameter_index,
            parameter,
            false,
            false,
        );
        Ok(())
    }

    /// Match a variadic argument to the remaining positional, standard or variadic parameters.
    fn match_variadic(
        &mut self,
        db: &'db dyn Db,
        argument_index: usize,
        argument: Argument<'a>,
        argument_type: Option<Type<'db>>,
    ) -> Result<(), ()> {
        let tuple = argument_type.map(|ty| ty.iterate(db));
        let (mut argument_types, length, variable_element) = match tuple.as_ref() {
            Some(tuple) => (
                Either::Left(tuple.all_elements().copied()),
                tuple.len(),
                tuple.variable_element().copied(),
            ),
            None => (
                Either::Right(std::iter::empty()),
                TupleLength::unknown(),
                None,
            ),
        };

        let is_variable = length.is_variable();

        // We must be able to match up the fixed-length portion of the argument with positional
        // parameters, so we pass on any errors that occur.
        for _ in 0..length.minimum() {
            self.match_positional(
                argument_index,
                argument,
                argument_types.next().or(variable_element),
                is_variable,
            )?;
        }

        // If the tuple is variable-length, we assume that it will soak up all remaining positional
        // parameters.
        if is_variable {
            while self
                .parameters
                .get_positional(self.next_positional)
                .is_some()
            {
                self.match_positional(
                    argument_index,
                    argument,
                    argument_types.next().or(variable_element),
                    is_variable,
                )?;
            }
        }

        // Finally, if there is a variadic parameter we can match any of the remaining unpacked
        // argument types to it, but only if there is at least one remaining argument type. This is
        // because a variadic parameter is optional, so if this was done unconditionally, ty could
        // raise a false positive as "too many arguments".
        if self.parameters.variadic().is_some() {
            if let Some(argument_type) = argument_types.next().or(variable_element) {
                self.match_positional(argument_index, argument, Some(argument_type), is_variable)?;
                for argument_type in argument_types {
                    self.match_positional(
                        argument_index,
                        argument,
                        Some(argument_type),
                        is_variable,
                    )?;
                }
            }
        }

        Ok(())
    }

    fn match_keyword_variadic(
        &mut self,
        db: &'db dyn Db,
        argument_index: usize,
        argument_type: Option<Type<'db>>,
    ) {
        if let Some(Type::TypedDict(typed_dict)) = argument_type {
            // Special case TypedDict because we know which keys are present.
            for (name, field) in typed_dict.items(db) {
                let _ = self.match_keyword(
                    argument_index,
                    Argument::Keywords,
                    Some(field.declared_ty),
                    name.as_str(),
                );
            }
        } else {
            let value_type = match argument_type.map(|ty| {
                ty.member_lookup_with_policy(
                    db,
                    Name::new_static("__getitem__"),
                    MemberLookupPolicy::NO_INSTANCE_FALLBACK,
                )
                .place
            }) {
                Some(Place::Type(keys_method, Boundness::Bound)) => keys_method
                    .try_call(db, &CallArguments::positional([Type::unknown()]))
                    .ok()
                    .map_or_else(Type::unknown, |bindings| bindings.return_type(db)),
                _ => Type::unknown(),
            };

            for (parameter_index, parameter) in self.parameters.iter().enumerate() {
                if self.parameter_info[parameter_index].matched && !parameter.is_keyword_variadic()
                {
                    continue;
                }
                if matches!(
                    parameter.kind(),
                    ParameterKind::PositionalOnly { .. } | ParameterKind::Variadic { .. }
                ) {
                    continue;
                }
                self.assign_argument(
                    argument_index,
                    Argument::Keywords,
                    Some(value_type),
                    parameter_index,
                    parameter,
                    false,
                    true,
                );
            }
        }
    }

    fn finish(self) -> Box<[MatchedArgument<'db>]> {
        if let Some(first_excess_argument_index) = self.first_excess_positional {
            self.errors.push(BindingError::TooManyPositionalArguments {
                first_excess_argument_index: self.get_argument_index(first_excess_argument_index),
                expected_positional_count: self.parameters.positional().count(),
                provided_positional_count: self.next_positional,
            });
        }

        let mut missing = vec![];
        for (
            index,
            ParameterInfo {
                matched,
                suppress_missing_error,
            },
        ) in self.parameter_info.iter().copied().enumerate()
        {
            if !matched {
                if suppress_missing_error {
                    continue;
                }
                let param = &self.parameters[index];
                if param.is_variadic()
                    || param.is_keyword_variadic()
                    || param.default_type().is_some()
                {
                    // variadic/keywords and defaulted arguments are not required
                    continue;
                }
                missing.push(ParameterContext::new(param, index, false));
            }
        }
        if !missing.is_empty() {
            self.errors.push(BindingError::MissingArguments {
                parameters: ParameterContexts(missing),
            });
        }

        self.argument_matches.into_boxed_slice()
    }
}

struct ArgumentTypeChecker<'a, 'db> {
    db: &'db dyn Db,
    signature: &'a Signature<'db>,
    arguments: &'a CallArguments<'a, 'db>,
    argument_matches: &'a [MatchedArgument<'db>],
    parameter_tys: &'a mut [Option<Type<'db>>],
    call_expression_tcx: &'a TypeContext<'db>,
    errors: &'a mut Vec<BindingError<'db>>,

    inferable_typevars: InferableTypeVars<'db, 'db>,
    specialization: Option<Specialization<'db>>,
}

impl<'a, 'db> ArgumentTypeChecker<'a, 'db> {
    fn new(
        db: &'db dyn Db,
        signature: &'a Signature<'db>,
        arguments: &'a CallArguments<'a, 'db>,
        argument_matches: &'a [MatchedArgument<'db>],
        parameter_tys: &'a mut [Option<Type<'db>>],
        call_expression_tcx: &'a TypeContext<'db>,
        errors: &'a mut Vec<BindingError<'db>>,
    ) -> Self {
        Self {
            db,
            signature,
            arguments,
            argument_matches,
            parameter_tys,
            call_expression_tcx,
            errors,
            inferable_typevars: InferableTypeVars::None,
            specialization: None,
        }
    }

    fn enumerate_argument_types(
        &self,
    ) -> impl Iterator<Item = (usize, Option<usize>, Argument<'a>, Type<'db>)> + 'a {
        let mut iter = self.arguments.iter().enumerate();
        let mut num_synthetic_args = 0;
        std::iter::from_fn(move || {
            let (argument_index, (argument, argument_type)) = iter.next()?;
            let adjusted_argument_index = if matches!(argument, Argument::Synthetic) {
                // If we are erroring on a synthetic argument, we'll just emit the
                // diagnostic on the entire Call node, since there's no argument node for
                // this argument at the call site
                num_synthetic_args += 1;
                None
            } else {
                // Adjust the argument index to skip synthetic args, which don't appear at
                // the call site and thus won't be in the Call node arguments list.
                Some(argument_index - num_synthetic_args)
            };
            Some((
                argument_index,
                adjusted_argument_index,
                argument,
                argument_type.unwrap_or_else(Type::unknown),
            ))
        })
    }

    fn infer_specialization(&mut self) {
        let Some(generic_context) = self.signature.generic_context else {
            return;
        };

<<<<<<< HEAD
        self.inferable_typevars = generic_context.inferable_typevars(self.db);
=======
        // TODO: Use the list of inferable typevars from the generic context of the callable.
>>>>>>> 5a21bea6
        let mut builder = SpecializationBuilder::new(self.db, self.inferable_typevars);

        // Note that we infer the annotated type _before_ the arguments if this call is part of
        // an annotated assignment, to closer match the order of any unions written in the type
        // annotation.
        if let Some(return_ty) = self.signature.return_ty
            && let Some(call_expression_tcx) = self.call_expression_tcx.annotation
        {
            match call_expression_tcx {
                // A type variable is not a useful type-context for expression inference, and applying it
                // to the return type can lead to confusing unions in nested generic calls.
                Type::TypeVar(_) => {}

                _ => {
                    // Ignore any specialization errors here, because the type context is only used as a hint
                    // to infer a more assignable return type.
                    let _ = builder.infer(return_ty, call_expression_tcx);
                }
            }
        }

        let parameters = self.signature.parameters();
        for (argument_index, adjusted_argument_index, _, argument_type) in
            self.enumerate_argument_types()
        {
            for (parameter_index, variadic_argument_type) in
                self.argument_matches[argument_index].iter()
            {
                let parameter = &parameters[parameter_index];
                let Some(expected_type) = parameter.annotated_type() else {
                    continue;
                };

                if let Err(error) = builder.infer(
                    expected_type,
                    variadic_argument_type.unwrap_or(argument_type),
                ) {
                    self.errors.push(BindingError::SpecializationError {
                        error,
                        argument_index: adjusted_argument_index,
                    });
                }
            }
        }

        self.specialization = Some(builder.build(generic_context, *self.call_expression_tcx));
    }

    fn check_argument_type(
        &mut self,
        adjusted_argument_index: Option<usize>,
        argument: Argument<'a>,
        mut argument_type: Type<'db>,
        parameter_index: usize,
    ) {
        let parameters = self.signature.parameters();
        let parameter = &parameters[parameter_index];
        if let Some(mut expected_ty) = parameter.annotated_type() {
            if let Some(specialization) = self.specialization {
                argument_type = argument_type.apply_specialization(self.db, specialization);
                expected_ty = expected_ty.apply_specialization(self.db, specialization);
            }
            // This is one of the few places where we want to check if there's _any_ specialization
            // where assignability holds; normally we want to check that assignability holds for
            // _all_ specializations.
            // TODO: Soon we will go further, and build the actual specializations from the
            // constraint set that we get from this assignability check, instead of inferring and
            // building them in an earlier separate step.
            if argument_type
                .when_assignable_to(self.db, expected_ty, self.inferable_typevars)
                .is_never_satisfied()
            {
                let positional = matches!(argument, Argument::Positional | Argument::Synthetic)
                    && !parameter.is_variadic();
                self.errors.push(BindingError::InvalidArgumentType {
                    parameter: ParameterContext::new(parameter, parameter_index, positional),
                    argument_index: adjusted_argument_index,
                    expected_ty,
                    provided_ty: argument_type,
                });
            }
        }
        // We still update the actual type of the parameter in this binding to match the
        // argument, even if the argument type is not assignable to the expected parameter
        // type.
        if let Some(existing) = self.parameter_tys[parameter_index].replace(argument_type) {
            // We already verified in `match_parameters` that we only match multiple arguments
            // with variadic parameters.
            let union = UnionType::from_elements(self.db, [existing, argument_type]);
            self.parameter_tys[parameter_index] = Some(union);
        }
    }

    fn check_argument_types(&mut self) {
        for (argument_index, adjusted_argument_index, argument, argument_type) in
            self.enumerate_argument_types()
        {
            match argument {
                Argument::Variadic => self.check_variadic_argument_type(
                    argument_index,
                    adjusted_argument_index,
                    argument,
                ),
                Argument::Keywords => self.check_keyword_variadic_argument_type(
                    argument_index,
                    adjusted_argument_index,
                    argument,
                    argument_type,
                ),
                _ => {
                    // If the argument isn't splatted, just check its type directly.
                    for parameter_index in &self.argument_matches[argument_index].parameters {
                        self.check_argument_type(
                            adjusted_argument_index,
                            argument,
                            argument_type,
                            *parameter_index,
                        );
                    }
                }
            }
        }
    }

    fn check_variadic_argument_type(
        &mut self,
        argument_index: usize,
        adjusted_argument_index: Option<usize>,
        argument: Argument<'a>,
    ) {
        for (parameter_index, variadic_argument_type) in
            self.argument_matches[argument_index].iter()
        {
            self.check_argument_type(
                adjusted_argument_index,
                argument,
                variadic_argument_type.unwrap_or_else(Type::unknown),
                parameter_index,
            );
        }
    }

    fn check_keyword_variadic_argument_type(
        &mut self,
        argument_index: usize,
        adjusted_argument_index: Option<usize>,
        argument: Argument<'a>,
        argument_type: Type<'db>,
    ) {
        if let Type::TypedDict(typed_dict) = argument_type {
            for (argument_type, parameter_index) in typed_dict
                .items(self.db)
                .iter()
                .map(|(_, field)| field.declared_ty)
                .zip(&self.argument_matches[argument_index].parameters)
            {
                self.check_argument_type(
                    adjusted_argument_index,
                    argument,
                    argument_type,
                    *parameter_index,
                );
            }
        } else {
            // TODO: Instead of calling the `keys` and `__getitem__` methods, we should instead
            // get the constraints which satisfies the `SupportsKeysAndGetItem` protocol i.e., the
            // key and value type.
            let key_type = match argument_type
                .member_lookup_with_policy(
                    self.db,
                    Name::new_static("keys"),
                    MemberLookupPolicy::NO_INSTANCE_FALLBACK,
                )
                .place
            {
                Place::Type(keys_method, Boundness::Bound) => keys_method
                    .try_call(self.db, &CallArguments::none())
                    .ok()
                    .and_then(|bindings| {
                        Some(
                            bindings
                                .return_type(self.db)
                                .try_iterate(self.db)
                                .ok()?
                                .homogeneous_element_type(self.db),
                        )
                    }),
                _ => None,
            };

            let Some(key_type) = key_type else {
                self.errors.push(BindingError::KeywordsNotAMapping {
                    argument_index: adjusted_argument_index,
                    provided_ty: argument_type,
                });
                return;
            };

            if !key_type
                .when_assignable_to(
                    self.db,
                    KnownClass::Str.to_instance(self.db),
                    self.inferable_typevars,
                )
                .is_always_satisfied()
            {
                self.errors.push(BindingError::InvalidKeyType {
                    argument_index: adjusted_argument_index,
                    provided_ty: key_type,
                });
            }

            let value_type = match argument_type
                .member_lookup_with_policy(
                    self.db,
                    Name::new_static("__getitem__"),
                    MemberLookupPolicy::NO_INSTANCE_FALLBACK,
                )
                .place
            {
                Place::Type(keys_method, Boundness::Bound) => keys_method
                    .try_call(self.db, &CallArguments::positional([Type::unknown()]))
                    .ok()
                    .map_or_else(Type::unknown, |bindings| bindings.return_type(self.db)),
                _ => Type::unknown(),
            };

            for (argument_type, parameter_index) in
                std::iter::repeat(value_type).zip(&self.argument_matches[argument_index].parameters)
            {
                self.check_argument_type(
                    adjusted_argument_index,
                    Argument::Keywords,
                    argument_type,
                    *parameter_index,
                );
            }
        }
    }

    fn finish(self) -> (InferableTypeVars<'db, 'db>, Option<Specialization<'db>>) {
        (self.inferable_typevars, self.specialization)
    }
}

/// Information about which parameter(s) an argument was matched against. This is tracked
/// separately for each overload.
#[derive(Clone, Debug, Default)]
pub struct MatchedArgument<'db> {
    /// The index of the parameter(s) that an argument was matched against. A splatted argument
    /// might be matched against multiple parameters.
    pub parameters: SmallVec<[usize; 1]>,

    /// Whether there were errors matching this argument. For a splatted argument, _all_ splatted
    /// elements must have been successfully matched. (That means that this can be `false` while
    /// the `parameters` field is non-empty.)
    pub matched: bool,

    /// The types of a variadic argument when it's unpacked.
    ///
    /// The length of this vector is always the same as the `parameters` vector i.e., these are the
    /// types assigned to each matched parameter. This isn't necessarily the same as the number of
    /// types in the argument type which might not be a fixed-length iterable.
    ///
    /// Another thing to note is that the way this is populated means that for any other argument
    /// kind (synthetic, positional, keyword, keyword-variadic), this will be a single-element
    /// vector containing `None`, since we don't know the type of the argument when this is
    /// constructed. So, this field is populated only for variadic arguments.
    ///
    /// For example, given a `*args` whose type is `tuple[A, B, C]` and the following parameters:
    /// - `(x, *args)`: the `types` field will only have two elements (`B`, `C`) since `A` has been
    ///   matched with `x`.
    /// - `(*args)`: the `types` field will have all the three elements (`A`, `B`, `C`)
    types: SmallVec<[Option<Type<'db>>; 1]>,
}

impl<'db> MatchedArgument<'db> {
    /// Returns an iterator over the parameter indices and the corresponding argument type.
    pub fn iter(&self) -> impl Iterator<Item = (usize, Option<Type<'db>>)> + '_ {
        self.parameters
            .iter()
            .copied()
            .zip(self.types.iter().copied())
    }
}

/// Indicates that a parameter of the given name was not found.
pub(crate) struct UnknownParameterNameError;

/// Binding information for one of the overloads of a callable.
#[derive(Debug)]
pub(crate) struct Binding<'db> {
    pub(crate) signature: Signature<'db>,

    /// The type that is (hopefully) callable.
    pub(crate) callable_type: Type<'db>,

    /// The type we'll use for error messages referring to details of the called signature. For
    /// calls to functions this will be the same as `callable_type`; for other callable instances
    /// it may be a `__call__` method.
    pub(crate) signature_type: Type<'db>,

    /// Return type of the call.
    return_ty: Type<'db>,

    /// The inferable typevars in this signature.
    inferable_typevars: InferableTypeVars<'db, 'db>,

    /// The specialization that was inferred from the argument types, if the callable is generic.
    specialization: Option<Specialization<'db>>,

    /// Information about which parameter(s) each argument was matched with, in argument source
    /// order.
    argument_matches: Box<[MatchedArgument<'db>]>,

    /// Whether an argument that supplies an indeterminate number of positional or keyword
    /// arguments is mapped to a variadic parameter (`*args` or `**kwargs`).
    variadic_argument_matched_to_variadic_parameter: bool,

    /// Bound types for parameters, in parameter source order, or `None` if no argument was matched
    /// to that parameter.
    parameter_tys: Box<[Option<Type<'db>>]>,

    /// Call binding errors, if any.
    errors: Vec<BindingError<'db>>,
}

impl<'db> Binding<'db> {
    pub(crate) fn single(signature_type: Type<'db>, signature: Signature<'db>) -> Binding<'db> {
        Binding {
            signature,
            callable_type: signature_type,
            signature_type,
            return_ty: Type::unknown(),
            inferable_typevars: InferableTypeVars::None,
            specialization: None,
            argument_matches: Box::from([]),
            variadic_argument_matched_to_variadic_parameter: false,
            parameter_tys: Box::from([]),
            errors: vec![],
        }
    }

    fn replace_callable_type(&mut self, before: Type<'db>, after: Type<'db>) {
        if self.callable_type == before {
            self.callable_type = after;
        }
    }

    fn match_parameters(
        &mut self,
        db: &'db dyn Db,
        arguments: &CallArguments<'_, 'db>,
        argument_forms: &mut ArgumentForms,
    ) {
        let parameters = self.signature.parameters();
        let mut matcher =
            ArgumentMatcher::new(arguments, parameters, argument_forms, &mut self.errors);
        let mut keywords_arguments = vec![];
        for (argument_index, (argument, argument_type)) in arguments.iter().enumerate() {
            match argument {
                Argument::Positional | Argument::Synthetic => {
                    let _ = matcher.match_positional(argument_index, argument, None, false);
                }
                Argument::Keyword(name) => {
                    let _ = matcher.match_keyword(argument_index, argument, None, name);
                }
                Argument::Variadic => {
                    let _ = matcher.match_variadic(db, argument_index, argument, argument_type);
                }
                Argument::Keywords => {
                    keywords_arguments.push((argument_index, argument_type));
                }
            }
        }
        for (keywords_index, keywords_type) in keywords_arguments {
            matcher.match_keyword_variadic(db, keywords_index, keywords_type);
        }
        self.return_ty = self.signature.return_ty.unwrap_or(Type::unknown());
        self.parameter_tys = vec![None; parameters.len()].into_boxed_slice();
        self.variadic_argument_matched_to_variadic_parameter =
            matcher.variadic_argument_matched_to_variadic_parameter;
        self.argument_matches = matcher.finish();
    }

    fn check_types(
        &mut self,
        db: &'db dyn Db,
        arguments: &CallArguments<'_, 'db>,
        call_expression_tcx: &TypeContext<'db>,
    ) {
        let mut checker = ArgumentTypeChecker::new(
            db,
            &self.signature,
            arguments,
            &self.argument_matches,
            &mut self.parameter_tys,
            call_expression_tcx,
            &mut self.errors,
        );

        // If this overload is generic, first see if we can infer a specialization of the function
        // from the arguments that were passed in.
        checker.infer_specialization();

        checker.check_argument_types();
        (self.inferable_typevars, self.specialization) = checker.finish();
        if let Some(specialization) = self.specialization {
            self.return_ty = self.return_ty.apply_specialization(db, specialization);
        }
    }

    pub(crate) fn set_return_type(&mut self, return_ty: Type<'db>) {
        self.return_ty = return_ty;
    }

    pub(crate) fn return_type(&self) -> Type<'db> {
        self.return_ty
    }

    pub(crate) fn specialization(&self) -> Option<Specialization<'db>> {
        self.specialization
    }

    /// Returns the bound types for each parameter, in parameter source order, or `None` if no
    /// argument was matched to that parameter.
    pub(crate) fn parameter_types(&self) -> &[Option<Type<'db>>] {
        &self.parameter_tys
    }

    /// Returns the bound type for the specified parameter, or `None` if no argument was matched to
    /// that parameter.
    ///
    /// Returns an error if the parameter name is not found.
    pub(crate) fn parameter_type_by_name(
        &self,
        parameter_name: &str,
    ) -> Result<Option<Type<'db>>, UnknownParameterNameError> {
        let index = self
            .signature
            .parameters()
            .keyword_by_name(parameter_name)
            .map(|(i, _)| i)
            .ok_or(UnknownParameterNameError)?;

        Ok(self.parameter_tys[index])
    }

    pub(crate) fn arguments_for_parameter<'a>(
        &'a self,
        argument_types: &'a CallArguments<'a, 'db>,
        parameter_index: usize,
    ) -> impl Iterator<Item = (Argument<'a>, Type<'db>)> + 'a {
        argument_types
            .iter()
            .zip(&self.argument_matches)
            .filter(move |(_, argument_matches)| {
                argument_matches.parameters.contains(&parameter_index)
            })
            .map(|((argument, argument_type), _)| {
                (argument, argument_type.unwrap_or_else(Type::unknown))
            })
    }

    /// Mark this overload binding as an unmatched overload.
    fn mark_as_unmatched_overload(&mut self) {
        self.errors.push(BindingError::UnmatchedOverload);
    }

    fn report_diagnostics(
        &self,
        context: &InferContext<'db, '_>,
        node: ast::AnyNodeRef,
        callable_ty: Type<'db>,
        callable_description: Option<&CallableDescription>,
        union_diag: Option<&UnionDiagnostic<'_, '_>>,
        matching_overload: Option<&MatchingOverloadLiteral<'db>>,
    ) {
        for error in &self.errors {
            error.report_diagnostic(
                context,
                node,
                callable_ty,
                callable_description,
                union_diag,
                matching_overload,
            );
        }
    }

    fn as_result(&self) -> Result<(), CallErrorKind> {
        if !self.errors.is_empty() {
            return Err(CallErrorKind::BindingError);
        }
        Ok(())
    }

    fn snapshot(&self) -> BindingSnapshot<'db> {
        BindingSnapshot {
            return_ty: self.return_ty,
            inferable_typevars: self.inferable_typevars,
            specialization: self.specialization,
            argument_matches: self.argument_matches.clone(),
            parameter_tys: self.parameter_tys.clone(),
            errors: self.errors.clone(),
        }
    }

    fn restore(&mut self, snapshot: BindingSnapshot<'db>) {
        let BindingSnapshot {
            return_ty,
            inferable_typevars,
            specialization,
            argument_matches,
            parameter_tys,
            errors,
        } = snapshot;

        self.return_ty = return_ty;
        self.inferable_typevars = inferable_typevars;
        self.specialization = specialization;
        self.argument_matches = argument_matches;
        self.parameter_tys = parameter_tys;
        self.errors = errors;
    }

    /// Returns a vector where each index corresponds to an argument position,
    /// and the value is the parameter index that argument maps to (if any).
    pub(crate) fn argument_matches(&self) -> &[MatchedArgument<'db>] {
        &self.argument_matches
    }

    pub(crate) fn errors(&self) -> &[BindingError<'db>] {
        &self.errors
    }

    /// Resets the state of this binding to its initial state.
    fn reset(&mut self) {
        self.return_ty = Type::unknown();
        self.inferable_typevars = InferableTypeVars::None;
        self.specialization = None;
        self.argument_matches = Box::from([]);
        self.parameter_tys = Box::from([]);
        self.errors.clear();
    }
}

#[derive(Clone, Debug)]
struct BindingSnapshot<'db> {
    return_ty: Type<'db>,
    inferable_typevars: InferableTypeVars<'db, 'db>,
    specialization: Option<Specialization<'db>>,
    argument_matches: Box<[MatchedArgument<'db>]>,
    parameter_tys: Box<[Option<Type<'db>>]>,
    errors: Vec<BindingError<'db>>,
}

#[derive(Clone, Debug)]
struct CallableBindingSnapshot<'db> {
    overload_return_type: Option<OverloadCallReturnType<'db>>,

    /// Represents the snapshot of the matched overload bindings.
    ///
    /// The reason that this only contains the matched overloads are:
    /// 1. Avoid creating snapshots for the overloads that have been filtered by the arity check
    /// 2. Avoid duplicating errors when merging the snapshots on a successful evaluation of all
    ///    the expanded argument lists
    matching_overloads: Vec<(usize, BindingSnapshot<'db>)>,
}

impl<'db> CallableBindingSnapshot<'db> {
    /// Update the state of the matched overload bindings in this snapshot with the current
    /// state in the given `binding`.
    fn update(&mut self, binding: &CallableBinding<'db>) {
        // Here, the `snapshot` is the state of this binding for the previous argument list and
        // `binding` would contain the state after evaluating the current argument list.
        for (snapshot, binding) in self
            .matching_overloads
            .iter_mut()
            .map(|(index, snapshot)| (snapshot, &binding.overloads[*index]))
        {
            if binding.errors.is_empty() {
                // If the binding has no errors, this means that the current argument list was
                // evaluated successfully and this is the matching overload.
                //
                // Clear the errors from the snapshot of this overload to signal this change ...
                snapshot.errors.clear();

                // ... and update the snapshot with the current state of the binding.
                snapshot.return_ty = binding.return_ty;
                snapshot.inferable_typevars = binding.inferable_typevars;
                snapshot.specialization = binding.specialization;
                snapshot
                    .argument_matches
                    .clone_from(&binding.argument_matches);
                snapshot.parameter_tys.clone_from(&binding.parameter_tys);
            }

            // If the errors in the snapshot was empty, then this binding is the matching overload
            // for a previously evaluated argument list. This means that we don't need to change
            // any information for an already matched overload binding.
            //
            // If it does have errors, we could extend it with the errors from evaluating the
            // current argument list. Arguably, this isn't required, since the errors in the
            // snapshot should already signal that this is an unmatched overload which is why we
            // don't do it. Similarly, due to this being an unmatched overload, there's no point in
            // updating the binding state.
        }
    }
}

/// A helper to take snapshots of the matched overload bindings for the current state of the
/// bindings.
struct CallableBindingSnapshotter(Vec<usize>);

impl CallableBindingSnapshotter {
    /// Creates a new snapshotter for the given indexes of the matched overloads.
    fn new(indexes: Vec<usize>) -> Self {
        debug_assert!(indexes.len() > 1);
        CallableBindingSnapshotter(indexes)
    }

    /// Takes a snapshot of the current state of the matched overload bindings.
    ///
    /// # Panics
    ///
    /// Panics if the indexes of the matched overloads are not valid for the given binding.
    fn take<'db>(&self, binding: &CallableBinding<'db>) -> CallableBindingSnapshot<'db> {
        CallableBindingSnapshot {
            overload_return_type: binding.overload_call_return_type,
            matching_overloads: self
                .0
                .iter()
                .map(|index| (*index, binding.overloads[*index].snapshot()))
                .collect(),
        }
    }

    /// Restores the state of the matched overload bindings from the given snapshot.
    fn restore<'db>(
        &self,
        binding: &mut CallableBinding<'db>,
        snapshot: CallableBindingSnapshot<'db>,
    ) {
        debug_assert_eq!(self.0.len(), snapshot.matching_overloads.len());
        binding.overload_call_return_type = snapshot.overload_return_type;
        for (index, snapshot) in snapshot.matching_overloads {
            binding.overloads[index].restore(snapshot);
        }
    }
}

/// Describes a callable for the purposes of diagnostics.
#[derive(Debug)]
pub(crate) struct CallableDescription<'a> {
    name: &'a str,
    kind: &'a str,
}

impl<'db> CallableDescription<'db> {
    fn new(db: &'db dyn Db, callable_type: Type<'db>) -> Option<CallableDescription<'db>> {
        match callable_type {
            Type::FunctionLiteral(function) => Some(CallableDescription {
                kind: "function",
                name: function.name(db),
            }),
            Type::ClassLiteral(class_type) => Some(CallableDescription {
                kind: "class",
                name: class_type.name(db),
            }),
            Type::BoundMethod(bound_method) => Some(CallableDescription {
                kind: "bound method",
                name: bound_method.function(db).name(db),
            }),
            Type::KnownBoundMethod(KnownBoundMethodType::FunctionTypeDunderGet(function)) => {
                Some(CallableDescription {
                    kind: "method wrapper `__get__` of function",
                    name: function.name(db),
                })
            }
            Type::KnownBoundMethod(KnownBoundMethodType::PropertyDunderGet(_)) => {
                Some(CallableDescription {
                    kind: "method wrapper",
                    name: "`__get__` of property",
                })
            }
            Type::WrapperDescriptor(kind) => Some(CallableDescription {
                kind: "wrapper descriptor",
                name: match kind {
                    WrapperDescriptorKind::FunctionTypeDunderGet => "FunctionType.__get__",
                    WrapperDescriptorKind::PropertyDunderGet => "property.__get__",
                    WrapperDescriptorKind::PropertyDunderSet => "property.__set__",
                },
            }),
            _ => None,
        }
    }
}

/// Information needed to emit a diagnostic regarding a parameter.
#[derive(Clone, Debug, PartialEq, Eq)]
pub(crate) struct ParameterContext {
    name: Option<ast::name::Name>,
    index: usize,

    /// Was the argument for this parameter passed positionally, and matched to a non-variadic
    /// positional parameter? (If so, we will provide the index in the diagnostic, not just the
    /// name.)
    positional: bool,
}

impl ParameterContext {
    fn new(parameter: &Parameter, index: usize, positional: bool) -> Self {
        Self {
            name: parameter.display_name(),
            index,
            positional,
        }
    }
}

impl std::fmt::Display for ParameterContext {
    fn fmt(&self, f: &mut std::fmt::Formatter<'_>) -> std::fmt::Result {
        if let Some(name) = &self.name {
            if self.positional {
                write!(f, "{} (`{name}`)", self.index + 1)
            } else {
                write!(f, "`{name}`")
            }
        } else {
            write!(f, "{}", self.index + 1)
        }
    }
}

#[derive(Clone, Debug, PartialEq, Eq)]
pub(crate) struct ParameterContexts(Vec<ParameterContext>);

impl std::fmt::Display for ParameterContexts {
    fn fmt(&self, f: &mut std::fmt::Formatter<'_>) -> std::fmt::Result {
        let mut iter = self.0.iter();
        if let Some(first) = iter.next() {
            write!(f, "{first}")?;
            for param in iter {
                f.write_str(", ")?;
                write!(f, "{param}")?;
            }
        }
        Ok(())
    }
}

#[derive(Clone, Debug, PartialEq, Eq)]
pub(crate) enum BindingError<'db> {
    /// The type of an argument is not assignable to the annotated type of its corresponding
    /// parameter.
    InvalidArgumentType {
        parameter: ParameterContext,
        argument_index: Option<usize>,
        expected_ty: Type<'db>,
        provided_ty: Type<'db>,
    },
    /// The type of the keyword-variadic argument's key is not `str`.
    InvalidKeyType {
        argument_index: Option<usize>,
        provided_ty: Type<'db>,
    },
    KeywordsNotAMapping {
        argument_index: Option<usize>,
        provided_ty: Type<'db>,
    },
    /// One or more required parameters (that is, with no default) is not supplied by any argument.
    MissingArguments {
        parameters: ParameterContexts,
    },
    /// A call argument can't be matched to any parameter.
    UnknownArgument {
        argument_name: ast::name::Name,
        argument_index: Option<usize>,
    },
    /// A positional-only parameter is passed as keyword argument.
    PositionalOnlyParameterAsKwarg {
        argument_index: Option<usize>,
        parameter: ParameterContext,
    },
    /// More positional arguments are provided in the call than can be handled by the signature.
    TooManyPositionalArguments {
        first_excess_argument_index: Option<usize>,
        expected_positional_count: usize,
        provided_positional_count: usize,
    },
    /// Multiple arguments were provided for a single parameter.
    ParameterAlreadyAssigned {
        argument_index: Option<usize>,
        parameter: ParameterContext,
    },
    /// An inferred specialization was invalid.
    SpecializationError {
        error: SpecializationError<'db>,
        argument_index: Option<usize>,
    },
    PropertyHasNoSetter(PropertyInstanceType<'db>),
    /// The call itself might be well constructed, but an error occurred while evaluating the call.
    /// We use this variant to report errors in `property.__get__` and `property.__set__`, which
    /// can occur when the call to the underlying getter/setter fails.
    InternalCallError(&'static str),
    /// This overload binding of the callable does not match the arguments.
    // TODO: We could expand this with an enum to specify why the overload is unmatched.
    UnmatchedOverload,
}

impl<'db> BindingError<'db> {
    fn report_diagnostic(
        &self,
        context: &InferContext<'db, '_>,
        node: ast::AnyNodeRef,
        callable_ty: Type<'db>,
        callable_description: Option<&CallableDescription>,
        union_diag: Option<&UnionDiagnostic<'_, '_>>,
        matching_overload: Option<&MatchingOverloadLiteral<'_>>,
    ) {
        let callable_kind = match callable_ty {
            Type::FunctionLiteral(_) => "Function",
            Type::BoundMethod(_) => "Method",
            _ => "Callable",
        };

        match self {
            Self::InvalidArgumentType {
                parameter,
                argument_index,
                expected_ty,
                provided_ty,
            } => {
                let range = Self::get_node(node, *argument_index);
                let Some(builder) = context.report_lint(&INVALID_ARGUMENT_TYPE, range) else {
                    return;
                };

                // Re-infer the argument type of call expressions, ignoring the type context for more
                // precise error messages.
                let provided_ty = match Self::get_argument_node(node, *argument_index) {
                    None => *provided_ty,

                    // Ignore starred arguments, as those are difficult to re-infer.
                    Some(
                        ast::ArgOrKeyword::Arg(ast::Expr::Starred(_))
                        | ast::ArgOrKeyword::Keyword(ast::Keyword { arg: None, .. }),
                    ) => *provided_ty,

                    Some(
                        ast::ArgOrKeyword::Arg(value)
                        | ast::ArgOrKeyword::Keyword(ast::Keyword { value, .. }),
                    ) => infer_isolated_expression(context.db(), context.scope(), value),
                };

                let provided_ty_display = provided_ty.display(context.db());
                let expected_ty_display = expected_ty.display(context.db());

                let mut diag = builder.into_diagnostic(format_args!(
                    "Argument{} is incorrect",
                    if let Some(CallableDescription { kind, name }) = callable_description {
                        format!(" to {kind} `{name}`")
                    } else {
                        String::new()
                    }
                ));
                diag.set_primary_message(format_args!(
                    "Expected `{expected_ty_display}`, found `{provided_ty_display}`"
                ));

                if let Some(matching_overload) = matching_overload {
                    if let Some((name_span, parameter_span)) =
                        matching_overload.get(context.db()).and_then(|overload| {
                            overload.parameter_span(context.db(), Some(parameter.index))
                        })
                    {
                        let mut sub = SubDiagnostic::new(
                            SubDiagnosticSeverity::Info,
                            "Matching overload defined here",
                        );
                        sub.annotate(Annotation::primary(name_span));
                        sub.annotate(
                            Annotation::secondary(parameter_span)
                                .message("Parameter declared here"),
                        );
                        diag.sub(sub);
                        diag.info(format_args!(
                            "Non-matching overloads for {} `{}`:",
                            matching_overload.kind,
                            matching_overload.function.name(context.db())
                        ));
                        let (overloads, _) = matching_overload
                            .function
                            .overloads_and_implementation(context.db());
                        for (overload_index, overload) in
                            overloads.iter().enumerate().take(MAXIMUM_OVERLOADS)
                        {
                            if overload_index == matching_overload.index {
                                continue;
                            }
                            diag.info(format_args!(
                                "  {}",
                                overload.signature(context.db()).display(context.db())
                            ));
                        }
                        if overloads.len() > MAXIMUM_OVERLOADS {
                            diag.info(format_args!(
                                "... omitted {remaining} overloads",
                                remaining = overloads.len() - MAXIMUM_OVERLOADS
                            ));
                        }
                    }
                } else if let Some((name_span, parameter_span)) =
                    callable_ty.parameter_span(context.db(), Some(parameter.index))
                {
                    let mut sub = SubDiagnostic::new(
                        SubDiagnosticSeverity::Info,
                        format_args!("{callable_kind} defined here"),
                    );
                    sub.annotate(Annotation::primary(name_span));
                    sub.annotate(
                        Annotation::secondary(parameter_span).message("Parameter declared here"),
                    );
                    diag.sub(sub);
                }

                if let Some(union_diag) = union_diag {
                    union_diag.add_union_context(context.db(), &mut diag);
                }
            }

            Self::InvalidKeyType {
                argument_index,
                provided_ty,
            } => {
                let range = Self::get_node(node, *argument_index);
                let Some(builder) = context.report_lint(&INVALID_ARGUMENT_TYPE, range) else {
                    return;
                };

                let provided_ty_display = provided_ty.display(context.db());
                let mut diag = builder.into_diagnostic(
                    "Argument expression after ** must be a mapping with `str` key type",
                );
                diag.set_primary_message(format_args!("Found `{provided_ty_display}`"));

                if let Some(union_diag) = union_diag {
                    union_diag.add_union_context(context.db(), &mut diag);
                }
            }

            Self::KeywordsNotAMapping {
                argument_index,
                provided_ty,
            } => {
                let range = Self::get_node(node, *argument_index);
                let Some(builder) = context.report_lint(&INVALID_ARGUMENT_TYPE, range) else {
                    return;
                };

                let provided_ty_display = provided_ty.display(context.db());
                let mut diag =
                    builder.into_diagnostic("Argument expression after ** must be a mapping type");
                diag.set_primary_message(format_args!("Found `{provided_ty_display}`"));

                if let Some(union_diag) = union_diag {
                    union_diag.add_union_context(context.db(), &mut diag);
                }
            }

            Self::TooManyPositionalArguments {
                first_excess_argument_index,
                expected_positional_count,
                provided_positional_count,
            } => {
                let node = Self::get_node(node, *first_excess_argument_index);
                if let Some(builder) = context.report_lint(&TOO_MANY_POSITIONAL_ARGUMENTS, node) {
                    let mut diag = builder.into_diagnostic(format_args!(
                        "Too many positional arguments{}: expected \
                        {expected_positional_count}, got {provided_positional_count}",
                        if let Some(CallableDescription { kind, name }) = callable_description {
                            format!(" to {kind} `{name}`")
                        } else {
                            String::new()
                        }
                    ));
                    if let Some(union_diag) = union_diag {
                        union_diag.add_union_context(context.db(), &mut diag);
                    } else if let Some(spans) = callable_ty.function_spans(context.db()) {
                        let mut sub = SubDiagnostic::new(
                            SubDiagnosticSeverity::Info,
                            format_args!("{callable_kind} signature here"),
                        );
                        sub.annotate(Annotation::primary(spans.signature));
                        diag.sub(sub);
                    }
                }
            }

            Self::MissingArguments { parameters } => {
                if let Some(builder) = context.report_lint(&MISSING_ARGUMENT, node) {
                    let s = if parameters.0.len() == 1 { "" } else { "s" };
                    let mut diag = builder.into_diagnostic(format_args!(
                        "No argument{s} provided for required parameter{s} {parameters}{}",
                        if let Some(CallableDescription { kind, name }) = callable_description {
                            format!(" of {kind} `{name}`")
                        } else {
                            String::new()
                        }
                    ));
                    if let Some(union_diag) = union_diag {
                        union_diag.add_union_context(context.db(), &mut diag);
                    } else {
                        let span = callable_ty.parameter_span(
                            context.db(),
                            (parameters.0.len() == 1).then(|| parameters.0[0].index),
                        );
                        if let Some((_, parameter_span)) = span {
                            let mut sub = SubDiagnostic::new(
                                SubDiagnosticSeverity::Info,
                                format_args!("Parameter{s} declared here"),
                            );
                            sub.annotate(Annotation::primary(parameter_span));
                            diag.sub(sub);
                        }
                    }
                }
            }

            Self::UnknownArgument {
                argument_name,
                argument_index,
            } => {
                let node = Self::get_node(node, *argument_index);
                if let Some(builder) = context.report_lint(&UNKNOWN_ARGUMENT, node) {
                    let mut diag = builder.into_diagnostic(format_args!(
                        "Argument `{argument_name}` does not match any known parameter{}",
                        if let Some(CallableDescription { kind, name }) = callable_description {
                            format!(" of {kind} `{name}`")
                        } else {
                            String::new()
                        }
                    ));
                    if let Some(union_diag) = union_diag {
                        union_diag.add_union_context(context.db(), &mut diag);
                    } else if let Some(spans) = callable_ty.function_spans(context.db()) {
                        let mut sub = SubDiagnostic::new(
                            SubDiagnosticSeverity::Info,
                            format_args!("{callable_kind} signature here"),
                        );
                        sub.annotate(Annotation::primary(spans.signature));
                        diag.sub(sub);
                    }
                }
            }

            Self::PositionalOnlyParameterAsKwarg {
                argument_index,
                parameter,
            } => {
                let node = Self::get_node(node, *argument_index);
                if let Some(builder) =
                    context.report_lint(&POSITIONAL_ONLY_PARAMETER_AS_KWARG, node)
                {
                    let mut diag = builder.into_diagnostic(format_args!(
                        "Positional-only parameter {parameter} passed as keyword argument{}",
                        if let Some(CallableDescription { kind, name }) = callable_description {
                            format!(" of {kind} `{name}`")
                        } else {
                            String::new()
                        }
                    ));
                    if let Some(union_diag) = union_diag {
                        union_diag.add_union_context(context.db(), &mut diag);
                    } else if let Some(spans) = callable_ty.function_spans(context.db()) {
                        let mut sub = SubDiagnostic::new(
                            SubDiagnosticSeverity::Info,
                            format_args!("{callable_kind} signature here"),
                        );
                        sub.annotate(Annotation::primary(spans.signature));
                        diag.sub(sub);
                    }
                }
            }

            Self::ParameterAlreadyAssigned {
                argument_index,
                parameter,
            } => {
                let node = Self::get_node(node, *argument_index);
                if let Some(builder) = context.report_lint(&PARAMETER_ALREADY_ASSIGNED, node) {
                    let mut diag = builder.into_diagnostic(format_args!(
                        "Multiple values provided for parameter {parameter}{}",
                        if let Some(CallableDescription { kind, name }) = callable_description {
                            format!(" of {kind} `{name}`")
                        } else {
                            String::new()
                        }
                    ));
                    if let Some(union_diag) = union_diag {
                        union_diag.add_union_context(context.db(), &mut diag);
                    }
                }
            }

            Self::SpecializationError {
                error,
                argument_index,
            } => {
                let range = Self::get_node(node, *argument_index);
                let Some(builder) = context.report_lint(&INVALID_ARGUMENT_TYPE, range) else {
                    return;
                };

                let typevar = error.bound_typevar().typevar(context.db());
                let argument_type = error.argument_type();
                let argument_ty_display = argument_type.display(context.db());

                let mut diag = builder.into_diagnostic(format_args!(
                    "Argument{} is incorrect",
                    if let Some(CallableDescription { kind, name }) = callable_description {
                        format!(" to {kind} `{name}`")
                    } else {
                        String::new()
                    }
                ));

                let typevar_name = typevar.name(context.db());
                match error {
                    SpecializationError::MismatchedBound { .. } => {
                        diag.set_primary_message(format_args!("Argument type `{argument_ty_display}` does not satisfy upper bound `{}` of type variable `{typevar_name}`",
                        typevar.upper_bound(context.db()).expect("type variable should have an upper bound if this error occurs").display(context.db())
                    ));
                    }
                    SpecializationError::MismatchedConstraint { .. } => {
                        diag.set_primary_message(format_args!("Argument type `{argument_ty_display}` does not satisfy constraints ({}) of type variable `{typevar_name}`",
                        typevar.constraints(context.db()).expect("type variable should have constraints if this error occurs").iter().map(|ty| format!("`{}`", ty.display(context.db()))).join(", ")
                    ));
                    }
                }

                if let Some(typevar_definition) = typevar.definition(context.db()) {
                    let module = parsed_module(context.db(), typevar_definition.file(context.db()))
                        .load(context.db());
                    let typevar_range = typevar_definition.full_range(context.db(), &module);
                    let mut sub = SubDiagnostic::new(
                        SubDiagnosticSeverity::Info,
                        "Type variable defined here",
                    );
                    sub.annotate(Annotation::primary(typevar_range.into()));
                    diag.sub(sub);
                }

                if let Some(union_diag) = union_diag {
                    union_diag.add_union_context(context.db(), &mut diag);
                }
            }

            Self::PropertyHasNoSetter(_) => {
                BindingError::InternalCallError("property has no setter").report_diagnostic(
                    context,
                    node,
                    callable_ty,
                    callable_description,
                    union_diag,
                    matching_overload,
                );
            }

            Self::InternalCallError(reason) => {
                let node = Self::get_node(node, None);
                if let Some(builder) = context.report_lint(&CALL_NON_CALLABLE, node) {
                    let mut diag = builder.into_diagnostic(format_args!(
                        "Call{} failed: {reason}",
                        if let Some(CallableDescription { kind, name }) = callable_description {
                            format!(" of {kind} `{name}`")
                        } else {
                            String::new()
                        }
                    ));
                    if let Some(union_diag) = union_diag {
                        union_diag.add_union_context(context.db(), &mut diag);
                    }
                }
            }

            Self::UnmatchedOverload => {}
        }
    }

    fn get_node(node: ast::AnyNodeRef<'_>, argument_index: Option<usize>) -> ast::AnyNodeRef<'_> {
        // If we have a Call node and an argument index, report the diagnostic on the correct
        // argument node; otherwise, report it on the entire provided node.
        match Self::get_argument_node(node, argument_index) {
            Some(ast::ArgOrKeyword::Arg(expr)) => expr.into(),
            Some(ast::ArgOrKeyword::Keyword(expr)) => expr.into(),
            None => node,
        }
    }

    fn get_argument_node(
        node: ast::AnyNodeRef<'_>,
        argument_index: Option<usize>,
    ) -> Option<ArgOrKeyword<'_>> {
        match (node, argument_index) {
            (ast::AnyNodeRef::ExprCall(call_node), Some(argument_index)) => Some(
                call_node
                    .arguments
                    .arguments_source_order()
                    .nth(argument_index)
                    .expect("argument index should not be out of range"),
            ),
            _ => None,
        }
    }
}

/// Contains additional context for union specific diagnostics.
///
/// This is used when a function call is inconsistent with one or more variants
/// of a union. This can be used to attach sub-diagnostics that clarify that
/// the error is part of a union.
struct UnionDiagnostic<'b, 'db> {
    /// The type of the union.
    callable_type: Type<'db>,
    /// The specific binding that failed.
    binding: &'b CallableBinding<'db>,
}

impl UnionDiagnostic<'_, '_> {
    /// Adds context about any relevant union function types to the given
    /// diagnostic.
    fn add_union_context(&self, db: &'_ dyn Db, diag: &mut Diagnostic) {
        let sub = SubDiagnostic::new(
            SubDiagnosticSeverity::Info,
            format_args!(
                "Union variant `{callable_ty}` is incompatible with this call site",
                callable_ty = self.binding.callable_type.display(db),
            ),
        );
        diag.sub(sub);

        let sub = SubDiagnostic::new(
            SubDiagnosticSeverity::Info,
            format_args!(
                "Attempted to call union type `{}`",
                self.callable_type.display(db)
            ),
        );
        diag.sub(sub);
    }
}

/// Represents the matching overload of a function literal that was found via the overload call
/// evaluation algorithm.
struct MatchingOverloadLiteral<'db> {
    /// The position of the matching overload in the list of overloads.
    index: usize,
    /// The kind of function this overload is for.
    kind: FunctionKind,
    /// The function literal that this overload belongs to.
    ///
    /// This is used to retrieve the overload at the given index.
    function: FunctionType<'db>,
}

impl<'db> MatchingOverloadLiteral<'db> {
    /// Returns the [`OverloadLiteral`] representing this matching overload.
    fn get(&self, db: &'db dyn Db) -> Option<OverloadLiteral<'db>> {
        let (overloads, _) = self.function.overloads_and_implementation(db);

        // TODO: This should actually be safe to index directly but isn't so as of this writing.
        // The main reason is that we've custom overload signatures that are constructed manually
        // and does not belong to any file. For example, the `__get__` method of a function literal
        // has a custom overloaded signature. So, when we try to retrieve the actual overloads
        // above, we get an empty list of overloads because the implementation of that method
        // relies on it existing in the file.
        overloads.get(self.index).copied()
    }
}

#[derive(Clone, Copy, Debug)]
enum FunctionKind {
    Function,
    BoundMethod,
    MethodWrapper,
}

impl fmt::Display for FunctionKind {
    fn fmt(&self, f: &mut fmt::Formatter<'_>) -> fmt::Result {
        match self {
            FunctionKind::Function => write!(f, "function"),
            FunctionKind::BoundMethod => write!(f, "bound method"),
            FunctionKind::MethodWrapper => write!(f, "method wrapper `__get__` of function"),
        }
    }
}

// When the number of unmatched overloads exceeds this number, we stop printing them to avoid
// excessive output.
//
// An example of a routine with many many overloads:
// https://github.com/henribru/google-api-python-client-stubs/blob/master/googleapiclient-stubs/discovery.pyi
const MAXIMUM_OVERLOADS: usize = 50;<|MERGE_RESOLUTION|>--- conflicted
+++ resolved
@@ -2541,11 +2541,7 @@
             return;
         };
 
-<<<<<<< HEAD
         self.inferable_typevars = generic_context.inferable_typevars(self.db);
-=======
-        // TODO: Use the list of inferable typevars from the generic context of the callable.
->>>>>>> 5a21bea6
         let mut builder = SpecializationBuilder::new(self.db, self.inferable_typevars);
 
         // Note that we infer the annotated type _before_ the arguments if this call is part of
