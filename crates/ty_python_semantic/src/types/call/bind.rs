//! When analyzing a call site, we create _bindings_, which match and type-check the actual
//! arguments against the parameters of the callable. Like with
//! [signatures][crate::types::signatures], we have to handle the fact that the callable might be a
//! union of types, each of which might contain multiple overloads.

use std::borrow::Cow;
use std::collections::HashSet;
use std::fmt;

use itertools::Itertools;
use ruff_db::parsed::parsed_module;
use smallvec::{SmallVec, smallvec};

use super::{Argument, CallArguments, CallError, CallErrorKind, InferContext, Signature, Type};
use crate::db::Db;
use crate::dunder_all::dunder_all_names;
use crate::place::{Boundness, Place};
use crate::types::diagnostic::{
    CALL_NON_CALLABLE, CONFLICTING_ARGUMENT_FORMS, INVALID_ARGUMENT_TYPE, MISSING_ARGUMENT,
    NO_MATCHING_OVERLOAD, PARAMETER_ALREADY_ASSIGNED, TOO_MANY_POSITIONAL_ARGUMENTS,
    UNKNOWN_ARGUMENT,
};
use crate::types::function::{
    DataclassTransformerParams, FunctionDecorators, FunctionType, KnownFunction, OverloadLiteral,
};
use crate::types::generics::{Specialization, SpecializationBuilder, SpecializationError};
use crate::types::signatures::{Parameter, ParameterForm, Parameters};
use crate::types::tuple::{Tuple, TupleLength, TupleType};
use crate::types::{
    BoundMethodType, ClassLiteral, DataclassParams, KnownClass, KnownInstanceType,
    MethodWrapperKind, PropertyInstanceType, SpecialFormType, TypeMapping, UnionType,
    WrapperDescriptorKind, enums, ide_support, todo_type,
};
use ruff_db::diagnostic::{Annotation, Diagnostic, Severity, SubDiagnostic};
use ruff_python_ast as ast;

/// Binding information for a possible union of callables. At a call site, the arguments must be
/// compatible with _all_ of the types in the union for the call to be valid.
///
/// It's guaranteed that the wrapped bindings have no errors.
#[derive(Debug)]
pub(crate) struct Bindings<'db> {
    /// The type that is (hopefully) callable.
    callable_type: Type<'db>,

    /// By using `SmallVec`, we avoid an extra heap allocation for the common case of a non-union
    /// type.
    elements: SmallVec<[CallableBinding<'db>; 1]>,

    /// Whether each argument will be used as a value and/or a type form in this call.
    pub(crate) argument_forms: Box<[Option<ParameterForm>]>,

    conflicting_forms: Box<[bool]>,
}

impl<'db> Bindings<'db> {
    /// Creates a new `Bindings` from an iterator of [`Bindings`]s. Panics if the iterator is
    /// empty.
    pub(crate) fn from_union<I>(callable_type: Type<'db>, elements: I) -> Self
    where
        I: IntoIterator<Item = Bindings<'db>>,
    {
        let elements: SmallVec<_> = elements
            .into_iter()
            .flat_map(|s| s.elements.into_iter())
            .collect();
        assert!(!elements.is_empty());
        Self {
            callable_type,
            elements,
            argument_forms: Box::from([]),
            conflicting_forms: Box::from([]),
        }
    }

    pub(crate) fn replace_callable_type(&mut self, before: Type<'db>, after: Type<'db>) {
        if self.callable_type == before {
            self.callable_type = after;
        }
        for binding in &mut self.elements {
            binding.replace_callable_type(before, after);
        }
    }

    pub(crate) fn set_dunder_call_is_possibly_unbound(&mut self) {
        for binding in &mut self.elements {
            binding.dunder_call_is_possibly_unbound = true;
        }
    }

    /// Match the arguments of a call site against the parameters of a collection of possibly
    /// unioned, possibly overloaded signatures.
    ///
    /// The returned bindings tell you which parameter (in each signature) each argument was
    /// matched against. You can then perform type inference on each argument with extra context
    /// about the expected parameter types.
    ///
    /// Once you have argument types available, you can call [`check_types`][Self::check_types] to
    /// verify that each argument type is assignable to the corresponding parameter type.
    pub(crate) fn match_parameters(mut self, arguments: &CallArguments<'_, 'db>) -> Self {
        let mut argument_forms = vec![None; arguments.len()];
        let mut conflicting_forms = vec![false; arguments.len()];
        for binding in &mut self.elements {
            binding.match_parameters(arguments, &mut argument_forms, &mut conflicting_forms);
        }
        self.argument_forms = argument_forms.into();
        self.conflicting_forms = conflicting_forms.into();
        self
    }

    /// Verify that the type of each argument is assignable to type of the parameter that it was
    /// matched to.
    ///
    /// You must provide an `argument_types` that was created from the same `arguments` that you
    /// provided to [`match_parameters`][Self::match_parameters].
    ///
    /// We update the bindings to include the return type of the call, the bound types for all
    /// parameters, and any errors resulting from binding the call, all for each union element and
    /// overload (if any).
    pub(crate) fn check_types(
        mut self,
        db: &'db dyn Db,
        argument_types: &CallArguments<'_, 'db>,
    ) -> Result<Self, CallError<'db>> {
        for element in &mut self.elements {
            element.check_types(db, argument_types);
        }

        self.evaluate_known_cases(db);

        // In order of precedence:
        //
        // - If every union element is Ok, then the union is too.
        // - If any element has a BindingError, the union has a BindingError.
        // - If every element is NotCallable, then the union is also NotCallable.
        // - Otherwise, the elements are some mixture of Ok, NotCallable, and PossiblyNotCallable.
        //   The union as a whole is PossiblyNotCallable.
        //
        // For example, the union type `Callable[[int], int] | None` may not be callable at all,
        // because the `None` element in this union has no `__call__` method.
        //
        // On the other hand, the union type `Callable[[int], int] | Callable[[str], str]` is
        // always *callable*, but it would produce a `BindingError` if an inhabitant of this type
        // was called with a single `int` argument passed in. That's because the second element in
        // the union doesn't accept an `int` when it's called: it only accepts a `str`.
        let mut all_ok = true;
        let mut any_binding_error = false;
        let mut all_not_callable = true;
        if self.conflicting_forms.contains(&true) {
            all_ok = false;
            any_binding_error = true;
            all_not_callable = false;
        }
        for binding in &self.elements {
            let result = binding.as_result();
            all_ok &= result.is_ok();
            any_binding_error |= matches!(result, Err(CallErrorKind::BindingError));
            all_not_callable &= matches!(result, Err(CallErrorKind::NotCallable));
        }

        if all_ok {
            Ok(self)
        } else if any_binding_error {
            Err(CallError(CallErrorKind::BindingError, Box::new(self)))
        } else if all_not_callable {
            Err(CallError(CallErrorKind::NotCallable, Box::new(self)))
        } else {
            Err(CallError(
                CallErrorKind::PossiblyNotCallable,
                Box::new(self),
            ))
        }
    }

    pub(crate) fn is_single(&self) -> bool {
        self.elements.len() == 1
    }

    pub(crate) fn single_element(&self) -> Option<&CallableBinding<'db>> {
        match self.elements.as_slice() {
            [element] => Some(element),
            _ => None,
        }
    }

    pub(crate) fn callable_type(&self) -> Type<'db> {
        self.callable_type
    }

    /// Returns the return type of the call. For successful calls, this is the actual return type.
    /// For calls with binding errors, this is a type that best approximates the return type. For
    /// types that are not callable, returns `Type::Unknown`.
    pub(crate) fn return_type(&self, db: &'db dyn Db) -> Type<'db> {
        if let [binding] = self.elements.as_slice() {
            return binding.return_type();
        }
        UnionType::from_elements(db, self.into_iter().map(CallableBinding::return_type))
    }

    /// Report diagnostics for all of the errors that occurred when trying to match actual
    /// arguments to formal parameters. If the callable is a union, or has multiple overloads, we
    /// report a single diagnostic if we couldn't match any union element or overload.
    /// TODO: Update this to add subdiagnostics about how we failed to match each union element and
    /// overload.
    pub(crate) fn report_diagnostics(
        &self,
        context: &InferContext<'db, '_>,
        node: ast::AnyNodeRef,
    ) {
        // If all union elements are not callable, report that the union as a whole is not
        // callable.
        if self.into_iter().all(|b| !b.is_callable()) {
            if let Some(builder) = context.report_lint(&CALL_NON_CALLABLE, node) {
                builder.into_diagnostic(format_args!(
                    "Object of type `{}` is not callable",
                    self.callable_type().display(context.db())
                ));
            }
            return;
        }

        for (index, conflicting_form) in self.conflicting_forms.iter().enumerate() {
            if *conflicting_form {
                let node = BindingError::get_node(node, Some(index));
                if let Some(builder) = context.report_lint(&CONFLICTING_ARGUMENT_FORMS, node) {
                    builder.into_diagnostic(
                        "Argument is used as both a value and a type form in call",
                    );
                }
            }
        }

        // If this is not a union, then report a diagnostic for any
        // errors as normal.
        if let Some(binding) = self.single_element() {
            binding.report_diagnostics(context, node, None);
            return;
        }

        for binding in self {
            let union_diag = UnionDiagnostic {
                callable_type: self.callable_type(),
                binding,
            };
            binding.report_diagnostics(context, node, Some(&union_diag));
        }
    }

    /// Evaluates the return type of certain known callables, where we have special-case logic to
    /// determine the return type in a way that isn't directly expressible in the type system.
    fn evaluate_known_cases(&mut self, db: &'db dyn Db) {
        let to_bool = |ty: &Option<Type<'_>>, default: bool| -> bool {
            if let Some(Type::BooleanLiteral(value)) = ty {
                *value
            } else {
                // TODO: emit a diagnostic if we receive `bool`
                default
            }
        };

        // Each special case listed here should have a corresponding clause in `Type::bindings`.
        for binding in &mut self.elements {
            let binding_type = binding.callable_type;
            for (overload_index, overload) in binding.matching_overloads_mut() {
                match binding_type {
                    Type::MethodWrapper(MethodWrapperKind::FunctionTypeDunderGet(function)) => {
                        if function.has_known_decorator(db, FunctionDecorators::CLASSMETHOD) {
                            match overload.parameter_types() {
                                [_, Some(owner)] => {
                                    overload.set_return_type(Type::BoundMethod(
                                        BoundMethodType::new(db, function, *owner),
                                    ));
                                }
                                [Some(instance), None] => {
                                    overload.set_return_type(Type::BoundMethod(
                                        BoundMethodType::new(
                                            db,
                                            function,
                                            instance.to_meta_type(db),
                                        ),
                                    ));
                                }
                                _ => {}
                            }
                        } else if function.has_known_decorator(db, FunctionDecorators::STATICMETHOD)
                        {
                            overload.set_return_type(Type::FunctionLiteral(function));
                        } else if let [Some(first), _] = overload.parameter_types() {
                            if first.is_none(db) {
                                overload.set_return_type(Type::FunctionLiteral(function));
                            } else {
                                overload.set_return_type(Type::BoundMethod(BoundMethodType::new(
                                    db, function, *first,
                                )));
                            }
                        }
                    }

                    Type::WrapperDescriptor(WrapperDescriptorKind::FunctionTypeDunderGet) => {
                        if let [Some(function_ty @ Type::FunctionLiteral(function)), ..] =
                            overload.parameter_types()
                        {
                            if function.has_known_decorator(db, FunctionDecorators::CLASSMETHOD) {
                                match overload.parameter_types() {
                                    [_, _, Some(owner)] => {
                                        overload.set_return_type(Type::BoundMethod(
                                            BoundMethodType::new(db, *function, *owner),
                                        ));
                                    }

                                    [_, Some(instance), None] => {
                                        overload.set_return_type(Type::BoundMethod(
                                            BoundMethodType::new(
                                                db,
                                                *function,
                                                instance.to_meta_type(db),
                                            ),
                                        ));
                                    }

                                    _ => {}
                                }
                            } else if function
                                .has_known_decorator(db, FunctionDecorators::STATICMETHOD)
                            {
                                overload.set_return_type(*function_ty);
                            } else {
                                match overload.parameter_types() {
                                    [_, Some(instance), _] if instance.is_none(db) => {
                                        overload.set_return_type(*function_ty);
                                    }
                                    [_, Some(instance), _] => {
                                        overload.set_return_type(Type::BoundMethod(
                                            BoundMethodType::new(db, *function, *instance),
                                        ));
                                    }

                                    _ => {}
                                }
                            }
                        }
                    }

                    Type::WrapperDescriptor(WrapperDescriptorKind::PropertyDunderGet) => {
                        match overload.parameter_types() {
                            [
                                Some(property @ Type::PropertyInstance(_)),
                                Some(instance),
                                ..,
                            ] if instance.is_none(db) => {
                                overload.set_return_type(*property);
                            }
                            [
                                Some(Type::PropertyInstance(property)),
                                Some(Type::KnownInstance(KnownInstanceType::TypeAliasType(
                                    type_alias,
                                ))),
                                ..,
                            ] if property.getter(db).is_some_and(|getter| {
                                getter
                                    .into_function_literal()
                                    .is_some_and(|f| f.name(db) == "__name__")
                            }) =>
                            {
                                overload
                                    .set_return_type(Type::string_literal(db, type_alias.name(db)));
                            }
                            [
                                Some(Type::PropertyInstance(property)),
                                Some(Type::KnownInstance(KnownInstanceType::TypeVar(typevar))),
                                ..,
                            ] => {
                                match property
                                    .getter(db)
                                    .and_then(Type::into_function_literal)
                                    .map(|f| f.name(db).as_str())
                                {
                                    Some("__name__") => {
                                        overload.set_return_type(Type::string_literal(
                                            db,
                                            typevar.name(db),
                                        ));
                                    }
                                    Some("__bound__") => {
                                        overload.set_return_type(
                                            typevar
                                                .upper_bound(db)
                                                .unwrap_or_else(|| Type::none(db)),
                                        );
                                    }
                                    Some("__constraints__") => {
                                        overload.set_return_type(TupleType::from_elements(
                                            db,
                                            typevar.constraints(db).into_iter().flatten().copied(),
                                        ));
                                    }
                                    Some("__default__") => {
                                        overload.set_return_type(
                                            typevar.default_ty(db).unwrap_or_else(|| {
                                                KnownClass::NoDefaultType.to_instance(db)
                                            }),
                                        );
                                    }
                                    _ => {}
                                }
                            }
                            [Some(Type::PropertyInstance(property)), Some(instance), ..] => {
                                if let Some(getter) = property.getter(db) {
                                    if let Ok(return_ty) = getter
                                        .try_call(db, &CallArguments::positional([*instance]))
                                        .map(|binding| binding.return_type(db))
                                    {
                                        overload.set_return_type(return_ty);
                                    } else {
                                        overload.errors.push(BindingError::InternalCallError(
                                            "calling the getter failed",
                                        ));
                                        overload.set_return_type(Type::unknown());
                                    }
                                } else {
                                    overload.errors.push(BindingError::InternalCallError(
                                        "property has no getter",
                                    ));
                                    overload.set_return_type(Type::Never);
                                }
                            }
                            _ => {}
                        }
                    }

                    Type::MethodWrapper(MethodWrapperKind::PropertyDunderGet(property)) => {
                        match overload.parameter_types() {
                            [Some(instance), ..] if instance.is_none(db) => {
                                overload.set_return_type(Type::PropertyInstance(property));
                            }
                            [Some(instance), ..] => {
                                if let Some(getter) = property.getter(db) {
                                    if let Ok(return_ty) = getter
                                        .try_call(db, &CallArguments::positional([*instance]))
                                        .map(|binding| binding.return_type(db))
                                    {
                                        overload.set_return_type(return_ty);
                                    } else {
                                        overload.errors.push(BindingError::InternalCallError(
                                            "calling the getter failed",
                                        ));
                                        overload.set_return_type(Type::unknown());
                                    }
                                } else {
                                    overload.set_return_type(Type::Never);
                                    overload.errors.push(BindingError::InternalCallError(
                                        "property has no getter",
                                    ));
                                }
                            }
                            _ => {}
                        }
                    }

                    Type::WrapperDescriptor(WrapperDescriptorKind::PropertyDunderSet) => {
                        if let [
                            Some(Type::PropertyInstance(property)),
                            Some(instance),
                            Some(value),
                            ..,
                        ] = overload.parameter_types()
                        {
                            if let Some(setter) = property.setter(db) {
                                if let Err(_call_error) = setter
                                    .try_call(db, &CallArguments::positional([*instance, *value]))
                                {
                                    overload.errors.push(BindingError::InternalCallError(
                                        "calling the setter failed",
                                    ));
                                }
                            } else {
                                overload.errors.push(BindingError::InternalCallError(
                                    "property has no setter",
                                ));
                            }
                        }
                    }

                    Type::MethodWrapper(MethodWrapperKind::PropertyDunderSet(property)) => {
                        if let [Some(instance), Some(value), ..] = overload.parameter_types() {
                            if let Some(setter) = property.setter(db) {
                                if let Err(_call_error) = setter
                                    .try_call(db, &CallArguments::positional([*instance, *value]))
                                {
                                    overload.errors.push(BindingError::InternalCallError(
                                        "calling the setter failed",
                                    ));
                                }
                            } else {
                                overload.errors.push(BindingError::InternalCallError(
                                    "property has no setter",
                                ));
                            }
                        }
                    }

                    Type::MethodWrapper(MethodWrapperKind::StrStartswith(literal)) => {
                        if let [Some(Type::StringLiteral(prefix)), None, None] =
                            overload.parameter_types()
                        {
                            overload.set_return_type(Type::BooleanLiteral(
                                literal.value(db).starts_with(prefix.value(db)),
                            ));
                        }
                    }

                    Type::DataclassTransformer(params) => {
                        if let [Some(Type::FunctionLiteral(function))] = overload.parameter_types()
                        {
                            overload.set_return_type(Type::FunctionLiteral(
                                function.with_dataclass_transformer_params(db, params),
                            ));
                        }
                    }

                    Type::BoundMethod(bound_method)
                        if bound_method.self_instance(db).is_property_instance() =>
                    {
                        match bound_method.function(db).name(db).as_str() {
                            "setter" => {
                                if let [Some(_), Some(setter)] = overload.parameter_types() {
                                    let mut ty_property = bound_method.self_instance(db);
                                    if let Type::PropertyInstance(property) = ty_property {
                                        ty_property =
                                            Type::PropertyInstance(PropertyInstanceType::new(
                                                db,
                                                property.getter(db),
                                                Some(*setter),
                                            ));
                                    }
                                    overload.set_return_type(ty_property);
                                }
                            }
                            "getter" => {
                                if let [Some(_), Some(getter)] = overload.parameter_types() {
                                    let mut ty_property = bound_method.self_instance(db);
                                    if let Type::PropertyInstance(property) = ty_property {
                                        ty_property =
                                            Type::PropertyInstance(PropertyInstanceType::new(
                                                db,
                                                Some(*getter),
                                                property.setter(db),
                                            ));
                                    }
                                    overload.set_return_type(ty_property);
                                }
                            }
                            "deleter" => {
                                // TODO: we do not store deleters yet
                                let ty_property = bound_method.self_instance(db);
                                overload.set_return_type(ty_property);
                            }
                            _ => {
                                // Fall back to typeshed stubs for all other methods
                            }
                        }
                    }

                    Type::FunctionLiteral(function_type) => match function_type.known(db) {
                        Some(KnownFunction::IsEquivalentTo) => {
                            if let [Some(ty_a), Some(ty_b)] = overload.parameter_types() {
                                overload.set_return_type(Type::BooleanLiteral(
                                    ty_a.is_equivalent_to(db, *ty_b),
                                ));
                            }
                        }

                        Some(KnownFunction::IsSubtypeOf) => {
                            if let [Some(ty_a), Some(ty_b)] = overload.parameter_types() {
                                overload.set_return_type(Type::BooleanLiteral(
                                    ty_a.is_subtype_of(db, *ty_b),
                                ));
                            }
                        }

                        Some(KnownFunction::IsAssignableTo) => {
                            if let [Some(ty_a), Some(ty_b)] = overload.parameter_types() {
                                overload.set_return_type(Type::BooleanLiteral(
                                    ty_a.is_assignable_to(db, *ty_b),
                                ));
                            }
                        }

                        Some(KnownFunction::IsDisjointFrom) => {
                            if let [Some(ty_a), Some(ty_b)] = overload.parameter_types() {
                                overload.set_return_type(Type::BooleanLiteral(
                                    ty_a.is_disjoint_from(db, *ty_b),
                                ));
                            }
                        }

                        Some(KnownFunction::IsSingleton) => {
                            if let [Some(ty)] = overload.parameter_types() {
                                overload.set_return_type(Type::BooleanLiteral(ty.is_singleton(db)));
                            }
                        }

                        Some(KnownFunction::IsSingleValued) => {
                            if let [Some(ty)] = overload.parameter_types() {
                                overload
                                    .set_return_type(Type::BooleanLiteral(ty.is_single_valued(db)));
                            }
                        }

                        Some(KnownFunction::GenericContext) => {
                            if let [Some(ty)] = overload.parameter_types() {
                                // TODO: Handle generic functions, and unions/intersections of
                                // generic types
                                overload.set_return_type(match ty {
                                    Type::ClassLiteral(class) => match class.generic_context(db) {
                                        Some(generic_context) => TupleType::from_elements(
                                            db,
                                            generic_context
                                                .variables(db)
                                                .iter()
                                                .map(|typevar| Type::TypeVar(*typevar)),
                                        ),
                                        None => Type::none(db),
                                    },

                                    _ => Type::none(db),
                                });
                            }
                        }

                        Some(KnownFunction::DunderAllNames) => {
                            if let [Some(ty)] = overload.parameter_types() {
                                overload.set_return_type(match ty {
                                    Type::ModuleLiteral(module_literal) => {
                                        let all_names = module_literal
                                            .module(db)
                                            .file()
                                            .map(|file| dunder_all_names(db, file))
                                            .unwrap_or_default();
                                        match all_names {
                                            Some(names) => {
                                                let mut names = names.iter().collect::<Vec<_>>();
                                                names.sort();
                                                TupleType::from_elements(
                                                    db,
                                                    names.iter().map(|name| {
                                                        Type::string_literal(db, name.as_str())
                                                    }),
                                                )
                                            }
                                            None => Type::none(db),
                                        }
                                    }
                                    _ => Type::none(db),
                                });
                            }
                        }

                        Some(KnownFunction::EnumMembers) => {
                            if let [Some(ty)] = overload.parameter_types() {
                                let return_ty = match ty {
                                    Type::ClassLiteral(class) => TupleType::from_elements(
                                        db,
                                        enums::enum_members(db, *class)
                                            .into_iter()
                                            .map(|member| Type::string_literal(db, &member)),
                                    ),
                                    _ => Type::unknown(),
                                };

                                overload.set_return_type(return_ty);
                            }
                        }

                        Some(KnownFunction::AllMembers) => {
                            if let [Some(ty)] = overload.parameter_types() {
                                overload.set_return_type(TupleType::from_elements(
                                    db,
                                    ide_support::all_members(db, *ty)
                                        .into_iter()
                                        .sorted()
                                        .map(|member| Type::string_literal(db, &member.name)),
                                ));
                            }
                        }

                        Some(KnownFunction::TopMaterialization) => {
                            if let [Some(ty)] = overload.parameter_types() {
                                overload.set_return_type(ty.top_materialization(db));
                            }
                        }

                        Some(KnownFunction::BottomMaterialization) => {
                            if let [Some(ty)] = overload.parameter_types() {
                                overload.set_return_type(ty.bottom_materialization(db));
                            }
                        }

                        Some(KnownFunction::Len) => {
                            if let [Some(first_arg)] = overload.parameter_types() {
                                if let Some(len_ty) = first_arg.len(db) {
                                    overload.set_return_type(len_ty);
                                }
                            }
                        }

                        Some(KnownFunction::Repr) => {
                            if let [Some(first_arg)] = overload.parameter_types() {
                                overload.set_return_type(first_arg.repr(db));
                            }
                        }

                        Some(KnownFunction::Cast) => {
                            if let [Some(casted_ty), Some(_)] = overload.parameter_types() {
                                overload.set_return_type(*casted_ty);
                            }
                        }

                        Some(KnownFunction::IsProtocol) => {
                            if let [Some(ty)] = overload.parameter_types() {
                                overload.set_return_type(Type::BooleanLiteral(
                                    ty.into_class_literal()
                                        .is_some_and(|class| class.is_protocol(db)),
                                ));
                            }
                        }

                        Some(KnownFunction::GetProtocolMembers) => {
                            if let [Some(Type::ClassLiteral(class))] = overload.parameter_types() {
                                if let Some(protocol_class) = class.into_protocol_class(db) {
                                    let member_names = protocol_class
                                        .interface(db)
                                        .members(db)
                                        .map(|member| Type::string_literal(db, member.name()));
                                    let specialization = UnionType::from_elements(db, member_names);
                                    overload.set_return_type(
                                        KnownClass::FrozenSet
                                            .to_specialized_instance(db, [specialization]),
                                    );
                                }
                            }
                        }

                        Some(KnownFunction::GetattrStatic) => {
                            let [Some(instance_ty), Some(attr_name), default] =
                                overload.parameter_types()
                            else {
                                continue;
                            };

                            let Some(attr_name) = attr_name.into_string_literal() else {
                                continue;
                            };

                            let default = if let Some(default) = default {
                                *default
                            } else {
                                Type::Never
                            };

                            let union_with_default =
                                |ty| UnionType::from_elements(db, [ty, default]);

                            // TODO: we could emit a diagnostic here (if default is not set)
                            overload.set_return_type(
                                match instance_ty.static_member(db, attr_name.value(db)) {
                                    Place::Type(ty, Boundness::Bound) => {
                                        if ty.is_dynamic() {
                                            // Here, we attempt to model the fact that an attribute lookup on
                                            // a dynamic type could fail

                                            union_with_default(ty)
                                        } else {
                                            ty
                                        }
                                    }
                                    Place::Type(ty, Boundness::PossiblyUnbound) => {
                                        union_with_default(ty)
                                    }
                                    Place::Unbound => default,
                                },
                            );
                        }

                        Some(KnownFunction::Dataclass) => {
                            if let [
                                init,
                                repr,
                                eq,
                                order,
                                unsafe_hash,
                                frozen,
                                match_args,
                                kw_only,
                                slots,
                                weakref_slot,
                            ] = overload.parameter_types()
                            {
                                let mut params = DataclassParams::empty();

                                if to_bool(init, true) {
                                    params |= DataclassParams::INIT;
                                }
                                if to_bool(repr, true) {
                                    params |= DataclassParams::REPR;
                                }
                                if to_bool(eq, true) {
                                    params |= DataclassParams::EQ;
                                }
                                if to_bool(order, false) {
                                    params |= DataclassParams::ORDER;
                                }
                                if to_bool(unsafe_hash, false) {
                                    params |= DataclassParams::UNSAFE_HASH;
                                }
                                if to_bool(frozen, false) {
                                    params |= DataclassParams::FROZEN;
                                }
                                if to_bool(match_args, true) {
                                    params |= DataclassParams::MATCH_ARGS;
                                }
                                if to_bool(kw_only, false) {
                                    params |= DataclassParams::KW_ONLY;
                                }
                                if to_bool(slots, false) {
                                    params |= DataclassParams::SLOTS;
                                }
                                if to_bool(weakref_slot, false) {
                                    params |= DataclassParams::WEAKREF_SLOT;
                                }

                                overload.set_return_type(Type::DataclassDecorator(params));
                            }

                            // `dataclass` being used as a non-decorator
                            if let [Some(Type::ClassLiteral(class_literal))] =
                                overload.parameter_types()
                            {
                                let params = DataclassParams::default();
                                overload.set_return_type(Type::from(ClassLiteral::new(
                                    db,
                                    class_literal.name(db),
                                    class_literal.body_scope(db),
                                    class_literal.known(db),
                                    Some(params),
                                    class_literal.dataclass_transformer_params(db),
                                )));
                            }
                        }

                        Some(KnownFunction::DataclassTransform) => {
                            if let [
                                eq_default,
                                order_default,
                                kw_only_default,
                                frozen_default,
                                _field_specifiers,
                                _kwargs,
                            ] = overload.parameter_types()
                            {
                                let mut params = DataclassTransformerParams::empty();

                                if to_bool(eq_default, true) {
                                    params |= DataclassTransformerParams::EQ_DEFAULT;
                                }
                                if to_bool(order_default, false) {
                                    params |= DataclassTransformerParams::ORDER_DEFAULT;
                                }
                                if to_bool(kw_only_default, false) {
                                    params |= DataclassTransformerParams::KW_ONLY_DEFAULT;
                                }
                                if to_bool(frozen_default, false) {
                                    params |= DataclassTransformerParams::FROZEN_DEFAULT;
                                }

                                overload.set_return_type(Type::DataclassTransformer(params));
                            }
                        }

                        _ => {
                            // Ideally, either the implementation, or exactly one of the overloads
                            // of the function can have the dataclass_transform decorator applied.
                            // However, we do not yet enforce this, and in the case of multiple
                            // applications of the decorator, we will only consider the last one
                            // for the return value, since the prior ones will be over-written.
                            let return_type = function_type
                                .iter_overloads_and_implementation(db)
                                .filter_map(|function_overload| {
                                    function_overload.dataclass_transformer_params(db).map(
                                        |params| {
                                            // This is a call to a custom function that was decorated with `@dataclass_transformer`.
                                            // If this function was called with a keyword argument like `order=False`, we extract
                                            // the argument type and overwrite the corresponding flag in `dataclass_params` after
                                            // constructing them from the `dataclass_transformer`-parameter defaults.

                                            let mut dataclass_params =
                                                DataclassParams::from(params);

                                            if let Some(Some(Type::BooleanLiteral(order))) =
                                                overload
                                                    .signature
                                                    .parameters()
                                                    .keyword_by_name("order")
                                                    .map(|(idx, _)| idx)
                                                    .and_then(|idx| {
                                                        overload.parameter_types().get(idx)
                                                    })
                                            {
                                                dataclass_params
                                                    .set(DataclassParams::ORDER, *order);
                                            }

                                            Type::DataclassDecorator(dataclass_params)
                                        },
                                    )
                                })
                                .last();

                            if let Some(return_type) = return_type {
                                overload.set_return_type(return_type);
                            }
                        }
                    },

                    Type::ClassLiteral(class) => match class.known(db) {
                        Some(KnownClass::Bool) => match overload.parameter_types() {
                            [Some(arg)] => overload.set_return_type(arg.bool(db).into_type(db)),
                            [None] => overload.set_return_type(Type::BooleanLiteral(false)),
                            _ => {}
                        },

                        Some(KnownClass::Str) if overload_index == 0 => {
                            match overload.parameter_types() {
                                [Some(arg)] => overload.set_return_type(arg.str(db)),
                                [None] => overload.set_return_type(Type::string_literal(db, "")),
                                _ => {}
                            }
                        }

                        Some(KnownClass::Type) if overload_index == 0 => {
                            if let [Some(arg)] = overload.parameter_types() {
                                overload.set_return_type(arg.to_meta_type(db));
                            }
                        }

                        Some(KnownClass::Property) => {
                            if let [getter, setter, ..] = overload.parameter_types() {
                                overload.set_return_type(Type::PropertyInstance(
                                    PropertyInstanceType::new(db, *getter, *setter),
                                ));
                            }
                        }

                        Some(KnownClass::Tuple) if overload_index == 1 => {
                            // `tuple(range(42))` => `tuple[int, ...]`
                            // BUT `tuple((1, 2))` => `tuple[Literal[1], Literal[2]]` rather than `tuple[Literal[1, 2], ...]`
                            if let [Some(argument)] = overload.parameter_types() {
                                let overridden_return =
                                    argument.into_tuple().map(Type::Tuple).unwrap_or_else(|| {
                                        // Some awkward special handling is required here because of the fact
                                        // that calling `try_iterate()` on `Never` returns `Never`,
                                        // but `tuple[Never, ...]` eagerly simplifies to `tuple[()]`,
                                        // which will cause us to emit false positives if we index into the tuple.
                                        // Using `tuple[Unknown, ...]` avoids these false positives.
                                        let specialization = if argument.is_never() {
                                            Type::unknown()
                                        } else {
                                            argument.try_iterate(db).expect(
                                                "try_iterate() should not fail on a type \
                                                    assignable to `Iterable`",
                                            )
                                        };
                                        TupleType::homogeneous(db, specialization)
                                    });
                                overload.set_return_type(overridden_return);
                            }
                        }

                        _ => {}
                    },

                    Type::SpecialForm(SpecialFormType::TypedDict) => {
                        overload.set_return_type(todo_type!("TypedDict"));
                    }

                    // Not a special case
                    _ => {}
                }
            }
        }
    }
}

impl<'a, 'db> IntoIterator for &'a Bindings<'db> {
    type Item = &'a CallableBinding<'db>;
    type IntoIter = std::slice::Iter<'a, CallableBinding<'db>>;

    fn into_iter(self) -> Self::IntoIter {
        self.elements.iter()
    }
}

impl<'a, 'db> IntoIterator for &'a mut Bindings<'db> {
    type Item = &'a mut CallableBinding<'db>;
    type IntoIter = std::slice::IterMut<'a, CallableBinding<'db>>;

    fn into_iter(self) -> Self::IntoIter {
        self.elements.iter_mut()
    }
}

impl<'db> From<CallableBinding<'db>> for Bindings<'db> {
    fn from(from: CallableBinding<'db>) -> Bindings<'db> {
        Bindings {
            callable_type: from.callable_type,
            elements: smallvec![from],
            argument_forms: Box::from([]),
            conflicting_forms: Box::from([]),
        }
    }
}

impl<'db> From<Binding<'db>> for Bindings<'db> {
    fn from(from: Binding<'db>) -> Bindings<'db> {
        let callable_type = from.callable_type;
        let signature_type = from.signature_type;
        let callable_binding = CallableBinding {
            callable_type,
            signature_type,
            dunder_call_is_possibly_unbound: false,
            bound_type: None,
            overload_call_return_type: None,
            matching_overload_index: None,
            overloads: smallvec![from],
        };
        Bindings {
            callable_type,
            elements: smallvec![callable_binding],
            argument_forms: Box::from([]),
            conflicting_forms: Box::from([]),
        }
    }
}

/// Binding information for a single callable. If the callable is overloaded, there is a separate
/// [`Binding`] for each overload.
///
/// For a successful binding, each argument is mapped to one of the callable's formal parameters.
/// If the callable has multiple overloads, the first one that matches is used as the overall
/// binding match.
///
/// If the arguments cannot be matched to formal parameters, we store information about the
/// specific errors that occurred when trying to match them up. If the callable has multiple
/// overloads, we store this error information for each overload.
#[derive(Debug)]
pub(crate) struct CallableBinding<'db> {
    /// The type that is (hopefully) callable.
    pub(crate) callable_type: Type<'db>,

    /// The type we'll use for error messages referring to details of the called signature. For
    /// calls to functions this will be the same as `callable_type`; for other callable instances
    /// it may be a `__call__` method.
    pub(crate) signature_type: Type<'db>,

    /// If this is a callable object (i.e. called via a `__call__` method), the boundness of
    /// that call method.
    pub(crate) dunder_call_is_possibly_unbound: bool,

    /// The type of the bound `self` or `cls` parameter if this signature is for a bound method.
    pub(crate) bound_type: Option<Type<'db>>,

    /// The return type of this overloaded callable.
    ///
    /// This is [`Some`] only in the following cases:
    /// 1. Argument type expansion was performed and one of the expansions evaluated successfully
    ///    for all of the argument lists, or
    /// 2. Overload call evaluation was ambiguous, meaning that multiple overloads matched the
    ///    argument lists, but they all had different return types
    ///
    /// For (1), the final return type is the union of all the return types of the matched
    /// overloads for the expanded argument lists.
    ///
    /// For (2), the final return type is [`Unknown`].
    ///
    /// [`Unknown`]: crate::types::DynamicType::Unknown
    overload_call_return_type: Option<OverloadCallReturnType<'db>>,

    /// The index of the overload that matched for this overloaded callable.
    ///
    /// This is [`Some`] only for step 1 and 4 of the [overload call evaluation algorithm][1].
    ///
    /// The main use of this field is to surface the diagnostics for a matching overload directly
    /// instead of using the `no-matching-overload` diagnostic. This is mentioned in the spec:
    ///
    /// > If only one candidate overload remains, it is the winning match. Evaluate it as if it
    /// > were a non-overloaded function call and stop.
    ///
    /// Other steps of the algorithm do not set this field because this use case isn't relevant for
    /// them.
    ///
    /// [1]: https://typing.python.org/en/latest/spec/overload.html#overload-call-evaluation
    matching_overload_index: Option<usize>,

    /// The bindings of each overload of this callable. Will be empty if the type is not callable.
    ///
    /// By using `SmallVec`, we avoid an extra heap allocation for the common case of a
    /// non-overloaded callable.
    overloads: SmallVec<[Binding<'db>; 1]>,
}

impl<'db> CallableBinding<'db> {
    pub(crate) fn from_overloads(
        signature_type: Type<'db>,
        overloads: impl IntoIterator<Item = Signature<'db>>,
    ) -> Self {
        let overloads = overloads
            .into_iter()
            .map(|signature| Binding::single(signature_type, signature))
            .collect();
        Self {
            callable_type: signature_type,
            signature_type,
            dunder_call_is_possibly_unbound: false,
            bound_type: None,
            overload_call_return_type: None,
            matching_overload_index: None,
            overloads,
        }
    }

    pub(crate) fn not_callable(signature_type: Type<'db>) -> Self {
        Self {
            callable_type: signature_type,
            signature_type,
            dunder_call_is_possibly_unbound: false,
            bound_type: None,
            overload_call_return_type: None,
            matching_overload_index: None,
            overloads: smallvec![],
        }
    }

    pub(crate) fn with_bound_type(mut self, bound_type: Type<'db>) -> Self {
        self.bound_type = Some(bound_type);
        self
    }

    fn replace_callable_type(&mut self, before: Type<'db>, after: Type<'db>) {
        if self.callable_type == before {
            self.callable_type = after;
        }
        for binding in &mut self.overloads {
            binding.replace_callable_type(before, after);
        }
    }

    fn match_parameters(
        &mut self,
        arguments: &CallArguments<'_, 'db>,
        argument_forms: &mut [Option<ParameterForm>],
        conflicting_forms: &mut [bool],
    ) {
        // If this callable is a bound method, prepend the self instance onto the arguments list
        // before checking.
        let arguments = arguments.with_self(self.bound_type);

        for overload in &mut self.overloads {
            overload.match_parameters(arguments.as_ref(), argument_forms, conflicting_forms);
        }
    }

    fn check_types(&mut self, db: &'db dyn Db, argument_types: &CallArguments<'_, 'db>) {
        // If this callable is a bound method, prepend the self instance onto the arguments list
        // before checking.
        let argument_types = argument_types.with_self(self.bound_type);

        // Step 1: Check the result of the arity check which is done by `match_parameters`
        let matching_overload_indexes = match self.matching_overload_index() {
            MatchingOverloadIndex::None => {
                // If no candidate overloads remain from the arity check, we can stop here. We
                // still perform type checking for non-overloaded function to provide better user
                // experience.
                if let [overload] = self.overloads.as_mut_slice() {
                    overload.check_types(db, argument_types.as_ref());
                }
                return;
            }
            MatchingOverloadIndex::Single(index) => {
                // If only one candidate overload remains, it is the winning match. Evaluate it as
                // a regular (non-overloaded) call.
                self.matching_overload_index = Some(index);
                self.overloads[index].check_types(db, argument_types.as_ref());
                return;
            }
            MatchingOverloadIndex::Multiple(indexes) => {
                // If two or more candidate overloads remain, proceed to step 2.
                indexes
            }
        };

        let snapshotter = CallableBindingSnapshotter::new(matching_overload_indexes);

        // State of the bindings _before_ evaluating (type checking) the matching overloads using
        // the non-expanded argument types.
        let pre_evaluation_snapshot = snapshotter.take(self);

        // Step 2: Evaluate each remaining overload as a regular (non-overloaded) call to determine
        // whether it is compatible with the supplied argument list.
        for (_, overload) in self.matching_overloads_mut() {
            overload.check_types(db, argument_types.as_ref());
        }

        match self.matching_overload_index() {
            MatchingOverloadIndex::None => {
                // If all overloads result in errors, proceed to step 3.
            }
            MatchingOverloadIndex::Single(_) => {
                // If only one overload evaluates without error, it is the winning match.
                return;
            }
            MatchingOverloadIndex::Multiple(indexes) => {
                // If two or more candidate overloads remain, proceed to step 4.
                // TODO: Step 4

                // Step 5
                self.filter_overloads_using_any_or_unknown(db, argument_types.as_ref(), &indexes);

                // We're returning here because this shouldn't lead to argument type expansion.
                return;
            }
        }

        // Step 3: Perform "argument type expansion". Reference:
        // https://typing.python.org/en/latest/spec/overload.html#argument-type-expansion
        let mut expansions = argument_types.expand(db).peekable();

        if expansions.peek().is_none() {
            // Return early if there are no argument types to expand.
            return;
        }

        // State of the bindings _after_ evaluating (type checking) the matching overloads using
        // the non-expanded argument types.
        let post_evaluation_snapshot = snapshotter.take(self);

        // Restore the bindings state to the one prior to the type checking step in preparation
        // for evaluating the expanded argument lists.
        snapshotter.restore(self, pre_evaluation_snapshot);

        for expanded_argument_lists in expansions {
            // This is the merged state of the bindings after evaluating all of the expanded
            // argument lists. This will be the final state to restore the bindings to if all of
            // the expanded argument lists evaluated successfully.
            let mut merged_evaluation_state: Option<CallableBindingSnapshot<'db>> = None;

            let mut return_types = Vec::new();

            for expanded_argument_types in &expanded_argument_lists {
                let pre_evaluation_snapshot = snapshotter.take(self);

                for (_, overload) in self.matching_overloads_mut() {
                    overload.check_types(db, expanded_argument_types);
                }

                let return_type = match self.matching_overload_index() {
                    MatchingOverloadIndex::None => None,
                    MatchingOverloadIndex::Single(index) => {
                        Some(self.overloads[index].return_type())
                    }
                    MatchingOverloadIndex::Multiple(matching_overload_indexes) => {
                        // TODO: Step 4

                        self.filter_overloads_using_any_or_unknown(
                            db,
                            expanded_argument_types,
                            &matching_overload_indexes,
                        );

                        Some(self.return_type())
                    }
                };

                // This split between initializing and updating the merged evaluation state is
                // required because otherwise it's difficult to differentiate between the
                // following:
                // 1. An initial unmatched overload becomes a matched overload when evaluating the
                //    first argument list
                // 2. An unmatched overload after evaluating the first argument list becomes a
                //    matched overload when evaluating the second argument list
                if let Some(merged_evaluation_state) = merged_evaluation_state.as_mut() {
                    merged_evaluation_state.update(self);
                } else {
                    merged_evaluation_state = Some(snapshotter.take(self));
                }

                // Restore the bindings state before evaluating the next argument list.
                snapshotter.restore(self, pre_evaluation_snapshot);

                if let Some(return_type) = return_type {
                    return_types.push(return_type);
                } else {
                    // No need to check the remaining argument lists if the current argument list
                    // doesn't evaluate successfully. Move on to expanding the next argument type.
                    break;
                }
            }

            if return_types.len() == expanded_argument_lists.len() {
                // Restore the bindings state to the one that merges the bindings state evaluating
                // each of the expanded argument list.
                //
                // Note that this needs to happen *before* setting the return type, because this
                // will restore the return type to the one before argument type expansion.
                if let Some(merged_evaluation_state) = merged_evaluation_state {
                    snapshotter.restore(self, merged_evaluation_state);
                }

                // If the number of return types is equal to the number of expanded argument lists,
                // they all evaluated successfully. So, we need to combine their return types by
                // union to determine the final return type.
                self.overload_call_return_type =
                    Some(OverloadCallReturnType::ArgumentTypeExpansion(
                        UnionType::from_elements(db, return_types),
                    ));

                return;
            }
        }

        // If the type expansion didn't yield any successful return type, we need to restore the
        // bindings state back to the one after the type checking step using the non-expanded
        // argument types. This is necessary because we restore the state to the pre-evaluation
        // snapshot when processing the expanded argument lists.
        snapshotter.restore(self, post_evaluation_snapshot);
    }

    /// Filter overloads based on [`Any`] or [`Unknown`] argument types.
    ///
    /// This is the step 5 of the [overload call evaluation algorithm][1].
    ///
    /// The filtering works on the remaining overloads that are present at the
    /// `matching_overload_indexes` and are filtered out by marking them as unmatched overloads
    /// using the [`mark_as_unmatched_overload`] method.
    ///
    /// [`Any`]: crate::types::DynamicType::Any
    /// [`Unknown`]: crate::types::DynamicType::Unknown
    /// [`mark_as_unmatched_overload`]: Binding::mark_as_unmatched_overload
    /// [1]: https://typing.python.org/en/latest/spec/overload.html#overload-call-evaluation
    fn filter_overloads_using_any_or_unknown(
        &mut self,
        db: &'db dyn Db,
        arguments: &CallArguments<'_, 'db>,
        matching_overload_indexes: &[usize],
    ) {
        // These are the parameter indexes that matches the arguments that participate in the
        // filtering process.
        //
        // The parameter types at these indexes have at least one overload where the type isn't
        // gradual equivalent to the parameter types at the same index for other overloads.
        let mut participating_parameter_indexes = HashSet::new();

        // These only contain the top materialized argument types for the corresponding
        // participating parameter indexes.
        let mut top_materialized_argument_types = vec![];

        for (argument_index, (_, argument_type)) in arguments.iter().enumerate() {
            let argument_type = argument_type.unwrap_or_else(Type::unknown);
            let mut first_parameter_type: Option<Type<'db>> = None;
            let mut participating_parameter_index = None;

            for overload_index in matching_overload_indexes {
                let overload = &self.overloads[*overload_index];
                for parameter_index in &overload.argument_parameters[argument_index] {
                    // TODO: For an unannotated `self` / `cls` parameter, the type should be
                    // `typing.Self` / `type[typing.Self]`
                    let current_parameter_type = overload.signature.parameters()[*parameter_index]
                        .annotated_type()
                        .unwrap_or(Type::unknown());
                    if let Some(first_parameter_type) = first_parameter_type {
                        if !first_parameter_type.is_equivalent_to(db, current_parameter_type) {
                            participating_parameter_index = Some(*parameter_index);
                            break;
                        }
                    } else {
                        first_parameter_type = Some(current_parameter_type);
                    }
                }
            }

            if let Some(parameter_index) = participating_parameter_index {
                participating_parameter_indexes.insert(parameter_index);
                top_materialized_argument_types.push(argument_type.top_materialization(db));
            }
        }

        let top_materialized_argument_type =
            TupleType::from_elements(db, top_materialized_argument_types);

        // A flag to indicate whether we've found the overload that makes the remaining overloads
        // unmatched for the given argument types.
        let mut filter_remaining_overloads = false;

        for (upto, current_index) in matching_overload_indexes.iter().enumerate() {
            if filter_remaining_overloads {
                self.overloads[*current_index].mark_as_unmatched_overload();
                continue;
            }
            let mut parameter_types = Vec::with_capacity(arguments.len());
            for argument_index in 0..arguments.len() {
                // The parameter types at the current argument index.
                let mut current_parameter_types = vec![];
                for overload_index in &matching_overload_indexes[..=upto] {
                    let overload = &self.overloads[*overload_index];
                    for parameter_index in &overload.argument_parameters[argument_index] {
                        if !participating_parameter_indexes.contains(parameter_index) {
                            // This parameter doesn't participate in the filtering process.
                            continue;
                        }
                        // TODO: For an unannotated `self` / `cls` parameter, the type should be
                        // `typing.Self` / `type[typing.Self]`
                        let parameter_type = overload.signature.parameters()[*parameter_index]
                            .annotated_type()
                            .unwrap_or(Type::unknown());
                        current_parameter_types.push(parameter_type);
                    }
                }
                if current_parameter_types.is_empty() {
                    continue;
                }
                parameter_types.push(UnionType::from_elements(db, current_parameter_types));
            }
            if top_materialized_argument_type
                .is_assignable_to(db, TupleType::from_elements(db, parameter_types))
            {
                filter_remaining_overloads = true;
            }
        }

        // Once this filtering process is applied for all arguments, examine the return types of
        // the remaining overloads. If the resulting return types for all remaining overloads are
        // equivalent, proceed to step 6.
        let are_return_types_equivalent_for_all_matching_overloads = {
            let mut matching_overloads = self.matching_overloads();
            if let Some(first_overload_return_type) = matching_overloads
                .next()
                .map(|(_, overload)| overload.return_type())
            {
                matching_overloads.all(|(_, overload)| {
                    overload
                        .return_type()
                        .is_equivalent_to(db, first_overload_return_type)
                })
            } else {
                // No matching overload
                true
            }
        };

        if !are_return_types_equivalent_for_all_matching_overloads {
            // Overload matching is ambiguous.
            self.overload_call_return_type = Some(OverloadCallReturnType::Ambiguous);
        }
    }

    fn as_result(&self) -> Result<(), CallErrorKind> {
        if !self.is_callable() {
            return Err(CallErrorKind::NotCallable);
        }

        if self.has_binding_errors() {
            return Err(CallErrorKind::BindingError);
        }

        if self.dunder_call_is_possibly_unbound {
            return Err(CallErrorKind::PossiblyNotCallable);
        }

        Ok(())
    }

    fn is_callable(&self) -> bool {
        !self.overloads.is_empty()
    }

    /// Returns whether there were any errors binding this call site. If the callable has multiple
    /// overloads, they must _all_ have errors.
    pub(crate) fn has_binding_errors(&self) -> bool {
        self.matching_overloads().next().is_none()
    }

    /// Returns the index of the matching overload in the form of [`MatchingOverloadIndex`].
    fn matching_overload_index(&self) -> MatchingOverloadIndex {
        let mut matching_overloads = self.matching_overloads();
        match matching_overloads.next() {
            None => MatchingOverloadIndex::None,
            Some((first, _)) => {
                if let Some((second, _)) = matching_overloads.next() {
                    let mut indexes = vec![first, second];
                    for (index, _) in matching_overloads {
                        indexes.push(index);
                    }
                    MatchingOverloadIndex::Multiple(indexes)
                } else {
                    MatchingOverloadIndex::Single(first)
                }
            }
        }
    }

    /// Returns an iterator over all the overloads that matched for this call binding.
    pub(crate) fn matching_overloads(&self) -> impl Iterator<Item = (usize, &Binding<'db>)> {
        self.overloads
            .iter()
            .enumerate()
            .filter(|(_, overload)| overload.as_result().is_ok())
    }

    /// Returns an iterator over all the mutable overloads that matched for this call binding.
    pub(crate) fn matching_overloads_mut(
        &mut self,
    ) -> impl Iterator<Item = (usize, &mut Binding<'db>)> {
        self.overloads
            .iter_mut()
            .enumerate()
            .filter(|(_, overload)| overload.as_result().is_ok())
    }

    /// Returns the return type of this call.
    ///
    /// For a valid call, this is the return type of either a successful argument type expansion of
    /// an overloaded function, or the return type of the first overload that the arguments matched
    /// against.
    ///
    /// For an invalid call to a non-overloaded function, this is the return type of the function.
    ///
    /// For an invalid call to an overloaded function, we return `Type::unknown`, since we cannot
    /// make any useful conclusions about which overload was intended to be called.
    pub(crate) fn return_type(&self) -> Type<'db> {
        if let Some(overload_call_return_type) = self.overload_call_return_type {
            return match overload_call_return_type {
                OverloadCallReturnType::ArgumentTypeExpansion(return_type) => return_type,
                OverloadCallReturnType::Ambiguous => Type::unknown(),
            };
        }
        if let Some((_, first_overload)) = self.matching_overloads().next() {
            return first_overload.return_type();
        }
        if let [overload] = self.overloads.as_slice() {
            return overload.return_type();
        }
        Type::unknown()
    }

    fn report_diagnostics(
        &self,
        context: &InferContext<'db, '_>,
        node: ast::AnyNodeRef,
        union_diag: Option<&UnionDiagnostic<'_, '_>>,
    ) {
        if !self.is_callable() {
            if let Some(builder) = context.report_lint(&CALL_NON_CALLABLE, node) {
                let mut diag = builder.into_diagnostic(format_args!(
                    "Object of type `{}` is not callable",
                    self.callable_type.display(context.db()),
                ));
                if let Some(union_diag) = union_diag {
                    union_diag.add_union_context(context.db(), &mut diag);
                }
            }
            return;
        }

        if self.dunder_call_is_possibly_unbound {
            if let Some(builder) = context.report_lint(&CALL_NON_CALLABLE, node) {
                let mut diag = builder.into_diagnostic(format_args!(
                    "Object of type `{}` is not callable (possibly unbound `__call__` method)",
                    self.callable_type.display(context.db()),
                ));
                if let Some(union_diag) = union_diag {
                    union_diag.add_union_context(context.db(), &mut diag);
                }
            }
            return;
        }

        match self.overloads.as_slice() {
            [] => {}
            [overload] => {
                let callable_description =
                    CallableDescription::new(context.db(), self.signature_type);
                overload.report_diagnostics(
                    context,
                    node,
                    self.signature_type,
                    callable_description.as_ref(),
                    union_diag,
                    None,
                );
            }
            _overloads => {
                // TODO: This should probably be adapted to handle more
                // types of callables[1]. At present, it just handles
                // standard function and method calls.
                //
                // [1]: https://github.com/astral-sh/ty/issues/274#issuecomment-2881856028
                let function_type_and_kind = match self.signature_type {
                    Type::FunctionLiteral(function) => Some((FunctionKind::Function, function)),
                    Type::BoundMethod(bound_method) => Some((
                        FunctionKind::BoundMethod,
                        bound_method.function(context.db()),
                    )),
                    Type::MethodWrapper(MethodWrapperKind::FunctionTypeDunderGet(function)) => {
                        Some((FunctionKind::MethodWrapper, function))
                    }
                    _ => None,
                };

                // If there is a single matching overload, the diagnostics should be reported
                // directly for that overload.
                if let Some(matching_overload_index) = self.matching_overload_index {
                    let callable_description =
                        CallableDescription::new(context.db(), self.signature_type);
                    let matching_overload =
                        function_type_and_kind.map(|(kind, function)| MatchingOverloadLiteral {
                            index: matching_overload_index,
                            kind,
                            function,
                        });
                    self.overloads[matching_overload_index].report_diagnostics(
                        context,
                        node,
                        self.signature_type,
                        callable_description.as_ref(),
                        union_diag,
                        matching_overload.as_ref(),
                    );
                    return;
                }

                let Some(builder) = context.report_lint(&NO_MATCHING_OVERLOAD, node) else {
                    return;
                };
                let callable_description =
                    CallableDescription::new(context.db(), self.callable_type);
                let mut diag = builder.into_diagnostic(format_args!(
                    "No overload{} matches arguments",
                    if let Some(CallableDescription { kind, name }) = callable_description {
                        format!(" of {kind} `{name}`")
                    } else {
                        String::new()
                    }
                ));
                if let Some((kind, function)) = function_type_and_kind {
                    let (overloads, implementation) =
                        function.overloads_and_implementation(context.db());

                    if let Some(spans) = overloads
                        .first()
                        .and_then(|overload| overload.spans(context.db()))
                    {
                        let mut sub =
                            SubDiagnostic::new(Severity::Info, "First overload defined here");
                        sub.annotate(Annotation::primary(spans.signature));
                        diag.sub(sub);
                    }

                    diag.info(format_args!(
                        "Possible overloads for {kind} `{}`:",
                        function.name(context.db())
                    ));

                    for overload in overloads.iter().take(MAXIMUM_OVERLOADS) {
                        diag.info(format_args!(
                            "  {}",
                            overload.signature(context.db(), None).display(context.db())
                        ));
                    }
                    if overloads.len() > MAXIMUM_OVERLOADS {
                        diag.info(format_args!(
                            "... omitted {remaining} overloads",
                            remaining = overloads.len() - MAXIMUM_OVERLOADS
                        ));
                    }

                    if let Some(spans) =
                        implementation.and_then(|function| function.spans(context.db()))
                    {
                        let mut sub = SubDiagnostic::new(
                            Severity::Info,
                            "Overload implementation defined here",
                        );
                        sub.annotate(Annotation::primary(spans.signature));
                        diag.sub(sub);
                    }
                }

                if let Some(union_diag) = union_diag {
                    union_diag.add_union_context(context.db(), &mut diag);
                }
            }
        }
    }
}

impl<'a, 'db> IntoIterator for &'a CallableBinding<'db> {
    type Item = &'a Binding<'db>;
    type IntoIter = std::slice::Iter<'a, Binding<'db>>;

    fn into_iter(self) -> Self::IntoIter {
        self.overloads.iter()
    }
}

#[derive(Debug, Copy, Clone)]
enum OverloadCallReturnType<'db> {
    ArgumentTypeExpansion(Type<'db>),
    Ambiguous,
}

#[derive(Debug)]
enum MatchingOverloadIndex {
    /// No matching overloads found.
    None,

    /// Exactly one matching overload found at the given index.
    Single(usize),

    /// Multiple matching overloads found at the given indexes.
    Multiple(Vec<usize>),
}

struct ArgumentMatcher<'a, 'db> {
    parameters: &'a Parameters<'db>,
    argument_forms: &'a mut [Option<ParameterForm>],
    conflicting_forms: &'a mut [bool],
    errors: &'a mut Vec<BindingError<'db>>,

    /// The parameter that each argument is matched with.
    argument_parameters: Vec<SmallVec<[usize; 1]>>,
    /// Whether each parameter has been matched with an argument.
    parameter_matched: Vec<bool>,
    next_positional: usize,
    first_excess_positional: Option<usize>,
    num_synthetic_args: usize,
}

impl<'a, 'db> ArgumentMatcher<'a, 'db> {
    fn new(
        arguments: &CallArguments,
        parameters: &'a Parameters<'db>,
        argument_forms: &'a mut [Option<ParameterForm>],
        conflicting_forms: &'a mut [bool],
        errors: &'a mut Vec<BindingError<'db>>,
    ) -> Self {
        Self {
            parameters,
            argument_forms,
            conflicting_forms,
            errors,
            argument_parameters: vec![smallvec![]; arguments.len()],
            parameter_matched: vec![false; parameters.len()],
            next_positional: 0,
            first_excess_positional: None,
            num_synthetic_args: 0,
        }
    }

    fn get_argument_index(&self, argument_index: usize) -> Option<usize> {
        if argument_index >= self.num_synthetic_args {
            // Adjust the argument index to skip synthetic args, which don't appear at the call
            // site and thus won't be in the Call node arguments list.
            Some(argument_index - self.num_synthetic_args)
        } else {
            // we are erroring on a synthetic argument, we'll just emit the diagnostic on the
            // entire Call node, since there's no argument node for this argument at the call site
            None
        }
    }

    fn assign_argument(
        &mut self,
        argument_index: usize,
        argument: Argument<'a>,
        parameter_index: usize,
        parameter: &Parameter<'db>,
        positional: bool,
    ) {
        if !matches!(argument, Argument::Synthetic) {
            if let Some(existing) = self.argument_forms[argument_index - self.num_synthetic_args]
                .replace(parameter.form)
            {
                if existing != parameter.form {
                    self.conflicting_forms[argument_index - self.num_synthetic_args] = true;
                }
            }
        }
        if self.parameter_matched[parameter_index] {
            if !parameter.is_variadic() && !parameter.is_keyword_variadic() {
                self.errors.push(BindingError::ParameterAlreadyAssigned {
                    argument_index: self.get_argument_index(argument_index),
                    parameter: ParameterContext::new(parameter, parameter_index, positional),
                });
            }
        }
        self.argument_parameters[argument_index].push(parameter_index);
        self.parameter_matched[parameter_index] = true;
    }

    fn match_positional(
        &mut self,
        argument_index: usize,
        argument: Argument<'a>,
    ) -> Result<(), ()> {
        if matches!(argument, Argument::Synthetic) {
            self.num_synthetic_args += 1;
        }
        let Some((parameter_index, parameter)) = self
            .parameters
            .get_positional(self.next_positional)
            .map(|param| (self.next_positional, param))
            .or_else(|| self.parameters.variadic())
        else {
            self.first_excess_positional.get_or_insert(argument_index);
            self.next_positional += 1;
            return Err(());
        };
        self.next_positional += 1;
        self.assign_argument(
            argument_index,
            argument,
            parameter_index,
            parameter,
            !parameter.is_variadic(),
        );
        Ok(())
    }

    fn match_keyword(
        &mut self,
        argument_index: usize,
        argument: Argument<'a>,
        name: &str,
    ) -> Result<(), ()> {
        let Some((parameter_index, parameter)) = self
            .parameters
            .keyword_by_name(name)
            .or_else(|| self.parameters.keyword_variadic())
        else {
            self.errors.push(BindingError::UnknownArgument {
                argument_name: ast::name::Name::new(name),
                argument_index: self.get_argument_index(argument_index),
            });
            return Err(());
        };
        self.assign_argument(argument_index, argument, parameter_index, parameter, false);
        Ok(())
    }

    fn match_variadic(
        &mut self,
        argument_index: usize,
        argument: Argument<'a>,
        length: TupleLength,
    ) -> Result<(), ()> {
        // We must be able to match up the fixed-length portion of the argument with positional
        // parameters, so we pass on any errors that occur.
        for _ in 0..length.minimum() {
            self.match_positional(argument_index, argument)?;
        }

        // If the tuple is variable-length, we assume that it will soak up all remaining positional
        // parameters.
        if length.is_variable() {
            while self
                .parameters
                .get_positional(self.next_positional)
                .is_some()
            {
                self.match_positional(argument_index, argument)?;
            }
        }

        Ok(())
    }

    fn finish(self) -> Box<[SmallVec<[usize; 1]>]> {
        if let Some(first_excess_argument_index) = self.first_excess_positional {
            self.errors.push(BindingError::TooManyPositionalArguments {
                first_excess_argument_index: self.get_argument_index(first_excess_argument_index),
                expected_positional_count: self.parameters.positional().count(),
                provided_positional_count: self.next_positional,
            });
        }

        let mut missing = vec![];
        for (index, matched) in self.parameter_matched.iter().copied().enumerate() {
            if !matched {
                let param = &self.parameters[index];
                if param.is_variadic()
                    || param.is_keyword_variadic()
                    || param.default_type().is_some()
                {
                    // variadic/keywords and defaulted arguments are not required
                    continue;
                }
                missing.push(ParameterContext::new(param, index, false));
            }
        }
        if !missing.is_empty() {
            self.errors.push(BindingError::MissingArguments {
                parameters: ParameterContexts(missing),
            });
        }

        self.argument_parameters.into_boxed_slice()
    }
}

struct ArgumentTypeChecker<'a, 'db> {
    db: &'db dyn Db,
    signature: &'a Signature<'db>,
    arguments: &'a CallArguments<'a, 'db>,
    argument_parameters: &'a [SmallVec<[usize; 1]>],
    parameter_tys: &'a mut [Option<Type<'db>>],
    errors: &'a mut Vec<BindingError<'db>>,

    specialization: Option<Specialization<'db>>,
    inherited_specialization: Option<Specialization<'db>>,
}

impl<'a, 'db> ArgumentTypeChecker<'a, 'db> {
    fn new(
        db: &'db dyn Db,
        signature: &'a Signature<'db>,
        arguments: &'a CallArguments<'a, 'db>,
        argument_parameters: &'a [SmallVec<[usize; 1]>],
        parameter_tys: &'a mut [Option<Type<'db>>],
        errors: &'a mut Vec<BindingError<'db>>,
    ) -> Self {
        Self {
            db,
            signature,
            arguments,
            argument_parameters,
            parameter_tys,
            errors,
            specialization: None,
            inherited_specialization: None,
        }
    }

    fn enumerate_argument_types(
        &self,
    ) -> impl Iterator<Item = (usize, Option<usize>, Argument<'a>, Type<'db>)> + 'a {
        let mut iter = self.arguments.iter().enumerate();
        let mut num_synthetic_args = 0;
        std::iter::from_fn(move || {
            let (argument_index, (argument, argument_type)) = iter.next()?;
            let adjusted_argument_index = if matches!(argument, Argument::Synthetic) {
                // If we are erroring on a synthetic argument, we'll just emit the
                // diagnostic on the entire Call node, since there's no argument node for
                // this argument at the call site
                num_synthetic_args += 1;
                None
            } else {
                // Adjust the argument index to skip synthetic args, which don't appear at
                // the call site and thus won't be in the Call node arguments list.
                Some(argument_index - num_synthetic_args)
            };
            Some((
                argument_index,
                adjusted_argument_index,
                argument,
                argument_type.unwrap_or_else(Type::unknown),
            ))
        })
    }

    fn infer_specialization(&mut self) {
        if self.signature.generic_context.is_none()
            && self.signature.inherited_generic_context.is_none()
        {
            return;
        }

        let parameters = self.signature.parameters();
        let mut builder = SpecializationBuilder::new(self.db);
        for (argument_index, adjusted_argument_index, _, argument_type) in
            self.enumerate_argument_types()
        {
            for parameter_index in &self.argument_parameters[argument_index] {
                let parameter = &parameters[*parameter_index];
                let Some(expected_type) = parameter.annotated_type() else {
                    continue;
                };
                if let Err(error) = builder.infer(expected_type, argument_type) {
                    self.errors.push(BindingError::SpecializationError {
                        error,
                        argument_index: adjusted_argument_index,
                    });
                }
            }
        }
        self.specialization = self.signature.generic_context.map(|gc| builder.build(gc));
        self.inherited_specialization = self.signature.inherited_generic_context.map(|gc| {
            // The inherited generic context is used when inferring the specialization of a generic
            // class from a constructor call. In this case (only), we promote any typevars that are
            // inferred as a literal to the corresponding instance type.
            builder
                .build(gc)
                .apply_type_mapping(self.db, &TypeMapping::PromoteLiterals)
        });
    }

    fn check_argument_type(
        &mut self,
        adjusted_argument_index: Option<usize>,
        argument: Argument<'a>,
        mut argument_type: Type<'db>,
        parameter_index: usize,
    ) {
        let parameters = self.signature.parameters();
        let parameter = &parameters[parameter_index];
        if let Some(mut expected_ty) = parameter.annotated_type() {
            if let Some(specialization) = self.specialization {
                argument_type = argument_type.apply_specialization(self.db, specialization);
                expected_ty = expected_ty.apply_specialization(self.db, specialization);
            }
            if let Some(inherited_specialization) = self.inherited_specialization {
                argument_type =
                    argument_type.apply_specialization(self.db, inherited_specialization);
                expected_ty = expected_ty.apply_specialization(self.db, inherited_specialization);
            }
            if !argument_type.is_assignable_to(self.db, expected_ty) {
                let positional = matches!(argument, Argument::Positional | Argument::Synthetic)
                    && !parameter.is_variadic();
                self.errors.push(BindingError::InvalidArgumentType {
                    parameter: ParameterContext::new(parameter, parameter_index, positional),
                    argument_index: adjusted_argument_index,
                    expected_ty,
                    provided_ty: argument_type,
                });
            }
        }
        // We still update the actual type of the parameter in this binding to match the
        // argument, even if the argument type is not assignable to the expected parameter
        // type.
        if let Some(existing) = self.parameter_tys[parameter_index].replace(argument_type) {
            // We already verified in `match_parameters` that we only match multiple arguments
            // with variadic parameters.
            let union = UnionType::from_elements(self.db, [existing, argument_type]);
            self.parameter_tys[parameter_index] = Some(union);
        }
    }

    fn check_argument_types(&mut self) {
        for (argument_index, adjusted_argument_index, argument, argument_type) in
            self.enumerate_argument_types()
        {
            // If the argument isn't splatted, just check its type directly.
            let Argument::Variadic(_) = argument else {
                for parameter_index in &self.argument_parameters[argument_index] {
                    self.check_argument_type(
                        adjusted_argument_index,
                        argument,
                        argument_type,
                        *parameter_index,
                    );
                }
                continue;
            };

            // If the argument is splatted, convert its type into a tuple describing the splatted
            // elements. For tuples, we don't have to do anything! For other types, we treat it as
            // an iterator, and create a homogeneous tuple of its output type, since we don't know
            // how many elements the iterator will produce.
            // TODO: update `Type::try_iterate` to return this tuple type for us.
            let argument_types = match argument_type {
                Type::Tuple(tuple) => Cow::Borrowed(tuple.tuple(self.db)),
                _ => {
                    let element_type = argument_type.iterate(self.db);
                    Cow::Owned(Tuple::homogeneous(element_type))
                }
            };

            // TODO: When we perform argument expansion during overload resolution, we might need
            // to retry both `match_parameters` _and_ `check_types` for each expansion. Currently
            // we only retry `check_types`. The issue is that argument expansion might produce a
            // splatted value with a different arity than what we originally inferred for the
            // unexpanded value, and that in turn can affect which parameters the splatted value is
            // matched with. As a workaround, make sure that the splatted tuple contains an
            // arbitrary number of `Unknown`s at the end, so that if the expanded value has a
            // smaller arity than the unexpanded value, we still have enough values to assign to
            // the already matched parameters.
            let argument_types = match argument_types.as_ref() {
                Tuple::Fixed(_) => {
                    Cow::Owned(argument_types.concat(self.db, &Tuple::homogeneous(Type::unknown())))
                }
                Tuple::Variable(_) => argument_types,
            };

            // Resize the tuple of argument types to line up with the number of parameters this
            // argument was matched against. If parameter matching succeeded, then we can (TODO:
            // should be able to, see above) guarantee that all of the required elements of the
            // splatted tuple will have been matched with a parameter. But if parameter matching
            // failed, there might be more required elements. That means we can't use
            // TupleLength::Fixed below, because we would otherwise get a "too many values" error
            // when parameter matching failed.
            let argument_types = argument_types
                .resize(
                    self.db,
                    TupleLength::Variable(self.argument_parameters[argument_index].len(), 0),
                )
                .expect("argument type should be consistent with its arity");

            // Check the types by zipping through the splatted argument types and their matched
            // parameters.
            for (argument_type, parameter_index) in
                (argument_types.all_elements()).zip(&self.argument_parameters[argument_index])
            {
                self.check_argument_type(
                    adjusted_argument_index,
                    argument,
                    *argument_type,
                    *parameter_index,
                );
            }
        }
    }

    fn finish(self) -> (Option<Specialization<'db>>, Option<Specialization<'db>>) {
        (self.specialization, self.inherited_specialization)
    }
}

/// Binding information for one of the overloads of a callable.
#[derive(Debug)]
pub(crate) struct Binding<'db> {
    pub(crate) signature: Signature<'db>,

    /// The type that is (hopefully) callable.
    pub(crate) callable_type: Type<'db>,

    /// The type we'll use for error messages referring to details of the called signature. For
    /// calls to functions this will be the same as `callable_type`; for other callable instances
    /// it may be a `__call__` method.
    pub(crate) signature_type: Type<'db>,

    /// Return type of the call.
    return_ty: Type<'db>,

    /// The specialization that was inferred from the argument types, if the callable is generic.
    specialization: Option<Specialization<'db>>,

    /// The specialization that was inferred for a class method's containing generic class, if it
    /// is being used to infer a specialization for the class.
    inherited_specialization: Option<Specialization<'db>>,

    /// The formal parameter that each argument is matched with, in argument source order, or
    /// `None` if the argument was not matched to any parameter.
    argument_parameters: Box<[SmallVec<[usize; 1]>]>,

    /// Bound types for parameters, in parameter source order, or `None` if no argument was matched
    /// to that parameter.
    parameter_tys: Box<[Option<Type<'db>>]>,

    /// Call binding errors, if any.
    errors: Vec<BindingError<'db>>,
}

impl<'db> Binding<'db> {
    pub(crate) fn single(signature_type: Type<'db>, signature: Signature<'db>) -> Binding<'db> {
        Binding {
            signature,
            callable_type: signature_type,
            signature_type,
            return_ty: Type::unknown(),
            specialization: None,
            inherited_specialization: None,
            argument_parameters: Box::from([]),
            parameter_tys: Box::from([]),
            errors: vec![],
        }
    }

    fn replace_callable_type(&mut self, before: Type<'db>, after: Type<'db>) {
        if self.callable_type == before {
            self.callable_type = after;
        }
    }

    pub(crate) fn match_parameters(
        &mut self,
        arguments: &CallArguments<'_, 'db>,
        argument_forms: &mut [Option<ParameterForm>],
        conflicting_forms: &mut [bool],
    ) {
        let parameters = self.signature.parameters();
        let mut matcher = ArgumentMatcher::new(
            arguments,
            parameters,
            argument_forms,
            conflicting_forms,
            &mut self.errors,
        );
        for (argument_index, (argument, _)) in arguments.iter().enumerate() {
            match argument {
                Argument::Positional | Argument::Synthetic => {
                    let _ = matcher.match_positional(argument_index, argument);
                }
                Argument::Keyword(name) => {
                    let _ = matcher.match_keyword(argument_index, argument, name);
                }
                Argument::Variadic(length) => {
                    let _ = matcher.match_variadic(argument_index, argument, length);
                }
                Argument::Keywords => {
                    // TODO
                    continue;
                }
            }
        }
        self.return_ty = self.signature.return_ty.unwrap_or(Type::unknown());
        self.parameter_tys = vec![None; parameters.len()].into_boxed_slice();
        self.argument_parameters = matcher.finish();
    }

    fn check_types(&mut self, db: &'db dyn Db, arguments: &CallArguments<'_, 'db>) {
        let mut checker = ArgumentTypeChecker::new(
            db,
            &self.signature,
            arguments,
            &self.argument_parameters,
            &mut self.parameter_tys,
            &mut self.errors,
        );

        // If this overload is generic, first see if we can infer a specialization of the function
        // from the arguments that were passed in.
        checker.infer_specialization();

        checker.check_argument_types();
        (self.specialization, self.inherited_specialization) = checker.finish();
        if let Some(specialization) = self.specialization {
            self.return_ty = self.return_ty.apply_specialization(db, specialization);
        }
        if let Some(inherited_specialization) = self.inherited_specialization {
            self.return_ty = self
                .return_ty
                .apply_specialization(db, inherited_specialization);
        }
    }

    pub(crate) fn set_return_type(&mut self, return_ty: Type<'db>) {
        self.return_ty = return_ty;
    }

    pub(crate) fn return_type(&self) -> Type<'db> {
        self.return_ty
    }

    pub(crate) fn inherited_specialization(&self) -> Option<Specialization<'db>> {
        self.inherited_specialization
    }

    /// Returns the bound types for each parameter, in parameter source order, or `None` if no
    /// argument was matched to that parameter.
    pub(crate) fn parameter_types(&self) -> &[Option<Type<'db>>] {
        &self.parameter_tys
    }

    pub(crate) fn arguments_for_parameter<'a>(
        &'a self,
        argument_types: &'a CallArguments<'a, 'db>,
        parameter_index: usize,
    ) -> impl Iterator<Item = (Argument<'a>, Type<'db>)> + 'a {
        argument_types
            .iter()
            .zip(&self.argument_parameters)
<<<<<<< HEAD
            .filter(move |(_, argument_parameters)| argument_parameters.contains(&parameter_index))
            .map(|(arg_and_type, _)| arg_and_type)
=======
            .filter(move |(_, argument_parameter)| {
                argument_parameter.is_some_and(|ap| ap == parameter_index)
            })
            .map(|((argument, argument_type), _)| {
                (argument, argument_type.unwrap_or_else(Type::unknown))
            })
>>>>>>> 988479d7
    }

    /// Mark this overload binding as an unmatched overload.
    fn mark_as_unmatched_overload(&mut self) {
        self.errors.push(BindingError::UnmatchedOverload);
    }

    fn report_diagnostics(
        &self,
        context: &InferContext<'db, '_>,
        node: ast::AnyNodeRef,
        callable_ty: Type<'db>,
        callable_description: Option<&CallableDescription>,
        union_diag: Option<&UnionDiagnostic<'_, '_>>,
        matching_overload: Option<&MatchingOverloadLiteral<'db>>,
    ) {
        for error in &self.errors {
            error.report_diagnostic(
                context,
                node,
                callable_ty,
                callable_description,
                union_diag,
                matching_overload,
            );
        }
    }

    fn as_result(&self) -> Result<(), CallErrorKind> {
        if !self.errors.is_empty() {
            return Err(CallErrorKind::BindingError);
        }
        Ok(())
    }

    fn snapshot(&self) -> BindingSnapshot<'db> {
        BindingSnapshot {
            return_ty: self.return_ty,
            specialization: self.specialization,
            inherited_specialization: self.inherited_specialization,
            argument_parameters: self.argument_parameters.clone(),
            parameter_tys: self.parameter_tys.clone(),
            errors: self.errors.clone(),
        }
    }

    fn restore(&mut self, snapshot: BindingSnapshot<'db>) {
        let BindingSnapshot {
            return_ty,
            specialization,
            inherited_specialization,
            argument_parameters,
            parameter_tys,
            errors,
        } = snapshot;

        self.return_ty = return_ty;
        self.specialization = specialization;
        self.inherited_specialization = inherited_specialization;
        self.argument_parameters = argument_parameters;
        self.parameter_tys = parameter_tys;
        self.errors = errors;
    }

    /// Returns a vector where each index corresponds to an argument position,
    /// and the value is the parameter index that argument maps to (if any).
    pub(crate) fn argument_to_parameter_mapping(&self) -> &[SmallVec<[usize; 1]>] {
        &self.argument_parameters
    }
}

#[derive(Clone, Debug)]
struct BindingSnapshot<'db> {
    return_ty: Type<'db>,
    specialization: Option<Specialization<'db>>,
    inherited_specialization: Option<Specialization<'db>>,
    argument_parameters: Box<[SmallVec<[usize; 1]>]>,
    parameter_tys: Box<[Option<Type<'db>>]>,
    errors: Vec<BindingError<'db>>,
}

#[derive(Clone, Debug)]
struct CallableBindingSnapshot<'db> {
    overload_return_type: Option<OverloadCallReturnType<'db>>,

    /// Represents the snapshot of the matched overload bindings.
    ///
    /// The reason that this only contains the matched overloads are:
    /// 1. Avoid creating snapshots for the overloads that have been filtered by the arity check
    /// 2. Avoid duplicating errors when merging the snapshots on a successful evaluation of all
    ///    the expanded argument lists
    matching_overloads: Vec<(usize, BindingSnapshot<'db>)>,
}

impl<'db> CallableBindingSnapshot<'db> {
    /// Update the state of the matched overload bindings in this snapshot with the current
    /// state in the given `binding`.
    fn update(&mut self, binding: &CallableBinding<'db>) {
        // Here, the `snapshot` is the state of this binding for the previous argument list and
        // `binding` would contain the state after evaluating the current argument list.
        for (snapshot, binding) in self
            .matching_overloads
            .iter_mut()
            .map(|(index, snapshot)| (snapshot, &binding.overloads[*index]))
        {
            if binding.errors.is_empty() {
                // If the binding has no errors, this means that the current argument list was
                // evaluated successfully and this is the matching overload.
                //
                // Clear the errors from the snapshot of this overload to signal this change ...
                snapshot.errors.clear();

                // ... and update the snapshot with the current state of the binding.
                snapshot.return_ty = binding.return_ty;
                snapshot.specialization = binding.specialization;
                snapshot.inherited_specialization = binding.inherited_specialization;
                snapshot
                    .argument_parameters
                    .clone_from(&binding.argument_parameters);
                snapshot.parameter_tys.clone_from(&binding.parameter_tys);
            }

            // If the errors in the snapshot was empty, then this binding is the matching overload
            // for a previously evaluated argument list. This means that we don't need to change
            // any information for an already matched overload binding.
            //
            // If it does have errors, we could extend it with the errors from evaluating the
            // current argument list. Arguably, this isn't required, since the errors in the
            // snapshot should already signal that this is an unmatched overload which is why we
            // don't do it. Similarly, due to this being an unmatched overload, there's no point in
            // updating the binding state.
        }
    }
}

/// A helper to take snapshots of the matched overload bindings for the current state of the
/// bindings.
struct CallableBindingSnapshotter(Vec<usize>);

impl CallableBindingSnapshotter {
    /// Creates a new snapshotter for the given indexes of the matched overloads.
    fn new(indexes: Vec<usize>) -> Self {
        debug_assert!(indexes.len() > 1);
        CallableBindingSnapshotter(indexes)
    }

    /// Takes a snapshot of the current state of the matched overload bindings.
    ///
    /// # Panics
    ///
    /// Panics if the indexes of the matched overloads are not valid for the given binding.
    fn take<'db>(&self, binding: &CallableBinding<'db>) -> CallableBindingSnapshot<'db> {
        CallableBindingSnapshot {
            overload_return_type: binding.overload_call_return_type,
            matching_overloads: self
                .0
                .iter()
                .map(|index| (*index, binding.overloads[*index].snapshot()))
                .collect(),
        }
    }

    /// Restores the state of the matched overload bindings from the given snapshot.
    fn restore<'db>(
        &self,
        binding: &mut CallableBinding<'db>,
        snapshot: CallableBindingSnapshot<'db>,
    ) {
        debug_assert_eq!(self.0.len(), snapshot.matching_overloads.len());
        binding.overload_call_return_type = snapshot.overload_return_type;
        for (index, snapshot) in snapshot.matching_overloads {
            binding.overloads[index].restore(snapshot);
        }
    }
}

/// Describes a callable for the purposes of diagnostics.
#[derive(Debug)]
pub(crate) struct CallableDescription<'a> {
    name: &'a str,
    kind: &'a str,
}

impl<'db> CallableDescription<'db> {
    fn new(db: &'db dyn Db, callable_type: Type<'db>) -> Option<CallableDescription<'db>> {
        match callable_type {
            Type::FunctionLiteral(function) => Some(CallableDescription {
                kind: "function",
                name: function.name(db),
            }),
            Type::ClassLiteral(class_type) => Some(CallableDescription {
                kind: "class",
                name: class_type.name(db),
            }),
            Type::BoundMethod(bound_method) => Some(CallableDescription {
                kind: "bound method",
                name: bound_method.function(db).name(db),
            }),
            Type::MethodWrapper(MethodWrapperKind::FunctionTypeDunderGet(function)) => {
                Some(CallableDescription {
                    kind: "method wrapper `__get__` of function",
                    name: function.name(db),
                })
            }
            Type::MethodWrapper(MethodWrapperKind::PropertyDunderGet(_)) => {
                Some(CallableDescription {
                    kind: "method wrapper",
                    name: "`__get__` of property",
                })
            }
            Type::WrapperDescriptor(kind) => Some(CallableDescription {
                kind: "wrapper descriptor",
                name: match kind {
                    WrapperDescriptorKind::FunctionTypeDunderGet => "FunctionType.__get__",
                    WrapperDescriptorKind::PropertyDunderGet => "property.__get__",
                    WrapperDescriptorKind::PropertyDunderSet => "property.__set__",
                },
            }),
            _ => None,
        }
    }
}

/// Information needed to emit a diagnostic regarding a parameter.
#[derive(Clone, Debug, PartialEq, Eq)]
pub(crate) struct ParameterContext {
    name: Option<ast::name::Name>,
    index: usize,

    /// Was the argument for this parameter passed positionally, and matched to a non-variadic
    /// positional parameter? (If so, we will provide the index in the diagnostic, not just the
    /// name.)
    positional: bool,
}

impl ParameterContext {
    fn new(parameter: &Parameter, index: usize, positional: bool) -> Self {
        Self {
            name: parameter.display_name(),
            index,
            positional,
        }
    }
}

impl std::fmt::Display for ParameterContext {
    fn fmt(&self, f: &mut std::fmt::Formatter<'_>) -> std::fmt::Result {
        if let Some(name) = &self.name {
            if self.positional {
                write!(f, "{} (`{name}`)", self.index + 1)
            } else {
                write!(f, "`{name}`")
            }
        } else {
            write!(f, "{}", self.index + 1)
        }
    }
}

#[derive(Clone, Debug, PartialEq, Eq)]
pub(crate) struct ParameterContexts(Vec<ParameterContext>);

impl std::fmt::Display for ParameterContexts {
    fn fmt(&self, f: &mut std::fmt::Formatter<'_>) -> std::fmt::Result {
        let mut iter = self.0.iter();
        if let Some(first) = iter.next() {
            write!(f, "{first}")?;
            for param in iter {
                f.write_str(", ")?;
                write!(f, "{param}")?;
            }
        }
        Ok(())
    }
}

#[derive(Clone, Debug, PartialEq, Eq)]
pub(crate) enum BindingError<'db> {
    /// The type of an argument is not assignable to the annotated type of its corresponding
    /// parameter.
    InvalidArgumentType {
        parameter: ParameterContext,
        argument_index: Option<usize>,
        expected_ty: Type<'db>,
        provided_ty: Type<'db>,
    },
    /// One or more required parameters (that is, with no default) is not supplied by any argument.
    MissingArguments { parameters: ParameterContexts },
    /// A call argument can't be matched to any parameter.
    UnknownArgument {
        argument_name: ast::name::Name,
        argument_index: Option<usize>,
    },
    /// More positional arguments are provided in the call than can be handled by the signature.
    TooManyPositionalArguments {
        first_excess_argument_index: Option<usize>,
        expected_positional_count: usize,
        provided_positional_count: usize,
    },
    /// Multiple arguments were provided for a single parameter.
    ParameterAlreadyAssigned {
        argument_index: Option<usize>,
        parameter: ParameterContext,
    },
    /// An inferred specialization was invalid.
    SpecializationError {
        error: SpecializationError<'db>,
        argument_index: Option<usize>,
    },
    /// The call itself might be well constructed, but an error occurred while evaluating the call.
    /// We use this variant to report errors in `property.__get__` and `property.__set__`, which
    /// can occur when the call to the underlying getter/setter fails.
    InternalCallError(&'static str),
    /// This overload binding of the callable does not match the arguments.
    // TODO: We could expand this with an enum to specify why the overload is unmatched.
    UnmatchedOverload,
}

impl<'db> BindingError<'db> {
    fn report_diagnostic(
        &self,
        context: &InferContext<'db, '_>,
        node: ast::AnyNodeRef,
        callable_ty: Type<'db>,
        callable_description: Option<&CallableDescription>,
        union_diag: Option<&UnionDiagnostic<'_, '_>>,
        matching_overload: Option<&MatchingOverloadLiteral<'_>>,
    ) {
        match self {
            Self::InvalidArgumentType {
                parameter,
                argument_index,
                expected_ty,
                provided_ty,
            } => {
                let range = Self::get_node(node, *argument_index);
                let Some(builder) = context.report_lint(&INVALID_ARGUMENT_TYPE, range) else {
                    return;
                };

                let provided_ty_display = provided_ty.display(context.db());
                let expected_ty_display = expected_ty.display(context.db());

                let mut diag = builder.into_diagnostic(format_args!(
                    "Argument{} is incorrect",
                    if let Some(CallableDescription { kind, name }) = callable_description {
                        format!(" to {kind} `{name}`")
                    } else {
                        String::new()
                    }
                ));
                diag.set_primary_message(format_args!(
                    "Expected `{expected_ty_display}`, found `{provided_ty_display}`"
                ));

                if let Some(matching_overload) = matching_overload {
                    if let Some((name_span, parameter_span)) =
                        matching_overload.get(context.db()).and_then(|overload| {
                            overload.parameter_span(context.db(), Some(parameter.index))
                        })
                    {
                        let mut sub =
                            SubDiagnostic::new(Severity::Info, "Matching overload defined here");
                        sub.annotate(Annotation::primary(name_span));
                        sub.annotate(
                            Annotation::secondary(parameter_span)
                                .message("Parameter declared here"),
                        );
                        diag.sub(sub);
                        diag.info(format_args!(
                            "Non-matching overloads for {} `{}`:",
                            matching_overload.kind,
                            matching_overload.function.name(context.db())
                        ));
                        let (overloads, _) = matching_overload
                            .function
                            .overloads_and_implementation(context.db());
                        for (overload_index, overload) in
                            overloads.iter().enumerate().take(MAXIMUM_OVERLOADS)
                        {
                            if overload_index == matching_overload.index {
                                continue;
                            }
                            diag.info(format_args!(
                                "  {}",
                                overload.signature(context.db(), None).display(context.db())
                            ));
                        }
                        if overloads.len() > MAXIMUM_OVERLOADS {
                            diag.info(format_args!(
                                "... omitted {remaining} overloads",
                                remaining = overloads.len() - MAXIMUM_OVERLOADS
                            ));
                        }
                    }
                } else if let Some((name_span, parameter_span)) =
                    callable_ty.parameter_span(context.db(), Some(parameter.index))
                {
                    let mut sub = SubDiagnostic::new(Severity::Info, "Function defined here");
                    sub.annotate(Annotation::primary(name_span));
                    sub.annotate(
                        Annotation::secondary(parameter_span).message("Parameter declared here"),
                    );
                    diag.sub(sub);
                }

                if let Some(union_diag) = union_diag {
                    union_diag.add_union_context(context.db(), &mut diag);
                }
            }

            Self::TooManyPositionalArguments {
                first_excess_argument_index,
                expected_positional_count,
                provided_positional_count,
            } => {
                let node = Self::get_node(node, *first_excess_argument_index);
                if let Some(builder) = context.report_lint(&TOO_MANY_POSITIONAL_ARGUMENTS, node) {
                    let mut diag = builder.into_diagnostic(format_args!(
                        "Too many positional arguments{}: expected \
                        {expected_positional_count}, got {provided_positional_count}",
                        if let Some(CallableDescription { kind, name }) = callable_description {
                            format!(" to {kind} `{name}`")
                        } else {
                            String::new()
                        }
                    ));
                    if let Some(union_diag) = union_diag {
                        union_diag.add_union_context(context.db(), &mut diag);
                    }
                }
            }

            Self::MissingArguments { parameters } => {
                if let Some(builder) = context.report_lint(&MISSING_ARGUMENT, node) {
                    let s = if parameters.0.len() == 1 { "" } else { "s" };
                    let mut diag = builder.into_diagnostic(format_args!(
                        "No argument{s} provided for required parameter{s} {parameters}{}",
                        if let Some(CallableDescription { kind, name }) = callable_description {
                            format!(" of {kind} `{name}`")
                        } else {
                            String::new()
                        }
                    ));
                    if let Some(union_diag) = union_diag {
                        union_diag.add_union_context(context.db(), &mut diag);
                    }
                }
            }

            Self::UnknownArgument {
                argument_name,
                argument_index,
            } => {
                let node = Self::get_node(node, *argument_index);
                if let Some(builder) = context.report_lint(&UNKNOWN_ARGUMENT, node) {
                    let mut diag = builder.into_diagnostic(format_args!(
                        "Argument `{argument_name}` does not match any known parameter{}",
                        if let Some(CallableDescription { kind, name }) = callable_description {
                            format!(" of {kind} `{name}`")
                        } else {
                            String::new()
                        }
                    ));
                    if let Some(union_diag) = union_diag {
                        union_diag.add_union_context(context.db(), &mut diag);
                    }
                }
            }

            Self::ParameterAlreadyAssigned {
                argument_index,
                parameter,
            } => {
                let node = Self::get_node(node, *argument_index);
                if let Some(builder) = context.report_lint(&PARAMETER_ALREADY_ASSIGNED, node) {
                    let mut diag = builder.into_diagnostic(format_args!(
                        "Multiple values provided for parameter {parameter}{}",
                        if let Some(CallableDescription { kind, name }) = callable_description {
                            format!(" of {kind} `{name}`")
                        } else {
                            String::new()
                        }
                    ));
                    if let Some(union_diag) = union_diag {
                        union_diag.add_union_context(context.db(), &mut diag);
                    }
                }
            }

            Self::SpecializationError {
                error,
                argument_index,
            } => {
                let range = Self::get_node(node, *argument_index);
                let Some(builder) = context.report_lint(&INVALID_ARGUMENT_TYPE, range) else {
                    return;
                };

                let typevar = error.typevar();
                let argument_type = error.argument_type();
                let argument_ty_display = argument_type.display(context.db());

                let mut diag = builder.into_diagnostic(format_args!(
                    "Argument{} is incorrect",
                    if let Some(CallableDescription { kind, name }) = callable_description {
                        format!(" to {kind} `{name}`")
                    } else {
                        String::new()
                    }
                ));
                diag.set_primary_message(format_args!(
                    "Argument type `{argument_ty_display}` does not satisfy {} of type variable `{}`",
                    match error {
                        SpecializationError::MismatchedBound {..} => "upper bound",
                        SpecializationError::MismatchedConstraint {..} => "constraints",
                    },
                    typevar.name(context.db()),
                ));

                if let Some(typevar_definition) = typevar.definition(context.db()) {
                    let module = parsed_module(context.db(), typevar_definition.file(context.db()))
                        .load(context.db());
                    let typevar_range = typevar_definition.full_range(context.db(), &module);
                    let mut sub = SubDiagnostic::new(Severity::Info, "Type variable defined here");
                    sub.annotate(Annotation::primary(typevar_range.into()));
                    diag.sub(sub);
                }

                if let Some(union_diag) = union_diag {
                    union_diag.add_union_context(context.db(), &mut diag);
                }
            }

            Self::InternalCallError(reason) => {
                let node = Self::get_node(node, None);
                if let Some(builder) = context.report_lint(&CALL_NON_CALLABLE, node) {
                    let mut diag = builder.into_diagnostic(format_args!(
                        "Call{} failed: {reason}",
                        if let Some(CallableDescription { kind, name }) = callable_description {
                            format!(" of {kind} `{name}`")
                        } else {
                            String::new()
                        }
                    ));
                    if let Some(union_diag) = union_diag {
                        union_diag.add_union_context(context.db(), &mut diag);
                    }
                }
            }

            Self::UnmatchedOverload => {}
        }
    }

    fn get_node(node: ast::AnyNodeRef, argument_index: Option<usize>) -> ast::AnyNodeRef {
        // If we have a Call node and an argument index, report the diagnostic on the correct
        // argument node; otherwise, report it on the entire provided node.
        match (node, argument_index) {
            (ast::AnyNodeRef::ExprCall(call_node), Some(argument_index)) => {
                match call_node
                    .arguments
                    .arguments_source_order()
                    .nth(argument_index)
                    .expect("argument index should not be out of range")
                {
                    ast::ArgOrKeyword::Arg(expr) => expr.into(),
                    ast::ArgOrKeyword::Keyword(keyword) => keyword.into(),
                }
            }
            _ => node,
        }
    }
}

/// Contains additional context for union specific diagnostics.
///
/// This is used when a function call is inconsistent with one or more variants
/// of a union. This can be used to attach sub-diagnostics that clarify that
/// the error is part of a union.
struct UnionDiagnostic<'b, 'db> {
    /// The type of the union.
    callable_type: Type<'db>,
    /// The specific binding that failed.
    binding: &'b CallableBinding<'db>,
}

impl UnionDiagnostic<'_, '_> {
    /// Adds context about any relevant union function types to the given
    /// diagnostic.
    fn add_union_context(&self, db: &'_ dyn Db, diag: &mut Diagnostic) {
        let sub = SubDiagnostic::new(
            Severity::Info,
            format_args!(
                "Union variant `{callable_ty}` is incompatible with this call site",
                callable_ty = self.binding.callable_type.display(db),
            ),
        );
        diag.sub(sub);

        let sub = SubDiagnostic::new(
            Severity::Info,
            format_args!(
                "Attempted to call union type `{}`",
                self.callable_type.display(db)
            ),
        );
        diag.sub(sub);
    }
}

/// Represents the matching overload of a function literal that was found via the overload call
/// evaluation algorithm.
struct MatchingOverloadLiteral<'db> {
    /// The position of the matching overload in the list of overloads.
    index: usize,
    /// The kind of function this overload is for.
    kind: FunctionKind,
    /// The function literal that this overload belongs to.
    ///
    /// This is used to retrieve the overload at the given index.
    function: FunctionType<'db>,
}

impl<'db> MatchingOverloadLiteral<'db> {
    /// Returns the [`OverloadLiteral`] representing this matching overload.
    fn get(&self, db: &'db dyn Db) -> Option<OverloadLiteral<'db>> {
        let (overloads, _) = self.function.overloads_and_implementation(db);

        // TODO: This should actually be safe to index directly but isn't so as of this writing.
        // The main reason is that we've custom overload signatures that are constructed manually
        // and does not belong to any file. For example, the `__get__` method of a function literal
        // has a custom overloaded signature. So, when we try to retrieve the actual overloads
        // above, we get an empty list of overloads because the implementation of that method
        // relies on it existing in the file.
        overloads.get(self.index).copied()
    }
}

#[derive(Clone, Copy, Debug)]
enum FunctionKind {
    Function,
    BoundMethod,
    MethodWrapper,
}

impl fmt::Display for FunctionKind {
    fn fmt(&self, f: &mut fmt::Formatter<'_>) -> fmt::Result {
        match self {
            FunctionKind::Function => write!(f, "function"),
            FunctionKind::BoundMethod => write!(f, "bound method"),
            FunctionKind::MethodWrapper => write!(f, "method wrapper `__get__` of function"),
        }
    }
}

// When the number of unmatched overloads exceeds this number, we stop printing them to avoid
// excessive output.
//
// An example of a routine with many many overloads:
// https://github.com/henribru/google-api-python-client-stubs/blob/master/googleapiclient-stubs/discovery.pyi
const MAXIMUM_OVERLOADS: usize = 50;<|MERGE_RESOLUTION|>--- conflicted
+++ resolved
@@ -2277,17 +2277,10 @@
         argument_types
             .iter()
             .zip(&self.argument_parameters)
-<<<<<<< HEAD
             .filter(move |(_, argument_parameters)| argument_parameters.contains(&parameter_index))
-            .map(|(arg_and_type, _)| arg_and_type)
-=======
-            .filter(move |(_, argument_parameter)| {
-                argument_parameter.is_some_and(|ap| ap == parameter_index)
-            })
             .map(|((argument, argument_type), _)| {
                 (argument, argument_type.unwrap_or_else(Type::unknown))
             })
->>>>>>> 988479d7
     }
 
     /// Mark this overload binding as an unmatched overload.
