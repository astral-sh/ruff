--- conflicted
+++ resolved
@@ -2720,19 +2720,15 @@
                 }
             }
         }
-<<<<<<< HEAD
-
+
+        for (keywords_index, keywords_type) in keywords_arguments {
+            matcher.match_keyword_variadic(db, keywords_index, keywords_type);
+        }
         self.return_ty = self.signature.return_ty.unwrap_or_else(|| {
             self.callable_type
                 .infer_return_type(db)
                 .unwrap_or(Type::unknown())
         });
-=======
-        for (keywords_index, keywords_type) in keywords_arguments {
-            matcher.match_keyword_variadic(db, keywords_index, keywords_type);
-        }
-        self.return_ty = self.signature.return_ty.unwrap_or(Type::unknown());
->>>>>>> eea87e24
         self.parameter_tys = vec![None; parameters.len()].into_boxed_slice();
         self.argument_matches = matcher.finish();
     }
