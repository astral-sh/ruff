--- conflicted
+++ resolved
@@ -98,15 +98,11 @@
     ///
     /// Once you have argument types available, you can call [`check_types`][Self::check_types] to
     /// verify that each argument type is assignable to the corresponding parameter type.
-<<<<<<< HEAD
     pub(crate) fn match_parameters(
         mut self,
         db: &'db dyn Db,
-        arguments: &CallArguments<'_>,
+        arguments: &CallArguments<'_, 'db>,
     ) -> Self {
-=======
-    pub(crate) fn match_parameters(mut self, arguments: &CallArguments<'_, 'db>) -> Self {
->>>>>>> 06cd249a
         let mut argument_forms = vec![None; arguments.len()];
         let mut conflicting_forms = vec![false; arguments.len()];
         for binding in &mut self.elements {
@@ -1229,12 +1225,8 @@
 
     fn match_parameters(
         &mut self,
-<<<<<<< HEAD
         db: &'db dyn Db,
-        arguments: &CallArguments<'_>,
-=======
         arguments: &CallArguments<'_, 'db>,
->>>>>>> 06cd249a
         argument_forms: &mut [Option<ParameterForm>],
         conflicting_forms: &mut [bool],
     ) {
@@ -2276,12 +2268,8 @@
 
     pub(crate) fn match_parameters(
         &mut self,
-<<<<<<< HEAD
         db: &'db dyn Db,
-        arguments: &CallArguments<'_>,
-=======
         arguments: &CallArguments<'_, 'db>,
->>>>>>> 06cd249a
         argument_forms: &mut [Option<ParameterForm>],
         conflicting_forms: &mut [bool],
     ) {
