--- conflicted
+++ resolved
@@ -185,17 +185,8 @@
             let index = semantic_index(db, file);
             for function_scope_id in attribute_scopes(db, class_body_scope) {
                 let place_table = index.place_table(function_scope_id);
-<<<<<<< HEAD
-                for instance_attribute in place_table.instance_attributes() {
-                    let name = instance_attribute.expr.sub_segments()[0]
-                        .as_member()
-                        .unwrap();
-                    self.members.insert(name.clone());
-                }
-=======
                 self.members
                     .extend(place_table.instance_attributes().cloned());
->>>>>>> 3a77768f
             }
         }
     }
