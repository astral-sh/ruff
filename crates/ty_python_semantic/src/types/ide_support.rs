use std::cmp::Ordering;
use std::collections::HashMap;

use crate::place::{
    Place, builtins_module_scope, imported_symbol, place_from_bindings, place_from_declarations,
};
use crate::semantic_index::definition::Definition;
use crate::semantic_index::definition::DefinitionKind;
use crate::semantic_index::scope::ScopeId;
use crate::semantic_index::{
    attribute_scopes, global_scope, place_table, semantic_index, use_def_map,
};
use crate::types::call::{CallArguments, MatchedArgument};
use crate::types::signatures::Signature;
use crate::types::{
    ClassBase, ClassLiteral, DynamicType, KnownClass, KnownInstanceType, Type, TypeContext,
    TypeVarBoundOrConstraints, class::CodeGeneratorKind,
};
use crate::{Db, HasType, NameKind, SemanticModel};
use ruff_db::files::{File, FileRange};
use ruff_db::parsed::{ParsedModuleRef, parsed_module};
use ruff_python_ast::name::Name;
use ruff_python_ast::{self as ast};
use ruff_text_size::{Ranged, TextRange};
use rustc_hash::FxHashSet;

pub use resolve_definition::{ImportAliasResolution, ResolvedDefinition, map_stub_definition};
use resolve_definition::{find_symbol_in_scope, resolve_definition};

pub(crate) fn all_declarations_and_bindings<'db>(
    db: &'db dyn Db,
    scope_id: ScopeId<'db>,
) -> impl Iterator<Item = MemberWithDefinition<'db>> + 'db {
    let use_def_map = use_def_map(db, scope_id);
    let table = place_table(db, scope_id);

    use_def_map
        .all_end_of_scope_symbol_declarations()
        .filter_map(move |(symbol_id, declarations)| {
            let place_result = place_from_declarations(db, declarations);
            let definition = place_result.single_declaration;
            place_result
                .ignore_conflicting_declarations()
                .place
                .ignore_possibly_undefined()
                .map(|ty| {
                    let symbol = table.symbol(symbol_id);
                    let member = Member {
                        name: symbol.name().clone(),
                        ty,
                    };
                    MemberWithDefinition { member, definition }
                })
        })
        .chain(use_def_map.all_end_of_scope_symbol_bindings().filter_map(
            move |(symbol_id, bindings)| {
                // It's not clear to AG how to using a bindings
                // iterator here to get the correct definition for
                // this binding. Below, we look through all bindings
                // with a definition and only take one if there is
                // exactly one. I don't think this can be wrong, but
                // it's probably omitting definitions in some cases.
                let mut definition = None;
                for binding in bindings.clone() {
                    if let Some(def) = binding.binding.definition() {
                        if definition.is_some() {
                            definition = None;
                            break;
                        }
                        definition = Some(def);
                    }
                }
                place_from_bindings(db, bindings)
                    .ignore_possibly_undefined()
                    .map(|ty| {
                        let symbol = table.symbol(symbol_id);
                        let member = Member {
                            name: symbol.name().clone(),
                            ty,
                        };
                        MemberWithDefinition { member, definition }
                    })
            },
        ))
}

struct AllMembers<'db> {
    members: FxHashSet<Member<'db>>,
}

impl<'db> AllMembers<'db> {
    fn of(db: &'db dyn Db, ty: Type<'db>) -> Self {
        let mut all_members = Self {
            members: FxHashSet::default(),
        };
        all_members.extend_with_type(db, ty);
        all_members
    }

    fn extend_with_type(&mut self, db: &'db dyn Db, ty: Type<'db>) {
        match ty {
            Type::Union(union) => self.members.extend(
                union
                    .elements(db)
                    .iter()
                    .map(|ty| AllMembers::of(db, *ty).members)
                    .reduce(|acc, members| acc.intersection(&members).cloned().collect())
                    .unwrap_or_default(),
            ),

            Type::Intersection(intersection) => self.members.extend(
                intersection
                    .positive(db)
                    .iter()
                    .map(|ty| AllMembers::of(db, *ty).members)
                    .reduce(|acc, members| acc.union(&members).cloned().collect())
                    .unwrap_or_default(),
            ),

            Type::NominalInstance(instance) => {
                let class_literal = instance.class_literal(db);
                self.extend_with_instance_members(db, ty, class_literal);

                // If this is a NamedTuple instance, include members from NamedTupleFallback
                if CodeGeneratorKind::NamedTuple.matches(db, class_literal, None) {
                    self.extend_with_type(db, KnownClass::NamedTupleFallback.to_class_literal(db));
                }
            }

            Type::ClassLiteral(class_literal) if class_literal.is_typed_dict(db) => {
                self.extend_with_type(db, KnownClass::TypedDictFallback.to_class_literal(db));
            }

            Type::GenericAlias(generic_alias) if generic_alias.is_typed_dict(db) => {
                self.extend_with_type(db, KnownClass::TypedDictFallback.to_class_literal(db));
            }

            Type::SubclassOf(subclass_of_type) if subclass_of_type.is_typed_dict(db) => {
                self.extend_with_type(db, KnownClass::TypedDictFallback.to_class_literal(db));
            }

            Type::ClassLiteral(class_literal) => {
                self.extend_with_class_members(db, ty, class_literal);

                if CodeGeneratorKind::NamedTuple.matches(db, class_literal, None) {
                    self.extend_with_type(db, KnownClass::NamedTupleFallback.to_class_literal(db));
                }

                if let Type::ClassLiteral(meta_class_literal) = ty.to_meta_type(db) {
                    self.extend_with_class_members(db, ty, meta_class_literal);
                }
            }

            Type::GenericAlias(generic_alias) => {
                let class_literal = generic_alias.origin(db);
                if CodeGeneratorKind::NamedTuple.matches(db, class_literal, None) {
                    self.extend_with_type(db, KnownClass::NamedTupleFallback.to_class_literal(db));
                }
                self.extend_with_class_members(db, ty, class_literal);
            }

            Type::SubclassOf(subclass_of_type) => {
                if let Some(class_type) = subclass_of_type.subclass_of().into_class() {
                    let class_literal = class_type.class_literal(db).0;
                    self.extend_with_class_members(db, ty, class_literal);

                    if CodeGeneratorKind::NamedTuple.matches(db, class_literal, None) {
                        self.extend_with_type(
                            db,
                            KnownClass::NamedTupleFallback.to_class_literal(db),
                        );
                    }
                }
            }

            Type::Dynamic(_) | Type::Never | Type::AlwaysTruthy | Type::AlwaysFalsy => {}

            Type::TypeAlias(alias) => self.extend_with_type(db, alias.value_type(db)),

            Type::TypeVar(bound_typevar) => {
                match bound_typevar.typevar(db).bound_or_constraints(db) {
                    None => {
                        self.extend_with_type(db, Type::object());
                    }
                    Some(TypeVarBoundOrConstraints::UpperBound(bound)) => {
                        self.extend_with_type(db, bound);
                    }
                    Some(TypeVarBoundOrConstraints::Constraints(constraints)) => {
                        self.members.extend(
                            constraints
                                .elements(db)
                                .iter()
                                .map(|ty| AllMembers::of(db, *ty).members)
                                .reduce(|acc, members| {
                                    acc.intersection(&members).cloned().collect()
                                })
                                .unwrap_or_default(),
                        );
                    }
                }
            }

            Type::IntLiteral(_)
            | Type::BooleanLiteral(_)
            | Type::StringLiteral(_)
            | Type::BytesLiteral(_)
            | Type::EnumLiteral(_)
            | Type::LiteralString
            | Type::PropertyInstance(_)
            | Type::FunctionLiteral(_)
            | Type::BoundMethod(_)
            | Type::KnownBoundMethod(_)
            | Type::WrapperDescriptor(_)
            | Type::DataclassDecorator(_)
            | Type::DataclassTransformer(_)
            | Type::Callable(_)
            | Type::ProtocolInstance(_)
            | Type::SpecialForm(_)
            | Type::KnownInstance(_)
            | Type::BoundSuper(_)
            | Type::TypeIs(_) => match ty.to_meta_type(db) {
                Type::ClassLiteral(class_literal) => {
                    self.extend_with_class_members(db, ty, class_literal);
                }
                Type::SubclassOf(subclass_of) => {
                    if let Some(class) = subclass_of.subclass_of().into_class() {
                        self.extend_with_class_members(db, ty, class.class_literal(db).0);
                    }
                }
                Type::GenericAlias(generic_alias) => {
                    let class_literal = generic_alias.origin(db);
                    self.extend_with_class_members(db, ty, class_literal);
                }
                _ => {}
            },

            Type::TypedDict(_) => {
                if let Type::ClassLiteral(class_literal) = ty.to_meta_type(db) {
                    self.extend_with_class_members(db, ty, class_literal);
                }

                if let Type::ClassLiteral(class) =
                    KnownClass::TypedDictFallback.to_class_literal(db)
                {
                    self.extend_with_instance_members(db, ty, class);
                }
            }

            Type::ModuleLiteral(literal) => {
                self.extend_with_type(db, KnownClass::ModuleType.to_instance(db));
                let module = literal.module(db);

                let Some(file) = module.file(db) else {
                    return;
                };

                let module_scope = global_scope(db, file);
                let use_def_map = use_def_map(db, module_scope);
                let place_table = place_table(db, module_scope);

                for (symbol_id, _) in use_def_map.all_end_of_scope_symbol_declarations() {
                    let symbol_name = place_table.symbol(symbol_id).name();
                    let Place::Defined(ty, _, _) =
                        imported_symbol(db, file, symbol_name, None).place
                    else {
                        continue;
                    };

                    // Filter private symbols from stubs if they appear to be internal types
                    let is_stub_file = file.path(db).extension() == Some("pyi");
                    let is_private_symbol = match NameKind::classify(symbol_name) {
                        NameKind::Dunder | NameKind::Normal => false,
                        NameKind::Sunder => true,
                    };
                    if is_private_symbol && is_stub_file {
                        match ty {
                            Type::NominalInstance(instance)
                                if matches!(
                                    instance.known_class(db),
                                    Some(
                                        KnownClass::TypeVar
                                            | KnownClass::TypeVarTuple
                                            | KnownClass::ParamSpec
                                            | KnownClass::UnionType
                                    )
                                ) =>
                            {
                                continue;
                            }
                            Type::ClassLiteral(class) if class.is_protocol(db) => continue,
                            Type::KnownInstance(
                                KnownInstanceType::TypeVar(_) | KnownInstanceType::TypeAliasType(_),
                            ) => continue,
                            Type::Dynamic(DynamicType::TodoTypeAlias) => continue,
                            _ => {}
                        }
                    }

                    self.members.insert(Member {
                        name: symbol_name.clone(),
                        ty,
                    });
                }

                self.members
                    .extend(literal.available_submodule_attributes(db).filter_map(
                        |submodule_name| {
                            let ty = literal.resolve_submodule(db, &submodule_name)?;
                            let name = submodule_name.clone();
                            Some(Member { name, ty })
                        },
                    ));
            }
        }
    }

    /// Add members from `class_literal` (including following its
    /// parent classes).
    ///
    /// `ty` should be the original type that we're adding members for.
    /// For example, in:
    ///
    /// ```text
    /// class Meta(type):
    ///     @property
    ///     def meta_attr(self) -> int:
    ///         return 0
    ///
    /// class C(metaclass=Meta): ...
    ///
    /// C.<CURSOR>
    /// ```
    ///
    /// then `class_literal` might be `Meta`, but `ty` should be the
    /// type of `C`. This ensures that the descriptor protocol is
    /// correctly used (or not used) to get the type of each member of
    /// `C`.
    fn extend_with_class_members(
        &mut self,
        db: &'db dyn Db,
        ty: Type<'db>,
        class_literal: ClassLiteral<'db>,
    ) {
        for parent in class_literal
            .iter_mro(db, None)
            .filter_map(ClassBase::into_class)
            .map(|class| class.class_literal(db).0)
        {
            let parent_scope = parent.body_scope(db);
            for memberdef in all_declarations_and_bindings(db, parent_scope) {
                let result = ty.member(db, memberdef.member.name.as_str());
                let Some(ty) = result.place.ignore_possibly_undefined() else {
                    continue;
                };
                self.members.insert(Member {
                    name: memberdef.member.name,
                    ty,
                });
            }
        }
    }

    fn extend_with_instance_members(
        &mut self,
        db: &'db dyn Db,
        ty: Type<'db>,
        class_literal: ClassLiteral<'db>,
    ) {
        for parent in class_literal
            .iter_mro(db, None)
            .filter_map(ClassBase::into_class)
            .map(|class| class.class_literal(db).0)
        {
            let class_body_scope = parent.body_scope(db);
            let file = class_body_scope.file(db);
            let index = semantic_index(db, file);
            for function_scope_id in attribute_scopes(db, class_body_scope) {
                for place_expr in index.place_table(function_scope_id).members() {
                    let Some(name) = place_expr.as_instance_attribute() else {
                        continue;
                    };
                    let result = ty.member(db, name);
                    let Some(ty) = result.place.ignore_possibly_undefined() else {
                        continue;
                    };
                    self.members.insert(Member {
                        name: Name::new(name),
                        ty,
                    });
                }
            }

            // This is very similar to `extend_with_class_members`,
            // but uses the type of the class instance to query the
            // class member. This gets us the right type for each
            // member, e.g., `SomeClass.__delattr__` is not a bound
            // method, but `instance_of_SomeClass.__delattr__` is.
            for memberdef in all_declarations_and_bindings(db, class_body_scope) {
                let result = ty.member(db, memberdef.member.name.as_str());
                let Some(ty) = result.place.ignore_possibly_undefined() else {
                    continue;
                };
                self.members.insert(Member {
                    name: memberdef.member.name,
                    ty,
                });
            }
        }
    }
}

/// A member of a type with an optional definition.
#[derive(Clone, Debug)]
pub struct MemberWithDefinition<'db> {
    pub member: Member<'db>,
    pub definition: Option<Definition<'db>>,
}

/// A member of a type.
///
/// This represents a single item in (ideally) the list returned by
/// `dir(object)`.
///
/// The equality, comparison and hashing traits implemented for
/// this type are done so by taking only the name into account. At
/// present, this is because we assume the name is enough to uniquely
/// identify each attribute on an object. This is perhaps complicated
/// by overloads, but they only get represented by one member for
/// now. Moreover, it is convenient to be able to sort collections of
/// members, and a `Type` currently (as of 2025-07-09) has no way to do
/// ordered comparisons.
#[derive(Clone, Debug)]
pub struct Member<'db> {
    pub name: Name,
    pub ty: Type<'db>,
}

impl std::hash::Hash for Member<'_> {
    fn hash<H: std::hash::Hasher>(&self, state: &mut H) {
        self.name.hash(state);
    }
}

impl Eq for Member<'_> {}

impl<'db> PartialEq for Member<'db> {
    fn eq(&self, rhs: &Member<'db>) -> bool {
        self.name == rhs.name
    }
}

impl<'db> Ord for Member<'db> {
    fn cmp(&self, rhs: &Member<'db>) -> Ordering {
        self.name.cmp(&rhs.name)
    }
}

impl<'db> PartialOrd for Member<'db> {
    fn partial_cmp(&self, rhs: &Member<'db>) -> Option<Ordering> {
        Some(self.cmp(rhs))
    }
}

/// List all members of a given type: anything that would be valid when accessed
/// as an attribute on an object of the given type.
pub fn all_members<'db>(db: &'db dyn Db, ty: Type<'db>) -> FxHashSet<Member<'db>> {
    AllMembers::of(db, ty).members
}

/// Get the primary definition kind for a name expression within a specific file.
/// Returns the first definition kind that is reachable for this name in its scope.
/// This is useful for IDE features like semantic tokens.
pub fn definition_kind_for_name<'db>(
    db: &'db dyn Db,
    file: File,
    name: &ast::ExprName,
) -> Option<DefinitionKind<'db>> {
    let index = semantic_index(db, file);
    let name_str = name.id.as_str();

    // Get the scope for this name expression
    let file_scope = index.expression_scope_id(&ast::ExprRef::from(name));

    // Get the place table for this scope
    let place_table = index.place_table(file_scope);

    // Look up the place by name
    let symbol_id = place_table.symbol_id(name_str)?;

    // Get the use-def map and look up definitions for this place
    let declarations = index
        .use_def_map(file_scope)
        .all_reachable_symbol_declarations(symbol_id);

    // Find the first valid definition and return its kind
    for declaration in declarations {
        if let Some(def) = declaration.declaration.definition() {
            return Some(def.kind(db).clone());
        }
    }

    None
}

/// Returns all definitions for a name. If any definitions are imports, they
/// are resolved (recursively) to the original definitions or module files.
pub fn definitions_for_name<'db>(
    db: &'db dyn Db,
    file: File,
    name: &ast::ExprName,
) -> Vec<ResolvedDefinition<'db>> {
    let index = semantic_index(db, file);
    let name_str = name.id.as_str();

    // Get the scope for this name expression
    let file_scope = index.expression_scope_id(&ast::ExprRef::from(name));

    let mut all_definitions = Vec::new();

    // Search through the scope hierarchy: start from the current scope and
    // traverse up through parent scopes to find definitions
    for (scope_id, _scope) in index.visible_ancestor_scopes(file_scope) {
        let place_table = index.place_table(scope_id);

        let Some(symbol_id) = place_table.symbol_id(name_str) else {
            continue; // Name not found in this scope, try parent scope
        };

        // Check if this place is marked as global or nonlocal
        let place_expr = place_table.symbol(symbol_id);
        let is_global = place_expr.is_global();
        let is_nonlocal = place_expr.is_nonlocal();

        // TODO: The current algorithm doesn't return definintions or bindings
        // for other scopes that are outside of this scope hierarchy that target
        // this name using a nonlocal or global binding. The semantic analyzer
        // doesn't appear to track these in a way that we can easily access
        // them from here without walking all scopes in the module.

        // If marked as global, skip to global scope
        if is_global {
            let global_scope_id = global_scope(db, file);
            let global_place_table = crate::semantic_index::place_table(db, global_scope_id);

            if let Some(global_symbol_id) = global_place_table.symbol_id(name_str) {
                let global_use_def_map = crate::semantic_index::use_def_map(db, global_scope_id);
                let global_bindings =
                    global_use_def_map.all_reachable_symbol_bindings(global_symbol_id);
                let global_declarations =
                    global_use_def_map.all_reachable_symbol_declarations(global_symbol_id);

                for binding in global_bindings {
                    if let Some(def) = binding.binding.definition() {
                        all_definitions.push(def);
                    }
                }

                for declaration in global_declarations {
                    if let Some(def) = declaration.declaration.definition() {
                        all_definitions.push(def);
                    }
                }
            }
            break;
        }

        // If marked as nonlocal, skip current scope and search in ancestor scopes
        if is_nonlocal {
            // Continue searching in parent scopes, but skip the current scope
            continue;
        }

        let use_def_map = index.use_def_map(scope_id);

        // Get all definitions (both bindings and declarations) for this place
        let bindings = use_def_map.all_reachable_symbol_bindings(symbol_id);
        let declarations = use_def_map.all_reachable_symbol_declarations(symbol_id);

        for binding in bindings {
            if let Some(def) = binding.binding.definition() {
                all_definitions.push(def);
            }
        }

        for declaration in declarations {
            if let Some(def) = declaration.declaration.definition() {
                all_definitions.push(def);
            }
        }

        // If we found definitions in this scope, we can stop searching
        if !all_definitions.is_empty() {
            break;
        }
    }

    // Resolve import definitions to their targets
    let mut resolved_definitions = Vec::new();

    for definition in &all_definitions {
        let resolved = resolve_definition(
            db,
            *definition,
            Some(name_str),
            ImportAliasResolution::ResolveAliases,
        );
        resolved_definitions.extend(resolved);
    }

    // If we didn't find any definitions in scopes, fallback to builtins
    if resolved_definitions.is_empty() {
        let Some(builtins_scope) = builtins_module_scope(db) else {
            return Vec::new();
        };
        find_symbol_in_scope(db, builtins_scope, name_str)
            .into_iter()
            .flat_map(|def| {
                resolve_definition(
                    db,
                    def,
                    Some(name_str),
                    ImportAliasResolution::ResolveAliases,
                )
            })
            .collect()
    } else {
        resolved_definitions
    }
}

/// Returns all resolved definitions for an attribute expression `x.y`.
/// This function duplicates much of the functionality in the semantic
/// analyzer, but it has somewhat different behavior so we've decided
/// to keep it separate for now. One key difference is that this function
/// doesn't model the descriptor protocol when accessing attributes.
/// For "go to definition", we want to get the type of the descriptor object
/// rather than "invoking" its `__get__` or `__set__` method.
/// If this becomes a maintenance burden in the future, it may be worth
/// changing the corresponding logic in the semantic analyzer to conditionally
/// handle this case through the use of mode flags.
pub fn definitions_for_attribute<'db>(
    db: &'db dyn Db,
    file: File,
    attribute: &ast::ExprAttribute,
) -> Vec<ResolvedDefinition<'db>> {
    let name_str = attribute.attr.as_str();
    let model = SemanticModel::new(db, file);

    let mut resolved = Vec::new();

    // Determine the type of the LHS
    let lhs_ty = attribute.value.inferred_type(&model);
    let tys = match lhs_ty {
        Type::Union(union) => union.elements(db).to_vec(),
        _ => vec![lhs_ty],
    };

    // Expand intersections for each subtype into their components
    let expanded_tys = tys
        .into_iter()
        .flat_map(|ty| match ty {
            Type::Intersection(intersection) => intersection.positive(db).iter().copied().collect(),
            _ => vec![ty],
        })
        .collect::<Vec<_>>();

    for ty in expanded_tys {
        // Handle modules
        if let Type::ModuleLiteral(module_literal) = ty {
            if let Some(module_file) = module_literal.module(db).file(db) {
                let module_scope = global_scope(db, module_file);
                for def in find_symbol_in_scope(db, module_scope, name_str) {
                    resolved.extend(resolve_definition(
                        db,
                        def,
                        Some(name_str),
                        ImportAliasResolution::ResolveAliases,
                    ));
                }
            }
            continue;
        }

        // First, transform the type to its meta type, unless it's already a class-like type.
        let meta_type = match ty {
            Type::ClassLiteral(_) | Type::SubclassOf(_) | Type::GenericAlias(_) => ty,
            _ => ty.to_meta_type(db),
        };
        let class_literal = match meta_type {
            Type::ClassLiteral(class_literal) => class_literal,
            Type::SubclassOf(subclass) => match subclass.subclass_of().into_class() {
                Some(cls) => cls.class_literal(db).0,
                None => continue,
            },
            _ => continue,
        };

        // Walk the MRO: include class and its ancestors, but stop when we find a match
        'scopes: for ancestor in class_literal
            .iter_mro(db, None)
            .filter_map(ClassBase::into_class)
            .map(|cls| cls.class_literal(db).0)
        {
            let class_scope = ancestor.body_scope(db);
            let class_place_table = crate::semantic_index::place_table(db, class_scope);

            // Look for class-level declarations and bindings
            if let Some(place_id) = class_place_table.symbol_id(name_str) {
                let use_def = use_def_map(db, class_scope);

                // Check declarations first
                for decl in use_def.all_reachable_symbol_declarations(place_id) {
                    if let Some(def) = decl.declaration.definition() {
                        resolved.extend(resolve_definition(
                            db,
                            def,
                            Some(name_str),
                            ImportAliasResolution::ResolveAliases,
                        ));
                        break 'scopes;
                    }
                }

                // If no declarations found, check bindings
                for binding in use_def.all_reachable_symbol_bindings(place_id) {
                    if let Some(def) = binding.binding.definition() {
                        resolved.extend(resolve_definition(
                            db,
                            def,
                            Some(name_str),
                            ImportAliasResolution::ResolveAliases,
                        ));
                        break 'scopes;
                    }
                }
            }

            // Look for instance attributes in method scopes (e.g., self.x = 1)
            let file = class_scope.file(db);
            let index = semantic_index(db, file);

            for function_scope_id in attribute_scopes(db, class_scope) {
                if let Some(place_id) = index
                    .place_table(function_scope_id)
                    .member_id_by_instance_attribute_name(name_str)
                {
                    let use_def = index.use_def_map(function_scope_id);

                    // Check declarations first
                    for decl in use_def.all_reachable_member_declarations(place_id) {
                        if let Some(def) = decl.declaration.definition() {
                            resolved.extend(resolve_definition(
                                db,
                                def,
                                Some(name_str),
                                ImportAliasResolution::ResolveAliases,
                            ));
                            break 'scopes;
                        }
                    }

                    // If no declarations found, check bindings
                    for binding in use_def.all_reachable_member_bindings(place_id) {
                        if let Some(def) = binding.binding.definition() {
                            resolved.extend(resolve_definition(
                                db,
                                def,
                                Some(name_str),
                                ImportAliasResolution::ResolveAliases,
                            ));
                            break 'scopes;
                        }
                    }
                }
            }

            // TODO: Add support for metaclass attribute lookups
        }
    }

    resolved
}

/// Returns definitions for a keyword argument in a call expression.
/// This resolves the keyword argument to the corresponding parameter(s) in the callable's signature(s).
pub fn definitions_for_keyword_argument<'db>(
    db: &'db dyn Db,
    file: File,
    keyword: &ast::Keyword,
    call_expr: &ast::ExprCall,
) -> Vec<ResolvedDefinition<'db>> {
    let model = SemanticModel::new(db, file);
    let func_type = call_expr.func.inferred_type(&model);

    let Some(keyword_name) = keyword.arg.as_ref() else {
        return Vec::new();
    };
    let keyword_name_str = keyword_name.as_str();

    let mut resolved_definitions = Vec::new();

    if let Some(Type::Callable(callable_type)) = func_type.try_upcast_to_callable(db) {
        let signatures = callable_type.signatures(db);

        // For each signature, find the parameter with the matching name
        for signature in signatures {
            if let Some((_param_index, _param)) =
                signature.parameters().keyword_by_name(keyword_name_str)
            {
                if let Some(function_definition) = signature.definition() {
                    let function_file = function_definition.file(db);
                    let module = parsed_module(db, function_file).load(db);
                    let def_kind = function_definition.kind(db);

                    if let DefinitionKind::Function(function_ast_ref) = def_kind {
                        let function_node = function_ast_ref.node(&module);

                        if let Some(parameter_range) =
                            find_parameter_range(&function_node.parameters, keyword_name_str)
                        {
                            resolved_definitions.push(ResolvedDefinition::FileWithRange(
                                FileRange::new(function_file, parameter_range),
                            ));
                        }
                    }
                }
            }
        }
    }

    resolved_definitions
}

/// Find the definitions for a symbol imported via `from x import y as z` statement.
/// This function handles the case where the cursor is on the original symbol name `y`.
/// Returns the same definitions as would be found for the alias `z`.
/// The `alias_resolution` parameter controls whether symbols imported with local import
/// aliases (like "x" in "from a import b as x") are resolved to their targets or kept
/// as aliases.
pub fn definitions_for_imported_symbol<'db>(
    db: &'db dyn Db,
    file: File,
    import_node: &ast::StmtImportFrom,
    symbol_name: &str,
    alias_resolution: ImportAliasResolution,
) -> Vec<ResolvedDefinition<'db>> {
    let mut visited = FxHashSet::default();
    resolve_definition::resolve_from_import_definitions(
        db,
        file,
        import_node,
        symbol_name,
        &mut visited,
        alias_resolution,
    )
}

/// Details about a callable signature for IDE support.
#[derive(Debug, Clone)]
pub struct CallSignatureDetails<'db> {
    /// The signature itself
    pub signature: Signature<'db>,

    /// The display label for this signature (e.g., "(param1: str, param2: int) -> str")
    pub label: String,

    /// Label offsets for each parameter in the signature string.
    /// Each range specifies the start position and length of a parameter label
    /// within the full signature string.
    pub parameter_label_offsets: Vec<TextRange>,

    /// Offsets for each parameter in the signature definition.
    pub definition_parameter_offsets: HashMap<String, FileRange>,

    /// The names of the parameters in the signature, in order.
    /// This provides easy access to parameter names for documentation lookup.
    pub parameter_names: Vec<String>,

    /// The definition where this callable was originally defined (useful for
    /// extracting docstrings).
    pub definition: Option<Definition<'db>>,

    /// Mapping from argument indices to parameter indices. This helps
    /// determine which parameter corresponds to which argument position.
    pub argument_to_parameter_mapping: Vec<MatchedArgument<'db>>,
}

fn definition_parameter_offsets(
    definition_kind: &DefinitionKind,
    module_ref: &ParsedModuleRef,
) -> Option<HashMap<String, TextRange>> {
    match definition_kind {
        DefinitionKind::Function(node) => Some(
            node.node(module_ref)
                .parameters
                .iter()
                .map(|param| (param.name().to_string(), param.name().range()))
                .collect(),
        ),
        // TODO: lambda functions
        _ => None,
    }
}

/// Extract signature details from a function call expression.
/// This function analyzes the callable being invoked and returns zero or more
/// `CallSignatureDetails` objects, each representing one possible signature
/// (in case of overloads or union types).
pub fn call_signature_details<'db>(
    db: &'db dyn Db,
    model: &SemanticModel<'db>,
    call_expr: &ast::ExprCall,
) -> Vec<CallSignatureDetails<'db>> {
    let func_type = call_expr.func.inferred_type(model);

    // Use into_callable to handle all the complex type conversions
    if let Some(callable_type) = func_type.try_upcast_to_callable(db) {
        let call_arguments =
            CallArguments::from_arguments(&call_expr.arguments, |_, splatted_value| {
                splatted_value.inferred_type(model)
            });
        let bindings = callable_type
            .bindings(db)
            .match_parameters(db, &call_arguments);

        // Extract signature details from all callable bindings
        bindings
            .into_iter()
            .flat_map(std::iter::IntoIterator::into_iter)
            .map(|binding| {
                let argument_to_parameter_mapping = binding.argument_matches().to_vec();
                let signature = binding.signature;
                let display_details = signature.display(db).to_string_parts();
<<<<<<< HEAD
                let parameter_label_offsets = display_details.parameter_ranges.clone();
                let parameter_names = display_details.parameter_names.clone();
                let definition_parameter_offsets = signature
                    .definition()
                    .and_then(|definition| {
                        let file = definition.file(db);
                        let module_ref = parsed_module(db, file).load(db);

                        definition_parameter_offsets(definition.kind(db), &module_ref).map(
                            |offsets| {
                                offsets
                                    .into_iter()
                                    .map(|(name, offset)| (name, FileRange::new(file, offset)))
                                    .collect()
                            },
                        )
                    })
                    .unwrap_or_default();
=======
                let parameter_label_offsets = display_details.parameter_ranges;
                let parameter_names = display_details.parameter_names;
>>>>>>> a51a0f16

                CallSignatureDetails {
                    definition: signature.definition(),
                    signature,
                    label: display_details.label,
                    parameter_label_offsets,
                    definition_parameter_offsets,
                    parameter_names,
                    argument_to_parameter_mapping,
                }
            })
            .collect()
    } else {
        // Type is not callable, return empty signatures
        vec![]
    }
}

/// Returns the definitions of the binary operation along with its callable type.
pub fn definitions_for_bin_op<'db>(
    db: &'db dyn Db,
    model: &SemanticModel<'db>,
    binary_op: &ast::ExprBinOp,
) -> Option<(Vec<ResolvedDefinition<'db>>, Type<'db>)> {
    let left_ty = binary_op.left.inferred_type(model);
    let right_ty = binary_op.right.inferred_type(model);

    let Ok(bindings) = Type::try_call_bin_op(db, left_ty, binary_op.op, right_ty) else {
        return None;
    };

    let callable_type = promote_literals_for_self(db, bindings.callable_type());

    let definitions: Vec<_> = bindings
        .into_iter()
        .flat_map(std::iter::IntoIterator::into_iter)
        .filter_map(|binding| {
            Some(ResolvedDefinition::Definition(
                binding.signature.definition?,
            ))
        })
        .collect();

    Some((definitions, callable_type))
}

/// Returns the definitions for an unary operator along with their callable types.
pub fn definitions_for_unary_op<'db>(
    db: &'db dyn Db,
    model: &SemanticModel<'db>,
    unary_op: &ast::ExprUnaryOp,
) -> Option<(Vec<ResolvedDefinition<'db>>, Type<'db>)> {
    let operand_ty = unary_op.operand.inferred_type(model);

    let unary_dunder_method = match unary_op.op {
        ast::UnaryOp::Invert => "__invert__",
        ast::UnaryOp::UAdd => "__pos__",
        ast::UnaryOp::USub => "__neg__",
        ast::UnaryOp::Not => "__bool__",
    };

    let Ok(bindings) = operand_ty.try_call_dunder(
        db,
        unary_dunder_method,
        CallArguments::none(),
        TypeContext::default(),
    ) else {
        return None;
    };

    let callable_type = promote_literals_for_self(db, bindings.callable_type());

    let definitions = bindings
        .into_iter()
        .flat_map(std::iter::IntoIterator::into_iter)
        .filter_map(|binding| {
            Some(ResolvedDefinition::Definition(
                binding.signature.definition?,
            ))
        })
        .collect();

    Some((definitions, callable_type))
}

/// Promotes literal types in `self` positions to their fallback instance types.
///
/// This is so that we show e.g. `int.__add__` instead of `Literal[4].__add__`.
fn promote_literals_for_self<'db>(db: &'db dyn Db, ty: Type<'db>) -> Type<'db> {
    match ty {
        Type::BoundMethod(method) => Type::BoundMethod(method.map_self_type(db, |self_ty| {
            self_ty.literal_fallback_instance(db).unwrap_or(self_ty)
        })),
        Type::Union(elements) => elements.map(db, |ty| match ty {
            Type::BoundMethod(method) => Type::BoundMethod(method.map_self_type(db, |self_ty| {
                self_ty.literal_fallback_instance(db).unwrap_or(self_ty)
            })),
            _ => *ty,
        }),
        ty => ty,
    }
}

/// Find the active signature index from `CallSignatureDetails`.
/// The active signature is the first signature where all arguments present in the call
/// have valid mappings to parameters (i.e., none of the mappings are None).
pub fn find_active_signature_from_details(
    signature_details: &[CallSignatureDetails],
) -> Option<usize> {
    let first = signature_details.first()?;

    // If there are no arguments in the mapping, just return the first signature.
    if first.argument_to_parameter_mapping.is_empty() {
        return Some(0);
    }

    // First, try to find a signature where all arguments have valid parameter mappings.
    let perfect_match = signature_details.iter().position(|details| {
        // Check if all arguments have valid parameter mappings.
        details
            .argument_to_parameter_mapping
            .iter()
            .all(|mapping| mapping.matched)
    });

    if let Some(index) = perfect_match {
        return Some(index);
    }

    // If no perfect match, find the signature with the most valid argument mappings.
    let (best_index, _) = signature_details
        .iter()
        .enumerate()
        .max_by_key(|(_, details)| {
            details
                .argument_to_parameter_mapping
                .iter()
                .filter(|mapping| mapping.matched)
                .count()
        })?;

    Some(best_index)
}

#[derive(Default)]
pub struct InlayHintCallArgumentDetails {
    /// The position of the arguments mapped to their name and the range of the argument definition in the signature.
    pub argument_names: HashMap<usize, (String, Option<FileRange>)>,
}

pub fn inlay_hint_call_argument_details<'db>(
    db: &'db dyn Db,
    model: &SemanticModel<'db>,
    call_expr: &ast::ExprCall,
) -> Option<InlayHintCallArgumentDetails> {
    let signature_details = call_signature_details(db, model, call_expr);

    if signature_details.is_empty() {
        return None;
    }

    let active_signature_index = find_active_signature_from_details(&signature_details)?;

    let call_signature_details = signature_details.get(active_signature_index)?;

    let parameters = call_signature_details.signature.parameters();

    let definition_parameter_offsets = &call_signature_details.definition_parameter_offsets;

    let mut argument_names = HashMap::new();

    for arg_index in 0..call_expr.arguments.args.len() {
        let Some(arg_mapping) = call_signature_details
            .argument_to_parameter_mapping
            .get(arg_index)
        else {
            continue;
        };

        if !arg_mapping.matched {
            continue;
        }

        let Some(param_index) = arg_mapping.parameters.first() else {
            continue;
        };

        let Some(param) = parameters.get(*param_index) else {
            continue;
        };

        let parameter_label_offset = definition_parameter_offsets.get(&param.name()?.to_string());

        // Only add hints for parameters that can be specified by name
        if !param.is_positional_only() && !param.is_variadic() && !param.is_keyword_variadic() {
            let Some(name) = param.name() else {
                continue;
            };
            argument_names.insert(
                arg_index,
                (name.to_string(), parameter_label_offset.copied()),
            );
        }
    }

    Some(InlayHintCallArgumentDetails { argument_names })
}

/// Find the text range of a specific parameter in function parameters by name.
/// Only searches for parameters that can be addressed by name in keyword arguments.
fn find_parameter_range(parameters: &ast::Parameters, parameter_name: &str) -> Option<TextRange> {
    // Check regular positional and keyword-only parameters
    parameters
        .args
        .iter()
        .chain(&parameters.kwonlyargs)
        .find(|param| param.parameter.name.as_str() == parameter_name)
        .map(|param| param.parameter.name.range())
}

mod resolve_definition {
    //! Resolves an Import, `ImportFrom` or `StarImport` definition to one or more
    //! "resolved definitions". This is done recursively to find the original
    //! definition targeted by the import.

    /// Controls whether local import aliases should be resolved to their targets or returned as-is.
    #[derive(Debug, Clone, Copy, PartialEq, Eq)]
    pub enum ImportAliasResolution {
        /// Resolve import aliases to their original definitions
        ResolveAliases,
        /// Keep import aliases as-is, don't resolve to original definitions
        PreserveAliases,
    }

    use indexmap::IndexSet;
    use ruff_db::files::{File, FileRange, vendored_path_to_file};
    use ruff_db::parsed::{ParsedModuleRef, parsed_module};
    use ruff_db::system::SystemPath;
    use ruff_db::vendored::VendoredPathBuf;
    use ruff_python_ast as ast;
    use rustc_hash::FxHashSet;
    use tracing::trace;

    use crate::module_resolver::file_to_module;
    use crate::semantic_index::definition::{Definition, DefinitionKind, module_docstring};
    use crate::semantic_index::scope::{NodeWithScopeKind, ScopeId};
    use crate::semantic_index::{global_scope, place_table, semantic_index, use_def_map};
    use crate::{Db, ModuleName, resolve_module, resolve_real_module};

    /// Represents the result of resolving an import to either a specific definition or
    /// a specific range within a file.
    /// This enum helps distinguish between cases where an import resolves to:
    /// - A specific definition within a module (e.g., `from os import path` -> definition of `path`)
    /// - A specific range within a file, sometimes an empty range at the top of the file
    #[derive(Debug, Clone, PartialEq, Eq)]
    pub enum ResolvedDefinition<'db> {
        /// The import resolved to a specific definition within a module
        Definition(Definition<'db>),
        /// The import resolved to an entire module
        Module(File),
        /// The import resolved to a file with a specific range
        FileWithRange(FileRange),
    }

    impl<'db> ResolvedDefinition<'db> {
        fn file(&self, db: &'db dyn Db) -> File {
            match self {
                ResolvedDefinition::Definition(definition) => definition.file(db),
                ResolvedDefinition::Module(file) => *file,
                ResolvedDefinition::FileWithRange(file_range) => file_range.file(),
            }
        }

        pub fn docstring(&self, db: &'db dyn Db) -> Option<String> {
            match self {
                ResolvedDefinition::Definition(definition) => definition.docstring(db),
                ResolvedDefinition::Module(file) => module_docstring(db, *file),
                ResolvedDefinition::FileWithRange(_) => None,
            }
        }
    }

    /// Resolve import definitions to their targets.
    /// Returns resolved definitions which can be either specific definitions or module files.
    /// For non-import definitions, returns the definition wrapped in `ResolvedDefinition::Definition`.
    /// Always returns at least the original definition as a fallback if resolution fails.
    pub(crate) fn resolve_definition<'db>(
        db: &'db dyn Db,
        definition: Definition<'db>,
        symbol_name: Option<&str>,
        alias_resolution: ImportAliasResolution,
    ) -> Vec<ResolvedDefinition<'db>> {
        let mut visited = FxHashSet::default();
        let resolved = resolve_definition_recursive(
            db,
            definition,
            &mut visited,
            symbol_name,
            alias_resolution,
        );

        // If resolution failed, return the original definition as fallback
        if resolved.is_empty() {
            vec![ResolvedDefinition::Definition(definition)]
        } else {
            resolved
        }
    }

    /// Helper function to resolve import definitions recursively.
    fn resolve_definition_recursive<'db>(
        db: &'db dyn Db,
        definition: Definition<'db>,
        visited: &mut FxHashSet<Definition<'db>>,
        symbol_name: Option<&str>,
        alias_resolution: ImportAliasResolution,
    ) -> Vec<ResolvedDefinition<'db>> {
        // Prevent infinite recursion if there are circular imports
        if visited.contains(&definition) {
            return Vec::new(); // Return empty list for circular imports
        }
        visited.insert(definition);

        let kind = definition.kind(db);

        match kind {
            DefinitionKind::Import(import_def) => {
                let file = definition.file(db);
                let module = parsed_module(db, file).load(db);
                let alias = import_def.alias(&module);

                // Get the full module name being imported
                let Some(module_name) = ModuleName::new(&alias.name) else {
                    return Vec::new(); // Invalid module name, return empty list
                };

                // Resolve the module to its file
                let Some(resolved_module) = resolve_module(db, &module_name) else {
                    return Vec::new(); // Module not found, return empty list
                };

                let Some(module_file) = resolved_module.file(db) else {
                    return Vec::new(); // No file for module, return empty list
                };

                // For simple imports like "import os", we want to navigate to the module itself.
                // Return the module file directly instead of trying to find definitions within it.
                vec![ResolvedDefinition::Module(module_file)]
            }

            DefinitionKind::ImportFrom(import_from_def) => {
                let file = definition.file(db);
                let module = parsed_module(db, file).load(db);
                let import_node = import_from_def.import(&module);
                let alias = import_from_def.alias(&module);

                // For `ImportFrom`, we need to resolve the original imported symbol name
                // (alias.name), not the local alias (symbol_name)
                resolve_from_import_definitions(
                    db,
                    file,
                    import_node,
                    &alias.name,
                    visited,
                    alias_resolution,
                )
            }

            // For star imports, try to resolve to the specific symbol being accessed
            DefinitionKind::StarImport(star_import_def) => {
                let file = definition.file(db);
                let module = parsed_module(db, file).load(db);
                let import_node = star_import_def.import(&module);

                // If we have a symbol name, use the helper to resolve it in the target module
                if let Some(symbol_name) = symbol_name {
                    resolve_from_import_definitions(
                        db,
                        file,
                        import_node,
                        symbol_name,
                        visited,
                        alias_resolution,
                    )
                } else {
                    // No symbol context provided, can't resolve star import
                    Vec::new()
                }
            }

            // For non-import definitions, return the definition as is
            _ => vec![ResolvedDefinition::Definition(definition)],
        }
    }

    /// Helper function to resolve import definitions for `ImportFrom` and `StarImport` cases.
    pub(crate) fn resolve_from_import_definitions<'db>(
        db: &'db dyn Db,
        file: File,
        import_node: &ast::StmtImportFrom,
        symbol_name: &str,
        visited: &mut FxHashSet<Definition<'db>>,
        alias_resolution: ImportAliasResolution,
    ) -> Vec<ResolvedDefinition<'db>> {
        if alias_resolution == ImportAliasResolution::PreserveAliases {
            for alias in &import_node.names {
                if let Some(asname) = &alias.asname {
                    if asname.as_str() == symbol_name {
                        return vec![ResolvedDefinition::FileWithRange(FileRange::new(
                            file,
                            asname.range,
                        ))];
                    }
                }
            }
        }

        // Resolve the target module file
        let module_file = {
            // Resolve the module being imported from (handles both relative and absolute imports)
            let Some(module_name) = ModuleName::from_import_statement(db, file, import_node).ok()
            else {
                return Vec::new();
            };
            let Some(resolved_module) = resolve_module(db, &module_name) else {
                return Vec::new();
            };
            resolved_module.file(db)
        };

        let Some(module_file) = module_file else {
            return Vec::new(); // Module resolution failed
        };

        // Find the definition of this symbol in the imported module's global scope
        let global_scope = global_scope(db, module_file);
        let definitions_in_module = find_symbol_in_scope(db, global_scope, symbol_name);

        // Recursively resolve any import definitions found in the target module
        if definitions_in_module.is_empty() {
            // If we can't find the specific symbol, return empty list
            Vec::new()
        } else {
            let mut resolved_definitions = Vec::new();
            for def in definitions_in_module {
                let resolved = resolve_definition_recursive(
                    db,
                    def,
                    visited,
                    Some(symbol_name),
                    alias_resolution,
                );
                resolved_definitions.extend(resolved);
            }
            resolved_definitions
        }
    }

    /// Find definitions for a symbol name in a specific scope.
    pub(crate) fn find_symbol_in_scope<'db>(
        db: &'db dyn Db,
        scope: ScopeId<'db>,
        symbol_name: &str,
    ) -> IndexSet<Definition<'db>> {
        let place_table = place_table(db, scope);
        let Some(symbol_id) = place_table.symbol_id(symbol_name) else {
            return IndexSet::new();
        };

        let use_def_map = use_def_map(db, scope);
        let mut definitions = IndexSet::new();

        // Get all definitions (both bindings and declarations) for this place
        let bindings = use_def_map.all_reachable_symbol_bindings(symbol_id);
        let declarations = use_def_map.all_reachable_symbol_declarations(symbol_id);

        for binding in bindings {
            if let Some(def) = binding.binding.definition() {
                definitions.insert(def);
            }
        }

        for declaration in declarations {
            if let Some(def) = declaration.declaration.definition() {
                definitions.insert(def);
            }
        }

        definitions
    }

    /// Given a definition that may be in a stub file, find the "real" definition in a non-stub.
    #[tracing::instrument(skip_all)]
    pub fn map_stub_definition<'db>(
        db: &'db dyn Db,
        def: &ResolvedDefinition<'db>,
        cached_vendored_typeshed: Option<&SystemPath>,
    ) -> Option<Vec<ResolvedDefinition<'db>>> {
        // If the file isn't a stub, this is presumably the real definition
        let stub_file = def.file(db);
        trace!("Stub mapping definition in: {}", stub_file.path(db));
        if !stub_file.is_stub(db) {
            trace!("File isn't a stub, no stub mapping to do");
            return None;
        }

        // We write vendored typeshed stubs to disk in the cache, and consequently "forget"
        // that they're typeshed when an IDE hands those paths back to us later. For most
        // purposes this seemingly doesn't matter at all, and avoids issues with someone
        // editing the cache by hand in their IDE and us getting confused about the contents
        // of the file (hello and welcome to anyone who has found Bigger Issues this causes).
        //
        // The major exception is in exactly stub-mapping, where we need to "remember" that
        // we're in typeshed to successfully stub-map to the Real Stdlib. So here we attempt
        // to do just that. The resulting file must not be used for anything other than
        // this module lookup, as the `ResolvedDefinition` we're handling isn't for that file.
        let mut stub_file_for_module_lookup = stub_file;
        if let Some(vendored_typeshed) = cached_vendored_typeshed
            && let Some(stub_path) = stub_file.path(db).as_system_path()
            && let Ok(rel_path) = stub_path.strip_prefix(vendored_typeshed)
            && let Ok(typeshed_file) =
                vendored_path_to_file(db, VendoredPathBuf::from(rel_path.as_str()))
        {
            trace!(
                "Stub is cached vendored typeshed: {}",
                typeshed_file.path(db)
            );
            stub_file_for_module_lookup = typeshed_file;
        }

        // It's definitely a stub, so now rerun module resolution but with stubs disabled.
        let stub_module = file_to_module(db, stub_file_for_module_lookup)?;
        trace!("Found stub module: {}", stub_module.name(db));
        let real_module = resolve_real_module(db, stub_module.name(db))?;
        trace!("Found real module: {}", real_module.name(db));
        let real_file = real_module.file(db)?;
        trace!("Found real file: {}", real_file.path(db));

        // A definition has a "Definition Path" in a file made of nested definitions (~scopes):
        //
        // ```
        // class myclass:  # ./myclass
        //     def some_func(args: bool):  # ./myclass/some_func
        //                 # ^~~~ ./myclass/other_func/args/
        // ```
        //
        // So our heuristic goal here is to compute a Definition Path in the stub file
        // and then resolve the same Definition Path in the real file.
        //
        // NOTE: currently a path component is just a str, but in the future additional
        // disambiguators (like "is a class def") could be added if needed.
        let mut path = Vec::new();
        let stub_parsed;
        let stub_ref;
        match *def {
            ResolvedDefinition::Definition(definition) => {
                stub_parsed = parsed_module(db, stub_file);
                stub_ref = stub_parsed.load(db);

                // Get the leaf of the path (the definition itself)
                let leaf = definition_path_component_for_leaf(db, &stub_ref, definition)
                    .map_err(|()| {
                        trace!("Found unsupported DefinitionKind while stub mapping, giving up");
                    })
                    .ok()?;
                path.push(leaf);

                // Get the ancestors of the path (all the definitions we're nested under)
                let index = semantic_index(db, stub_file);
                for (_scope_id, scope) in index.ancestor_scopes(definition.file_scope(db)) {
                    let node = scope.node();
                    let component = definition_path_component_for_node(&stub_ref, node)
                        .map_err(|()| {
                            trace!("Found unsupported NodeScopeKind while stub mapping, giving up");
                        })
                        .ok()?;
                    if let Some(component) = component {
                        path.push(component);
                    }
                }
                trace!("Built Definition Path: {path:?}");
            }
            ResolvedDefinition::Module(_) => {
                trace!(
                    "Found module mapping: {} => {}",
                    stub_file.path(db),
                    real_file.path(db)
                );
                return Some(vec![ResolvedDefinition::Module(real_file)]);
            }
            ResolvedDefinition::FileWithRange(_) => {
                // Not yet implemented -- in this case we want to recover something like a Definition
                // and build a Definition Path, but this input is a bit too abstract for now.
                trace!("Found arbitrary FileWithRange while stub mapping, giving up");
                return None;
            }
        }

        // Walk down the Definition Path in the real file
        let mut definitions = Vec::new();
        let index = semantic_index(db, real_file);
        let real_parsed = parsed_module(db, real_file);
        let real_ref = real_parsed.load(db);
        // Start our search in the module (global) scope
        let mut scopes = vec![global_scope(db, real_file)];
        while let Some(component) = path.pop() {
            trace!("Traversing definition path component: {}", component);
            // We're doing essentially a breadth-first traversal of the definitions.
            // If ever we find multiple matching scopes for a component, we need to continue
            // walking down each of them to try to resolve the path. Here we loop over
            // all the scopes at the current level of search.
            for scope in std::mem::take(&mut scopes) {
                if path.is_empty() {
                    // We're at the end of the path, everything we find here is the final result
                    definitions.extend(
                        find_symbol_in_scope(db, scope, component)
                            .into_iter()
                            .map(ResolvedDefinition::Definition),
                    );
                } else {
                    // We're in the middle of the path, look for scopes that match the current component
                    for (child_scope_id, child_scope) in index.child_scopes(scope.file_scope_id(db))
                    {
                        let scope_node = child_scope.node();
                        if let Ok(Some(real_component)) =
                            definition_path_component_for_node(&real_ref, scope_node)
                        {
                            if real_component == component {
                                scopes.push(child_scope_id.to_scope_id(db, real_file));
                            }
                        }
                        scope.node(db);
                    }
                }
            }
            trace!(
                "Found {} scopes and {} definitions",
                scopes.len(),
                definitions.len()
            );
        }
        if definitions.is_empty() {
            trace!("No definitions found in real file, stub mapping failed");
            None
        } else {
            trace!("Found {} definitions from stub mapping", definitions.len());
            Some(definitions)
        }
    }

    /// Computes a "Definition Path" component for an internal node of the definition path.
    ///
    /// See [`map_stub_definition`][] for details.
    fn definition_path_component_for_node<'parse>(
        parsed: &'parse ParsedModuleRef,
        node: &NodeWithScopeKind,
    ) -> Result<Option<&'parse str>, ()> {
        let component = match node {
            NodeWithScopeKind::Module => {
                // This is just implicit, so has no component
                return Ok(None);
            }
            NodeWithScopeKind::Class(class) => class.node(parsed).name.as_str(),
            NodeWithScopeKind::Function(func) => func.node(parsed).name.as_str(),
            NodeWithScopeKind::TypeAlias(_)
            | NodeWithScopeKind::ClassTypeParameters(_)
            | NodeWithScopeKind::FunctionTypeParameters(_)
            | NodeWithScopeKind::TypeAliasTypeParameters(_)
            | NodeWithScopeKind::Lambda(_)
            | NodeWithScopeKind::ListComprehension(_)
            | NodeWithScopeKind::SetComprehension(_)
            | NodeWithScopeKind::DictComprehension(_)
            | NodeWithScopeKind::GeneratorExpression(_) => {
                // Not yet implemented
                return Err(());
            }
        };
        Ok(Some(component))
    }

    /// Computes a "Definition Path" component for a leaf node of the definition path.
    ///
    /// See [`map_stub_definition`][] for details.
    fn definition_path_component_for_leaf<'parse>(
        db: &dyn Db,
        parsed: &'parse ParsedModuleRef,
        definition: Definition,
    ) -> Result<&'parse str, ()> {
        let component = match definition.kind(db) {
            DefinitionKind::Function(func) => func.node(parsed).name.as_str(),
            DefinitionKind::Class(class) => class.node(parsed).name.as_str(),
            DefinitionKind::TypeAlias(_)
            | DefinitionKind::Import(_)
            | DefinitionKind::ImportFrom(_)
            | DefinitionKind::StarImport(_)
            | DefinitionKind::NamedExpression(_)
            | DefinitionKind::Assignment(_)
            | DefinitionKind::AnnotatedAssignment(_)
            | DefinitionKind::AugmentedAssignment(_)
            | DefinitionKind::For(_)
            | DefinitionKind::Comprehension(_)
            | DefinitionKind::VariadicPositionalParameter(_)
            | DefinitionKind::VariadicKeywordParameter(_)
            | DefinitionKind::Parameter(_)
            | DefinitionKind::WithItem(_)
            | DefinitionKind::MatchPattern(_)
            | DefinitionKind::ExceptHandler(_)
            | DefinitionKind::TypeVar(_)
            | DefinitionKind::ParamSpec(_)
            | DefinitionKind::TypeVarTuple(_) => {
                // Not yet implemented
                return Err(());
            }
        };

        Ok(component)
    }
}<|MERGE_RESOLUTION|>--- conflicted
+++ resolved
@@ -931,9 +931,8 @@
                 let argument_to_parameter_mapping = binding.argument_matches().to_vec();
                 let signature = binding.signature;
                 let display_details = signature.display(db).to_string_parts();
-<<<<<<< HEAD
-                let parameter_label_offsets = display_details.parameter_ranges.clone();
-                let parameter_names = display_details.parameter_names.clone();
+                let parameter_label_offsets = display_details.parameter_ranges;
+                let parameter_names = display_details.parameter_names;
                 let definition_parameter_offsets = signature
                     .definition()
                     .and_then(|definition| {
@@ -950,10 +949,6 @@
                         )
                     })
                     .unwrap_or_default();
-=======
-                let parameter_label_offsets = display_details.parameter_ranges;
-                let parameter_names = display_details.parameter_names;
->>>>>>> a51a0f16
 
                 CallSignatureDetails {
                     definition: signature.definition(),
