use std::cmp::Ordering;

use crate::place::{
    Place, builtins_module_scope, imported_symbol, place_from_bindings, place_from_declarations,
};
use crate::semantic_index::definition::Definition;
use crate::semantic_index::definition::DefinitionKind;
use crate::semantic_index::place::ScopeId;
use crate::semantic_index::{
    attribute_scopes, global_scope, place_table, semantic_index, use_def_map,
};
use crate::types::call::{CallArguments, MatchedArgument};
use crate::types::signatures::Signature;
use crate::types::{ClassBase, ClassLiteral, DynamicType, KnownClass, KnownInstanceType, Type};
use crate::{Db, HasType, NameKind, SemanticModel};
use ruff_db::files::{File, FileRange};
use ruff_db::parsed::parsed_module;
use ruff_python_ast as ast;
use ruff_python_ast::name::Name;
<<<<<<< HEAD
use ruff_text_size::{Ranged, TextRange, TextSize};
=======
use ruff_text_size::{Ranged, TextRange};
>>>>>>> 4bc34b82
use rustc_hash::FxHashSet;

pub use resolve_definition::{ResolvedDefinition, map_stub_definition};
use resolve_definition::{find_symbol_in_scope, resolve_definition};

pub(crate) fn all_declarations_and_bindings<'db>(
    db: &'db dyn Db,
    scope_id: ScopeId<'db>,
) -> impl Iterator<Item = Member<'db>> + 'db {
    let use_def_map = use_def_map(db, scope_id);
    let table = place_table(db, scope_id);

    use_def_map
        .all_end_of_scope_declarations()
        .filter_map(move |(symbol_id, declarations)| {
            place_from_declarations(db, declarations)
                .ok()
                .and_then(|result| {
                    result.place.ignore_possibly_unbound().and_then(|ty| {
                        table
                            .place_expr(symbol_id)
                            .as_name()
                            .cloned()
                            .map(|name| Member { name, ty })
                    })
                })
        })
        .chain(
            use_def_map
                .all_end_of_scope_bindings()
                .filter_map(move |(symbol_id, bindings)| {
                    place_from_bindings(db, bindings)
                        .ignore_possibly_unbound()
                        .and_then(|ty| {
                            table
                                .place_expr(symbol_id)
                                .as_name()
                                .cloned()
                                .map(|name| Member { name, ty })
                        })
                }),
        )
}

struct AllMembers<'db> {
    members: FxHashSet<Member<'db>>,
}

impl<'db> AllMembers<'db> {
    fn of(db: &'db dyn Db, ty: Type<'db>) -> Self {
        let mut all_members = Self {
            members: FxHashSet::default(),
        };
        all_members.extend_with_type(db, ty);
        all_members
    }

    fn extend_with_type(&mut self, db: &'db dyn Db, ty: Type<'db>) {
        match ty {
            Type::Union(union) => self.members.extend(
                union
                    .elements(db)
                    .iter()
                    .map(|ty| AllMembers::of(db, *ty).members)
                    .reduce(|acc, members| acc.intersection(&members).cloned().collect())
                    .unwrap_or_default(),
            ),

            Type::Intersection(intersection) => self.members.extend(
                intersection
                    .positive(db)
                    .iter()
                    .map(|ty| AllMembers::of(db, *ty).members)
                    .reduce(|acc, members| acc.union(&members).cloned().collect())
                    .unwrap_or_default(),
            ),

            Type::NominalInstance(instance) => {
                let (class_literal, _specialization) = instance.class.class_literal(db);
                self.extend_with_instance_members(db, class_literal);
            }

            Type::ClassLiteral(class_literal) => {
                self.extend_with_class_members(db, ty, class_literal);

                if let Type::ClassLiteral(meta_class_literal) = ty.to_meta_type(db) {
                    self.extend_with_class_members(db, ty, meta_class_literal);
                }
            }

            Type::GenericAlias(generic_alias) => {
                let class_literal = generic_alias.origin(db);
                self.extend_with_class_members(db, ty, class_literal);
            }

            Type::SubclassOf(subclass_of_type) => {
                if let Some(class_literal) = subclass_of_type.subclass_of().into_class() {
                    self.extend_with_class_members(db, ty, class_literal.class_literal(db).0);
                }
            }

            Type::Dynamic(_) | Type::Never | Type::AlwaysTruthy | Type::AlwaysFalsy => {}

            Type::IntLiteral(_)
            | Type::BooleanLiteral(_)
            | Type::StringLiteral(_)
            | Type::BytesLiteral(_)
            | Type::EnumLiteral(_)
            | Type::LiteralString
            | Type::Tuple(_)
            | Type::PropertyInstance(_)
            | Type::FunctionLiteral(_)
            | Type::BoundMethod(_)
            | Type::MethodWrapper(_)
            | Type::WrapperDescriptor(_)
            | Type::DataclassDecorator(_)
            | Type::DataclassTransformer(_)
            | Type::Callable(_)
            | Type::ProtocolInstance(_)
            | Type::SpecialForm(_)
            | Type::KnownInstance(_)
            | Type::TypeVar(_)
            | Type::BoundSuper(_)
            | Type::TypeIs(_) => match ty.to_meta_type(db) {
                Type::ClassLiteral(class_literal) => {
                    self.extend_with_class_members(db, ty, class_literal);
                }
                Type::GenericAlias(generic_alias) => {
                    let class_literal = generic_alias.origin(db);
                    self.extend_with_class_members(db, ty, class_literal);
                }
                _ => {}
            },

            Type::ModuleLiteral(literal) => {
                self.extend_with_type(db, KnownClass::ModuleType.to_instance(db));
                let module = literal.module(db);

                let Some(file) = module.file(db) else {
                    return;
                };

                let module_scope = global_scope(db, file);
                let use_def_map = use_def_map(db, module_scope);
                let place_table = place_table(db, module_scope);

                for (symbol_id, _) in use_def_map.all_end_of_scope_declarations() {
                    let Some(symbol_name) = place_table.place_expr(symbol_id).as_name() else {
                        continue;
                    };
                    let Place::Type(ty, _) = imported_symbol(db, file, symbol_name, None).place
                    else {
                        continue;
                    };

                    // Filter private symbols from stubs if they appear to be internal types
                    let is_stub_file = file.path(db).extension() == Some("pyi");
                    let is_private_symbol = match NameKind::classify(symbol_name) {
                        NameKind::Dunder | NameKind::Normal => false,
                        NameKind::Sunder => true,
                    };
                    if is_private_symbol && is_stub_file {
                        match ty {
                            Type::NominalInstance(instance)
                                if matches!(
                                    instance.class.known(db),
                                    Some(
                                        KnownClass::TypeVar
                                            | KnownClass::TypeVarTuple
                                            | KnownClass::ParamSpec
                                            | KnownClass::UnionType
                                    )
                                ) =>
                            {
                                continue;
                            }
                            Type::ClassLiteral(class) if class.is_protocol(db) => continue,
                            Type::KnownInstance(
                                KnownInstanceType::TypeVar(_) | KnownInstanceType::TypeAliasType(_),
                            ) => continue,
                            Type::Dynamic(DynamicType::TodoTypeAlias) => continue,
                            _ => {}
                        }
                    }

                    self.members.insert(Member {
                        name: place_table.place_expr(symbol_id).expect_name().clone(),
                        ty,
                    });
                }

                self.members
                    .extend(literal.available_submodule_attributes(db).filter_map(
                        |submodule_name| {
                            let ty = literal.resolve_submodule(db, &submodule_name)?;
                            let name = submodule_name.clone();
                            Some(Member { name, ty })
                        },
                    ));
            }
        }
    }

    /// Add members from `class_literal` (including following its
    /// parent classes).
    ///
    /// `ty` should be the original type that we're adding members for.
    /// For example, in:
    ///
    /// ```text
    /// class Meta(type):
    ///     @property
    ///     def meta_attr(self) -> int:
    ///         return 0
    ///
    /// class C(metaclass=Meta): ...
    ///
    /// C.<CURSOR>
    /// ```
    ///
    /// then `class_literal` might be `Meta`, but `ty` should be the
    /// type of `C`. This ensures that the descriptor protocol is
    /// correctly used (or not used) to get the type of each member of
    /// `C`.
    fn extend_with_class_members(
        &mut self,
        db: &'db dyn Db,
        ty: Type<'db>,
        class_literal: ClassLiteral<'db>,
    ) {
        for parent in class_literal
            .iter_mro(db, None)
            .filter_map(ClassBase::into_class)
            .map(|class| class.class_literal(db).0)
        {
            let parent_scope = parent.body_scope(db);
            for Member { name, .. } in all_declarations_and_bindings(db, parent_scope) {
                let result = ty.member(db, name.as_str());
                let Some(ty) = result.place.ignore_possibly_unbound() else {
                    continue;
                };
                self.members.insert(Member { name, ty });
            }
        }
    }

    fn extend_with_instance_members(&mut self, db: &'db dyn Db, class_literal: ClassLiteral<'db>) {
        for parent in class_literal
            .iter_mro(db, None)
            .filter_map(ClassBase::into_class)
            .map(|class| class.class_literal(db).0)
        {
            let parent_instance = Type::instance(db, parent.default_specialization(db));
            let class_body_scope = parent.body_scope(db);
            let file = class_body_scope.file(db);
            let index = semantic_index(db, file);
            for function_scope_id in attribute_scopes(db, class_body_scope) {
                let place_table = index.place_table(function_scope_id);
                for place_expr in place_table.places() {
                    let Some(name) = place_expr.as_instance_attribute() else {
                        continue;
                    };
                    let result = parent_instance.member(db, name.as_str());
                    let Some(ty) = result.place.ignore_possibly_unbound() else {
                        continue;
                    };
                    self.members.insert(Member {
                        name: name.clone(),
                        ty,
                    });
                }
            }

            // This is very similar to `extend_with_class_members`,
            // but uses the type of the class instance to query the
            // class member. This gets us the right type for each
            // member, e.g., `SomeClass.__delattr__` is not a bound
            // method, but `instance_of_SomeClass.__delattr__` is.
            for Member { name, .. } in all_declarations_and_bindings(db, class_body_scope) {
                let result = parent_instance.member(db, name.as_str());
                let Some(ty) = result.place.ignore_possibly_unbound() else {
                    continue;
                };
                self.members.insert(Member { name, ty });
            }
        }
    }
}

/// A member of a type.
///
/// This represents a single item in (ideally) the list returned by
/// `dir(object)`.
///
/// The equality, comparison and hashing traits implemented for
/// this type are done so by taking only the name into account. At
/// present, this is because we assume the name is enough to uniquely
/// identify each attribute on an object. This is perhaps complicated
/// by overloads, but they only get represented by one member for
/// now. Moreover, it is convenient to be able to sort collections of
/// members, and a `Type` currently (as of 2025-07-09) has no way to do
/// ordered comparisons.
#[derive(Clone, Debug)]
pub struct Member<'db> {
    pub name: Name,
    pub ty: Type<'db>,
}

impl std::hash::Hash for Member<'_> {
    fn hash<H: std::hash::Hasher>(&self, state: &mut H) {
        self.name.hash(state);
    }
}

impl Eq for Member<'_> {}

impl<'db> PartialEq for Member<'db> {
    fn eq(&self, rhs: &Member<'db>) -> bool {
        self.name == rhs.name
    }
}

impl<'db> Ord for Member<'db> {
    fn cmp(&self, rhs: &Member<'db>) -> Ordering {
        self.name.cmp(&rhs.name)
    }
}

impl<'db> PartialOrd for Member<'db> {
    fn partial_cmp(&self, rhs: &Member<'db>) -> Option<Ordering> {
        Some(self.cmp(rhs))
    }
}

/// List all members of a given type: anything that would be valid when accessed
/// as an attribute on an object of the given type.
pub fn all_members<'db>(db: &'db dyn Db, ty: Type<'db>) -> FxHashSet<Member<'db>> {
    AllMembers::of(db, ty).members
}

/// Get the primary definition kind for a name expression within a specific file.
/// Returns the first definition kind that is reachable for this name in its scope.
/// This is useful for IDE features like semantic tokens.
pub fn definition_kind_for_name<'db>(
    db: &'db dyn Db,
    file: File,
    name: &ast::ExprName,
) -> Option<DefinitionKind<'db>> {
    let index = semantic_index(db, file);
    let name_str = name.id.as_str();

    // Get the scope for this name expression
    let file_scope = index.expression_scope_id(&ast::ExprRef::from(name));

    // Get the place table for this scope
    let place_table = index.place_table(file_scope);

    // Look up the place by name
    let place_id = place_table.place_id_by_name(name_str)?;

    // Get the use-def map and look up definitions for this place
    let use_def_map = index.use_def_map(file_scope);
    let declarations = use_def_map.all_reachable_declarations(place_id);

    // Find the first valid definition and return its kind
    for declaration in declarations {
        if let Some(def) = declaration.declaration.definition() {
            return Some(def.kind(db).clone());
        }
    }

    None
}

/// Returns all definitions for a name. If any definitions are imports, they
/// are resolved (recursively) to the original definitions or module files.
pub fn definitions_for_name<'db>(
    db: &'db dyn Db,
    file: File,
    name: &ast::ExprName,
) -> Vec<ResolvedDefinition<'db>> {
    let index = semantic_index(db, file);
    let name_str = name.id.as_str();

    // Get the scope for this name expression
    let file_scope = index.expression_scope_id(&ast::ExprRef::from(name));

    let mut all_definitions = Vec::new();

    // Search through the scope hierarchy: start from the current scope and
    // traverse up through parent scopes to find definitions
    for (scope_id, _scope) in index.visible_ancestor_scopes(file_scope) {
        let place_table = index.place_table(scope_id);

        let Some(place_id) = place_table.place_id_by_name(name_str) else {
            continue; // Name not found in this scope, try parent scope
        };

        // Check if this place is marked as global or nonlocal
        let place_expr = place_table.place_expr(place_id);
        let is_global = place_expr.is_marked_global();
        let is_nonlocal = place_expr.is_marked_nonlocal();

        // TODO: The current algorithm doesn't return definintions or bindings
        // for other scopes that are outside of this scope hierarchy that target
        // this name using a nonlocal or global binding. The semantic analyzer
        // doesn't appear to track these in a way that we can easily access
        // them from here without walking all scopes in the module.

        // If marked as global, skip to global scope
        if is_global {
            let global_scope_id = global_scope(db, file);
            let global_place_table = crate::semantic_index::place_table(db, global_scope_id);

            if let Some(global_place_id) = global_place_table.place_id_by_name(name_str) {
                let global_use_def_map = crate::semantic_index::use_def_map(db, global_scope_id);
                let global_bindings = global_use_def_map.all_reachable_bindings(global_place_id);
                let global_declarations =
                    global_use_def_map.all_reachable_declarations(global_place_id);

                for binding in global_bindings {
                    if let Some(def) = binding.binding.definition() {
                        all_definitions.push(def);
                    }
                }

                for declaration in global_declarations {
                    if let Some(def) = declaration.declaration.definition() {
                        all_definitions.push(def);
                    }
                }
            }
            break;
        }

        // If marked as nonlocal, skip current scope and search in ancestor scopes
        if is_nonlocal {
            // Continue searching in parent scopes, but skip the current scope
            continue;
        }

        let use_def_map = index.use_def_map(scope_id);

        // Get all definitions (both bindings and declarations) for this place
        let bindings = use_def_map.all_reachable_bindings(place_id);
        let declarations = use_def_map.all_reachable_declarations(place_id);

        for binding in bindings {
            if let Some(def) = binding.binding.definition() {
                all_definitions.push(def);
            }
        }

        for declaration in declarations {
            if let Some(def) = declaration.declaration.definition() {
                all_definitions.push(def);
            }
        }

        // If we found definitions in this scope, we can stop searching
        if !all_definitions.is_empty() {
            break;
        }
    }

    // Resolve import definitions to their targets
    let mut resolved_definitions = Vec::new();

    for definition in &all_definitions {
        let resolved = resolve_definition(db, *definition, Some(name_str));
        resolved_definitions.extend(resolved);
    }

    // If we didn't find any definitions in scopes, fallback to builtins
    if resolved_definitions.is_empty() {
        let Some(builtins_scope) = builtins_module_scope(db) else {
            return Vec::new();
        };
        find_symbol_in_scope(db, builtins_scope, name_str)
            .into_iter()
            .flat_map(|def| resolve_definition(db, def, Some(name_str)))
            .collect()
    } else {
        resolved_definitions
    }
}

/// Returns all resolved definitions for an attribute expression `x.y`.
/// This function duplicates much of the functionality in the semantic
/// analyzer, but it has somewhat different behavior so we've decided
/// to keep it separate for now. One key difference is that this function
/// doesn't model the descriptor protocol when accessing attributes.
/// For "go to definition", we want to get the type of the descriptor object
/// rather than "invoking" its `__get__` or `__set__` method.
/// If this becomes a maintenance burden in the future, it may be worth
/// changing the corresponding logic in the semantic analyzer to conditionally
/// handle this case through the use of mode flags.
pub fn definitions_for_attribute<'db>(
    db: &'db dyn Db,
    file: File,
    attribute: &ast::ExprAttribute,
) -> Vec<ResolvedDefinition<'db>> {
    let name_str = attribute.attr.as_str();
    let model = SemanticModel::new(db, file);

    let mut resolved = Vec::new();

    // Determine the type of the LHS
    let lhs_ty = attribute.value.inferred_type(&model);
    let tys = match lhs_ty {
        Type::Union(union) => union.elements(db).to_vec(),
        _ => vec![lhs_ty],
    };

    // Expand intersections for each subtype into their components
    let expanded_tys = tys
        .into_iter()
        .flat_map(|ty| match ty {
            Type::Intersection(intersection) => intersection.positive(db).iter().copied().collect(),
            _ => vec![ty],
        })
        .collect::<Vec<_>>();

    for ty in expanded_tys {
        // Handle modules
        if let Type::ModuleLiteral(module_literal) = ty {
            if let Some(module_file) = module_literal.module(db).file(db) {
                let module_scope = global_scope(db, module_file);
                for def in find_symbol_in_scope(db, module_scope, name_str) {
                    resolved.extend(resolve_definition(db, def, Some(name_str)));
                }
            }
            continue;
        }

        // First, transform the type to its meta type, unless it's already a class-like type.
        let meta_type = match ty {
            Type::ClassLiteral(_) | Type::SubclassOf(_) | Type::GenericAlias(_) => ty,
            _ => ty.to_meta_type(db),
        };
        let class_literal = match meta_type {
            Type::ClassLiteral(class_literal) => class_literal,
            Type::SubclassOf(subclass) => match subclass.subclass_of().into_class() {
                Some(cls) => cls.class_literal(db).0,
                None => continue,
            },
            _ => continue,
        };

        // Walk the MRO: include class and its ancestors, but stop when we find a match
        'scopes: for ancestor in class_literal
            .iter_mro(db, None)
            .filter_map(ClassBase::into_class)
            .map(|cls| cls.class_literal(db).0)
        {
            let class_scope = ancestor.body_scope(db);
            let class_place_table = crate::semantic_index::place_table(db, class_scope);

            // Look for class-level declarations and bindings
            if let Some(place_id) = class_place_table.place_id_by_name(name_str) {
                let use_def = use_def_map(db, class_scope);

                // Check declarations first
                for decl in use_def.all_reachable_declarations(place_id) {
                    if let Some(def) = decl.declaration.definition() {
                        resolved.extend(resolve_definition(db, def, Some(name_str)));
                        break 'scopes;
                    }
                }

                // If no declarations found, check bindings
                for binding in use_def.all_reachable_bindings(place_id) {
                    if let Some(def) = binding.binding.definition() {
                        resolved.extend(resolve_definition(db, def, Some(name_str)));
                        break 'scopes;
                    }
                }
            }

            // Look for instance attributes in method scopes (e.g., self.x = 1)
            let file = class_scope.file(db);
            let index = semantic_index(db, file);

            for function_scope_id in attribute_scopes(db, class_scope) {
                let place_table = index.place_table(function_scope_id);

                if let Some(place_id) = place_table.place_id_by_instance_attribute_name(name_str) {
                    let use_def = index.use_def_map(function_scope_id);

                    // Check declarations first
                    for decl in use_def.all_reachable_declarations(place_id) {
                        if let Some(def) = decl.declaration.definition() {
                            resolved.extend(resolve_definition(db, def, Some(name_str)));
                            break 'scopes;
                        }
                    }

                    // If no declarations found, check bindings
                    for binding in use_def.all_reachable_bindings(place_id) {
                        if let Some(def) = binding.binding.definition() {
                            resolved.extend(resolve_definition(db, def, Some(name_str)));
                            break 'scopes;
                        }
                    }
                }
            }

            // TODO: Add support for metaclass attribute lookups
        }
    }

    resolved
}

/// Returns definitions for a keyword argument in a call expression.
/// This resolves the keyword argument to the corresponding parameter(s) in the callable's signature(s).
pub fn definitions_for_keyword_argument<'db>(
    db: &'db dyn Db,
    file: File,
    keyword: &ast::Keyword,
    call_expr: &ast::ExprCall,
) -> Vec<ResolvedDefinition<'db>> {
    let model = SemanticModel::new(db, file);
    let func_type = call_expr.func.inferred_type(&model);

    let Some(keyword_name) = keyword.arg.as_ref() else {
        return Vec::new();
    };
    let keyword_name_str = keyword_name.as_str();

    let mut resolved_definitions = Vec::new();

    if let Some(Type::Callable(callable_type)) = func_type.into_callable(db) {
        let signatures = callable_type.signatures(db);

        // For each signature, find the parameter with the matching name
        for signature in signatures {
            if let Some((_param_index, _param)) =
                signature.parameters().keyword_by_name(keyword_name_str)
            {
                if let Some(function_definition) = signature.definition() {
                    let function_file = function_definition.file(db);
                    let module = parsed_module(db, function_file).load(db);
                    let def_kind = function_definition.kind(db);

                    if let DefinitionKind::Function(function_ast_ref) = def_kind {
                        let function_node = function_ast_ref.node(&module);

                        if let Some(parameter_range) =
                            find_parameter_range(&function_node.parameters, keyword_name_str)
                        {
                            resolved_definitions.push(ResolvedDefinition::FileWithRange(
                                FileRange::new(function_file, parameter_range),
                            ));
                        }
                    }
                }
            }
        }
    }

    resolved_definitions
}

/// Find the definitions for a symbol imported via `from x import y as z` statement.
/// This function handles the case where the cursor is on the original symbol name `y`.
/// Returns the same definitions as would be found for the alias `z`.
pub fn definitions_for_imported_symbol<'db>(
    db: &'db dyn Db,
    file: File,
    import_node: &ast::StmtImportFrom,
    symbol_name: &str,
) -> Vec<ResolvedDefinition<'db>> {
    let mut visited = FxHashSet::default();
    resolve_definition::resolve_from_import_definitions(
        db,
        file,
        import_node,
        symbol_name,
        &mut visited,
    )
}

/// Details about a callable signature for IDE support.
#[derive(Debug, Clone)]
pub struct CallSignatureDetails<'db> {
    /// The signature itself
    pub signature: Signature<'db>,

    /// The display label for this signature (e.g., "(param1: str, param2: int) -> str")
    pub label: String,

    /// Label offsets for each parameter in the signature string.
    /// Each range specifies the start position and length of a parameter label
    /// within the full signature string.
    pub parameter_label_offsets: Vec<TextRange>,

    /// The names of the parameters in the signature, in order.
    /// This provides easy access to parameter names for documentation lookup.
    pub parameter_names: Vec<String>,

    /// The definition where this callable was originally defined (useful for
    /// extracting docstrings).
    pub definition: Option<Definition<'db>>,

    /// Mapping from argument indices to parameter indices. This helps
    /// determine which parameter corresponds to which argument position.
    pub argument_to_parameter_mapping: Vec<MatchedArgument>,
}

/// Extract signature details from a function call expression.
/// This function analyzes the callable being invoked and returns zero or more
/// `CallSignatureDetails` objects, each representing one possible signature
/// (in case of overloads or union types).
pub fn call_signature_details<'db>(
    db: &'db dyn Db,
    model: &SemanticModel<'db>,
    call_expr: &ast::ExprCall,
) -> Vec<CallSignatureDetails<'db>> {
    let func_type = call_expr.func.inferred_type(model);

    // Use into_callable to handle all the complex type conversions
    if let Some(callable_type) = func_type.into_callable(db) {
        let call_arguments =
            CallArguments::from_arguments(db, &call_expr.arguments, |_, splatted_value| {
                splatted_value.inferred_type(&model)
            });
        let bindings = callable_type.bindings(db).match_parameters(&call_arguments);

        // Extract signature details from all callable bindings
        bindings
            .into_iter()
            .flat_map(std::iter::IntoIterator::into_iter)
            .map(|binding| {
                let signature = &binding.signature;
                let display_details = signature.display(db).to_string_parts();
                let parameter_label_offsets = display_details.parameter_ranges.clone();
                let parameter_names = display_details.parameter_names.clone();

                CallSignatureDetails {
                    signature: signature.clone(),
                    label: display_details.label,
                    parameter_label_offsets,
                    parameter_names,
                    definition: signature.definition(),
                    argument_to_parameter_mapping: binding.argument_matches().to_vec(),
                }
            })
            .collect()
    } else {
        // Type is not callable, return empty signatures
        vec![]
    }
}

<<<<<<< HEAD
/// Find the active signature index from `CallSignatureDetails`.
/// The active signature is the first signature where all arguments present in the call
/// have valid mappings to parameters (i.e., none of the mappings are None).
pub fn find_active_signature_from_details(
    signature_details: &[CallSignatureDetails],
) -> Option<usize> {
    let first = signature_details.first()?;

    // If there are no arguments in the mapping, just return the first signature.
    if first.argument_to_parameter_mapping.is_empty() {
        return Some(0);
    }

    // First, try to find a signature where all arguments have valid parameter mappings.
    let perfect_match = signature_details.iter().position(|details| {
        // Check if all arguments have valid parameter mappings (i.e., are not None).
        details
            .argument_to_parameter_mapping
            .iter()
            .all(Option::is_some)
    });

    if let Some(index) = perfect_match {
        return Some(index);
    }

    // If no perfect match, find the signature with the most valid argument mappings.
    let (best_index, _) = signature_details
        .iter()
        .enumerate()
        .max_by_key(|(_, details)| {
            details
                .argument_to_parameter_mapping
                .iter()
                .filter(|mapping| mapping.is_some())
                .count()
        })?;

    Some(best_index)
}

pub struct InlayHintFunctionArgumentDetails {
    pub argument_names: Vec<(TextSize, String)>,
}

pub fn inlay_hint_function_argument_details<'db>(
    db: &'db dyn Db,
    model: &SemanticModel<'db>,
    call_expr: &ast::ExprCall,
) -> Option<InlayHintFunctionArgumentDetails> {
    let signature_details = call_signature_details(db, model, call_expr);

    if signature_details.is_empty() {
        return None;
    }

    let active_signature_index = find_active_signature_from_details(&signature_details)?;

    let signature = signature_details.get(active_signature_index)?;

    let argument_names = signature
        .signature
        .parameters()
        .into_iter()
        .zip(&call_expr.arguments.args)
        .filter_map(|(param, expr)| {
            if param.is_positional_only() || param.is_variadic() || param.is_keyword_variadic() {
                return None;
            }
            param
                .name()
                .map(|name| (expr.range().start(), name.to_string()))
        })
        .collect();

    Some(InlayHintFunctionArgumentDetails { argument_names })
=======
/// Find the text range of a specific parameter in function parameters by name.
/// Only searches for parameters that can be addressed by name in keyword arguments.
fn find_parameter_range(parameters: &ast::Parameters, parameter_name: &str) -> Option<TextRange> {
    // Check regular positional and keyword-only parameters
    parameters
        .args
        .iter()
        .chain(&parameters.kwonlyargs)
        .find(|param| param.parameter.name.as_str() == parameter_name)
        .map(|param| param.parameter.name.range())
}

mod resolve_definition {
    //! Resolves an Import, `ImportFrom` or `StarImport` definition to one or more
    //! "resolved definitions". This is done recursively to find the original
    //! definition targeted by the import.

    use indexmap::IndexSet;
    use ruff_db::files::{File, FileRange};
    use ruff_db::parsed::{ParsedModuleRef, parsed_module};
    use ruff_python_ast as ast;
    use ruff_text_size::{Ranged, TextRange};
    use rustc_hash::FxHashSet;
    use tracing::trace;

    use crate::module_resolver::file_to_module;
    use crate::semantic_index::definition::{Definition, DefinitionKind};
    use crate::semantic_index::place::{NodeWithScopeKind, ScopeId};
    use crate::semantic_index::{global_scope, place_table, semantic_index, use_def_map};
    use crate::{Db, ModuleName, resolve_module, resolve_real_module};

    /// Represents the result of resolving an import to either a specific definition or
    /// a specific range within a file.
    /// This enum helps distinguish between cases where an import resolves to:
    /// - A specific definition within a module (e.g., `from os import path` -> definition of `path`)
    /// - A specific range within a file, sometimes an empty range at the top of the file
    #[derive(Debug, Clone, PartialEq, Eq)]
    pub enum ResolvedDefinition<'db> {
        /// The import resolved to a specific definition within a module
        Definition(Definition<'db>),
        /// The import resolved to a file with a specific range
        FileWithRange(FileRange),
    }

    impl<'db> ResolvedDefinition<'db> {
        fn file(&self, db: &'db dyn Db) -> File {
            match self {
                ResolvedDefinition::Definition(definition) => definition.file(db),
                ResolvedDefinition::FileWithRange(file_range) => file_range.file(),
            }
        }
    }

    /// Resolve import definitions to their targets.
    /// Returns resolved definitions which can be either specific definitions or module files.
    /// For non-import definitions, returns the definition wrapped in `ResolvedDefinition::Definition`.
    /// Always returns at least the original definition as a fallback if resolution fails.
    pub(crate) fn resolve_definition<'db>(
        db: &'db dyn Db,
        definition: Definition<'db>,
        symbol_name: Option<&str>,
    ) -> Vec<ResolvedDefinition<'db>> {
        let mut visited = FxHashSet::default();
        let resolved = resolve_definition_recursive(db, definition, &mut visited, symbol_name);

        // If resolution failed, return the original definition as fallback
        if resolved.is_empty() {
            vec![ResolvedDefinition::Definition(definition)]
        } else {
            resolved
        }
    }

    /// Helper function to resolve import definitions recursively.
    fn resolve_definition_recursive<'db>(
        db: &'db dyn Db,
        definition: Definition<'db>,
        visited: &mut FxHashSet<Definition<'db>>,
        symbol_name: Option<&str>,
    ) -> Vec<ResolvedDefinition<'db>> {
        // Prevent infinite recursion if there are circular imports
        if visited.contains(&definition) {
            return Vec::new(); // Return empty list for circular imports
        }
        visited.insert(definition);

        let kind = definition.kind(db);

        match kind {
            DefinitionKind::Import(import_def) => {
                let file = definition.file(db);
                let module = parsed_module(db, file).load(db);
                let alias = import_def.alias(&module);

                // Get the full module name being imported
                let Some(module_name) = ModuleName::new(&alias.name) else {
                    return Vec::new(); // Invalid module name, return empty list
                };

                // Resolve the module to its file
                let Some(resolved_module) = resolve_module(db, &module_name) else {
                    return Vec::new(); // Module not found, return empty list
                };

                let Some(module_file) = resolved_module.file(db) else {
                    return Vec::new(); // No file for module, return empty list
                };

                // For simple imports like "import os", we want to navigate to the module itself.
                // Return the module file directly instead of trying to find definitions within it.
                vec![ResolvedDefinition::FileWithRange(FileRange::new(
                    module_file,
                    TextRange::default(),
                ))]
            }

            DefinitionKind::ImportFrom(import_from_def) => {
                let file = definition.file(db);
                let module = parsed_module(db, file).load(db);
                let import_node = import_from_def.import(&module);
                let alias = import_from_def.alias(&module);

                // For `ImportFrom`, we need to resolve the original imported symbol name
                // (alias.name), not the local alias (symbol_name)
                resolve_from_import_definitions(db, file, import_node, &alias.name, visited)
            }

            // For star imports, try to resolve to the specific symbol being accessed
            DefinitionKind::StarImport(star_import_def) => {
                let file = definition.file(db);
                let module = parsed_module(db, file).load(db);
                let import_node = star_import_def.import(&module);

                // If we have a symbol name, use the helper to resolve it in the target module
                if let Some(symbol_name) = symbol_name {
                    resolve_from_import_definitions(db, file, import_node, symbol_name, visited)
                } else {
                    // No symbol context provided, can't resolve star import
                    Vec::new()
                }
            }

            // For non-import definitions, return the definition as is
            _ => vec![ResolvedDefinition::Definition(definition)],
        }
    }

    /// Helper function to resolve import definitions for `ImportFrom` and `StarImport` cases.
    pub(crate) fn resolve_from_import_definitions<'db>(
        db: &'db dyn Db,
        file: File,
        import_node: &ast::StmtImportFrom,
        symbol_name: &str,
        visited: &mut FxHashSet<Definition<'db>>,
    ) -> Vec<ResolvedDefinition<'db>> {
        // Resolve the target module file
        let module_file = {
            // Resolve the module being imported from (handles both relative and absolute imports)
            let Some(module_name) = ModuleName::from_import_statement(db, file, import_node).ok()
            else {
                return Vec::new();
            };
            let Some(resolved_module) = resolve_module(db, &module_name) else {
                return Vec::new();
            };
            resolved_module.file(db)
        };

        let Some(module_file) = module_file else {
            return Vec::new(); // Module resolution failed
        };

        // Find the definition of this symbol in the imported module's global scope
        let global_scope = global_scope(db, module_file);
        let definitions_in_module = find_symbol_in_scope(db, global_scope, symbol_name);

        // Recursively resolve any import definitions found in the target module
        if definitions_in_module.is_empty() {
            // If we can't find the specific symbol, return empty list
            Vec::new()
        } else {
            let mut resolved_definitions = Vec::new();
            for def in definitions_in_module {
                let resolved = resolve_definition_recursive(db, def, visited, Some(symbol_name));
                resolved_definitions.extend(resolved);
            }
            resolved_definitions
        }
    }

    /// Find definitions for a symbol name in a specific scope.
    pub(crate) fn find_symbol_in_scope<'db>(
        db: &'db dyn Db,
        scope: ScopeId<'db>,
        symbol_name: &str,
    ) -> IndexSet<Definition<'db>> {
        let place_table = place_table(db, scope);
        let Some(place_id) = place_table.place_id_by_name(symbol_name) else {
            return IndexSet::new();
        };

        let use_def_map = use_def_map(db, scope);
        let mut definitions = IndexSet::new();

        // Get all definitions (both bindings and declarations) for this place
        let bindings = use_def_map.all_reachable_bindings(place_id);
        let declarations = use_def_map.all_reachable_declarations(place_id);

        for binding in bindings {
            if let Some(def) = binding.binding.definition() {
                definitions.insert(def);
            }
        }

        for declaration in declarations {
            if let Some(def) = declaration.declaration.definition() {
                definitions.insert(def);
            }
        }

        definitions
    }

    /// Given a definition that may be in a stub file, find the "real" definition in a non-stub.
    #[tracing::instrument(skip_all)]
    pub fn map_stub_definition<'db>(
        db: &'db dyn Db,
        def: &ResolvedDefinition<'db>,
    ) -> Option<Vec<ResolvedDefinition<'db>>> {
        trace!("Stub mapping definition...");
        // If the file isn't a stub, this is presumably the real definition
        let stub_file = def.file(db);
        if !stub_file.is_stub(db) {
            trace!("File isn't a stub, no stub mapping to do");
            return None;
        }

        // It's definitely a stub, so now rerun module resolution but with stubs disabled.
        let stub_module = file_to_module(db, stub_file)?;
        trace!("Found stub module: {}", stub_module.name(db));
        let real_module = resolve_real_module(db, stub_module.name(db))?;
        trace!("Found real module: {}", real_module.name(db));
        let real_file = real_module.file(db)?;
        trace!("Found real file: {}", real_file.path(db));

        // A definition has a "Definition Path" in a file made of nested definitions (~scopes):
        //
        // ```
        // class myclass:  # ./myclass
        //     def some_func(args: bool):  # ./myclass/some_func
        //                 # ^~~~ ./myclass/other_func/args/
        // ```
        //
        // So our heuristic goal here is to compute a Definition Path in the stub file
        // and then resolve the same Definition Path in the real file.
        //
        // NOTE: currently a path component is just a str, but in the future additional
        // disambiguators (like "is a class def") could be added if needed.
        let mut path = Vec::new();
        let stub_parsed;
        let stub_ref;
        match *def {
            ResolvedDefinition::Definition(definition) => {
                stub_parsed = parsed_module(db, stub_file);
                stub_ref = stub_parsed.load(db);

                // Get the leaf of the path (the definition itself)
                let leaf = definition_path_component_for_leaf(db, &stub_ref, definition)
                    .map_err(|()| {
                        trace!("Found unsupported DefinitionKind while stub mapping, giving up");
                    })
                    .ok()?;
                path.push(leaf);

                // Get the ancestors of the path (all the definitions we're nested under)
                let index = semantic_index(db, stub_file);
                for (_scope_id, scope) in index.ancestor_scopes(definition.file_scope(db)) {
                    let node = scope.node();
                    let component = definition_path_component_for_node(&stub_ref, node)
                        .map_err(|()| {
                            trace!("Found unsupported NodeScopeKind while stub mapping, giving up");
                        })
                        .ok()?;
                    if let Some(component) = component {
                        path.push(component);
                    }
                }
                trace!("Built Definition Path: {path:?}");
            }
            ResolvedDefinition::FileWithRange(file_range) => {
                return if file_range.range() == TextRange::default() {
                    trace!(
                        "Found module mapping: {} => {}",
                        stub_file.path(db),
                        real_file.path(db)
                    );
                    // This is just a reference to a module, no need to do paths
                    Some(vec![ResolvedDefinition::FileWithRange(FileRange::new(
                        real_file,
                        TextRange::default(),
                    ))])
                } else {
                    // Not yet implemented -- in this case we want to recover something like a Definition
                    // and build a Definition Path, but this input is a bit too abstract for now.
                    trace!("Found arbitrary FileWithRange by stub mapping, giving up");
                    None
                };
            }
        }

        // Walk down the Definition Path in the real file
        let mut definitions = Vec::new();
        let index = semantic_index(db, real_file);
        let real_parsed = parsed_module(db, real_file);
        let real_ref = real_parsed.load(db);
        // Start our search in the module (global) scope
        let mut scopes = vec![global_scope(db, real_file)];
        while let Some(component) = path.pop() {
            trace!("Traversing definition path component: {}", component);
            // We're doing essentially a breadth-first traversal of the definitions.
            // If ever we find multiple matching scopes for a component, we need to continue
            // walking down each of them to try to resolve the path. Here we loop over
            // all the scopes at the current level of search.
            for scope in std::mem::take(&mut scopes) {
                if path.is_empty() {
                    // We're at the end of the path, everything we find here is the final result
                    definitions.extend(
                        find_symbol_in_scope(db, scope, component)
                            .into_iter()
                            .map(ResolvedDefinition::Definition),
                    );
                } else {
                    // We're in the middle of the path, look for scopes that match the current component
                    for (child_scope_id, child_scope) in index.child_scopes(scope.file_scope_id(db))
                    {
                        let scope_node = child_scope.node();
                        if let Ok(Some(real_component)) =
                            definition_path_component_for_node(&real_ref, scope_node)
                        {
                            if real_component == component {
                                scopes.push(child_scope_id.to_scope_id(db, real_file));
                            }
                        }
                        scope.node(db);
                    }
                }
            }
            trace!(
                "Found {} scopes and {} definitions",
                scopes.len(),
                definitions.len()
            );
        }
        if definitions.is_empty() {
            trace!("No definitions found in real file, stub mapping failed");
            None
        } else {
            trace!("Found {} definitions from stub mapping", definitions.len());
            Some(definitions)
        }
    }

    /// Computes a "Definition Path" component for an internal node of the definition path.
    ///
    /// See [`map_stub_definition`][] for details.
    fn definition_path_component_for_node<'parse>(
        parsed: &'parse ParsedModuleRef,
        node: &NodeWithScopeKind,
    ) -> Result<Option<&'parse str>, ()> {
        let component = match node {
            NodeWithScopeKind::Module => {
                // This is just implicit, so has no component
                return Ok(None);
            }
            NodeWithScopeKind::Class(class) => class.node(parsed).name.as_str(),
            NodeWithScopeKind::Function(func) => func.node(parsed).name.as_str(),
            NodeWithScopeKind::TypeAlias(_)
            | NodeWithScopeKind::ClassTypeParameters(_)
            | NodeWithScopeKind::FunctionTypeParameters(_)
            | NodeWithScopeKind::TypeAliasTypeParameters(_)
            | NodeWithScopeKind::Lambda(_)
            | NodeWithScopeKind::ListComprehension(_)
            | NodeWithScopeKind::SetComprehension(_)
            | NodeWithScopeKind::DictComprehension(_)
            | NodeWithScopeKind::GeneratorExpression(_) => {
                // Not yet implemented
                return Err(());
            }
        };
        Ok(Some(component))
    }

    /// Computes a "Definition Path" component for a leaf node of the definition path.
    ///
    /// See [`map_stub_definition`][] for details.
    fn definition_path_component_for_leaf<'parse>(
        db: &dyn Db,
        parsed: &'parse ParsedModuleRef,
        definition: Definition,
    ) -> Result<&'parse str, ()> {
        let component = match definition.kind(db) {
            DefinitionKind::Function(func) => func.node(parsed).name.as_str(),
            DefinitionKind::Class(class) => class.node(parsed).name.as_str(),
            DefinitionKind::TypeAlias(_)
            | DefinitionKind::Import(_)
            | DefinitionKind::ImportFrom(_)
            | DefinitionKind::StarImport(_)
            | DefinitionKind::NamedExpression(_)
            | DefinitionKind::Assignment(_)
            | DefinitionKind::AnnotatedAssignment(_)
            | DefinitionKind::AugmentedAssignment(_)
            | DefinitionKind::For(_)
            | DefinitionKind::Comprehension(_)
            | DefinitionKind::VariadicPositionalParameter(_)
            | DefinitionKind::VariadicKeywordParameter(_)
            | DefinitionKind::Parameter(_)
            | DefinitionKind::WithItem(_)
            | DefinitionKind::MatchPattern(_)
            | DefinitionKind::ExceptHandler(_)
            | DefinitionKind::TypeVar(_)
            | DefinitionKind::ParamSpec(_)
            | DefinitionKind::TypeVarTuple(_) => {
                // Not yet implemented
                return Err(());
            }
        };

        Ok(component)
    }
>>>>>>> 4bc34b82
}<|MERGE_RESOLUTION|>--- conflicted
+++ resolved
@@ -17,11 +17,7 @@
 use ruff_db::parsed::parsed_module;
 use ruff_python_ast as ast;
 use ruff_python_ast::name::Name;
-<<<<<<< HEAD
 use ruff_text_size::{Ranged, TextRange, TextSize};
-=======
-use ruff_text_size::{Ranged, TextRange};
->>>>>>> 4bc34b82
 use rustc_hash::FxHashSet;
 
 pub use resolve_definition::{ResolvedDefinition, map_stub_definition};
@@ -777,7 +773,6 @@
     }
 }
 
-<<<<<<< HEAD
 /// Find the active signature index from `CallSignatureDetails`.
 /// The active signature is the first signature where all arguments present in the call
 /// have valid mappings to parameters (i.e., none of the mappings are None).
@@ -791,30 +786,11 @@
         return Some(0);
     }
 
-    // First, try to find a signature where all arguments have valid parameter mappings.
-    let perfect_match = signature_details.iter().position(|details| {
-        // Check if all arguments have valid parameter mappings (i.e., are not None).
-        details
-            .argument_to_parameter_mapping
-            .iter()
-            .all(Option::is_some)
-    });
-
-    if let Some(index) = perfect_match {
-        return Some(index);
-    }
-
     // If no perfect match, find the signature with the most valid argument mappings.
     let (best_index, _) = signature_details
         .iter()
         .enumerate()
-        .max_by_key(|(_, details)| {
-            details
-                .argument_to_parameter_mapping
-                .iter()
-                .filter(|mapping| mapping.is_some())
-                .count()
-        })?;
+        .max_by_key(|(_, details)| details.argument_to_parameter_mapping.iter().count())?;
 
     Some(best_index)
 }
@@ -854,7 +830,8 @@
         .collect();
 
     Some(InlayHintFunctionArgumentDetails { argument_names })
-=======
+}
+
 /// Find the text range of a specific parameter in function parameters by name.
 /// Only searches for parameters that can be addressed by name in keyword arguments.
 fn find_parameter_range(parameters: &ast::Parameters, parameter_name: &str) -> Option<TextRange> {
@@ -1284,5 +1261,4 @@
 
         Ok(component)
     }
->>>>>>> 4bc34b82
 }