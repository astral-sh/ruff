use std::cell::RefCell;
use std::sync::{LazyLock, Mutex};

use super::TypeVarVariance;
use super::{
    BoundTypeVarInstance, IntersectionBuilder, MemberLookupPolicy, Mro, MroError, MroIterator,
    SpecialFormType, SubclassOfType, Truthiness, Type, TypeQualifiers, class_base::ClassBase,
    function::FunctionType,
};
use crate::FxOrderMap;
use crate::module_resolver::KnownModule;
use crate::place::TypeOrigin;
use crate::semantic_index::definition::{Definition, DefinitionState};
use crate::semantic_index::scope::{NodeWithScopeKind, Scope};
use crate::semantic_index::symbol::Symbol;
use crate::semantic_index::{
    DeclarationWithConstraint, SemanticIndex, attribute_declarations, attribute_scopes,
};
use crate::types::bound_super::BoundSuperError;
use crate::types::constraints::{ConstraintSet, IteratorConstraintsExtension};
use crate::types::context::InferContext;
use crate::types::diagnostic::INVALID_TYPE_ALIAS_TYPE;
use crate::types::enums::enum_metadata;
use crate::types::function::{DataclassTransformerParams, KnownFunction};
<<<<<<< HEAD
use crate::types::generics::{GenericContext, Specialization, walk_specialization};
use crate::types::infer::{infer_expression_type, infer_unpack_types, nearest_enclosing_class};
=======
use crate::types::generics::{
    GenericContext, InferableTypeVars, Specialization, walk_generic_context, walk_specialization,
};
use crate::types::infer::nearest_enclosing_class;
use crate::types::member::{Member, class_member};
>>>>>>> 28aed61a
use crate::types::signatures::{CallableSignature, Parameter, Parameters, Signature};
use crate::types::tuple::{TupleSpec, TupleType};
use crate::types::typed_dict::typed_dict_params_from_class_def;
use crate::types::visitor::{NonAtomicType, TypeKind, TypeVisitor, walk_non_atomic_type};
use crate::types::{
<<<<<<< HEAD
    ApplyTypeMappingVisitor, Binding, BoundSuperError, BoundSuperType, CallableType,
    DataclassParams, DeprecatedInstance, DivergenceKind, DivergentType, FindLegacyTypeVarsVisitor,
    HasRelationToVisitor, IsEquivalentVisitor, KnownInstanceType, ManualPEP695TypeAliasType,
    MaterializationKind, NormalizedVisitor, PropertyInstanceType, RecursiveTypeNormalizedVisitor,
    StringLiteralType, TypeAliasType, TypeContext, TypeMapping, TypeRelation,
    TypeVarBoundOrConstraints, TypeVarInstance, TypeVarKind, TypedDictParams, UnionBuilder,
    VarianceInferable, binding_type, declaration_type, determine_upper_bound,
=======
    ApplyTypeMappingVisitor, Binding, BoundSuperType, CallableType, DataclassFlags,
    DataclassParams, DeprecatedInstance, FindLegacyTypeVarsVisitor, HasRelationToVisitor,
    IsDisjointVisitor, IsEquivalentVisitor, KnownInstanceType, ManualPEP695TypeAliasType,
    MaterializationKind, NormalizedVisitor, PropertyInstanceType, StringLiteralType, TypeAliasType,
    TypeContext, TypeMapping, TypeRelation, TypedDictParams, UnionBuilder, VarianceInferable,
    declaration_type, determine_upper_bound, exceeds_max_specialization_depth,
    infer_definition_types,
>>>>>>> 28aed61a
};
use crate::{
    Db, FxIndexMap, FxIndexSet, FxOrderSet, Program,
    module_resolver::file_to_module,
    place::{
        Definedness, LookupError, LookupResult, Place, PlaceAndQualifiers, known_module_symbol,
        place_from_bindings, place_from_declarations,
    },
    semantic_index::{
        attribute_assignments,
        definition::{DefinitionKind, TargetKind},
        place_table,
        scope::ScopeId,
        semantic_index, use_def_map,
    },
    types::{
        CallArguments, CallError, CallErrorKind, MetaclassCandidate, UnionType,
        definition_expression_type,
    },
};
use indexmap::IndexSet;
use itertools::Itertools as _;
use ruff_db::diagnostic::Span;
use ruff_db::files::File;
use ruff_db::parsed::{ParsedModuleRef, parsed_module};
use ruff_python_ast::name::Name;
use ruff_python_ast::{self as ast, PythonVersion};
use ruff_text_size::{Ranged, TextRange};
use rustc_hash::FxHashSet;

fn explicit_bases_cycle_initial<'db>(
    _db: &'db dyn Db,
    _self: ClassLiteral<'db>,
) -> Box<[Type<'db>]> {
    Box::default()
}

fn inheritance_cycle_initial<'db>(
    _db: &'db dyn Db,
    _self: ClassLiteral<'db>,
) -> Option<InheritanceCycle> {
    None
}

<<<<<<< HEAD
fn implicit_attribute_recover<'db>(
    _db: &'db dyn Db,
    _value: &PlaceAndQualifiers<'db>,
    _count: u32,
    _class_body_scope: ScopeId<'db>,
    _name: String,
    _target_method_decorator: MethodDecorator,
) -> salsa::CycleRecoveryAction<PlaceAndQualifiers<'db>> {
    salsa::CycleRecoveryAction::Iterate
}

#[allow(clippy::needless_pass_by_value)]
fn implicit_attribute_initial<'db>(
    db: &'db dyn Db,
    class_body_scope: ScopeId<'db>,
    name: String,
    target_method_decorator: MethodDecorator,
) -> PlaceAndQualifiers<'db> {
    Place::bound(Type::divergent(DivergentType::new(
        db,
        DivergenceKind::ImplicitAttribute {
            class_body_scope,
            name,
            target_method_decorator,
        },
    )))
    .into()
}

fn try_mro_cycle_recover<'db>(
    _db: &'db dyn Db,
    _value: &Result<Mro<'db>, MroError<'db>>,
    _count: u32,
    _self: ClassLiteral<'db>,
    _specialization: Option<Specialization<'db>>,
) -> salsa::CycleRecoveryAction<Result<Mro<'db>, MroError<'db>>> {
    salsa::CycleRecoveryAction::Iterate
=======
fn implicit_attribute_initial<'db>(
    _db: &'db dyn Db,
    _class_body_scope: ScopeId<'db>,
    _name: String,
    _target_method_decorator: MethodDecorator,
) -> Member<'db> {
    Member::unbound()
>>>>>>> 28aed61a
}

fn try_mro_cycle_initial<'db>(
    db: &'db dyn Db,
    self_: ClassLiteral<'db>,
    specialization: Option<Specialization<'db>>,
) -> Result<Mro<'db>, MroError<'db>> {
    Err(MroError::cycle(
        db,
        self_.apply_optional_specialization(db, specialization),
    ))
}

#[allow(clippy::unnecessary_wraps)]
fn is_typed_dict_cycle_initial<'db>(_db: &'db dyn Db, _self: ClassLiteral<'db>) -> bool {
    false
}

#[allow(clippy::unnecessary_wraps)]
fn try_metaclass_cycle_initial<'db>(
    _db: &'db dyn Db,
    _self_: ClassLiteral<'db>,
) -> Result<(Type<'db>, Option<DataclassTransformerParams<'db>>), MetaclassError<'db>> {
    Err(MetaclassError {
        kind: MetaclassErrorKind::Cycle,
    })
}

fn into_callable_cycle_recover<'db>(
    _db: &'db dyn Db,
    _value: &Type<'db>,
    _count: u32,
    _self: ClassType<'db>,
) -> salsa::CycleRecoveryAction<Type<'db>> {
    salsa::CycleRecoveryAction::Iterate
}

fn into_callable_cycle_initial<'db>(db: &'db dyn Db, _self: ClassType<'db>) -> Type<'db> {
    Type::Callable(CallableType::bottom(db))
}

/// A category of classes with code generation capabilities (with synthesized methods).
#[derive(Clone, Copy, Debug, PartialEq, salsa::Update, get_size2::GetSize)]
pub(crate) enum CodeGeneratorKind<'db> {
    /// Classes decorated with `@dataclass` or similar dataclass-like decorators
    DataclassLike(Option<DataclassTransformerParams<'db>>),
    /// Classes inheriting from `typing.NamedTuple`
    NamedTuple,
    /// Classes inheriting from `typing.TypedDict`
    TypedDict,
}

impl<'db> CodeGeneratorKind<'db> {
    pub(crate) fn from_class(
        db: &'db dyn Db,
        class: ClassLiteral<'db>,
        specialization: Option<Specialization<'db>>,
    ) -> Option<Self> {
        #[salsa::tracked(cycle_initial=code_generator_of_class_initial,
            heap_size=ruff_memory_usage::heap_size
        )]
        fn code_generator_of_class<'db>(
            db: &'db dyn Db,
            class: ClassLiteral<'db>,
            specialization: Option<Specialization<'db>>,
        ) -> Option<CodeGeneratorKind<'db>> {
            if class.dataclass_params(db).is_some() {
                Some(CodeGeneratorKind::DataclassLike(None))
            } else if let Ok((_, Some(transformer_params))) = class.try_metaclass(db) {
                Some(CodeGeneratorKind::DataclassLike(Some(transformer_params)))
            } else if let Some(transformer_params) =
                class.iter_mro(db, specialization).skip(1).find_map(|base| {
                    base.into_class().and_then(|class| {
                        class.class_literal(db).0.dataclass_transformer_params(db)
                    })
                })
            {
                Some(CodeGeneratorKind::DataclassLike(Some(transformer_params)))
            } else if class
                .explicit_bases(db)
                .contains(&Type::SpecialForm(SpecialFormType::NamedTuple))
            {
                Some(CodeGeneratorKind::NamedTuple)
            } else if class.is_typed_dict(db) {
                Some(CodeGeneratorKind::TypedDict)
            } else {
                None
            }
        }

        fn code_generator_of_class_initial<'db>(
            _db: &'db dyn Db,
            _class: ClassLiteral<'db>,
            _specialization: Option<Specialization<'db>>,
        ) -> Option<CodeGeneratorKind<'db>> {
            None
        }

        code_generator_of_class(db, class, specialization)
    }

    pub(super) fn matches(
        self,
        db: &'db dyn Db,
        class: ClassLiteral<'db>,
        specialization: Option<Specialization<'db>>,
    ) -> bool {
        matches!(
            (
                CodeGeneratorKind::from_class(db, class, specialization),
                self
            ),
            (Some(Self::DataclassLike(_)), Self::DataclassLike(_))
                | (Some(Self::NamedTuple), Self::NamedTuple)
                | (Some(Self::TypedDict), Self::TypedDict)
        )
    }

    pub(super) fn dataclass_transformer_params(self) -> Option<DataclassTransformerParams<'db>> {
        match self {
            Self::DataclassLike(params) => params,
            Self::NamedTuple | Self::TypedDict => None,
        }
    }
}

/// A specialization of a generic class with a particular assignment of types to typevars.
///
/// # Ordering
/// Ordering is based on the generic aliases's salsa-assigned id and not on its values.
/// The id may change between runs, or when the alias was garbage collected and recreated.
#[salsa::interned(debug, heap_size=ruff_memory_usage::heap_size)]
#[derive(PartialOrd, Ord)]
pub struct GenericAlias<'db> {
    pub(crate) origin: ClassLiteral<'db>,
    pub(crate) specialization: Specialization<'db>,
}

pub(super) fn walk_generic_alias<'db, V: super::visitor::TypeVisitor<'db> + ?Sized>(
    db: &'db dyn Db,
    alias: GenericAlias<'db>,
    visitor: &V,
) {
    walk_specialization(db, alias.specialization(db), visitor);
}

// The Salsa heap is tracked separately.
impl get_size2::GetSize for GenericAlias<'_> {}

impl<'db> GenericAlias<'db> {
    pub(super) fn normalized_impl(self, db: &'db dyn Db, visitor: &NormalizedVisitor<'db>) -> Self {
        Self::new(
            db,
            self.origin(db),
            self.specialization(db).normalized_impl(db, visitor),
        )
    }

    pub(super) fn recursive_type_normalized(
        self,
        db: &'db dyn Db,
        visitor: &RecursiveTypeNormalizedVisitor<'db>,
    ) -> Self {
        Self::new(
            db,
            self.origin(db),
            self.specialization(db)
                .recursive_type_normalized(db, visitor),
        )
    }

    pub(crate) fn definition(self, db: &'db dyn Db) -> Definition<'db> {
        self.origin(db).definition(db)
    }

    pub(super) fn apply_type_mapping_impl<'a>(
        self,
        db: &'db dyn Db,
        type_mapping: &TypeMapping<'a, 'db>,
        tcx: TypeContext<'db>,
        visitor: &ApplyTypeMappingVisitor<'db>,
    ) -> Self {
        let tcx = tcx
            .annotation
            .and_then(|ty| ty.specialization_of(db, Some(self.origin(db))))
            .map(|specialization| specialization.types(db))
            .unwrap_or(&[]);

        Self::new(
            db,
            self.origin(db),
            self.specialization(db)
                .apply_type_mapping_impl(db, type_mapping, tcx, visitor),
        )
    }

    pub(super) fn find_legacy_typevars_impl(
        self,
        db: &'db dyn Db,
        binding_context: Option<Definition<'db>>,
        typevars: &mut FxOrderSet<BoundTypeVarInstance<'db>>,
        visitor: &FindLegacyTypeVarsVisitor<'db>,
    ) {
        self.specialization(db)
            .find_legacy_typevars_impl(db, binding_context, typevars, visitor);
    }

    pub(super) fn is_typed_dict(self, db: &'db dyn Db) -> bool {
        self.origin(db).is_typed_dict(db)
    }
}

impl<'db> From<GenericAlias<'db>> for Type<'db> {
    fn from(alias: GenericAlias<'db>) -> Type<'db> {
        Type::GenericAlias(alias)
    }
}

#[salsa::tracked]
impl<'db> VarianceInferable<'db> for GenericAlias<'db> {
    #[salsa::tracked]
    fn variance_of(self, db: &'db dyn Db, typevar: BoundTypeVarInstance<'db>) -> TypeVarVariance {
        let origin = self.origin(db);

        let specialization = self.specialization(db);

        // if the class is the thing defining the variable, then it can
        // reference it without it being applied to the specialization
        std::iter::once(origin.variance_of(db, typevar))
            .chain(
                specialization
                    .generic_context(db)
                    .variables(db)
                    .zip(specialization.types(db))
                    .map(|(generic_typevar, ty)| {
                        if let Some(explicit_variance) =
                            generic_typevar.typevar(db).explicit_variance(db)
                        {
                            ty.with_polarity(explicit_variance).variance_of(db, typevar)
                        } else {
                            // `with_polarity` composes the passed variance with the
                            // inferred one. The inference is done lazily, as we can
                            // sometimes determine the result just from the passed
                            // variance. This operation is commutative, so we could
                            // infer either first.  We choose to make the `ClassLiteral`
                            // variance lazy, as it is known to be expensive, requiring
                            // that we traverse all members.
                            //
                            // If salsa let us look at the cache, we could check first
                            // to see if the class literal query was already run.

                            let typevar_variance_in_substituted_type = ty.variance_of(db, typevar);
                            origin
                                .with_polarity(typevar_variance_in_substituted_type)
                                .variance_of(db, generic_typevar)
                        }
                    }),
            )
            .collect()
    }
}

/// Represents a class type, which might be a non-generic class, or a specialization of a generic
/// class.
#[derive(
    Clone,
    Copy,
    Debug,
    Eq,
    Hash,
    Ord,
    PartialEq,
    PartialOrd,
    salsa::Supertype,
    salsa::Update,
    get_size2::GetSize,
)]
pub enum ClassType<'db> {
    NonGeneric(ClassLiteral<'db>),
    Generic(GenericAlias<'db>),
}

#[salsa::tracked]
impl<'db> ClassType<'db> {
    pub(super) const fn is_generic(self) -> bool {
        matches!(self, Self::Generic(_))
    }

    pub(super) const fn into_generic_alias(self) -> Option<GenericAlias<'db>> {
        match self {
            Self::NonGeneric(_) => None,
            Self::Generic(generic) => Some(generic),
        }
    }

    pub(super) fn normalized_impl(self, db: &'db dyn Db, visitor: &NormalizedVisitor<'db>) -> Self {
        match self {
            Self::NonGeneric(_) => self,
            Self::Generic(generic) => Self::Generic(generic.normalized_impl(db, visitor)),
        }
    }

    pub(super) fn recursive_type_normalized(
        self,
        db: &'db dyn Db,
        visitor: &RecursiveTypeNormalizedVisitor<'db>,
    ) -> Self {
        match self {
            Self::NonGeneric(_) => self,
            Self::Generic(generic) => Self::Generic(generic.recursive_type_normalized(db, visitor)),
        }
    }

    pub(super) fn has_pep_695_type_params(self, db: &'db dyn Db) -> bool {
        match self {
            Self::NonGeneric(class) => class.has_pep_695_type_params(db),
            Self::Generic(generic) => generic.origin(db).has_pep_695_type_params(db),
        }
    }

    /// Returns the class literal and specialization for this class. For a non-generic class, this
    /// is the class itself. For a generic alias, this is the alias's origin.
    pub(crate) fn class_literal(
        self,
        db: &'db dyn Db,
    ) -> (ClassLiteral<'db>, Option<Specialization<'db>>) {
        match self {
            Self::NonGeneric(non_generic) => (non_generic, None),
            Self::Generic(generic) => (generic.origin(db), Some(generic.specialization(db))),
        }
    }

    /// Returns the class literal and specialization for this class, with an additional
    /// specialization applied if the class is generic.
    pub(crate) fn class_literal_specialized(
        self,
        db: &'db dyn Db,
        additional_specialization: Option<Specialization<'db>>,
    ) -> (ClassLiteral<'db>, Option<Specialization<'db>>) {
        match self {
            Self::NonGeneric(non_generic) => (non_generic, None),
            Self::Generic(generic) => (
                generic.origin(db),
                Some(
                    generic
                        .specialization(db)
                        .apply_optional_specialization(db, additional_specialization),
                ),
            ),
        }
    }

    pub(crate) fn name(self, db: &'db dyn Db) -> &'db ast::name::Name {
        let (class_literal, _) = self.class_literal(db);
        class_literal.name(db)
    }

    pub(crate) fn known(self, db: &'db dyn Db) -> Option<KnownClass> {
        let (class_literal, _) = self.class_literal(db);
        class_literal.known(db)
    }

    pub(crate) fn definition(self, db: &'db dyn Db) -> Definition<'db> {
        let (class_literal, _) = self.class_literal(db);
        class_literal.definition(db)
    }

    /// Return `Some` if this class is known to be a [`DisjointBase`], or `None` if it is not.
    pub(super) fn as_disjoint_base(self, db: &'db dyn Db) -> Option<DisjointBase<'db>> {
        self.class_literal(db).0.as_disjoint_base(db)
    }

    /// Return `true` if this class represents `known_class`
    pub(crate) fn is_known(self, db: &'db dyn Db, known_class: KnownClass) -> bool {
        self.known(db) == Some(known_class)
    }

    /// Return `true` if this class represents the builtin class `object`
    pub(crate) fn is_object(self, db: &'db dyn Db) -> bool {
        self.is_known(db, KnownClass::Object)
    }

    pub(super) fn apply_type_mapping_impl<'a>(
        self,
        db: &'db dyn Db,
        type_mapping: &TypeMapping<'a, 'db>,
        tcx: TypeContext<'db>,
        visitor: &ApplyTypeMappingVisitor<'db>,
    ) -> Self {
        match self {
            Self::NonGeneric(_) => self,
            Self::Generic(generic) => {
                Self::Generic(generic.apply_type_mapping_impl(db, type_mapping, tcx, visitor))
            }
        }
    }

    pub(super) fn find_legacy_typevars_impl(
        self,
        db: &'db dyn Db,
        binding_context: Option<Definition<'db>>,
        typevars: &mut FxOrderSet<BoundTypeVarInstance<'db>>,
        visitor: &FindLegacyTypeVarsVisitor<'db>,
    ) {
        match self {
            Self::NonGeneric(_) => {}
            Self::Generic(generic) => {
                generic.find_legacy_typevars_impl(db, binding_context, typevars, visitor);
            }
        }
    }

    /// Iterate over the [method resolution order] ("MRO") of the class.
    ///
    /// If the MRO could not be accurately resolved, this method falls back to iterating
    /// over an MRO that has the class directly inheriting from `Unknown`. Use
    /// [`ClassLiteral::try_mro`] if you need to distinguish between the success and failure
    /// cases rather than simply iterating over the inferred resolution order for the class.
    ///
    /// [method resolution order]: https://docs.python.org/3/glossary.html#term-method-resolution-order
    pub(super) fn iter_mro(self, db: &'db dyn Db) -> MroIterator<'db> {
        let (class_literal, specialization) = self.class_literal(db);
        class_literal.iter_mro(db, specialization)
    }

    /// Iterate over the method resolution order ("MRO") of the class, optionally applying an
    /// additional specialization to it if the class is generic.
    pub(super) fn iter_mro_specialized(
        self,
        db: &'db dyn Db,
        additional_specialization: Option<Specialization<'db>>,
    ) -> MroIterator<'db> {
        let (class_literal, specialization) =
            self.class_literal_specialized(db, additional_specialization);
        class_literal.iter_mro(db, specialization)
    }

    /// Is this class final?
    pub(super) fn is_final(self, db: &'db dyn Db) -> bool {
        let (class_literal, _) = self.class_literal(db);
        class_literal.is_final(db)
    }

    /// Return `true` if `other` is present in this class's MRO.
    pub(super) fn is_subclass_of(self, db: &'db dyn Db, other: ClassType<'db>) -> bool {
        self.when_subclass_of(db, other, InferableTypeVars::None)
            .is_always_satisfied()
    }

    pub(super) fn when_subclass_of(
        self,
        db: &'db dyn Db,
        other: ClassType<'db>,
        inferable: InferableTypeVars<'_, 'db>,
    ) -> ConstraintSet<'db> {
        self.has_relation_to_impl(
            db,
            other,
            inferable,
            TypeRelation::Subtyping,
            &HasRelationToVisitor::default(),
            &IsDisjointVisitor::default(),
        )
    }

    pub(super) fn has_relation_to_impl(
        self,
        db: &'db dyn Db,
        other: Self,
        inferable: InferableTypeVars<'_, 'db>,
        relation: TypeRelation,
        relation_visitor: &HasRelationToVisitor<'db>,
        disjointness_visitor: &IsDisjointVisitor<'db>,
    ) -> ConstraintSet<'db> {
        self.iter_mro(db).when_any(db, |base| {
            match base {
                ClassBase::Dynamic(_) => match relation {
                    TypeRelation::Subtyping | TypeRelation::Redundancy => {
                        ConstraintSet::from(other.is_object(db))
                    }
                    TypeRelation::Assignability => ConstraintSet::from(!other.is_final(db)),
                },

                // Protocol and Generic are not represented by a ClassType.
                ClassBase::Protocol | ClassBase::Generic => ConstraintSet::from(false),

                ClassBase::Class(base) => match (base, other) {
                    (ClassType::NonGeneric(base), ClassType::NonGeneric(other)) => {
                        ConstraintSet::from(base == other)
                    }
                    (ClassType::Generic(base), ClassType::Generic(other)) => {
                        ConstraintSet::from(base.origin(db) == other.origin(db)).and(db, || {
                            base.specialization(db).has_relation_to_impl(
                                db,
                                other.specialization(db),
                                inferable,
                                relation,
                                relation_visitor,
                                disjointness_visitor,
                            )
                        })
                    }
                    (ClassType::Generic(_), ClassType::NonGeneric(_))
                    | (ClassType::NonGeneric(_), ClassType::Generic(_)) => {
                        ConstraintSet::from(false)
                    }
                },

                ClassBase::TypedDict => {
                    // TODO: Implement subclassing and assignability for TypedDicts.
                    ConstraintSet::from(true)
                }
            }
        })
    }

    pub(super) fn is_equivalent_to_impl(
        self,
        db: &'db dyn Db,
        other: ClassType<'db>,
        inferable: InferableTypeVars<'_, 'db>,
        visitor: &IsEquivalentVisitor<'db>,
    ) -> ConstraintSet<'db> {
        if self == other {
            return ConstraintSet::from(true);
        }

        match (self, other) {
            // A non-generic class is never equivalent to a generic class.
            // Two non-generic classes are only equivalent if they are equal (handled above).
            (ClassType::NonGeneric(_), _) | (_, ClassType::NonGeneric(_)) => {
                ConstraintSet::from(false)
            }

            (ClassType::Generic(this), ClassType::Generic(other)) => {
                ConstraintSet::from(this.origin(db) == other.origin(db)).and(db, || {
                    this.specialization(db).is_equivalent_to_impl(
                        db,
                        other.specialization(db),
                        inferable,
                        visitor,
                    )
                })
            }
        }
    }

    /// Return the metaclass of this class, or `type[Unknown]` if the metaclass cannot be inferred.
    pub(super) fn metaclass(self, db: &'db dyn Db) -> Type<'db> {
        let (class_literal, specialization) = self.class_literal(db);
        class_literal
            .metaclass(db)
            .apply_optional_specialization(db, specialization)
    }

    /// Return the [`DisjointBase`] that appears first in the MRO of this class.
    ///
    /// Returns `None` if this class does not have any disjoint bases in its MRO.
    pub(super) fn nearest_disjoint_base(self, db: &'db dyn Db) -> Option<DisjointBase<'db>> {
        self.iter_mro(db)
            .filter_map(ClassBase::into_class)
            .find_map(|base| base.as_disjoint_base(db))
    }

    /// Return `true` if this class could coexist in an MRO with `other`.
    ///
    /// For two given classes `A` and `B`, it is often possible to say for sure
    /// that there could never exist any class `C` that inherits from both `A` and `B`.
    /// In these situations, this method returns `false`; in all others, it returns `true`.
    pub(super) fn could_coexist_in_mro_with(self, db: &'db dyn Db, other: Self) -> bool {
        if self == other {
            return true;
        }

        // Optimisation: if either class is `@final`, we only need to do one `is_subclass_of` call.
        if self.is_final(db) {
            return self.is_subclass_of(db, other);
        }
        if other.is_final(db) {
            return other.is_subclass_of(db, self);
        }

        // Two disjoint bases can only coexist in an MRO if one is a subclass of the other.
        if self
            .nearest_disjoint_base(db)
            .is_some_and(|disjoint_base_1| {
                other
                    .nearest_disjoint_base(db)
                    .is_some_and(|disjoint_base_2| {
                        !disjoint_base_1.could_coexist_in_mro_with(db, &disjoint_base_2)
                    })
            })
        {
            return false;
        }

        // Check to see whether the metaclasses of `self` and `other` are disjoint.
        // Avoid this check if the metaclass of either `self` or `other` is `type`,
        // however, since we end up with infinite recursion in that case due to the fact
        // that `type` is its own metaclass (and we know that `type` can coexist in an MRO
        // with any other arbitrary class, anyway).
        let type_class = KnownClass::Type.to_class_literal(db);
        let self_metaclass = self.metaclass(db);
        if self_metaclass == type_class {
            return true;
        }
        let other_metaclass = other.metaclass(db);
        if other_metaclass == type_class {
            return true;
        }
        let Some(self_metaclass_instance) = self_metaclass.to_instance(db) else {
            return true;
        };
        let Some(other_metaclass_instance) = other_metaclass.to_instance(db) else {
            return true;
        };
        if self_metaclass_instance.is_disjoint_from(db, other_metaclass_instance) {
            return false;
        }

        true
    }

    /// Return a type representing "the set of all instances of the metaclass of this class".
    pub(super) fn metaclass_instance_type(self, db: &'db dyn Db) -> Type<'db> {
        self
            .metaclass(db)
            .to_instance(db)
            .expect("`Type::to_instance()` should always return `Some()` when called on the type of a metaclass")
    }

    /// Returns the class member of this class named `name`.
    ///
    /// The member resolves to a member on the class itself or any of its proper superclasses.
    ///
    /// TODO: Should this be made private...?
    pub(super) fn class_member(
        self,
        db: &'db dyn Db,
        name: &str,
        policy: MemberLookupPolicy,
    ) -> PlaceAndQualifiers<'db> {
        let (class_literal, specialization) = self.class_literal(db);
        class_literal.class_member_inner(db, specialization, name, policy)
    }

    /// Returns the inferred type of the class member named `name`. Only bound members
    /// or those marked as `ClassVars` are considered.
    ///
    /// You must provide the `inherited_generic_context` that we should use for the `__new__` or
    /// `__init__` member. This is inherited from the containing class -­but importantly, from the
    /// class that the lookup is being performed on, and not the class containing the (possibly
    /// inherited) member.
    ///
    /// Returns [`Place::Undefined`] if `name` cannot be found in this class's scope
    /// directly. Use [`ClassType::class_member`] if you require a method that will
    /// traverse through the MRO until it finds the member.
    pub(super) fn own_class_member(
        self,
        db: &'db dyn Db,
        inherited_generic_context: Option<GenericContext<'db>>,
        name: &str,
    ) -> Member<'db> {
        fn synthesize_getitem_overload_signature<'db>(
            index_annotation: Type<'db>,
            return_annotation: Type<'db>,
        ) -> Signature<'db> {
            let self_parameter = Parameter::positional_only(Some(Name::new_static("self")));
            let index_parameter = Parameter::positional_only(Some(Name::new_static("index")))
                .with_annotated_type(index_annotation);
            let parameters = Parameters::new([self_parameter, index_parameter]);
            Signature::new(parameters, Some(return_annotation))
        }

        let (class_literal, specialization) = self.class_literal(db);

        let fallback_member_lookup = || {
            class_literal
                .own_class_member(db, inherited_generic_context, specialization, name)
                .map_type(|ty| {
                    let ty = ty.apply_optional_specialization(db, specialization);
                    match specialization.map(|spec| spec.materialization_kind(db)) {
                        Some(Some(materialization_kind)) => ty.materialize(
                            db,
                            materialization_kind,
                            &ApplyTypeMappingVisitor::default(),
                        ),
                        _ => ty,
                    }
                })
        };

        let synthesize_simple_tuple_method = |return_type| {
            let parameters =
                Parameters::new([Parameter::positional_only(Some(Name::new_static("self")))
                    .with_annotated_type(Type::instance(db, self))]);

            let synthesized_dunder_method =
                CallableType::function_like(db, Signature::new(parameters, Some(return_type)));

            Member::definitely_declared(synthesized_dunder_method)
        };

        match name {
            "__len__" if class_literal.is_tuple(db) => {
                let return_type = specialization
                    .and_then(|spec| spec.tuple(db))
                    .and_then(|tuple| tuple.len().into_fixed_length())
                    .and_then(|len| i64::try_from(len).ok())
                    .map(Type::IntLiteral)
                    .unwrap_or_else(|| KnownClass::Int.to_instance(db));

                synthesize_simple_tuple_method(return_type)
            }

            "__bool__" if class_literal.is_tuple(db) => {
                let return_type = specialization
                    .and_then(|spec| spec.tuple(db))
                    .map(|tuple| tuple.truthiness().into_type(db))
                    .unwrap_or_else(|| KnownClass::Bool.to_instance(db));

                synthesize_simple_tuple_method(return_type)
            }

            "__getitem__" if class_literal.is_tuple(db) => {
                specialization
                    .and_then(|spec| spec.tuple(db))
                    .map(|tuple| {
                        let mut element_type_to_indices: FxIndexMap<Type<'db>, Vec<i64>> =
                            FxIndexMap::default();

                        match tuple {
                            // E.g. for `tuple[int, str]`, we will generate the following overloads:
                            //
                            //    __getitem__(self, index: Literal[0, -2], /) -> int
                            //    __getitem__(self, index: Literal[1, -1], /) -> str
                            //
                            TupleSpec::Fixed(fixed_length_tuple) => {
                                let tuple_length = fixed_length_tuple.len();

                                for (index, ty) in fixed_length_tuple.elements().enumerate() {
                                    let entry = element_type_to_indices.entry(*ty).or_default();
                                    if let Ok(index) = i64::try_from(index) {
                                        entry.push(index);
                                    }
                                    if let Ok(index) = i64::try_from(tuple_length - index) {
                                        entry.push(0 - index);
                                    }
                                }
                            }

                            // E.g. for `tuple[str, *tuple[float, ...], bytes, range]`, we will generate the following overloads:
                            //
                            //    __getitem__(self, index: Literal[0], /) -> str
                            //    __getitem__(self, index: Literal[1], /) -> float | bytes
                            //    __getitem__(self, index: Literal[2], /) -> float | bytes | range
                            //    __getitem__(self, index: Literal[-1], /) -> range
                            //    __getitem__(self, index: Literal[-2], /) -> bytes
                            //    __getitem__(self, index: Literal[-3], /) -> float | str
                            //
                            TupleSpec::Variable(variable_length_tuple) => {
                                for (index, ty) in variable_length_tuple.prefix.iter().enumerate() {
                                    if let Ok(index) = i64::try_from(index) {
                                        element_type_to_indices.entry(*ty).or_default().push(index);
                                    }

                                    let one_based_index = index + 1;

                                    if let Ok(i) = i64::try_from(
                                        variable_length_tuple.suffix.len() + one_based_index,
                                    ) {
                                        let overload_return = UnionType::from_elements(
                                            db,
                                            std::iter::once(variable_length_tuple.variable).chain(
                                                variable_length_tuple
                                                    .prefix
                                                    .iter()
                                                    .rev()
                                                    .take(one_based_index)
                                                    .copied(),
                                            ),
                                        );
                                        element_type_to_indices
                                            .entry(overload_return)
                                            .or_default()
                                            .push(0 - i);
                                    }
                                }

                                for (index, ty) in
                                    variable_length_tuple.suffix.iter().rev().enumerate()
                                {
                                    if let Some(index) =
                                        index.checked_add(1).and_then(|i| i64::try_from(i).ok())
                                    {
                                        element_type_to_indices
                                            .entry(*ty)
                                            .or_default()
                                            .push(0 - index);
                                    }

                                    if let Ok(i) =
                                        i64::try_from(variable_length_tuple.prefix.len() + index)
                                    {
                                        let overload_return = UnionType::from_elements(
                                            db,
                                            std::iter::once(variable_length_tuple.variable).chain(
                                                variable_length_tuple
                                                    .suffix
                                                    .iter()
                                                    .take(index + 1)
                                                    .copied(),
                                            ),
                                        );
                                        element_type_to_indices
                                            .entry(overload_return)
                                            .or_default()
                                            .push(i);
                                    }
                                }
                            }
                        }

                        let all_elements_unioned =
                            UnionType::from_elements(db, tuple.all_elements());

                        let mut overload_signatures =
                            Vec::with_capacity(element_type_to_indices.len().saturating_add(2));

                        overload_signatures.extend(element_type_to_indices.into_iter().filter_map(
                            |(return_type, mut indices)| {
                                if return_type.is_equivalent_to(db, all_elements_unioned) {
                                    return None;
                                }

                                // Sorting isn't strictly required, but leads to nicer `reveal_type` output
                                indices.sort_unstable();

                                let index_annotation = UnionType::from_elements(
                                    db,
                                    indices.into_iter().map(Type::IntLiteral),
                                );

                                Some(synthesize_getitem_overload_signature(
                                    index_annotation,
                                    return_type,
                                ))
                            },
                        ));

                        // Fallback overloads: for `tuple[int, str]`, we will generate the following overloads:
                        //
                        //    __getitem__(self, index: int, /) -> int | str
                        //    __getitem__(self, index: slice[Any, Any, Any], /) -> tuple[int | str, ...]
                        //
                        // and for `tuple[str, *tuple[float, ...], bytes]`, we will generate the following overloads:
                        //
                        //    __getitem__(self, index: int, /) -> str | float | bytes
                        //    __getitem__(self, index: slice[Any, Any, Any], /) -> tuple[str | float | bytes, ...]
                        //
                        overload_signatures.push(synthesize_getitem_overload_signature(
                            KnownClass::SupportsIndex.to_instance(db),
                            all_elements_unioned,
                        ));

                        overload_signatures.push(synthesize_getitem_overload_signature(
                            KnownClass::Slice.to_instance(db),
                            Type::homogeneous_tuple(db, all_elements_unioned),
                        ));

                        let getitem_signature =
                            CallableSignature::from_overloads(overload_signatures);
                        let getitem_type =
                            Type::Callable(CallableType::new(db, getitem_signature, true));
                        Member::definitely_declared(getitem_type)
                    })
                    .unwrap_or_else(fallback_member_lookup)
            }

            // ```py
            // class tuple:
            //     @overload
            //     def __new__(cls: type[tuple[()]], iterable: tuple[()] = ()) -> tuple[()]: ...
            //     @overload
            //     def __new__[T](cls: type[tuple[T, ...]], iterable: tuple[T, ...]) -> tuple[T, ...]: ...
            // ```
            "__new__" if class_literal.is_tuple(db) => {
                let mut iterable_parameter =
                    Parameter::positional_only(Some(Name::new_static("iterable")));

                let tuple = specialization.and_then(|spec| spec.tuple(db));

                match tuple {
                    Some(tuple) => {
                        // TODO: Once we support PEP 646 annotations for `*args` parameters, we can
                        // use the tuple itself as the argument type.
                        let tuple_len = tuple.len();

                        if tuple_len.minimum() == 0 && tuple_len.maximum().is_none() {
                            // If the tuple has no length restrictions,
                            // any iterable is allowed as long as the iterable has the correct element type.
                            let mut tuple_elements = tuple.all_elements();
                            iterable_parameter = iterable_parameter.with_annotated_type(
                                KnownClass::Iterable
                                    .to_specialized_instance(db, [*tuple_elements.next().unwrap()]),
                            );
                            assert_eq!(
                                tuple_elements.next(),
                                None,
                                "Tuple specialization should not have more than one element when it has no length restriction"
                            );
                        } else {
                            // But if the tuple is of a fixed length, or has a minimum length, we require a tuple rather
                            // than an iterable, as a tuple is the only kind of iterable for which we can
                            // specify a fixed length, or that the iterable must be at least a certain length.
                            iterable_parameter =
                                iterable_parameter.with_annotated_type(Type::instance(db, self));
                        }
                    }
                    None => {
                        // If the tuple isn't specialized at all, we allow any argument as long as it is iterable.
                        iterable_parameter = iterable_parameter
                            .with_annotated_type(KnownClass::Iterable.to_instance(db));
                    }
                }

                // We allow the `iterable` parameter to be omitted for:
                // - a zero-length tuple
                // - an unspecialized tuple
                // - a tuple with no minimum length
                if tuple.is_none_or(|tuple| tuple.len().minimum() == 0) {
                    iterable_parameter =
                        iterable_parameter.with_default_type(Type::empty_tuple(db));
                }

                let parameters = Parameters::new([
                    Parameter::positional_only(Some(Name::new_static("self")))
                        .with_annotated_type(SubclassOfType::from(db, self)),
                    iterable_parameter,
                ]);

                let synthesized_dunder = CallableType::function_like(
                    db,
                    Signature::new_generic(inherited_generic_context, parameters, None),
                );

                Member::definitely_declared(synthesized_dunder)
            }

            _ => fallback_member_lookup(),
        }
    }

    /// Look up an instance attribute (available in `__dict__`) of the given name.
    ///
    /// See [`Type::instance_member`] for more details.
    pub(super) fn instance_member(self, db: &'db dyn Db, name: &str) -> PlaceAndQualifiers<'db> {
        let (class_literal, specialization) = self.class_literal(db);

        if class_literal.is_typed_dict(db) {
            return Place::Undefined.into();
        }

        class_literal
            .instance_member(db, specialization, name)
            .map_type(|ty| ty.apply_optional_specialization(db, specialization))
    }

    /// A helper function for `instance_member` that looks up the `name` attribute only on
    /// this class, not on its superclasses.
    fn own_instance_member(self, db: &'db dyn Db, name: &str) -> Member<'db> {
        let (class_literal, specialization) = self.class_literal(db);
        class_literal
            .own_instance_member(db, name)
            .map_type(|ty| ty.apply_optional_specialization(db, specialization))
    }

    /// Return a callable type (or union of callable types) that represents the callable
    /// constructor signature of this class.
    #[salsa::tracked(cycle_initial=into_callable_cycle_initial, heap_size=ruff_memory_usage::heap_size)]
    pub(super) fn into_callable(self, db: &'db dyn Db) -> Type<'db> {
        let self_ty = Type::from(self);
        let metaclass_dunder_call_function_symbol = self_ty
            .member_lookup_with_policy(
                db,
                "__call__".into(),
                MemberLookupPolicy::NO_INSTANCE_FALLBACK
                    | MemberLookupPolicy::META_CLASS_NO_TYPE_FALLBACK,
            )
            .place;

        if let Place::Defined(Type::BoundMethod(metaclass_dunder_call_function), _, _) =
            metaclass_dunder_call_function_symbol
        {
            // TODO: this intentionally diverges from step 1 in
            // https://typing.python.org/en/latest/spec/constructors.html#converting-a-constructor-to-callable
            // by always respecting the signature of the metaclass `__call__`, rather than
            // using a heuristic which makes unwarranted assumptions to sometimes ignore it.
            return Type::Callable(metaclass_dunder_call_function.into_callable_type(db));
        }

        let dunder_new_function_symbol = self_ty
            .member_lookup_with_policy(
                db,
                "__new__".into(),
                MemberLookupPolicy::MRO_NO_OBJECT_FALLBACK,
            )
            .place;

        let dunder_new_signature = dunder_new_function_symbol
            .ignore_possibly_undefined()
            .and_then(|ty| match ty {
                Type::FunctionLiteral(function) => Some(function.signature(db)),
                Type::Callable(callable) => Some(callable.signatures(db)),
                _ => None,
            });

        let dunder_new_function = if let Some(dunder_new_signature) = dunder_new_signature {
            // Step 3: If the return type of the `__new__` evaluates to a type that is not a subclass of this class,
            // then we should ignore the `__init__` and just return the `__new__` method.
            let returns_non_subclass = dunder_new_signature.overloads.iter().any(|signature| {
                signature.return_ty.is_some_and(|return_ty| {
                    !return_ty.is_assignable_to(
                        db,
                        self_ty
                            .to_instance(db)
                            .expect("ClassType should be instantiable"),
                    )
                })
            });

            let instance_ty = Type::instance(db, self);
            let dunder_new_bound_method = Type::Callable(CallableType::new(
                db,
                dunder_new_signature.bind_self(db, Some(instance_ty)),
                true,
            ));

            if returns_non_subclass {
                return dunder_new_bound_method;
            }
            Some(dunder_new_bound_method)
        } else {
            None
        };

        let dunder_init_function_symbol = self_ty
            .member_lookup_with_policy(
                db,
                "__init__".into(),
                MemberLookupPolicy::MRO_NO_OBJECT_FALLBACK
                    | MemberLookupPolicy::META_CLASS_NO_TYPE_FALLBACK,
            )
            .place;

        let correct_return_type = self_ty.to_instance(db).unwrap_or_else(Type::unknown);

        // If the class defines an `__init__` method, then we synthesize a callable type with the
        // same parameters as the `__init__` method after it is bound, and with the return type of
        // the concrete type of `Self`.
        let synthesized_dunder_init_callable =
            if let Place::Defined(ty, _, _) = dunder_init_function_symbol {
                let signature = match ty {
                    Type::FunctionLiteral(dunder_init_function) => {
                        Some(dunder_init_function.signature(db))
                    }
                    Type::Callable(callable) => Some(callable.signatures(db)),
                    _ => None,
                };

                if let Some(signature) = signature {
                    let synthesized_signature = |signature: &Signature<'db>| {
                        let instance_ty = Type::instance(db, self);
                        Signature::new(signature.parameters().clone(), Some(correct_return_type))
                            .with_definition(signature.definition())
                            .bind_self(db, Some(instance_ty))
                    };

                    let synthesized_dunder_init_signature = CallableSignature::from_overloads(
                        signature.overloads.iter().map(synthesized_signature),
                    );

                    Some(Type::Callable(CallableType::new(
                        db,
                        synthesized_dunder_init_signature,
                        true,
                    )))
                } else {
                    None
                }
            } else {
                None
            };

        match (dunder_new_function, synthesized_dunder_init_callable) {
            (Some(dunder_new_function), Some(synthesized_dunder_init_callable)) => {
                UnionType::from_elements(
                    db,
                    vec![dunder_new_function, synthesized_dunder_init_callable],
                )
            }
            (Some(constructor), None) | (None, Some(constructor)) => constructor,
            (None, None) => {
                // If no `__new__` or `__init__` method is found, then we fall back to looking for
                // an `object.__new__` method.
                let new_function_symbol = self_ty
                    .member_lookup_with_policy(
                        db,
                        "__new__".into(),
                        MemberLookupPolicy::META_CLASS_NO_TYPE_FALLBACK,
                    )
                    .place;

                if let Place::Defined(Type::FunctionLiteral(new_function), _, _) =
                    new_function_symbol
                {
                    Type::Callable(
                        new_function
                            .into_bound_method_type(db, correct_return_type)
                            .into_callable_type(db),
                    )
                } else {
                    // Fallback if no `object.__new__` is found.
                    CallableType::single(
                        db,
                        Signature::new(Parameters::empty(), Some(correct_return_type)),
                    )
                }
            }
        }
    }

    pub(super) fn is_protocol(self, db: &'db dyn Db) -> bool {
        self.class_literal(db).0.is_protocol(db)
    }

    pub(super) fn header_span(self, db: &'db dyn Db) -> Span {
        self.class_literal(db).0.header_span(db)
    }
}

<<<<<<< HEAD
=======
fn into_callable_cycle_initial<'db>(_db: &'db dyn Db, _self: ClassType<'db>) -> Type<'db> {
    Type::Never
}

>>>>>>> 28aed61a
impl<'db> From<GenericAlias<'db>> for ClassType<'db> {
    fn from(generic: GenericAlias<'db>) -> ClassType<'db> {
        ClassType::Generic(generic)
    }
}

impl<'db> From<ClassType<'db>> for Type<'db> {
    fn from(class: ClassType<'db>) -> Type<'db> {
        match class {
            ClassType::NonGeneric(non_generic) => non_generic.into(),
            ClassType::Generic(generic) => generic.into(),
        }
    }
}

impl<'db> VarianceInferable<'db> for ClassType<'db> {
    fn variance_of(self, db: &'db dyn Db, typevar: BoundTypeVarInstance<'db>) -> TypeVarVariance {
        match self {
            Self::NonGeneric(class) => class.variance_of(db, typevar),
            Self::Generic(generic) => generic.variance_of(db, typevar),
        }
    }
}

/// A filter that describes which methods are considered when looking for implicit attribute assignments
/// in [`ClassLiteral::implicit_attribute`].
#[derive(Debug, Clone, Copy, PartialEq, Eq, Hash, PartialOrd, Ord, get_size2::GetSize)]
pub(super) enum MethodDecorator {
    None,
    ClassMethod,
    StaticMethod,
}

impl MethodDecorator {
    pub(crate) fn try_from_fn_type(db: &dyn Db, fn_type: FunctionType) -> Result<Self, ()> {
        match (fn_type.is_classmethod(db), fn_type.is_staticmethod(db)) {
            (true, true) => Err(()), // A method can't be static and class method at the same time.
            (true, false) => Ok(Self::ClassMethod),
            (false, true) => Ok(Self::StaticMethod),
            (false, false) => Ok(Self::None),
        }
    }
}

/// Kind-specific metadata for different types of fields
#[derive(Debug, Clone, PartialEq, Eq)]
pub(crate) enum FieldKind<'db> {
    /// `NamedTuple` field metadata
    NamedTuple { default_ty: Option<Type<'db>> },
    /// dataclass field metadata
    Dataclass {
        /// The type of the default value for this field
        default_ty: Option<Type<'db>>,
        /// Whether or not this field is "init-only". If this is true, it only appears in the
        /// `__init__` signature, but is not accessible as a real field
        init_only: bool,
        /// Whether or not this field should appear in the signature of `__init__`.
        init: bool,
        /// Whether or not this field can only be passed as a keyword argument to `__init__`.
        kw_only: Option<bool>,
        /// The name for this field in the `__init__` signature, if specified.
        alias: Option<Box<str>>,
    },
    /// `TypedDict` field metadata
    TypedDict {
        /// Whether this field is required
        is_required: bool,
        /// Whether this field is marked read-only
        is_read_only: bool,
    },
}

/// Metadata regarding a dataclass field/attribute or a `TypedDict` "item" / key-value pair.
#[derive(Debug, Clone, PartialEq, Eq)]
pub(crate) struct Field<'db> {
    /// The declared type of the field
    pub(crate) declared_ty: Type<'db>,
    /// Kind-specific metadata for this field
    pub(crate) kind: FieldKind<'db>,
    /// The original declaration of this field, if there is exactly one.
    /// This field is used for backreferences in diagnostics.
    pub(crate) single_declaration: Option<Definition<'db>>,
}

impl Field<'_> {
    pub(crate) const fn is_required(&self) -> bool {
        match &self.kind {
            FieldKind::NamedTuple { default_ty } => default_ty.is_none(),
            // A dataclass field is NOT required if `default` (or `default_factory`) is set
            // or if `init` has been set to `False`.
            FieldKind::Dataclass {
                init, default_ty, ..
            } => default_ty.is_none() && *init,
            FieldKind::TypedDict { is_required, .. } => *is_required,
        }
    }

    pub(crate) const fn is_read_only(&self) -> bool {
        match &self.kind {
            FieldKind::TypedDict { is_read_only, .. } => *is_read_only,
            _ => false,
        }
    }
}

impl<'db> Field<'db> {
    /// Returns true if this field is a `dataclasses.KW_ONLY` sentinel.
    /// <https://docs.python.org/3/library/dataclasses.html#dataclasses.KW_ONLY>
    pub(crate) fn is_kw_only_sentinel(&self, db: &'db dyn Db) -> bool {
        self.declared_ty
            .into_nominal_instance()
            .is_some_and(|instance| instance.has_known_class(db, KnownClass::KwOnly))
    }
}

/// Representation of a class definition statement in the AST: either a non-generic class, or a
/// generic class that has not been specialized.
///
/// This does not in itself represent a type, but can be transformed into a [`ClassType`] that
/// does. (For generic classes, this requires specializing its generic context.)
///
/// # Ordering
/// Ordering is based on the class's id assigned by salsa and not on the class literal's values.
/// The id may change between runs, or when the class literal was garbage collected and recreated.
#[salsa::interned(debug, heap_size=ruff_memory_usage::heap_size)]
#[derive(PartialOrd, Ord)]
pub struct ClassLiteral<'db> {
    /// Name of the class at definition
    #[returns(ref)]
    pub(crate) name: ast::name::Name,

    pub(crate) body_scope: ScopeId<'db>,

    pub(crate) known: Option<KnownClass>,

    /// If this class is deprecated, this holds the deprecation message.
    pub(crate) deprecated: Option<DeprecatedInstance<'db>>,

    pub(crate) type_check_only: bool,

    pub(crate) dataclass_params: Option<DataclassParams<'db>>,
    pub(crate) dataclass_transformer_params: Option<DataclassTransformerParams<'db>>,
}

// The Salsa heap is tracked separately.
impl get_size2::GetSize for ClassLiteral<'_> {}

fn generic_context_cycle_initial<'db>(
    _db: &'db dyn Db,
    _self: ClassLiteral<'db>,
) -> Option<GenericContext<'db>> {
    None
}

#[salsa::tracked]
impl<'db> ClassLiteral<'db> {
    /// Return `true` if this class represents `known_class`
    pub(crate) fn is_known(self, db: &'db dyn Db, known_class: KnownClass) -> bool {
        self.known(db) == Some(known_class)
    }

    pub(crate) fn is_tuple(self, db: &'db dyn Db) -> bool {
        self.is_known(db, KnownClass::Tuple)
    }

    pub(crate) fn generic_context(self, db: &'db dyn Db) -> Option<GenericContext<'db>> {
        // Several typeshed definitions examine `sys.version_info`. To break cycles, we hard-code
        // the knowledge that this class is not generic.
        if self.is_known(db, KnownClass::VersionInfo) {
            return None;
        }

        // We've already verified that the class literal does not contain both a PEP-695 generic
        // scope and a `typing.Generic` base class.
        //
        // Note that if a class has an explicit legacy generic context (by inheriting from
        // `typing.Generic`), and also an implicit one (by inheriting from other generic classes,
        // specialized by typevars), the explicit one takes precedence.
        self.pep695_generic_context(db)
            .or_else(|| self.legacy_generic_context(db))
            .or_else(|| self.inherited_legacy_generic_context(db))
    }

    pub(crate) fn has_pep_695_type_params(self, db: &'db dyn Db) -> bool {
        self.pep695_generic_context(db).is_some()
    }

    #[salsa::tracked(cycle_initial=generic_context_cycle_initial,
        heap_size=ruff_memory_usage::heap_size,
    )]
    pub(crate) fn pep695_generic_context(self, db: &'db dyn Db) -> Option<GenericContext<'db>> {
        let scope = self.body_scope(db);
        let file = scope.file(db);
        let parsed = parsed_module(db, file).load(db);
        let class_def_node = scope.node(db).expect_class().node(&parsed);
        class_def_node.type_params.as_ref().map(|type_params| {
            let index = semantic_index(db, scope.file(db));
            let definition = index.expect_single_definition(class_def_node);
            GenericContext::from_type_params(db, index, definition, type_params)
        })
    }

    pub(crate) fn legacy_generic_context(self, db: &'db dyn Db) -> Option<GenericContext<'db>> {
        self.explicit_bases(db).iter().find_map(|base| match base {
            Type::KnownInstance(
                KnownInstanceType::SubscriptedGeneric(generic_context)
                | KnownInstanceType::SubscriptedProtocol(generic_context),
            ) => Some(*generic_context),
            _ => None,
        })
    }

    #[salsa::tracked(cycle_initial=generic_context_cycle_initial,
        heap_size=ruff_memory_usage::heap_size,
    )]
    pub(crate) fn inherited_legacy_generic_context(
        self,
        db: &'db dyn Db,
    ) -> Option<GenericContext<'db>> {
        GenericContext::from_base_classes(
            db,
            self.definition(db),
            self.explicit_bases(db)
                .iter()
                .copied()
                .filter(|ty| matches!(ty, Type::GenericAlias(_))),
        )
    }

    /// Returns all of the typevars that are referenced in this class's definition. This includes
    /// any typevars bound in its generic context, as well as any typevars mentioned in its base
    /// class list. (This is used to ensure that classes do not bind or reference typevars from
    /// enclosing generic contexts.)
    pub(crate) fn typevars_referenced_in_definition(
        self,
        db: &'db dyn Db,
    ) -> FxIndexSet<BoundTypeVarInstance<'db>> {
        #[derive(Default)]
        struct CollectTypeVars<'db> {
            typevars: RefCell<FxIndexSet<BoundTypeVarInstance<'db>>>,
            seen_types: RefCell<FxIndexSet<NonAtomicType<'db>>>,
        }

        impl<'db> TypeVisitor<'db> for CollectTypeVars<'db> {
            fn should_visit_lazy_type_attributes(&self) -> bool {
                false
            }

            fn visit_bound_type_var_type(
                &self,
                _db: &'db dyn Db,
                bound_typevar: BoundTypeVarInstance<'db>,
            ) {
                self.typevars.borrow_mut().insert(bound_typevar);
            }

            fn visit_type(&self, db: &'db dyn Db, ty: Type<'db>) {
                match TypeKind::from(ty) {
                    TypeKind::Atomic => {}
                    TypeKind::NonAtomic(non_atomic_type) => {
                        if !self.seen_types.borrow_mut().insert(non_atomic_type) {
                            // If we have already seen this type, we can skip it.
                            return;
                        }
                        walk_non_atomic_type(db, non_atomic_type, self);
                    }
                }
            }
        }

        let visitor = CollectTypeVars::default();
        if let Some(generic_context) = self.generic_context(db) {
            walk_generic_context(db, generic_context, &visitor);
        }
        for base in self.explicit_bases(db) {
            visitor.visit_type(db, *base);
        }
        visitor.typevars.into_inner()
    }

    /// Returns the generic context that should be inherited by any constructor methods of this
    /// class.
    ///
    /// When inferring a specialization of the class's generic context from a constructor call, we
    /// promote any typevars that are inferred as a literal to the corresponding instance type.
    fn inherited_generic_context(self, db: &'db dyn Db) -> Option<GenericContext<'db>> {
        self.generic_context(db)
            .map(|generic_context| generic_context.promote_literals(db))
    }

    pub(super) fn file(self, db: &dyn Db) -> File {
        self.body_scope(db).file(db)
    }

    /// Return the original [`ast::StmtClassDef`] node associated with this class
    ///
    /// ## Note
    /// Only call this function from queries in the same file or your
    /// query depends on the AST of another file (bad!).
    fn node<'ast>(self, db: &'db dyn Db, module: &'ast ParsedModuleRef) -> &'ast ast::StmtClassDef {
        let scope = self.body_scope(db);
        scope.node(db).expect_class().node(module)
    }

    pub(crate) fn definition(self, db: &'db dyn Db) -> Definition<'db> {
        let body_scope = self.body_scope(db);
        let index = semantic_index(db, body_scope.file(db));
        index.expect_single_definition(body_scope.node(db).expect_class())
    }

    pub(crate) fn apply_specialization(
        self,
        db: &'db dyn Db,
        f: impl FnOnce(GenericContext<'db>) -> Specialization<'db>,
    ) -> ClassType<'db> {
        match self.generic_context(db) {
            None => ClassType::NonGeneric(self),
            Some(generic_context) => {
                let mut specialization = f(generic_context);

                for (idx, ty) in specialization.types(db).iter().enumerate() {
                    if exceeds_max_specialization_depth(db, *ty) {
                        specialization = specialization.with_replaced_type(
                            db,
                            idx,
                            Type::divergent(Some(self.body_scope(db))),
                        );
                    }
                }

                ClassType::Generic(GenericAlias::new(db, self, specialization))
            }
        }
    }

    pub(crate) fn apply_optional_specialization(
        self,
        db: &'db dyn Db,
        specialization: Option<Specialization<'db>>,
    ) -> ClassType<'db> {
        self.apply_specialization(db, |generic_context| {
            specialization
                .unwrap_or_else(|| generic_context.default_specialization(db, self.known(db)))
        })
    }

    pub(crate) fn top_materialization(self, db: &'db dyn Db) -> ClassType<'db> {
        self.apply_specialization(db, |generic_context| {
            generic_context
                .default_specialization(db, self.known(db))
                .materialize_impl(
                    db,
                    MaterializationKind::Top,
                    &ApplyTypeMappingVisitor::default(),
                )
        })
    }

    /// Returns the default specialization of this class. For non-generic classes, the class is
    /// returned unchanged. For a non-specialized generic class, we return a generic alias that
    /// applies the default specialization to the class's typevars.
    pub(crate) fn default_specialization(self, db: &'db dyn Db) -> ClassType<'db> {
        self.apply_specialization(db, |generic_context| {
            generic_context.default_specialization(db, self.known(db))
        })
    }

    /// Returns the unknown specialization of this class. For non-generic classes, the class is
    /// returned unchanged. For a non-specialized generic class, we return a generic alias that
    /// maps each of the class's typevars to `Unknown`.
    pub(crate) fn unknown_specialization(self, db: &'db dyn Db) -> ClassType<'db> {
        self.apply_specialization(db, |generic_context| {
            generic_context.unknown_specialization(db)
        })
    }

    /// Returns a specialization of this class where each typevar is mapped to itself.
    pub(crate) fn identity_specialization(self, db: &'db dyn Db) -> ClassType<'db> {
        self.apply_specialization(db, |generic_context| {
            generic_context.identity_specialization(db)
        })
    }

    /// Return an iterator over the inferred types of this class's *explicit* bases.
    ///
    /// Note that any class (except for `object`) that has no explicit
    /// bases will implicitly inherit from `object` at runtime. Nonetheless,
    /// this method does *not* include `object` in the bases it iterates over.
    ///
    /// ## Why is this a salsa query?
    ///
    /// This is a salsa query to short-circuit the invalidation
    /// when the class's AST node changes.
    ///
    /// Were this not a salsa query, then the calling query
    /// would depend on the class's AST and rerun for every change in that file.
    #[salsa::tracked(returns(deref), cycle_initial=explicit_bases_cycle_initial, heap_size=ruff_memory_usage::heap_size)]
    pub(super) fn explicit_bases(self, db: &'db dyn Db) -> Box<[Type<'db>]> {
        tracing::trace!("ClassLiteral::explicit_bases_query: {}", self.name(db));

        let module = parsed_module(db, self.file(db)).load(db);
        let class_stmt = self.node(db, &module);
        let class_definition =
            semantic_index(db, self.file(db)).expect_single_definition(class_stmt);

        if self.is_known(db, KnownClass::VersionInfo) {
            let tuple_type = TupleType::new(db, &TupleSpec::version_info_spec(db))
                .expect("sys.version_info tuple spec should always be a valid tuple");

            Box::new([
                definition_expression_type(db, class_definition, &class_stmt.bases()[0]),
                Type::from(tuple_type.to_class_type(db)),
            ])
        } else {
            class_stmt
                .bases()
                .iter()
                .map(|base_node| definition_expression_type(db, class_definition, base_node))
                .collect()
        }
    }

    /// Return `Some()` if this class is known to be a [`DisjointBase`], or `None` if it is not.
    pub(super) fn as_disjoint_base(self, db: &'db dyn Db) -> Option<DisjointBase<'db>> {
        if self
            .known_function_decorators(db)
            .contains(&KnownFunction::DisjointBase)
        {
            Some(DisjointBase::due_to_decorator(self))
        } else if SlotsKind::from(db, self) == SlotsKind::NotEmpty {
            Some(DisjointBase::due_to_dunder_slots(self))
        } else {
            None
        }
    }

    /// Iterate over this class's explicit bases, filtering out any bases that are not class
    /// objects, and applying default specialization to any unspecialized generic class literals.
    fn fully_static_explicit_bases(self, db: &'db dyn Db) -> impl Iterator<Item = ClassType<'db>> {
        self.explicit_bases(db)
            .iter()
            .copied()
            .filter_map(|ty| ty.to_class_type(db))
    }

    /// Determine if this class is a protocol.
    ///
    /// This method relies on the accuracy of the [`KnownClass::is_protocol`] method,
    /// which hardcodes knowledge about certain special-cased classes. See the docs on
    /// that method for why we do this rather than relying on generalised logic for all
    /// classes, including the special-cased ones that are included in the [`KnownClass`]
    /// enum.
    pub(super) fn is_protocol(self, db: &'db dyn Db) -> bool {
        self.known(db)
            .map(KnownClass::is_protocol)
            .unwrap_or_else(|| {
                // Iterate through the last three bases of the class
                // searching for `Protocol` or `Protocol[]` in the bases list.
                //
                // If `Protocol` is present in the bases list of a valid protocol class, it must either:
                //
                // - be the last base
                // - OR be the last-but-one base (with the final base being `Generic[]` or `object`)
                // - OR be the last-but-two base (with the penultimate base being `Generic[]`
                //                                and the final base being `object`)
                self.explicit_bases(db).iter().rev().take(3).any(|base| {
                    matches!(
                        base,
                        Type::SpecialForm(SpecialFormType::Protocol)
                            | Type::KnownInstance(KnownInstanceType::SubscriptedProtocol(_))
                    )
                })
            })
    }

    /// Determine if this is an abstract class.
    pub(super) fn is_abstract(self, db: &'db dyn Db) -> bool {
        self.metaclass(db)
            .as_class_literal()
            .is_some_and(|metaclass| metaclass.is_known(db, KnownClass::ABCMeta))
    }

    /// Return the types of the decorators on this class
    #[salsa::tracked(returns(deref), heap_size=ruff_memory_usage::heap_size)]
    fn decorators(self, db: &'db dyn Db) -> Box<[Type<'db>]> {
        tracing::trace!("ClassLiteral::decorators: {}", self.name(db));

        let module = parsed_module(db, self.file(db)).load(db);

        let class_stmt = self.node(db, &module);
        if class_stmt.decorator_list.is_empty() {
            return Box::new([]);
        }

        let class_definition =
            semantic_index(db, self.file(db)).expect_single_definition(class_stmt);

        class_stmt
            .decorator_list
            .iter()
            .map(|decorator_node| {
                definition_expression_type(db, class_definition, &decorator_node.expression)
            })
            .collect()
    }

    pub(super) fn known_function_decorators(
        self,
        db: &'db dyn Db,
    ) -> impl Iterator<Item = KnownFunction> + 'db {
        self.decorators(db)
            .iter()
            .filter_map(|deco| deco.as_function_literal())
            .filter_map(|decorator| decorator.known(db))
    }

    /// Is this class final?
    pub(super) fn is_final(self, db: &'db dyn Db) -> bool {
        self.known_function_decorators(db)
            .contains(&KnownFunction::Final)
            || enum_metadata(db, self).is_some()
    }

    /// Attempt to resolve the [method resolution order] ("MRO") for this class.
    /// If the MRO is unresolvable, return an error indicating why the class's MRO
    /// cannot be accurately determined. The error returned contains a fallback MRO
    /// that will be used instead for the purposes of type inference.
    ///
    /// The MRO is the tuple of classes that can be retrieved as the `__mro__`
    /// attribute on a class at runtime.
    ///
    /// [method resolution order]: https://docs.python.org/3/glossary.html#term-method-resolution-order
    #[salsa::tracked(returns(as_ref), cycle_initial=try_mro_cycle_initial, heap_size=ruff_memory_usage::heap_size)]
    pub(super) fn try_mro(
        self,
        db: &'db dyn Db,
        specialization: Option<Specialization<'db>>,
    ) -> Result<Mro<'db>, MroError<'db>> {
        tracing::trace!("ClassLiteral::try_mro: {}", self.name(db));
        Mro::of_class(db, self, specialization)
    }

    /// Iterate over the [method resolution order] ("MRO") of the class.
    ///
    /// If the MRO could not be accurately resolved, this method falls back to iterating
    /// over an MRO that has the class directly inheriting from `Unknown`. Use
    /// [`ClassLiteral::try_mro`] if you need to distinguish between the success and failure
    /// cases rather than simply iterating over the inferred resolution order for the class.
    ///
    /// [method resolution order]: https://docs.python.org/3/glossary.html#term-method-resolution-order
    pub(super) fn iter_mro(
        self,
        db: &'db dyn Db,
        specialization: Option<Specialization<'db>>,
    ) -> MroIterator<'db> {
        MroIterator::new(db, self, specialization)
    }

    /// Return `true` if `other` is present in this class's MRO.
    pub(super) fn is_subclass_of(
        self,
        db: &'db dyn Db,
        specialization: Option<Specialization<'db>>,
        other: ClassType<'db>,
    ) -> bool {
        // `is_subclass_of` is checking the subtype relation, in which gradual types do not
        // participate, so we should not return `True` if we find `Any/Unknown` in the MRO.
        self.iter_mro(db, specialization)
            .contains(&ClassBase::Class(other))
    }

    pub(super) fn when_subclass_of(
        self,
        db: &'db dyn Db,
        specialization: Option<Specialization<'db>>,
        other: ClassType<'db>,
    ) -> ConstraintSet<'db> {
        ConstraintSet::from(self.is_subclass_of(db, specialization, other))
    }

    /// Return `true` if this class constitutes a typed dict specification (inherits from
    /// `typing.TypedDict`, either directly or indirectly).
    #[salsa::tracked(cycle_initial=is_typed_dict_cycle_initial,
        heap_size=ruff_memory_usage::heap_size
    )]
    pub(super) fn is_typed_dict(self, db: &'db dyn Db) -> bool {
        if let Some(known) = self.known(db) {
            return known.is_typed_dict_subclass();
        }

        self.iter_mro(db, None)
            .any(|base| matches!(base, ClassBase::TypedDict))
    }

    /// Compute `TypedDict` parameters dynamically based on MRO detection and AST parsing.
    fn typed_dict_params(self, db: &'db dyn Db) -> Option<TypedDictParams> {
        if !self.is_typed_dict(db) {
            return None;
        }

        let module = parsed_module(db, self.file(db)).load(db);
        let class_stmt = self.node(db, &module);
        Some(typed_dict_params_from_class_def(class_stmt))
    }

    /// Return the explicit `metaclass` of this class, if one is defined.
    ///
    /// ## Note
    /// Only call this function from queries in the same file or your
    /// query depends on the AST of another file (bad!).
    fn explicit_metaclass(self, db: &'db dyn Db, module: &ParsedModuleRef) -> Option<Type<'db>> {
        let class_stmt = self.node(db, module);
        let metaclass_node = &class_stmt
            .arguments
            .as_ref()?
            .find_keyword("metaclass")?
            .value;

        let class_definition = self.definition(db);

        Some(definition_expression_type(
            db,
            class_definition,
            metaclass_node,
        ))
    }

    /// Return the metaclass of this class, or `type[Unknown]` if the metaclass cannot be inferred.
    pub(super) fn metaclass(self, db: &'db dyn Db) -> Type<'db> {
        self.try_metaclass(db)
            .map(|(ty, _)| ty)
            .unwrap_or_else(|_| SubclassOfType::subclass_of_unknown())
    }

    /// Return a type representing "the set of all instances of the metaclass of this class".
    pub(super) fn metaclass_instance_type(self, db: &'db dyn Db) -> Type<'db> {
        self
            .metaclass(db)
            .to_instance(db)
            .expect("`Type::to_instance()` should always return `Some()` when called on the type of a metaclass")
    }

    /// Return the metaclass of this class, or an error if the metaclass cannot be inferred.
    #[salsa::tracked(cycle_initial=try_metaclass_cycle_initial,
        heap_size=ruff_memory_usage::heap_size,
    )]
    pub(super) fn try_metaclass(
        self,
        db: &'db dyn Db,
    ) -> Result<(Type<'db>, Option<DataclassTransformerParams<'db>>), MetaclassError<'db>> {
        tracing::trace!("ClassLiteral::try_metaclass: {}", self.name(db));

        // Identify the class's own metaclass (or take the first base class's metaclass).
        let mut base_classes = self.fully_static_explicit_bases(db).peekable();

        if base_classes.peek().is_some() && self.inheritance_cycle(db).is_some() {
            // We emit diagnostics for cyclic class definitions elsewhere.
            // Avoid attempting to infer the metaclass if the class is cyclically defined.
            return Ok((SubclassOfType::subclass_of_unknown(), None));
        }

        if self.try_mro(db, None).is_err_and(MroError::is_cycle) {
            return Ok((SubclassOfType::subclass_of_unknown(), None));
        }

        let module = parsed_module(db, self.file(db)).load(db);

        let explicit_metaclass = self.explicit_metaclass(db, &module);
        let (metaclass, class_metaclass_was_from) = if let Some(metaclass) = explicit_metaclass {
            (metaclass, self)
        } else if let Some(base_class) = base_classes.next() {
            let (base_class_literal, _) = base_class.class_literal(db);
            (base_class.metaclass(db), base_class_literal)
        } else {
            (KnownClass::Type.to_class_literal(db), self)
        };

        let mut candidate = if let Some(metaclass_ty) = metaclass.to_class_type(db) {
            MetaclassCandidate {
                metaclass: metaclass_ty,
                explicit_metaclass_of: class_metaclass_was_from,
            }
        } else {
            let name = Type::string_literal(db, self.name(db));
            let bases = Type::heterogeneous_tuple(db, self.explicit_bases(db));
            let namespace = KnownClass::Dict
                .to_specialized_instance(db, [KnownClass::Str.to_instance(db), Type::any()]);

            // TODO: Other keyword arguments?
            let arguments = CallArguments::positional([name, bases, namespace]);

            let return_ty_result = match metaclass.try_call(db, &arguments) {
                Ok(bindings) => Ok(bindings.return_type(db)),

                Err(CallError(CallErrorKind::NotCallable, bindings)) => Err(MetaclassError {
                    kind: MetaclassErrorKind::NotCallable(bindings.callable_type()),
                }),

                // TODO we should also check for binding errors that would indicate the metaclass
                // does not accept the right arguments
                Err(CallError(CallErrorKind::BindingError, bindings)) => {
                    Ok(bindings.return_type(db))
                }

                Err(CallError(CallErrorKind::PossiblyNotCallable, _)) => Err(MetaclassError {
                    kind: MetaclassErrorKind::PartlyNotCallable(metaclass),
                }),
            };

            return return_ty_result.map(|ty| (ty.to_meta_type(db), None));
        };

        // Reconcile all base classes' metaclasses with the candidate metaclass.
        //
        // See:
        // - https://docs.python.org/3/reference/datamodel.html#determining-the-appropriate-metaclass
        // - https://github.com/python/cpython/blob/83ba8c2bba834c0b92de669cac16fcda17485e0e/Objects/typeobject.c#L3629-L3663
        for base_class in base_classes {
            let metaclass = base_class.metaclass(db);
            let Some(metaclass) = metaclass.to_class_type(db) else {
                continue;
            };
            if metaclass.is_subclass_of(db, candidate.metaclass) {
                let (base_class_literal, _) = base_class.class_literal(db);
                candidate = MetaclassCandidate {
                    metaclass,
                    explicit_metaclass_of: base_class_literal,
                };
                continue;
            }
            if candidate.metaclass.is_subclass_of(db, metaclass) {
                continue;
            }
            let (base_class_literal, _) = base_class.class_literal(db);
            return Err(MetaclassError {
                kind: MetaclassErrorKind::Conflict {
                    candidate1: candidate,
                    candidate2: MetaclassCandidate {
                        metaclass,
                        explicit_metaclass_of: base_class_literal,
                    },
                    candidate1_is_base_class: explicit_metaclass.is_none(),
                },
            });
        }

        let (metaclass_literal, _) = candidate.metaclass.class_literal(db);
        Ok((
            candidate.metaclass.into(),
            metaclass_literal.dataclass_transformer_params(db),
        ))
    }

    /// Returns the class member of this class named `name`.
    ///
    /// The member resolves to a member on the class itself or any of its proper superclasses.
    ///
    /// TODO: Should this be made private...?
    pub(super) fn class_member(
        self,
        db: &'db dyn Db,
        name: &str,
        policy: MemberLookupPolicy,
    ) -> PlaceAndQualifiers<'db> {
        fn into_function_like_callable<'d>(db: &'d dyn Db, ty: Type<'d>) -> Type<'d> {
            match ty {
                Type::Callable(callable_ty) => {
                    Type::Callable(CallableType::new(db, callable_ty.signatures(db), true))
                }
                Type::Union(union) => {
                    union.map(db, |element| into_function_like_callable(db, *element))
                }
                Type::Intersection(intersection) => intersection
                    .map_positive(db, |element| into_function_like_callable(db, *element)),
                _ => ty,
            }
        }

        let mut member = self.class_member_inner(db, None, name, policy);

        // We generally treat dunder attributes with `Callable` types as function-like callables.
        // See `callables_as_descriptors.md` for more details.
        if name.starts_with("__") && name.ends_with("__") {
            member = member.map_type(|ty| into_function_like_callable(db, ty));
        }

        member
    }

    fn class_member_inner(
        self,
        db: &'db dyn Db,
        specialization: Option<Specialization<'db>>,
        name: &str,
        policy: MemberLookupPolicy,
    ) -> PlaceAndQualifiers<'db> {
        if name == "__mro__" {
            let tuple_elements = self.iter_mro(db, specialization);
            return Place::bound(Type::heterogeneous_tuple(db, tuple_elements)).into();
        }

        self.class_member_from_mro(db, name, policy, self.iter_mro(db, specialization))
    }

    pub(super) fn class_member_from_mro(
        self,
        db: &'db dyn Db,
        name: &str,
        policy: MemberLookupPolicy,
        mro_iter: impl Iterator<Item = ClassBase<'db>>,
    ) -> PlaceAndQualifiers<'db> {
        // If we encounter a dynamic type in this class's MRO, we'll save that dynamic type
        // in this variable. After we've traversed the MRO, we'll either:
        // (1) Use that dynamic type as the type for this attribute,
        //     if no other classes in the MRO define the attribute; or,
        // (2) Intersect that dynamic type with the type of the attribute
        //     from the non-dynamic members of the class's MRO.
        let mut dynamic_type_to_intersect_with: Option<Type<'db>> = None;

        let mut lookup_result: LookupResult<'db> =
            Err(LookupError::Undefined(TypeQualifiers::empty()));

        for superclass in mro_iter {
            match superclass {
                ClassBase::Generic | ClassBase::Protocol => {
                    // Skip over these very special class bases that aren't really classes.
                }
                ClassBase::Dynamic(_) => {
                    // Note: calling `Type::from(superclass).member()` would be incorrect here.
                    // What we'd really want is a `Type::Any.own_class_member()` method,
                    // but adding such a method wouldn't make much sense -- it would always return `Any`!
                    dynamic_type_to_intersect_with.get_or_insert(Type::from(superclass));
                }
                ClassBase::Class(class) => {
                    let known = class.known(db);

                    if known == Some(KnownClass::Object)
                        // Only exclude `object` members if this is not an `object` class itself
                        && (policy.mro_no_object_fallback() && !self.is_known(db, KnownClass::Object))
                    {
                        continue;
                    }

                    if known == Some(KnownClass::Type) && policy.meta_class_no_type_fallback() {
                        continue;
                    }

                    if matches!(known, Some(KnownClass::Int | KnownClass::Str))
                        && policy.mro_no_int_or_str_fallback()
                    {
                        continue;
                    }

                    lookup_result = lookup_result.or_else(|lookup_error| {
                        lookup_error.or_fall_back_to(
                            db,
                            class
                                .own_class_member(db, self.inherited_generic_context(db), name)
                                .inner,
                        )
                    });
                }
                ClassBase::TypedDict => {
                    return KnownClass::TypedDictFallback
                        .to_class_literal(db)
                        .find_name_in_mro_with_policy(db, name, policy)
                        .expect("Will return Some() when called on class literal")
                        .map_type(|ty| {
                            ty.apply_type_mapping(
                                db,
                                &TypeMapping::ReplaceSelf {
                                    new_upper_bound: determine_upper_bound(
                                        db,
                                        self,
                                        None,
                                        ClassBase::is_typed_dict,
                                    ),
                                },
                                TypeContext::default(),
                            )
                        });
                }
            }
            if lookup_result.is_ok() {
                break;
            }
        }

        match (
            PlaceAndQualifiers::from(lookup_result),
            dynamic_type_to_intersect_with,
        ) {
            (symbol_and_qualifiers, None) => symbol_and_qualifiers,

            (
                PlaceAndQualifiers {
                    place: Place::Defined(ty, _, _),
                    qualifiers,
                },
                Some(dynamic_type),
            ) => Place::bound(
                IntersectionBuilder::new(db)
                    .add_positive(ty)
                    .add_positive(dynamic_type)
                    .build(),
            )
            .with_qualifiers(qualifiers),

            (
                PlaceAndQualifiers {
                    place: Place::Undefined,
                    qualifiers,
                },
                Some(dynamic_type),
            ) => Place::bound(dynamic_type).with_qualifiers(qualifiers),
        }
    }

    /// Returns the inferred type of the class member named `name`. Only bound members
    /// or those marked as `ClassVars` are considered.
    ///
    /// Returns [`Place::Undefined`] if `name` cannot be found in this class's scope
    /// directly. Use [`ClassLiteral::class_member`] if you require a method that will
    /// traverse through the MRO until it finds the member.
    pub(super) fn own_class_member(
        self,
        db: &'db dyn Db,
        inherited_generic_context: Option<GenericContext<'db>>,
        specialization: Option<Specialization<'db>>,
        name: &str,
    ) -> Member<'db> {
        if name == "__dataclass_fields__" && self.dataclass_params(db).is_some() {
            // Make this class look like a subclass of the `DataClassInstance` protocol
            return Member {
                inner: Place::declared(KnownClass::Dict.to_specialized_instance(
                    db,
                    [
                        KnownClass::Str.to_instance(db),
                        KnownClass::Field.to_specialized_instance(db, [Type::any()]),
                    ],
                ))
                .with_qualifiers(TypeQualifiers::CLASS_VAR),
            };
        }

        if CodeGeneratorKind::NamedTuple.matches(db, self, specialization) {
            if let Some(field) = self
                .own_fields(db, specialization, CodeGeneratorKind::NamedTuple)
                .get(name)
            {
                let property_getter_signature = Signature::new(
                    Parameters::new([Parameter::positional_only(Some(Name::new_static("self")))]),
                    Some(field.declared_ty),
                );
                let property_getter = CallableType::single(db, property_getter_signature);
                let property = PropertyInstanceType::new(db, Some(property_getter), None);
                return Member::definitely_declared(Type::PropertyInstance(property));
            }
        }

        let body_scope = self.body_scope(db);
        let member = class_member(db, body_scope, name).map_type(|ty| {
            // The `__new__` and `__init__` members of a non-specialized generic class are handled
            // specially: they inherit the generic context of their class. That lets us treat them
            // as generic functions when constructing the class, and infer the specialization of
            // the class from the arguments that are passed in.
            //
            // We might decide to handle other class methods the same way, having them inherit the
            // class's generic context, and performing type inference on calls to them to determine
            // the specialization of the class. If we do that, we would update this to also apply
            // to any method with a `@classmethod` decorator. (`__init__` would remain a special
            // case, since it's an _instance_ method where we don't yet know the generic class's
            // specialization.)
            match (inherited_generic_context, ty, specialization, name) {
                (
                    Some(generic_context),
                    Type::FunctionLiteral(function),
                    Some(_),
                    "__new__" | "__init__",
                ) => Type::FunctionLiteral(
                    function.with_inherited_generic_context(db, generic_context),
                ),
                _ => ty,
            }
        });

        if member.is_undefined() {
            if let Some(synthesized_member) = self.own_synthesized_member(db, specialization, name)
            {
                return Member::definitely_declared(synthesized_member);
            }
            // The symbol was not found in the class scope. It might still be implicitly defined in `@classmethod`s.
            return Self::implicit_attribute(db, body_scope, name, MethodDecorator::ClassMethod);
        }
        member
    }

    /// Returns the type of a synthesized dataclass member like `__init__` or `__lt__`, or
    /// a synthesized `__new__` method for a `NamedTuple`.
    pub(super) fn own_synthesized_member(
        self,
        db: &'db dyn Db,
        specialization: Option<Specialization<'db>>,
        name: &str,
    ) -> Option<Type<'db>> {
        let dataclass_params = self.dataclass_params(db);

        let field_policy = CodeGeneratorKind::from_class(db, self, specialization)?;

        let transformer_params =
            if let CodeGeneratorKind::DataclassLike(Some(transformer_params)) = field_policy {
                Some(DataclassParams::from_transformer_params(
                    db,
                    transformer_params,
                ))
            } else {
                None
            };

        let has_dataclass_param = |param| {
            dataclass_params.is_some_and(|params| params.flags(db).contains(param))
                || transformer_params.is_some_and(|params| params.flags(db).contains(param))
        };

        let instance_ty =
            Type::instance(db, self.apply_optional_specialization(db, specialization));

        let signature_from_fields = |mut parameters: Vec<_>, return_ty: Option<Type<'db>>| {
            for (field_name, field) in self.fields(db, specialization, field_policy) {
                let (init, mut default_ty, kw_only, alias) = match &field.kind {
                    FieldKind::NamedTuple { default_ty } => (true, *default_ty, None, None),
                    FieldKind::Dataclass {
                        init,
                        default_ty,
                        kw_only,
                        alias,
                        ..
                    } => (*init, *default_ty, *kw_only, alias.as_ref()),
                    FieldKind::TypedDict { .. } => continue,
                };
                let mut field_ty = field.declared_ty;

                if name == "__init__" && !init {
                    // Skip fields with `init=False`
                    continue;
                }

                if field.is_kw_only_sentinel(db) {
                    // Attributes annotated with `dataclass.KW_ONLY` are not present in the synthesized
                    // `__init__` method; they are used to indicate that the following parameters are
                    // keyword-only.
                    continue;
                }

                let dunder_set = field_ty.class_member(db, "__set__".into());
                if let Place::Defined(dunder_set, _, Definedness::AlwaysDefined) = dunder_set.place
                {
                    // The descriptor handling below is guarded by this not-dynamic check, because
                    // dynamic types like `Any` are valid (data) descriptors: since they have all
                    // possible attributes, they also have a (callable) `__set__` method. The
                    // problem is that we can't determine the type of the value parameter this way.
                    // Instead, we want to use the dynamic type itself in this case, so we skip the
                    // special descriptor handling.
                    if !dunder_set.is_dynamic() {
                        // This type of this attribute is a data descriptor. Instead of overwriting the
                        // descriptor attribute, data-classes will (implicitly) call the `__set__` method
                        // of the descriptor. This means that the synthesized `__init__` parameter for
                        // this attribute is determined by possible `value` parameter types with which
                        // the `__set__` method can be called. We build a union of all possible options
                        // to account for possible overloads.
                        let mut value_types = UnionBuilder::new(db);
                        for binding in &dunder_set.bindings(db) {
                            for overload in binding {
                                if let Some(value_param) =
                                    overload.signature.parameters().get_positional(2)
                                {
                                    value_types = value_types.add(
                                        value_param.annotated_type().unwrap_or_else(Type::unknown),
                                    );
                                } else if overload.signature.parameters().is_gradual() {
                                    value_types = value_types.add(Type::unknown());
                                }
                            }
                        }
                        field_ty = value_types.build();

                        // The default value of the attribute is *not* determined by the right hand side
                        // of the class-body assignment. Instead, the runtime invokes `__get__` on the
                        // descriptor, as if it had been called on the class itself, i.e. it passes `None`
                        // for the `instance` argument.

                        if let Some(ref mut default_ty) = default_ty {
                            *default_ty = default_ty
                                .try_call_dunder_get(db, Type::none(db), Type::ClassLiteral(self))
                                .map(|(return_ty, _)| return_ty)
                                .unwrap_or_else(Type::unknown);
                        }
                    }
                }

                let is_kw_only = name == "__replace__"
                    || kw_only.unwrap_or(has_dataclass_param(DataclassFlags::KW_ONLY));

                // Use the alias name if provided, otherwise use the field name
                let parameter_name = alias.map(Name::new).unwrap_or(field_name);

                let mut parameter = if is_kw_only {
                    Parameter::keyword_only(parameter_name)
                } else {
                    Parameter::positional_or_keyword(parameter_name)
                }
                .with_annotated_type(field_ty);

                if name == "__replace__" {
                    // When replacing, we know there is a default value for the field
                    // (the value that is currently assigned to the field)
                    // assume this to be the declared type of the field
                    parameter = parameter.with_default_type(field_ty);
                } else if let Some(default_ty) = default_ty {
                    parameter = parameter.with_default_type(default_ty);
                }

                parameters.push(parameter);
            }

            // In the event that we have a mix of keyword-only and positional parameters, we need to sort them
            // so that the keyword-only parameters appear after positional parameters.
            parameters.sort_by_key(Parameter::is_keyword_only);

            let signature = match name {
                "__new__" | "__init__" => Signature::new_generic(
                    self.inherited_generic_context(db),
                    Parameters::new(parameters),
                    return_ty,
                ),
                _ => Signature::new(Parameters::new(parameters), return_ty),
            };
            Some(CallableType::function_like(db, signature))
        };

        match (field_policy, name) {
            (CodeGeneratorKind::DataclassLike(_), "__init__") => {
                if !has_dataclass_param(DataclassFlags::INIT) {
                    return None;
                }

                let self_parameter = Parameter::positional_or_keyword(Name::new_static("self"))
                    // TODO: could be `Self`.
                    .with_annotated_type(instance_ty);
                signature_from_fields(vec![self_parameter], Some(Type::none(db)))
            }
            (CodeGeneratorKind::NamedTuple, "__new__") => {
                let cls_parameter = Parameter::positional_or_keyword(Name::new_static("cls"))
                    .with_annotated_type(KnownClass::Type.to_instance(db));
                signature_from_fields(vec![cls_parameter], Some(Type::none(db)))
            }
            (CodeGeneratorKind::DataclassLike(_), "__lt__" | "__le__" | "__gt__" | "__ge__") => {
                if !has_dataclass_param(DataclassFlags::ORDER) {
                    return None;
                }

                let signature = Signature::new(
                    Parameters::new([
                        Parameter::positional_or_keyword(Name::new_static("self"))
                            // TODO: could be `Self`.
                            .with_annotated_type(instance_ty),
                        Parameter::positional_or_keyword(Name::new_static("other"))
                            // TODO: could be `Self`.
                            .with_annotated_type(instance_ty),
                    ]),
                    Some(KnownClass::Bool.to_instance(db)),
                );

                Some(CallableType::function_like(db, signature))
            }
            (CodeGeneratorKind::NamedTuple, name) if name != "__init__" => {
                KnownClass::NamedTupleFallback
                    .to_class_literal(db)
                    .as_class_literal()?
                    .own_class_member(db, self.inherited_generic_context(db), None, name)
                    .ignore_possibly_undefined()
                    .map(|ty| {
                        ty.apply_type_mapping(
                            db,
                            &TypeMapping::ReplaceSelf {
                                new_upper_bound: determine_upper_bound(
                                    db,
                                    self,
                                    specialization,
                                    |base| {
                                        base.into_class()
                                            .is_some_and(|c| c.is_known(db, KnownClass::Tuple))
                                    },
                                ),
                            },
                            TypeContext::default(),
                        )
                    })
            }
            (CodeGeneratorKind::DataclassLike(_), "__replace__")
                if Program::get(db).python_version(db) >= PythonVersion::PY313 =>
            {
                let self_parameter = Parameter::positional_or_keyword(Name::new_static("self"))
                    .with_annotated_type(instance_ty);

                signature_from_fields(vec![self_parameter], Some(instance_ty))
            }
            (CodeGeneratorKind::DataclassLike(_), "__setattr__") => {
                if has_dataclass_param(DataclassFlags::FROZEN) {
                    let signature = Signature::new(
                        Parameters::new([
                            Parameter::positional_or_keyword(Name::new_static("self"))
                                .with_annotated_type(instance_ty),
                            Parameter::positional_or_keyword(Name::new_static("name")),
                            Parameter::positional_or_keyword(Name::new_static("value")),
                        ]),
                        Some(Type::Never),
                    );

                    return Some(CallableType::function_like(db, signature));
                }
                None
            }
            (CodeGeneratorKind::DataclassLike(_), "__slots__") => {
                has_dataclass_param(DataclassFlags::SLOTS).then(|| {
                    let fields = self.fields(db, specialization, field_policy);
                    let slots = fields.keys().map(|name| Type::string_literal(db, name));
                    Type::heterogeneous_tuple(db, slots)
                })
            }
            (CodeGeneratorKind::TypedDict, "__setitem__") => {
                let fields = self.fields(db, specialization, field_policy);

                // Add (key type, value type) overloads for all TypedDict items ("fields") that are not read-only:

                let mut writeable_fields = fields
                    .iter()
                    .filter(|(_, field)| !field.is_read_only())
                    .peekable();

                if writeable_fields.peek().is_none() {
                    // If there are no writeable fields, synthesize a `__setitem__` that takes
                    // a `key` of type `Never` to signal that no keys are accepted. This leads
                    // to slightly more user-friendly error messages compared to returning an
                    // empty overload set.
                    return Some(Type::Callable(CallableType::new(
                        db,
                        CallableSignature::single(Signature::new(
                            Parameters::new([
                                Parameter::positional_only(Some(Name::new_static("self")))
                                    .with_annotated_type(instance_ty),
                                Parameter::positional_only(Some(Name::new_static("key")))
                                    .with_annotated_type(Type::Never),
                                Parameter::positional_only(Some(Name::new_static("value")))
                                    .with_annotated_type(Type::any()),
                            ]),
                            Some(Type::none(db)),
                        )),
                        true,
                    )));
                }

                let overloads = writeable_fields.map(|(name, field)| {
                    let key_type = Type::StringLiteral(StringLiteralType::new(db, name.as_str()));

                    Signature::new(
                        Parameters::new([
                            Parameter::positional_only(Some(Name::new_static("self")))
                                .with_annotated_type(instance_ty),
                            Parameter::positional_only(Some(Name::new_static("key")))
                                .with_annotated_type(key_type),
                            Parameter::positional_only(Some(Name::new_static("value")))
                                .with_annotated_type(field.declared_ty),
                        ]),
                        Some(Type::none(db)),
                    )
                });

                Some(Type::Callable(CallableType::new(
                    db,
                    CallableSignature::from_overloads(overloads),
                    true,
                )))
            }
            (CodeGeneratorKind::TypedDict, "__getitem__") => {
                let fields = self.fields(db, specialization, field_policy);

                // Add (key -> value type) overloads for all TypedDict items ("fields"):
                let overloads = fields.iter().map(|(name, field)| {
                    let key_type = Type::StringLiteral(StringLiteralType::new(db, name.as_str()));

                    Signature::new(
                        Parameters::new([
                            Parameter::positional_only(Some(Name::new_static("self")))
                                .with_annotated_type(instance_ty),
                            Parameter::positional_only(Some(Name::new_static("key")))
                                .with_annotated_type(key_type),
                        ]),
                        Some(field.declared_ty),
                    )
                });

                Some(Type::Callable(CallableType::new(
                    db,
                    CallableSignature::from_overloads(overloads),
                    true,
                )))
            }
            (CodeGeneratorKind::TypedDict, "get") => {
                let overloads = self
                    .fields(db, specialization, field_policy)
                    .into_iter()
                    .flat_map(|(name, field)| {
                        let key_type =
                            Type::StringLiteral(StringLiteralType::new(db, name.as_str()));

                        // For a required key, `.get()` always returns the value type. For a non-required key,
                        // `.get()` returns the union of the value type and the type of the default argument
                        // (which defaults to `None`).

                        // TODO: For now, we use two overloads here. They can be merged into a single function
                        // once the generics solver takes default arguments into account.

                        let get_sig = Signature::new(
                            Parameters::new([
                                Parameter::positional_only(Some(Name::new_static("self")))
                                    .with_annotated_type(instance_ty),
                                Parameter::positional_only(Some(Name::new_static("key")))
                                    .with_annotated_type(key_type),
                            ]),
                            Some(if field.is_required() {
                                field.declared_ty
                            } else {
                                UnionType::from_elements(db, [field.declared_ty, Type::none(db)])
                            }),
                        );

                        let t_default =
                            BoundTypeVarInstance::synthetic(db, "T", TypeVarVariance::Covariant);

                        let get_with_default_sig = Signature::new_generic(
                            Some(GenericContext::from_typevar_instances(db, [t_default])),
                            Parameters::new([
                                Parameter::positional_only(Some(Name::new_static("self")))
                                    .with_annotated_type(instance_ty),
                                Parameter::positional_only(Some(Name::new_static("key")))
                                    .with_annotated_type(key_type),
                                Parameter::positional_only(Some(Name::new_static("default")))
                                    .with_annotated_type(Type::TypeVar(t_default)),
                            ]),
                            Some(if field.is_required() {
                                field.declared_ty
                            } else {
                                UnionType::from_elements(
                                    db,
                                    [field.declared_ty, Type::TypeVar(t_default)],
                                )
                            }),
                        );

                        [get_sig, get_with_default_sig]
                    })
                    // Fallback overloads for unknown keys
                    .chain(std::iter::once({
                        Signature::new(
                            Parameters::new([
                                Parameter::positional_only(Some(Name::new_static("self")))
                                    .with_annotated_type(instance_ty),
                                Parameter::positional_only(Some(Name::new_static("key")))
                                    .with_annotated_type(KnownClass::Str.to_instance(db)),
                            ]),
                            Some(UnionType::from_elements(
                                db,
                                [Type::unknown(), Type::none(db)],
                            )),
                        )
                    }))
                    .chain(std::iter::once({
                        let t_default =
                            BoundTypeVarInstance::synthetic(db, "T", TypeVarVariance::Covariant);

                        Signature::new_generic(
                            Some(GenericContext::from_typevar_instances(db, [t_default])),
                            Parameters::new([
                                Parameter::positional_only(Some(Name::new_static("self")))
                                    .with_annotated_type(instance_ty),
                                Parameter::positional_only(Some(Name::new_static("key")))
                                    .with_annotated_type(KnownClass::Str.to_instance(db)),
                                Parameter::positional_only(Some(Name::new_static("default")))
                                    .with_annotated_type(Type::TypeVar(t_default)),
                            ]),
                            Some(UnionType::from_elements(
                                db,
                                [Type::unknown(), Type::TypeVar(t_default)],
                            )),
                        )
                    }));

                Some(Type::Callable(CallableType::new(
                    db,
                    CallableSignature::from_overloads(overloads),
                    true,
                )))
            }
            (CodeGeneratorKind::TypedDict, "pop") => {
                let fields = self.fields(db, specialization, field_policy);
                let overloads = fields
                    .iter()
                    .filter(|(_, field)| {
                        // Only synthesize `pop` for fields that are not required.
                        !field.is_required()
                    })
                    .flat_map(|(name, field)| {
                        let key_type =
                            Type::StringLiteral(StringLiteralType::new(db, name.as_str()));

                        // TODO: Similar to above: consider merging these two overloads into one

                        // `.pop()` without default
                        let pop_sig = Signature::new(
                            Parameters::new([
                                Parameter::positional_only(Some(Name::new_static("self")))
                                    .with_annotated_type(instance_ty),
                                Parameter::positional_only(Some(Name::new_static("key")))
                                    .with_annotated_type(key_type),
                            ]),
                            Some(field.declared_ty),
                        );

                        // `.pop()` with a default value
                        let t_default =
                            BoundTypeVarInstance::synthetic(db, "T", TypeVarVariance::Covariant);

                        let pop_with_default_sig = Signature::new_generic(
                            Some(GenericContext::from_typevar_instances(db, [t_default])),
                            Parameters::new([
                                Parameter::positional_only(Some(Name::new_static("self")))
                                    .with_annotated_type(instance_ty),
                                Parameter::positional_only(Some(Name::new_static("key")))
                                    .with_annotated_type(key_type),
                                Parameter::positional_only(Some(Name::new_static("default")))
                                    .with_annotated_type(Type::TypeVar(t_default)),
                            ]),
                            Some(UnionType::from_elements(
                                db,
                                [field.declared_ty, Type::TypeVar(t_default)],
                            )),
                        );

                        [pop_sig, pop_with_default_sig]
                    });

                Some(Type::Callable(CallableType::new(
                    db,
                    CallableSignature::from_overloads(overloads),
                    true,
                )))
            }
            (CodeGeneratorKind::TypedDict, "setdefault") => {
                let fields = self.fields(db, specialization, field_policy);
                let overloads = fields.iter().map(|(name, field)| {
                    let key_type = Type::StringLiteral(StringLiteralType::new(db, name.as_str()));

                    // `setdefault` always returns the field type
                    Signature::new(
                        Parameters::new([
                            Parameter::positional_only(Some(Name::new_static("self")))
                                .with_annotated_type(instance_ty),
                            Parameter::positional_only(Some(Name::new_static("key")))
                                .with_annotated_type(key_type),
                            Parameter::positional_only(Some(Name::new_static("default")))
                                .with_annotated_type(field.declared_ty),
                        ]),
                        Some(field.declared_ty),
                    )
                });

                Some(Type::Callable(CallableType::new(
                    db,
                    CallableSignature::from_overloads(overloads),
                    true,
                )))
            }
            (CodeGeneratorKind::TypedDict, "update") => {
                // TODO: synthesize a set of overloads with precise types
                let signature = Signature::new(
                    Parameters::new([
                        Parameter::positional_only(Some(Name::new_static("self")))
                            .with_annotated_type(instance_ty),
                        Parameter::variadic(Name::new_static("args")),
                        Parameter::keyword_variadic(Name::new_static("kwargs")),
                    ]),
                    Some(Type::none(db)),
                );

                Some(CallableType::function_like(db, signature))
            }
            _ => None,
        }
    }

    /// Member lookup for classes that inherit from `typing.TypedDict`.
    ///
    /// This is implemented as a separate method because the item definitions on a `TypedDict`-based
    /// class are *not* accessible as class members. Instead, this mostly defers to `TypedDictFallback`,
    /// unless `name` corresponds to one of the specialized synthetic members like `__getitem__`.
    pub(crate) fn typed_dict_member(
        self,
        db: &'db dyn Db,
        specialization: Option<Specialization<'db>>,
        name: &str,
        policy: MemberLookupPolicy,
    ) -> PlaceAndQualifiers<'db> {
        if let Some(member) = self.own_synthesized_member(db, specialization, name) {
            Place::bound(member).into()
        } else {
            KnownClass::TypedDictFallback
                .to_class_literal(db)
                .find_name_in_mro_with_policy(db, name, policy)
                .expect("`find_name_in_mro_with_policy` will return `Some()` when called on class literal")
                .map_type(|ty|
                    ty.apply_type_mapping(
                        db,
                        &TypeMapping::ReplaceSelf {
                            new_upper_bound: determine_upper_bound(
                                db,
                                self,
                                specialization,
                                ClassBase::is_typed_dict
                            )
                        },
                                TypeContext::default(),
                    )
                )
        }
    }

    /// Returns a list of all annotated attributes defined in this class, or any of its superclasses.
    ///
    /// See [`ClassLiteral::own_fields`] for more details.
    pub(crate) fn fields(
        self,
        db: &'db dyn Db,
        specialization: Option<Specialization<'db>>,
        field_policy: CodeGeneratorKind,
    ) -> FxOrderMap<Name, Field<'db>> {
        if field_policy == CodeGeneratorKind::NamedTuple {
            // NamedTuples do not allow multiple inheritance, so it is sufficient to enumerate the
            // fields of this class only.
            return self.own_fields(db, specialization, field_policy);
        }

        let matching_classes_in_mro: Vec<_> = self
            .iter_mro(db, specialization)
            .filter_map(|superclass| {
                if let Some(class) = superclass.into_class() {
                    let (class_literal, specialization) = class.class_literal(db);
                    if field_policy.matches(db, class_literal, specialization) {
                        Some((class_literal, specialization))
                    } else {
                        None
                    }
                } else {
                    None
                }
            })
            // We need to collect into a `Vec` here because we iterate the MRO in reverse order
            .collect();

        matching_classes_in_mro
            .into_iter()
            .rev()
            .flat_map(|(class, specialization)| class.own_fields(db, specialization, field_policy))
            // We collect into a FxOrderMap here to deduplicate attributes
            .collect()
    }

    /// Returns a list of all annotated attributes defined in the body of this class. This is similar
    /// to the `__annotations__` attribute at runtime, but also contains default values.
    ///
    /// For a class body like
    /// ```py
    /// @dataclass
    /// class C:
    ///     x: int
    ///     y: str = "a"
    /// ```
    /// we return a map `{"x": (int, None), "y": (str, Some(Literal["a"]))}`.
    pub(super) fn own_fields(
        self,
        db: &'db dyn Db,
        specialization: Option<Specialization<'db>>,
        field_policy: CodeGeneratorKind,
    ) -> FxOrderMap<Name, Field<'db>> {
        let mut attributes = FxOrderMap::default();

        let class_body_scope = self.body_scope(db);
        let table = place_table(db, class_body_scope);

        let use_def = use_def_map(db, class_body_scope);

        let typed_dict_params = self.typed_dict_params(db);
        let mut kw_only_sentinel_field_seen = false;

        for (symbol_id, declarations) in use_def.all_end_of_scope_symbol_declarations() {
            // Here, we exclude all declarations that are not annotated assignments. We need this because
            // things like function definitions and nested classes would otherwise be considered dataclass
            // fields. The check is too broad in the sense that it also excludes (weird) constructs where
            // a symbol would have multiple declarations, one of which is an annotated assignment. If we
            // want to improve this, we could instead pass a definition-kind filter to the use-def map
            // query, or to the `symbol_from_declarations` call below. Doing so would potentially require
            // us to generate a union of `__init__` methods.
            if !declarations
                .clone()
                .all(|DeclarationWithConstraint { declaration, .. }| {
                    declaration.is_undefined_or(|declaration| {
                        matches!(
                            declaration.kind(db),
                            DefinitionKind::AnnotatedAssignment(..)
                        )
                    })
                })
            {
                continue;
            }

            let symbol = table.symbol(symbol_id);

            let result = place_from_declarations(db, declarations.clone());
            let single_declaration = result.single_declaration;
            let attr = result.ignore_conflicting_declarations();
            if attr.is_class_var() {
                continue;
            }

            if let Some(attr_ty) = attr.place.ignore_possibly_undefined() {
                let bindings = use_def.end_of_scope_symbol_bindings(symbol_id);
                let mut default_ty = place_from_bindings(db, bindings).ignore_possibly_undefined();

                default_ty =
                    default_ty.map(|ty| ty.apply_optional_specialization(db, specialization));

                let mut init = true;
                let mut kw_only = None;
                let mut alias = None;
                if let Some(Type::KnownInstance(KnownInstanceType::Field(field))) = default_ty {
                    default_ty = field.default_type(db);
                    if self
                        .dataclass_params(db)
                        .map(|params| params.field_specifiers(db).is_empty())
                        .unwrap_or(false)
                    {
                        // This happens when constructing a `dataclass` with a `dataclass_transform`
                        // without defining the `field_specifiers`, meaning it should ignore
                        // `dataclasses.field` and `dataclasses.Field`.
                    } else {
                        init = field.init(db);
                        kw_only = field.kw_only(db);
                        alias = field.alias(db);
                    }
                }

                let kind = match field_policy {
                    CodeGeneratorKind::NamedTuple => FieldKind::NamedTuple { default_ty },
                    CodeGeneratorKind::DataclassLike(_) => FieldKind::Dataclass {
                        default_ty,
                        init_only: attr.is_init_var(),
                        init,
                        kw_only,
                        alias,
                    },
                    CodeGeneratorKind::TypedDict => {
                        let is_required = if attr.is_required() {
                            // Explicit Required[T] annotation - always required
                            true
                        } else if attr.is_not_required() {
                            // Explicit NotRequired[T] annotation - never required
                            false
                        } else {
                            // No explicit qualifier - use class default (`total` parameter)
                            typed_dict_params
                                .expect("TypedDictParams should be available for CodeGeneratorKind::TypedDict")
                                .contains(TypedDictParams::TOTAL)
                        };

                        FieldKind::TypedDict {
                            is_required,
                            is_read_only: attr.is_read_only(),
                        }
                    }
                };

                let mut field = Field {
                    declared_ty: attr_ty.apply_optional_specialization(db, specialization),
                    kind,
                    single_declaration,
                };

                // Check if this is a KW_ONLY sentinel and mark subsequent fields as keyword-only
                if field.is_kw_only_sentinel(db) {
                    kw_only_sentinel_field_seen = true;
                }

                // If no explicit kw_only setting and we've seen KW_ONLY sentinel, mark as keyword-only
                if kw_only_sentinel_field_seen {
                    if let FieldKind::Dataclass {
                        kw_only: ref mut kw @ None,
                        ..
                    } = field.kind
                    {
                        *kw = Some(true);
                    }
                }

                attributes.insert(symbol.name().clone(), field);
            }
        }

        attributes
    }

    /// Look up an instance attribute (available in `__dict__`) of the given name.
    ///
    /// See [`Type::instance_member`] for more details.
    pub(super) fn instance_member(
        self,
        db: &'db dyn Db,
        specialization: Option<Specialization<'db>>,
        name: &str,
    ) -> PlaceAndQualifiers<'db> {
        if self.is_typed_dict(db) {
            return Place::Undefined.into();
        }

        let mut union = UnionBuilder::new(db);
        let mut union_qualifiers = TypeQualifiers::empty();
        let mut is_definitely_bound = false;

        for superclass in self.iter_mro(db, specialization) {
            match superclass {
                ClassBase::Generic | ClassBase::Protocol => {
                    // Skip over these very special class bases that aren't really classes.
                }
                ClassBase::Dynamic(_) => {
                    return PlaceAndQualifiers::todo(
                        "instance attribute on class with dynamic base",
                    );
                }
                ClassBase::Class(class) => {
                    if let member @ PlaceAndQualifiers {
                        place: Place::Defined(ty, origin, boundness),
                        qualifiers,
                    } = class.own_instance_member(db, name).inner
                    {
                        if boundness == Definedness::AlwaysDefined {
                            if origin.is_declared() {
                                // We found a definitely-declared attribute. Discard possibly collected
                                // inferred types from subclasses and return the declared type.
                                return member;
                            }

                            is_definitely_bound = true;
                        }

                        // If the attribute is not definitely declared on this class, keep looking higher
                        // up in the MRO, and build a union of all inferred types (and possibly-declared
                        // types):
                        union = union.add(ty);

                        // TODO: We could raise a diagnostic here if there are conflicting type qualifiers
                        union_qualifiers |= qualifiers;
                    }
                }
                ClassBase::TypedDict => {
                    return KnownClass::TypedDictFallback
                        .to_instance(db)
                        .instance_member(db, name)
                        .map_type(|ty| {
                            ty.apply_type_mapping(
                                db,
                                &TypeMapping::ReplaceSelf {
                                    new_upper_bound: Type::instance(
                                        db,
                                        self.unknown_specialization(db),
                                    ),
                                },
                                TypeContext::default(),
                            )
                        });
                }
            }
        }

        if union.is_empty() {
            Place::Undefined.with_qualifiers(TypeQualifiers::empty())
        } else {
            let boundness = if is_definitely_bound {
                Definedness::AlwaysDefined
            } else {
                Definedness::PossiblyUndefined
            };

            Place::Defined(union.build(), TypeOrigin::Inferred, boundness)
                .with_qualifiers(union_qualifiers)
        }
    }

    /// Tries to find declarations/bindings of an attribute named `name` that are only
    /// "implicitly" defined (`self.x = …`, `cls.x = …`) in a method of the class that
    /// corresponds to `class_body_scope`. The `target_method_decorator` parameter is
    /// used to skip methods that do not have the expected decorator.
    fn implicit_attribute(
        db: &'db dyn Db,
        class_body_scope: ScopeId<'db>,
        name: &str,
        target_method_decorator: MethodDecorator,
    ) -> Member<'db> {
        Self::implicit_attribute_inner(
            db,
            class_body_scope,
            name.to_string(),
            target_method_decorator,
        )
    }

    #[salsa::tracked(cycle_initial=implicit_attribute_initial,
        heap_size=ruff_memory_usage::heap_size,
    )]
    pub(super) fn implicit_attribute_inner(
        db: &'db dyn Db,
        class_body_scope: ScopeId<'db>,
        name: String,
        target_method_decorator: MethodDecorator,
    ) -> Member<'db> {
        // If we do not see any declarations of an attribute, neither in the class body nor in
        // any method, we build a union of `Unknown` with the inferred types of all bindings of
        // that attribute. We include `Unknown` in that union to account for the fact that the
        // attribute might be externally modified.
        let mut union_of_inferred_types = UnionBuilder::new(db);
        let mut qualifiers = TypeQualifiers::IMPLICIT_INSTANCE_ATTRIBUTE;

        let mut is_attribute_bound = false;

        let file = class_body_scope.file(db);
        let module = parsed_module(db, file).load(db);
        let index = semantic_index(db, file);
        let class_map = use_def_map(db, class_body_scope);
        let class_table = place_table(db, class_body_scope);
        let div = DivergentType::new(
            db,
            DivergenceKind::ImplicitAttribute {
                class_body_scope,
                name: name.clone(),
                target_method_decorator,
            },
        );
        let visitor = RecursiveTypeNormalizedVisitor::new(Type::divergent(div));

        let is_valid_scope = |method_scope: &Scope| {
            if let Some(method_def) = method_scope.node().as_function() {
                let method_name = method_def.node(&module).name.as_str();
                if let Some(Type::FunctionLiteral(method_type)) =
                    class_member(db, class_body_scope, method_name)
                        .inner
                        .place
                        .ignore_possibly_undefined()
                {
                    let method_decorator = MethodDecorator::try_from_fn_type(db, method_type);
                    if method_decorator != Ok(target_method_decorator) {
                        return false;
                    }
                }
            }
            true
        };

        // First check declarations
        for (attribute_declarations, method_scope_id) in
            attribute_declarations(db, class_body_scope, &name)
        {
            let method_scope = index.scope(method_scope_id);
            if !is_valid_scope(method_scope) {
                continue;
            }

            for attribute_declaration in attribute_declarations {
                let DefinitionState::Defined(declaration) = attribute_declaration.declaration
                else {
                    continue;
                };

                let DefinitionKind::AnnotatedAssignment(assignment) = declaration.kind(db) else {
                    continue;
                };

                // We found an annotated assignment of one of the following forms (using 'self' in these
                // examples, but we support arbitrary names for the first parameters of methods):
                //
                //     self.name: <annotation>
                //     self.name: <annotation> = …

                let annotation = declaration_type(db, declaration);
                let annotation = Place::declared(annotation.inner).with_qualifiers(
                    annotation.qualifiers | TypeQualifiers::IMPLICIT_INSTANCE_ATTRIBUTE,
                );

                if let Some(all_qualifiers) = annotation.is_bare_final() {
                    if let Some(value) = assignment.value(&module) {
                        // If we see an annotated assignment with a bare `Final` as in
                        // `self.SOME_CONSTANT: Final = 1`, infer the type from the value
                        // on the right-hand side.

                        let inferred_ty = infer_expression_type(
                            db,
                            index.expression(value),
                            TypeContext::default(),
                        );
<<<<<<< HEAD
                        return Place::bound(inferred_ty.recursive_type_normalized(db, &visitor))
                            .with_qualifiers(all_qualifiers);
=======
                        return Member {
                            inner: Place::bound(inferred_ty).with_qualifiers(all_qualifiers),
                        };
>>>>>>> 28aed61a
                    }

                    // If there is no right-hand side, just record that we saw a `Final` qualifier
                    qualifiers |= all_qualifiers;
                    continue;
                }

                return Member { inner: annotation };
            }
        }

        if !qualifiers.contains(TypeQualifiers::FINAL) {
            union_of_inferred_types = union_of_inferred_types.add(Type::unknown());
        }
        if let Place::Type(previous_cycle_type, _) = Self::implicit_attribute_inner(
            db,
            class_body_scope,
            name.clone(),
            target_method_decorator,
        )
        .place
        {
            // In fixed-point iteration of type inference, the attribute type must be monotonically widened and not "oscillate".
            // Here, monotonicity is guaranteed by pre-unioning the type of the previous iteration into the current result.
            union_of_inferred_types = union_of_inferred_types
                .add(previous_cycle_type.recursive_type_normalized(db, &visitor));
        }

        for (attribute_assignments, method_scope_id) in
            attribute_assignments(db, class_body_scope, &name)
        {
            let method_scope = index.scope(method_scope_id);
            if !is_valid_scope(method_scope) {
                continue;
            }

            // The attribute assignment inherits the reachability of the method which contains it
            let is_method_reachable = if let Some(method_def) = method_scope.node().as_function() {
                let method = index.expect_single_definition(method_def);
                let method_place = class_table
                    .symbol_id(&method_def.node(&module).name)
                    .unwrap();
                class_map
                    .all_reachable_symbol_bindings(method_place)
                    .find_map(|bind| {
                        (bind.binding.is_defined_and(|def| def == method))
                            .then(|| class_map.binding_reachability(db, &bind))
                    })
                    .unwrap_or(Truthiness::AlwaysFalse)
            } else {
                Truthiness::AlwaysFalse
            };
            if is_method_reachable.is_always_false() {
                continue;
            }

            for attribute_assignment in attribute_assignments {
                if let DefinitionState::Undefined = attribute_assignment.binding {
                    continue;
                }

                let DefinitionState::Defined(binding) = attribute_assignment.binding else {
                    continue;
                };

                if !is_method_reachable.is_always_false() {
                    is_attribute_bound = true;
                }

                match binding.kind(db) {
                    DefinitionKind::AnnotatedAssignment(_) => {
                        // Annotated assignments were handled above. This branch is not
                        // unreachable (because of the `continue` above), but there is
                        // nothing to do here.
                    }
                    DefinitionKind::Assignment(assign) => {
                        match assign.target_kind() {
                            TargetKind::Sequence(_, unpack) => {
                                // We found an unpacking assignment like:
                                //
                                //     .., self.name, .. = <value>
                                //     (.., self.name, ..) = <value>
                                //     [.., self.name, ..] = <value>

                                let unpacked = infer_unpack_types(db, unpack);

                                let inferred_ty = unpacked.expression_type(assign.target(&module));

                                union_of_inferred_types = union_of_inferred_types
                                    .add(inferred_ty.recursive_type_normalized(db, &visitor));
                            }
                            TargetKind::Single => {
                                // We found an un-annotated attribute assignment of the form:
                                //
                                //     self.name = <value>

                                let inferred_ty = infer_expression_type(
                                    db,
                                    index.expression(assign.value(&module)),
                                    TypeContext::default(),
                                );

                                union_of_inferred_types = union_of_inferred_types
                                    .add(inferred_ty.recursive_type_normalized(db, &visitor));
                            }
                        }
                    }
                    DefinitionKind::For(for_stmt) => {
                        match for_stmt.target_kind() {
                            TargetKind::Sequence(_, unpack) => {
                                // We found an unpacking assignment like:
                                //
                                //     for .., self.name, .. in <iterable>:

                                let unpacked = infer_unpack_types(db, unpack);
                                let inferred_ty =
                                    unpacked.expression_type(for_stmt.target(&module));

                                union_of_inferred_types = union_of_inferred_types
                                    .add(inferred_ty.recursive_type_normalized(db, &visitor));
                            }
                            TargetKind::Single => {
                                // We found an attribute assignment like:
                                //
                                //     for self.name in <iterable>:

                                let iterable_ty = infer_expression_type(
                                    db,
                                    index.expression(for_stmt.iterable(&module)),
                                    TypeContext::default(),
                                );
                                // TODO: Potential diagnostics resulting from the iterable are currently not reported.
                                let inferred_ty =
                                    iterable_ty.iterate(db).homogeneous_element_type(db);

                                union_of_inferred_types = union_of_inferred_types
                                    .add(inferred_ty.recursive_type_normalized(db, &visitor));
                            }
                        }
                    }
                    DefinitionKind::WithItem(with_item) => {
                        match with_item.target_kind() {
                            TargetKind::Sequence(_, unpack) => {
                                // We found an unpacking assignment like:
                                //
                                //     with <context_manager> as .., self.name, ..:

                                let unpacked = infer_unpack_types(db, unpack);
                                let inferred_ty =
                                    unpacked.expression_type(with_item.target(&module));

                                union_of_inferred_types = union_of_inferred_types
                                    .add(inferred_ty.recursive_type_normalized(db, &visitor));
                            }
                            TargetKind::Single => {
                                // We found an attribute assignment like:
                                //
                                //     with <context_manager> as self.name:

                                let context_ty = infer_expression_type(
                                    db,
                                    index.expression(with_item.context_expr(&module)),
                                    TypeContext::default(),
                                );
                                let inferred_ty = if with_item.is_async() {
                                    context_ty.aenter(db)
                                } else {
                                    context_ty.enter(db)
                                };

                                union_of_inferred_types = union_of_inferred_types
                                    .add(inferred_ty.recursive_type_normalized(db, &visitor));
                            }
                        }
                    }
                    DefinitionKind::Comprehension(comprehension) => {
                        match comprehension.target_kind() {
                            TargetKind::Sequence(_, unpack) => {
                                // We found an unpacking assignment like:
                                //
                                //     [... for .., self.name, .. in <iterable>]

                                let unpacked = infer_unpack_types(db, unpack);

                                let inferred_ty =
                                    unpacked.expression_type(comprehension.target(&module));

                                union_of_inferred_types = union_of_inferred_types
                                    .add(inferred_ty.recursive_type_normalized(db, &visitor));
                            }
                            TargetKind::Single => {
                                // We found an attribute assignment like:
                                //
                                //     [... for self.name in <iterable>]

                                let iterable_ty = infer_expression_type(
                                    db,
                                    index.expression(comprehension.iterable(&module)),
                                    TypeContext::default(),
                                );
                                // TODO: Potential diagnostics resulting from the iterable are currently not reported.
                                let inferred_ty =
                                    iterable_ty.iterate(db).homogeneous_element_type(db);

                                union_of_inferred_types = union_of_inferred_types
                                    .add(inferred_ty.recursive_type_normalized(db, &visitor));
                            }
                        }
                    }
                    DefinitionKind::AugmentedAssignment(_) => {
                        // TODO:
                    }
                    DefinitionKind::NamedExpression(_) => {
                        // A named expression whose target is an attribute is syntactically prohibited
                    }
                    _ => {}
                }
            }
        }

        Member {
            inner: if is_attribute_bound {
                Place::bound(union_of_inferred_types.build()).with_qualifiers(qualifiers)
            } else {
                Place::Undefined.with_qualifiers(qualifiers)
            },
        }
    }

    /// A helper function for `instance_member` that looks up the `name` attribute only on
    /// this class, not on its superclasses.
    fn own_instance_member(self, db: &'db dyn Db, name: &str) -> Member<'db> {
        // TODO: There are many things that are not yet implemented here:
        // - `typing.Final`
        // - Proper diagnostics

        let body_scope = self.body_scope(db);
        let table = place_table(db, body_scope);

        if let Some(symbol_id) = table.symbol_id(name) {
            let use_def = use_def_map(db, body_scope);

            let declarations = use_def.end_of_scope_symbol_declarations(symbol_id);
            let declared_and_qualifiers =
                place_from_declarations(db, declarations).ignore_conflicting_declarations();

            match declared_and_qualifiers {
                PlaceAndQualifiers {
                    place: mut declared @ Place::Defined(declared_ty, _, declaredness),
                    qualifiers,
                } => {
                    // For the purpose of finding instance attributes, ignore `ClassVar`
                    // declarations:
                    if qualifiers.contains(TypeQualifiers::CLASS_VAR) {
                        declared = Place::Undefined;
                    }

                    if qualifiers.contains(TypeQualifiers::INIT_VAR) {
                        // We ignore `InitVar` declarations on the class body, unless that attribute is overwritten
                        // by an implicit assignment in a method
                        if Self::implicit_attribute(db, body_scope, name, MethodDecorator::None)
                            .is_undefined()
                        {
                            return Member::unbound();
                        }
                    }

                    // The attribute is declared in the class body.

                    let bindings = use_def.end_of_scope_symbol_bindings(symbol_id);
                    let inferred = place_from_bindings(db, bindings);
                    let has_binding = !inferred.is_undefined();

                    if has_binding {
                        // The attribute is declared and bound in the class body.

                        if let Some(implicit_ty) =
                            Self::implicit_attribute(db, body_scope, name, MethodDecorator::None)
                                .ignore_possibly_undefined()
                        {
                            if declaredness == Definedness::AlwaysDefined {
                                // If a symbol is definitely declared, and we see
                                // attribute assignments in methods of the class,
                                // we trust the declared type.
                                Member {
                                    inner: declared.with_qualifiers(qualifiers),
                                }
                            } else {
                                Member {
                                    inner: Place::Defined(
                                        UnionType::from_elements(db, [declared_ty, implicit_ty]),
                                        TypeOrigin::Declared,
                                        declaredness,
                                    )
                                    .with_qualifiers(qualifiers),
                                }
                            }
                        } else {
                            // The symbol is declared and bound in the class body,
                            // but we did not find any attribute assignments in
                            // methods of the class. This means that the attribute
                            // has a class-level default value, but it would not be
                            // found in a `__dict__` lookup.

                            Member::unbound()
                        }
                    } else {
                        // The attribute is declared but not bound in the class body.
                        // We take this as a sign that this is intended to be a pure
                        // instance attribute, and we trust the declared type, unless
                        // it is possibly-undeclared. In the latter case, we also
                        // union with the inferred type from attribute assignments.

                        if declaredness == Definedness::AlwaysDefined {
                            Member {
                                inner: declared.with_qualifiers(qualifiers),
                            }
                        } else {
                            if let Some(implicit_ty) = Self::implicit_attribute(
                                db,
                                body_scope,
                                name,
                                MethodDecorator::None,
                            )
                            .inner
                            .place
                            .ignore_possibly_undefined()
                            {
                                Member {
                                    inner: Place::Defined(
                                        UnionType::from_elements(db, [declared_ty, implicit_ty]),
                                        TypeOrigin::Declared,
                                        declaredness,
                                    )
                                    .with_qualifiers(qualifiers),
                                }
                            } else {
                                Member {
                                    inner: declared.with_qualifiers(qualifiers),
                                }
                            }
                        }
                    }
                }

                PlaceAndQualifiers {
                    place: Place::Undefined,
                    qualifiers: _,
                } => {
                    // The attribute is not *declared* in the class body. It could still be declared/bound
                    // in a method.

                    Self::implicit_attribute(db, body_scope, name, MethodDecorator::None)
                }
            }
        } else {
            // This attribute is neither declared nor bound in the class body.
            // It could still be implicitly defined in a method.

            Self::implicit_attribute(db, body_scope, name, MethodDecorator::None)
        }
    }

    pub(super) fn to_non_generic_instance(self, db: &'db dyn Db) -> Type<'db> {
        Type::instance(db, ClassType::NonGeneric(self))
    }

    /// Return this class' involvement in an inheritance cycle, if any.
    ///
    /// A class definition like this will fail at runtime,
    /// but we must be resilient to it or we could panic.
    #[salsa::tracked(cycle_initial=inheritance_cycle_initial, heap_size=ruff_memory_usage::heap_size)]
    pub(super) fn inheritance_cycle(self, db: &'db dyn Db) -> Option<InheritanceCycle> {
        /// Return `true` if the class is cyclically defined.
        ///
        /// Also, populates `visited_classes` with all base classes of `self`.
        fn is_cyclically_defined_recursive<'db>(
            db: &'db dyn Db,
            class: ClassLiteral<'db>,
            classes_on_stack: &mut IndexSet<ClassLiteral<'db>>,
            visited_classes: &mut IndexSet<ClassLiteral<'db>>,
        ) -> bool {
            let mut result = false;
            for explicit_base in class.explicit_bases(db) {
                let explicit_base_class_literal = match explicit_base {
                    Type::ClassLiteral(class_literal) => *class_literal,
                    Type::GenericAlias(generic_alias) => generic_alias.origin(db),
                    _ => continue,
                };
                if !classes_on_stack.insert(explicit_base_class_literal) {
                    return true;
                }

                if visited_classes.insert(explicit_base_class_literal) {
                    // If we find a cycle, keep searching to check if we can reach the starting class.
                    result |= is_cyclically_defined_recursive(
                        db,
                        explicit_base_class_literal,
                        classes_on_stack,
                        visited_classes,
                    );
                }
                classes_on_stack.pop();
            }
            result
        }

        tracing::trace!("Class::inheritance_cycle: {}", self.name(db));

        let visited_classes = &mut IndexSet::new();
        if !is_cyclically_defined_recursive(db, self, &mut IndexSet::new(), visited_classes) {
            None
        } else if visited_classes.contains(&self) {
            Some(InheritanceCycle::Participant)
        } else {
            Some(InheritanceCycle::Inherited)
        }
    }

    /// Returns a [`Span`] with the range of the class's header.
    ///
    /// See [`Self::header_range`] for more details.
    pub(super) fn header_span(self, db: &'db dyn Db) -> Span {
        Span::from(self.file(db)).with_range(self.header_range(db))
    }

    /// Returns the range of the class's "header": the class name
    /// and any arguments passed to the `class` statement. E.g.
    ///
    /// ```ignore
    /// class Foo(Bar, metaclass=Baz): ...
    ///       ^^^^^^^^^^^^^^^^^^^^^^^
    /// ```
    pub(super) fn header_range(self, db: &'db dyn Db) -> TextRange {
        let class_scope = self.body_scope(db);
        let module = parsed_module(db, class_scope.file(db)).load(db);
        let class_node = class_scope.node(db).expect_class().node(&module);
        let class_name = &class_node.name;
        TextRange::new(
            class_name.start(),
            class_node
                .arguments
                .as_deref()
                .map(Ranged::end)
                .unwrap_or_else(|| class_name.end()),
        )
    }
}

impl<'db> From<ClassLiteral<'db>> for Type<'db> {
    fn from(class: ClassLiteral<'db>) -> Type<'db> {
        Type::ClassLiteral(class)
    }
}

impl<'db> From<ClassLiteral<'db>> for ClassType<'db> {
    fn from(class: ClassLiteral<'db>) -> ClassType<'db> {
        ClassType::NonGeneric(class)
    }
}

#[salsa::tracked]
impl<'db> VarianceInferable<'db> for ClassLiteral<'db> {
    #[salsa::tracked(cycle_initial=crate::types::variance_cycle_initial)]
    fn variance_of(self, db: &'db dyn Db, typevar: BoundTypeVarInstance<'db>) -> TypeVarVariance {
        let typevar_in_generic_context = self
            .generic_context(db)
            .is_some_and(|generic_context| generic_context.variables(db).contains(&typevar));

        if !typevar_in_generic_context {
            return TypeVarVariance::Bivariant;
        }
        let class_body_scope = self.body_scope(db);

        let file = class_body_scope.file(db);
        let index = semantic_index(db, file);

        let explicit_bases_variances = self
            .explicit_bases(db)
            .iter()
            .map(|class| class.variance_of(db, typevar));

        let default_attribute_variance = {
            let is_namedtuple = CodeGeneratorKind::NamedTuple.matches(db, self, None);
            // Python 3.13 introduced a synthesized `__replace__` method on dataclasses which uses
            // their field types in contravariant position, thus meaning a frozen dataclass must
            // still be invariant in its field types. Other synthesized methods on dataclasses are
            // not considered here, since they don't use field types in their signatures. TODO:
            // ideally we'd have a single source of truth for information about synthesized
            // methods, so we just look them up normally and don't hardcode this knowledge here.
            let is_frozen_dataclass = Program::get(db).python_version(db) <= PythonVersion::PY312
                && self
                    .dataclass_params(db)
                    .is_some_and(|params| params.flags(db).contains(DataclassFlags::FROZEN));
            if is_namedtuple || is_frozen_dataclass {
                TypeVarVariance::Covariant
            } else {
                TypeVarVariance::Invariant
            }
        };

        let init_name: &Name = &"__init__".into();
        let new_name: &Name = &"__new__".into();

        let use_def_map = index.use_def_map(class_body_scope.file_scope_id(db));
        let table = place_table(db, class_body_scope);
        let attribute_places_and_qualifiers =
            use_def_map
                .all_end_of_scope_symbol_declarations()
                .map(|(symbol_id, declarations)| {
                    let place_and_qual =
                        place_from_declarations(db, declarations).ignore_conflicting_declarations();
                    (symbol_id, place_and_qual)
                })
                .chain(use_def_map.all_end_of_scope_symbol_bindings().map(
                    |(symbol_id, bindings)| (symbol_id, place_from_bindings(db, bindings).into()),
                ))
                .filter_map(|(symbol_id, place_and_qual)| {
                    if let Some(name) = table.place(symbol_id).as_symbol().map(Symbol::name) {
                        (![init_name, new_name].contains(&name))
                            .then_some((name.to_string(), place_and_qual))
                    } else {
                        None
                    }
                });

        // Dataclasses can have some additional synthesized methods (`__eq__`, `__hash__`,
        // `__lt__`, etc.) but none of these will have field types type variables in their signatures, so we
        // don't need to consider them for variance.

        let attribute_names = attribute_scopes(db, self.body_scope(db))
            .flat_map(|function_scope_id| {
                index
                    .place_table(function_scope_id)
                    .members()
                    .filter_map(|member| member.as_instance_attribute())
                    .filter(|name| *name != init_name && *name != new_name)
                    .map(std::string::ToString::to_string)
                    .collect::<Vec<_>>()
            })
            .dedup();

        let attribute_variances = attribute_names
            .map(|name| {
                let place_and_quals = self.own_instance_member(db, &name).inner;
                (name, place_and_quals)
            })
            .chain(attribute_places_and_qualifiers)
            .dedup()
            .filter_map(|(name, place_and_qual)| {
                place_and_qual.ignore_possibly_undefined().map(|ty| {
                    let variance = if place_and_qual
                        .qualifiers
                        // `CLASS_VAR || FINAL` is really `all()`, but
                        // we want to be robust against new qualifiers
                        .intersects(TypeQualifiers::CLASS_VAR | TypeQualifiers::FINAL)
                        // We don't allow mutation of methods or properties
                        || ty.is_function_literal()
                        || ty.is_property_instance()
                        // Underscore-prefixed attributes are assumed not to be externally mutated
                        || name.starts_with('_')
                    {
                        // CLASS_VAR: class vars generally shouldn't contain the
                        // type variable, but they could if it's a
                        // callable type. They can't be mutated on instances.
                        //
                        // FINAL: final attributes are immutable, and thus covariant
                        TypeVarVariance::Covariant
                    } else {
                        default_attribute_variance
                    };
                    ty.with_polarity(variance).variance_of(db, typevar)
                })
            });

        attribute_variances
            .chain(explicit_bases_variances)
            .collect()
    }
}

#[derive(Debug, Copy, Clone, PartialEq, Eq, Hash, get_size2::GetSize)]
pub(super) enum InheritanceCycle {
    /// The class is cyclically defined and is a participant in the cycle.
    /// i.e., it inherits either directly or indirectly from itself.
    Participant,
    /// The class inherits from a class that is a `Participant` in an inheritance cycle,
    /// but is not itself a participant.
    Inherited,
}

impl InheritanceCycle {
    pub(super) const fn is_participant(self) -> bool {
        matches!(self, InheritanceCycle::Participant)
    }
}

/// CPython internally considers a class a "solid base" if it has an atypical instance memory layout,
/// with additional memory "slots" for each instance, besides the default object metadata and an
/// attribute dictionary. Per [PEP 800], however, we use the term "disjoint base" for this concept.
///
/// A "disjoint base" can be a class defined in a C extension which defines C-level instance slots,
/// or a Python class that defines non-empty `__slots__`. C-level instance slots are not generally
/// visible to Python code, but PEP 800 specifies that any class decorated with
/// `@typing_extensions.disjoint_base` should be treated by type checkers as a disjoint base; it is
/// assumed that classes with C-level instance slots will be decorated as such when they appear in
/// stub files.
///
/// Two disjoint bases can only coexist in a class's MRO if one is a subclass of the other. Knowing if
/// a class is "disjoint base" or not is therefore valuable for inferring whether two instance types or
/// two subclass-of types are disjoint from each other. It also allows us to detect possible
/// `TypeError`s resulting from class definitions.
///
/// [PEP 800]: https://peps.python.org/pep-0800/
#[derive(Debug, PartialEq, Eq, Hash, Copy, Clone)]
pub(super) struct DisjointBase<'db> {
    pub(super) class: ClassLiteral<'db>,
    pub(super) kind: DisjointBaseKind,
}

impl<'db> DisjointBase<'db> {
    /// Creates a [`DisjointBase`] instance where we know the class is a disjoint base
    /// because it has the `@disjoint_base` decorator on its definition
    fn due_to_decorator(class: ClassLiteral<'db>) -> Self {
        Self {
            class,
            kind: DisjointBaseKind::DisjointBaseDecorator,
        }
    }

    /// Creates a [`DisjointBase`] instance where we know the class is a disjoint base
    /// because of its `__slots__` definition.
    fn due_to_dunder_slots(class: ClassLiteral<'db>) -> Self {
        Self {
            class,
            kind: DisjointBaseKind::DefinesSlots,
        }
    }

    /// Two disjoint bases can only coexist in a class's MRO if one is a subclass of the other
    fn could_coexist_in_mro_with(&self, db: &'db dyn Db, other: &Self) -> bool {
        self == other
            || self
                .class
                .is_subclass_of(db, None, other.class.default_specialization(db))
            || other
                .class
                .is_subclass_of(db, None, self.class.default_specialization(db))
    }
}

#[derive(Debug, Copy, Clone, PartialEq, Eq, Hash)]
pub(super) enum DisjointBaseKind {
    /// We know the class is a disjoint base because it's either hardcoded in ty
    /// or has the `@disjoint_base` decorator.
    DisjointBaseDecorator,
    /// We know the class is a disjoint base because it has a non-empty `__slots__` definition.
    DefinesSlots,
}

/// Non-exhaustive enumeration of known classes (e.g. `builtins.int`, `typing.Any`, ...) to allow
/// for easier syntax when interacting with very common classes.
///
/// Feel free to expand this enum if you ever find yourself using the same class in multiple
/// places.
/// Note: good candidates are any classes in `[crate::module_resolver::module::KnownModule]`
#[derive(Debug, Clone, Copy, PartialEq, Eq, Hash, get_size2::GetSize)]
#[cfg_attr(test, derive(strum_macros::EnumIter))]
pub enum KnownClass {
    // To figure out where an stdlib symbol is defined, you can go into `crates/ty_vendored`
    // and grep for the symbol name in any `.pyi` file.

    // Builtins
    Bool,
    Object,
    Bytes,
    Bytearray,
    Type,
    Int,
    Float,
    Complex,
    Str,
    List,
    Tuple,
    Set,
    FrozenSet,
    Dict,
    Slice,
    Property,
    BaseException,
    Exception,
    BaseExceptionGroup,
    ExceptionGroup,
    Staticmethod,
    Classmethod,
    Super,
    // enum
    Enum,
    EnumType,
    Auto,
    Member,
    Nonmember,
    StrEnum,
    // abc
    ABCMeta,
    // Types
    GenericAlias,
    ModuleType,
    FunctionType,
    MethodType,
    MethodWrapperType,
    WrapperDescriptorType,
    UnionType,
    GeneratorType,
    AsyncGeneratorType,
    CoroutineType,
    NotImplementedType,
    BuiltinFunctionType,
    // Exposed as `types.EllipsisType` on Python >=3.10;
    // backported as `builtins.ellipsis` by typeshed on Python <=3.9
    EllipsisType,
    // Typeshed
    NoneType, // Part of `types` for Python >= 3.10
    // Typing
    Awaitable,
    Generator,
    Deprecated,
    StdlibAlias,
    SpecialForm,
    TypeVar,
    ParamSpec,
    ParamSpecArgs,
    ParamSpecKwargs,
    ProtocolMeta,
    TypeVarTuple,
    TypeAliasType,
    NoDefaultType,
    NewType,
    SupportsIndex,
    Iterable,
    Iterator,
    // typing_extensions
    ExtensionsTypeVar, // must be distinct from typing.TypeVar, backports new features
    // Collections
    ChainMap,
    Counter,
    DefaultDict,
    Deque,
    OrderedDict,
    // sys
    VersionInfo,
    // dataclasses
    Field,
    KwOnly,
    InitVar,
    // _typeshed._type_checker_internals
    NamedTupleFallback,
    NamedTupleLike,
    TypedDictFallback,
    // string.templatelib
    Template,
    // pathlib
    Path,
    // ty_extensions
    ConstraintSet,
}

impl KnownClass {
    pub(crate) const fn is_bool(self) -> bool {
        matches!(self, Self::Bool)
    }

    pub(crate) const fn is_special_form(self) -> bool {
        matches!(self, Self::SpecialForm)
    }

    /// Determine whether instances of this class are always truthy, always falsy,
    /// or have an ambiguous truthiness.
    ///
    /// Returns `None` for `KnownClass::Tuple`, since the truthiness of a tuple
    /// depends on its spec.
    pub(crate) const fn bool(self) -> Option<Truthiness> {
        match self {
            // N.B. It's only generally safe to infer `Truthiness::AlwaysTrue` for a `KnownClass`
            // variant if the class's `__bool__` method always returns the same thing *and* the
            // class is `@final`.
            //
            // E.g. `ModuleType.__bool__` always returns `True`, but `ModuleType` is not `@final`.
            // Equally, `range` is `@final`, but its `__bool__` method can return `False`.
            Self::EllipsisType
            | Self::NoDefaultType
            | Self::MethodType
            | Self::Slice
            | Self::FunctionType
            | Self::VersionInfo
            | Self::TypeAliasType
            | Self::TypeVar
            | Self::ExtensionsTypeVar
            | Self::ParamSpec
            | Self::ParamSpecArgs
            | Self::ParamSpecKwargs
            | Self::TypeVarTuple
            | Self::Super
            | Self::WrapperDescriptorType
            | Self::UnionType
            | Self::GeneratorType
            | Self::AsyncGeneratorType
            | Self::MethodWrapperType
            | Self::CoroutineType
            | Self::BuiltinFunctionType
            | Self::Template
            | Self::Path => Some(Truthiness::AlwaysTrue),

            Self::NoneType => Some(Truthiness::AlwaysFalse),

            Self::BaseException
            | Self::Exception
            | Self::ExceptionGroup
            | Self::Object
            | Self::OrderedDict
            | Self::BaseExceptionGroup
            | Self::Bool
            | Self::Str
            | Self::List
            | Self::GenericAlias
            | Self::NewType
            | Self::StdlibAlias
            | Self::SupportsIndex
            | Self::Set
            | Self::Int
            | Self::Type
            | Self::Bytes
            | Self::Bytearray
            | Self::FrozenSet
            | Self::Property
            | Self::SpecialForm
            | Self::Dict
            | Self::ModuleType
            | Self::ChainMap
            | Self::Complex
            | Self::Counter
            | Self::DefaultDict
            | Self::Deque
            | Self::Float
            | Self::Enum
            | Self::EnumType
            | Self::Auto
            | Self::Member
            | Self::Nonmember
            | Self::StrEnum
            | Self::ABCMeta
            | Self::Iterable
            | Self::Iterator
            // Evaluating `NotImplementedType` in a boolean context was deprecated in Python 3.9
            // and raises a `TypeError` in Python >=3.14
            // (see https://docs.python.org/3/library/constants.html#NotImplemented)
            | Self::NotImplementedType
            | Self::Staticmethod
            | Self::Classmethod
            | Self::Awaitable
            | Self::Generator
            | Self::Deprecated
            | Self::Field
            | Self::KwOnly
            | Self::InitVar
            | Self::NamedTupleFallback
            | Self::NamedTupleLike
            | Self::ConstraintSet
            | Self::ProtocolMeta
            | Self::TypedDictFallback => Some(Truthiness::Ambiguous),

            Self::Tuple => None,
        }
    }

    /// Return `true` if this class is a subclass of `enum.Enum` *and* has enum members, i.e.
    /// if it is an "actual" enum, not `enum.Enum` itself or a similar custom enum class.
    pub(crate) const fn is_enum_subclass_with_members(self) -> bool {
        match self {
            KnownClass::Bool
            | KnownClass::Object
            | KnownClass::Bytes
            | KnownClass::Bytearray
            | KnownClass::Type
            | KnownClass::Int
            | KnownClass::Float
            | KnownClass::Complex
            | KnownClass::Str
            | KnownClass::List
            | KnownClass::Tuple
            | KnownClass::Set
            | KnownClass::FrozenSet
            | KnownClass::Dict
            | KnownClass::Slice
            | KnownClass::Property
            | KnownClass::BaseException
            | KnownClass::Exception
            | KnownClass::BaseExceptionGroup
            | KnownClass::ExceptionGroup
            | KnownClass::Staticmethod
            | KnownClass::Classmethod
            | KnownClass::Awaitable
            | KnownClass::Generator
            | KnownClass::Deprecated
            | KnownClass::Super
            | KnownClass::Enum
            | KnownClass::EnumType
            | KnownClass::Auto
            | KnownClass::Member
            | KnownClass::Nonmember
            | KnownClass::StrEnum
            | KnownClass::ABCMeta
            | KnownClass::GenericAlias
            | KnownClass::ModuleType
            | KnownClass::FunctionType
            | KnownClass::MethodType
            | KnownClass::MethodWrapperType
            | KnownClass::WrapperDescriptorType
            | KnownClass::UnionType
            | KnownClass::GeneratorType
            | KnownClass::AsyncGeneratorType
            | KnownClass::CoroutineType
            | KnownClass::NoneType
            | KnownClass::StdlibAlias
            | KnownClass::SpecialForm
            | KnownClass::TypeVar
            | KnownClass::ExtensionsTypeVar
            | KnownClass::ParamSpec
            | KnownClass::ParamSpecArgs
            | KnownClass::ParamSpecKwargs
            | KnownClass::TypeVarTuple
            | KnownClass::TypeAliasType
            | KnownClass::NoDefaultType
            | KnownClass::NewType
            | KnownClass::SupportsIndex
            | KnownClass::Iterable
            | KnownClass::Iterator
            | KnownClass::ChainMap
            | KnownClass::Counter
            | KnownClass::DefaultDict
            | KnownClass::Deque
            | KnownClass::OrderedDict
            | KnownClass::VersionInfo
            | KnownClass::EllipsisType
            | KnownClass::NotImplementedType
            | KnownClass::Field
            | KnownClass::KwOnly
            | KnownClass::InitVar
            | KnownClass::NamedTupleFallback
            | KnownClass::NamedTupleLike
            | KnownClass::ConstraintSet
            | KnownClass::TypedDictFallback
            | KnownClass::BuiltinFunctionType
            | KnownClass::ProtocolMeta
            | KnownClass::Template
            | KnownClass::Path => false,
        }
    }

    /// Return `true` if this class is a (true) subclass of `typing.TypedDict`.
    pub(crate) const fn is_typed_dict_subclass(self) -> bool {
        match self {
            KnownClass::Bool
            | KnownClass::Object
            | KnownClass::Bytes
            | KnownClass::Bytearray
            | KnownClass::Type
            | KnownClass::Int
            | KnownClass::Float
            | KnownClass::Complex
            | KnownClass::Str
            | KnownClass::List
            | KnownClass::Tuple
            | KnownClass::Set
            | KnownClass::FrozenSet
            | KnownClass::Dict
            | KnownClass::Slice
            | KnownClass::Property
            | KnownClass::BaseException
            | KnownClass::Exception
            | KnownClass::BaseExceptionGroup
            | KnownClass::ExceptionGroup
            | KnownClass::Staticmethod
            | KnownClass::Classmethod
            | KnownClass::Awaitable
            | KnownClass::Generator
            | KnownClass::Deprecated
            | KnownClass::Super
            | KnownClass::Enum
            | KnownClass::EnumType
            | KnownClass::Auto
            | KnownClass::Member
            | KnownClass::Nonmember
            | KnownClass::StrEnum
            | KnownClass::ABCMeta
            | KnownClass::GenericAlias
            | KnownClass::ModuleType
            | KnownClass::FunctionType
            | KnownClass::MethodType
            | KnownClass::MethodWrapperType
            | KnownClass::WrapperDescriptorType
            | KnownClass::UnionType
            | KnownClass::GeneratorType
            | KnownClass::AsyncGeneratorType
            | KnownClass::CoroutineType
            | KnownClass::NoneType
            | KnownClass::StdlibAlias
            | KnownClass::SpecialForm
            | KnownClass::TypeVar
            | KnownClass::ExtensionsTypeVar
            | KnownClass::ParamSpec
            | KnownClass::ParamSpecArgs
            | KnownClass::ParamSpecKwargs
            | KnownClass::TypeVarTuple
            | KnownClass::TypeAliasType
            | KnownClass::NoDefaultType
            | KnownClass::NewType
            | KnownClass::SupportsIndex
            | KnownClass::Iterable
            | KnownClass::Iterator
            | KnownClass::ChainMap
            | KnownClass::Counter
            | KnownClass::DefaultDict
            | KnownClass::Deque
            | KnownClass::OrderedDict
            | KnownClass::VersionInfo
            | KnownClass::EllipsisType
            | KnownClass::NotImplementedType
            | KnownClass::Field
            | KnownClass::KwOnly
            | KnownClass::InitVar
            | KnownClass::NamedTupleFallback
            | KnownClass::NamedTupleLike
            | KnownClass::ConstraintSet
            | KnownClass::TypedDictFallback
            | KnownClass::BuiltinFunctionType
            | KnownClass::ProtocolMeta
            | KnownClass::Template
            | KnownClass::Path => false,
        }
    }

    pub(crate) const fn is_tuple_subclass(self) -> bool {
        match self {
            KnownClass::Tuple | KnownClass::VersionInfo => true,

            KnownClass::Bool
            | KnownClass::Object
            | KnownClass::Bytes
            | KnownClass::Bytearray
            | KnownClass::Type
            | KnownClass::Int
            | KnownClass::Float
            | KnownClass::Complex
            | KnownClass::Str
            | KnownClass::List
            | KnownClass::Set
            | KnownClass::FrozenSet
            | KnownClass::Dict
            | KnownClass::Slice
            | KnownClass::Property
            | KnownClass::BaseException
            | KnownClass::Exception
            | KnownClass::BaseExceptionGroup
            | KnownClass::ExceptionGroup
            | KnownClass::Staticmethod
            | KnownClass::Classmethod
            | KnownClass::Awaitable
            | KnownClass::Generator
            | KnownClass::Deprecated
            | KnownClass::Super
            | KnownClass::Enum
            | KnownClass::EnumType
            | KnownClass::Auto
            | KnownClass::Member
            | KnownClass::Nonmember
            | KnownClass::StrEnum
            | KnownClass::ABCMeta
            | KnownClass::GenericAlias
            | KnownClass::ModuleType
            | KnownClass::FunctionType
            | KnownClass::MethodType
            | KnownClass::MethodWrapperType
            | KnownClass::WrapperDescriptorType
            | KnownClass::UnionType
            | KnownClass::GeneratorType
            | KnownClass::AsyncGeneratorType
            | KnownClass::CoroutineType
            | KnownClass::NoneType
            | KnownClass::StdlibAlias
            | KnownClass::SpecialForm
            | KnownClass::TypeVar
            | KnownClass::ExtensionsTypeVar
            | KnownClass::ParamSpec
            | KnownClass::ParamSpecArgs
            | KnownClass::ParamSpecKwargs
            | KnownClass::TypeVarTuple
            | KnownClass::TypeAliasType
            | KnownClass::NoDefaultType
            | KnownClass::NewType
            | KnownClass::SupportsIndex
            | KnownClass::Iterable
            | KnownClass::Iterator
            | KnownClass::ChainMap
            | KnownClass::Counter
            | KnownClass::DefaultDict
            | KnownClass::Deque
            | KnownClass::OrderedDict
            | KnownClass::EllipsisType
            | KnownClass::NotImplementedType
            | KnownClass::Field
            | KnownClass::KwOnly
            | KnownClass::InitVar
            | KnownClass::TypedDictFallback
            | KnownClass::NamedTupleLike
            | KnownClass::NamedTupleFallback
            | KnownClass::ConstraintSet
            | KnownClass::BuiltinFunctionType
            | KnownClass::ProtocolMeta
            | KnownClass::Template
            | KnownClass::Path => false,
        }
    }

    /// Return `true` if this class is a protocol class.
    ///
    /// In an ideal world, perhaps we wouldn't hardcode this knowledge here;
    /// instead, we'd just look at the bases for these classes, as we do for
    /// all other classes. However, the special casing here helps us out in
    /// two important ways:
    ///
    /// 1. It helps us avoid Salsa cycles when creating types such as "instance of `str`"
    ///    and "instance of `sys._version_info`". These types are constructed very early
    ///    on, but it causes problems if we attempt to infer the types of their bases
    ///    too soon.
    /// 2. It's probably more performant.
    const fn is_protocol(self) -> bool {
        match self {
            Self::SupportsIndex
            | Self::Iterable
            | Self::Iterator
            | Self::Awaitable
            | Self::NamedTupleLike
            | Self::Generator => true,

            Self::Bool
            | Self::Object
            | Self::Bytes
            | Self::Bytearray
            | Self::Tuple
            | Self::Int
            | Self::Float
            | Self::Complex
            | Self::FrozenSet
            | Self::Str
            | Self::Set
            | Self::Dict
            | Self::List
            | Self::Type
            | Self::Slice
            | Self::Property
            | Self::BaseException
            | Self::BaseExceptionGroup
            | Self::Exception
            | Self::ExceptionGroup
            | Self::Staticmethod
            | Self::Classmethod
            | Self::Deprecated
            | Self::GenericAlias
            | Self::GeneratorType
            | Self::AsyncGeneratorType
            | Self::CoroutineType
            | Self::ModuleType
            | Self::FunctionType
            | Self::MethodType
            | Self::MethodWrapperType
            | Self::WrapperDescriptorType
            | Self::NoneType
            | Self::SpecialForm
            | Self::TypeVar
            | Self::ExtensionsTypeVar
            | Self::ParamSpec
            | Self::ParamSpecArgs
            | Self::ParamSpecKwargs
            | Self::TypeVarTuple
            | Self::TypeAliasType
            | Self::NoDefaultType
            | Self::NewType
            | Self::ChainMap
            | Self::Counter
            | Self::DefaultDict
            | Self::Deque
            | Self::OrderedDict
            | Self::Enum
            | Self::EnumType
            | Self::Auto
            | Self::Member
            | Self::Nonmember
            | Self::StrEnum
            | Self::ABCMeta
            | Self::Super
            | Self::StdlibAlias
            | Self::VersionInfo
            | Self::EllipsisType
            | Self::NotImplementedType
            | Self::UnionType
            | Self::Field
            | Self::KwOnly
            | Self::InitVar
            | Self::NamedTupleFallback
            | Self::ConstraintSet
            | Self::TypedDictFallback
            | Self::BuiltinFunctionType
            | Self::ProtocolMeta
            | Self::Template
            | KnownClass::Path => false,
        }
    }

    /// Return `true` if this class is a typeshed fallback class which is used to provide attributes and
    /// methods for another type (e.g. `NamedTupleFallback` for actual `NamedTuple`s). These fallback
    /// classes need special treatment in some places. For example, implicit usages of `Self` should not
    /// be eagerly replaced with the fallback class itself. Instead, `Self` should eventually be treated
    /// as referring to the destination type (e.g. the actual `NamedTuple`).
    pub(crate) const fn is_fallback_class(self) -> bool {
        match self {
            KnownClass::Bool
            | KnownClass::Object
            | KnownClass::Bytes
            | KnownClass::Bytearray
            | KnownClass::Type
            | KnownClass::Int
            | KnownClass::Float
            | KnownClass::Complex
            | KnownClass::Str
            | KnownClass::List
            | KnownClass::Tuple
            | KnownClass::Set
            | KnownClass::FrozenSet
            | KnownClass::Dict
            | KnownClass::Slice
            | KnownClass::Property
            | KnownClass::BaseException
            | KnownClass::Exception
            | KnownClass::BaseExceptionGroup
            | KnownClass::ExceptionGroup
            | KnownClass::Staticmethod
            | KnownClass::Classmethod
            | KnownClass::Super
            | KnownClass::Enum
            | KnownClass::EnumType
            | KnownClass::Auto
            | KnownClass::Member
            | KnownClass::Nonmember
            | KnownClass::StrEnum
            | KnownClass::ABCMeta
            | KnownClass::GenericAlias
            | KnownClass::ModuleType
            | KnownClass::FunctionType
            | KnownClass::MethodType
            | KnownClass::MethodWrapperType
            | KnownClass::WrapperDescriptorType
            | KnownClass::UnionType
            | KnownClass::GeneratorType
            | KnownClass::AsyncGeneratorType
            | KnownClass::CoroutineType
            | KnownClass::NotImplementedType
            | KnownClass::BuiltinFunctionType
            | KnownClass::EllipsisType
            | KnownClass::NoneType
            | KnownClass::Awaitable
            | KnownClass::Generator
            | KnownClass::Deprecated
            | KnownClass::StdlibAlias
            | KnownClass::SpecialForm
            | KnownClass::TypeVar
            | KnownClass::ExtensionsTypeVar
            | KnownClass::ParamSpec
            | KnownClass::ParamSpecArgs
            | KnownClass::ParamSpecKwargs
            | KnownClass::ProtocolMeta
            | KnownClass::TypeVarTuple
            | KnownClass::TypeAliasType
            | KnownClass::NoDefaultType
            | KnownClass::NewType
            | KnownClass::SupportsIndex
            | KnownClass::Iterable
            | KnownClass::Iterator
            | KnownClass::ChainMap
            | KnownClass::Counter
            | KnownClass::DefaultDict
            | KnownClass::Deque
            | KnownClass::OrderedDict
            | KnownClass::VersionInfo
            | KnownClass::Field
            | KnownClass::KwOnly
            | KnownClass::NamedTupleLike
            | KnownClass::Template
            | KnownClass::Path
            | KnownClass::ConstraintSet
            | KnownClass::InitVar => false,
            KnownClass::NamedTupleFallback | KnownClass::TypedDictFallback => true,
        }
    }

    pub(crate) fn name(self, db: &dyn Db) -> &'static str {
        match self {
            Self::Bool => "bool",
            Self::Object => "object",
            Self::Bytes => "bytes",
            Self::Bytearray => "bytearray",
            Self::Tuple => "tuple",
            Self::Int => "int",
            Self::Float => "float",
            Self::Complex => "complex",
            Self::FrozenSet => "frozenset",
            Self::Str => "str",
            Self::Set => "set",
            Self::Dict => "dict",
            Self::List => "list",
            Self::Type => "type",
            Self::Slice => "slice",
            Self::Property => "property",
            Self::BaseException => "BaseException",
            Self::BaseExceptionGroup => "BaseExceptionGroup",
            Self::Exception => "Exception",
            Self::ExceptionGroup => "ExceptionGroup",
            Self::Staticmethod => "staticmethod",
            Self::Classmethod => "classmethod",
            Self::Awaitable => "Awaitable",
            Self::Generator => "Generator",
            Self::Deprecated => "deprecated",
            Self::GenericAlias => "GenericAlias",
            Self::ModuleType => "ModuleType",
            Self::FunctionType => "FunctionType",
            Self::MethodType => "MethodType",
            Self::UnionType => "UnionType",
            Self::MethodWrapperType => "MethodWrapperType",
            Self::WrapperDescriptorType => "WrapperDescriptorType",
            Self::BuiltinFunctionType => "BuiltinFunctionType",
            Self::GeneratorType => "GeneratorType",
            Self::AsyncGeneratorType => "AsyncGeneratorType",
            Self::CoroutineType => "CoroutineType",
            Self::NoneType => "NoneType",
            Self::SpecialForm => "_SpecialForm",
            Self::TypeVar => "TypeVar",
            Self::ExtensionsTypeVar => "TypeVar",
            Self::ParamSpec => "ParamSpec",
            Self::ParamSpecArgs => "ParamSpecArgs",
            Self::ParamSpecKwargs => "ParamSpecKwargs",
            Self::TypeVarTuple => "TypeVarTuple",
            Self::TypeAliasType => "TypeAliasType",
            Self::NoDefaultType => "_NoDefaultType",
            Self::NewType => "NewType",
            Self::SupportsIndex => "SupportsIndex",
            Self::ChainMap => "ChainMap",
            Self::Counter => "Counter",
            Self::DefaultDict => "defaultdict",
            Self::Deque => "deque",
            Self::OrderedDict => "OrderedDict",
            Self::Enum => "Enum",
            Self::EnumType => {
                if Program::get(db).python_version(db) >= PythonVersion::PY311 {
                    "EnumType"
                } else {
                    "EnumMeta"
                }
            }
            Self::Auto => "auto",
            Self::Member => "member",
            Self::Nonmember => "nonmember",
            Self::StrEnum => "StrEnum",
            Self::ABCMeta => "ABCMeta",
            Self::Super => "super",
            Self::Iterable => "Iterable",
            Self::Iterator => "Iterator",
            // For example, `typing.List` is defined as `List = _Alias()` in typeshed
            Self::StdlibAlias => "_Alias",
            // This is the name the type of `sys.version_info` has in typeshed,
            // which is different to what `type(sys.version_info).__name__` is at runtime.
            // (At runtime, `type(sys.version_info).__name__ == "version_info"`,
            // which is impossible to replicate in the stubs since the sole instance of the class
            // also has that name in the `sys` module.)
            Self::VersionInfo => "_version_info",
            Self::EllipsisType => {
                // Exposed as `types.EllipsisType` on Python >=3.10;
                // backported as `builtins.ellipsis` by typeshed on Python <=3.9
                if Program::get(db).python_version(db) >= PythonVersion::PY310 {
                    "EllipsisType"
                } else {
                    "ellipsis"
                }
            }
            Self::NotImplementedType => "_NotImplementedType",
            Self::Field => "Field",
            Self::KwOnly => "KW_ONLY",
            Self::InitVar => "InitVar",
            Self::NamedTupleFallback => "NamedTupleFallback",
            Self::NamedTupleLike => "NamedTupleLike",
            Self::ConstraintSet => "ConstraintSet",
            Self::TypedDictFallback => "TypedDictFallback",
            Self::Template => "Template",
            Self::Path => "Path",
            Self::ProtocolMeta => "_ProtocolMeta",
        }
    }

    pub(super) fn display(self, db: &dyn Db) -> impl std::fmt::Display + '_ {
        struct KnownClassDisplay<'db> {
            db: &'db dyn Db,
            class: KnownClass,
        }

        impl std::fmt::Display for KnownClassDisplay<'_> {
            fn fmt(&self, f: &mut std::fmt::Formatter<'_>) -> std::fmt::Result {
                let KnownClassDisplay {
                    class: known_class,
                    db,
                } = *self;
                write!(
                    f,
                    "{module}.{class}",
                    module = known_class.canonical_module(db),
                    class = known_class.name(db)
                )
            }
        }

        KnownClassDisplay { db, class: self }
    }

    /// Lookup a [`KnownClass`] in typeshed and return a [`Type`] representing all possible instances of
    /// the class. If this class is generic, this will use the default specialization.
    ///
    /// If the class cannot be found in typeshed, a debug-level log message will be emitted stating this.
    #[track_caller]
    pub(crate) fn to_instance(self, db: &dyn Db) -> Type<'_> {
        debug_assert_ne!(
            self,
            KnownClass::Tuple,
            "Use `Type::heterogeneous_tuple` or `Type::homogeneous_tuple` to create `tuple` instances"
        );
        self.to_class_literal(db)
            .to_class_type(db)
            .map(|class| Type::instance(db, class))
            .unwrap_or_else(Type::unknown)
    }

    /// Similar to [`KnownClass::to_instance`], but returns the Unknown-specialization where each type
    /// parameter is specialized to `Unknown`.
    #[track_caller]
    pub(crate) fn to_instance_unknown(self, db: &dyn Db) -> Type<'_> {
        debug_assert_ne!(
            self,
            KnownClass::Tuple,
            "Use `Type::heterogeneous_tuple` or `Type::homogeneous_tuple` to create `tuple` instances"
        );
        self.try_to_class_literal(db)
            .map(|literal| Type::instance(db, literal.unknown_specialization(db)))
            .unwrap_or_else(Type::unknown)
    }

    /// Lookup a generic [`KnownClass`] in typeshed and return a [`Type`]
    /// representing a specialization of that class.
    ///
    /// If the class cannot be found in typeshed, or if you provide a specialization with the wrong
    /// number of types, a debug-level log message will be emitted stating this.
    pub(crate) fn to_specialized_class_type<'db>(
        self,
        db: &'db dyn Db,
        specialization: impl IntoIterator<Item = Type<'db>>,
    ) -> Option<ClassType<'db>> {
        let Type::ClassLiteral(class_literal) = self.to_class_literal(db) else {
            return None;
        };
        let generic_context = class_literal.generic_context(db)?;

        let types = specialization.into_iter().collect::<Box<[_]>>();
        if types.len() != generic_context.len(db) {
            // a cache of the `KnownClass`es that we have already seen mismatched-arity
            // specializations for (and therefore that we've already logged a warning for)
            static MESSAGES: LazyLock<Mutex<FxHashSet<KnownClass>>> = LazyLock::new(Mutex::default);
            if MESSAGES.lock().unwrap().insert(self) {
                tracing::info!(
                    "Wrong number of types when specializing {}. \
                     Falling back to default specialization for the symbol instead.",
                    self.display(db)
                );
            }
            return Some(class_literal.default_specialization(db));
        }

        Some(class_literal.apply_specialization(db, |_| generic_context.specialize(db, types)))
    }

    /// Lookup a [`KnownClass`] in typeshed and return a [`Type`]
    /// representing all possible instances of the generic class with a specialization.
    ///
    /// If the class cannot be found in typeshed, or if you provide a specialization with the wrong
    /// number of types, a debug-level log message will be emitted stating this.
    #[track_caller]
    pub(crate) fn to_specialized_instance<'db>(
        self,
        db: &'db dyn Db,
        specialization: impl IntoIterator<Item = Type<'db>>,
    ) -> Type<'db> {
        debug_assert_ne!(
            self,
            KnownClass::Tuple,
            "Use `Type::heterogeneous_tuple` or `Type::homogeneous_tuple` to create `tuple` instances"
        );
        self.to_specialized_class_type(db, specialization)
            .and_then(|class_type| Type::from(class_type).to_instance(db))
            .unwrap_or_else(Type::unknown)
    }

    /// Attempt to lookup a [`KnownClass`] in typeshed and return a [`Type`] representing that class-literal.
    ///
    /// Return an error if the symbol cannot be found in the expected typeshed module,
    /// or if the symbol is not a class definition, or if the symbol is possibly unbound.
    fn try_to_class_literal_without_logging(
        self,
        db: &dyn Db,
    ) -> Result<ClassLiteral<'_>, KnownClassLookupError<'_>> {
        let symbol = known_module_symbol(db, self.canonical_module(db), self.name(db)).place;
        match symbol {
            Place::Defined(Type::ClassLiteral(class_literal), _, Definedness::AlwaysDefined) => {
                Ok(class_literal)
            }
            Place::Defined(
                Type::ClassLiteral(class_literal),
                _,
                Definedness::PossiblyUndefined,
            ) => Err(KnownClassLookupError::ClassPossiblyUnbound { class_literal }),
            Place::Defined(found_type, _, _) => {
                Err(KnownClassLookupError::SymbolNotAClass { found_type })
            }
            Place::Undefined => Err(KnownClassLookupError::ClassNotFound),
        }
    }

    /// Lookup a [`KnownClass`] in typeshed and return a [`Type`] representing that class-literal.
    ///
    /// If the class cannot be found in typeshed, a debug-level log message will be emitted stating this.
    pub(crate) fn try_to_class_literal(self, db: &dyn Db) -> Option<ClassLiteral<'_>> {
        // a cache of the `KnownClass`es that we have already failed to lookup in typeshed
        // (and therefore that we've already logged a warning for)
        static MESSAGES: LazyLock<Mutex<FxHashSet<KnownClass>>> = LazyLock::new(Mutex::default);

        self.try_to_class_literal_without_logging(db)
            .or_else(|lookup_error| {
                if MESSAGES.lock().unwrap().insert(self) {
                    if matches!(
                        lookup_error,
                        KnownClassLookupError::ClassPossiblyUnbound { .. }
                    ) {
                        tracing::info!("{}", lookup_error.display(db, self));
                    } else {
                        tracing::info!(
                            "{}. Falling back to `Unknown` for the symbol instead.",
                            lookup_error.display(db, self)
                        );
                    }
                }

                match lookup_error {
                    KnownClassLookupError::ClassPossiblyUnbound { class_literal, .. } => {
                        Ok(class_literal)
                    }
                    KnownClassLookupError::ClassNotFound { .. }
                    | KnownClassLookupError::SymbolNotAClass { .. } => Err(()),
                }
            })
            .ok()
    }

    /// Lookup a [`KnownClass`] in typeshed and return a [`Type`] representing that class-literal.
    ///
    /// If the class cannot be found in typeshed, a debug-level log message will be emitted stating this.
    pub(crate) fn to_class_literal(self, db: &dyn Db) -> Type<'_> {
        self.try_to_class_literal(db)
            .map(Type::ClassLiteral)
            .unwrap_or_else(Type::unknown)
    }

    /// Lookup a [`KnownClass`] in typeshed and return a [`Type`]
    /// representing that class and all possible subclasses of the class.
    ///
    /// If the class cannot be found in typeshed, a debug-level log message will be emitted stating this.
    pub(crate) fn to_subclass_of(self, db: &dyn Db) -> Type<'_> {
        self.to_class_literal(db)
            .to_class_type(db)
            .map(|class| SubclassOfType::from(db, class))
            .unwrap_or_else(SubclassOfType::subclass_of_unknown)
    }

    /// Return `true` if this symbol can be resolved to a class definition `class` in typeshed,
    /// *and* `class` is a subclass of `other`.
    pub(super) fn is_subclass_of<'db>(self, db: &'db dyn Db, other: ClassType<'db>) -> bool {
        self.try_to_class_literal_without_logging(db)
            .is_ok_and(|class| class.is_subclass_of(db, None, other))
    }

    pub(super) fn when_subclass_of<'db>(
        self,
        db: &'db dyn Db,
        other: ClassType<'db>,
    ) -> ConstraintSet<'db> {
        ConstraintSet::from(self.is_subclass_of(db, other))
    }

    /// Return the module in which we should look up the definition for this class
    fn canonical_module(self, db: &dyn Db) -> KnownModule {
        match self {
            Self::Bool
            | Self::Object
            | Self::Bytes
            | Self::Bytearray
            | Self::Type
            | Self::Int
            | Self::Float
            | Self::Complex
            | Self::Str
            | Self::List
            | Self::Tuple
            | Self::Set
            | Self::FrozenSet
            | Self::Dict
            | Self::BaseException
            | Self::BaseExceptionGroup
            | Self::Exception
            | Self::ExceptionGroup
            | Self::Staticmethod
            | Self::Classmethod
            | Self::Slice
            | Self::Super
            | Self::Property => KnownModule::Builtins,
            Self::VersionInfo => KnownModule::Sys,
            Self::ABCMeta => KnownModule::Abc,
            Self::Enum
            | Self::EnumType
            | Self::Auto
            | Self::Member
            | Self::Nonmember
            | Self::StrEnum => KnownModule::Enum,
            Self::GenericAlias
            | Self::ModuleType
            | Self::FunctionType
            | Self::MethodType
            | Self::GeneratorType
            | Self::AsyncGeneratorType
            | Self::CoroutineType
            | Self::MethodWrapperType
            | Self::UnionType
            | Self::BuiltinFunctionType
            | Self::WrapperDescriptorType => KnownModule::Types,
            Self::NoneType => KnownModule::Typeshed,
            Self::Awaitable
            | Self::Generator
            | Self::SpecialForm
            | Self::TypeVar
            | Self::StdlibAlias
            | Self::Iterable
            | Self::Iterator
            | Self::ProtocolMeta
            | Self::SupportsIndex => KnownModule::Typing,
            Self::TypeAliasType
            | Self::ExtensionsTypeVar
            | Self::TypeVarTuple
            | Self::ParamSpec
            | Self::ParamSpecArgs
            | Self::ParamSpecKwargs
            | Self::Deprecated
            | Self::NewType => KnownModule::TypingExtensions,
            Self::NoDefaultType => {
                let python_version = Program::get(db).python_version(db);

                // typing_extensions has a 3.13+ re-export for the `typing.NoDefault`
                // singleton, but not for `typing._NoDefaultType`. So we need to switch
                // to `typing._NoDefaultType` for newer versions:
                if python_version >= PythonVersion::PY313 {
                    KnownModule::Typing
                } else {
                    KnownModule::TypingExtensions
                }
            }
            Self::EllipsisType => {
                // Exposed as `types.EllipsisType` on Python >=3.10;
                // backported as `builtins.ellipsis` by typeshed on Python <=3.9
                if Program::get(db).python_version(db) >= PythonVersion::PY310 {
                    KnownModule::Types
                } else {
                    KnownModule::Builtins
                }
            }
            Self::NotImplementedType => KnownModule::Builtins,
            Self::ChainMap
            | Self::Counter
            | Self::DefaultDict
            | Self::Deque
            | Self::OrderedDict => KnownModule::Collections,
            Self::Field | Self::KwOnly | Self::InitVar => KnownModule::Dataclasses,
            Self::NamedTupleFallback | Self::TypedDictFallback => KnownModule::TypeCheckerInternals,
            Self::NamedTupleLike | Self::ConstraintSet => KnownModule::TyExtensions,
            Self::Template => KnownModule::Templatelib,
            Self::Path => KnownModule::Pathlib,
        }
    }

    /// Returns `Some(true)` if all instances of this `KnownClass` compare equal.
    /// Returns `None` for `KnownClass::Tuple`, since whether or not a tuple type
    /// is single-valued depends on the tuple spec.
    pub(super) const fn is_single_valued(self) -> Option<bool> {
        match self {
            Self::NoneType
            | Self::NoDefaultType
            | Self::VersionInfo
            | Self::EllipsisType
            | Self::TypeAliasType
            | Self::UnionType
            | Self::NotImplementedType => Some(true),

            Self::Bool
            | Self::Object
            | Self::Bytes
            | Self::Bytearray
            | Self::Type
            | Self::Int
            | Self::Float
            | Self::Complex
            | Self::Str
            | Self::List
            | Self::Set
            | Self::FrozenSet
            | Self::Dict
            | Self::Slice
            | Self::Property
            | Self::BaseException
            | Self::BaseExceptionGroup
            | Self::Exception
            | Self::ExceptionGroup
            | Self::Staticmethod
            | Self::Classmethod
            | Self::Awaitable
            | Self::Generator
            | Self::Deprecated
            | Self::GenericAlias
            | Self::ModuleType
            | Self::FunctionType
            | Self::GeneratorType
            | Self::AsyncGeneratorType
            | Self::CoroutineType
            | Self::MethodType
            | Self::MethodWrapperType
            | Self::WrapperDescriptorType
            | Self::SpecialForm
            | Self::ChainMap
            | Self::Counter
            | Self::DefaultDict
            | Self::Deque
            | Self::OrderedDict
            | Self::SupportsIndex
            | Self::StdlibAlias
            | Self::TypeVar
            | Self::ExtensionsTypeVar
            | Self::ParamSpec
            | Self::ParamSpecArgs
            | Self::ParamSpecKwargs
            | Self::TypeVarTuple
            | Self::Enum
            | Self::EnumType
            | Self::Auto
            | Self::Member
            | Self::Nonmember
            | Self::StrEnum
            | Self::ABCMeta
            | Self::Super
            | Self::NewType
            | Self::Field
            | Self::KwOnly
            | Self::InitVar
            | Self::Iterable
            | Self::Iterator
            | Self::NamedTupleFallback
            | Self::NamedTupleLike
            | Self::ConstraintSet
            | Self::TypedDictFallback
            | Self::BuiltinFunctionType
            | Self::ProtocolMeta
            | Self::Template
            | Self::Path => Some(false),

            Self::Tuple => None,
        }
    }

    /// Is this class a singleton class?
    ///
    /// A singleton class is a class where it is known that only one instance can ever exist at runtime.
    pub(super) const fn is_singleton(self) -> bool {
        match self {
            Self::NoneType
            | Self::EllipsisType
            | Self::NoDefaultType
            | Self::VersionInfo
            | Self::TypeAliasType
            | Self::NotImplementedType => true,

            Self::Bool
            | Self::Object
            | Self::Bytes
            | Self::Bytearray
            | Self::Tuple
            | Self::Int
            | Self::Float
            | Self::Complex
            | Self::Str
            | Self::Set
            | Self::FrozenSet
            | Self::Dict
            | Self::List
            | Self::Type
            | Self::Slice
            | Self::Property
            | Self::GenericAlias
            | Self::ModuleType
            | Self::FunctionType
            | Self::MethodType
            | Self::MethodWrapperType
            | Self::WrapperDescriptorType
            | Self::GeneratorType
            | Self::AsyncGeneratorType
            | Self::CoroutineType
            | Self::SpecialForm
            | Self::ChainMap
            | Self::Counter
            | Self::DefaultDict
            | Self::Deque
            | Self::OrderedDict
            | Self::StdlibAlias
            | Self::SupportsIndex
            | Self::BaseException
            | Self::BaseExceptionGroup
            | Self::Exception
            | Self::ExceptionGroup
            | Self::Staticmethod
            | Self::Classmethod
            | Self::Awaitable
            | Self::Generator
            | Self::Deprecated
            | Self::TypeVar
            | Self::ExtensionsTypeVar
            | Self::ParamSpec
            | Self::ParamSpecArgs
            | Self::ParamSpecKwargs
            | Self::TypeVarTuple
            | Self::Enum
            | Self::EnumType
            | Self::Auto
            | Self::Member
            | Self::Nonmember
            | Self::StrEnum
            | Self::ABCMeta
            | Self::Super
            | Self::UnionType
            | Self::NewType
            | Self::Field
            | Self::KwOnly
            | Self::InitVar
            | Self::Iterable
            | Self::Iterator
            | Self::NamedTupleFallback
            | Self::NamedTupleLike
            | Self::ConstraintSet
            | Self::TypedDictFallback
            | Self::BuiltinFunctionType
            | Self::ProtocolMeta
            | Self::Template
            | Self::Path => false,
        }
    }

    pub(super) fn try_from_file_and_name(
        db: &dyn Db,
        file: File,
        class_name: &str,
    ) -> Option<Self> {
        // We assert that this match is exhaustive over the right-hand side in the unit test
        // `known_class_roundtrip_from_str()`
        let candidates: &[Self] = match class_name {
            "bool" => &[Self::Bool],
            "object" => &[Self::Object],
            "bytes" => &[Self::Bytes],
            "bytearray" => &[Self::Bytearray],
            "tuple" => &[Self::Tuple],
            "type" => &[Self::Type],
            "int" => &[Self::Int],
            "float" => &[Self::Float],
            "complex" => &[Self::Complex],
            "str" => &[Self::Str],
            "set" => &[Self::Set],
            "frozenset" => &[Self::FrozenSet],
            "dict" => &[Self::Dict],
            "list" => &[Self::List],
            "slice" => &[Self::Slice],
            "property" => &[Self::Property],
            "BaseException" => &[Self::BaseException],
            "BaseExceptionGroup" => &[Self::BaseExceptionGroup],
            "Exception" => &[Self::Exception],
            "ExceptionGroup" => &[Self::ExceptionGroup],
            "staticmethod" => &[Self::Staticmethod],
            "classmethod" => &[Self::Classmethod],
            "Awaitable" => &[Self::Awaitable],
            "Generator" => &[Self::Generator],
            "deprecated" => &[Self::Deprecated],
            "GenericAlias" => &[Self::GenericAlias],
            "NoneType" => &[Self::NoneType],
            "ModuleType" => &[Self::ModuleType],
            "GeneratorType" => &[Self::GeneratorType],
            "AsyncGeneratorType" => &[Self::AsyncGeneratorType],
            "CoroutineType" => &[Self::CoroutineType],
            "FunctionType" => &[Self::FunctionType],
            "MethodType" => &[Self::MethodType],
            "UnionType" => &[Self::UnionType],
            "MethodWrapperType" => &[Self::MethodWrapperType],
            "WrapperDescriptorType" => &[Self::WrapperDescriptorType],
            "BuiltinFunctionType" => &[Self::BuiltinFunctionType],
            "NewType" => &[Self::NewType],
            "TypeAliasType" => &[Self::TypeAliasType],
            "TypeVar" => &[Self::TypeVar, Self::ExtensionsTypeVar],
            "Iterable" => &[Self::Iterable],
            "Iterator" => &[Self::Iterator],
            "ParamSpec" => &[Self::ParamSpec],
            "ParamSpecArgs" => &[Self::ParamSpecArgs],
            "ParamSpecKwargs" => &[Self::ParamSpecKwargs],
            "TypeVarTuple" => &[Self::TypeVarTuple],
            "ChainMap" => &[Self::ChainMap],
            "Counter" => &[Self::Counter],
            "defaultdict" => &[Self::DefaultDict],
            "deque" => &[Self::Deque],
            "OrderedDict" => &[Self::OrderedDict],
            "_Alias" => &[Self::StdlibAlias],
            "_SpecialForm" => &[Self::SpecialForm],
            "_NoDefaultType" => &[Self::NoDefaultType],
            "SupportsIndex" => &[Self::SupportsIndex],
            "Enum" => &[Self::Enum],
            "EnumMeta" => &[Self::EnumType],
            "EnumType" if Program::get(db).python_version(db) >= PythonVersion::PY311 => {
                &[Self::EnumType]
            }
            "StrEnum" if Program::get(db).python_version(db) >= PythonVersion::PY311 => {
                &[Self::StrEnum]
            }
            "auto" => &[Self::Auto],
            "member" => &[Self::Member],
            "nonmember" => &[Self::Nonmember],
            "ABCMeta" => &[Self::ABCMeta],
            "super" => &[Self::Super],
            "_version_info" => &[Self::VersionInfo],
            "ellipsis" if Program::get(db).python_version(db) <= PythonVersion::PY39 => {
                &[Self::EllipsisType]
            }
            "EllipsisType" if Program::get(db).python_version(db) >= PythonVersion::PY310 => {
                &[Self::EllipsisType]
            }
            "_NotImplementedType" => &[Self::NotImplementedType],
            "Field" => &[Self::Field],
            "KW_ONLY" => &[Self::KwOnly],
            "InitVar" => &[Self::InitVar],
            "NamedTupleFallback" => &[Self::NamedTupleFallback],
            "NamedTupleLike" => &[Self::NamedTupleLike],
            "ConstraintSet" => &[Self::ConstraintSet],
            "TypedDictFallback" => &[Self::TypedDictFallback],
            "Template" => &[Self::Template],
            "Path" => &[Self::Path],
            "_ProtocolMeta" => &[Self::ProtocolMeta],
            _ => return None,
        };

        let module = file_to_module(db, file)?.known(db)?;

        candidates
            .iter()
            .copied()
            .find(|&candidate| candidate.check_module(db, module))
    }

    /// Return `true` if the module of `self` matches `module`
    fn check_module(self, db: &dyn Db, module: KnownModule) -> bool {
        match self {
            Self::Bool
            | Self::Object
            | Self::Bytes
            | Self::Bytearray
            | Self::Type
            | Self::Int
            | Self::Float
            | Self::Complex
            | Self::Str
            | Self::List
            | Self::Tuple
            | Self::Set
            | Self::FrozenSet
            | Self::Dict
            | Self::Slice
            | Self::Property
            | Self::GenericAlias
            | Self::ChainMap
            | Self::Counter
            | Self::DefaultDict
            | Self::Deque
            | Self::OrderedDict
            | Self::StdlibAlias  // no equivalent class exists in typing_extensions, nor ever will
            | Self::ModuleType
            | Self::VersionInfo
            | Self::BaseException
            | Self::Exception
            | Self::ExceptionGroup
            | Self::EllipsisType
            | Self::BaseExceptionGroup
            | Self::Staticmethod
            | Self::Classmethod
            | Self::FunctionType
            | Self::MethodType
            | Self::MethodWrapperType
            | Self::Enum
            | Self::EnumType
            | Self::Auto
            | Self::Member
            | Self::Nonmember
            | Self::StrEnum
            | Self::ABCMeta
            | Self::Super
            | Self::NotImplementedType
            | Self::UnionType
            | Self::GeneratorType
            | Self::AsyncGeneratorType
            | Self::CoroutineType
            | Self::WrapperDescriptorType
            | Self::BuiltinFunctionType
            | Self::Field
            | Self::KwOnly
            | Self::InitVar
            | Self::NamedTupleFallback
            | Self::TypedDictFallback
            | Self::TypeVar
            | Self::ExtensionsTypeVar
            | Self::NamedTupleLike
            | Self::ConstraintSet
            | Self::Awaitable
            | Self::Generator
            | Self::Template
            | Self::Path => module == self.canonical_module(db),
            Self::NoneType => matches!(module, KnownModule::Typeshed | KnownModule::Types),
            Self::SpecialForm
            | Self::TypeAliasType
            | Self::NoDefaultType
            | Self::SupportsIndex
            | Self::ParamSpec
            | Self::ParamSpecArgs
            | Self::ParamSpecKwargs
            | Self::TypeVarTuple
            | Self::Iterable
            | Self::Iterator
            | Self::ProtocolMeta
            | Self::NewType => matches!(module, KnownModule::Typing | KnownModule::TypingExtensions),
            Self::Deprecated => matches!(module, KnownModule::Warnings | KnownModule::TypingExtensions),
        }
    }

    /// Evaluate a call to this known class, emit any diagnostics that are necessary
    /// as a result of the call, and return the type that results from the call.
    pub(super) fn check_call<'db>(
        self,
        context: &InferContext<'db, '_>,
        index: &SemanticIndex<'db>,
        overload: &mut Binding<'db>,
        call_expression: &ast::ExprCall,
    ) {
        let db = context.db();
        let scope = context.scope();
        let module = context.module();

        match self {
            KnownClass::Super => {
                // Handle the case where `super()` is called with no arguments.
                // In this case, we need to infer the two arguments:
                //   1. The nearest enclosing class
                //   2. The first parameter of the current function (typically `self` or `cls`)
                match overload.parameter_types() {
                    [] => {
                        let Some(enclosing_class) = nearest_enclosing_class(db, index, scope)
                        else {
                            BoundSuperError::UnavailableImplicitArguments
                                .report_diagnostic(context, call_expression.into());
                            overload.set_return_type(Type::unknown());
                            return;
                        };

                        // The type of the first parameter if the given scope is function-like (i.e. function or lambda).
                        // `None` if the scope is not function-like, or has no parameters.
                        let first_param = match scope.node(db) {
                            NodeWithScopeKind::Function(f) => {
                                f.node(module).parameters.iter().next()
                            }
                            NodeWithScopeKind::Lambda(l) => l
                                .node(module)
                                .parameters
                                .as_ref()
                                .into_iter()
                                .flatten()
                                .next(),
                            _ => None,
                        };

                        let Some(first_param) = first_param else {
                            BoundSuperError::UnavailableImplicitArguments
                                .report_diagnostic(context, call_expression.into());
                            overload.set_return_type(Type::unknown());
                            return;
                        };

                        let definition = index.expect_single_definition(first_param);
                        let first_param = binding_type(db, definition);

                        let bound_super = BoundSuperType::build(
                            db,
                            Type::ClassLiteral(enclosing_class),
                            first_param,
                        )
                        .unwrap_or_else(|err| {
                            err.report_diagnostic(context, call_expression.into());
                            Type::unknown()
                        });

                        overload.set_return_type(bound_super);
                    }
                    [Some(pivot_class_type), Some(owner_type)] => {
                        let bound_super = BoundSuperType::build(db, *pivot_class_type, *owner_type)
                            .unwrap_or_else(|err| {
                                err.report_diagnostic(context, call_expression.into());
                                Type::unknown()
                            });
                        overload.set_return_type(bound_super);
                    }
                    _ => {}
                }
            }

            KnownClass::Deprecated => {
                // Parsing something of the form:
                //
                // @deprecated("message")
                // @deprecated("message", caregory = DeprecationWarning, stacklevel = 1)
                //
                // "Static type checker behavior is not affected by the category and stacklevel arguments"
                // so we only need the message and can ignore everything else. The message is mandatory,
                // must be a LiteralString, and always comes first.
                //
                // We aren't guaranteed to know the static value of a LiteralString, so we need to
                // accept that sometimes we will fail to include the message.
                //
                // We don't do any serious validation/diagnostics here, as the signature for this
                // is included in `Type::bindings`.
                //
                // See: <https://typing.python.org/en/latest/spec/directives.html#deprecated>
                let [Some(message), ..] = overload.parameter_types() else {
                    // Checking in Type::bindings will complain about this for us
                    return;
                };

                overload.set_return_type(Type::KnownInstance(KnownInstanceType::Deprecated(
                    DeprecatedInstance::new(db, message.as_string_literal()),
                )));
            }

            KnownClass::TypeAliasType => {
                let assigned_to = index
                    .try_expression(ast::ExprRef::from(call_expression))
                    .and_then(|expr| expr.assigned_to(db));

                let containing_assignment = assigned_to.as_ref().and_then(|assigned_to| {
                    match assigned_to.node(module).targets.as_slice() {
                        [ast::Expr::Name(target)] => Some(index.expect_single_definition(target)),
                        _ => None,
                    }
                });

                let [Some(name), Some(value), ..] = overload.parameter_types() else {
                    return;
                };

                let Some(name) = name.as_string_literal() else {
                    if let Some(builder) =
                        context.report_lint(&INVALID_TYPE_ALIAS_TYPE, call_expression)
                    {
                        builder.into_diagnostic(
                            "The name of a `typing.TypeAlias` must be a string literal",
                        );
                    }
                    return;
                };
                overload.set_return_type(Type::KnownInstance(KnownInstanceType::TypeAliasType(
                    TypeAliasType::ManualPEP695(ManualPEP695TypeAliasType::new(
                        db,
                        ast::name::Name::new(name.value(db)),
                        containing_assignment,
                        value,
                    )),
                )));
            }

            _ => {}
        }
    }
}

/// Enumeration of ways in which looking up a [`KnownClass`] in typeshed could fail.
#[derive(Debug, Clone, Copy, PartialEq, Eq)]
pub(crate) enum KnownClassLookupError<'db> {
    /// There is no symbol by that name in the expected typeshed module.
    ClassNotFound,
    /// There is a symbol by that name in the expected typeshed module,
    /// but it's not a class.
    SymbolNotAClass { found_type: Type<'db> },
    /// There is a symbol by that name in the expected typeshed module,
    /// and it's a class definition, but it's possibly unbound.
    ClassPossiblyUnbound { class_literal: ClassLiteral<'db> },
}

impl<'db> KnownClassLookupError<'db> {
    fn display(&self, db: &'db dyn Db, class: KnownClass) -> impl std::fmt::Display + 'db {
        struct ErrorDisplay<'db> {
            db: &'db dyn Db,
            class: KnownClass,
            error: KnownClassLookupError<'db>,
        }

        impl std::fmt::Display for ErrorDisplay<'_> {
            fn fmt(&self, f: &mut std::fmt::Formatter<'_>) -> std::fmt::Result {
                let ErrorDisplay { db, class, error } = *self;

                let class = class.display(db);
                let python_version = Program::get(db).python_version(db);

                match error {
                    KnownClassLookupError::ClassNotFound => write!(
                        f,
                        "Could not find class `{class}` in typeshed on Python {python_version}",
                    ),
                    KnownClassLookupError::SymbolNotAClass { found_type } => write!(
                        f,
                        "Error looking up `{class}` in typeshed: expected to find a class definition \
                        on Python {python_version}, but found a symbol of type `{found_type}` instead",
                        found_type = found_type.display(db),
                    ),
                    KnownClassLookupError::ClassPossiblyUnbound { .. } => write!(
                        f,
                        "Error looking up `{class}` in typeshed on Python {python_version}: \
                        expected to find a fully bound symbol, but found one that is possibly unbound",
                    ),
                }
            }
        }

        ErrorDisplay {
            db,
            class,
            error: *self,
        }
    }
}

#[derive(Debug, Clone, PartialEq, Eq, salsa::Update, get_size2::GetSize)]
pub(super) struct MetaclassError<'db> {
    kind: MetaclassErrorKind<'db>,
}

impl<'db> MetaclassError<'db> {
    /// Return an [`MetaclassErrorKind`] variant describing why we could not resolve the metaclass for this class.
    pub(super) fn reason(&self) -> &MetaclassErrorKind<'db> {
        &self.kind
    }
}

#[derive(Debug, Clone, PartialEq, Eq, salsa::Update, get_size2::GetSize)]
pub(super) enum MetaclassErrorKind<'db> {
    /// The class has incompatible metaclasses in its inheritance hierarchy.
    ///
    /// The metaclass of a derived class must be a (non-strict) subclass of the metaclasses of all
    /// its bases.
    Conflict {
        /// `candidate1` will either be the explicit `metaclass=` keyword in the class definition,
        /// or the inferred metaclass of a base class
        candidate1: MetaclassCandidate<'db>,

        /// `candidate2` will always be the inferred metaclass of a base class
        candidate2: MetaclassCandidate<'db>,

        /// Flag to indicate whether `candidate1` is the explicit `metaclass=` keyword or the
        /// inferred metaclass of a base class. This helps us give better error messages in diagnostics.
        candidate1_is_base_class: bool,
    },
    /// The metaclass is not callable
    NotCallable(Type<'db>),
    /// The metaclass is of a union type whose some members are not callable
    PartlyNotCallable(Type<'db>),
    /// A cycle was encountered attempting to determine the metaclass
    Cycle,
}

#[derive(Copy, Clone, Debug, Eq, PartialEq)]
enum SlotsKind {
    /// `__slots__` is not found in the class.
    NotSpecified,
    /// `__slots__` is defined but empty: `__slots__ = ()`.
    Empty,
    /// `__slots__` is defined and is not empty: `__slots__ = ("a", "b")`.
    NotEmpty,
    /// `__slots__` is defined but its value is dynamic:
    /// * `__slots__ = tuple(a for a in b)`
    /// * `__slots__ = ["a", "b"]`
    Dynamic,
}

impl SlotsKind {
    fn from(db: &dyn Db, base: ClassLiteral) -> Self {
        let Place::Defined(slots_ty, _, bound) = base
            .own_class_member(db, base.inherited_generic_context(db), None, "__slots__")
            .inner
            .place
        else {
            return Self::NotSpecified;
        };

        if matches!(bound, Definedness::PossiblyUndefined) {
            return Self::Dynamic;
        }

        match slots_ty {
            // __slots__ = ("a", "b")
            Type::NominalInstance(nominal) => match nominal
                .tuple_spec(db)
                .and_then(|spec| spec.len().into_fixed_length())
            {
                Some(0) => Self::Empty,
                Some(_) => Self::NotEmpty,
                None => Self::Dynamic,
            },

            // __slots__ = "abc"  # Same as `("abc",)`
            Type::StringLiteral(_) => Self::NotEmpty,

            _ => Self::Dynamic,
        }
    }
}

#[cfg(test)]
mod tests {
    use super::*;
    use crate::db::tests::setup_db;
    use crate::module_resolver::resolve_module;
    use crate::{PythonVersionSource, PythonVersionWithSource};
    use salsa::Setter;
    use strum::IntoEnumIterator;

    #[test]
    fn known_class_roundtrip_from_str() {
        let mut db = setup_db();
        Program::get(&db)
            .set_python_version_with_source(&mut db)
            .to(PythonVersionWithSource {
                version: PythonVersion::latest_preview(),
                source: PythonVersionSource::default(),
            });
        for class in KnownClass::iter() {
            let class_name = class.name(&db);
            let class_module = resolve_module(&db, &class.canonical_module(&db).name()).unwrap();

            assert_eq!(
                KnownClass::try_from_file_and_name(
                    &db,
                    class_module.file(&db).unwrap(),
                    class_name
                ),
                Some(class),
                "`KnownClass::candidate_from_str` appears to be missing a case for `{class_name}`"
            );
        }
    }

    #[test]
    fn known_class_doesnt_fallback_to_unknown_unexpectedly_on_latest_version() {
        let mut db = setup_db();

        Program::get(&db)
            .set_python_version_with_source(&mut db)
            .to(PythonVersionWithSource {
                version: PythonVersion::latest_ty(),
                source: PythonVersionSource::default(),
            });

        for class in KnownClass::iter() {
            // Check the class can be looked up successfully
            class.try_to_class_literal_without_logging(&db).unwrap();

            // We can't call `KnownClass::Tuple.to_instance()`;
            // there are assertions to ensure that we always call `Type::homogeneous_tuple()`
            // or `Type::heterogeneous_tuple()` instead.`
            if class != KnownClass::Tuple {
                assert_ne!(
                    class.to_instance(&db),
                    Type::unknown(),
                    "Unexpectedly fell back to `Unknown` for `{class:?}`"
                );
            }
        }
    }

    #[test]
    fn known_class_doesnt_fallback_to_unknown_unexpectedly_on_low_python_version() {
        let mut db = setup_db();

        // First, collect the `KnownClass` variants
        // and sort them according to the version they were added in.
        // This makes the test far faster as it minimizes the number of times
        // we need to change the Python version in the loop.
        let mut classes: Vec<(KnownClass, PythonVersion)> = KnownClass::iter()
            .map(|class| {
                let version_added = match class {
                    KnownClass::Template => PythonVersion::PY314,
                    KnownClass::UnionType => PythonVersion::PY310,
                    KnownClass::BaseExceptionGroup | KnownClass::ExceptionGroup => {
                        PythonVersion::PY311
                    }
                    KnownClass::GenericAlias => PythonVersion::PY39,
                    KnownClass::KwOnly => PythonVersion::PY310,
                    KnownClass::Member | KnownClass::Nonmember | KnownClass::StrEnum => {
                        PythonVersion::PY311
                    }
                    _ => PythonVersion::PY37,
                };
                (class, version_added)
            })
            .collect();

        classes.sort_unstable_by_key(|(_, version)| *version);

        let program = Program::get(&db);
        let mut current_version = program.python_version(&db);

        for (class, version_added) in classes {
            if version_added != current_version {
                program
                    .set_python_version_with_source(&mut db)
                    .to(PythonVersionWithSource {
                        version: version_added,
                        source: PythonVersionSource::default(),
                    });
                current_version = version_added;
            }

            // Check the class can be looked up successfully
            class.try_to_class_literal_without_logging(&db).unwrap();

            // We can't call `KnownClass::Tuple.to_instance()`;
            // there are assertions to ensure that we always call `Type::homogeneous_tuple()`
            // or `Type::heterogeneous_tuple()` instead.`
            if class != KnownClass::Tuple {
                assert_ne!(
                    class.to_instance(&db),
                    Type::unknown(),
                    "Unexpectedly fell back to `Unknown` for `{class:?}` on Python {version_added}"
                );
            }
        }
    }
}<|MERGE_RESOLUTION|>--- conflicted
+++ resolved
@@ -22,38 +22,23 @@
 use crate::types::diagnostic::INVALID_TYPE_ALIAS_TYPE;
 use crate::types::enums::enum_metadata;
 use crate::types::function::{DataclassTransformerParams, KnownFunction};
-<<<<<<< HEAD
-use crate::types::generics::{GenericContext, Specialization, walk_specialization};
-use crate::types::infer::{infer_expression_type, infer_unpack_types, nearest_enclosing_class};
-=======
 use crate::types::generics::{
     GenericContext, InferableTypeVars, Specialization, walk_generic_context, walk_specialization,
 };
-use crate::types::infer::nearest_enclosing_class;
+use crate::types::infer::{infer_expression_type, infer_unpack_types, nearest_enclosing_class};
 use crate::types::member::{Member, class_member};
->>>>>>> 28aed61a
 use crate::types::signatures::{CallableSignature, Parameter, Parameters, Signature};
 use crate::types::tuple::{TupleSpec, TupleType};
 use crate::types::typed_dict::typed_dict_params_from_class_def;
 use crate::types::visitor::{NonAtomicType, TypeKind, TypeVisitor, walk_non_atomic_type};
 use crate::types::{
-<<<<<<< HEAD
-    ApplyTypeMappingVisitor, Binding, BoundSuperError, BoundSuperType, CallableType,
+    ApplyTypeMappingVisitor, Binding, BoundSuperType, CallableType, DataclassFlags,
     DataclassParams, DeprecatedInstance, DivergenceKind, DivergentType, FindLegacyTypeVarsVisitor,
-    HasRelationToVisitor, IsEquivalentVisitor, KnownInstanceType, ManualPEP695TypeAliasType,
-    MaterializationKind, NormalizedVisitor, PropertyInstanceType, RecursiveTypeNormalizedVisitor,
-    StringLiteralType, TypeAliasType, TypeContext, TypeMapping, TypeRelation,
-    TypeVarBoundOrConstraints, TypeVarInstance, TypeVarKind, TypedDictParams, UnionBuilder,
-    VarianceInferable, binding_type, declaration_type, determine_upper_bound,
-=======
-    ApplyTypeMappingVisitor, Binding, BoundSuperType, CallableType, DataclassFlags,
-    DataclassParams, DeprecatedInstance, FindLegacyTypeVarsVisitor, HasRelationToVisitor,
-    IsDisjointVisitor, IsEquivalentVisitor, KnownInstanceType, ManualPEP695TypeAliasType,
-    MaterializationKind, NormalizedVisitor, PropertyInstanceType, StringLiteralType, TypeAliasType,
-    TypeContext, TypeMapping, TypeRelation, TypedDictParams, UnionBuilder, VarianceInferable,
-    declaration_type, determine_upper_bound, exceeds_max_specialization_depth,
-    infer_definition_types,
->>>>>>> 28aed61a
+    HasRelationToVisitor, IsDisjointVisitor, IsEquivalentVisitor, KnownInstanceType,
+    ManualPEP695TypeAliasType, MaterializationKind, NormalizedVisitor, PropertyInstanceType,
+    RecursiveTypeNormalizedVisitor, StringLiteralType, TypeAliasType, TypeContext, TypeMapping,
+    TypeRelation, TypedDictParams, UnionBuilder, VarianceInferable, binding_type, declaration_type,
+    determine_upper_bound, exceeds_max_specialization_depth,
 };
 use crate::{
     Db, FxIndexMap, FxIndexSet, FxOrderSet, Program,
@@ -98,53 +83,24 @@
     None
 }
 
-<<<<<<< HEAD
-fn implicit_attribute_recover<'db>(
-    _db: &'db dyn Db,
-    _value: &PlaceAndQualifiers<'db>,
-    _count: u32,
-    _class_body_scope: ScopeId<'db>,
-    _name: String,
-    _target_method_decorator: MethodDecorator,
-) -> salsa::CycleRecoveryAction<PlaceAndQualifiers<'db>> {
-    salsa::CycleRecoveryAction::Iterate
-}
-
 #[allow(clippy::needless_pass_by_value)]
 fn implicit_attribute_initial<'db>(
     db: &'db dyn Db,
     class_body_scope: ScopeId<'db>,
     name: String,
     target_method_decorator: MethodDecorator,
-) -> PlaceAndQualifiers<'db> {
-    Place::bound(Type::divergent(DivergentType::new(
-        db,
-        DivergenceKind::ImplicitAttribute {
-            class_body_scope,
-            name,
-            target_method_decorator,
-        },
-    )))
-    .into()
-}
-
-fn try_mro_cycle_recover<'db>(
-    _db: &'db dyn Db,
-    _value: &Result<Mro<'db>, MroError<'db>>,
-    _count: u32,
-    _self: ClassLiteral<'db>,
-    _specialization: Option<Specialization<'db>>,
-) -> salsa::CycleRecoveryAction<Result<Mro<'db>, MroError<'db>>> {
-    salsa::CycleRecoveryAction::Iterate
-=======
-fn implicit_attribute_initial<'db>(
-    _db: &'db dyn Db,
-    _class_body_scope: ScopeId<'db>,
-    _name: String,
-    _target_method_decorator: MethodDecorator,
 ) -> Member<'db> {
-    Member::unbound()
->>>>>>> 28aed61a
+    Member {
+        inner: Place::bound(Type::divergent(DivergentType::new(
+            db,
+            DivergenceKind::ImplicitAttribute {
+                class_body_scope,
+                name,
+                target_method_decorator,
+            },
+        )))
+        .into(),
+    }
 }
 
 fn try_mro_cycle_initial<'db>(
@@ -171,15 +127,6 @@
     Err(MetaclassError {
         kind: MetaclassErrorKind::Cycle,
     })
-}
-
-fn into_callable_cycle_recover<'db>(
-    _db: &'db dyn Db,
-    _value: &Type<'db>,
-    _count: u32,
-    _self: ClassType<'db>,
-) -> salsa::CycleRecoveryAction<Type<'db>> {
-    salsa::CycleRecoveryAction::Iterate
 }
 
 fn into_callable_cycle_initial<'db>(db: &'db dyn Db, _self: ClassType<'db>) -> Type<'db> {
@@ -1286,13 +1233,6 @@
     }
 }
 
-<<<<<<< HEAD
-=======
-fn into_callable_cycle_initial<'db>(_db: &'db dyn Db, _self: ClassType<'db>) -> Type<'db> {
-    Type::Never
-}
-
->>>>>>> 28aed61a
 impl<'db> From<GenericAlias<'db>> for ClassType<'db> {
     fn from(generic: GenericAlias<'db>) -> ClassType<'db> {
         ClassType::Generic(generic)
@@ -1618,7 +1558,10 @@
                         specialization = specialization.with_replaced_type(
                             db,
                             idx,
-                            Type::divergent(Some(self.body_scope(db))),
+                            Type::divergent(DivergentType::new(
+                                db,
+                                DivergenceKind::ApplySpecialization(Some(self.body_scope(db))),
+                            )),
                         );
                     }
                 }
@@ -3210,14 +3153,12 @@
                             index.expression(value),
                             TypeContext::default(),
                         );
-<<<<<<< HEAD
-                        return Place::bound(inferred_ty.recursive_type_normalized(db, &visitor))
-                            .with_qualifiers(all_qualifiers);
-=======
                         return Member {
-                            inner: Place::bound(inferred_ty).with_qualifiers(all_qualifiers),
+                            inner: Place::bound(
+                                inferred_ty.recursive_type_normalized(db, &visitor),
+                            )
+                            .with_qualifiers(all_qualifiers),
                         };
->>>>>>> 28aed61a
                     }
 
                     // If there is no right-hand side, just record that we saw a `Final` qualifier
@@ -3232,12 +3173,13 @@
         if !qualifiers.contains(TypeQualifiers::FINAL) {
             union_of_inferred_types = union_of_inferred_types.add(Type::unknown());
         }
-        if let Place::Type(previous_cycle_type, _) = Self::implicit_attribute_inner(
+        if let Place::Defined(previous_cycle_type, _, _) = Self::implicit_attribute_inner(
             db,
             class_body_scope,
             name.clone(),
             target_method_decorator,
         )
+        .inner
         .place
         {
             // In fixed-point iteration of type inference, the attribute type must be monotonically widened and not "oscillate".
