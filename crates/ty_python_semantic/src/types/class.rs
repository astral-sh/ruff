--- conflicted
+++ resolved
@@ -661,16 +661,6 @@
         // same parameters as the `__init__` method after it is bound, and with the return type of
         // the concrete type of `Self`.
         let synthesized_dunder_init_callable =
-<<<<<<< HEAD
-            if let Place::Type(Type::FunctionLiteral(dunder_init_function), _) =
-                dunder_init_function_symbol
-            {
-                let synthesized_signature = |signature: Signature<'db>| {
-                    let new_signature =
-                        Signature::new(signature.parameters().clone(), Some(correct_return_type))
-                            .with_definition(signature.definition());
-                    new_signature.bind_self()
-=======
             if let Place::Type(ty, _) = dunder_init_function_symbol {
                 let signature = match ty {
                     Type::FunctionLiteral(dunder_init_function) => {
@@ -678,12 +668,12 @@
                     }
                     Type::Callable(callable) => Some(callable.signatures(db)),
                     _ => None,
->>>>>>> 563268ce
                 };
 
                 if let Some(signature) = signature {
                     let synthesized_signature = |signature: &Signature<'db>| {
                         Signature::new(signature.parameters().clone(), Some(correct_return_type))
+                            .with_definition(signature.definition())
                             .bind_self()
                     };
 
