use std::hash::BuildHasherDefault;
use std::sync::{LazyLock, Mutex};

use super::TypeVarVariance;
use super::{
    IntersectionBuilder, MemberLookupPolicy, Mro, MroError, MroIterator, SpecialFormType,
    SubclassOfType, Truthiness, Type, TypeQualifiers,
    class_base::ClassBase,
    function::{FunctionDecorators, FunctionType},
    infer_expression_type, infer_unpack_types,
};
use crate::module_resolver::KnownModule;
use crate::semantic_index::definition::{Definition, DefinitionState};
use crate::semantic_index::scope::NodeWithScopeKind;
use crate::semantic_index::{DeclarationWithConstraint, SemanticIndex, attribute_declarations};
use crate::types::context::InferContext;
use crate::types::diagnostic::{INVALID_LEGACY_TYPE_VARIABLE, INVALID_TYPE_ALIAS_TYPE};
use crate::types::enums::enum_metadata;
use crate::types::function::{DataclassTransformerParams, KnownFunction};
use crate::types::generics::{GenericContext, Specialization, walk_specialization};
use crate::types::infer::nearest_enclosing_class;
use crate::types::signatures::{CallableSignature, Parameter, Parameters, Signature};
use crate::types::tuple::TupleSpec;
use crate::types::{
    BareTypeAliasType, Binding, BoundSuperError, BoundSuperType, CallableType, DataclassParams,
<<<<<<< HEAD
    DeprecatedInstance, DynamicType, ExplicitTypeVarKind, KnownInstanceType, TypeAliasType,
    TypeMapping, TypeRelation, TypeTransformer, TypeVarBoundOrConstraints, TypeVarInstance,
    TypeVarKind, declaration_type, infer_definition_types,
=======
    DeprecatedInstance, KnownInstanceType, TypeAliasType, TypeMapping, TypeRelation,
    TypeTransformer, TypeVarBoundOrConstraints, TypeVarInstance, TypeVarKind, declaration_type,
    infer_definition_types, todo_type,
>>>>>>> 5bfffe1a
};
use crate::{
    Db, FxIndexMap, FxOrderSet, Program,
    module_resolver::file_to_module,
    place::{
        Boundness, LookupError, LookupResult, Place, PlaceAndQualifiers, class_symbol,
        known_module_symbol, place_from_bindings, place_from_declarations,
    },
    semantic_index::{
        attribute_assignments,
        definition::{DefinitionKind, TargetKind},
        place_table,
        scope::ScopeId,
        semantic_index, use_def_map,
    },
    types::{
        CallArguments, CallError, CallErrorKind, MetaclassCandidate, UnionBuilder, UnionType,
        definition_expression_type,
    },
};
use indexmap::IndexSet;
use itertools::Itertools as _;
use ruff_db::diagnostic::Span;
use ruff_db::files::File;
use ruff_db::parsed::{ParsedModuleRef, parsed_module};
use ruff_python_ast::name::Name;
use ruff_python_ast::{self as ast, PythonVersion};
use ruff_text_size::{Ranged, TextRange};
use rustc_hash::{FxHashSet, FxHasher};

type FxOrderMap<K, V> = ordermap::map::OrderMap<K, V, BuildHasherDefault<FxHasher>>;

fn explicit_bases_cycle_recover<'db>(
    _db: &'db dyn Db,
    _value: &[Type<'db>],
    _count: u32,
    _self: ClassLiteral<'db>,
) -> salsa::CycleRecoveryAction<Box<[Type<'db>]>> {
    salsa::CycleRecoveryAction::Iterate
}

fn explicit_bases_cycle_initial<'db>(
    _db: &'db dyn Db,
    _self: ClassLiteral<'db>,
) -> Box<[Type<'db>]> {
    Box::default()
}

#[expect(clippy::ref_option, clippy::trivially_copy_pass_by_ref)]
fn inheritance_cycle_recover<'db>(
    _db: &'db dyn Db,
    _value: &Option<InheritanceCycle>,
    _count: u32,
    _self: ClassLiteral<'db>,
) -> salsa::CycleRecoveryAction<Option<InheritanceCycle>> {
    salsa::CycleRecoveryAction::Iterate
}

fn inheritance_cycle_initial<'db>(
    _db: &'db dyn Db,
    _self: ClassLiteral<'db>,
) -> Option<InheritanceCycle> {
    None
}

fn try_mro_cycle_recover<'db>(
    _db: &'db dyn Db,
    _value: &Result<Mro<'db>, MroError<'db>>,
    _count: u32,
    _self: ClassLiteral<'db>,
    _specialization: Option<Specialization<'db>>,
) -> salsa::CycleRecoveryAction<Result<Mro<'db>, MroError<'db>>> {
    salsa::CycleRecoveryAction::Iterate
}

fn try_mro_cycle_initial<'db>(
    db: &'db dyn Db,
    self_: ClassLiteral<'db>,
    specialization: Option<Specialization<'db>>,
) -> Result<Mro<'db>, MroError<'db>> {
    Err(MroError::cycle(
        db,
        self_.apply_optional_specialization(db, specialization),
    ))
}

#[allow(clippy::trivially_copy_pass_by_ref)]
fn is_typed_dict_cycle_recover<'db>(
    _db: &'db dyn Db,
    _value: &bool,
    _count: u32,
    _self: ClassLiteral<'db>,
) -> salsa::CycleRecoveryAction<bool> {
    salsa::CycleRecoveryAction::Iterate
}

#[allow(clippy::unnecessary_wraps)]
fn is_typed_dict_cycle_initial<'db>(_db: &'db dyn Db, _self: ClassLiteral<'db>) -> bool {
    false
}

fn try_metaclass_cycle_recover<'db>(
    _db: &'db dyn Db,
    _value: &Result<(Type<'db>, Option<DataclassTransformerParams>), MetaclassError<'db>>,
    _count: u32,
    _self: ClassLiteral<'db>,
) -> salsa::CycleRecoveryAction<
    Result<(Type<'db>, Option<DataclassTransformerParams>), MetaclassError<'db>>,
> {
    salsa::CycleRecoveryAction::Iterate
}

#[allow(clippy::unnecessary_wraps)]
fn try_metaclass_cycle_initial<'db>(
    _db: &'db dyn Db,
    _self_: ClassLiteral<'db>,
) -> Result<(Type<'db>, Option<DataclassTransformerParams>), MetaclassError<'db>> {
    Err(MetaclassError {
        kind: MetaclassErrorKind::Cycle,
    })
}

/// A category of classes with code generation capabilities (with synthesized methods).
#[derive(Clone, Copy, Debug, PartialEq)]
pub(crate) enum CodeGeneratorKind {
    /// Classes decorated with `@dataclass` or similar dataclass-like decorators
    DataclassLike,
    /// Classes inheriting from `typing.NamedTuple`
    NamedTuple,
    /// Classes inheriting from `typing.TypedDict`
    TypedDict,
}

impl CodeGeneratorKind {
    pub(crate) fn from_class(db: &dyn Db, class: ClassLiteral<'_>) -> Option<Self> {
        if CodeGeneratorKind::DataclassLike.matches(db, class) {
            Some(CodeGeneratorKind::DataclassLike)
        } else if CodeGeneratorKind::NamedTuple.matches(db, class) {
            Some(CodeGeneratorKind::NamedTuple)
        } else if CodeGeneratorKind::TypedDict.matches(db, class) {
            Some(CodeGeneratorKind::TypedDict)
        } else {
            None
        }
    }

    fn matches<'db>(self, db: &'db dyn Db, class: ClassLiteral<'db>) -> bool {
        match self {
            Self::DataclassLike => {
                class.dataclass_params(db).is_some()
                    || class
                        .try_metaclass(db)
                        .is_ok_and(|(_, transformer_params)| transformer_params.is_some())
            }
            Self::NamedTuple => class.explicit_bases(db).iter().any(|base| {
                base.into_class_literal()
                    .is_some_and(|c| c.is_known(db, KnownClass::NamedTuple))
            }),
            Self::TypedDict => class.is_typed_dict(db),
        }
    }
}

/// A specialization of a generic class with a particular assignment of types to typevars.
///
/// # Ordering
/// Ordering is based on the generic aliases's salsa-assigned id and not on its values.
/// The id may change between runs, or when the alias was garbage collected and recreated.
#[salsa::interned(debug)]
#[derive(PartialOrd, Ord)]
pub struct GenericAlias<'db> {
    pub(crate) origin: ClassLiteral<'db>,
    pub(crate) specialization: Specialization<'db>,
}

pub(super) fn walk_generic_alias<'db, V: super::visitor::TypeVisitor<'db> + ?Sized>(
    db: &'db dyn Db,
    alias: GenericAlias<'db>,
    visitor: &mut V,
) {
    walk_specialization(db, alias.specialization(db), visitor);
}

// The Salsa heap is tracked separately.
impl get_size2::GetSize for GenericAlias<'_> {}

impl<'db> GenericAlias<'db> {
    pub(super) fn normalized_impl(
        self,
        db: &'db dyn Db,
        visitor: &mut TypeTransformer<'db>,
    ) -> Self {
        Self::new(
            db,
            self.origin(db),
            self.specialization(db).normalized_impl(db, visitor),
        )
    }

    pub(super) fn materialize(self, db: &'db dyn Db, variance: TypeVarVariance) -> Self {
        Self::new(
            db,
            self.origin(db),
            self.specialization(db).materialize(db, variance),
        )
    }

    pub(crate) fn definition(self, db: &'db dyn Db) -> Definition<'db> {
        self.origin(db).definition(db)
    }

    pub(super) fn apply_type_mapping<'a>(
        self,
        db: &'db dyn Db,
        type_mapping: &TypeMapping<'a, 'db>,
    ) -> Self {
        Self::new(
            db,
            self.origin(db),
            self.specialization(db).apply_type_mapping(db, type_mapping),
        )
    }

    pub(super) fn find_legacy_typevars(
        self,
        db: &'db dyn Db,
        typevars: &mut FxOrderSet<TypeVarInstance<'db>>,
    ) {
        // A tuple's specialization will include all of its element types, so we don't need to also
        // look in `self.tuple`.
        self.specialization(db).find_legacy_typevars(db, typevars);
    }

    pub(super) fn is_typed_dict(self, db: &'db dyn Db) -> bool {
        self.origin(db).is_typed_dict(db)
    }
}

impl<'db> From<GenericAlias<'db>> for Type<'db> {
    fn from(alias: GenericAlias<'db>) -> Type<'db> {
        Type::GenericAlias(alias)
    }
}

/// Represents a class type, which might be a non-generic class, or a specialization of a generic
/// class.
#[derive(
    Clone,
    Copy,
    Debug,
    Eq,
    Hash,
    Ord,
    PartialEq,
    PartialOrd,
    salsa::Supertype,
    salsa::Update,
    get_size2::GetSize,
)]
pub enum ClassType<'db> {
    NonGeneric(ClassLiteral<'db>),
    Generic(GenericAlias<'db>),
}

#[salsa::tracked]
impl<'db> ClassType<'db> {
    pub(super) const fn is_not_generic(self) -> bool {
        matches!(self, Self::NonGeneric(_))
    }

    pub(super) fn normalized_impl(
        self,
        db: &'db dyn Db,
        visitor: &mut TypeTransformer<'db>,
    ) -> Self {
        match self {
            Self::NonGeneric(_) => self,
            Self::Generic(generic) => Self::Generic(generic.normalized_impl(db, visitor)),
        }
    }

    pub(super) fn materialize(self, db: &'db dyn Db, variance: TypeVarVariance) -> Self {
        match self {
            Self::NonGeneric(_) => self,
            Self::Generic(generic) => Self::Generic(generic.materialize(db, variance)),
        }
    }

    pub(super) fn has_pep_695_type_params(self, db: &'db dyn Db) -> bool {
        match self {
            Self::NonGeneric(class) => class.has_pep_695_type_params(db),
            Self::Generic(generic) => generic.origin(db).has_pep_695_type_params(db),
        }
    }

    /// Returns the class literal and specialization for this class. For a non-generic class, this
    /// is the class itself. For a generic alias, this is the alias's origin.
    pub(crate) fn class_literal(
        self,
        db: &'db dyn Db,
    ) -> (ClassLiteral<'db>, Option<Specialization<'db>>) {
        match self {
            Self::NonGeneric(non_generic) => (non_generic, None),
            Self::Generic(generic) => (generic.origin(db), Some(generic.specialization(db))),
        }
    }

    /// Returns the class literal and specialization for this class, with an additional
    /// specialization applied if the class is generic.
    pub(crate) fn class_literal_specialized(
        self,
        db: &'db dyn Db,
        additional_specialization: Option<Specialization<'db>>,
    ) -> (ClassLiteral<'db>, Option<Specialization<'db>>) {
        match self {
            Self::NonGeneric(non_generic) => (non_generic, None),
            Self::Generic(generic) => (
                generic.origin(db),
                Some(
                    generic
                        .specialization(db)
                        .apply_optional_specialization(db, additional_specialization),
                ),
            ),
        }
    }

    pub(crate) fn name(self, db: &'db dyn Db) -> &'db ast::name::Name {
        let (class_literal, _) = self.class_literal(db);
        class_literal.name(db)
    }

    pub(crate) fn known(self, db: &'db dyn Db) -> Option<KnownClass> {
        let (class_literal, _) = self.class_literal(db);
        class_literal.known(db)
    }

    pub(crate) fn definition(self, db: &'db dyn Db) -> Definition<'db> {
        let (class_literal, _) = self.class_literal(db);
        class_literal.definition(db)
    }

    /// Return `Some` if this class is known to be a [`SolidBase`], or `None` if it is not.
    pub(super) fn as_solid_base(self, db: &'db dyn Db) -> Option<SolidBase<'db>> {
        self.class_literal(db).0.as_solid_base(db)
    }

    /// Return `true` if this class represents `known_class`
    pub(crate) fn is_known(self, db: &'db dyn Db, known_class: KnownClass) -> bool {
        self.known(db) == Some(known_class)
    }

    /// Return `true` if this class represents the builtin class `object`
    pub(crate) fn is_object(self, db: &'db dyn Db) -> bool {
        self.is_known(db, KnownClass::Object)
    }

    pub(super) fn apply_type_mapping<'a>(
        self,
        db: &'db dyn Db,
        type_mapping: &TypeMapping<'a, 'db>,
    ) -> Self {
        match self {
            Self::NonGeneric(_) => self,
            Self::Generic(generic) => Self::Generic(generic.apply_type_mapping(db, type_mapping)),
        }
    }

    pub(super) fn find_legacy_typevars(
        self,
        db: &'db dyn Db,
        typevars: &mut FxOrderSet<TypeVarInstance<'db>>,
    ) {
        match self {
            Self::NonGeneric(_) => {}
            Self::Generic(generic) => generic.find_legacy_typevars(db, typevars),
        }
    }

    /// Iterate over the [method resolution order] ("MRO") of the class.
    ///
    /// If the MRO could not be accurately resolved, this method falls back to iterating
    /// over an MRO that has the class directly inheriting from `Unknown`. Use
    /// [`ClassLiteral::try_mro`] if you need to distinguish between the success and failure
    /// cases rather than simply iterating over the inferred resolution order for the class.
    ///
    /// [method resolution order]: https://docs.python.org/3/glossary.html#term-method-resolution-order
    pub(super) fn iter_mro(self, db: &'db dyn Db) -> MroIterator<'db> {
        let (class_literal, specialization) = self.class_literal(db);
        class_literal.iter_mro(db, specialization)
    }

    /// Iterate over the method resolution order ("MRO") of the class, optionally applying an
    /// additional specialization to it if the class is generic.
    pub(super) fn iter_mro_specialized(
        self,
        db: &'db dyn Db,
        additional_specialization: Option<Specialization<'db>>,
    ) -> MroIterator<'db> {
        let (class_literal, specialization) =
            self.class_literal_specialized(db, additional_specialization);
        class_literal.iter_mro(db, specialization)
    }

    /// Is this class final?
    pub(super) fn is_final(self, db: &'db dyn Db) -> bool {
        let (class_literal, _) = self.class_literal(db);
        class_literal.is_final(db)
    }

    /// Return `true` if `other` is present in this class's MRO.
    pub(super) fn is_subclass_of(self, db: &'db dyn Db, other: ClassType<'db>) -> bool {
        self.has_relation_to(db, other, TypeRelation::Subtyping)
    }

    pub(super) fn has_relation_to(
        self,
        db: &'db dyn Db,
        other: Self,
        relation: TypeRelation,
    ) -> bool {
        self.iter_mro(db).any(|base| {
            match base {
                ClassBase::Dynamic(_) => match relation {
                    TypeRelation::Subtyping => other.is_object(db),
                    TypeRelation::Assignability => !other.is_final(db),
                },

                // Protocol and Generic are not represented by a ClassType.
                ClassBase::Protocol | ClassBase::Generic => false,

                ClassBase::Class(base) => match (base, other) {
                    (ClassType::NonGeneric(base), ClassType::NonGeneric(other)) => base == other,
                    (ClassType::Generic(base), ClassType::Generic(other)) => {
                        base.origin(db) == other.origin(db)
                            && base.specialization(db).has_relation_to(
                                db,
                                other.specialization(db),
                                relation,
                            )
                    }
                    (ClassType::Generic(_), ClassType::NonGeneric(_))
                    | (ClassType::NonGeneric(_), ClassType::Generic(_)) => false,
                },

                ClassBase::TypedDict => {
                    // TODO: Implement subclassing and assignability for TypedDicts.
                    true
                }
            }
        })
    }

    pub(super) fn is_equivalent_to(self, db: &'db dyn Db, other: ClassType<'db>) -> bool {
        if self == other {
            return true;
        }

        match (self, other) {
            // A non-generic class is never equivalent to a generic class.
            // Two non-generic classes are only equivalent if they are equal (handled above).
            (ClassType::NonGeneric(_), _) | (_, ClassType::NonGeneric(_)) => false,

            (ClassType::Generic(this), ClassType::Generic(other)) => {
                this.origin(db) == other.origin(db)
                    && this
                        .specialization(db)
                        .is_equivalent_to(db, other.specialization(db))
            }
        }
    }

    /// Return the metaclass of this class, or `type[Unknown]` if the metaclass cannot be inferred.
    pub(super) fn metaclass(self, db: &'db dyn Db) -> Type<'db> {
        let (class_literal, specialization) = self.class_literal(db);
        class_literal
            .metaclass(db)
            .apply_optional_specialization(db, specialization)
    }

    /// Return the [`SolidBase`] that appears first in the MRO of this class.
    ///
    /// Returns `None` if this class does not have any solid bases in its MRO.
    pub(super) fn nearest_solid_base(self, db: &'db dyn Db) -> Option<SolidBase<'db>> {
        self.iter_mro(db)
            .filter_map(ClassBase::into_class)
            .find_map(|base| base.as_solid_base(db))
    }

    /// Return `true` if this class could coexist in an MRO with `other`.
    ///
    /// For two given classes `A` and `B`, it is often possible to say for sure
    /// that there could never exist any class `C` that inherits from both `A` and `B`.
    /// In these situations, this method returns `false`; in all others, it returns `true`.
    pub(super) fn could_coexist_in_mro_with(self, db: &'db dyn Db, other: Self) -> bool {
        if self == other {
            return true;
        }

        // Optimisation: if either class is `@final`, we only need to do one `is_subclass_of` call.
        if self.is_final(db) {
            return self.is_subclass_of(db, other);
        }
        if other.is_final(db) {
            return other.is_subclass_of(db, self);
        }

        // Two solid bases can only coexist in an MRO if one is a subclass of the other.
        if self.nearest_solid_base(db).is_some_and(|solid_base_1| {
            other.nearest_solid_base(db).is_some_and(|solid_base_2| {
                !solid_base_1.could_coexist_in_mro_with(db, &solid_base_2)
            })
        }) {
            return false;
        }

        // Check to see whether the metaclasses of `self` and `other` are disjoint.
        // Avoid this check if the metaclass of either `self` or `other` is `type`,
        // however, since we end up with infinite recursion in that case due to the fact
        // that `type` is its own metaclass (and we know that `type` can coexist in an MRO
        // with any other arbitrary class, anyway).
        let type_class = KnownClass::Type.to_class_literal(db);
        let self_metaclass = self.metaclass(db);
        if self_metaclass == type_class {
            return true;
        }
        let other_metaclass = other.metaclass(db);
        if other_metaclass == type_class {
            return true;
        }
        let Some(self_metaclass_instance) = self_metaclass.to_instance(db) else {
            return true;
        };
        let Some(other_metaclass_instance) = other_metaclass.to_instance(db) else {
            return true;
        };
        if self_metaclass_instance.is_disjoint_from(db, other_metaclass_instance) {
            return false;
        }

        true
    }

    /// Return a type representing "the set of all instances of the metaclass of this class".
    pub(super) fn metaclass_instance_type(self, db: &'db dyn Db) -> Type<'db> {
        self
            .metaclass(db)
            .to_instance(db)
            .expect("`Type::to_instance()` should always return `Some()` when called on the type of a metaclass")
    }

    /// Returns the class member of this class named `name`.
    ///
    /// The member resolves to a member on the class itself or any of its proper superclasses.
    ///
    /// TODO: Should this be made private...?
    pub(super) fn class_member(
        self,
        db: &'db dyn Db,
        name: &str,
        policy: MemberLookupPolicy,
    ) -> PlaceAndQualifiers<'db> {
        let (class_literal, specialization) = self.class_literal(db);
        class_literal.class_member_inner(db, specialization, name, policy)
    }

    /// Returns the inferred type of the class member named `name`. Only bound members
    /// or those marked as ClassVars are considered.
    ///
    /// You must provide the `inherited_generic_context` that we should use for the `__new__` or
    /// `__init__` member. This is inherited from the containing class -­but importantly, from the
    /// class that the lookup is being performed on, and not the class containing the (possibly
    /// inherited) member.
    ///
    /// Returns [`Place::Unbound`] if `name` cannot be found in this class's scope
    /// directly. Use [`ClassType::class_member`] if you require a method that will
    /// traverse through the MRO until it finds the member.
    pub(super) fn own_class_member(
        self,
        db: &'db dyn Db,
        inherited_generic_context: Option<GenericContext<'db>>,
        name: &str,
    ) -> PlaceAndQualifiers<'db> {
        fn synthesize_getitem_overload_signature<'db>(
            index_annotation: Type<'db>,
            return_annotation: Type<'db>,
        ) -> Signature<'db> {
            let self_parameter = Parameter::positional_only(Some(Name::new_static("self")));
            let index_parameter = Parameter::positional_only(Some(Name::new_static("index")))
                .with_annotated_type(index_annotation);
            let parameters = Parameters::new([self_parameter, index_parameter]);
            Signature::new(parameters, Some(return_annotation))
        }

        let (class_literal, specialization) = self.class_literal(db);

        let fallback_member_lookup = || {
            class_literal
                .own_class_member(db, inherited_generic_context, specialization, name)
                .map_type(|ty| ty.apply_optional_specialization(db, specialization))
        };

        let synthesize_simple_tuple_method = |return_type| {
            let parameters =
                Parameters::new([Parameter::positional_only(Some(Name::new_static("self")))
                    .with_annotated_type(Type::instance(db, self))]);

            let synthesized_dunder_method =
                CallableType::function_like(db, Signature::new(parameters, Some(return_type)));

            Place::bound(synthesized_dunder_method).into()
        };

        match name {
            "__len__" if class_literal.is_tuple(db) => {
                let return_type = specialization
                    .and_then(|spec| spec.tuple(db).len().into_fixed_length())
                    .and_then(|len| i64::try_from(len).ok())
                    .map(Type::IntLiteral)
                    .unwrap_or_else(|| KnownClass::Int.to_instance(db));

                synthesize_simple_tuple_method(return_type)
            }

            "__bool__" if class_literal.is_tuple(db) => {
                let return_type = specialization
                    .map(|spec| spec.tuple(db).truthiness().into_type(db))
                    .unwrap_or_else(|| KnownClass::Bool.to_instance(db));

                synthesize_simple_tuple_method(return_type)
            }

            "__getitem__" if class_literal.is_tuple(db) => {
                specialization
                    .map(|spec| {
                        let tuple = spec.tuple(db);

                        let mut element_type_to_indices: FxIndexMap<Type<'db>, Vec<i64>> =
                            FxIndexMap::default();

                        match tuple {
                            // E.g. for `tuple[int, str]`, we will generate the following overloads:
                            //
                            //    __getitem__(self, index: Literal[0, -2], /) -> int
                            //    __getitem__(self, index: Literal[1, -1], /) -> str
                            //
                            TupleSpec::Fixed(fixed_length_tuple) => {
                                let tuple_length = fixed_length_tuple.len();

                                for (index, ty) in fixed_length_tuple.elements().enumerate() {
                                    let entry = element_type_to_indices.entry(*ty).or_default();
                                    if let Ok(index) = i64::try_from(index) {
                                        entry.push(index);
                                    }
                                    if let Ok(index) = i64::try_from(tuple_length - index) {
                                        entry.push(0 - index);
                                    }
                                }
                            }

                            // E.g. for `tuple[str, *tuple[float, ...], bytes, range]`, we will generate the following overloads:
                            //
                            //    __getitem__(self, index: Literal[0], /) -> str
                            //    __getitem__(self, index: Literal[1], /) -> float | bytes
                            //    __getitem__(self, index: Literal[2], /) -> float | bytes | range
                            //    __getitem__(self, index: Literal[-1], /) -> range
                            //    __getitem__(self, index: Literal[-2], /) -> bytes
                            //    __getitem__(self, index: Literal[-3], /) -> float | str
                            //
                            TupleSpec::Variable(variable_length_tuple) => {
                                for (index, ty) in variable_length_tuple.prefix.iter().enumerate() {
                                    if let Ok(index) = i64::try_from(index) {
                                        element_type_to_indices.entry(*ty).or_default().push(index);
                                    }

                                    let one_based_index = index + 1;

                                    if let Ok(i) = i64::try_from(
                                        variable_length_tuple.suffix.len() + one_based_index,
                                    ) {
                                        let overload_return = UnionType::from_elements(
                                            db,
                                            std::iter::once(variable_length_tuple.variable).chain(
                                                variable_length_tuple
                                                    .prefix
                                                    .iter()
                                                    .rev()
                                                    .take(one_based_index)
                                                    .copied(),
                                            ),
                                        );
                                        element_type_to_indices
                                            .entry(overload_return)
                                            .or_default()
                                            .push(0 - i);
                                    }
                                }

                                for (index, ty) in
                                    variable_length_tuple.suffix.iter().rev().enumerate()
                                {
                                    if let Some(index) =
                                        index.checked_add(1).and_then(|i| i64::try_from(i).ok())
                                    {
                                        element_type_to_indices
                                            .entry(*ty)
                                            .or_default()
                                            .push(0 - index);
                                    }

                                    if let Ok(i) =
                                        i64::try_from(variable_length_tuple.prefix.len() + index)
                                    {
                                        let overload_return = UnionType::from_elements(
                                            db,
                                            std::iter::once(variable_length_tuple.variable).chain(
                                                variable_length_tuple
                                                    .suffix
                                                    .iter()
                                                    .take(index + 1)
                                                    .copied(),
                                            ),
                                        );
                                        element_type_to_indices
                                            .entry(overload_return)
                                            .or_default()
                                            .push(i);
                                    }
                                }
                            }
                        }

                        let all_elements_unioned =
                            UnionType::from_elements(db, tuple.all_elements());

                        let mut overload_signatures =
                            Vec::with_capacity(element_type_to_indices.len().saturating_add(2));

                        overload_signatures.extend(element_type_to_indices.into_iter().filter_map(
                            |(return_type, mut indices)| {
                                if return_type.is_equivalent_to(db, all_elements_unioned) {
                                    return None;
                                }

                                // Sorting isn't strictly required, but leads to nicer `reveal_type` output
                                indices.sort_unstable();

                                let index_annotation = UnionType::from_elements(
                                    db,
                                    indices.into_iter().map(Type::IntLiteral),
                                );

                                Some(synthesize_getitem_overload_signature(
                                    index_annotation,
                                    return_type,
                                ))
                            },
                        ));

                        // Fallback overloads: for `tuple[int, str]`, we will generate the following overloads:
                        //
                        //    __getitem__(self, index: int, /) -> int | str
                        //    __getitem__(self, index: slice[Any, Any, Any], /) -> tuple[int | str, ...]
                        //
                        // and for `tuple[str, *tuple[float, ...], bytes]`, we will generate the following overloads:
                        //
                        //    __getitem__(self, index: int, /) -> str | float | bytes
                        //    __getitem__(self, index: slice[Any, Any, Any], /) -> tuple[str | float | bytes, ...]
                        //
                        overload_signatures.push(synthesize_getitem_overload_signature(
                            KnownClass::SupportsIndex.to_instance(db),
                            all_elements_unioned,
                        ));

                        overload_signatures.push(synthesize_getitem_overload_signature(
                            KnownClass::Slice.to_instance(db),
                            Type::homogeneous_tuple(db, all_elements_unioned),
                        ));

                        let getitem_signature =
                            CallableSignature::from_overloads(overload_signatures);
                        let getitem_type =
                            Type::Callable(CallableType::new(db, getitem_signature, true));
                        Place::bound(getitem_type).into()
                    })
                    .unwrap_or_else(fallback_member_lookup)
            }

            // ```py
            // class tuple:
            //     @overload
            //     def __new__(cls: type[tuple[()]], iterable: tuple[()] = ()) -> tuple[()]: ...
            //     @overload
            //     def __new__[T](cls: type[tuple[T, ...]], iterable: tuple[T, ...]) -> tuple[T, ...]: ...
            // ```
            "__new__" if class_literal.is_tuple(db) => {
                let mut iterable_parameter =
                    Parameter::positional_only(Some(Name::new_static("iterable")));

                match specialization {
                    Some(spec) => {
                        // TODO: Once we support PEP 646 annotations for `*args` parameters, we can
                        // use the tuple itself as the argument type.
                        let tuple = spec.tuple(db);
                        let tuple_len = tuple.len();

                        if tuple_len.minimum() == 0 && tuple_len.maximum().is_none() {
                            // If the tuple has no length restrictions,
                            // any iterable is allowed as long as the iterable has the correct element type.
                            let mut tuple_elements = tuple.all_elements();
                            iterable_parameter = iterable_parameter.with_annotated_type(
                                KnownClass::Iterable
                                    .to_specialized_instance(db, [*tuple_elements.next().unwrap()]),
                            );
                            assert_eq!(
                                tuple_elements.next(),
                                None,
                                "Tuple specialization should not have more than one element when it has no length restriction"
                            );
                        } else {
                            // But if the tuple is of a fixed length, or has a minimum length, we require a tuple rather
                            // than an iterable, as a tuple is the only kind of iterable for which we can
                            // specify a fixed length, or that the iterable must be at least a certain length.
                            iterable_parameter =
                                iterable_parameter.with_annotated_type(Type::instance(db, self));
                        }
                    }
                    None => {
                        // If the tuple isn't specialized at all, we allow any argument as long as it is iterable.
                        iterable_parameter = iterable_parameter
                            .with_annotated_type(KnownClass::Iterable.to_instance(db));
                    }
                }

                // We allow the `iterable` parameter to be omitted for:
                // - a zero-length tuple
                // - an unspecialized tuple
                // - a tuple with no minimum length
                if specialization.is_none_or(|spec| spec.tuple(db).len().minimum() == 0) {
                    iterable_parameter =
                        iterable_parameter.with_default_type(Type::empty_tuple(db));
                }

                let parameters = Parameters::new([
                    Parameter::positional_only(Some(Name::new_static("self")))
                        .with_annotated_type(SubclassOfType::from(db, self)),
                    iterable_parameter,
                ]);

                let synthesized_dunder = CallableType::function_like(
                    db,
                    Signature::new(parameters, None)
                        .with_inherited_generic_context(inherited_generic_context),
                );

                Place::bound(synthesized_dunder).into()
            }

            _ => fallback_member_lookup(),
        }
    }

    /// Look up an instance attribute (available in `__dict__`) of the given name.
    ///
    /// See [`Type::instance_member`] for more details.
    pub(super) fn instance_member(self, db: &'db dyn Db, name: &str) -> PlaceAndQualifiers<'db> {
        let (class_literal, specialization) = self.class_literal(db);

        if class_literal.is_typed_dict(db) {
            return Place::Unbound.into();
        }

        class_literal
            .instance_member(db, specialization, name)
            .map_type(|ty| ty.apply_optional_specialization(db, specialization))
    }

    /// A helper function for `instance_member` that looks up the `name` attribute only on
    /// this class, not on its superclasses.
    fn own_instance_member(self, db: &'db dyn Db, name: &str) -> PlaceAndQualifiers<'db> {
        let (class_literal, specialization) = self.class_literal(db);
        class_literal
            .own_instance_member(db, name)
            .map_type(|ty| ty.apply_optional_specialization(db, specialization))
    }

    /// Return a callable type (or union of callable types) that represents the callable
    /// constructor signature of this class.
    pub(super) fn into_callable(self, db: &'db dyn Db) -> Type<'db> {
        let self_ty = Type::from(self);
        let metaclass_dunder_call_function_symbol = self_ty
            .member_lookup_with_policy(
                db,
                "__call__".into(),
                MemberLookupPolicy::NO_INSTANCE_FALLBACK
                    | MemberLookupPolicy::META_CLASS_NO_TYPE_FALLBACK,
            )
            .place;

        if let Place::Type(Type::BoundMethod(metaclass_dunder_call_function), _) =
            metaclass_dunder_call_function_symbol
        {
            // TODO: this intentionally diverges from step 1 in
            // https://typing.python.org/en/latest/spec/constructors.html#converting-a-constructor-to-callable
            // by always respecting the signature of the metaclass `__call__`, rather than
            // using a heuristic which makes unwarranted assumptions to sometimes ignore it.
            return Type::Callable(metaclass_dunder_call_function.into_callable_type(db));
        }

        let dunder_new_function_symbol = self_ty
            .member_lookup_with_policy(
                db,
                "__new__".into(),
                MemberLookupPolicy::MRO_NO_OBJECT_FALLBACK,
            )
            .place;

        let dunder_new_signature = dunder_new_function_symbol
            .ignore_possibly_unbound()
            .and_then(|ty| match ty {
                Type::FunctionLiteral(function) => Some(function.signature(db)),
                Type::Callable(callable) => Some(callable.signatures(db)),
                _ => None,
            });

        let dunder_new_function = if let Some(dunder_new_signature) = dunder_new_signature {
            // Step 3: If the return type of the `__new__` evaluates to a type that is not a subclass of this class,
            // then we should ignore the `__init__` and just return the `__new__` method.
            let returns_non_subclass = dunder_new_signature.overloads.iter().any(|signature| {
                signature.return_ty.is_some_and(|return_ty| {
                    !return_ty.is_assignable_to(
                        db,
                        self_ty
                            .to_instance(db)
                            .expect("ClassType should be instantiable"),
                    )
                })
            });

            let dunder_new_bound_method = Type::Callable(CallableType::new(
                db,
                dunder_new_signature.bind_self(),
                true,
            ));

            if returns_non_subclass {
                return dunder_new_bound_method;
            }
            Some(dunder_new_bound_method)
        } else {
            None
        };

        let dunder_init_function_symbol = self_ty
            .member_lookup_with_policy(
                db,
                "__init__".into(),
                MemberLookupPolicy::MRO_NO_OBJECT_FALLBACK
                    | MemberLookupPolicy::META_CLASS_NO_TYPE_FALLBACK,
            )
            .place;

        let correct_return_type = self_ty.to_instance(db).unwrap_or_else(Type::unknown);

        // If the class defines an `__init__` method, then we synthesize a callable type with the
        // same parameters as the `__init__` method after it is bound, and with the return type of
        // the concrete type of `Self`.
        let synthesized_dunder_init_callable =
            if let Place::Type(ty, _) = dunder_init_function_symbol {
                let signature = match ty {
                    Type::FunctionLiteral(dunder_init_function) => {
                        Some(dunder_init_function.signature(db))
                    }
                    Type::Callable(callable) => Some(callable.signatures(db)),
                    _ => None,
                };

                if let Some(signature) = signature {
                    let synthesized_signature = |signature: &Signature<'db>| {
                        Signature::new(signature.parameters().clone(), Some(correct_return_type))
                            .with_definition(signature.definition())
                            .bind_self()
                    };

                    let synthesized_dunder_init_signature = CallableSignature::from_overloads(
                        signature.overloads.iter().map(synthesized_signature),
                    );

                    Some(Type::Callable(CallableType::new(
                        db,
                        synthesized_dunder_init_signature,
                        true,
                    )))
                } else {
                    None
                }
            } else {
                None
            };

        match (dunder_new_function, synthesized_dunder_init_callable) {
            (Some(dunder_new_function), Some(synthesized_dunder_init_callable)) => {
                UnionType::from_elements(
                    db,
                    vec![dunder_new_function, synthesized_dunder_init_callable],
                )
            }
            (Some(constructor), None) | (None, Some(constructor)) => constructor,
            (None, None) => {
                // If no `__new__` or `__init__` method is found, then we fall back to looking for
                // an `object.__new__` method.
                let new_function_symbol = self_ty
                    .member_lookup_with_policy(
                        db,
                        "__new__".into(),
                        MemberLookupPolicy::META_CLASS_NO_TYPE_FALLBACK,
                    )
                    .place;

                if let Place::Type(Type::FunctionLiteral(new_function), _) = new_function_symbol {
                    new_function.into_bound_method_type(db, self_ty)
                } else {
                    // Fallback if no `object.__new__` is found.
                    CallableType::single(
                        db,
                        Signature::new(Parameters::empty(), Some(correct_return_type)),
                    )
                }
            }
        }
    }
}

impl<'db> From<GenericAlias<'db>> for ClassType<'db> {
    fn from(generic: GenericAlias<'db>) -> ClassType<'db> {
        ClassType::Generic(generic)
    }
}

impl<'db> From<ClassType<'db>> for Type<'db> {
    fn from(class: ClassType<'db>) -> Type<'db> {
        match class {
            ClassType::NonGeneric(non_generic) => non_generic.into(),
            ClassType::Generic(generic) => generic.into(),
        }
    }
}

/// A filter that describes which methods are considered when looking for implicit attribute assignments
/// in [`ClassLiteral::implicit_attribute`].
#[derive(Debug, Clone, Copy, PartialEq, Eq, Hash)]
pub(super) enum MethodDecorator {
    None,
    ClassMethod,
    StaticMethod,
}

impl MethodDecorator {
    fn try_from_fn_type(db: &dyn Db, fn_type: FunctionType) -> Result<Self, ()> {
        match (
            fn_type.has_known_decorator(db, FunctionDecorators::CLASSMETHOD),
            fn_type.has_known_decorator(db, FunctionDecorators::STATICMETHOD),
        ) {
            (true, true) => Err(()), // A method can't be static and class method at the same time.
            (true, false) => Ok(Self::ClassMethod),
            (false, true) => Ok(Self::StaticMethod),
            (false, false) => Ok(Self::None),
        }
    }
}

/// Metadata regarding a dataclass field/attribute.
#[derive(Debug, Clone, PartialEq, Eq)]
pub(crate) struct DataclassField<'db> {
    /// The declared type of the field
    pub(crate) field_ty: Type<'db>,

    /// The type of the default value for this field
    pub(crate) default_ty: Option<Type<'db>>,

    /// Whether or not this field is "init-only". If this is true, it only appears in the
    /// `__init__` signature, but is not accessible as a real field
    pub(crate) init_only: bool,

    /// Whether or not this field should appear in the signature of `__init__`.
    pub(crate) init: bool,
}

/// Representation of a class definition statement in the AST: either a non-generic class, or a
/// generic class that has not been specialized.
///
/// This does not in itself represent a type, but can be transformed into a [`ClassType`] that
/// does. (For generic classes, this requires specializing its generic context.)
///
/// # Ordering
/// Ordering is based on the class's id assigned by salsa and not on the class literal's values.
/// The id may change between runs, or when the class literal was garbage collected and recreated.
#[salsa::interned(debug)]
#[derive(PartialOrd, Ord)]
pub struct ClassLiteral<'db> {
    /// Name of the class at definition
    #[returns(ref)]
    pub(crate) name: ast::name::Name,

    pub(crate) body_scope: ScopeId<'db>,

    pub(crate) known: Option<KnownClass>,

    /// If this class is deprecated, this holds the deprecation message.
    pub(crate) deprecated: Option<DeprecatedInstance<'db>>,

    pub(crate) dataclass_params: Option<DataclassParams>,
    pub(crate) dataclass_transformer_params: Option<DataclassTransformerParams>,
}

// The Salsa heap is tracked separately.
impl get_size2::GetSize for ClassLiteral<'_> {}

#[expect(clippy::trivially_copy_pass_by_ref, clippy::ref_option)]
fn pep695_generic_context_cycle_recover<'db>(
    _db: &'db dyn Db,
    _value: &Option<GenericContext<'db>>,
    _count: u32,
    _self: ClassLiteral<'db>,
) -> salsa::CycleRecoveryAction<Option<GenericContext<'db>>> {
    salsa::CycleRecoveryAction::Iterate
}

fn pep695_generic_context_cycle_initial<'db>(
    _db: &'db dyn Db,
    _self: ClassLiteral<'db>,
) -> Option<GenericContext<'db>> {
    None
}

#[salsa::tracked]
impl<'db> ClassLiteral<'db> {
    /// Return `true` if this class represents `known_class`
    pub(crate) fn is_known(self, db: &'db dyn Db, known_class: KnownClass) -> bool {
        self.known(db) == Some(known_class)
    }

    pub(crate) fn is_tuple(self, db: &'db dyn Db) -> bool {
        self.is_known(db, KnownClass::Tuple)
    }

    pub(crate) fn generic_context(self, db: &'db dyn Db) -> Option<GenericContext<'db>> {
        // Several typeshed definitions examine `sys.version_info`. To break cycles, we hard-code
        // the knowledge that this class is not generic.
        if self.is_known(db, KnownClass::VersionInfo) {
            return None;
        }

        // We've already verified that the class literal does not contain both a PEP-695 generic
        // scope and a `typing.Generic` base class.
        //
        // Note that if a class has an explicit legacy generic context (by inheriting from
        // `typing.Generic`), and also an implicit one (by inheriting from other generic classes,
        // specialized by typevars), the explicit one takes precedence.
        self.pep695_generic_context(db)
            .or_else(|| self.legacy_generic_context(db))
            .or_else(|| self.inherited_legacy_generic_context(db))
    }

    pub(crate) fn has_pep_695_type_params(self, db: &'db dyn Db) -> bool {
        self.pep695_generic_context(db).is_some()
    }

    #[salsa::tracked(cycle_fn=pep695_generic_context_cycle_recover, cycle_initial=pep695_generic_context_cycle_initial, heap_size=get_size2::heap_size)]
    pub(crate) fn pep695_generic_context(self, db: &'db dyn Db) -> Option<GenericContext<'db>> {
        let scope = self.body_scope(db);
        let parsed = parsed_module(db, scope.file(db)).load(db);
        let class_def_node = scope.node(db).expect_class(&parsed);
        class_def_node.type_params.as_ref().map(|type_params| {
            let index = semantic_index(db, scope.file(db));
            GenericContext::from_type_params(db, index, type_params)
        })
    }

    pub(crate) fn legacy_generic_context(self, db: &'db dyn Db) -> Option<GenericContext<'db>> {
        self.explicit_bases(db).iter().find_map(|base| match base {
            Type::KnownInstance(
                KnownInstanceType::SubscriptedGeneric(generic_context)
                | KnownInstanceType::SubscriptedProtocol(generic_context),
            ) => Some(*generic_context),
            _ => None,
        })
    }

    pub(crate) fn inherited_legacy_generic_context(
        self,
        db: &'db dyn Db,
    ) -> Option<GenericContext<'db>> {
        GenericContext::from_base_classes(
            db,
            self.explicit_bases(db)
                .iter()
                .copied()
                .filter(|ty| matches!(ty, Type::GenericAlias(_))),
        )
    }

    fn file(self, db: &dyn Db) -> File {
        self.body_scope(db).file(db)
    }

    /// Return the original [`ast::StmtClassDef`] node associated with this class
    ///
    /// ## Note
    /// Only call this function from queries in the same file or your
    /// query depends on the AST of another file (bad!).
    fn node<'ast>(self, db: &'db dyn Db, module: &'ast ParsedModuleRef) -> &'ast ast::StmtClassDef {
        let scope = self.body_scope(db);
        scope.node(db).expect_class(module)
    }

    pub(crate) fn definition(self, db: &'db dyn Db) -> Definition<'db> {
        let body_scope = self.body_scope(db);
        let module = parsed_module(db, body_scope.file(db)).load(db);
        let index = semantic_index(db, body_scope.file(db));
        index.expect_single_definition(body_scope.node(db).expect_class(&module))
    }

    pub(crate) fn apply_specialization(
        self,
        db: &'db dyn Db,
        f: impl FnOnce(GenericContext<'db>) -> Specialization<'db>,
    ) -> ClassType<'db> {
        match self.generic_context(db) {
            None => ClassType::NonGeneric(self),
            Some(generic_context) => {
                let specialization = f(generic_context);
                ClassType::Generic(GenericAlias::new(db, self, specialization))
            }
        }
    }

    pub(crate) fn apply_optional_specialization(
        self,
        db: &'db dyn Db,
        specialization: Option<Specialization<'db>>,
    ) -> ClassType<'db> {
        self.apply_specialization(db, |generic_context| {
            specialization.unwrap_or_else(|| generic_context.default_specialization(db))
        })
    }

    /// Returns the default specialization of this class. For non-generic classes, the class is
    /// returned unchanged. For a non-specialized generic class, we return a generic alias that
    /// applies the default specialization to the class's typevars.
    pub(crate) fn default_specialization(self, db: &'db dyn Db) -> ClassType<'db> {
        self.apply_specialization(db, |generic_context| {
            generic_context.default_specialization(db)
        })
    }

    /// Returns the unknown specialization of this class. For non-generic classes, the class is
    /// returned unchanged. For a non-specialized generic class, we return a generic alias that
    /// maps each of the class's typevars to `Unknown`.
    pub(crate) fn unknown_specialization(self, db: &'db dyn Db) -> ClassType<'db> {
        self.apply_specialization(db, |generic_context| {
            generic_context.unknown_specialization(db)
        })
    }

    /// Return an iterator over the inferred types of this class's *explicit* bases.
    ///
    /// Note that any class (except for `object`) that has no explicit
    /// bases will implicitly inherit from `object` at runtime. Nonetheless,
    /// this method does *not* include `object` in the bases it iterates over.
    ///
    /// ## Why is this a salsa query?
    ///
    /// This is a salsa query to short-circuit the invalidation
    /// when the class's AST node changes.
    ///
    /// Were this not a salsa query, then the calling query
    /// would depend on the class's AST and rerun for every change in that file.
    #[salsa::tracked(returns(deref), cycle_fn=explicit_bases_cycle_recover, cycle_initial=explicit_bases_cycle_initial, heap_size=get_size2::heap_size)]
    pub(super) fn explicit_bases(self, db: &'db dyn Db) -> Box<[Type<'db>]> {
        tracing::trace!("ClassLiteral::explicit_bases_query: {}", self.name(db));

        let module = parsed_module(db, self.file(db)).load(db);
        let class_stmt = self.node(db, &module);
        let class_definition =
            semantic_index(db, self.file(db)).expect_single_definition(class_stmt);

        class_stmt
            .bases()
            .iter()
            .map(
                |base_node| match definition_expression_type(db, class_definition, base_node) {
                    Type::KnownInstance(KnownInstanceType::SubscriptedGeneric(generic_context)) => {
                        Type::KnownInstance(KnownInstanceType::SubscriptedGeneric(
                            generic_context.with_binding_context(db, class_definition),
                        ))
                    }
                    Type::KnownInstance(KnownInstanceType::SubscriptedProtocol(
                        generic_context,
                    )) => Type::KnownInstance(KnownInstanceType::SubscriptedProtocol(
                        generic_context.with_binding_context(db, class_definition),
                    )),
                    ty => ty,
                },
            )
            .collect()
    }

    /// Return `Some()` if this class is known to be a [`SolidBase`], or `None` if it is not.
    pub(super) fn as_solid_base(self, db: &'db dyn Db) -> Option<SolidBase<'db>> {
        if let Some(known_class) = self.known(db) {
            known_class
                .is_solid_base()
                .then_some(SolidBase::hard_coded(self))
        } else if SlotsKind::from(db, self) == SlotsKind::NotEmpty {
            Some(SolidBase::due_to_dunder_slots(self))
        } else {
            None
        }
    }

    /// Iterate over this class's explicit bases, filtering out any bases that are not class
    /// objects, and applying default specialization to any unspecialized generic class literals.
    fn fully_static_explicit_bases(self, db: &'db dyn Db) -> impl Iterator<Item = ClassType<'db>> {
        self.explicit_bases(db)
            .iter()
            .copied()
            .filter_map(|ty| ty.to_class_type(db))
    }

    /// Determine if this class is a protocol.
    ///
    /// This method relies on the accuracy of the [`KnownClass::is_protocol`] method,
    /// which hardcodes knowledge about certain special-cased classes. See the docs on
    /// that method for why we do this rather than relying on generalised logic for all
    /// classes, including the special-cased ones that are included in the [`KnownClass`]
    /// enum.
    pub(super) fn is_protocol(self, db: &'db dyn Db) -> bool {
        self.known(db)
            .map(KnownClass::is_protocol)
            .unwrap_or_else(|| {
                // Iterate through the last three bases of the class
                // searching for `Protocol` or `Protocol[]` in the bases list.
                //
                // If `Protocol` is present in the bases list of a valid protocol class, it must either:
                //
                // - be the last base
                // - OR be the last-but-one base (with the final base being `Generic[]` or `object`)
                // - OR be the last-but-two base (with the penultimate base being `Generic[]`
                //                                and the final base being `object`)
                self.explicit_bases(db).iter().rev().take(3).any(|base| {
                    matches!(
                        base,
                        Type::SpecialForm(SpecialFormType::Protocol)
                            | Type::KnownInstance(KnownInstanceType::SubscriptedProtocol(_))
                    )
                })
            })
    }

    /// Determine if this is an abstract class.
    pub(super) fn is_abstract(self, db: &'db dyn Db) -> bool {
        self.metaclass(db)
            .into_class_literal()
            .is_some_and(|metaclass| metaclass.is_known(db, KnownClass::ABCMeta))
    }

    /// Return the types of the decorators on this class
    #[salsa::tracked(returns(deref), heap_size=get_size2::heap_size)]
    fn decorators(self, db: &'db dyn Db) -> Box<[Type<'db>]> {
        tracing::trace!("ClassLiteral::decorators: {}", self.name(db));

        let module = parsed_module(db, self.file(db)).load(db);

        let class_stmt = self.node(db, &module);
        if class_stmt.decorator_list.is_empty() {
            return Box::new([]);
        }

        let class_definition =
            semantic_index(db, self.file(db)).expect_single_definition(class_stmt);

        class_stmt
            .decorator_list
            .iter()
            .map(|decorator_node| {
                definition_expression_type(db, class_definition, &decorator_node.expression)
            })
            .collect()
    }

    pub(super) fn known_function_decorators(
        self,
        db: &'db dyn Db,
    ) -> impl Iterator<Item = KnownFunction> + 'db {
        self.decorators(db)
            .iter()
            .filter_map(|deco| deco.into_function_literal())
            .filter_map(|decorator| decorator.known(db))
    }

    /// Is this class final?
    pub(super) fn is_final(self, db: &'db dyn Db) -> bool {
        self.known_function_decorators(db)
            .contains(&KnownFunction::Final)
            || enum_metadata(db, self).is_some()
    }

    /// Attempt to resolve the [method resolution order] ("MRO") for this class.
    /// If the MRO is unresolvable, return an error indicating why the class's MRO
    /// cannot be accurately determined. The error returned contains a fallback MRO
    /// that will be used instead for the purposes of type inference.
    ///
    /// The MRO is the tuple of classes that can be retrieved as the `__mro__`
    /// attribute on a class at runtime.
    ///
    /// [method resolution order]: https://docs.python.org/3/glossary.html#term-method-resolution-order
    #[salsa::tracked(returns(as_ref), cycle_fn=try_mro_cycle_recover, cycle_initial=try_mro_cycle_initial, heap_size=get_size2::heap_size)]
    pub(super) fn try_mro(
        self,
        db: &'db dyn Db,
        specialization: Option<Specialization<'db>>,
    ) -> Result<Mro<'db>, MroError<'db>> {
        tracing::trace!("ClassLiteral::try_mro: {}", self.name(db));
        Mro::of_class(db, self, specialization)
    }

    /// Iterate over the [method resolution order] ("MRO") of the class.
    ///
    /// If the MRO could not be accurately resolved, this method falls back to iterating
    /// over an MRO that has the class directly inheriting from `Unknown`. Use
    /// [`ClassLiteral::try_mro`] if you need to distinguish between the success and failure
    /// cases rather than simply iterating over the inferred resolution order for the class.
    ///
    /// [method resolution order]: https://docs.python.org/3/glossary.html#term-method-resolution-order
    pub(super) fn iter_mro(
        self,
        db: &'db dyn Db,
        specialization: Option<Specialization<'db>>,
    ) -> MroIterator<'db> {
        MroIterator::new(db, self, specialization)
    }

    /// Return `true` if `other` is present in this class's MRO.
    pub(super) fn is_subclass_of(
        self,
        db: &'db dyn Db,
        specialization: Option<Specialization<'db>>,
        other: ClassType<'db>,
    ) -> bool {
        // `is_subclass_of` is checking the subtype relation, in which gradual types do not
        // participate, so we should not return `True` if we find `Any/Unknown` in the MRO.
        self.iter_mro(db, specialization)
            .contains(&ClassBase::Class(other))
    }

    /// Return `true` if this class constitutes a typed dict specification (inherits from
    /// `typing.TypedDict`, either directly or indirectly).
    #[salsa::tracked(
        cycle_fn=is_typed_dict_cycle_recover,
        cycle_initial=is_typed_dict_cycle_initial,
        heap_size=get_size2::heap_size
    )]
    pub(super) fn is_typed_dict(self, db: &'db dyn Db) -> bool {
        if let Some(known) = self.known(db) {
            return known.is_typed_dict_subclass();
        }

        self.iter_mro(db, None)
            .any(|base| matches!(base, ClassBase::TypedDict))
    }

    /// Return the explicit `metaclass` of this class, if one is defined.
    ///
    /// ## Note
    /// Only call this function from queries in the same file or your
    /// query depends on the AST of another file (bad!).
    fn explicit_metaclass(self, db: &'db dyn Db, module: &ParsedModuleRef) -> Option<Type<'db>> {
        let class_stmt = self.node(db, module);
        let metaclass_node = &class_stmt
            .arguments
            .as_ref()?
            .find_keyword("metaclass")?
            .value;

        let class_definition = self.definition(db);

        Some(definition_expression_type(
            db,
            class_definition,
            metaclass_node,
        ))
    }

    /// Return the metaclass of this class, or `type[Unknown]` if the metaclass cannot be inferred.
    pub(super) fn metaclass(self, db: &'db dyn Db) -> Type<'db> {
        self.try_metaclass(db)
            .map(|(ty, _)| ty)
            .unwrap_or_else(|_| SubclassOfType::subclass_of_unknown())
    }

    /// Return a type representing "the set of all instances of the metaclass of this class".
    pub(super) fn metaclass_instance_type(self, db: &'db dyn Db) -> Type<'db> {
        self
            .metaclass(db)
            .to_instance(db)
            .expect("`Type::to_instance()` should always return `Some()` when called on the type of a metaclass")
    }

    /// Return the metaclass of this class, or an error if the metaclass cannot be inferred.
    #[salsa::tracked(
        cycle_fn=try_metaclass_cycle_recover,
        cycle_initial=try_metaclass_cycle_initial,
        heap_size=get_size2::heap_size,
    )]
    pub(super) fn try_metaclass(
        self,
        db: &'db dyn Db,
    ) -> Result<(Type<'db>, Option<DataclassTransformerParams>), MetaclassError<'db>> {
        tracing::trace!("ClassLiteral::try_metaclass: {}", self.name(db));

        // Identify the class's own metaclass (or take the first base class's metaclass).
        let mut base_classes = self.fully_static_explicit_bases(db).peekable();

        if base_classes.peek().is_some() && self.inheritance_cycle(db).is_some() {
            // We emit diagnostics for cyclic class definitions elsewhere.
            // Avoid attempting to infer the metaclass if the class is cyclically defined.
            return Ok((SubclassOfType::subclass_of_unknown(), None));
        }

        if self.try_mro(db, None).is_err_and(MroError::is_cycle) {
            return Ok((SubclassOfType::subclass_of_unknown(), None));
        }

        let module = parsed_module(db, self.file(db)).load(db);

        let explicit_metaclass = self.explicit_metaclass(db, &module);
        let (metaclass, class_metaclass_was_from) = if let Some(metaclass) = explicit_metaclass {
            (metaclass, self)
        } else if let Some(base_class) = base_classes.next() {
            let (base_class_literal, _) = base_class.class_literal(db);
            (base_class.metaclass(db), base_class_literal)
        } else {
            (KnownClass::Type.to_class_literal(db), self)
        };

        let mut candidate = if let Some(metaclass_ty) = metaclass.to_class_type(db) {
            MetaclassCandidate {
                metaclass: metaclass_ty,
                explicit_metaclass_of: class_metaclass_was_from,
            }
        } else {
            let name = Type::string_literal(db, self.name(db));
            let bases = Type::heterogeneous_tuple(db, self.explicit_bases(db));
            let namespace = KnownClass::Dict
                .to_specialized_instance(db, [KnownClass::Str.to_instance(db), Type::any()]);

            // TODO: Other keyword arguments?
            let arguments = CallArguments::positional([name, bases, namespace]);

            let return_ty_result = match metaclass.try_call(db, &arguments) {
                Ok(bindings) => Ok(bindings.return_type(db)),

                Err(CallError(CallErrorKind::NotCallable, bindings)) => Err(MetaclassError {
                    kind: MetaclassErrorKind::NotCallable(bindings.callable_type()),
                }),

                // TODO we should also check for binding errors that would indicate the metaclass
                // does not accept the right arguments
                Err(CallError(CallErrorKind::BindingError, bindings)) => {
                    Ok(bindings.return_type(db))
                }

                Err(CallError(CallErrorKind::PossiblyNotCallable, _)) => Err(MetaclassError {
                    kind: MetaclassErrorKind::PartlyNotCallable(metaclass),
                }),
            };

            return return_ty_result.map(|ty| (ty.to_meta_type(db), None));
        };

        // Reconcile all base classes' metaclasses with the candidate metaclass.
        //
        // See:
        // - https://docs.python.org/3/reference/datamodel.html#determining-the-appropriate-metaclass
        // - https://github.com/python/cpython/blob/83ba8c2bba834c0b92de669cac16fcda17485e0e/Objects/typeobject.c#L3629-L3663
        for base_class in base_classes {
            let metaclass = base_class.metaclass(db);
            let Some(metaclass) = metaclass.to_class_type(db) else {
                continue;
            };
            if metaclass.is_subclass_of(db, candidate.metaclass) {
                let (base_class_literal, _) = base_class.class_literal(db);
                candidate = MetaclassCandidate {
                    metaclass,
                    explicit_metaclass_of: base_class_literal,
                };
                continue;
            }
            if candidate.metaclass.is_subclass_of(db, metaclass) {
                continue;
            }
            let (base_class_literal, _) = base_class.class_literal(db);
            return Err(MetaclassError {
                kind: MetaclassErrorKind::Conflict {
                    candidate1: candidate,
                    candidate2: MetaclassCandidate {
                        metaclass,
                        explicit_metaclass_of: base_class_literal,
                    },
                    candidate1_is_base_class: explicit_metaclass.is_none(),
                },
            });
        }

        let (metaclass_literal, _) = candidate.metaclass.class_literal(db);
        Ok((
            candidate.metaclass.into(),
            metaclass_literal.dataclass_transformer_params(db),
        ))
    }

    /// Returns the class member of this class named `name`.
    ///
    /// The member resolves to a member on the class itself or any of its proper superclasses.
    ///
    /// TODO: Should this be made private...?
    pub(super) fn class_member(
        self,
        db: &'db dyn Db,
        name: &str,
        policy: MemberLookupPolicy,
    ) -> PlaceAndQualifiers<'db> {
        self.class_member_inner(db, None, name, policy)
    }

    fn class_member_inner(
        self,
        db: &'db dyn Db,
        specialization: Option<Specialization<'db>>,
        name: &str,
        policy: MemberLookupPolicy,
    ) -> PlaceAndQualifiers<'db> {
        if name == "__mro__" {
            let tuple_elements = self.iter_mro(db, specialization);
            return Place::bound(Type::heterogeneous_tuple(db, tuple_elements)).into();
        }

        self.class_member_from_mro(db, name, policy, self.iter_mro(db, specialization))
    }

    pub(super) fn class_member_from_mro(
        self,
        db: &'db dyn Db,
        name: &str,
        policy: MemberLookupPolicy,
        mro_iter: impl Iterator<Item = ClassBase<'db>>,
    ) -> PlaceAndQualifiers<'db> {
        // If we encounter a dynamic type in this class's MRO, we'll save that dynamic type
        // in this variable. After we've traversed the MRO, we'll either:
        // (1) Use that dynamic type as the type for this attribute,
        //     if no other classes in the MRO define the attribute; or,
        // (2) Intersect that dynamic type with the type of the attribute
        //     from the non-dynamic members of the class's MRO.
        let mut dynamic_type_to_intersect_with: Option<Type<'db>> = None;

        let mut lookup_result: LookupResult<'db> =
            Err(LookupError::Unbound(TypeQualifiers::empty()));

        for superclass in mro_iter {
            match superclass {
                ClassBase::Generic | ClassBase::Protocol => {
                    // Skip over these very special class bases that aren't really classes.
                }
                ClassBase::Dynamic(_) => {
                    // Note: calling `Type::from(superclass).member()` would be incorrect here.
                    // What we'd really want is a `Type::Any.own_class_member()` method,
                    // but adding such a method wouldn't make much sense -- it would always return `Any`!
                    dynamic_type_to_intersect_with.get_or_insert(Type::from(superclass));
                }
                ClassBase::Class(class) => {
                    let known = class.known(db);

                    if known == Some(KnownClass::Object)
                        // Only exclude `object` members if this is not an `object` class itself
                        && (policy.mro_no_object_fallback() && !self.is_known(db, KnownClass::Object))
                    {
                        continue;
                    }

                    if known == Some(KnownClass::Type) && policy.meta_class_no_type_fallback() {
                        continue;
                    }

                    if matches!(known, Some(KnownClass::Int | KnownClass::Str))
                        && policy.mro_no_int_or_str_fallback()
                    {
                        continue;
                    }

                    lookup_result = lookup_result.or_else(|lookup_error| {
                        lookup_error.or_fall_back_to(
                            db,
                            class.own_class_member(db, self.generic_context(db), name),
                        )
                    });
                }
                ClassBase::TypedDict => {
                    return KnownClass::TypedDictFallback
                        .to_class_literal(db)
                        .find_name_in_mro_with_policy(db, name, policy)
                        .expect("Will return Some() when called on class literal");
                }
            }
            if lookup_result.is_ok() {
                break;
            }
        }

        match (
            PlaceAndQualifiers::from(lookup_result),
            dynamic_type_to_intersect_with,
        ) {
            (symbol_and_qualifiers, None) => symbol_and_qualifiers,

            (
                PlaceAndQualifiers {
                    place: Place::Type(ty, _),
                    qualifiers,
                },
                Some(dynamic_type),
            ) => Place::bound(
                IntersectionBuilder::new(db)
                    .add_positive(ty)
                    .add_positive(dynamic_type)
                    .build(),
            )
            .with_qualifiers(qualifiers),

            (
                PlaceAndQualifiers {
                    place: Place::Unbound,
                    qualifiers,
                },
                Some(dynamic_type),
            ) => Place::bound(dynamic_type).with_qualifiers(qualifiers),
        }
    }

    /// Returns the inferred type of the class member named `name`. Only bound members
    /// or those marked as ClassVars are considered.
    ///
    /// Returns [`Place::Unbound`] if `name` cannot be found in this class's scope
    /// directly. Use [`ClassLiteral::class_member`] if you require a method that will
    /// traverse through the MRO until it finds the member.
    pub(super) fn own_class_member(
        self,
        db: &'db dyn Db,
        inherited_generic_context: Option<GenericContext<'db>>,
        specialization: Option<Specialization<'db>>,
        name: &str,
    ) -> PlaceAndQualifiers<'db> {
        if name == "__dataclass_fields__" && self.dataclass_params(db).is_some() {
            // Make this class look like a subclass of the `DataClassInstance` protocol
            return Place::bound(KnownClass::Dict.to_specialized_instance(
                db,
                [
                    KnownClass::Str.to_instance(db),
                    KnownClass::Field.to_specialized_instance(db, [Type::any()]),
                ],
            ))
            .with_qualifiers(TypeQualifiers::CLASS_VAR);
        }

        let body_scope = self.body_scope(db);
        let symbol = class_symbol(db, body_scope, name).map_type(|ty| {
            // The `__new__` and `__init__` members of a non-specialized generic class are handled
            // specially: they inherit the generic context of their class. That lets us treat them
            // as generic functions when constructing the class, and infer the specialization of
            // the class from the arguments that are passed in.
            //
            // We might decide to handle other class methods the same way, having them inherit the
            // class's generic context, and performing type inference on calls to them to determine
            // the specialization of the class. If we do that, we would update this to also apply
            // to any method with a `@classmethod` decorator. (`__init__` would remain a special
            // case, since it's an _instance_ method where we don't yet know the generic class's
            // specialization.)
            match (inherited_generic_context, ty, specialization, name) {
                (
                    Some(generic_context),
                    Type::FunctionLiteral(function),
                    Some(_),
                    "__new__" | "__init__",
                ) => Type::FunctionLiteral(
                    function.with_inherited_generic_context(db, generic_context),
                ),
                _ => ty,
            }
        });

        if symbol.place.is_unbound() {
            if let Some(synthesized_member) = self.own_synthesized_member(db, specialization, name)
            {
                return Place::bound(synthesized_member).into();
            }
            // The symbol was not found in the class scope. It might still be implicitly defined in `@classmethod`s.
            return Self::implicit_attribute(db, body_scope, name, MethodDecorator::ClassMethod);
        }
        symbol
    }

    /// Returns the type of a synthesized dataclass member like `__init__` or `__lt__`, or
    /// a synthesized `__new__` method for a `NamedTuple`.
    pub(super) fn own_synthesized_member(
        self,
        db: &'db dyn Db,
        specialization: Option<Specialization<'db>>,
        name: &str,
    ) -> Option<Type<'db>> {
        let dataclass_params = self.dataclass_params(db);
        let has_dataclass_param =
            |param| dataclass_params.is_some_and(|params| params.contains(param));

        let field_policy = CodeGeneratorKind::from_class(db, self)?;

        let instance_ty =
            Type::instance(db, self.apply_optional_specialization(db, specialization));

        let signature_from_fields = |mut parameters: Vec<_>, return_ty: Option<Type<'db>>| {
            let mut kw_only_field_seen = false;
            for (
                field_name,
                DataclassField {
                    mut field_ty,
                    mut default_ty,
                    init_only: _,
                    init,
                },
            ) in self.fields(db, specialization, field_policy)
            {
                if name == "__init__" && !init {
                    // Skip fields with `init=False`
                    continue;
                }

                if field_ty
                    .into_nominal_instance()
                    .is_some_and(|instance| instance.class.is_known(db, KnownClass::KwOnly))
                {
                    // Attributes annotated with `dataclass.KW_ONLY` are not present in the synthesized
                    // `__init__` method; they are used to indicate that the following parameters are
                    // keyword-only.
                    kw_only_field_seen = true;
                    continue;
                }

                let dunder_set = field_ty.class_member(db, "__set__".into());
                if let Place::Type(dunder_set, Boundness::Bound) = dunder_set.place {
                    // The descriptor handling below is guarded by this not-dynamic check, because
                    // dynamic types like `Any` are valid (data) descriptors: since they have all
                    // possible attributes, they also have a (callable) `__set__` method. The
                    // problem is that we can't determine the type of the value parameter this way.
                    // Instead, we want to use the dynamic type itself in this case, so we skip the
                    // special descriptor handling.
                    if !dunder_set.is_dynamic() {
                        // This type of this attribute is a data descriptor. Instead of overwriting the
                        // descriptor attribute, data-classes will (implicitly) call the `__set__` method
                        // of the descriptor. This means that the synthesized `__init__` parameter for
                        // this attribute is determined by possible `value` parameter types with which
                        // the `__set__` method can be called. We build a union of all possible options
                        // to account for possible overloads.
                        let mut value_types = UnionBuilder::new(db);
                        for binding in &dunder_set.bindings(db) {
                            for overload in binding {
                                if let Some(value_param) =
                                    overload.signature.parameters().get_positional(2)
                                {
                                    value_types = value_types.add(
                                        value_param.annotated_type().unwrap_or_else(Type::unknown),
                                    );
                                } else if overload.signature.parameters().is_gradual() {
                                    value_types = value_types.add(Type::unknown());
                                }
                            }
                        }
                        field_ty = value_types.build();

                        // The default value of the attribute is *not* determined by the right hand side
                        // of the class-body assignment. Instead, the runtime invokes `__get__` on the
                        // descriptor, as if it had been called on the class itself, i.e. it passes `None`
                        // for the `instance` argument.

                        if let Some(ref mut default_ty) = default_ty {
                            *default_ty = default_ty
                                .try_call_dunder_get(db, Type::none(db), Type::ClassLiteral(self))
                                .map(|(return_ty, _)| return_ty)
                                .unwrap_or_else(Type::unknown);
                        }
                    }
                }

                let mut parameter = if kw_only_field_seen || name == "__replace__" {
                    Parameter::keyword_only(field_name)
                } else {
                    Parameter::positional_or_keyword(field_name)
                }
                .with_annotated_type(field_ty);

                if name == "__replace__" {
                    // When replacing, we know there is a default value for the field
                    // (the value that is currently assigned to the field)
                    // assume this to be the declared type of the field
                    parameter = parameter.with_default_type(field_ty);
                } else if let Some(default_ty) = default_ty {
                    parameter = parameter.with_default_type(default_ty);
                }

                parameters.push(parameter);
            }

            let mut signature = Signature::new(Parameters::new(parameters), return_ty);
            signature.inherited_generic_context = self.generic_context(db);
            Some(CallableType::function_like(db, signature))
        };

        match (field_policy, name) {
            (CodeGeneratorKind::DataclassLike, "__init__") => {
                let has_synthesized_dunder_init = has_dataclass_param(DataclassParams::INIT)
                    || self
                        .try_metaclass(db)
                        .is_ok_and(|(_, transformer_params)| transformer_params.is_some());

                if !has_synthesized_dunder_init {
                    return None;
                }

                let self_parameter = Parameter::positional_or_keyword(Name::new_static("self"))
                    // TODO: could be `Self`.
                    .with_annotated_type(instance_ty);
                signature_from_fields(vec![self_parameter], Some(Type::none(db)))
            }
            (CodeGeneratorKind::NamedTuple, "__new__") => {
                let cls_parameter = Parameter::positional_or_keyword(Name::new_static("cls"))
                    .with_annotated_type(KnownClass::Type.to_instance(db));
                signature_from_fields(vec![cls_parameter], Some(Type::none(db)))
            }
            (CodeGeneratorKind::DataclassLike, "__lt__" | "__le__" | "__gt__" | "__ge__") => {
                if !has_dataclass_param(DataclassParams::ORDER) {
                    return None;
                }

                let signature = Signature::new(
                    Parameters::new([
                        Parameter::positional_or_keyword(Name::new_static("self"))
                            // TODO: could be `Self`.
                            .with_annotated_type(instance_ty),
                        Parameter::positional_or_keyword(Name::new_static("other"))
                            // TODO: could be `Self`.
                            .with_annotated_type(instance_ty),
                    ]),
                    Some(KnownClass::Bool.to_instance(db)),
                );

                Some(CallableType::function_like(db, signature))
            }
            (CodeGeneratorKind::NamedTuple, name) if name != "__init__" => {
                KnownClass::NamedTupleFallback
                    .to_class_literal(db)
                    .into_class_literal()?
                    .own_class_member(db, self.generic_context(db), None, name)
                    .place
                    .ignore_possibly_unbound()
            }
            (CodeGeneratorKind::DataclassLike, "__replace__")
                if Program::get(db).python_version(db) >= PythonVersion::PY313 =>
            {
                let self_parameter = Parameter::positional_or_keyword(Name::new_static("self"))
                    .with_annotated_type(instance_ty);

                signature_from_fields(vec![self_parameter], Some(instance_ty))
            }
            (CodeGeneratorKind::DataclassLike, "__setattr__") => {
                if has_dataclass_param(DataclassParams::FROZEN) {
                    let signature = Signature::new(
                        Parameters::new([
                            Parameter::positional_or_keyword(Name::new_static("self"))
                                .with_annotated_type(instance_ty),
                            Parameter::positional_or_keyword(Name::new_static("name")),
                            Parameter::positional_or_keyword(Name::new_static("value")),
                        ]),
                        Some(Type::Never),
                    );

                    return Some(CallableType::function_like(db, signature));
                }
                None
            }
            (CodeGeneratorKind::TypedDict, "__setitem__") => {
                // TODO: synthesize a set of overloads with precise types
                let signature = Signature::new(
                    Parameters::new([
                        Parameter::positional_only(Some(Name::new_static("self")))
                            .with_annotated_type(instance_ty),
                        Parameter::positional_only(Some(Name::new_static("key"))),
                        Parameter::positional_only(Some(Name::new_static("value"))),
                    ]),
                    Some(Type::none(db)),
                );

                Some(CallableType::function_like(db, signature))
            }
            (CodeGeneratorKind::TypedDict, "__getitem__") => {
                // TODO: synthesize a set of overloads with precise types
                let signature = Signature::new(
                    Parameters::new([
                        Parameter::positional_only(Some(Name::new_static("self")))
                            .with_annotated_type(instance_ty),
                        Parameter::positional_only(Some(Name::new_static("key"))),
                    ]),
                    Some(todo_type!("Support for `TypedDict`")),
                );

                Some(CallableType::function_like(db, signature))
            }
            (CodeGeneratorKind::TypedDict, "get") => {
                // TODO: synthesize a set of overloads with precise types
                let signature = Signature::new(
                    Parameters::new([
                        Parameter::positional_only(Some(Name::new_static("self")))
                            .with_annotated_type(instance_ty),
                        Parameter::positional_only(Some(Name::new_static("key"))),
                        Parameter::positional_only(Some(Name::new_static("default")))
                            .with_default_type(Type::unknown()),
                    ]),
                    Some(todo_type!("Support for `TypedDict`")),
                );

                Some(CallableType::function_like(db, signature))
            }
            (CodeGeneratorKind::TypedDict, "pop") => {
                // TODO: synthesize a set of overloads with precise types.
                // Required keys should be forbidden to be popped.
                let signature = Signature::new(
                    Parameters::new([
                        Parameter::positional_only(Some(Name::new_static("self")))
                            .with_annotated_type(instance_ty),
                        Parameter::positional_only(Some(Name::new_static("key"))),
                        Parameter::positional_only(Some(Name::new_static("default")))
                            .with_default_type(Type::unknown()),
                    ]),
                    Some(todo_type!("Support for `TypedDict`")),
                );

                Some(CallableType::function_like(db, signature))
            }
            (CodeGeneratorKind::TypedDict, "setdefault") => {
                // TODO: synthesize a set of overloads with precise types
                let signature = Signature::new(
                    Parameters::new([
                        Parameter::positional_only(Some(Name::new_static("self")))
                            .with_annotated_type(instance_ty),
                        Parameter::positional_only(Some(Name::new_static("key"))),
                        Parameter::positional_only(Some(Name::new_static("default"))),
                    ]),
                    Some(todo_type!("Support for `TypedDict`")),
                );

                Some(CallableType::function_like(db, signature))
            }
            (CodeGeneratorKind::TypedDict, "update") => {
                // TODO: synthesize a set of overloads with precise types
                let signature = Signature::new(
                    Parameters::new([
                        Parameter::positional_only(Some(Name::new_static("self")))
                            .with_annotated_type(instance_ty),
                        Parameter::variadic(Name::new_static("args")),
                        Parameter::keyword_variadic(Name::new_static("kwargs")),
                    ]),
                    Some(Type::none(db)),
                );

                Some(CallableType::function_like(db, signature))
            }
            _ => None,
        }
    }

    /// Member lookup for classes that inherit from `typing.TypedDict`.
    ///
    /// This is implemented as a separate method because the item definitions on a `TypedDict`-based
    /// class are *not* accessible as class members. Instead, this mostly defers to `TypedDictFallback`,
    /// unless `name` corresponds to one of the specialized synthetic members like `__getitem__`.
    pub(crate) fn typed_dict_member(
        self,
        db: &'db dyn Db,
        specialization: Option<Specialization<'db>>,
        name: &str,
        policy: MemberLookupPolicy,
    ) -> PlaceAndQualifiers<'db> {
        if let Some(member) = self.own_synthesized_member(db, specialization, name) {
            Place::bound(member).into()
        } else {
            KnownClass::TypedDictFallback
                .to_class_literal(db)
                .find_name_in_mro_with_policy(db, name, policy)
                .expect("`find_name_in_mro_with_policy` will return `Some()` when called on class literal")
        }
    }

    /// Returns a list of all annotated attributes defined in this class, or any of its superclasses.
    ///
    /// See [`ClassLiteral::own_fields`] for more details.
    pub(crate) fn fields(
        self,
        db: &'db dyn Db,
        specialization: Option<Specialization<'db>>,
        field_policy: CodeGeneratorKind,
    ) -> FxOrderMap<Name, DataclassField<'db>> {
        if field_policy == CodeGeneratorKind::NamedTuple {
            // NamedTuples do not allow multiple inheritance, so it is sufficient to enumerate the
            // fields of this class only.
            return self.own_fields(db, specialization);
        }

        let matching_classes_in_mro: Vec<_> = self
            .iter_mro(db, specialization)
            .filter_map(|superclass| {
                if let Some(class) = superclass.into_class() {
                    let (class_literal, specialization) = class.class_literal(db);
                    if field_policy.matches(db, class_literal) {
                        Some((class_literal, specialization))
                    } else {
                        None
                    }
                } else {
                    None
                }
            })
            // We need to collect into a `Vec` here because we iterate the MRO in reverse order
            .collect();

        matching_classes_in_mro
            .into_iter()
            .rev()
            .flat_map(|(class, specialization)| class.own_fields(db, specialization))
            // We collect into a FxOrderMap here to deduplicate attributes
            .collect()
    }

    /// Returns a list of all annotated attributes defined in the body of this class. This is similar
    /// to the `__annotations__` attribute at runtime, but also contains default values.
    ///
    /// For a class body like
    /// ```py
    /// @dataclass
    /// class C:
    ///     x: int
    ///     y: str = "a"
    /// ```
    /// we return a map `{"x": (int, None), "y": (str, Some(Literal["a"]))}`.
    fn own_fields(
        self,
        db: &'db dyn Db,
        specialization: Option<Specialization<'db>>,
    ) -> FxOrderMap<Name, DataclassField<'db>> {
        let mut attributes = FxOrderMap::default();

        let class_body_scope = self.body_scope(db);
        let table = place_table(db, class_body_scope);

        let use_def = use_def_map(db, class_body_scope);
        for (symbol_id, declarations) in use_def.all_end_of_scope_symbol_declarations() {
            // Here, we exclude all declarations that are not annotated assignments. We need this because
            // things like function definitions and nested classes would otherwise be considered dataclass
            // fields. The check is too broad in the sense that it also excludes (weird) constructs where
            // a symbol would have multiple declarations, one of which is an annotated assignment. If we
            // want to improve this, we could instead pass a definition-kind filter to the use-def map
            // query, or to the `symbol_from_declarations` call below. Doing so would potentially require
            // us to generate a union of `__init__` methods.
            if !declarations
                .clone()
                .all(|DeclarationWithConstraint { declaration, .. }| {
                    declaration.is_undefined_or(|declaration| {
                        matches!(
                            declaration.kind(db),
                            DefinitionKind::AnnotatedAssignment(..)
                        )
                    })
                })
            {
                continue;
            }

            let symbol = table.symbol(symbol_id);

            if let Ok(attr) = place_from_declarations(db, declarations) {
                if attr.is_class_var() {
                    continue;
                }

                if let Some(attr_ty) = attr.place.ignore_possibly_unbound() {
                    let bindings = use_def.end_of_scope_symbol_bindings(symbol_id);
                    let mut default_ty =
                        place_from_bindings(db, bindings).ignore_possibly_unbound();

                    default_ty =
                        default_ty.map(|ty| ty.apply_optional_specialization(db, specialization));

                    let mut init = true;
                    if let Some(Type::KnownInstance(KnownInstanceType::Field(field))) = default_ty {
                        default_ty = Some(field.default_type(db));
                        init = field.init(db);
                    }

                    attributes.insert(
                        symbol.name().clone(),
                        DataclassField {
                            field_ty: attr_ty.apply_optional_specialization(db, specialization),
                            default_ty,
                            init_only: attr.is_init_var(),
                            init,
                        },
                    );
                }
            }
        }

        attributes
    }

    /// Look up an instance attribute (available in `__dict__`) of the given name.
    ///
    /// See [`Type::instance_member`] for more details.
    pub(super) fn instance_member(
        self,
        db: &'db dyn Db,
        specialization: Option<Specialization<'db>>,
        name: &str,
    ) -> PlaceAndQualifiers<'db> {
        if self.is_typed_dict(db) {
            return Place::Unbound.into();
        }

        let mut union = UnionBuilder::new(db);
        let mut union_qualifiers = TypeQualifiers::empty();

        for superclass in self.iter_mro(db, specialization) {
            match superclass {
                ClassBase::Generic | ClassBase::Protocol => {
                    // Skip over these very special class bases that aren't really classes.
                }
                ClassBase::Dynamic(_) => {
                    return PlaceAndQualifiers::todo(
                        "instance attribute on class with dynamic base",
                    );
                }
                ClassBase::Class(class) => {
                    if let member @ PlaceAndQualifiers {
                        place: Place::Type(ty, boundness),
                        qualifiers,
                    } = class.own_instance_member(db, name)
                    {
                        // TODO: We could raise a diagnostic here if there are conflicting type qualifiers
                        union_qualifiers |= qualifiers;

                        if boundness == Boundness::Bound {
                            if union.is_empty() {
                                // Short-circuit, no need to allocate inside the union builder
                                return member;
                            }

                            return Place::bound(union.add(ty).build())
                                .with_qualifiers(union_qualifiers);
                        }

                        // If we see a possibly-unbound symbol, we need to keep looking
                        // higher up in the MRO.
                        union = union.add(ty);
                    }
                }
                ClassBase::TypedDict => {
                    return Place::bound(todo_type!("Support for `TypedDict`")).into();
                }
            }
        }

        if union.is_empty() {
            Place::Unbound.with_qualifiers(TypeQualifiers::empty())
        } else {
            // If we have reached this point, we know that we have only seen possibly-unbound places.
            // This means that the final result is still possibly-unbound.

            Place::Type(union.build(), Boundness::PossiblyUnbound).with_qualifiers(union_qualifiers)
        }
    }

    /// Tries to find declarations/bindings of an attribute named `name` that are only
    /// "implicitly" defined (`self.x = …`, `cls.x = …`) in a method of the class that
    /// corresponds to `class_body_scope`. The `target_method_decorator` parameter is
    /// used to skip methods that do not have the expected decorator.
    fn implicit_attribute(
        db: &'db dyn Db,
        class_body_scope: ScopeId<'db>,
        name: &str,
        target_method_decorator: MethodDecorator,
    ) -> PlaceAndQualifiers<'db> {
        // If we do not see any declarations of an attribute, neither in the class body nor in
        // any method, we build a union of `Unknown` with the inferred types of all bindings of
        // that attribute. We include `Unknown` in that union to account for the fact that the
        // attribute might be externally modified.
        let mut union_of_inferred_types = UnionBuilder::new(db);
        let mut qualifiers = TypeQualifiers::empty();

        let mut is_attribute_bound = false;

        let file = class_body_scope.file(db);
        let module = parsed_module(db, file).load(db);
        let index = semantic_index(db, file);
        let class_map = use_def_map(db, class_body_scope);
        let class_table = place_table(db, class_body_scope);

        let is_valid_scope = |method_scope: ScopeId<'db>| {
            if let Some(method_def) = method_scope.node(db).as_function(&module) {
                let method_name = method_def.name.as_str();
                if let Place::Type(Type::FunctionLiteral(method_type), _) =
                    class_symbol(db, class_body_scope, method_name).place
                {
                    let method_decorator = MethodDecorator::try_from_fn_type(db, method_type);
                    if method_decorator != Ok(target_method_decorator) {
                        return false;
                    }
                }
            }
            true
        };

        // First check declarations
        for (attribute_declarations, method_scope_id) in
            attribute_declarations(db, class_body_scope, name)
        {
            let method_scope = method_scope_id.to_scope_id(db, file);
            if !is_valid_scope(method_scope) {
                continue;
            }

            for attribute_declaration in attribute_declarations {
                let DefinitionState::Defined(declaration) = attribute_declaration.declaration
                else {
                    continue;
                };

                let DefinitionKind::AnnotatedAssignment(assignment) = declaration.kind(db) else {
                    continue;
                };

                // We found an annotated assignment of one of the following forms (using 'self' in these
                // examples, but we support arbitrary names for the first parameters of methods):
                //
                //     self.name: <annotation>
                //     self.name: <annotation> = …

                if use_def_map(db, method_scope)
                    .is_declaration_reachable(db, &attribute_declaration)
                    .is_always_false()
                {
                    continue;
                }

                let annotation = declaration_type(db, declaration);
                let annotation =
                    Place::bound(annotation.inner).with_qualifiers(annotation.qualifiers);

                if let Some(all_qualifiers) = annotation.is_bare_final() {
                    if let Some(value) = assignment.value(&module) {
                        // If we see an annotated assignment with a bare `Final` as in
                        // `self.SOME_CONSTANT: Final = 1`, infer the type from the value
                        // on the right-hand side.

                        let inferred_ty = infer_expression_type(db, index.expression(value));
                        return Place::bound(inferred_ty).with_qualifiers(all_qualifiers);
                    }

                    // If there is no right-hand side, just record that we saw a `Final` qualifier
                    qualifiers |= all_qualifiers;
                    continue;
                }

                return annotation;
            }
        }

        if !qualifiers.contains(TypeQualifiers::FINAL) {
            union_of_inferred_types = union_of_inferred_types.add(Type::unknown());
        }

        for (attribute_assignments, method_scope_id) in
            attribute_assignments(db, class_body_scope, name)
        {
            let method_scope = method_scope_id.to_scope_id(db, file);
            if !is_valid_scope(method_scope) {
                continue;
            }

            let method_map = use_def_map(db, method_scope);

            // The attribute assignment inherits the reachability of the method which contains it
            let is_method_reachable =
                if let Some(method_def) = method_scope.node(db).as_function(&module) {
                    let method = index.expect_single_definition(method_def);
                    let method_place = class_table.symbol_id(&method_def.name).unwrap();
                    class_map
                        .all_reachable_symbol_bindings(method_place)
                        .find_map(|bind| {
                            (bind.binding.is_defined_and(|def| def == method))
                                .then(|| class_map.is_binding_reachable(db, &bind))
                        })
                        .unwrap_or(Truthiness::AlwaysFalse)
                } else {
                    Truthiness::AlwaysFalse
                };
            if is_method_reachable.is_always_false() {
                continue;
            }

            // Storage for the implicit `DefinitionState::Undefined` binding. If present, it
            // will be the first binding in the `attribute_assignments` iterator.
            let mut unbound_binding = None;

            for attribute_assignment in attribute_assignments {
                if let DefinitionState::Undefined = attribute_assignment.binding {
                    // Store the implicit unbound binding here so that we can delay the
                    // computation of `unbound_reachability` to the point when we actually
                    // need it. This is an optimization for the common case where the
                    // `unbound` binding is the only binding of the `name` attribute,
                    // i.e. if there is no `self.name = …` assignment in this method.
                    unbound_binding = Some(attribute_assignment);
                    continue;
                }

                let DefinitionState::Defined(binding) = attribute_assignment.binding else {
                    continue;
                };
                match method_map
                    .is_binding_reachable(db, &attribute_assignment)
                    .and(is_method_reachable)
                {
                    Truthiness::AlwaysTrue | Truthiness::Ambiguous => {
                        is_attribute_bound = true;
                    }
                    Truthiness::AlwaysFalse => {
                        continue;
                    }
                }

                // There is at least one attribute assignment that may be reachable, so if `unbound_reachability` is
                // always false then this attribute is considered bound.
                // TODO: this is incomplete logic since the attributes bound after termination are considered reachable.
                let unbound_reachability = unbound_binding
                    .as_ref()
                    .map(|binding| method_map.is_binding_reachable(db, binding))
                    .unwrap_or(Truthiness::AlwaysFalse);

                if unbound_reachability
                    .negate()
                    .and(is_method_reachable)
                    .is_always_true()
                {
                    is_attribute_bound = true;
                }

                match binding.kind(db) {
                    DefinitionKind::AnnotatedAssignment(_) => {
                        // Annotated assignments were handled above. This branch is not
                        // unreachable (because of the `continue` above), but there is
                        // nothing to do here.
                    }
                    DefinitionKind::Assignment(assign) => {
                        match assign.target_kind() {
                            TargetKind::Sequence(_, unpack) => {
                                // We found an unpacking assignment like:
                                //
                                //     .., self.name, .. = <value>
                                //     (.., self.name, ..) = <value>
                                //     [.., self.name, ..] = <value>

                                let unpacked = infer_unpack_types(db, unpack);

                                let inferred_ty = unpacked.expression_type(assign.target(&module));

                                union_of_inferred_types = union_of_inferred_types.add(inferred_ty);
                            }
                            TargetKind::Single => {
                                // We found an un-annotated attribute assignment of the form:
                                //
                                //     self.name = <value>

                                let inferred_ty = infer_expression_type(
                                    db,
                                    index.expression(assign.value(&module)),
                                );

                                union_of_inferred_types = union_of_inferred_types.add(inferred_ty);
                            }
                        }
                    }
                    DefinitionKind::For(for_stmt) => {
                        match for_stmt.target_kind() {
                            TargetKind::Sequence(_, unpack) => {
                                // We found an unpacking assignment like:
                                //
                                //     for .., self.name, .. in <iterable>:

                                let unpacked = infer_unpack_types(db, unpack);
                                let inferred_ty =
                                    unpacked.expression_type(for_stmt.target(&module));

                                union_of_inferred_types = union_of_inferred_types.add(inferred_ty);
                            }
                            TargetKind::Single => {
                                // We found an attribute assignment like:
                                //
                                //     for self.name in <iterable>:

                                let iterable_ty = infer_expression_type(
                                    db,
                                    index.expression(for_stmt.iterable(&module)),
                                );
                                // TODO: Potential diagnostics resulting from the iterable are currently not reported.
                                let inferred_ty =
                                    iterable_ty.iterate(db).homogeneous_element_type(db);

                                union_of_inferred_types = union_of_inferred_types.add(inferred_ty);
                            }
                        }
                    }
                    DefinitionKind::WithItem(with_item) => {
                        match with_item.target_kind() {
                            TargetKind::Sequence(_, unpack) => {
                                // We found an unpacking assignment like:
                                //
                                //     with <context_manager> as .., self.name, ..:

                                let unpacked = infer_unpack_types(db, unpack);
                                let inferred_ty =
                                    unpacked.expression_type(with_item.target(&module));

                                union_of_inferred_types = union_of_inferred_types.add(inferred_ty);
                            }
                            TargetKind::Single => {
                                // We found an attribute assignment like:
                                //
                                //     with <context_manager> as self.name:

                                let context_ty = infer_expression_type(
                                    db,
                                    index.expression(with_item.context_expr(&module)),
                                );
                                let inferred_ty = if with_item.is_async() {
                                    context_ty.aenter(db)
                                } else {
                                    context_ty.enter(db)
                                };

                                union_of_inferred_types = union_of_inferred_types.add(inferred_ty);
                            }
                        }
                    }
                    DefinitionKind::Comprehension(comprehension) => {
                        match comprehension.target_kind() {
                            TargetKind::Sequence(_, unpack) => {
                                // We found an unpacking assignment like:
                                //
                                //     [... for .., self.name, .. in <iterable>]

                                let unpacked = infer_unpack_types(db, unpack);

                                let inferred_ty =
                                    unpacked.expression_type(comprehension.target(&module));

                                union_of_inferred_types = union_of_inferred_types.add(inferred_ty);
                            }
                            TargetKind::Single => {
                                // We found an attribute assignment like:
                                //
                                //     [... for self.name in <iterable>]

                                let iterable_ty = infer_expression_type(
                                    db,
                                    index.expression(comprehension.iterable(&module)),
                                );
                                // TODO: Potential diagnostics resulting from the iterable are currently not reported.
                                let inferred_ty =
                                    iterable_ty.iterate(db).homogeneous_element_type(db);

                                union_of_inferred_types = union_of_inferred_types.add(inferred_ty);
                            }
                        }
                    }
                    DefinitionKind::AugmentedAssignment(_) => {
                        // TODO:
                    }
                    DefinitionKind::NamedExpression(_) => {
                        // A named expression whose target is an attribute is syntactically prohibited
                    }
                    _ => {}
                }
            }
        }

        if is_attribute_bound {
            Place::bound(union_of_inferred_types.build()).with_qualifiers(qualifiers)
        } else {
            Place::Unbound.with_qualifiers(qualifiers)
        }
    }

    /// A helper function for `instance_member` that looks up the `name` attribute only on
    /// this class, not on its superclasses.
    pub(crate) fn own_instance_member(
        self,
        db: &'db dyn Db,
        name: &str,
    ) -> PlaceAndQualifiers<'db> {
        // TODO: There are many things that are not yet implemented here:
        // - `typing.Final`
        // - Proper diagnostics

        let body_scope = self.body_scope(db);
        let table = place_table(db, body_scope);

        if let Some(symbol_id) = table.symbol_id(name) {
            let use_def = use_def_map(db, body_scope);

            let declarations = use_def.end_of_scope_symbol_declarations(symbol_id);
            let declared_and_qualifiers = place_from_declarations(db, declarations);

            match declared_and_qualifiers {
                Ok(PlaceAndQualifiers {
                    place: mut declared @ Place::Type(declared_ty, declaredness),
                    qualifiers,
                }) => {
                    // For the purpose of finding instance attributes, ignore `ClassVar`
                    // declarations:
                    if qualifiers.contains(TypeQualifiers::CLASS_VAR) {
                        declared = Place::Unbound;
                    }

                    if qualifiers.contains(TypeQualifiers::INIT_VAR) {
                        // We ignore `InitVar` declarations on the class body, unless that attribute is overwritten
                        // by an implicit assignment in a method
                        if Self::implicit_attribute(db, body_scope, name, MethodDecorator::None)
                            .place
                            .is_unbound()
                        {
                            return Place::Unbound.into();
                        }
                    }

                    // The attribute is declared in the class body.

                    let bindings = use_def.end_of_scope_symbol_bindings(symbol_id);
                    let inferred = place_from_bindings(db, bindings);
                    let has_binding = !inferred.is_unbound();

                    if has_binding {
                        // The attribute is declared and bound in the class body.

                        if let Some(implicit_ty) =
                            Self::implicit_attribute(db, body_scope, name, MethodDecorator::None)
                                .place
                                .ignore_possibly_unbound()
                        {
                            if declaredness == Boundness::Bound {
                                // If a symbol is definitely declared, and we see
                                // attribute assignments in methods of the class,
                                // we trust the declared type.
                                declared.with_qualifiers(qualifiers)
                            } else {
                                Place::Type(
                                    UnionType::from_elements(db, [declared_ty, implicit_ty]),
                                    declaredness,
                                )
                                .with_qualifiers(qualifiers)
                            }
                        } else {
                            // The symbol is declared and bound in the class body,
                            // but we did not find any attribute assignments in
                            // methods of the class. This means that the attribute
                            // has a class-level default value, but it would not be
                            // found in a `__dict__` lookup.

                            Place::Unbound.into()
                        }
                    } else {
                        // The attribute is declared but not bound in the class body.
                        // We take this as a sign that this is intended to be a pure
                        // instance attribute, and we trust the declared type, unless
                        // it is possibly-undeclared. In the latter case, we also
                        // union with the inferred type from attribute assignments.

                        if declaredness == Boundness::Bound {
                            declared.with_qualifiers(qualifiers)
                        } else {
                            if let Some(implicit_ty) = Self::implicit_attribute(
                                db,
                                body_scope,
                                name,
                                MethodDecorator::None,
                            )
                            .place
                            .ignore_possibly_unbound()
                            {
                                Place::Type(
                                    UnionType::from_elements(db, [declared_ty, implicit_ty]),
                                    declaredness,
                                )
                                .with_qualifiers(qualifiers)
                            } else {
                                declared.with_qualifiers(qualifiers)
                            }
                        }
                    }
                }

                Ok(PlaceAndQualifiers {
                    place: Place::Unbound,
                    qualifiers: _,
                }) => {
                    // The attribute is not *declared* in the class body. It could still be declared/bound
                    // in a method.

                    Self::implicit_attribute(db, body_scope, name, MethodDecorator::None)
                }
                Err((declared, _conflicting_declarations)) => {
                    // There are conflicting declarations for this attribute in the class body.
                    Place::bound(declared.inner_type()).with_qualifiers(declared.qualifiers())
                }
            }
        } else {
            // This attribute is neither declared nor bound in the class body.
            // It could still be implicitly defined in a method.

            Self::implicit_attribute(db, body_scope, name, MethodDecorator::None)
        }
    }

    pub(super) fn to_non_generic_instance(self, db: &'db dyn Db) -> Type<'db> {
        Type::instance(db, ClassType::NonGeneric(self))
    }

    /// Return this class' involvement in an inheritance cycle, if any.
    ///
    /// A class definition like this will fail at runtime,
    /// but we must be resilient to it or we could panic.
    #[salsa::tracked(cycle_fn=inheritance_cycle_recover, cycle_initial=inheritance_cycle_initial, heap_size=get_size2::heap_size)]
    pub(super) fn inheritance_cycle(self, db: &'db dyn Db) -> Option<InheritanceCycle> {
        /// Return `true` if the class is cyclically defined.
        ///
        /// Also, populates `visited_classes` with all base classes of `self`.
        fn is_cyclically_defined_recursive<'db>(
            db: &'db dyn Db,
            class: ClassLiteral<'db>,
            classes_on_stack: &mut IndexSet<ClassLiteral<'db>>,
            visited_classes: &mut IndexSet<ClassLiteral<'db>>,
        ) -> bool {
            let mut result = false;
            for explicit_base in class.explicit_bases(db) {
                let explicit_base_class_literal = match explicit_base {
                    Type::ClassLiteral(class_literal) => *class_literal,
                    Type::GenericAlias(generic_alias) => generic_alias.origin(db),
                    _ => continue,
                };
                if !classes_on_stack.insert(explicit_base_class_literal) {
                    return true;
                }

                if visited_classes.insert(explicit_base_class_literal) {
                    // If we find a cycle, keep searching to check if we can reach the starting class.
                    result |= is_cyclically_defined_recursive(
                        db,
                        explicit_base_class_literal,
                        classes_on_stack,
                        visited_classes,
                    );
                }
                classes_on_stack.pop();
            }
            result
        }

        tracing::trace!("Class::inheritance_cycle: {}", self.name(db));

        let visited_classes = &mut IndexSet::new();
        if !is_cyclically_defined_recursive(db, self, &mut IndexSet::new(), visited_classes) {
            None
        } else if visited_classes.contains(&self) {
            Some(InheritanceCycle::Participant)
        } else {
            Some(InheritanceCycle::Inherited)
        }
    }

    /// Returns a [`Span`] with the range of the class's header.
    ///
    /// See [`Self::header_range`] for more details.
    pub(super) fn header_span(self, db: &'db dyn Db) -> Span {
        Span::from(self.file(db)).with_range(self.header_range(db))
    }

    /// Returns the range of the class's "header": the class name
    /// and any arguments passed to the `class` statement. E.g.
    ///
    /// ```ignore
    /// class Foo(Bar, metaclass=Baz): ...
    ///       ^^^^^^^^^^^^^^^^^^^^^^^
    /// ```
    pub(super) fn header_range(self, db: &'db dyn Db) -> TextRange {
        let class_scope = self.body_scope(db);
        let module = parsed_module(db, class_scope.file(db)).load(db);
        let class_node = class_scope.node(db).expect_class(&module);
        let class_name = &class_node.name;
        TextRange::new(
            class_name.start(),
            class_node
                .arguments
                .as_deref()
                .map(Ranged::end)
                .unwrap_or_else(|| class_name.end()),
        )
    }
}

impl<'db> From<ClassLiteral<'db>> for Type<'db> {
    fn from(class: ClassLiteral<'db>) -> Type<'db> {
        Type::ClassLiteral(class)
    }
}

#[derive(Debug, Copy, Clone, PartialEq, Eq, Hash, get_size2::GetSize)]
pub(super) enum InheritanceCycle {
    /// The class is cyclically defined and is a participant in the cycle.
    /// i.e., it inherits either directly or indirectly from itself.
    Participant,
    /// The class inherits from a class that is a `Participant` in an inheritance cycle,
    /// but is not itself a participant.
    Inherited,
}

impl InheritanceCycle {
    pub(super) const fn is_participant(self) -> bool {
        matches!(self, InheritanceCycle::Participant)
    }
}

/// CPython internally considers a class a "solid base" if it has an atypical instance memory layout,
/// with additional memory "slots" for each instance, besides the default object metadata and an
/// attribute dictionary. A "solid base" can be a class defined in a C extension which defines C-level
/// instance slots, or a Python class that defines non-empty `__slots__`.
///
/// Two solid bases can only coexist in a class's MRO if one is a subclass of the other. Knowing if
/// a class is "solid base" or not is therefore valuable for inferring whether two instance types or
/// two subclass-of types are disjoint from each other. It also allows us to detect possible
/// `TypeError`s resulting from class definitions.
#[derive(Debug, PartialEq, Eq, Hash, Copy, Clone)]
pub(super) struct SolidBase<'db> {
    pub(super) class: ClassLiteral<'db>,
    pub(super) kind: SolidBaseKind,
}

impl<'db> SolidBase<'db> {
    /// Creates a [`SolidBase`] instance where we know the class is a solid base
    /// because it is special-cased by ty.
    fn hard_coded(class: ClassLiteral<'db>) -> Self {
        Self {
            class,
            kind: SolidBaseKind::HardCoded,
        }
    }

    /// Creates a [`SolidBase`] instance where we know the class is a solid base
    /// because of its `__slots__` definition.
    fn due_to_dunder_slots(class: ClassLiteral<'db>) -> Self {
        Self {
            class,
            kind: SolidBaseKind::DefinesSlots,
        }
    }

    /// Two solid bases can only coexist in a class's MRO if one is a subclass of the other
    fn could_coexist_in_mro_with(&self, db: &'db dyn Db, other: &Self) -> bool {
        self == other
            || self
                .class
                .is_subclass_of(db, None, other.class.default_specialization(db))
            || other
                .class
                .is_subclass_of(db, None, self.class.default_specialization(db))
    }
}

#[derive(Debug, Copy, Clone, PartialEq, Eq, Hash)]
pub(super) enum SolidBaseKind {
    /// We know the class is a solid base because of some hardcoded knowledge in ty.
    HardCoded,
    /// We know the class is a solid base because it has a non-empty `__slots__` definition.
    DefinesSlots,
}

/// Non-exhaustive enumeration of known classes (e.g. `builtins.int`, `typing.Any`, ...) to allow
/// for easier syntax when interacting with very common classes.
///
/// Feel free to expand this enum if you ever find yourself using the same class in multiple
/// places.
/// Note: good candidates are any classes in `[crate::module_resolver::module::KnownModule]`
#[derive(Debug, Clone, Copy, PartialEq, Eq, Hash)]
#[cfg_attr(test, derive(strum_macros::EnumIter))]
pub enum KnownClass {
    // To figure out where an stdlib symbol is defined, you can go into `crates/ty_vendored`
    // and grep for the symbol name in any `.pyi` file.

    // Builtins
    Bool,
    Object,
    Bytes,
    Bytearray,
    Type,
    Int,
    Float,
    Complex,
    Str,
    List,
    Tuple,
    Set,
    FrozenSet,
    Dict,
    Slice,
    Property,
    BaseException,
    Exception,
    BaseExceptionGroup,
    ExceptionGroup,
    Staticmethod,
    Classmethod,
    Super,
    // enum
    Enum,
    EnumType,
    Auto,
    Member,
    Nonmember,
    // abc
    ABCMeta,
    // Types
    GenericAlias,
    ModuleType,
    FunctionType,
    MethodType,
    MethodWrapperType,
    WrapperDescriptorType,
    UnionType,
    GeneratorType,
    AsyncGeneratorType,
    CoroutineType,
    // Typeshed
    NoneType, // Part of `types` for Python >= 3.10
    // Typing
    Any,
    Awaitable,
    Generator,
    Deprecated,
    StdlibAlias,
    SpecialForm,
    TypeVar,
    ParamSpec,
    ParamSpecArgs,
    ParamSpecKwargs,
    TypeVarTuple,
    TypeAliasType,
    NoDefaultType,
    NamedTuple,
    NewType,
    SupportsIndex,
    Iterable,
    Iterator,
    // Collections
    ChainMap,
    Counter,
    DefaultDict,
    Deque,
    OrderedDict,
    // sys
    VersionInfo,
    // Exposed as `types.EllipsisType` on Python >=3.10;
    // backported as `builtins.ellipsis` by typeshed on Python <=3.9
    EllipsisType,
    NotImplementedType,
    // dataclasses
    Field,
    KwOnly,
    InitVar,
    // _typeshed._type_checker_internals
    NamedTupleFallback,
    TypedDictFallback,
}

impl KnownClass {
    pub(crate) const fn is_bool(self) -> bool {
        matches!(self, Self::Bool)
    }

    pub(crate) const fn is_special_form(self) -> bool {
        matches!(self, Self::SpecialForm)
    }

    /// Determine whether instances of this class are always truthy, always falsy,
    /// or have an ambiguous truthiness.
    pub(crate) const fn bool(self) -> Truthiness {
        match self {
            // N.B. It's only generally safe to infer `Truthiness::AlwaysTrue` for a `KnownClass`
            // variant if the class's `__bool__` method always returns the same thing *and* the
            // class is `@final`.
            //
            // E.g. `ModuleType.__bool__` always returns `True`, but `ModuleType` is not `@final`.
            // Equally, `range` is `@final`, but its `__bool__` method can return `False`.
            Self::EllipsisType
            | Self::NoDefaultType
            | Self::MethodType
            | Self::Slice
            | Self::FunctionType
            | Self::VersionInfo
            | Self::TypeAliasType
            | Self::TypeVar
            | Self::ParamSpec
            | Self::ParamSpecArgs
            | Self::ParamSpecKwargs
            | Self::TypeVarTuple
            | Self::Super
            | Self::WrapperDescriptorType
            | Self::UnionType
            | Self::GeneratorType
            | Self::AsyncGeneratorType
            | Self::MethodWrapperType
            | Self::CoroutineType => Truthiness::AlwaysTrue,

            Self::NoneType => Truthiness::AlwaysFalse,

            Self::Any
            | Self::BaseException
            | Self::Exception
            | Self::ExceptionGroup
            | Self::Object
            | Self::OrderedDict
            | Self::BaseExceptionGroup
            | Self::Bool
            | Self::Str
            | Self::List
            | Self::GenericAlias
            | Self::NewType
            | Self::StdlibAlias
            | Self::SupportsIndex
            | Self::Set
            | Self::Tuple
            | Self::Int
            | Self::Type
            | Self::Bytes
            | Self::Bytearray
            | Self::FrozenSet
            | Self::Property
            | Self::SpecialForm
            | Self::Dict
            | Self::ModuleType
            | Self::ChainMap
            | Self::Complex
            | Self::Counter
            | Self::DefaultDict
            | Self::Deque
            | Self::Float
            | Self::Enum
            | Self::EnumType
            | Self::Auto
            | Self::Member
            | Self::Nonmember
            | Self::ABCMeta
            | Self::Iterable
            | Self::Iterator
            // Empty tuples are AlwaysFalse; non-empty tuples are AlwaysTrue
            | Self::NamedTuple
            // Evaluating `NotImplementedType` in a boolean context was deprecated in Python 3.9
            // and raises a `TypeError` in Python >=3.14
            // (see https://docs.python.org/3/library/constants.html#NotImplemented)
            | Self::NotImplementedType
            | Self::Staticmethod
            | Self::Classmethod
            | Self::Awaitable
            | Self::Generator
            | Self::Deprecated
            | Self::Field
            | Self::KwOnly
            | Self::InitVar
            | Self::NamedTupleFallback
            | Self::TypedDictFallback => Truthiness::Ambiguous,
        }
    }

    /// Return `true` if this class is a [`SolidBase`]
    const fn is_solid_base(self) -> bool {
        match self {
            Self::Object => false,

            // Most non-`@final` builtins (other than `object`) are solid bases.
            Self::Set
            | Self::FrozenSet
            | Self::BaseException
            | Self::Bytearray
            | Self::Int
            | Self::Float
            | Self::Complex
            | Self::Str
            | Self::List
            | Self::Tuple
            | Self::Dict
            | Self::Slice
            | Self::Property
            | Self::Staticmethod
            | Self::Classmethod
            | Self::Deprecated
            | Self::Type
            | Self::ModuleType
            | Self::Super
            | Self::GenericAlias
            | Self::Deque
            | Self::Bytes => true,

            // It doesn't really make sense to ask the question for `@final` types,
            // since these are "more than solid bases". But we'll anyway infer a `@final`
            // class as being disjoint from a class that doesn't appear in its MRO,
            // and we'll anyway complain if we see a class definition that includes a
            // `@final` class in its bases. We therefore return `false` here to avoid
            // unnecessary duplicate diagnostics elsewhere.
            Self::TypeVarTuple
            | Self::TypeAliasType
            | Self::UnionType
            | Self::NoDefaultType
            | Self::MethodType
            | Self::MethodWrapperType
            | Self::FunctionType
            | Self::GeneratorType
            | Self::AsyncGeneratorType
            | Self::StdlibAlias
            | Self::SpecialForm
            | Self::TypeVar
            | Self::ParamSpec
            | Self::ParamSpecArgs
            | Self::ParamSpecKwargs
            | Self::WrapperDescriptorType
            | Self::EllipsisType
            | Self::NotImplementedType
            | Self::KwOnly
            | Self::InitVar
            | Self::VersionInfo
            | Self::Bool
            | Self::NoneType
            | Self::CoroutineType => false,

            // Anything with a *runtime* MRO (N.B. sometimes different from the MRO that typeshed gives!)
            // with length >2, or anything that is implemented in pure Python, is not a solid base.
            Self::ABCMeta
            | Self::Any
            | Self::Awaitable
            | Self::Generator
            | Self::Enum
            | Self::EnumType
            | Self::Auto
            | Self::Member
            | Self::Nonmember
            | Self::ChainMap
            | Self::Exception
            | Self::ExceptionGroup
            | Self::Field
            | Self::SupportsIndex
            | Self::NamedTuple
            | Self::NamedTupleFallback
            | Self::TypedDictFallback
            | Self::Counter
            | Self::DefaultDict
            | Self::OrderedDict
            | Self::NewType
            | Self::Iterable
            | Self::Iterator
            | Self::BaseExceptionGroup => false,
        }
    }

    /// Return `true` if this class is a subclass of `enum.Enum` *and* has enum members, i.e.
    /// if it is an "actual" enum, not `enum.Enum` itself or a similar custom enum class.
    pub(crate) const fn is_enum_subclass_with_members(self) -> bool {
        match self {
            KnownClass::Bool
            | KnownClass::Object
            | KnownClass::Bytes
            | KnownClass::Bytearray
            | KnownClass::Type
            | KnownClass::Int
            | KnownClass::Float
            | KnownClass::Complex
            | KnownClass::Str
            | KnownClass::List
            | KnownClass::Tuple
            | KnownClass::Set
            | KnownClass::FrozenSet
            | KnownClass::Dict
            | KnownClass::Slice
            | KnownClass::Property
            | KnownClass::BaseException
            | KnownClass::Exception
            | KnownClass::BaseExceptionGroup
            | KnownClass::ExceptionGroup
            | KnownClass::Staticmethod
            | KnownClass::Classmethod
            | KnownClass::Awaitable
            | KnownClass::Generator
            | KnownClass::Deprecated
            | KnownClass::Super
            | KnownClass::Enum
            | KnownClass::EnumType
            | KnownClass::Auto
            | KnownClass::Member
            | KnownClass::Nonmember
            | KnownClass::ABCMeta
            | KnownClass::GenericAlias
            | KnownClass::ModuleType
            | KnownClass::FunctionType
            | KnownClass::MethodType
            | KnownClass::MethodWrapperType
            | KnownClass::WrapperDescriptorType
            | KnownClass::UnionType
            | KnownClass::GeneratorType
            | KnownClass::AsyncGeneratorType
            | KnownClass::CoroutineType
            | KnownClass::NoneType
            | KnownClass::Any
            | KnownClass::StdlibAlias
            | KnownClass::SpecialForm
            | KnownClass::TypeVar
            | KnownClass::ParamSpec
            | KnownClass::ParamSpecArgs
            | KnownClass::ParamSpecKwargs
            | KnownClass::TypeVarTuple
            | KnownClass::TypeAliasType
            | KnownClass::NoDefaultType
            | KnownClass::NamedTuple
            | KnownClass::NewType
            | KnownClass::SupportsIndex
            | KnownClass::Iterable
            | KnownClass::Iterator
            | KnownClass::ChainMap
            | KnownClass::Counter
            | KnownClass::DefaultDict
            | KnownClass::Deque
            | KnownClass::OrderedDict
            | KnownClass::VersionInfo
            | KnownClass::EllipsisType
            | KnownClass::NotImplementedType
            | KnownClass::Field
            | KnownClass::KwOnly
            | KnownClass::InitVar
            | KnownClass::NamedTupleFallback
            | KnownClass::TypedDictFallback => false,
        }
    }

    /// Return `true` if this class is a (true) subclass of `typing.TypedDict`.
    pub(crate) const fn is_typed_dict_subclass(self) -> bool {
        match self {
            KnownClass::Bool
            | KnownClass::Object
            | KnownClass::Bytes
            | KnownClass::Bytearray
            | KnownClass::Type
            | KnownClass::Int
            | KnownClass::Float
            | KnownClass::Complex
            | KnownClass::Str
            | KnownClass::List
            | KnownClass::Tuple
            | KnownClass::Set
            | KnownClass::FrozenSet
            | KnownClass::Dict
            | KnownClass::Slice
            | KnownClass::Property
            | KnownClass::BaseException
            | KnownClass::Exception
            | KnownClass::BaseExceptionGroup
            | KnownClass::ExceptionGroup
            | KnownClass::Staticmethod
            | KnownClass::Classmethod
            | KnownClass::Awaitable
            | KnownClass::Generator
            | KnownClass::Deprecated
            | KnownClass::Super
            | KnownClass::Enum
            | KnownClass::EnumType
            | KnownClass::Auto
            | KnownClass::Member
            | KnownClass::Nonmember
            | KnownClass::ABCMeta
            | KnownClass::GenericAlias
            | KnownClass::ModuleType
            | KnownClass::FunctionType
            | KnownClass::MethodType
            | KnownClass::MethodWrapperType
            | KnownClass::WrapperDescriptorType
            | KnownClass::UnionType
            | KnownClass::GeneratorType
            | KnownClass::AsyncGeneratorType
            | KnownClass::CoroutineType
            | KnownClass::NoneType
            | KnownClass::Any
            | KnownClass::StdlibAlias
            | KnownClass::SpecialForm
            | KnownClass::TypeVar
            | KnownClass::ParamSpec
            | KnownClass::ParamSpecArgs
            | KnownClass::ParamSpecKwargs
            | KnownClass::TypeVarTuple
            | KnownClass::TypeAliasType
            | KnownClass::NoDefaultType
            | KnownClass::NamedTuple
            | KnownClass::NewType
            | KnownClass::SupportsIndex
            | KnownClass::Iterable
            | KnownClass::Iterator
            | KnownClass::ChainMap
            | KnownClass::Counter
            | KnownClass::DefaultDict
            | KnownClass::Deque
            | KnownClass::OrderedDict
            | KnownClass::VersionInfo
            | KnownClass::EllipsisType
            | KnownClass::NotImplementedType
            | KnownClass::Field
            | KnownClass::KwOnly
            | KnownClass::InitVar
            | KnownClass::NamedTupleFallback
            | KnownClass::TypedDictFallback => false,
        }
    }

    /// Return `true` if this class is a protocol class.
    ///
    /// In an ideal world, perhaps we wouldn't hardcode this knowledge here;
    /// instead, we'd just look at the bases for these classes, as we do for
    /// all other classes. However, the special casing here helps us out in
    /// two important ways:
    ///
    /// 1. It helps us avoid Salsa cycles when creating types such as "instance of `str`"
    ///    and "instance of `sys._version_info`". These types are constructed very early
    ///    on, but it causes problems if we attempt to infer the types of their bases
    ///    too soon.
    /// 2. It's probably more performant.
    const fn is_protocol(self) -> bool {
        match self {
            Self::SupportsIndex
            | Self::Iterable
            | Self::Iterator
            | Self::Awaitable
            | Self::Generator => true,

            Self::Any
            | Self::Bool
            | Self::Object
            | Self::Bytes
            | Self::Bytearray
            | Self::Tuple
            | Self::Int
            | Self::Float
            | Self::Complex
            | Self::FrozenSet
            | Self::Str
            | Self::Set
            | Self::Dict
            | Self::List
            | Self::Type
            | Self::Slice
            | Self::Property
            | Self::BaseException
            | Self::BaseExceptionGroup
            | Self::Exception
            | Self::ExceptionGroup
            | Self::Staticmethod
            | Self::Classmethod
            | Self::Deprecated
            | Self::GenericAlias
            | Self::GeneratorType
            | Self::AsyncGeneratorType
            | Self::CoroutineType
            | Self::ModuleType
            | Self::FunctionType
            | Self::MethodType
            | Self::MethodWrapperType
            | Self::WrapperDescriptorType
            | Self::NoneType
            | Self::SpecialForm
            | Self::TypeVar
            | Self::ParamSpec
            | Self::ParamSpecArgs
            | Self::ParamSpecKwargs
            | Self::TypeVarTuple
            | Self::TypeAliasType
            | Self::NoDefaultType
            | Self::NamedTuple
            | Self::NewType
            | Self::ChainMap
            | Self::Counter
            | Self::DefaultDict
            | Self::Deque
            | Self::OrderedDict
            | Self::Enum
            | Self::EnumType
            | Self::Auto
            | Self::Member
            | Self::Nonmember
            | Self::ABCMeta
            | Self::Super
            | Self::StdlibAlias
            | Self::VersionInfo
            | Self::EllipsisType
            | Self::NotImplementedType
            | Self::UnionType
            | Self::Field
            | Self::KwOnly
            | Self::InitVar
            | Self::NamedTupleFallback
            | Self::TypedDictFallback => false,
        }
    }

    pub(crate) fn name(self, db: &dyn Db) -> &'static str {
        match self {
            Self::Any => "Any",
            Self::Bool => "bool",
            Self::Object => "object",
            Self::Bytes => "bytes",
            Self::Bytearray => "bytearray",
            Self::Tuple => "tuple",
            Self::Int => "int",
            Self::Float => "float",
            Self::Complex => "complex",
            Self::FrozenSet => "frozenset",
            Self::Str => "str",
            Self::Set => "set",
            Self::Dict => "dict",
            Self::List => "list",
            Self::Type => "type",
            Self::Slice => "slice",
            Self::Property => "property",
            Self::BaseException => "BaseException",
            Self::BaseExceptionGroup => "BaseExceptionGroup",
            Self::Exception => "Exception",
            Self::ExceptionGroup => "ExceptionGroup",
            Self::Staticmethod => "staticmethod",
            Self::Classmethod => "classmethod",
            Self::Awaitable => "Awaitable",
            Self::Generator => "Generator",
            Self::Deprecated => "deprecated",
            Self::GenericAlias => "GenericAlias",
            Self::ModuleType => "ModuleType",
            Self::FunctionType => "FunctionType",
            Self::MethodType => "MethodType",
            Self::UnionType => "UnionType",
            Self::MethodWrapperType => "MethodWrapperType",
            Self::WrapperDescriptorType => "WrapperDescriptorType",
            Self::GeneratorType => "GeneratorType",
            Self::AsyncGeneratorType => "AsyncGeneratorType",
            Self::CoroutineType => "CoroutineType",
            Self::NamedTuple => "NamedTuple",
            Self::NoneType => "NoneType",
            Self::SpecialForm => "_SpecialForm",
            Self::TypeVar => "TypeVar",
            Self::ParamSpec => "ParamSpec",
            Self::ParamSpecArgs => "ParamSpecArgs",
            Self::ParamSpecKwargs => "ParamSpecKwargs",
            Self::TypeVarTuple => "TypeVarTuple",
            Self::TypeAliasType => "TypeAliasType",
            Self::NoDefaultType => "_NoDefaultType",
            Self::NewType => "NewType",
            Self::SupportsIndex => "SupportsIndex",
            Self::ChainMap => "ChainMap",
            Self::Counter => "Counter",
            Self::DefaultDict => "defaultdict",
            Self::Deque => "deque",
            Self::OrderedDict => "OrderedDict",
            Self::Enum => "Enum",
            Self::EnumType => {
                if Program::get(db).python_version(db) >= PythonVersion::PY311 {
                    "EnumType"
                } else {
                    "EnumMeta"
                }
            }
            Self::Auto => "auto",
            Self::Member => "member",
            Self::Nonmember => "nonmember",
            Self::ABCMeta => "ABCMeta",
            Self::Super => "super",
            Self::Iterable => "Iterable",
            Self::Iterator => "Iterator",
            // For example, `typing.List` is defined as `List = _Alias()` in typeshed
            Self::StdlibAlias => "_Alias",
            // This is the name the type of `sys.version_info` has in typeshed,
            // which is different to what `type(sys.version_info).__name__` is at runtime.
            // (At runtime, `type(sys.version_info).__name__ == "version_info"`,
            // which is impossible to replicate in the stubs since the sole instance of the class
            // also has that name in the `sys` module.)
            Self::VersionInfo => "_version_info",
            Self::EllipsisType => {
                // Exposed as `types.EllipsisType` on Python >=3.10;
                // backported as `builtins.ellipsis` by typeshed on Python <=3.9
                if Program::get(db).python_version(db) >= PythonVersion::PY310 {
                    "EllipsisType"
                } else {
                    "ellipsis"
                }
            }
            Self::NotImplementedType => "_NotImplementedType",
            Self::Field => "Field",
            Self::KwOnly => "KW_ONLY",
            Self::InitVar => "InitVar",
            Self::NamedTupleFallback => "NamedTupleFallback",
            Self::TypedDictFallback => "TypedDictFallback",
        }
    }

    pub(super) fn display(self, db: &dyn Db) -> impl std::fmt::Display + '_ {
        struct KnownClassDisplay<'db> {
            db: &'db dyn Db,
            class: KnownClass,
        }

        impl std::fmt::Display for KnownClassDisplay<'_> {
            fn fmt(&self, f: &mut std::fmt::Formatter<'_>) -> std::fmt::Result {
                let KnownClassDisplay {
                    class: known_class,
                    db,
                } = *self;
                write!(
                    f,
                    "{module}.{class}",
                    module = known_class.canonical_module(db),
                    class = known_class.name(db)
                )
            }
        }

        KnownClassDisplay { db, class: self }
    }

    /// Lookup a [`KnownClass`] in typeshed and return a [`Type`]
    /// representing all possible instances of the class.
    ///
    /// If the class cannot be found in typeshed, a debug-level log message will be emitted stating this.
    pub(crate) fn to_instance(self, db: &dyn Db) -> Type {
        self.to_class_literal(db)
            .to_class_type(db)
            .map(|class| Type::instance(db, class))
            .unwrap_or_else(Type::unknown)
    }

    /// Lookup a generic [`KnownClass`] in typeshed and return a [`Type`]
    /// representing a specialization of that class.
    ///
    /// If the class cannot be found in typeshed, or if you provide a specialization with the wrong
    /// number of types, a debug-level log message will be emitted stating this.
    pub(crate) fn to_specialized_class_type<'db>(
        self,
        db: &'db dyn Db,
        specialization: impl IntoIterator<Item = Type<'db>>,
    ) -> Option<ClassType<'db>> {
        let Type::ClassLiteral(class_literal) = self.to_class_literal(db) else {
            return None;
        };
        let generic_context = class_literal.generic_context(db)?;

        let types = specialization.into_iter().collect::<Box<[_]>>();
        if types.len() != generic_context.len(db) {
            // a cache of the `KnownClass`es that we have already seen mismatched-arity
            // specializations for (and therefore that we've already logged a warning for)
            static MESSAGES: LazyLock<Mutex<FxHashSet<KnownClass>>> = LazyLock::new(Mutex::default);
            if MESSAGES.lock().unwrap().insert(self) {
                tracing::info!(
                    "Wrong number of types when specializing {}. \
                     Falling back to default specialization for the symbol instead.",
                    self.display(db)
                );
            }
            return Some(class_literal.default_specialization(db));
        }

        Some(class_literal.apply_specialization(db, |_| generic_context.specialize(db, types)))
    }

    /// Lookup a [`KnownClass`] in typeshed and return a [`Type`]
    /// representing all possible instances of the generic class with a specialization.
    ///
    /// If the class cannot be found in typeshed, or if you provide a specialization with the wrong
    /// number of types, a debug-level log message will be emitted stating this.
    pub(crate) fn to_specialized_instance<'db>(
        self,
        db: &'db dyn Db,
        specialization: impl IntoIterator<Item = Type<'db>>,
    ) -> Type<'db> {
        self.to_specialized_class_type(db, specialization)
            .and_then(|class_type| Type::from(class_type).to_instance(db))
            .unwrap_or_else(Type::unknown)
    }

    /// Attempt to lookup a [`KnownClass`] in typeshed and return a [`Type`] representing that class-literal.
    ///
    /// Return an error if the symbol cannot be found in the expected typeshed module,
    /// or if the symbol is not a class definition, or if the symbol is possibly unbound.
    fn try_to_class_literal_without_logging(
        self,
        db: &dyn Db,
    ) -> Result<ClassLiteral, KnownClassLookupError> {
        let symbol = known_module_symbol(db, self.canonical_module(db), self.name(db)).place;
        match symbol {
            Place::Type(Type::ClassLiteral(class_literal), Boundness::Bound) => Ok(class_literal),
            Place::Type(Type::ClassLiteral(class_literal), Boundness::PossiblyUnbound) => {
                Err(KnownClassLookupError::ClassPossiblyUnbound { class_literal })
            }
            Place::Type(found_type, _) => {
                Err(KnownClassLookupError::SymbolNotAClass { found_type })
            }
            Place::Unbound => Err(KnownClassLookupError::ClassNotFound),
        }
    }

    /// Lookup a [`KnownClass`] in typeshed and return a [`Type`] representing that class-literal.
    ///
    /// If the class cannot be found in typeshed, a debug-level log message will be emitted stating this.
    pub(crate) fn try_to_class_literal(self, db: &dyn Db) -> Option<ClassLiteral> {
        // a cache of the `KnownClass`es that we have already failed to lookup in typeshed
        // (and therefore that we've already logged a warning for)
        static MESSAGES: LazyLock<Mutex<FxHashSet<KnownClass>>> = LazyLock::new(Mutex::default);

        self.try_to_class_literal_without_logging(db)
            .or_else(|lookup_error| {
                if MESSAGES.lock().unwrap().insert(self) {
                    if matches!(
                        lookup_error,
                        KnownClassLookupError::ClassPossiblyUnbound { .. }
                    ) {
                        tracing::info!("{}", lookup_error.display(db, self));
                    } else {
                        tracing::info!(
                            "{}. Falling back to `Unknown` for the symbol instead.",
                            lookup_error.display(db, self)
                        );
                    }
                }

                match lookup_error {
                    KnownClassLookupError::ClassPossiblyUnbound { class_literal, .. } => {
                        Ok(class_literal)
                    }
                    KnownClassLookupError::ClassNotFound { .. }
                    | KnownClassLookupError::SymbolNotAClass { .. } => Err(()),
                }
            })
            .ok()
    }

    /// Lookup a [`KnownClass`] in typeshed and return a [`Type`] representing that class-literal.
    ///
    /// If the class cannot be found in typeshed, a debug-level log message will be emitted stating this.
    pub(crate) fn to_class_literal(self, db: &dyn Db) -> Type {
        self.try_to_class_literal(db)
            .map(Type::ClassLiteral)
            .unwrap_or_else(Type::unknown)
    }

    /// Lookup a [`KnownClass`] in typeshed and return a [`Type`]
    /// representing that class and all possible subclasses of the class.
    ///
    /// If the class cannot be found in typeshed, a debug-level log message will be emitted stating this.
    pub(crate) fn to_subclass_of(self, db: &dyn Db) -> Type {
        self.to_class_literal(db)
            .to_class_type(db)
            .map(|class| SubclassOfType::from(db, class))
            .unwrap_or_else(SubclassOfType::subclass_of_unknown)
    }

    /// Return `true` if this symbol can be resolved to a class definition `class` in typeshed,
    /// *and* `class` is a subclass of `other`.
    pub(super) fn is_subclass_of<'db>(self, db: &'db dyn Db, other: ClassType<'db>) -> bool {
        self.try_to_class_literal_without_logging(db)
            .is_ok_and(|class| class.is_subclass_of(db, None, other))
    }

    /// Return the module in which we should look up the definition for this class
    fn canonical_module(self, db: &dyn Db) -> KnownModule {
        match self {
            Self::Bool
            | Self::Object
            | Self::Bytes
            | Self::Bytearray
            | Self::Type
            | Self::Int
            | Self::Float
            | Self::Complex
            | Self::Str
            | Self::List
            | Self::Tuple
            | Self::Set
            | Self::FrozenSet
            | Self::Dict
            | Self::BaseException
            | Self::BaseExceptionGroup
            | Self::Exception
            | Self::ExceptionGroup
            | Self::Staticmethod
            | Self::Classmethod
            | Self::Slice
            | Self::Super
            | Self::Property => KnownModule::Builtins,
            Self::VersionInfo => KnownModule::Sys,
            Self::ABCMeta => KnownModule::Abc,
            Self::Enum | Self::EnumType | Self::Auto | Self::Member | Self::Nonmember => {
                KnownModule::Enum
            }
            Self::GenericAlias
            | Self::ModuleType
            | Self::FunctionType
            | Self::MethodType
            | Self::GeneratorType
            | Self::AsyncGeneratorType
            | Self::CoroutineType
            | Self::MethodWrapperType
            | Self::UnionType
            | Self::WrapperDescriptorType => KnownModule::Types,
            Self::NoneType => KnownModule::Typeshed,
            Self::Any
            | Self::Awaitable
            | Self::Generator
            | Self::SpecialForm
            | Self::TypeVar
            | Self::NamedTuple
            | Self::StdlibAlias
            | Self::Iterable
            | Self::Iterator
            | Self::SupportsIndex => KnownModule::Typing,
            Self::TypeAliasType
            | Self::TypeVarTuple
            | Self::ParamSpec
            | Self::ParamSpecArgs
            | Self::ParamSpecKwargs
            | Self::Deprecated
            | Self::NewType => KnownModule::TypingExtensions,
            Self::NoDefaultType => {
                let python_version = Program::get(db).python_version(db);

                // typing_extensions has a 3.13+ re-export for the `typing.NoDefault`
                // singleton, but not for `typing._NoDefaultType`. So we need to switch
                // to `typing._NoDefaultType` for newer versions:
                if python_version >= PythonVersion::PY313 {
                    KnownModule::Typing
                } else {
                    KnownModule::TypingExtensions
                }
            }
            Self::EllipsisType => {
                // Exposed as `types.EllipsisType` on Python >=3.10;
                // backported as `builtins.ellipsis` by typeshed on Python <=3.9
                if Program::get(db).python_version(db) >= PythonVersion::PY310 {
                    KnownModule::Types
                } else {
                    KnownModule::Builtins
                }
            }
            Self::NotImplementedType => KnownModule::Builtins,
            Self::ChainMap
            | Self::Counter
            | Self::DefaultDict
            | Self::Deque
            | Self::OrderedDict => KnownModule::Collections,
            Self::Field | Self::KwOnly | Self::InitVar => KnownModule::Dataclasses,
            Self::NamedTupleFallback | Self::TypedDictFallback => KnownModule::TypeCheckerInternals,
        }
    }

    /// Return true if all instances of this `KnownClass` compare equal.
    pub(super) const fn is_single_valued(self) -> bool {
        match self {
            Self::NoneType
            | Self::NoDefaultType
            | Self::VersionInfo
            | Self::EllipsisType
            | Self::TypeAliasType
            | Self::UnionType
            | Self::NotImplementedType => true,

            Self::Any
            | Self::Bool
            | Self::Object
            | Self::Bytes
            | Self::Bytearray
            | Self::Type
            | Self::Int
            | Self::Float
            | Self::Complex
            | Self::Str
            | Self::List
            | Self::Tuple
            | Self::Set
            | Self::FrozenSet
            | Self::Dict
            | Self::Slice
            | Self::Property
            | Self::BaseException
            | Self::BaseExceptionGroup
            | Self::Exception
            | Self::ExceptionGroup
            | Self::Staticmethod
            | Self::Classmethod
            | Self::Awaitable
            | Self::Generator
            | Self::Deprecated
            | Self::GenericAlias
            | Self::ModuleType
            | Self::FunctionType
            | Self::GeneratorType
            | Self::AsyncGeneratorType
            | Self::CoroutineType
            | Self::MethodType
            | Self::MethodWrapperType
            | Self::WrapperDescriptorType
            | Self::SpecialForm
            | Self::ChainMap
            | Self::Counter
            | Self::DefaultDict
            | Self::Deque
            | Self::OrderedDict
            | Self::SupportsIndex
            | Self::StdlibAlias
            | Self::TypeVar
            | Self::ParamSpec
            | Self::ParamSpecArgs
            | Self::ParamSpecKwargs
            | Self::TypeVarTuple
            | Self::Enum
            | Self::EnumType
            | Self::Auto
            | Self::Member
            | Self::Nonmember
            | Self::ABCMeta
            | Self::Super
            | Self::NamedTuple
            | Self::NewType
            | Self::Field
            | Self::KwOnly
            | Self::InitVar
            | Self::Iterable
            | Self::Iterator
            | Self::NamedTupleFallback
            | Self::TypedDictFallback => false,
        }
    }

    /// Is this class a singleton class?
    ///
    /// A singleton class is a class where it is known that only one instance can ever exist at runtime.
    pub(super) const fn is_singleton(self) -> bool {
        match self {
            Self::NoneType
            | Self::EllipsisType
            | Self::NoDefaultType
            | Self::VersionInfo
            | Self::TypeAliasType
            | Self::NotImplementedType => true,

            Self::Any
            | Self::Bool
            | Self::Object
            | Self::Bytes
            | Self::Bytearray
            | Self::Tuple
            | Self::Int
            | Self::Float
            | Self::Complex
            | Self::Str
            | Self::Set
            | Self::FrozenSet
            | Self::Dict
            | Self::List
            | Self::Type
            | Self::Slice
            | Self::Property
            | Self::GenericAlias
            | Self::ModuleType
            | Self::FunctionType
            | Self::MethodType
            | Self::MethodWrapperType
            | Self::WrapperDescriptorType
            | Self::GeneratorType
            | Self::AsyncGeneratorType
            | Self::CoroutineType
            | Self::SpecialForm
            | Self::ChainMap
            | Self::Counter
            | Self::DefaultDict
            | Self::Deque
            | Self::OrderedDict
            | Self::StdlibAlias
            | Self::SupportsIndex
            | Self::BaseException
            | Self::BaseExceptionGroup
            | Self::Exception
            | Self::ExceptionGroup
            | Self::Staticmethod
            | Self::Classmethod
            | Self::Awaitable
            | Self::Generator
            | Self::Deprecated
            | Self::TypeVar
            | Self::ParamSpec
            | Self::ParamSpecArgs
            | Self::ParamSpecKwargs
            | Self::TypeVarTuple
            | Self::Enum
            | Self::EnumType
            | Self::Auto
            | Self::Member
            | Self::Nonmember
            | Self::ABCMeta
            | Self::Super
            | Self::UnionType
            | Self::NamedTuple
            | Self::NewType
            | Self::Field
            | Self::KwOnly
            | Self::InitVar
            | Self::Iterable
            | Self::Iterator
            | Self::NamedTupleFallback
            | Self::TypedDictFallback => false,
        }
    }

    pub(super) fn try_from_file_and_name(
        db: &dyn Db,
        file: File,
        class_name: &str,
    ) -> Option<Self> {
        // We assert that this match is exhaustive over the right-hand side in the unit test
        // `known_class_roundtrip_from_str()`
        let candidate = match class_name {
            "Any" => Self::Any,
            "bool" => Self::Bool,
            "object" => Self::Object,
            "bytes" => Self::Bytes,
            "bytearray" => Self::Bytearray,
            "tuple" => Self::Tuple,
            "type" => Self::Type,
            "int" => Self::Int,
            "float" => Self::Float,
            "complex" => Self::Complex,
            "str" => Self::Str,
            "set" => Self::Set,
            "frozenset" => Self::FrozenSet,
            "dict" => Self::Dict,
            "list" => Self::List,
            "slice" => Self::Slice,
            "property" => Self::Property,
            "BaseException" => Self::BaseException,
            "BaseExceptionGroup" => Self::BaseExceptionGroup,
            "Exception" => Self::Exception,
            "ExceptionGroup" => Self::ExceptionGroup,
            "staticmethod" => Self::Staticmethod,
            "classmethod" => Self::Classmethod,
            "Awaitable" => Self::Awaitable,
            "Generator" => Self::Generator,
            "deprecated" => Self::Deprecated,
            "GenericAlias" => Self::GenericAlias,
            "NoneType" => Self::NoneType,
            "ModuleType" => Self::ModuleType,
            "GeneratorType" => Self::GeneratorType,
            "AsyncGeneratorType" => Self::AsyncGeneratorType,
            "CoroutineType" => Self::CoroutineType,
            "FunctionType" => Self::FunctionType,
            "MethodType" => Self::MethodType,
            "UnionType" => Self::UnionType,
            "MethodWrapperType" => Self::MethodWrapperType,
            "WrapperDescriptorType" => Self::WrapperDescriptorType,
            "NamedTuple" => Self::NamedTuple,
            "NewType" => Self::NewType,
            "TypeAliasType" => Self::TypeAliasType,
            "TypeVar" => Self::TypeVar,
            "Iterable" => Self::Iterable,
            "Iterator" => Self::Iterator,
            "ParamSpec" => Self::ParamSpec,
            "ParamSpecArgs" => Self::ParamSpecArgs,
            "ParamSpecKwargs" => Self::ParamSpecKwargs,
            "TypeVarTuple" => Self::TypeVarTuple,
            "ChainMap" => Self::ChainMap,
            "Counter" => Self::Counter,
            "defaultdict" => Self::DefaultDict,
            "deque" => Self::Deque,
            "OrderedDict" => Self::OrderedDict,
            "_Alias" => Self::StdlibAlias,
            "_SpecialForm" => Self::SpecialForm,
            "_NoDefaultType" => Self::NoDefaultType,
            "SupportsIndex" => Self::SupportsIndex,
            "Enum" => Self::Enum,
            "EnumMeta" => Self::EnumType,
            "EnumType" if Program::get(db).python_version(db) >= PythonVersion::PY311 => {
                Self::EnumType
            }
            "auto" => Self::Auto,
            "member" => Self::Member,
            "nonmember" => Self::Nonmember,
            "ABCMeta" => Self::ABCMeta,
            "super" => Self::Super,
            "_version_info" => Self::VersionInfo,
            "ellipsis" if Program::get(db).python_version(db) <= PythonVersion::PY39 => {
                Self::EllipsisType
            }
            "EllipsisType" if Program::get(db).python_version(db) >= PythonVersion::PY310 => {
                Self::EllipsisType
            }
            "_NotImplementedType" => Self::NotImplementedType,
            "Field" => Self::Field,
            "KW_ONLY" => Self::KwOnly,
            "InitVar" => Self::InitVar,
            "NamedTupleFallback" => Self::NamedTupleFallback,
            "TypedDictFallback" => Self::TypedDictFallback,
            _ => return None,
        };

        candidate
            .check_module(db, file_to_module(db, file)?.known(db)?)
            .then_some(candidate)
    }

    /// Return `true` if the module of `self` matches `module`
    fn check_module(self, db: &dyn Db, module: KnownModule) -> bool {
        match self {
            Self::Any
            | Self::Bool
            | Self::Object
            | Self::Bytes
            | Self::Bytearray
            | Self::Type
            | Self::Int
            | Self::Float
            | Self::Complex
            | Self::Str
            | Self::List
            | Self::Tuple
            | Self::Set
            | Self::FrozenSet
            | Self::Dict
            | Self::Slice
            | Self::Property
            | Self::GenericAlias
            | Self::ChainMap
            | Self::Counter
            | Self::DefaultDict
            | Self::Deque
            | Self::OrderedDict
            | Self::StdlibAlias  // no equivalent class exists in typing_extensions, nor ever will
            | Self::ModuleType
            | Self::VersionInfo
            | Self::BaseException
            | Self::Exception
            | Self::ExceptionGroup
            | Self::EllipsisType
            | Self::BaseExceptionGroup
            | Self::Staticmethod
            | Self::Classmethod
            | Self::FunctionType
            | Self::MethodType
            | Self::MethodWrapperType
            | Self::Enum
            | Self::EnumType
            | Self::Auto
            | Self::Member
            | Self::Nonmember
            | Self::ABCMeta
            | Self::Super
            | Self::NotImplementedType
            | Self::UnionType
            | Self::GeneratorType
            | Self::AsyncGeneratorType
            | Self::CoroutineType
            | Self::WrapperDescriptorType
            | Self::Field
            | Self::KwOnly
            | Self::InitVar
            | Self::NamedTupleFallback
            | Self::TypedDictFallback
            | Self::Awaitable
            | Self::Generator => module == self.canonical_module(db),
            Self::NoneType => matches!(module, KnownModule::Typeshed | KnownModule::Types),
            Self::SpecialForm
            | Self::TypeVar
            | Self::TypeAliasType
            | Self::NoDefaultType
            | Self::SupportsIndex
            | Self::ParamSpec
            | Self::ParamSpecArgs
            | Self::ParamSpecKwargs
            | Self::TypeVarTuple
            | Self::NamedTuple
            | Self::Iterable
            | Self::Iterator
            | Self::NewType => matches!(module, KnownModule::Typing | KnownModule::TypingExtensions),
            Self::Deprecated => matches!(module, KnownModule::Warnings | KnownModule::TypingExtensions),

        }
    }

    /// Evaluate a call to this known class, emit any diagnostics that are necessary
    /// as a result of the call, and return the type that results from the call.
    pub(super) fn check_call<'db>(
        self,
        context: &InferContext<'db, '_>,
        index: &SemanticIndex<'db>,
        overload: &mut Binding<'db>,
        call_arguments: &CallArguments<'_, 'db>,
        call_expression: &ast::ExprCall,
    ) {
        let db = context.db();
        let scope = context.scope();
        let module = context.module();

        match self {
            KnownClass::Super => {
                // Handle the case where `super()` is called with no arguments.
                // In this case, we need to infer the two arguments:
                //   1. The nearest enclosing class
                //   2. The first parameter of the current function (typically `self` or `cls`)
                match overload.parameter_types() {
                    [] => {
                        let Some(enclosing_class) =
                            nearest_enclosing_class(db, index, scope, module)
                        else {
                            BoundSuperError::UnavailableImplicitArguments
                                .report_diagnostic(context, call_expression.into());
                            overload.set_return_type(Type::unknown());
                            return;
                        };

                        // The type of the first parameter if the given scope is function-like (i.e. function or lambda).
                        // `None` if the scope is not function-like, or has no parameters.
                        let first_param = match scope.node(db) {
                            NodeWithScopeKind::Function(f) => {
                                f.node(module).parameters.iter().next()
                            }
                            NodeWithScopeKind::Lambda(l) => l
                                .node(module)
                                .parameters
                                .as_ref()
                                .into_iter()
                                .flatten()
                                .next(),
                            _ => None,
                        };

                        let Some(first_param) = first_param else {
                            BoundSuperError::UnavailableImplicitArguments
                                .report_diagnostic(context, call_expression.into());
                            overload.set_return_type(Type::unknown());
                            return;
                        };

                        let definition = index.expect_single_definition(first_param);
                        let first_param =
                            infer_definition_types(db, definition).binding_type(definition);

                        let bound_super = BoundSuperType::build(
                            db,
                            Type::ClassLiteral(enclosing_class),
                            first_param,
                        )
                        .unwrap_or_else(|err| {
                            err.report_diagnostic(context, call_expression.into());
                            Type::unknown()
                        });

                        overload.set_return_type(bound_super);
                    }
                    [Some(pivot_class_type), Some(owner_type)] => {
                        let bound_super = BoundSuperType::build(db, *pivot_class_type, *owner_type)
                            .unwrap_or_else(|err| {
                                err.report_diagnostic(context, call_expression.into());
                                Type::unknown()
                            });
                        overload.set_return_type(bound_super);
                    }
                    _ => {}
                }
            }
            KnownClass::Deprecated => {
                // Parsing something of the form:
                //
                // @deprecated("message")
                // @deprecated("message", caregory = DeprecationWarning, stacklevel = 1)
                //
                // "Static type checker behavior is not affected by the category and stacklevel arguments"
                // so we only need the message and can ignore everything else. The message is mandatory,
                // must be a LiteralString, and always comes first.
                //
                // We aren't guaranteed to know the static value of a LiteralString, so we need to
                // accept that sometimes we will fail to include the message.
                //
                // We don't do any serious validation/diagnostics here, as the signature for this
                // is included in `Type::bindings`.
                //
                // See: <https://typing.python.org/en/latest/spec/directives.html#deprecated>
                let [Some(message), ..] = overload.parameter_types() else {
                    // Checking in Type::bindings will complain about this for us
                    return;
                };

                overload.set_return_type(Type::KnownInstance(KnownInstanceType::Deprecated(
                    DeprecatedInstance::new(db, message.into_string_literal()),
                )));
            }
            KnownClass::TypeVar => {
                let assigned_to = index
                    .try_expression(ast::ExprRef::from(call_expression))
                    .and_then(|expr| expr.assigned_to(db));

                let Some(target) = assigned_to.as_ref().and_then(|assigned_to| {
                    match assigned_to.node(module).targets.as_slice() {
                        [ast::Expr::Name(target)] => Some(target),
                        _ => None,
                    }
                }) else {
                    if let Some(builder) =
                        context.report_lint(&INVALID_LEGACY_TYPE_VARIABLE, call_expression)
                    {
                        builder.into_diagnostic(
                            "A legacy `typing.TypeVar` must be immediately assigned to a variable",
                        );
                    }
                    return;
                };

                let [
                    Some(name_param),
                    constraints,
                    bound,
                    default,
                    contravariant,
                    covariant,
                    _infer_variance,
                ] = overload.parameter_types()
                else {
                    return;
                };

                let covariant = covariant
                    .map(|ty| ty.bool(db))
                    .unwrap_or(Truthiness::AlwaysFalse);

                let contravariant = contravariant
                    .map(|ty| ty.bool(db))
                    .unwrap_or(Truthiness::AlwaysFalse);

                let variance = match (contravariant, covariant) {
                    (Truthiness::Ambiguous, _) => {
                        if let Some(builder) =
                            context.report_lint(&INVALID_LEGACY_TYPE_VARIABLE, call_expression)
                        {
                            builder.into_diagnostic(
                                "The `contravariant` parameter of a legacy `typing.TypeVar` \
                                cannot have an ambiguous value",
                            );
                        }
                        return;
                    }
                    (_, Truthiness::Ambiguous) => {
                        if let Some(builder) =
                            context.report_lint(&INVALID_LEGACY_TYPE_VARIABLE, call_expression)
                        {
                            builder.into_diagnostic(
                                "The `covariant` parameter of a legacy `typing.TypeVar` \
                                cannot have an ambiguous value",
                            );
                        }
                        return;
                    }
                    (Truthiness::AlwaysTrue, Truthiness::AlwaysTrue) => {
                        if let Some(builder) =
                            context.report_lint(&INVALID_LEGACY_TYPE_VARIABLE, call_expression)
                        {
                            builder.into_diagnostic(
                                "A legacy `typing.TypeVar` cannot be both \
                                covariant and contravariant",
                            );
                        }
                        return;
                    }
                    (Truthiness::AlwaysTrue, Truthiness::AlwaysFalse) => {
                        TypeVarVariance::Contravariant
                    }
                    (Truthiness::AlwaysFalse, Truthiness::AlwaysTrue) => TypeVarVariance::Covariant,
                    (Truthiness::AlwaysFalse, Truthiness::AlwaysFalse) => {
                        TypeVarVariance::Invariant
                    }
                };

                let name_param = name_param.into_string_literal().map(|name| name.value(db));

                if name_param.is_none_or(|name_param| name_param != target.id) {
                    if let Some(builder) =
                        context.report_lint(&INVALID_LEGACY_TYPE_VARIABLE, call_expression)
                    {
                        builder.into_diagnostic(format_args!(
                            "The name of a legacy `typing.TypeVar`{} must match \
                            the name of the variable it is assigned to (`{}`)",
                            if let Some(name_param) = name_param {
                                format!(" (`{name_param}`)")
                            } else {
                                String::new()
                            },
                            target.id,
                        ));
                    }
                    return;
                }

                let bound_or_constraint = match (bound, constraints) {
                    (Some(bound), None) => Some(TypeVarBoundOrConstraints::UpperBound(*bound)),

                    (None, Some(_constraints)) => {
                        // We don't use UnionType::from_elements or UnionBuilder here,
                        // because we don't want to simplify the list of constraints like
                        // we do with the elements of an actual union type.
                        // TODO: Consider using a new `OneOfType` connective here instead,
                        // since that more accurately represents the actual semantics of
                        // typevar constraints.
                        let elements = UnionType::new(
                            db,
                            overload
                                .arguments_for_parameter(call_arguments, 1)
                                .map(|(_, ty)| ty)
                                .collect::<Box<_>>(),
                        );
                        Some(TypeVarBoundOrConstraints::Constraints(elements))
                    }

                    // TODO: Emit a diagnostic that TypeVar cannot be both bounded and
                    // constrained
                    (Some(_), Some(_)) => return,

                    (None, None) => None,
                };

                let containing_assignment = index.expect_single_definition(target);
                // A freshly created legacy TypeVar does not have a binding context until it is
                // used in a base class list, function parameter list, or type alias.
                let binding_context = None;
                overload.set_return_type(Type::KnownInstance(KnownInstanceType::TypeVar(
                    TypeVarInstance::new(
                        db,
                        &target.id,
                        Some(containing_assignment),
                        binding_context,
                        bound_or_constraint,
                        variance,
                        *default,
                        TypeVarKind::Explicit(ExplicitTypeVarKind::Legacy),
                    ),
                )));
            }

            KnownClass::TypeAliasType => {
                let assigned_to = index
                    .try_expression(ast::ExprRef::from(call_expression))
                    .and_then(|expr| expr.assigned_to(db));

                let containing_assignment = assigned_to.as_ref().and_then(|assigned_to| {
                    match assigned_to.node(module).targets.as_slice() {
                        [ast::Expr::Name(target)] => Some(index.expect_single_definition(target)),
                        _ => None,
                    }
                });

                let [Some(name), Some(value), ..] = overload.parameter_types() else {
                    return;
                };

                let Some(name) = name.into_string_literal() else {
                    if let Some(builder) =
                        context.report_lint(&INVALID_TYPE_ALIAS_TYPE, call_expression)
                    {
                        builder.into_diagnostic(
                            "The name of a `typing.TypeAlias` must be a string literal",
                        );
                    }
                    return;
                };
                overload.set_return_type(Type::KnownInstance(KnownInstanceType::TypeAliasType(
                    TypeAliasType::Bare(BareTypeAliasType::new(
                        db,
                        ast::name::Name::new(name.value(db)),
                        containing_assignment,
                        value,
                    )),
                )));
            }

            _ => {}
        }
    }
}

/// Enumeration of ways in which looking up a [`KnownClass`] in typeshed could fail.
#[derive(Debug, Clone, Copy, PartialEq, Eq)]
pub(crate) enum KnownClassLookupError<'db> {
    /// There is no symbol by that name in the expected typeshed module.
    ClassNotFound,
    /// There is a symbol by that name in the expected typeshed module,
    /// but it's not a class.
    SymbolNotAClass { found_type: Type<'db> },
    /// There is a symbol by that name in the expected typeshed module,
    /// and it's a class definition, but it's possibly unbound.
    ClassPossiblyUnbound { class_literal: ClassLiteral<'db> },
}

impl<'db> KnownClassLookupError<'db> {
    fn display(&self, db: &'db dyn Db, class: KnownClass) -> impl std::fmt::Display + 'db {
        struct ErrorDisplay<'db> {
            db: &'db dyn Db,
            class: KnownClass,
            error: KnownClassLookupError<'db>,
        }

        impl std::fmt::Display for ErrorDisplay<'_> {
            fn fmt(&self, f: &mut std::fmt::Formatter<'_>) -> std::fmt::Result {
                let ErrorDisplay { db, class, error } = *self;

                let class = class.display(db);
                let python_version = Program::get(db).python_version(db);

                match error {
                    KnownClassLookupError::ClassNotFound => write!(
                        f,
                        "Could not find class `{class}` in typeshed on Python {python_version}",
                    ),
                    KnownClassLookupError::SymbolNotAClass { found_type } => write!(
                        f,
                        "Error looking up `{class}` in typeshed: expected to find a class definition \
                        on Python {python_version}, but found a symbol of type `{found_type}` instead",
                        found_type = found_type.display(db),
                    ),
                    KnownClassLookupError::ClassPossiblyUnbound { .. } => write!(
                        f,
                        "Error looking up `{class}` in typeshed on Python {python_version}: \
                        expected to find a fully bound symbol, but found one that is possibly unbound",
                    ),
                }
            }
        }

        ErrorDisplay {
            db,
            class,
            error: *self,
        }
    }
}

pub(crate) struct SliceLiteral {
    pub(crate) start: Option<i32>,
    pub(crate) stop: Option<i32>,
    pub(crate) step: Option<i32>,
}

impl<'db> ClassType<'db> {
    /// If this class is a specialization of `slice`, returns a [`SliceLiteral`] describing it.
    /// Otherwise returns `None`.
    ///
    /// The specialization must be one in which the typevars are solved as being statically known
    /// integers or `None`.
    pub(crate) fn slice_literal(self, db: &'db dyn Db) -> Option<SliceLiteral> {
        let ClassType::Generic(alias) = self else {
            return None;
        };
        if !alias.origin(db).is_known(db, KnownClass::Slice) {
            return None;
        }
        let [start, stop, step] = alias.specialization(db).types(db) else {
            return None;
        };

        let to_u32 = |ty: &Type<'db>| match ty {
            Type::IntLiteral(n) => i32::try_from(*n).map(Some).ok(),
            Type::BooleanLiteral(b) => Some(Some(i32::from(*b))),
            Type::NominalInstance(instance)
                if instance.class.is_known(db, KnownClass::NoneType) =>
            {
                Some(None)
            }
            _ => None,
        };
        Some(SliceLiteral {
            start: to_u32(start)?,
            stop: to_u32(stop)?,
            step: to_u32(step)?,
        })
    }
}

#[derive(Debug, Clone, PartialEq, Eq, salsa::Update, get_size2::GetSize)]
pub(super) struct MetaclassError<'db> {
    kind: MetaclassErrorKind<'db>,
}

impl<'db> MetaclassError<'db> {
    /// Return an [`MetaclassErrorKind`] variant describing why we could not resolve the metaclass for this class.
    pub(super) fn reason(&self) -> &MetaclassErrorKind<'db> {
        &self.kind
    }
}

#[derive(Debug, Clone, PartialEq, Eq, salsa::Update, get_size2::GetSize)]
pub(super) enum MetaclassErrorKind<'db> {
    /// The class has incompatible metaclasses in its inheritance hierarchy.
    ///
    /// The metaclass of a derived class must be a (non-strict) subclass of the metaclasses of all
    /// its bases.
    Conflict {
        /// `candidate1` will either be the explicit `metaclass=` keyword in the class definition,
        /// or the inferred metaclass of a base class
        candidate1: MetaclassCandidate<'db>,

        /// `candidate2` will always be the inferred metaclass of a base class
        candidate2: MetaclassCandidate<'db>,

        /// Flag to indicate whether `candidate1` is the explicit `metaclass=` keyword or the
        /// inferred metaclass of a base class. This helps us give better error messages in diagnostics.
        candidate1_is_base_class: bool,
    },
    /// The metaclass is not callable
    NotCallable(Type<'db>),
    /// The metaclass is of a union type whose some members are not callable
    PartlyNotCallable(Type<'db>),
    /// A cycle was encountered attempting to determine the metaclass
    Cycle,
}

#[derive(Copy, Clone, Debug, Eq, PartialEq)]
enum SlotsKind {
    /// `__slots__` is not found in the class.
    NotSpecified,
    /// `__slots__` is defined but empty: `__slots__ = ()`.
    Empty,
    /// `__slots__` is defined and is not empty: `__slots__ = ("a", "b")`.
    NotEmpty,
    /// `__slots__` is defined but its value is dynamic:
    /// * `__slots__ = tuple(a for a in b)`
    /// * `__slots__ = ["a", "b"]`
    Dynamic,
}

impl SlotsKind {
    fn from(db: &dyn Db, base: ClassLiteral) -> Self {
        let Place::Type(slots_ty, bound) = base
            .own_class_member(db, base.generic_context(db), None, "__slots__")
            .place
        else {
            return Self::NotSpecified;
        };

        if matches!(bound, Boundness::PossiblyUnbound) {
            return Self::Dynamic;
        }

        match slots_ty {
            // __slots__ = ("a", "b")
            Type::Tuple(tuple) => {
                let tuple = tuple.tuple(db);
                if tuple.is_variadic() {
                    Self::Dynamic
                } else if tuple.is_empty() {
                    Self::Empty
                } else {
                    Self::NotEmpty
                }
            }

            // __slots__ = "abc"  # Same as `("abc",)`
            Type::StringLiteral(_) => Self::NotEmpty,

            _ => Self::Dynamic,
        }
    }
}

#[cfg(test)]
mod tests {
    use super::*;
    use crate::db::tests::setup_db;
    use crate::module_resolver::resolve_module;
    use crate::{PythonVersionSource, PythonVersionWithSource};
    use salsa::Setter;
    use strum::IntoEnumIterator;

    #[test]
    fn known_class_roundtrip_from_str() {
        let db = setup_db();
        for class in KnownClass::iter() {
            let class_name = class.name(&db);
            let class_module = resolve_module(&db, &class.canonical_module(&db).name()).unwrap();

            assert_eq!(
                KnownClass::try_from_file_and_name(
                    &db,
                    class_module.file(&db).unwrap(),
                    class_name
                ),
                Some(class),
                "`KnownClass::candidate_from_str` appears to be missing a case for `{class_name}`"
            );
        }
    }

    #[test]
    fn known_class_doesnt_fallback_to_unknown_unexpectedly_on_latest_version() {
        let mut db = setup_db();

        Program::get(&db)
            .set_python_version_with_source(&mut db)
            .to(PythonVersionWithSource {
                version: PythonVersion::latest_ty(),
                source: PythonVersionSource::default(),
            });

        for class in KnownClass::iter() {
            assert_ne!(
                class.to_instance(&db),
                Type::unknown(),
                "Unexpectedly fell back to `Unknown` for `{class:?}`"
            );
        }
    }

    #[test]
    fn known_class_doesnt_fallback_to_unknown_unexpectedly_on_low_python_version() {
        let mut db = setup_db();

        // First, collect the `KnownClass` variants
        // and sort them according to the version they were added in.
        // This makes the test far faster as it minimizes the number of times
        // we need to change the Python version in the loop.
        let mut classes: Vec<(KnownClass, PythonVersion)> = KnownClass::iter()
            .map(|class| {
                let version_added = match class {
                    KnownClass::UnionType => PythonVersion::PY310,
                    KnownClass::BaseExceptionGroup | KnownClass::ExceptionGroup => {
                        PythonVersion::PY311
                    }
                    KnownClass::GenericAlias => PythonVersion::PY39,
                    KnownClass::KwOnly => PythonVersion::PY310,
                    KnownClass::Member | KnownClass::Nonmember => PythonVersion::PY311,
                    _ => PythonVersion::PY37,
                };
                (class, version_added)
            })
            .collect();

        classes.sort_unstable_by_key(|(_, version)| *version);

        let program = Program::get(&db);
        let mut current_version = program.python_version(&db);

        for (class, version_added) in classes {
            if version_added != current_version {
                program
                    .set_python_version_with_source(&mut db)
                    .to(PythonVersionWithSource {
                        version: version_added,
                        source: PythonVersionSource::default(),
                    });
                current_version = version_added;
            }

            assert_ne!(
                class.to_instance(&db),
                Type::unknown(),
                "Unexpectedly fell back to `Unknown` for `{class:?}` on Python {version_added}"
            );
        }
    }
}<|MERGE_RESOLUTION|>--- conflicted
+++ resolved
@@ -23,15 +23,9 @@
 use crate::types::tuple::TupleSpec;
 use crate::types::{
     BareTypeAliasType, Binding, BoundSuperError, BoundSuperType, CallableType, DataclassParams,
-<<<<<<< HEAD
     DeprecatedInstance, DynamicType, ExplicitTypeVarKind, KnownInstanceType, TypeAliasType,
     TypeMapping, TypeRelation, TypeTransformer, TypeVarBoundOrConstraints, TypeVarInstance,
-    TypeVarKind, declaration_type, infer_definition_types,
-=======
-    DeprecatedInstance, KnownInstanceType, TypeAliasType, TypeMapping, TypeRelation,
-    TypeTransformer, TypeVarBoundOrConstraints, TypeVarInstance, TypeVarKind, declaration_type,
-    infer_definition_types, todo_type,
->>>>>>> 5bfffe1a
+    TypeVarKind, declaration_type, infer_definition_types, todo_type,
 };
 use crate::{
     Db, FxIndexMap, FxOrderSet, Program,
