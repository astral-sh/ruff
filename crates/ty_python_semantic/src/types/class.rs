--- conflicted
+++ resolved
@@ -3991,11 +3991,8 @@
             | KnownClass::TypedDictFallback
             | KnownClass::NamedTupleLike
             | KnownClass::NamedTupleFallback
-<<<<<<< HEAD
             | KnownClass::ConstraintSet
-=======
             | KnownClass::BuiltinFunctionType
->>>>>>> 7a757022
             | KnownClass::Template => false,
         }
     }
