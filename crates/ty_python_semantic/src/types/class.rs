use std::hash::BuildHasherDefault;
use std::sync::{LazyLock, Mutex};

use super::{
    IntersectionBuilder, KnownFunction, MemberLookupPolicy, Mro, MroError, MroIterator,
    SubclassOfType, Truthiness, Type, TypeQualifiers, class_base::ClassBase, infer_expression_type,
    infer_unpack_types,
};
use crate::semantic_index::DeclarationWithConstraint;
<<<<<<< HEAD
use crate::types::generics::{GenericContext, Specialization};
=======
use crate::semantic_index::definition::Definition;
use crate::types::generics::{GenericContext, Specialization, TypeMapping};
>>>>>>> 220137ca
use crate::types::signatures::{Parameter, Parameters};
use crate::types::{
    CallableType, DataclassParams, DataclassTransformerParams, KnownInstanceType, Signature,
    TypeMapping, TypeVarInstance,
};
use crate::{
    Db, FxOrderSet, KnownModule, Program,
    module_resolver::file_to_module,
    semantic_index::{
        ast_ids::HasScopedExpressionId,
        attribute_assignments,
        definition::{DefinitionKind, TargetKind},
        semantic_index,
        symbol::ScopeId,
        symbol_table, use_def_map,
    },
    symbol::{
        Boundness, LookupError, LookupResult, Symbol, SymbolAndQualifiers, class_symbol,
        known_module_symbol, symbol_from_bindings, symbol_from_declarations,
    },
    types::{
        CallArgumentTypes, CallError, CallErrorKind, DynamicType, MetaclassCandidate, TupleType,
        UnionBuilder, UnionType, definition_expression_type,
    },
};
use indexmap::IndexSet;
use itertools::Itertools as _;
use ruff_db::diagnostic::Span;
use ruff_db::files::File;
use ruff_python_ast::name::Name;
use ruff_python_ast::{self as ast, PythonVersion};
use ruff_text_size::{Ranged, TextRange};
use rustc_hash::{FxHashSet, FxHasher};

type FxOrderMap<K, V> = ordermap::map::OrderMap<K, V, BuildHasherDefault<FxHasher>>;

fn explicit_bases_cycle_recover<'db>(
    _db: &'db dyn Db,
    _value: &[Type<'db>],
    _count: u32,
    _self: ClassLiteral<'db>,
) -> salsa::CycleRecoveryAction<Box<[Type<'db>]>> {
    salsa::CycleRecoveryAction::Iterate
}

fn explicit_bases_cycle_initial<'db>(
    _db: &'db dyn Db,
    _self: ClassLiteral<'db>,
) -> Box<[Type<'db>]> {
    Box::default()
}

#[expect(clippy::ref_option, clippy::trivially_copy_pass_by_ref)]
fn inheritance_cycle_recover<'db>(
    _db: &'db dyn Db,
    _value: &Option<InheritanceCycle>,
    _count: u32,
    _self: ClassLiteral<'db>,
) -> salsa::CycleRecoveryAction<Option<InheritanceCycle>> {
    salsa::CycleRecoveryAction::Iterate
}

fn inheritance_cycle_initial<'db>(
    _db: &'db dyn Db,
    _self: ClassLiteral<'db>,
) -> Option<InheritanceCycle> {
    None
}

fn try_mro_cycle_recover<'db>(
    _db: &'db dyn Db,
    _value: &Result<Mro<'db>, MroError<'db>>,
    _count: u32,
    _self: ClassLiteral<'db>,
    _specialization: Option<Specialization<'db>>,
) -> salsa::CycleRecoveryAction<Result<Mro<'db>, MroError<'db>>> {
    salsa::CycleRecoveryAction::Iterate
}

fn try_mro_cycle_initial<'db>(
    db: &'db dyn Db,
    self_: ClassLiteral<'db>,
    specialization: Option<Specialization<'db>>,
) -> Result<Mro<'db>, MroError<'db>> {
    Err(MroError::cycle(
        db,
        self_.apply_optional_specialization(db, specialization),
    ))
}

fn try_metaclass_cycle_recover<'db>(
    _db: &'db dyn Db,
    _value: &Result<(Type<'db>, Option<DataclassTransformerParams>), MetaclassError<'db>>,
    _count: u32,
    _self: ClassLiteral<'db>,
) -> salsa::CycleRecoveryAction<
    Result<(Type<'db>, Option<DataclassTransformerParams>), MetaclassError<'db>>,
> {
    salsa::CycleRecoveryAction::Iterate
}

#[allow(clippy::unnecessary_wraps)]
fn try_metaclass_cycle_initial<'db>(
    _db: &'db dyn Db,
    _self_: ClassLiteral<'db>,
) -> Result<(Type<'db>, Option<DataclassTransformerParams>), MetaclassError<'db>> {
    Err(MetaclassError {
        kind: MetaclassErrorKind::Cycle,
    })
}

/// A category of classes with code generation capabilities (with synthesized methods).
#[derive(Clone, Copy, Debug, PartialEq)]
enum CodeGeneratorKind {
    /// Classes decorated with `@dataclass` or similar dataclass-like decorators
    DataclassLike,
    /// Classes inheriting from `typing.NamedTuple`
    NamedTuple,
}

impl CodeGeneratorKind {
    fn from_class(db: &dyn Db, class: ClassLiteral<'_>) -> Option<Self> {
        if CodeGeneratorKind::DataclassLike.matches(db, class) {
            Some(CodeGeneratorKind::DataclassLike)
        } else if CodeGeneratorKind::NamedTuple.matches(db, class) {
            Some(CodeGeneratorKind::NamedTuple)
        } else {
            None
        }
    }

    fn matches<'db>(self, db: &'db dyn Db, class: ClassLiteral<'db>) -> bool {
        match self {
            Self::DataclassLike => {
                class.dataclass_params(db).is_some()
                    || class
                        .try_metaclass(db)
                        .is_ok_and(|(_, transformer_params)| transformer_params.is_some())
            }
            Self::NamedTuple => class.explicit_bases(db).iter().any(|base| {
                base.into_class_literal()
                    .is_some_and(|c| c.is_known(db, KnownClass::NamedTuple))
            }),
        }
    }
}

/// A specialization of a generic class with a particular assignment of types to typevars.
#[salsa::interned(debug)]
pub struct GenericAlias<'db> {
    pub(crate) origin: ClassLiteral<'db>,
    pub(crate) specialization: Specialization<'db>,
}

impl<'db> GenericAlias<'db> {
    pub(super) fn normalized(self, db: &'db dyn Db) -> Self {
        Self::new(db, self.origin(db), self.specialization(db).normalized(db))
    }

    pub(crate) fn definition(self, db: &'db dyn Db) -> Definition<'db> {
        self.origin(db).definition(db)
    }

    pub(super) fn apply_type_mapping<'a>(
        self,
        db: &'db dyn Db,
        type_mapping: &TypeMapping<'a, 'db>,
    ) -> Self {
        Self::new(
            db,
            self.origin(db),
            self.specialization(db).apply_type_mapping(db, type_mapping),
        )
    }

    pub(super) fn find_legacy_typevars(
        self,
        db: &'db dyn Db,
        typevars: &mut FxOrderSet<TypeVarInstance<'db>>,
    ) {
        self.specialization(db).find_legacy_typevars(db, typevars);
    }
}

impl<'db> From<GenericAlias<'db>> for Type<'db> {
    fn from(alias: GenericAlias<'db>) -> Type<'db> {
        Type::GenericAlias(alias)
    }
}

/// Represents a class type, which might be a non-generic class, or a specialization of a generic
/// class.
#[derive(
    Clone, Copy, Debug, Eq, Hash, Ord, PartialEq, PartialOrd, salsa::Supertype, salsa::Update,
)]
pub enum ClassType<'db> {
    NonGeneric(ClassLiteral<'db>),
    Generic(GenericAlias<'db>),
}

#[salsa::tracked]
impl<'db> ClassType<'db> {
    pub(super) fn normalized(self, db: &'db dyn Db) -> Self {
        match self {
            Self::NonGeneric(_) => self,
            Self::Generic(generic) => Self::Generic(generic.normalized(db)),
        }
    }

    /// Returns the class literal and specialization for this class. For a non-generic class, this
    /// is the class itself. For a generic alias, this is the alias's origin.
    pub(crate) fn class_literal(
        self,
        db: &'db dyn Db,
    ) -> (ClassLiteral<'db>, Option<Specialization<'db>>) {
        match self {
            Self::NonGeneric(non_generic) => (non_generic, None),
            Self::Generic(generic) => (generic.origin(db), Some(generic.specialization(db))),
        }
    }

    /// Returns the class literal and specialization for this class, with an additional
    /// specialization applied if the class is generic.
    pub(crate) fn class_literal_specialized(
        self,
        db: &'db dyn Db,
        additional_specialization: Option<Specialization<'db>>,
    ) -> (ClassLiteral<'db>, Option<Specialization<'db>>) {
        match self {
            Self::NonGeneric(non_generic) => (non_generic, None),
            Self::Generic(generic) => (
                generic.origin(db),
                Some(
                    generic
                        .specialization(db)
                        .apply_optional_specialization(db, additional_specialization),
                ),
            ),
        }
    }

    pub(crate) fn name(self, db: &'db dyn Db) -> &'db ast::name::Name {
        let (class_literal, _) = self.class_literal(db);
        class_literal.name(db)
    }

    pub(crate) fn known(self, db: &'db dyn Db) -> Option<KnownClass> {
        let (class_literal, _) = self.class_literal(db);
        class_literal.known(db)
    }

    pub(crate) fn definition(self, db: &'db dyn Db) -> Definition<'db> {
        let (class_literal, _) = self.class_literal(db);
        class_literal.definition(db)
    }

    /// Return `true` if this class represents `known_class`
    pub(crate) fn is_known(self, db: &'db dyn Db, known_class: KnownClass) -> bool {
        self.known(db) == Some(known_class)
    }

    /// Return `true` if this class represents the builtin class `object`
    pub(crate) fn is_object(self, db: &'db dyn Db) -> bool {
        self.is_known(db, KnownClass::Object)
    }

    pub(super) fn apply_type_mapping<'a>(
        self,
        db: &'db dyn Db,
        type_mapping: &TypeMapping<'a, 'db>,
    ) -> Self {
        match self {
            Self::NonGeneric(_) => self,
            Self::Generic(generic) => Self::Generic(generic.apply_type_mapping(db, type_mapping)),
        }
    }

    pub(super) fn find_legacy_typevars(
        self,
        db: &'db dyn Db,
        typevars: &mut FxOrderSet<TypeVarInstance<'db>>,
    ) {
        match self {
            Self::NonGeneric(_) => {}
            Self::Generic(generic) => generic.find_legacy_typevars(db, typevars),
        }
    }

    /// Iterate over the [method resolution order] ("MRO") of the class.
    ///
    /// If the MRO could not be accurately resolved, this method falls back to iterating
    /// over an MRO that has the class directly inheriting from `Unknown`. Use
    /// [`ClassLiteral::try_mro`] if you need to distinguish between the success and failure
    /// cases rather than simply iterating over the inferred resolution order for the class.
    ///
    /// [method resolution order]: https://docs.python.org/3/glossary.html#term-method-resolution-order
    pub(super) fn iter_mro(self, db: &'db dyn Db) -> MroIterator<'db> {
        let (class_literal, specialization) = self.class_literal(db);
        class_literal.iter_mro(db, specialization)
    }

    /// Iterate over the method resolution order ("MRO") of the class, optionally applying an
    /// additional specialization to it if the class is generic.
    pub(super) fn iter_mro_specialized(
        self,
        db: &'db dyn Db,
        additional_specialization: Option<Specialization<'db>>,
    ) -> MroIterator<'db> {
        let (class_literal, specialization) =
            self.class_literal_specialized(db, additional_specialization);
        class_literal.iter_mro(db, specialization)
    }

    /// Is this class final?
    pub(super) fn is_final(self, db: &'db dyn Db) -> bool {
        let (class_literal, _) = self.class_literal(db);
        class_literal.is_final(db)
    }

    /// Is this class a subclass of `Any` or `Unknown`?
    pub(crate) fn is_subclass_of_any_or_unknown(self, db: &'db dyn Db) -> bool {
        self.iter_mro(db).any(|base| {
            matches!(
                base,
                ClassBase::Dynamic(DynamicType::Any | DynamicType::Unknown)
            )
        })
    }

    /// Return `true` if `other` is present in this class's MRO.
    pub(super) fn is_subclass_of(self, db: &'db dyn Db, other: ClassType<'db>) -> bool {
        self.iter_mro(db).any(|base| {
            match base {
                // `is_subclass_of` is checking the subtype relation, in which gradual types do not
                // participate.
                ClassBase::Dynamic(_) => false,

                // Protocol and Generic are not represented by a ClassType.
                ClassBase::Protocol(_) | ClassBase::Generic(_) => false,

                ClassBase::Class(base) => match (base, other) {
                    (ClassType::NonGeneric(base), ClassType::NonGeneric(other)) => base == other,
                    (ClassType::Generic(base), ClassType::Generic(other)) => {
                        base.origin(db) == other.origin(db)
                            && base
                                .specialization(db)
                                .is_subtype_of(db, other.specialization(db))
                    }
                    (ClassType::Generic(_), ClassType::NonGeneric(_))
                    | (ClassType::NonGeneric(_), ClassType::Generic(_)) => false,
                },
            }
        })
    }

    pub(super) fn is_equivalent_to(self, db: &'db dyn Db, other: ClassType<'db>) -> bool {
        match (self, other) {
            (ClassType::NonGeneric(this), ClassType::NonGeneric(other)) => this == other,
            (ClassType::NonGeneric(_), _) | (_, ClassType::NonGeneric(_)) => false,

            (ClassType::Generic(this), ClassType::Generic(other)) => {
                this.origin(db) == other.origin(db)
                    && this
                        .specialization(db)
                        .is_equivalent_to(db, other.specialization(db))
            }
        }
    }

    pub(super) fn is_assignable_to(self, db: &'db dyn Db, other: ClassType<'db>) -> bool {
        self.iter_mro(db).any(|base| {
            match base {
                ClassBase::Dynamic(DynamicType::Any | DynamicType::Unknown) => !other.is_final(db),
                ClassBase::Dynamic(_) => false,

                // Protocol and Generic are not represented by a ClassType.
                ClassBase::Protocol(_) | ClassBase::Generic(_) => false,

                ClassBase::Class(base) => match (base, other) {
                    (ClassType::NonGeneric(base), ClassType::NonGeneric(other)) => base == other,
                    (ClassType::Generic(base), ClassType::Generic(other)) => {
                        base.origin(db) == other.origin(db)
                            && base
                                .specialization(db)
                                .is_assignable_to(db, other.specialization(db))
                    }
                    (ClassType::Generic(_), ClassType::NonGeneric(_))
                    | (ClassType::NonGeneric(_), ClassType::Generic(_)) => false,
                },
            }
        })
    }

    pub(super) fn is_gradual_equivalent_to(self, db: &'db dyn Db, other: ClassType<'db>) -> bool {
        match (self, other) {
            (ClassType::NonGeneric(this), ClassType::NonGeneric(other)) => this == other,
            (ClassType::NonGeneric(_), _) | (_, ClassType::NonGeneric(_)) => false,

            (ClassType::Generic(this), ClassType::Generic(other)) => {
                this.origin(db) == other.origin(db)
                    && this
                        .specialization(db)
                        .is_gradual_equivalent_to(db, other.specialization(db))
            }
        }
    }

    /// Return the metaclass of this class, or `type[Unknown]` if the metaclass cannot be inferred.
    pub(super) fn metaclass(self, db: &'db dyn Db) -> Type<'db> {
        let (class_literal, specialization) = self.class_literal(db);
        class_literal
            .metaclass(db)
            .apply_optional_specialization(db, specialization)
    }

    /// Return a type representing "the set of all instances of the metaclass of this class".
    pub(super) fn metaclass_instance_type(self, db: &'db dyn Db) -> Type<'db> {
        self
            .metaclass(db)
            .to_instance(db)
            .expect("`Type::to_instance()` should always return `Some()` when called on the type of a metaclass")
    }

    /// Returns the class member of this class named `name`.
    ///
    /// The member resolves to a member on the class itself or any of its proper superclasses.
    ///
    /// TODO: Should this be made private...?
    pub(super) fn class_member(
        self,
        db: &'db dyn Db,
        name: &str,
        policy: MemberLookupPolicy,
    ) -> SymbolAndQualifiers<'db> {
        let (class_literal, specialization) = self.class_literal(db);
        class_literal.class_member_inner(db, specialization, name, policy)
    }

    /// Returns the inferred type of the class member named `name`. Only bound members
    /// or those marked as ClassVars are considered.
    ///
    /// Returns [`Symbol::Unbound`] if `name` cannot be found in this class's scope
    /// directly. Use [`ClassType::class_member`] if you require a method that will
    /// traverse through the MRO until it finds the member.
    pub(super) fn own_class_member(self, db: &'db dyn Db, name: &str) -> SymbolAndQualifiers<'db> {
        let (class_literal, specialization) = self.class_literal(db);
        class_literal
            .own_class_member(db, specialization, name)
            .map_type(|ty| ty.apply_optional_specialization(db, specialization))
    }

    /// Returns the `name` attribute of an instance of this class.
    ///
    /// The attribute could be defined in the class body, but it could also be an implicitly
    /// defined attribute that is only present in a method (typically `__init__`).
    ///
    /// The attribute might also be defined in a superclass of this class.
    pub(super) fn instance_member(self, db: &'db dyn Db, name: &str) -> SymbolAndQualifiers<'db> {
        let (class_literal, specialization) = self.class_literal(db);
        class_literal
            .instance_member(db, specialization, name)
            .map_type(|ty| ty.apply_optional_specialization(db, specialization))
    }

    /// A helper function for `instance_member` that looks up the `name` attribute only on
    /// this class, not on its superclasses.
    fn own_instance_member(self, db: &'db dyn Db, name: &str) -> SymbolAndQualifiers<'db> {
        let (class_literal, specialization) = self.class_literal(db);
        class_literal
            .own_instance_member(db, name)
            .map_type(|ty| ty.apply_optional_specialization(db, specialization))
    }
}

impl<'db> From<GenericAlias<'db>> for ClassType<'db> {
    fn from(generic: GenericAlias<'db>) -> ClassType<'db> {
        ClassType::Generic(generic)
    }
}

impl<'db> From<ClassType<'db>> for Type<'db> {
    fn from(class: ClassType<'db>) -> Type<'db> {
        match class {
            ClassType::NonGeneric(non_generic) => non_generic.into(),
            ClassType::Generic(generic) => generic.into(),
        }
    }
}

/// Representation of a class definition statement in the AST: either a non-generic class, or a
/// generic class that has not been specialized.
///
/// This does not in itself represent a type, but can be transformed into a [`ClassType`] that
/// does. (For generic classes, this requires specializing its generic context.)
#[salsa::interned(debug)]
pub struct ClassLiteral<'db> {
    /// Name of the class at definition
    #[returns(ref)]
    pub(crate) name: ast::name::Name,

    pub(crate) body_scope: ScopeId<'db>,

    pub(crate) known: Option<KnownClass>,

    pub(crate) dataclass_params: Option<DataclassParams>,
    pub(crate) dataclass_transformer_params: Option<DataclassTransformerParams>,
}

#[expect(clippy::trivially_copy_pass_by_ref, clippy::ref_option)]
fn pep695_generic_context_cycle_recover<'db>(
    _db: &'db dyn Db,
    _value: &Option<GenericContext<'db>>,
    _count: u32,
    _self: ClassLiteral<'db>,
) -> salsa::CycleRecoveryAction<Option<GenericContext<'db>>> {
    salsa::CycleRecoveryAction::Iterate
}

fn pep695_generic_context_cycle_initial<'db>(
    _db: &'db dyn Db,
    _self: ClassLiteral<'db>,
) -> Option<GenericContext<'db>> {
    None
}

#[salsa::tracked]
impl<'db> ClassLiteral<'db> {
    /// Return `true` if this class represents `known_class`
    pub(crate) fn is_known(self, db: &'db dyn Db, known_class: KnownClass) -> bool {
        self.known(db) == Some(known_class)
    }

    pub(crate) fn generic_context(self, db: &'db dyn Db) -> Option<GenericContext<'db>> {
        // Several typeshed definitions examine `sys.version_info`. To break cycles, we hard-code
        // the knowledge that this class is not generic.
        if self.is_known(db, KnownClass::VersionInfo) {
            return None;
        }

        // We've already verified that the class literal does not contain both a PEP-695 generic
        // scope and a `typing.Generic` base class.
        //
        // Note that if a class has an explicit legacy generic context (by inheriting from
        // `typing.Generic`), and also an implicit one (by inheriting from other generic classes,
        // specialized by typevars), the explicit one takes precedence.
        self.pep695_generic_context(db)
            .or_else(|| self.legacy_generic_context(db))
            .or_else(|| self.inherited_legacy_generic_context(db))
    }

    #[salsa::tracked(cycle_fn=pep695_generic_context_cycle_recover, cycle_initial=pep695_generic_context_cycle_initial)]
    pub(crate) fn pep695_generic_context(self, db: &'db dyn Db) -> Option<GenericContext<'db>> {
        let scope = self.body_scope(db);
        let class_def_node = scope.node(db).expect_class();
        class_def_node.type_params.as_ref().map(|type_params| {
            let index = semantic_index(db, scope.file(db));
            GenericContext::from_type_params(db, index, type_params)
        })
    }

    pub(crate) fn legacy_generic_context(self, db: &'db dyn Db) -> Option<GenericContext<'db>> {
        self.explicit_bases(db).iter().find_map(|base| match base {
            Type::KnownInstance(
                KnownInstanceType::Generic(generic_context)
                | KnownInstanceType::Protocol(generic_context),
            ) => *generic_context,
            _ => None,
        })
    }

    pub(crate) fn inherited_legacy_generic_context(
        self,
        db: &'db dyn Db,
    ) -> Option<GenericContext<'db>> {
        GenericContext::from_base_classes(
            db,
            self.explicit_bases(db)
                .iter()
                .copied()
                .filter(|ty| matches!(ty, Type::GenericAlias(_))),
        )
    }

    /// Return `true` if this class represents the builtin class `object`
    pub(crate) fn is_object(self, db: &'db dyn Db) -> bool {
        self.is_known(db, KnownClass::Object)
    }

    fn file(self, db: &dyn Db) -> File {
        self.body_scope(db).file(db)
    }

    /// Return the original [`ast::StmtClassDef`] node associated with this class
    ///
    /// ## Note
    /// Only call this function from queries in the same file or your
    /// query depends on the AST of another file (bad!).
    fn node(self, db: &'db dyn Db) -> &'db ast::StmtClassDef {
        self.body_scope(db).node(db).expect_class()
    }

    pub(crate) fn definition(self, db: &'db dyn Db) -> Definition<'db> {
        let body_scope = self.body_scope(db);
        let index = semantic_index(db, body_scope.file(db));
        index.expect_single_definition(body_scope.node(db).expect_class())
    }

    pub(crate) fn apply_optional_specialization(
        self,
        db: &'db dyn Db,
        specialization: Option<Specialization<'db>>,
    ) -> ClassType<'db> {
        match (self.generic_context(db), specialization) {
            (None, _) => ClassType::NonGeneric(self),
            (Some(generic_context), None) => {
                let specialization = generic_context.default_specialization(db);
                ClassType::Generic(GenericAlias::new(db, self, specialization))
            }
            (Some(_), Some(specialization)) => {
                ClassType::Generic(GenericAlias::new(db, self, specialization))
            }
        }
    }

    /// Returns the default specialization of this class. For non-generic classes, the class is
    /// returned unchanged. For a non-specialized generic class, we return a generic alias that
    /// applies the default specialization to the class's typevars.
    pub(crate) fn default_specialization(self, db: &'db dyn Db) -> ClassType<'db> {
        match self.generic_context(db) {
            None => ClassType::NonGeneric(self),
            Some(generic_context) => {
                let specialization = generic_context.default_specialization(db);
                ClassType::Generic(GenericAlias::new(db, self, specialization))
            }
        }
    }

    /// Returns a specialization of this class with a `@Todo`-type
    pub(crate) fn todo_specialization(self, db: &'db dyn Db, todo: &'static str) -> ClassType<'db> {
        match self.generic_context(db) {
            None => ClassType::NonGeneric(self),
            Some(generic_context) => {
                let specialization = generic_context.todo_specialization(db, todo);
                ClassType::Generic(GenericAlias::new(db, self, specialization))
            }
        }
    }

    /// Returns the unknown specialization of this class. For non-generic classes, the class is
    /// returned unchanged. For a non-specialized generic class, we return a generic alias that
    /// maps each of the class's typevars to `Unknown`.
    pub(crate) fn unknown_specialization(self, db: &'db dyn Db) -> ClassType<'db> {
        match self.generic_context(db) {
            None => ClassType::NonGeneric(self),
            Some(generic_context) => {
                let specialization = generic_context.unknown_specialization(db);
                ClassType::Generic(GenericAlias::new(db, self, specialization))
            }
        }
    }

    /// Return an iterator over the inferred types of this class's *explicit* bases.
    ///
    /// Note that any class (except for `object`) that has no explicit
    /// bases will implicitly inherit from `object` at runtime. Nonetheless,
    /// this method does *not* include `object` in the bases it iterates over.
    ///
    /// ## Why is this a salsa query?
    ///
    /// This is a salsa query to short-circuit the invalidation
    /// when the class's AST node changes.
    ///
    /// Were this not a salsa query, then the calling query
    /// would depend on the class's AST and rerun for every change in that file.
    #[salsa::tracked(returns(deref), cycle_fn=explicit_bases_cycle_recover, cycle_initial=explicit_bases_cycle_initial)]
    pub(super) fn explicit_bases(self, db: &'db dyn Db) -> Box<[Type<'db>]> {
        tracing::trace!("ClassLiteral::explicit_bases_query: {}", self.name(db));

        let class_stmt = self.node(db);
        let class_definition =
            semantic_index(db, self.file(db)).expect_single_definition(class_stmt);

        class_stmt
            .bases()
            .iter()
            .map(|base_node| definition_expression_type(db, class_definition, base_node))
            .collect()
    }

    /// Iterate over this class's explicit bases, filtering out any bases that are not class
    /// objects, and applying default specialization to any unspecialized generic class literals.
    fn fully_static_explicit_bases(self, db: &'db dyn Db) -> impl Iterator<Item = ClassType<'db>> {
        self.explicit_bases(db)
            .iter()
            .copied()
            .filter_map(|ty| ty.to_class_type(db))
    }

    /// Determine if this class is a protocol.
    ///
    /// This method relies on the accuracy of the [`KnownClass::is_protocol`] method,
    /// which hardcodes knowledge about certain special-cased classes. See the docs on
    /// that method for why we do this rather than relying on generalised logic for all
    /// classes, including the special-cased ones that are included in the [`KnownClass`]
    /// enum.
    pub(super) fn is_protocol(self, db: &'db dyn Db) -> bool {
        self.known(db)
            .map(KnownClass::is_protocol)
            .unwrap_or_else(|| {
                // Iterate through the last three bases of the class
                // searching for `Protocol` or `Protocol[]` in the bases list.
                //
                // If `Protocol` is present in the bases list of a valid protocol class, it must either:
                //
                // - be the last base
                // - OR be the last-but-one base (with the final base being `Generic[]` or `object`)
                // - OR be the last-but-two base (with the penultimate base being `Generic[]`
                //                                and the final base being `object`)
                self.explicit_bases(db)
                    .iter()
                    .rev()
                    .take(3)
                    .any(|base| matches!(base, Type::KnownInstance(KnownInstanceType::Protocol(_))))
            })
    }

    /// Determine if this is an abstract class.
    pub(super) fn is_abstract(self, db: &'db dyn Db) -> bool {
        self.metaclass(db)
            .into_class_literal()
            .is_some_and(|metaclass| metaclass.is_known(db, KnownClass::ABCMeta))
    }

    /// Return the types of the decorators on this class
    #[salsa::tracked(returns(deref))]
    fn decorators(self, db: &'db dyn Db) -> Box<[Type<'db>]> {
        tracing::trace!("ClassLiteral::decorators: {}", self.name(db));

        let class_stmt = self.node(db);
        if class_stmt.decorator_list.is_empty() {
            return Box::new([]);
        }

        let class_definition =
            semantic_index(db, self.file(db)).expect_single_definition(class_stmt);

        class_stmt
            .decorator_list
            .iter()
            .map(|decorator_node| {
                definition_expression_type(db, class_definition, &decorator_node.expression)
            })
            .collect()
    }

    pub(super) fn known_function_decorators(
        self,
        db: &'db dyn Db,
    ) -> impl Iterator<Item = KnownFunction> + 'db {
        self.decorators(db)
            .iter()
            .filter_map(|deco| deco.into_function_literal())
            .filter_map(|decorator| decorator.known(db))
    }

    /// Is this class final?
    pub(super) fn is_final(self, db: &'db dyn Db) -> bool {
        self.known_function_decorators(db)
            .contains(&KnownFunction::Final)
    }

    /// Attempt to resolve the [method resolution order] ("MRO") for this class.
    /// If the MRO is unresolvable, return an error indicating why the class's MRO
    /// cannot be accurately determined. The error returned contains a fallback MRO
    /// that will be used instead for the purposes of type inference.
    ///
    /// The MRO is the tuple of classes that can be retrieved as the `__mro__`
    /// attribute on a class at runtime.
    ///
    /// [method resolution order]: https://docs.python.org/3/glossary.html#term-method-resolution-order
    #[salsa::tracked(returns(as_ref), cycle_fn=try_mro_cycle_recover, cycle_initial=try_mro_cycle_initial)]
    pub(super) fn try_mro(
        self,
        db: &'db dyn Db,
        specialization: Option<Specialization<'db>>,
    ) -> Result<Mro<'db>, MroError<'db>> {
        tracing::trace!("ClassLiteral::try_mro: {}", self.name(db));
        Mro::of_class(db, self, specialization)
    }

    /// Iterate over the [method resolution order] ("MRO") of the class.
    ///
    /// If the MRO could not be accurately resolved, this method falls back to iterating
    /// over an MRO that has the class directly inheriting from `Unknown`. Use
    /// [`ClassLiteral::try_mro`] if you need to distinguish between the success and failure
    /// cases rather than simply iterating over the inferred resolution order for the class.
    ///
    /// [method resolution order]: https://docs.python.org/3/glossary.html#term-method-resolution-order
    pub(super) fn iter_mro(
        self,
        db: &'db dyn Db,
        specialization: Option<Specialization<'db>>,
    ) -> MroIterator<'db> {
        MroIterator::new(db, self, specialization)
    }

    /// Return `true` if `other` is present in this class's MRO.
    pub(super) fn is_subclass_of(
        self,
        db: &'db dyn Db,
        specialization: Option<Specialization<'db>>,
        other: ClassType<'db>,
    ) -> bool {
        // `is_subclass_of` is checking the subtype relation, in which gradual types do not
        // participate, so we should not return `True` if we find `Any/Unknown` in the MRO.
        self.iter_mro(db, specialization)
            .contains(&ClassBase::Class(other))
    }

    /// Return the explicit `metaclass` of this class, if one is defined.
    ///
    /// ## Note
    /// Only call this function from queries in the same file or your
    /// query depends on the AST of another file (bad!).
    fn explicit_metaclass(self, db: &'db dyn Db) -> Option<Type<'db>> {
        let class_stmt = self.node(db);
        let metaclass_node = &class_stmt
            .arguments
            .as_ref()?
            .find_keyword("metaclass")?
            .value;

        let class_definition = self.definition(db);

        Some(definition_expression_type(
            db,
            class_definition,
            metaclass_node,
        ))
    }

    /// Return the metaclass of this class, or `type[Unknown]` if the metaclass cannot be inferred.
    pub(super) fn metaclass(self, db: &'db dyn Db) -> Type<'db> {
        self.try_metaclass(db)
            .map(|(ty, _)| ty)
            .unwrap_or_else(|_| SubclassOfType::subclass_of_unknown())
    }

    /// Return a type representing "the set of all instances of the metaclass of this class".
    pub(super) fn metaclass_instance_type(self, db: &'db dyn Db) -> Type<'db> {
        self
            .metaclass(db)
            .to_instance(db)
            .expect("`Type::to_instance()` should always return `Some()` when called on the type of a metaclass")
    }

    /// Return the metaclass of this class, or an error if the metaclass cannot be inferred.
    #[salsa::tracked(
        cycle_fn=try_metaclass_cycle_recover,
        cycle_initial=try_metaclass_cycle_initial,
    )]
    pub(super) fn try_metaclass(
        self,
        db: &'db dyn Db,
    ) -> Result<(Type<'db>, Option<DataclassTransformerParams>), MetaclassError<'db>> {
        tracing::trace!("ClassLiteral::try_metaclass: {}", self.name(db));

        // Identify the class's own metaclass (or take the first base class's metaclass).
        let mut base_classes = self.fully_static_explicit_bases(db).peekable();

        if base_classes.peek().is_some() && self.inheritance_cycle(db).is_some() {
            // We emit diagnostics for cyclic class definitions elsewhere.
            // Avoid attempting to infer the metaclass if the class is cyclically defined.
            return Ok((SubclassOfType::subclass_of_unknown(), None));
        }

        if self.try_mro(db, None).is_err_and(MroError::is_cycle) {
            return Ok((SubclassOfType::subclass_of_unknown(), None));
        }

        let explicit_metaclass = self.explicit_metaclass(db);
        let (metaclass, class_metaclass_was_from) = if let Some(metaclass) = explicit_metaclass {
            (metaclass, self)
        } else if let Some(base_class) = base_classes.next() {
            let (base_class_literal, _) = base_class.class_literal(db);
            (base_class.metaclass(db), base_class_literal)
        } else {
            (KnownClass::Type.to_class_literal(db), self)
        };

        let mut candidate = if let Some(metaclass_ty) = metaclass.to_class_type(db) {
            MetaclassCandidate {
                metaclass: metaclass_ty,
                explicit_metaclass_of: class_metaclass_was_from,
            }
        } else {
            let name = Type::string_literal(db, self.name(db));
            let bases = TupleType::from_elements(db, self.explicit_bases(db));
            let namespace = KnownClass::Dict
                .to_specialized_instance(db, [KnownClass::Str.to_instance(db), Type::any()]);

            // TODO: Other keyword arguments?
            let arguments = CallArgumentTypes::positional([name, bases, namespace]);

            let return_ty_result = match metaclass.try_call(db, &arguments) {
                Ok(bindings) => Ok(bindings.return_type(db)),

                Err(CallError(CallErrorKind::NotCallable, bindings)) => Err(MetaclassError {
                    kind: MetaclassErrorKind::NotCallable(bindings.callable_type()),
                }),

                // TODO we should also check for binding errors that would indicate the metaclass
                // does not accept the right arguments
                Err(CallError(CallErrorKind::BindingError, bindings)) => {
                    Ok(bindings.return_type(db))
                }

                Err(CallError(CallErrorKind::PossiblyNotCallable, _)) => Err(MetaclassError {
                    kind: MetaclassErrorKind::PartlyNotCallable(metaclass),
                }),
            };

            return return_ty_result.map(|ty| (ty.to_meta_type(db), None));
        };

        // Reconcile all base classes' metaclasses with the candidate metaclass.
        //
        // See:
        // - https://docs.python.org/3/reference/datamodel.html#determining-the-appropriate-metaclass
        // - https://github.com/python/cpython/blob/83ba8c2bba834c0b92de669cac16fcda17485e0e/Objects/typeobject.c#L3629-L3663
        for base_class in base_classes {
            let metaclass = base_class.metaclass(db);
            let Some(metaclass) = metaclass.to_class_type(db) else {
                continue;
            };
            if metaclass.is_subclass_of(db, candidate.metaclass) {
                let (base_class_literal, _) = base_class.class_literal(db);
                candidate = MetaclassCandidate {
                    metaclass,
                    explicit_metaclass_of: base_class_literal,
                };
                continue;
            }
            if candidate.metaclass.is_subclass_of(db, metaclass) {
                continue;
            }
            let (base_class_literal, _) = base_class.class_literal(db);
            return Err(MetaclassError {
                kind: MetaclassErrorKind::Conflict {
                    candidate1: candidate,
                    candidate2: MetaclassCandidate {
                        metaclass,
                        explicit_metaclass_of: base_class_literal,
                    },
                    candidate1_is_base_class: explicit_metaclass.is_none(),
                },
            });
        }

        let (metaclass_literal, _) = candidate.metaclass.class_literal(db);
        Ok((
            candidate.metaclass.into(),
            metaclass_literal.dataclass_transformer_params(db),
        ))
    }

    pub(super) fn into_callable(self, db: &'db dyn Db) -> Option<Type<'db>> {
        let self_ty = Type::from(self);
        let metaclass_call_function_symbol = self_ty
            .member_lookup_with_policy(
                db,
                "__call__".into(),
                MemberLookupPolicy::NO_INSTANCE_FALLBACK
                    | MemberLookupPolicy::META_CLASS_NO_TYPE_FALLBACK,
            )
            .symbol;

        if let Symbol::Type(Type::BoundMethod(metaclass_call_function), _) =
            metaclass_call_function_symbol
        {
            // TODO: this intentionally diverges from step 1 in
            // https://typing.python.org/en/latest/spec/constructors.html#converting-a-constructor-to-callable
            // by always respecting the signature of the metaclass `__call__`, rather than
            // using a heuristic which makes unwarranted assumptions to sometimes ignore it.
            return Some(metaclass_call_function.into_callable_type(db));
        }

        let dunder_new_method = self_ty
            .find_name_in_mro(db, "__new__")
            .expect("find_name_in_mro always succeeds for class literals")
            .symbol
            .try_call_dunder_get(db, self_ty);

        if let Symbol::Type(Type::FunctionLiteral(dunder_new_method), _) = dunder_new_method {
            return Some(dunder_new_method.into_bound_method_type(db, self.into()));
        }
        // TODO handle `__init__` also
        None
    }

    /// Returns the class member of this class named `name`.
    ///
    /// The member resolves to a member on the class itself or any of its proper superclasses.
    ///
    /// TODO: Should this be made private...?
    pub(super) fn class_member(
        self,
        db: &'db dyn Db,
        name: &str,
        policy: MemberLookupPolicy,
    ) -> SymbolAndQualifiers<'db> {
        self.class_member_inner(db, None, name, policy)
    }

    fn class_member_inner(
        self,
        db: &'db dyn Db,
        specialization: Option<Specialization<'db>>,
        name: &str,
        policy: MemberLookupPolicy,
    ) -> SymbolAndQualifiers<'db> {
        if name == "__mro__" {
            let tuple_elements = self.iter_mro(db, specialization).map(Type::from);
            return Symbol::bound(TupleType::from_elements(db, tuple_elements)).into();
        }

        self.class_member_from_mro(db, name, policy, self.iter_mro(db, specialization))
    }

    pub(super) fn class_member_from_mro(
        self,
        db: &'db dyn Db,
        name: &str,
        policy: MemberLookupPolicy,
        mro_iter: impl Iterator<Item = ClassBase<'db>>,
    ) -> SymbolAndQualifiers<'db> {
        // If we encounter a dynamic type in this class's MRO, we'll save that dynamic type
        // in this variable. After we've traversed the MRO, we'll either:
        // (1) Use that dynamic type as the type for this attribute,
        //     if no other classes in the MRO define the attribute; or,
        // (2) Intersect that dynamic type with the type of the attribute
        //     from the non-dynamic members of the class's MRO.
        let mut dynamic_type_to_intersect_with: Option<Type<'db>> = None;

        let mut lookup_result: LookupResult<'db> =
            Err(LookupError::Unbound(TypeQualifiers::empty()));

        for superclass in mro_iter {
            match superclass {
                ClassBase::Generic(_) | ClassBase::Protocol(_) => {
                    // Skip over these very special class bases that aren't really classes.
                }
                ClassBase::Dynamic(_) => {
                    // Note: calling `Type::from(superclass).member()` would be incorrect here.
                    // What we'd really want is a `Type::Any.own_class_member()` method,
                    // but adding such a method wouldn't make much sense -- it would always return `Any`!
                    dynamic_type_to_intersect_with.get_or_insert(Type::from(superclass));
                }
                ClassBase::Class(class) => {
                    if class.is_known(db, KnownClass::Object)
                        // Only exclude `object` members if this is not an `object` class itself
                        && (policy.mro_no_object_fallback() && !self.is_known(db, KnownClass::Object))
                    {
                        continue;
                    }

                    if class.is_known(db, KnownClass::Type) && policy.meta_class_no_type_fallback()
                    {
                        continue;
                    }

                    lookup_result = lookup_result.or_else(|lookup_error| {
                        lookup_error.or_fall_back_to(db, class.own_class_member(db, name))
                    });
                }
            }
            if lookup_result.is_ok() {
                break;
            }
        }

        match (
            SymbolAndQualifiers::from(lookup_result),
            dynamic_type_to_intersect_with,
        ) {
            (symbol_and_qualifiers, None) => symbol_and_qualifiers,

            (
                SymbolAndQualifiers {
                    symbol: Symbol::Type(ty, _),
                    qualifiers,
                },
                Some(dynamic_type),
            ) => Symbol::bound(
                IntersectionBuilder::new(db)
                    .add_positive(ty)
                    .add_positive(dynamic_type)
                    .build(),
            )
            .with_qualifiers(qualifiers),

            (
                SymbolAndQualifiers {
                    symbol: Symbol::Unbound,
                    qualifiers,
                },
                Some(dynamic_type),
            ) => Symbol::bound(dynamic_type).with_qualifiers(qualifiers),
        }
    }

    /// Returns the inferred type of the class member named `name`. Only bound members
    /// or those marked as ClassVars are considered.
    ///
    /// Returns [`Symbol::Unbound`] if `name` cannot be found in this class's scope
    /// directly. Use [`ClassLiteral::class_member`] if you require a method that will
    /// traverse through the MRO until it finds the member.
    pub(super) fn own_class_member(
        self,
        db: &'db dyn Db,
        specialization: Option<Specialization<'db>>,
        name: &str,
    ) -> SymbolAndQualifiers<'db> {
        if name == "__dataclass_fields__" && self.dataclass_params(db).is_some() {
            // Make this class look like a subclass of the `DataClassInstance` protocol
            return Symbol::bound(KnownClass::Dict.to_specialized_instance(
                db,
                [
                    KnownClass::Str.to_instance(db),
                    KnownClass::Field.to_specialized_instance(db, [Type::any()]),
                ],
            ))
            .with_qualifiers(TypeQualifiers::CLASS_VAR);
        }

        let body_scope = self.body_scope(db);
        let symbol = class_symbol(db, body_scope, name).map_type(|ty| {
            // The `__new__` and `__init__` members of a non-specialized generic class are handled
            // specially: they inherit the generic context of their class. That lets us treat them
            // as generic functions when constructing the class, and infer the specialization of
            // the class from the arguments that are passed in.
            //
            // We might decide to handle other class methods the same way, having them inherit the
            // class's generic context, and performing type inference on calls to them to determine
            // the specialization of the class. If we do that, we would update this to also apply
            // to any method with a `@classmethod` decorator. (`__init__` would remain a special
            // case, since it's an _instance_ method where we don't yet know the generic class's
            // specialization.)
            match (self.generic_context(db), ty, specialization, name) {
                (
                    Some(generic_context),
                    Type::FunctionLiteral(function),
                    Some(_),
                    "__new__" | "__init__",
                ) => Type::FunctionLiteral(
                    function.with_inherited_generic_context(db, generic_context),
                ),
                _ => ty,
            }
        });

        if symbol.symbol.is_unbound() {
            if let Some(synthesized_member) = self.own_synthesized_member(db, specialization, name)
            {
                return Symbol::bound(synthesized_member).into();
            }
        }

        symbol
    }

    /// Returns the type of a synthesized dataclass member like `__init__` or `__lt__`, or
    /// a synthesized `__new__` method for a `NamedTuple`.
    fn own_synthesized_member(
        self,
        db: &'db dyn Db,
        specialization: Option<Specialization<'db>>,
        name: &str,
    ) -> Option<Type<'db>> {
        let dataclass_params = self.dataclass_params(db);
        let has_dataclass_param =
            |param| dataclass_params.is_some_and(|params| params.contains(param));

        let field_policy = CodeGeneratorKind::from_class(db, self)?;

        let signature_from_fields = |mut parameters: Vec<_>| {
            for (name, (mut attr_ty, mut default_ty)) in
                self.fields(db, specialization, field_policy)
            {
                // The descriptor handling below is guarded by this fully-static check, because dynamic
                // types like `Any` are valid (data) descriptors: since they have all possible attributes,
                // they also have a (callable) `__set__` method. The problem is that we can't determine
                // the type of the value parameter this way. Instead, we want to use the dynamic type
                // itself in this case, so we skip the special descriptor handling.
                if attr_ty.is_fully_static(db) {
                    let dunder_set = attr_ty.class_member(db, "__set__".into());
                    if let Some(dunder_set) = dunder_set.symbol.ignore_possibly_unbound() {
                        // This type of this attribute is a data descriptor. Instead of overwriting the
                        // descriptor attribute, data-classes will (implicitly) call the `__set__` method
                        // of the descriptor. This means that the synthesized `__init__` parameter for
                        // this attribute is determined by possible `value` parameter types with which
                        // the `__set__` method can be called. We build a union of all possible options
                        // to account for possible overloads.
                        let mut value_types = UnionBuilder::new(db);
                        for signature in &dunder_set.signatures(db) {
                            for overload in signature {
                                if let Some(value_param) = overload.parameters().get_positional(2) {
                                    value_types = value_types.add(
                                        value_param.annotated_type().unwrap_or_else(Type::unknown),
                                    );
                                } else if overload.parameters().is_gradual() {
                                    value_types = value_types.add(Type::unknown());
                                }
                            }
                        }
                        attr_ty = value_types.build();

                        // The default value of the attribute is *not* determined by the right hand side
                        // of the class-body assignment. Instead, the runtime invokes `__get__` on the
                        // descriptor, as if it had been called on the class itself, i.e. it passes `None`
                        // for the `instance` argument.

                        if let Some(ref mut default_ty) = default_ty {
                            *default_ty = default_ty
                                .try_call_dunder_get(db, Type::none(db), Type::ClassLiteral(self))
                                .map(|(return_ty, _)| return_ty)
                                .unwrap_or_else(Type::unknown);
                        }
                    }
                }

                let mut parameter =
                    Parameter::positional_or_keyword(name).with_annotated_type(attr_ty);

                if let Some(default_ty) = default_ty {
                    parameter = parameter.with_default_type(default_ty);
                }

                parameters.push(parameter);
            }

            let signature = Signature::new(Parameters::new(parameters), Some(Type::none(db)));
            Some(Type::Callable(CallableType::single(db, signature)))
        };

        match (field_policy, name) {
            (CodeGeneratorKind::DataclassLike, "__init__") => {
                let has_synthesized_dunder_init = has_dataclass_param(DataclassParams::INIT)
                    || self
                        .try_metaclass(db)
                        .is_ok_and(|(_, transformer_params)| transformer_params.is_some());

                if !has_synthesized_dunder_init {
                    return None;
                }

                signature_from_fields(vec![])
            }
            (CodeGeneratorKind::NamedTuple, "__new__") => {
                let cls_parameter = Parameter::positional_or_keyword(Name::new_static("cls"))
                    .with_annotated_type(KnownClass::Type.to_instance(db));
                signature_from_fields(vec![cls_parameter])
            }
            (CodeGeneratorKind::DataclassLike, "__lt__" | "__le__" | "__gt__" | "__ge__") => {
                if !has_dataclass_param(DataclassParams::ORDER) {
                    return None;
                }

                let signature = Signature::new(
                    Parameters::new([Parameter::positional_or_keyword(Name::new_static("other"))
                        // TODO: could be `Self`.
                        .with_annotated_type(Type::instance(
                            db,
                            self.apply_optional_specialization(db, specialization),
                        ))]),
                    Some(KnownClass::Bool.to_instance(db)),
                );

                Some(Type::Callable(CallableType::single(db, signature)))
            }
            (CodeGeneratorKind::NamedTuple, name) if name != "__init__" => {
                KnownClass::NamedTupleFallback
                    .to_class_literal(db)
                    .into_class_literal()?
                    .own_class_member(db, None, name)
                    .symbol
                    .ignore_possibly_unbound()
            }
            _ => None,
        }
    }

    /// Returns a list of all annotated attributes defined in this class, or any of its superclasses.
    ///
    /// See [`ClassLiteral::own_fields`] for more details.
    fn fields(
        self,
        db: &'db dyn Db,
        specialization: Option<Specialization<'db>>,
        field_policy: CodeGeneratorKind,
    ) -> FxOrderMap<Name, (Type<'db>, Option<Type<'db>>)> {
        if field_policy == CodeGeneratorKind::NamedTuple {
            // NamedTuples do not allow multiple inheritance, so it is sufficient to enumerate the
            // fields of this class only.
            return self.own_fields(db);
        }

        let matching_classes_in_mro: Vec<_> = self
            .iter_mro(db, specialization)
            .filter_map(|superclass| {
                if let Some(class) = superclass.into_class() {
                    let class_literal = class.class_literal(db).0;
                    if field_policy.matches(db, class_literal) {
                        Some(class_literal)
                    } else {
                        None
                    }
                } else {
                    None
                }
            })
            // We need to collect into a `Vec` here because we iterate the MRO in reverse order
            .collect();

        matching_classes_in_mro
            .into_iter()
            .rev()
            .flat_map(|class| class.own_fields(db))
            // We collect into a FxOrderMap here to deduplicate attributes
            .collect()
    }

    /// Returns a list of all annotated attributes defined in the body of this class. This is similar
    /// to the `__annotations__` attribute at runtime, but also contains default values.
    ///
    /// For a class body like
    /// ```py
    /// @dataclass
    /// class C:
    ///     x: int
    ///     y: str = "a"
    /// ```
    /// we return a map `{"x": (int, None), "y": (str, Some(Literal["a"]))}`.
    fn own_fields(self, db: &'db dyn Db) -> FxOrderMap<Name, (Type<'db>, Option<Type<'db>>)> {
        let mut attributes = FxOrderMap::default();

        let class_body_scope = self.body_scope(db);
        let table = symbol_table(db, class_body_scope);

        let use_def = use_def_map(db, class_body_scope);
        for (symbol_id, declarations) in use_def.all_public_declarations() {
            // Here, we exclude all declarations that are not annotated assignments. We need this because
            // things like function definitions and nested classes would otherwise be considered dataclass
            // fields. The check is too broad in the sense that it also excludes (weird) constructs where
            // a symbol would have multiple declarations, one of which is an annotated assignment. If we
            // want to improve this, we could instead pass a definition-kind filter to the use-def map
            // query, or to the `symbol_from_declarations` call below. Doing so would potentially require
            // us to generate a union of `__init__` methods.
            if !declarations
                .clone()
                .all(|DeclarationWithConstraint { declaration, .. }| {
                    declaration.is_some_and(|declaration| {
                        matches!(
                            declaration.kind(db),
                            DefinitionKind::AnnotatedAssignment(..)
                        )
                    })
                })
            {
                continue;
            }

            let symbol = table.symbol(symbol_id);

            if let Ok(attr) = symbol_from_declarations(db, declarations) {
                if attr.is_class_var() {
                    continue;
                }

                if let Some(attr_ty) = attr.symbol.ignore_possibly_unbound() {
                    let bindings = use_def.public_bindings(symbol_id);
                    let default_ty = symbol_from_bindings(db, bindings).ignore_possibly_unbound();

                    attributes.insert(symbol.name().clone(), (attr_ty, default_ty));
                }
            }
        }

        attributes
    }

    /// Returns the `name` attribute of an instance of this class.
    ///
    /// The attribute could be defined in the class body, but it could also be an implicitly
    /// defined attribute that is only present in a method (typically `__init__`).
    ///
    /// The attribute might also be defined in a superclass of this class.
    pub(super) fn instance_member(
        self,
        db: &'db dyn Db,
        specialization: Option<Specialization<'db>>,
        name: &str,
    ) -> SymbolAndQualifiers<'db> {
        let mut union = UnionBuilder::new(db);
        let mut union_qualifiers = TypeQualifiers::empty();

        for superclass in self.iter_mro(db, specialization) {
            match superclass {
                ClassBase::Generic(_) | ClassBase::Protocol(_) => {
                    // Skip over these very special class bases that aren't really classes.
                }
                ClassBase::Dynamic(_) => {
                    return SymbolAndQualifiers::todo(
                        "instance attribute on class with dynamic base",
                    );
                }
                ClassBase::Class(class) => {
                    if let member @ SymbolAndQualifiers {
                        symbol: Symbol::Type(ty, boundness),
                        qualifiers,
                    } = class.own_instance_member(db, name)
                    {
                        // TODO: We could raise a diagnostic here if there are conflicting type qualifiers
                        union_qualifiers |= qualifiers;

                        if boundness == Boundness::Bound {
                            if union.is_empty() {
                                // Short-circuit, no need to allocate inside the union builder
                                return member;
                            }

                            return Symbol::bound(union.add(ty).build())
                                .with_qualifiers(union_qualifiers);
                        }

                        // If we see a possibly-unbound symbol, we need to keep looking
                        // higher up in the MRO.
                        union = union.add(ty);
                    }
                }
            }
        }

        if union.is_empty() {
            Symbol::Unbound.with_qualifiers(TypeQualifiers::empty())
        } else {
            // If we have reached this point, we know that we have only seen possibly-unbound symbols.
            // This means that the final result is still possibly-unbound.

            Symbol::Type(union.build(), Boundness::PossiblyUnbound)
                .with_qualifiers(union_qualifiers)
        }
    }

    /// Tries to find declarations/bindings of an instance attribute named `name` that are only
    /// "implicitly" defined in a method of the class that corresponds to `class_body_scope`.
    fn implicit_instance_attribute(
        db: &'db dyn Db,
        class_body_scope: ScopeId<'db>,
        name: &str,
    ) -> Symbol<'db> {
        // If we do not see any declarations of an attribute, neither in the class body nor in
        // any method, we build a union of `Unknown` with the inferred types of all bindings of
        // that attribute. We include `Unknown` in that union to account for the fact that the
        // attribute might be externally modified.
        let mut union_of_inferred_types = UnionBuilder::new(db).add(Type::unknown());

        let mut is_attribute_bound = Truthiness::AlwaysFalse;

        let file = class_body_scope.file(db);
        let index = semantic_index(db, file);
        let class_map = use_def_map(db, class_body_scope);
        let class_table = symbol_table(db, class_body_scope);

        for (attribute_assignments, method_scope_id) in
            attribute_assignments(db, class_body_scope, name)
        {
            let method_scope = method_scope_id.to_scope_id(db, file);
            let method_map = use_def_map(db, method_scope);

            // The attribute assignment inherits the visibility of the method which contains it
            let is_method_visible = if let Some(method_def) = method_scope.node(db).as_function() {
                let method = index.expect_single_definition(method_def);
                let method_symbol = class_table.symbol_id_by_name(&method_def.name).unwrap();
                class_map
                    .public_bindings(method_symbol)
                    .find_map(|bind| {
                        (bind.binding == Some(method))
                            .then(|| class_map.is_binding_visible(db, &bind))
                    })
                    .unwrap_or(Truthiness::AlwaysFalse)
            } else {
                Truthiness::AlwaysFalse
            };
            if is_method_visible.is_always_false() {
                continue;
            }

            let mut attribute_assignments = attribute_assignments.peekable();
            let unbound_visibility = attribute_assignments
                .peek()
                .map(|attribute_assignment| {
                    if attribute_assignment.binding.is_none() {
                        method_map.is_binding_visible(db, attribute_assignment)
                    } else {
                        Truthiness::AlwaysFalse
                    }
                })
                .unwrap_or(Truthiness::AlwaysFalse);

            for attribute_assignment in attribute_assignments {
                let Some(binding) = attribute_assignment.binding else {
                    continue;
                };
                match method_map
                    .is_binding_visible(db, &attribute_assignment)
                    .and(is_method_visible)
                {
                    Truthiness::AlwaysTrue => {
                        is_attribute_bound = Truthiness::AlwaysTrue;
                    }
                    Truthiness::Ambiguous => {
                        if is_attribute_bound.is_always_false() {
                            is_attribute_bound = Truthiness::Ambiguous;
                        }
                    }
                    Truthiness::AlwaysFalse => {
                        continue;
                    }
                }

                // There is at least one attribute assignment that may be visible,
                // so if `unbound_visibility` is always false then this attribute is considered bound.
                // TODO: this is incomplete logic since the attributes bound after termination are considered visible.
                if unbound_visibility
                    .negate()
                    .and(is_method_visible)
                    .is_always_true()
                {
                    is_attribute_bound = Truthiness::AlwaysTrue;
                }

                match binding.kind(db) {
                    DefinitionKind::AnnotatedAssignment(ann_assign) => {
                        // We found an annotated assignment of one of the following forms (using 'self' in these
                        // examples, but we support arbitrary names for the first parameters of methods):
                        //
                        //     self.name: <annotation>
                        //     self.name: <annotation> = …

                        let annotation_ty =
                            infer_expression_type(db, index.expression(ann_assign.annotation()));

                        // TODO: check if there are conflicting declarations
                        match is_attribute_bound {
                            Truthiness::AlwaysTrue => {
                                return Symbol::bound(annotation_ty);
                            }
                            Truthiness::Ambiguous => {
                                return Symbol::possibly_unbound(annotation_ty);
                            }
                            Truthiness::AlwaysFalse => unreachable!(
                                "If the attribute assignments are all invisible, inference of their types should be skipped"
                            ),
                        }
                    }
                    DefinitionKind::Assignment(assign) => {
                        match assign.target_kind() {
                            TargetKind::Sequence(_, unpack) => {
                                // We found an unpacking assignment like:
                                //
                                //     .., self.name, .. = <value>
                                //     (.., self.name, ..) = <value>
                                //     [.., self.name, ..] = <value>

                                let unpacked = infer_unpack_types(db, unpack);
                                let target_ast_id =
                                    assign.target().scoped_expression_id(db, method_scope);
                                let inferred_ty = unpacked.expression_type(target_ast_id);

                                union_of_inferred_types = union_of_inferred_types.add(inferred_ty);
                            }
                            TargetKind::NameOrAttribute => {
                                // We found an un-annotated attribute assignment of the form:
                                //
                                //     self.name = <value>

                                let inferred_ty =
                                    infer_expression_type(db, index.expression(assign.value()));

                                union_of_inferred_types = union_of_inferred_types.add(inferred_ty);
                            }
                        }
                    }
                    DefinitionKind::For(for_stmt) => {
                        match for_stmt.target_kind() {
                            TargetKind::Sequence(_, unpack) => {
                                // We found an unpacking assignment like:
                                //
                                //     for .., self.name, .. in <iterable>:

                                let unpacked = infer_unpack_types(db, unpack);
                                let target_ast_id =
                                    for_stmt.target().scoped_expression_id(db, method_scope);
                                let inferred_ty = unpacked.expression_type(target_ast_id);

                                union_of_inferred_types = union_of_inferred_types.add(inferred_ty);
                            }
                            TargetKind::NameOrAttribute => {
                                // We found an attribute assignment like:
                                //
                                //     for self.name in <iterable>:

                                let iterable_ty = infer_expression_type(
                                    db,
                                    index.expression(for_stmt.iterable()),
                                );
                                // TODO: Potential diagnostics resulting from the iterable are currently not reported.
                                let inferred_ty = iterable_ty.iterate(db);

                                union_of_inferred_types = union_of_inferred_types.add(inferred_ty);
                            }
                        }
                    }
                    DefinitionKind::WithItem(with_item) => {
                        match with_item.target_kind() {
                            TargetKind::Sequence(_, unpack) => {
                                // We found an unpacking assignment like:
                                //
                                //     with <context_manager> as .., self.name, ..:

                                let unpacked = infer_unpack_types(db, unpack);
                                let target_ast_id =
                                    with_item.target().scoped_expression_id(db, method_scope);
                                let inferred_ty = unpacked.expression_type(target_ast_id);

                                union_of_inferred_types = union_of_inferred_types.add(inferred_ty);
                            }
                            TargetKind::NameOrAttribute => {
                                // We found an attribute assignment like:
                                //
                                //     with <context_manager> as self.name:

                                let context_ty = infer_expression_type(
                                    db,
                                    index.expression(with_item.context_expr()),
                                );
                                let inferred_ty = context_ty.enter(db);

                                union_of_inferred_types = union_of_inferred_types.add(inferred_ty);
                            }
                        }
                    }
                    DefinitionKind::Comprehension(comprehension) => {
                        match comprehension.target_kind() {
                            TargetKind::Sequence(_, unpack) => {
                                // We found an unpacking assignment like:
                                //
                                //     [... for .., self.name, .. in <iterable>]

                                let unpacked = infer_unpack_types(db, unpack);
                                let target_ast_id = comprehension
                                    .target()
                                    .scoped_expression_id(db, unpack.target_scope(db));
                                let inferred_ty = unpacked.expression_type(target_ast_id);

                                union_of_inferred_types = union_of_inferred_types.add(inferred_ty);
                            }
                            TargetKind::NameOrAttribute => {
                                // We found an attribute assignment like:
                                //
                                //     [... for self.name in <iterable>]

                                let iterable_ty = infer_expression_type(
                                    db,
                                    index.expression(comprehension.iterable()),
                                );
                                // TODO: Potential diagnostics resulting from the iterable are currently not reported.
                                let inferred_ty = iterable_ty.iterate(db);

                                union_of_inferred_types = union_of_inferred_types.add(inferred_ty);
                            }
                        }
                    }
                    DefinitionKind::AugmentedAssignment(_) => {
                        // TODO:
                    }
                    DefinitionKind::NamedExpression(_) => {
                        // A named expression whose target is an attribute is syntactically prohibited
                    }
                    _ => {}
                }
            }
        }

        match is_attribute_bound {
            Truthiness::AlwaysTrue => Symbol::bound(union_of_inferred_types.build()),
            Truthiness::Ambiguous => Symbol::possibly_unbound(union_of_inferred_types.build()),
            Truthiness::AlwaysFalse => Symbol::Unbound,
        }
    }

    /// A helper function for `instance_member` that looks up the `name` attribute only on
    /// this class, not on its superclasses.
    fn own_instance_member(self, db: &'db dyn Db, name: &str) -> SymbolAndQualifiers<'db> {
        // TODO: There are many things that are not yet implemented here:
        // - `typing.Final`
        // - Proper diagnostics

        let body_scope = self.body_scope(db);
        let table = symbol_table(db, body_scope);

        if let Some(symbol_id) = table.symbol_id_by_name(name) {
            let use_def = use_def_map(db, body_scope);

            let declarations = use_def.public_declarations(symbol_id);
            let declared_and_qualifiers = symbol_from_declarations(db, declarations);
            match declared_and_qualifiers {
                Ok(SymbolAndQualifiers {
                    symbol: declared @ Symbol::Type(declared_ty, declaredness),
                    qualifiers,
                }) => {
                    // The attribute is declared in the class body.

                    let bindings = use_def.public_bindings(symbol_id);
                    let inferred = symbol_from_bindings(db, bindings);
                    let has_binding = !inferred.is_unbound();

                    if has_binding {
                        // The attribute is declared and bound in the class body.

                        if let Some(implicit_ty) =
                            Self::implicit_instance_attribute(db, body_scope, name)
                                .ignore_possibly_unbound()
                        {
                            if declaredness == Boundness::Bound {
                                // If a symbol is definitely declared, and we see
                                // attribute assignments in methods of the class,
                                // we trust the declared type.
                                declared.with_qualifiers(qualifiers)
                            } else {
                                Symbol::Type(
                                    UnionType::from_elements(db, [declared_ty, implicit_ty]),
                                    declaredness,
                                )
                                .with_qualifiers(qualifiers)
                            }
                        } else {
                            // The symbol is declared and bound in the class body,
                            // but we did not find any attribute assignments in
                            // methods of the class. This means that the attribute
                            // has a class-level default value, but it would not be
                            // found in a `__dict__` lookup.

                            Symbol::Unbound.into()
                        }
                    } else {
                        // The attribute is declared but not bound in the class body.
                        // We take this as a sign that this is intended to be a pure
                        // instance attribute, and we trust the declared type, unless
                        // it is possibly-undeclared. In the latter case, we also
                        // union with the inferred type from attribute assignments.

                        if declaredness == Boundness::Bound {
                            declared.with_qualifiers(qualifiers)
                        } else {
                            if let Some(implicit_ty) =
                                Self::implicit_instance_attribute(db, body_scope, name)
                                    .ignore_possibly_unbound()
                            {
                                Symbol::Type(
                                    UnionType::from_elements(db, [declared_ty, implicit_ty]),
                                    declaredness,
                                )
                                .with_qualifiers(qualifiers)
                            } else {
                                declared.with_qualifiers(qualifiers)
                            }
                        }
                    }
                }

                Ok(SymbolAndQualifiers {
                    symbol: Symbol::Unbound,
                    qualifiers: _,
                }) => {
                    // The attribute is not *declared* in the class body. It could still be declared/bound
                    // in a method.

                    Self::implicit_instance_attribute(db, body_scope, name).into()
                }
                Err((declared, _conflicting_declarations)) => {
                    // There are conflicting declarations for this attribute in the class body.
                    Symbol::bound(declared.inner_type()).with_qualifiers(declared.qualifiers())
                }
            }
        } else {
            // This attribute is neither declared nor bound in the class body.
            // It could still be implicitly defined in a method.

            Self::implicit_instance_attribute(db, body_scope, name).into()
        }
    }

    /// Return this class' involvement in an inheritance cycle, if any.
    ///
    /// A class definition like this will fail at runtime,
    /// but we must be resilient to it or we could panic.
    #[salsa::tracked(cycle_fn=inheritance_cycle_recover, cycle_initial=inheritance_cycle_initial)]
    pub(super) fn inheritance_cycle(self, db: &'db dyn Db) -> Option<InheritanceCycle> {
        /// Return `true` if the class is cyclically defined.
        ///
        /// Also, populates `visited_classes` with all base classes of `self`.
        fn is_cyclically_defined_recursive<'db>(
            db: &'db dyn Db,
            class: ClassLiteral<'db>,
            classes_on_stack: &mut IndexSet<ClassLiteral<'db>>,
            visited_classes: &mut IndexSet<ClassLiteral<'db>>,
        ) -> bool {
            let mut result = false;
            for explicit_base in class.explicit_bases(db) {
                let explicit_base_class_literal = match explicit_base {
                    Type::ClassLiteral(class_literal) => *class_literal,
                    Type::GenericAlias(generic_alias) => generic_alias.origin(db),
                    _ => continue,
                };
                if !classes_on_stack.insert(explicit_base_class_literal) {
                    return true;
                }

                if visited_classes.insert(explicit_base_class_literal) {
                    // If we find a cycle, keep searching to check if we can reach the starting class.
                    result |= is_cyclically_defined_recursive(
                        db,
                        explicit_base_class_literal,
                        classes_on_stack,
                        visited_classes,
                    );
                }
                classes_on_stack.pop();
            }
            result
        }

        tracing::trace!("Class::inheritance_cycle: {}", self.name(db));

        let visited_classes = &mut IndexSet::new();
        if !is_cyclically_defined_recursive(db, self, &mut IndexSet::new(), visited_classes) {
            None
        } else if visited_classes.contains(&self) {
            Some(InheritanceCycle::Participant)
        } else {
            Some(InheritanceCycle::Inherited)
        }
    }

    /// Returns a [`Span`] with the range of the class's header.
    ///
    /// See [`Self::header_range`] for more details.
    pub(super) fn header_span(self, db: &'db dyn Db) -> Span {
        Span::from(self.file(db)).with_range(self.header_range(db))
    }

    /// Returns the range of the class's "header": the class name
    /// and any arguments passed to the `class` statement. E.g.
    ///
    /// ```ignore
    /// class Foo(Bar, metaclass=Baz): ...
    ///       ^^^^^^^^^^^^^^^^^^^^^^^
    /// ```
    pub(super) fn header_range(self, db: &'db dyn Db) -> TextRange {
        let class_scope = self.body_scope(db);
        let class_node = class_scope.node(db).expect_class();
        let class_name = &class_node.name;
        TextRange::new(
            class_name.start(),
            class_node
                .arguments
                .as_deref()
                .map(Ranged::end)
                .unwrap_or_else(|| class_name.end()),
        )
    }
}

impl<'db> From<ClassLiteral<'db>> for Type<'db> {
    fn from(class: ClassLiteral<'db>) -> Type<'db> {
        Type::ClassLiteral(class)
    }
}

#[derive(Debug, Copy, Clone, PartialEq, Eq, Hash)]
pub(super) enum InheritanceCycle {
    /// The class is cyclically defined and is a participant in the cycle.
    /// i.e., it inherits either directly or indirectly from itself.
    Participant,
    /// The class inherits from a class that is a `Participant` in an inheritance cycle,
    /// but is not itself a participant.
    Inherited,
}

impl InheritanceCycle {
    pub(super) const fn is_participant(self) -> bool {
        matches!(self, InheritanceCycle::Participant)
    }
}

/// Non-exhaustive enumeration of known classes (e.g. `builtins.int`, `typing.Any`, ...) to allow
/// for easier syntax when interacting with very common classes.
///
/// Feel free to expand this enum if you ever find yourself using the same class in multiple
/// places.
/// Note: good candidates are any classes in `[crate::module_resolver::module::KnownModule]`
#[derive(Debug, Clone, Copy, PartialEq, Eq, Hash)]
#[cfg_attr(test, derive(strum_macros::EnumIter))]
pub enum KnownClass {
    // To figure out where an stdlib symbol is defined, you can go into `crates/ty_vendored`
    // and grep for the symbol name in any `.pyi` file.

    // Builtins
    Bool,
    Object,
    Bytes,
    Bytearray,
    Type,
    Int,
    Float,
    Complex,
    Str,
    List,
    Tuple,
    Set,
    FrozenSet,
    Dict,
    Slice,
    Property,
    BaseException,
    Exception,
    BaseExceptionGroup,
    ExceptionGroup,
    Classmethod,
    Super,
    // enum
    Enum,
    // abc
    ABCMeta,
    // Types
    GenericAlias,
    ModuleType,
    FunctionType,
    MethodType,
    MethodWrapperType,
    WrapperDescriptorType,
    UnionType,
    GeneratorType,
    AsyncGeneratorType,
    // Typeshed
    NoneType, // Part of `types` for Python >= 3.10
    // Typing
    Any,
    StdlibAlias,
    SpecialForm,
    TypeVar,
    ParamSpec,
    ParamSpecArgs,
    ParamSpecKwargs,
    TypeVarTuple,
    TypeAliasType,
    NoDefaultType,
    NamedTuple,
    NewType,
    SupportsIndex,
    // Collections
    ChainMap,
    Counter,
    DefaultDict,
    Deque,
    OrderedDict,
    // sys
    VersionInfo,
    // Exposed as `types.EllipsisType` on Python >=3.10;
    // backported as `builtins.ellipsis` by typeshed on Python <=3.9
    EllipsisType,
    NotImplementedType,
    // dataclasses
    Field,
    // _typeshed._type_checker_internals
    NamedTupleFallback,
}

impl<'db> KnownClass {
    pub(crate) const fn is_bool(self) -> bool {
        matches!(self, Self::Bool)
    }

    pub(crate) const fn is_special_form(self) -> bool {
        matches!(self, Self::SpecialForm)
    }

    /// Determine whether instances of this class are always truthy, always falsy,
    /// or have an ambiguous truthiness.
    pub(crate) const fn bool(self) -> Truthiness {
        match self {
            // N.B. It's only generally safe to infer `Truthiness::AlwaysTrue` for a `KnownClass`
            // variant if the class's `__bool__` method always returns the same thing *and* the
            // class is `@final`.
            //
            // E.g. `ModuleType.__bool__` always returns `True`, but `ModuleType` is not `@final`.
            // Equally, `range` is `@final`, but its `__bool__` method can return `False`.
            Self::EllipsisType
            | Self::NoDefaultType
            | Self::MethodType
            | Self::Slice
            | Self::FunctionType
            | Self::VersionInfo
            | Self::TypeAliasType
            | Self::TypeVar
            | Self::ParamSpec
            | Self::ParamSpecArgs
            | Self::ParamSpecKwargs
            | Self::TypeVarTuple
            | Self::Super
            | Self::WrapperDescriptorType
            | Self::UnionType
            | Self::GeneratorType
            | Self::AsyncGeneratorType
            | Self::MethodWrapperType => Truthiness::AlwaysTrue,

            Self::NoneType => Truthiness::AlwaysFalse,

            Self::Any
            | Self::BaseException
            | Self::Exception
            | Self::ExceptionGroup
            | Self::Object
            | Self::OrderedDict
            | Self::BaseExceptionGroup
            | Self::Bool
            | Self::Str
            | Self::List
            | Self::GenericAlias
            | Self::NewType
            | Self::StdlibAlias
            | Self::SupportsIndex
            | Self::Set
            | Self::Tuple
            | Self::Int
            | Self::Type
            | Self::Bytes
            | Self::Bytearray
            | Self::FrozenSet
            | Self::Property
            | Self::SpecialForm
            | Self::Dict
            | Self::ModuleType
            | Self::ChainMap
            | Self::Complex
            | Self::Counter
            | Self::DefaultDict
            | Self::Deque
            | Self::Float
            | Self::Enum
            | Self::ABCMeta
            // Empty tuples are AlwaysFalse; non-empty tuples are AlwaysTrue
            | Self::NamedTuple
            // Evaluating `NotImplementedType` in a boolean context was deprecated in Python 3.9
            // and raises a `TypeError` in Python >=3.14
            // (see https://docs.python.org/3/library/constants.html#NotImplemented)
            | Self::NotImplementedType
            | Self::Classmethod
            | Self::Field
            | Self::NamedTupleFallback => Truthiness::Ambiguous,
        }
    }

    /// Return `true` if this class is a protocol class.
    ///
    /// In an ideal world, perhaps we wouldn't hardcode this knowledge here;
    /// instead, we'd just look at the bases for these classes, as we do for
    /// all other classes. However, the special casing here helps us out in
    /// two important ways:
    ///
    /// 1. It helps us avoid Salsa cycles when creating types such as "instance of `str`"
    ///    and "instance of `sys._version_info`". These types are constructed very early
    ///    on, but it causes problems if we attempt to infer the types of their bases
    ///    too soon.
    /// 2. It's probably more performant.
    const fn is_protocol(self) -> bool {
        match self {
            Self::SupportsIndex => true,

            Self::Any
            | Self::Bool
            | Self::Object
            | Self::Bytes
            | Self::Bytearray
            | Self::Tuple
            | Self::Int
            | Self::Float
            | Self::Complex
            | Self::FrozenSet
            | Self::Str
            | Self::Set
            | Self::Dict
            | Self::List
            | Self::Type
            | Self::Slice
            | Self::Property
            | Self::BaseException
            | Self::BaseExceptionGroup
            | Self::Exception
            | Self::ExceptionGroup
            | Self::Classmethod
            | Self::GenericAlias
            | Self::GeneratorType
            | Self::AsyncGeneratorType
            | Self::ModuleType
            | Self::FunctionType
            | Self::MethodType
            | Self::MethodWrapperType
            | Self::WrapperDescriptorType
            | Self::NoneType
            | Self::SpecialForm
            | Self::TypeVar
            | Self::ParamSpec
            | Self::ParamSpecArgs
            | Self::ParamSpecKwargs
            | Self::TypeVarTuple
            | Self::TypeAliasType
            | Self::NoDefaultType
            | Self::NamedTuple
            | Self::NewType
            | Self::ChainMap
            | Self::Counter
            | Self::DefaultDict
            | Self::Deque
            | Self::OrderedDict
            | Self::Enum
            | Self::ABCMeta
            | Self::Super
            | Self::StdlibAlias
            | Self::VersionInfo
            | Self::EllipsisType
            | Self::NotImplementedType
            | Self::UnionType
            | Self::Field
            | Self::NamedTupleFallback => false,
        }
    }

    pub(crate) fn name(self, db: &'db dyn Db) -> &'static str {
        match self {
            Self::Any => "Any",
            Self::Bool => "bool",
            Self::Object => "object",
            Self::Bytes => "bytes",
            Self::Bytearray => "bytearray",
            Self::Tuple => "tuple",
            Self::Int => "int",
            Self::Float => "float",
            Self::Complex => "complex",
            Self::FrozenSet => "frozenset",
            Self::Str => "str",
            Self::Set => "set",
            Self::Dict => "dict",
            Self::List => "list",
            Self::Type => "type",
            Self::Slice => "slice",
            Self::Property => "property",
            Self::BaseException => "BaseException",
            Self::BaseExceptionGroup => "BaseExceptionGroup",
            Self::Exception => "Exception",
            Self::ExceptionGroup => "ExceptionGroup",
            Self::Classmethod => "classmethod",
            Self::GenericAlias => "GenericAlias",
            Self::ModuleType => "ModuleType",
            Self::FunctionType => "FunctionType",
            Self::MethodType => "MethodType",
            Self::UnionType => "UnionType",
            Self::MethodWrapperType => "MethodWrapperType",
            Self::WrapperDescriptorType => "WrapperDescriptorType",
            Self::GeneratorType => "GeneratorType",
            Self::AsyncGeneratorType => "AsyncGeneratorType",
            Self::NamedTuple => "NamedTuple",
            Self::NoneType => "NoneType",
            Self::SpecialForm => "_SpecialForm",
            Self::TypeVar => "TypeVar",
            Self::ParamSpec => "ParamSpec",
            Self::ParamSpecArgs => "ParamSpecArgs",
            Self::ParamSpecKwargs => "ParamSpecKwargs",
            Self::TypeVarTuple => "TypeVarTuple",
            Self::TypeAliasType => "TypeAliasType",
            Self::NoDefaultType => "_NoDefaultType",
            Self::NewType => "NewType",
            Self::SupportsIndex => "SupportsIndex",
            Self::ChainMap => "ChainMap",
            Self::Counter => "Counter",
            Self::DefaultDict => "defaultdict",
            Self::Deque => "deque",
            Self::OrderedDict => "OrderedDict",
            Self::Enum => "Enum",
            Self::ABCMeta => "ABCMeta",
            Self::Super => "super",
            // For example, `typing.List` is defined as `List = _Alias()` in typeshed
            Self::StdlibAlias => "_Alias",
            // This is the name the type of `sys.version_info` has in typeshed,
            // which is different to what `type(sys.version_info).__name__` is at runtime.
            // (At runtime, `type(sys.version_info).__name__ == "version_info"`,
            // which is impossible to replicate in the stubs since the sole instance of the class
            // also has that name in the `sys` module.)
            Self::VersionInfo => "_version_info",
            Self::EllipsisType => {
                // Exposed as `types.EllipsisType` on Python >=3.10;
                // backported as `builtins.ellipsis` by typeshed on Python <=3.9
                if Program::get(db).python_version(db) >= PythonVersion::PY310 {
                    "EllipsisType"
                } else {
                    "ellipsis"
                }
            }
            Self::NotImplementedType => "_NotImplementedType",
            Self::Field => "Field",
            Self::NamedTupleFallback => "NamedTupleFallback",
        }
    }

    pub(super) fn display(self, db: &'db dyn Db) -> impl std::fmt::Display + 'db {
        struct KnownClassDisplay<'db> {
            db: &'db dyn Db,
            class: KnownClass,
        }

        impl std::fmt::Display for KnownClassDisplay<'_> {
            fn fmt(&self, f: &mut std::fmt::Formatter<'_>) -> std::fmt::Result {
                let KnownClassDisplay {
                    class: known_class,
                    db,
                } = *self;
                write!(
                    f,
                    "{module}.{class}",
                    module = known_class.canonical_module(db),
                    class = known_class.name(db)
                )
            }
        }

        KnownClassDisplay { db, class: self }
    }

    /// Lookup a [`KnownClass`] in typeshed and return a [`Type`]
    /// representing all possible instances of the class.
    ///
    /// If the class cannot be found in typeshed, a debug-level log message will be emitted stating this.
    pub(crate) fn to_instance(self, db: &'db dyn Db) -> Type<'db> {
        self.to_class_literal(db)
            .to_class_type(db)
            .map(|class| Type::instance(db, class))
            .unwrap_or_else(Type::unknown)
    }

    /// Lookup a [`KnownClass`] in typeshed and return a [`Type`]
    /// representing all possible instances of the generic class with a specialization.
    ///
    /// If the class cannot be found in typeshed, or if you provide a specialization with the wrong
    /// number of types, a debug-level log message will be emitted stating this.
    pub(crate) fn to_specialized_instance(
        self,
        db: &'db dyn Db,
        specialization: impl IntoIterator<Item = Type<'db>>,
    ) -> Type<'db> {
        let Type::ClassLiteral(class_literal) = self.to_class_literal(db) else {
            return Type::unknown();
        };
        let Some(generic_context) = class_literal.generic_context(db) else {
            return Type::unknown();
        };

        let types = specialization.into_iter().collect::<Box<[_]>>();
        if types.len() != generic_context.len(db) {
            // a cache of the `KnownClass`es that we have already seen mismatched-arity
            // specializations for (and therefore that we've already logged a warning for)
            static MESSAGES: LazyLock<Mutex<FxHashSet<KnownClass>>> = LazyLock::new(Mutex::default);
            if MESSAGES.lock().unwrap().insert(self) {
                tracing::info!(
                    "Wrong number of types when specializing {}. \
                     Falling back to `Unknown` for the symbol instead.",
                    self.display(db)
                );
            }
            return Type::unknown();
        }

        let specialization = generic_context.specialize(db, types);
        Type::instance(
            db,
            ClassType::Generic(GenericAlias::new(db, class_literal, specialization)),
        )
    }

    /// Attempt to lookup a [`KnownClass`] in typeshed and return a [`Type`] representing that class-literal.
    ///
    /// Return an error if the symbol cannot be found in the expected typeshed module,
    /// or if the symbol is not a class definition, or if the symbol is possibly unbound.
    pub(crate) fn try_to_class_literal(
        self,
        db: &'db dyn Db,
    ) -> Result<ClassLiteral<'db>, KnownClassLookupError<'db>> {
        let symbol = known_module_symbol(db, self.canonical_module(db), self.name(db)).symbol;
        match symbol {
            Symbol::Type(Type::ClassLiteral(class_literal), Boundness::Bound) => Ok(class_literal),
            Symbol::Type(Type::ClassLiteral(class_literal), Boundness::PossiblyUnbound) => {
                Err(KnownClassLookupError::ClassPossiblyUnbound { class_literal })
            }
            Symbol::Type(found_type, _) => {
                Err(KnownClassLookupError::SymbolNotAClass { found_type })
            }
            Symbol::Unbound => Err(KnownClassLookupError::ClassNotFound),
        }
    }

    /// Lookup a [`KnownClass`] in typeshed and return a [`Type`] representing that class-literal.
    ///
    /// If the class cannot be found in typeshed, a debug-level log message will be emitted stating this.
    pub(crate) fn to_class_literal(self, db: &'db dyn Db) -> Type<'db> {
        // a cache of the `KnownClass`es that we have already failed to lookup in typeshed
        // (and therefore that we've already logged a warning for)
        static MESSAGES: LazyLock<Mutex<FxHashSet<KnownClass>>> = LazyLock::new(Mutex::default);

        self.try_to_class_literal(db)
            .map(Type::ClassLiteral)
            .unwrap_or_else(|lookup_error| {
                if MESSAGES.lock().unwrap().insert(self) {
                    if matches!(
                        lookup_error,
                        KnownClassLookupError::ClassPossiblyUnbound { .. }
                    ) {
                        tracing::info!("{}", lookup_error.display(db, self));
                    } else {
                        tracing::info!(
                            "{}. Falling back to `Unknown` for the symbol instead.",
                            lookup_error.display(db, self)
                        );
                    }
                }

                match lookup_error {
                    KnownClassLookupError::ClassPossiblyUnbound { class_literal, .. } => {
                        class_literal.into()
                    }
                    KnownClassLookupError::ClassNotFound { .. }
                    | KnownClassLookupError::SymbolNotAClass { .. } => Type::unknown(),
                }
            })
    }

    /// Lookup a [`KnownClass`] in typeshed and return a [`Type`]
    /// representing that class and all possible subclasses of the class.
    ///
    /// If the class cannot be found in typeshed, a debug-level log message will be emitted stating this.
    pub(crate) fn to_subclass_of(self, db: &'db dyn Db) -> Type<'db> {
        self.to_class_literal(db)
            .to_class_type(db)
            .map(|class| SubclassOfType::from(db, class))
            .unwrap_or_else(SubclassOfType::subclass_of_unknown)
    }

    /// Return `true` if this symbol can be resolved to a class definition `class` in typeshed,
    /// *and* `class` is a subclass of `other`.
    pub(super) fn is_subclass_of(self, db: &'db dyn Db, other: ClassType<'db>) -> bool {
        self.try_to_class_literal(db)
            .is_ok_and(|class| class.is_subclass_of(db, None, other))
    }

    /// Return the module in which we should look up the definition for this class
    fn canonical_module(self, db: &'db dyn Db) -> KnownModule {
        match self {
            Self::Bool
            | Self::Object
            | Self::Bytes
            | Self::Bytearray
            | Self::Type
            | Self::Int
            | Self::Float
            | Self::Complex
            | Self::Str
            | Self::List
            | Self::Tuple
            | Self::Set
            | Self::FrozenSet
            | Self::Dict
            | Self::BaseException
            | Self::BaseExceptionGroup
            | Self::Exception
            | Self::ExceptionGroup
            | Self::Classmethod
            | Self::Slice
            | Self::Super
            | Self::Property => KnownModule::Builtins,
            Self::VersionInfo => KnownModule::Sys,
            Self::ABCMeta => KnownModule::Abc,
            Self::Enum => KnownModule::Enum,
            Self::GenericAlias
            | Self::ModuleType
            | Self::FunctionType
            | Self::MethodType
            | Self::GeneratorType
            | Self::AsyncGeneratorType
            | Self::MethodWrapperType
            | Self::UnionType
            | Self::WrapperDescriptorType => KnownModule::Types,
            Self::NoneType => KnownModule::Typeshed,
            Self::Any
            | Self::SpecialForm
            | Self::TypeVar
            | Self::NamedTuple
            | Self::StdlibAlias
            | Self::SupportsIndex => KnownModule::Typing,
            Self::TypeAliasType
            | Self::TypeVarTuple
            | Self::ParamSpec
            | Self::ParamSpecArgs
            | Self::ParamSpecKwargs
            | Self::NewType => KnownModule::TypingExtensions,
            Self::NoDefaultType => {
                let python_version = Program::get(db).python_version(db);

                // typing_extensions has a 3.13+ re-export for the `typing.NoDefault`
                // singleton, but not for `typing._NoDefaultType`. So we need to switch
                // to `typing._NoDefaultType` for newer versions:
                if python_version >= PythonVersion::PY313 {
                    KnownModule::Typing
                } else {
                    KnownModule::TypingExtensions
                }
            }
            Self::EllipsisType => {
                // Exposed as `types.EllipsisType` on Python >=3.10;
                // backported as `builtins.ellipsis` by typeshed on Python <=3.9
                if Program::get(db).python_version(db) >= PythonVersion::PY310 {
                    KnownModule::Types
                } else {
                    KnownModule::Builtins
                }
            }
            Self::NotImplementedType => KnownModule::Builtins,
            Self::ChainMap
            | Self::Counter
            | Self::DefaultDict
            | Self::Deque
            | Self::OrderedDict => KnownModule::Collections,
            Self::Field => KnownModule::Dataclasses,
            Self::NamedTupleFallback => KnownModule::TypeCheckerInternals,
        }
    }

    /// Return true if all instances of this `KnownClass` compare equal.
    pub(super) const fn is_single_valued(self) -> bool {
        match self {
            Self::NoneType
            | Self::NoDefaultType
            | Self::VersionInfo
            | Self::EllipsisType
            | Self::TypeAliasType
            | Self::UnionType
            | Self::NotImplementedType => true,

            Self::Any
            | Self::Bool
            | Self::Object
            | Self::Bytes
            | Self::Bytearray
            | Self::Type
            | Self::Int
            | Self::Float
            | Self::Complex
            | Self::Str
            | Self::List
            | Self::Tuple
            | Self::Set
            | Self::FrozenSet
            | Self::Dict
            | Self::Slice
            | Self::Property
            | Self::BaseException
            | Self::BaseExceptionGroup
            | Self::Exception
            | Self::ExceptionGroup
            | Self::Classmethod
            | Self::GenericAlias
            | Self::ModuleType
            | Self::FunctionType
            | Self::GeneratorType
            | Self::AsyncGeneratorType
            | Self::MethodType
            | Self::MethodWrapperType
            | Self::WrapperDescriptorType
            | Self::SpecialForm
            | Self::ChainMap
            | Self::Counter
            | Self::DefaultDict
            | Self::Deque
            | Self::OrderedDict
            | Self::SupportsIndex
            | Self::StdlibAlias
            | Self::TypeVar
            | Self::ParamSpec
            | Self::ParamSpecArgs
            | Self::ParamSpecKwargs
            | Self::TypeVarTuple
            | Self::Enum
            | Self::ABCMeta
            | Self::Super
            | Self::NamedTuple
            | Self::NewType
            | Self::Field
            | Self::NamedTupleFallback => false,
        }
    }

    /// Is this class a singleton class?
    ///
    /// A singleton class is a class where it is known that only one instance can ever exist at runtime.
    pub(super) const fn is_singleton(self) -> bool {
        match self {
            Self::NoneType
            | Self::EllipsisType
            | Self::NoDefaultType
            | Self::VersionInfo
            | Self::TypeAliasType
            | Self::NotImplementedType => true,

            Self::Any
            | Self::Bool
            | Self::Object
            | Self::Bytes
            | Self::Bytearray
            | Self::Tuple
            | Self::Int
            | Self::Float
            | Self::Complex
            | Self::Str
            | Self::Set
            | Self::FrozenSet
            | Self::Dict
            | Self::List
            | Self::Type
            | Self::Slice
            | Self::Property
            | Self::GenericAlias
            | Self::ModuleType
            | Self::FunctionType
            | Self::MethodType
            | Self::MethodWrapperType
            | Self::WrapperDescriptorType
            | Self::GeneratorType
            | Self::AsyncGeneratorType
            | Self::SpecialForm
            | Self::ChainMap
            | Self::Counter
            | Self::DefaultDict
            | Self::Deque
            | Self::OrderedDict
            | Self::StdlibAlias
            | Self::SupportsIndex
            | Self::BaseException
            | Self::BaseExceptionGroup
            | Self::Exception
            | Self::ExceptionGroup
            | Self::Classmethod
            | Self::TypeVar
            | Self::ParamSpec
            | Self::ParamSpecArgs
            | Self::ParamSpecKwargs
            | Self::TypeVarTuple
            | Self::Enum
            | Self::ABCMeta
            | Self::Super
            | Self::UnionType
            | Self::NamedTuple
            | Self::NewType
            | Self::Field
            | Self::NamedTupleFallback => false,
        }
    }

    pub(super) fn try_from_file_and_name(
        db: &dyn Db,
        file: File,
        class_name: &str,
    ) -> Option<Self> {
        // We assert that this match is exhaustive over the right-hand side in the unit test
        // `known_class_roundtrip_from_str()`
        let candidate = match class_name {
            "Any" => Self::Any,
            "bool" => Self::Bool,
            "object" => Self::Object,
            "bytes" => Self::Bytes,
            "bytearray" => Self::Bytearray,
            "tuple" => Self::Tuple,
            "type" => Self::Type,
            "int" => Self::Int,
            "float" => Self::Float,
            "complex" => Self::Complex,
            "str" => Self::Str,
            "set" => Self::Set,
            "frozenset" => Self::FrozenSet,
            "dict" => Self::Dict,
            "list" => Self::List,
            "slice" => Self::Slice,
            "property" => Self::Property,
            "BaseException" => Self::BaseException,
            "BaseExceptionGroup" => Self::BaseExceptionGroup,
            "Exception" => Self::Exception,
            "ExceptionGroup" => Self::ExceptionGroup,
            "classmethod" => Self::Classmethod,
            "GenericAlias" => Self::GenericAlias,
            "NoneType" => Self::NoneType,
            "ModuleType" => Self::ModuleType,
            "GeneratorType" => Self::GeneratorType,
            "AsyncGeneratorType" => Self::AsyncGeneratorType,
            "FunctionType" => Self::FunctionType,
            "MethodType" => Self::MethodType,
            "UnionType" => Self::UnionType,
            "MethodWrapperType" => Self::MethodWrapperType,
            "WrapperDescriptorType" => Self::WrapperDescriptorType,
            "NamedTuple" => Self::NamedTuple,
            "NewType" => Self::NewType,
            "TypeAliasType" => Self::TypeAliasType,
            "TypeVar" => Self::TypeVar,
            "ParamSpec" => Self::ParamSpec,
            "ParamSpecArgs" => Self::ParamSpecArgs,
            "ParamSpecKwargs" => Self::ParamSpecKwargs,
            "TypeVarTuple" => Self::TypeVarTuple,
            "ChainMap" => Self::ChainMap,
            "Counter" => Self::Counter,
            "defaultdict" => Self::DefaultDict,
            "deque" => Self::Deque,
            "OrderedDict" => Self::OrderedDict,
            "_Alias" => Self::StdlibAlias,
            "_SpecialForm" => Self::SpecialForm,
            "_NoDefaultType" => Self::NoDefaultType,
            "SupportsIndex" => Self::SupportsIndex,
            "Enum" => Self::Enum,
            "ABCMeta" => Self::ABCMeta,
            "super" => Self::Super,
            "_version_info" => Self::VersionInfo,
            "ellipsis" if Program::get(db).python_version(db) <= PythonVersion::PY39 => {
                Self::EllipsisType
            }
            "EllipsisType" if Program::get(db).python_version(db) >= PythonVersion::PY310 => {
                Self::EllipsisType
            }
            "_NotImplementedType" => Self::NotImplementedType,
            "Field" => Self::Field,
            "NamedTupleFallback" => Self::NamedTupleFallback,
            _ => return None,
        };

        candidate
            .check_module(db, file_to_module(db, file)?.known()?)
            .then_some(candidate)
    }

    /// Return `true` if the module of `self` matches `module`
    fn check_module(self, db: &'db dyn Db, module: KnownModule) -> bool {
        match self {
            Self::Any
            | Self::Bool
            | Self::Object
            | Self::Bytes
            | Self::Bytearray
            | Self::Type
            | Self::Int
            | Self::Float
            | Self::Complex
            | Self::Str
            | Self::List
            | Self::Tuple
            | Self::Set
            | Self::FrozenSet
            | Self::Dict
            | Self::Slice
            | Self::Property
            | Self::GenericAlias
            | Self::ChainMap
            | Self::Counter
            | Self::DefaultDict
            | Self::Deque
            | Self::OrderedDict
            | Self::StdlibAlias  // no equivalent class exists in typing_extensions, nor ever will
            | Self::ModuleType
            | Self::VersionInfo
            | Self::BaseException
            | Self::Exception
            | Self::ExceptionGroup
            | Self::EllipsisType
            | Self::BaseExceptionGroup
            | Self::Classmethod
            | Self::FunctionType
            | Self::MethodType
            | Self::MethodWrapperType
            | Self::Enum
            | Self::ABCMeta
            | Self::Super
            | Self::NotImplementedType
            | Self::UnionType
            | Self::GeneratorType
            | Self::AsyncGeneratorType
            | Self::WrapperDescriptorType
            | Self::Field
            | Self::NamedTupleFallback => module == self.canonical_module(db),
            Self::NoneType => matches!(module, KnownModule::Typeshed | KnownModule::Types),
            Self::SpecialForm
            | Self::TypeVar
            | Self::TypeAliasType
            | Self::NoDefaultType
            | Self::SupportsIndex
            | Self::ParamSpec
            | Self::ParamSpecArgs
            | Self::ParamSpecKwargs
            | Self::TypeVarTuple
            | Self::NamedTuple
            | Self::NewType => matches!(module, KnownModule::Typing | KnownModule::TypingExtensions),
        }
    }
}

/// Enumeration of ways in which looking up a [`KnownClass`] in typeshed could fail.
#[derive(Debug, Clone, Copy, PartialEq, Eq)]
pub(crate) enum KnownClassLookupError<'db> {
    /// There is no symbol by that name in the expected typeshed module.
    ClassNotFound,
    /// There is a symbol by that name in the expected typeshed module,
    /// but it's not a class.
    SymbolNotAClass { found_type: Type<'db> },
    /// There is a symbol by that name in the expected typeshed module,
    /// and it's a class definition, but it's possibly unbound.
    ClassPossiblyUnbound { class_literal: ClassLiteral<'db> },
}

impl<'db> KnownClassLookupError<'db> {
    fn display(&self, db: &'db dyn Db, class: KnownClass) -> impl std::fmt::Display + 'db {
        struct ErrorDisplay<'db> {
            db: &'db dyn Db,
            class: KnownClass,
            error: KnownClassLookupError<'db>,
        }

        impl std::fmt::Display for ErrorDisplay<'_> {
            fn fmt(&self, f: &mut std::fmt::Formatter<'_>) -> std::fmt::Result {
                let ErrorDisplay { db, class, error } = *self;

                let class = class.display(db);
                let python_version = Program::get(db).python_version(db);

                match error {
                    KnownClassLookupError::ClassNotFound => write!(
                        f,
                        "Could not find class `{class}` in typeshed on Python {python_version}",
                    ),
                    KnownClassLookupError::SymbolNotAClass { found_type } => write!(
                        f,
                        "Error looking up `{class}` in typeshed: expected to find a class definition \
                        on Python {python_version}, but found a symbol of type `{found_type}` instead",
                        found_type = found_type.display(db),
                    ),
                    KnownClassLookupError::ClassPossiblyUnbound { .. } => write!(
                        f,
                        "Error looking up `{class}` in typeshed on Python {python_version}: \
                        expected to find a fully bound symbol, but found one that is possibly unbound",
                    ),
                }
            }
        }

        ErrorDisplay {
            db,
            class,
            error: *self,
        }
    }
}

pub(crate) struct SliceLiteral {
    pub(crate) start: Option<i32>,
    pub(crate) stop: Option<i32>,
    pub(crate) step: Option<i32>,
}

impl<'db> Type<'db> {
    /// If this type represents a valid slice literal, returns a [`SliceLiteral`] describing it.
    /// Otherwise returns `None`.
    ///
    /// The type must be a specialization of the `slice` builtin type, where the specialized
    /// typevars are statically known integers or `None`.
    pub(crate) fn slice_literal(self, db: &'db dyn Db) -> Option<SliceLiteral> {
        let ClassType::Generic(alias) = self.into_nominal_instance()?.class else {
            return None;
        };
        if !alias.origin(db).is_known(db, KnownClass::Slice) {
            return None;
        }
        let [start, stop, step] = alias.specialization(db).types(db) else {
            return None;
        };

        let to_u32 = |ty: &Type<'db>| match ty {
            Type::IntLiteral(n) => i32::try_from(*n).map(Some).ok(),
            Type::BooleanLiteral(b) => Some(Some(i32::from(*b))),
            Type::NominalInstance(instance)
                if instance.class.is_known(db, KnownClass::NoneType) =>
            {
                Some(None)
            }
            _ => None,
        };
        Some(SliceLiteral {
            start: to_u32(start)?,
            stop: to_u32(stop)?,
            step: to_u32(step)?,
        })
    }
}

#[derive(Debug, Clone, PartialEq, Eq, salsa::Update)]
pub(super) struct MetaclassError<'db> {
    kind: MetaclassErrorKind<'db>,
}

impl<'db> MetaclassError<'db> {
    /// Return an [`MetaclassErrorKind`] variant describing why we could not resolve the metaclass for this class.
    pub(super) fn reason(&self) -> &MetaclassErrorKind<'db> {
        &self.kind
    }
}

#[derive(Debug, Clone, PartialEq, Eq, salsa::Update)]
pub(super) enum MetaclassErrorKind<'db> {
    /// The class has incompatible metaclasses in its inheritance hierarchy.
    ///
    /// The metaclass of a derived class must be a (non-strict) subclass of the metaclasses of all
    /// its bases.
    Conflict {
        /// `candidate1` will either be the explicit `metaclass=` keyword in the class definition,
        /// or the inferred metaclass of a base class
        candidate1: MetaclassCandidate<'db>,

        /// `candidate2` will always be the inferred metaclass of a base class
        candidate2: MetaclassCandidate<'db>,

        /// Flag to indicate whether `candidate1` is the explicit `metaclass=` keyword or the
        /// inferred metaclass of a base class. This helps us give better error messages in diagnostics.
        candidate1_is_base_class: bool,
    },
    /// The metaclass is not callable
    NotCallable(Type<'db>),
    /// The metaclass is of a union type whose some members are not callable
    PartlyNotCallable(Type<'db>),
    /// A cycle was encountered attempting to determine the metaclass
    Cycle,
}

#[cfg(test)]
mod tests {
    use super::*;
    use crate::db::tests::setup_db;
    use crate::module_resolver::resolve_module;
    use salsa::Setter;
    use strum::IntoEnumIterator;

    #[test]
    fn known_class_roundtrip_from_str() {
        let db = setup_db();
        for class in KnownClass::iter() {
            let class_name = class.name(&db);
            let class_module = resolve_module(&db, &class.canonical_module(&db).name()).unwrap();

            assert_eq!(
                KnownClass::try_from_file_and_name(&db, class_module.file(), class_name),
                Some(class),
                "`KnownClass::candidate_from_str` appears to be missing a case for `{class_name}`"
            );
        }
    }

    #[test]
    fn known_class_doesnt_fallback_to_unknown_unexpectedly_on_latest_version() {
        let mut db = setup_db();

        Program::get(&db)
            .set_python_version(&mut db)
            .to(PythonVersion::latest_ty());

        for class in KnownClass::iter() {
            assert_ne!(
                class.to_instance(&db),
                Type::unknown(),
                "Unexpectedly fell back to `Unknown` for `{class:?}`"
            );
        }
    }

    #[test]
    fn known_class_doesnt_fallback_to_unknown_unexpectedly_on_low_python_version() {
        let mut db = setup_db();

        for class in KnownClass::iter() {
            let version_added = match class {
                KnownClass::UnionType => PythonVersion::PY310,
                KnownClass::BaseExceptionGroup | KnownClass::ExceptionGroup => PythonVersion::PY311,
                KnownClass::GenericAlias => PythonVersion::PY39,
                _ => PythonVersion::PY37,
            };

            Program::get(&db)
                .set_python_version(&mut db)
                .to(version_added);

            assert_ne!(
                class.to_instance(&db),
                Type::unknown(),
                "Unexpectedly fell back to `Unknown` for `{class:?}` on Python {version_added}"
            );
        }
    }
}<|MERGE_RESOLUTION|>--- conflicted
+++ resolved
@@ -2,24 +2,19 @@
 use std::sync::{LazyLock, Mutex};
 
 use super::{
-    IntersectionBuilder, KnownFunction, MemberLookupPolicy, Mro, MroError, MroIterator,
-    SubclassOfType, Truthiness, Type, TypeQualifiers, class_base::ClassBase, infer_expression_type,
-    infer_unpack_types,
+    class_base::ClassBase, infer_expression_type, infer_unpack_types, IntersectionBuilder,
+    KnownFunction, MemberLookupPolicy, Mro, MroError, MroIterator, SubclassOfType, Truthiness,
+    Type, TypeQualifiers,
 };
+use crate::semantic_index::definition::Definition;
 use crate::semantic_index::DeclarationWithConstraint;
-<<<<<<< HEAD
 use crate::types::generics::{GenericContext, Specialization};
-=======
-use crate::semantic_index::definition::Definition;
-use crate::types::generics::{GenericContext, Specialization, TypeMapping};
->>>>>>> 220137ca
 use crate::types::signatures::{Parameter, Parameters};
 use crate::types::{
     CallableType, DataclassParams, DataclassTransformerParams, KnownInstanceType, Signature,
     TypeMapping, TypeVarInstance,
 };
 use crate::{
-    Db, FxOrderSet, KnownModule, Program,
     module_resolver::file_to_module,
     semantic_index::{
         ast_ids::HasScopedExpressionId,
@@ -30,13 +25,14 @@
         symbol_table, use_def_map,
     },
     symbol::{
-        Boundness, LookupError, LookupResult, Symbol, SymbolAndQualifiers, class_symbol,
-        known_module_symbol, symbol_from_bindings, symbol_from_declarations,
+        class_symbol, known_module_symbol, symbol_from_bindings, symbol_from_declarations,
+        Boundness, LookupError, LookupResult, Symbol, SymbolAndQualifiers,
     },
     types::{
-        CallArgumentTypes, CallError, CallErrorKind, DynamicType, MetaclassCandidate, TupleType,
-        UnionBuilder, UnionType, definition_expression_type,
+        definition_expression_type, CallArgumentTypes, CallError, CallErrorKind, DynamicType,
+        MetaclassCandidate, TupleType, UnionBuilder, UnionType,
     },
+    Db, FxOrderSet, KnownModule, Program,
 };
 use indexmap::IndexSet;
 use itertools::Itertools as _;
