use std::sync::{LazyLock, Mutex};

use super::TypeVarVariance;
use super::{
    BoundTypeVarInstance, IntersectionBuilder, MemberLookupPolicy, Mro, MroError, MroIterator,
    SpecialFormType, SubclassOfType, Truthiness, Type, TypeQualifiers,
    class_base::ClassBase,
    function::{FunctionDecorators, FunctionType},
    infer_expression_type, infer_unpack_types,
};
use crate::FxOrderMap;
use crate::module_resolver::KnownModule;
use crate::semantic_index::definition::{Definition, DefinitionState};
use crate::semantic_index::place::ScopedPlaceId;
use crate::semantic_index::scope::NodeWithScopeKind;
use crate::semantic_index::symbol::Symbol;
use crate::semantic_index::{
    BindingWithConstraints, DeclarationWithConstraint, SemanticIndex, attribute_declarations,
    attribute_scopes,
};
use crate::types::constraints::{ConstraintSet, Constraints, IteratorConstraintsExtension};
use crate::types::context::InferContext;
use crate::types::diagnostic::{INVALID_LEGACY_TYPE_VARIABLE, INVALID_TYPE_ALIAS_TYPE};
use crate::types::enums::enum_metadata;
use crate::types::function::{DataclassTransformerParams, KnownFunction};
use crate::types::generics::{GenericContext, Specialization, walk_specialization};
use crate::types::infer::nearest_enclosing_class;
use crate::types::signatures::{CallableSignature, Parameter, Parameters, Signature};
use crate::types::tuple::{TupleSpec, TupleType};
use crate::types::typed_dict::typed_dict_params_from_class_def;
use crate::types::{
    ApplyTypeMappingVisitor, Binding, BoundSuperError, BoundSuperType, CallableType,
    DataclassParams, DeprecatedInstance, FindLegacyTypeVarsVisitor, HasRelationToVisitor,
    IsEquivalentVisitor, KnownInstanceType, ManualPEP695TypeAliasType, MaterializationKind,
    NormalizedVisitor, PropertyInstanceType, StringLiteralType, TypeAliasType, TypeMapping,
    TypeRelation, TypeVarBoundOrConstraints, TypeVarInstance, TypeVarKind, TypedDictParams,
    VarianceInferable, declaration_type, infer_definition_types, todo_type,
};
use crate::{
    Db, FxIndexMap, FxOrderSet, Program,
    module_resolver::file_to_module,
    place::{
        Boundness, LookupError, LookupResult, Place, PlaceAndQualifiers, class_symbol,
        known_module_symbol, place_from_bindings, place_from_declarations,
    },
    semantic_index::{
        attribute_assignments,
        definition::{DefinitionKind, TargetKind},
        place_table,
        scope::ScopeId,
        semantic_index, use_def_map,
    },
    types::{
        CallArguments, CallError, CallErrorKind, MetaclassCandidate, UnionBuilder, UnionType,
        definition_expression_type,
    },
};
use indexmap::IndexSet;
use itertools::Itertools as _;
use ruff_db::diagnostic::Span;
use ruff_db::files::File;
use ruff_db::parsed::{ParsedModuleRef, parsed_module};
use ruff_python_ast::name::Name;
use ruff_python_ast::{self as ast, PythonVersion};
use ruff_text_size::{Ranged, TextRange};
use rustc_hash::FxHashSet;

fn explicit_bases_cycle_recover<'db>(
    _db: &'db dyn Db,
    _value: &[Type<'db>],
    _count: u32,
    _self: ClassLiteral<'db>,
) -> salsa::CycleRecoveryAction<Box<[Type<'db>]>> {
    salsa::CycleRecoveryAction::Iterate
}

fn explicit_bases_cycle_initial<'db>(
    _db: &'db dyn Db,
    _self: ClassLiteral<'db>,
) -> Box<[Type<'db>]> {
    Box::default()
}

#[expect(clippy::ref_option, clippy::trivially_copy_pass_by_ref)]
fn inheritance_cycle_recover<'db>(
    _db: &'db dyn Db,
    _value: &Option<InheritanceCycle>,
    _count: u32,
    _self: ClassLiteral<'db>,
) -> salsa::CycleRecoveryAction<Option<InheritanceCycle>> {
    salsa::CycleRecoveryAction::Iterate
}

fn inheritance_cycle_initial<'db>(
    _db: &'db dyn Db,
    _self: ClassLiteral<'db>,
) -> Option<InheritanceCycle> {
    None
}

fn implicit_attribute_recover<'db>(
    _db: &'db dyn Db,
    _value: &PlaceAndQualifiers<'db>,
    _count: u32,
    _class_body_scope: ScopeId<'db>,
    _name: String,
    _target_method_decorator: MethodDecorator,
) -> salsa::CycleRecoveryAction<PlaceAndQualifiers<'db>> {
    salsa::CycleRecoveryAction::Iterate
}

fn implicit_attribute_initial<'db>(
    _db: &'db dyn Db,
    _class_body_scope: ScopeId<'db>,
    _name: String,
    _target_method_decorator: MethodDecorator,
) -> PlaceAndQualifiers<'db> {
    Place::Unbound.into()
}

fn try_mro_cycle_recover<'db>(
    _db: &'db dyn Db,
    _value: &Result<Mro<'db>, MroError<'db>>,
    _count: u32,
    _self: ClassLiteral<'db>,
    _specialization: Option<Specialization<'db>>,
) -> salsa::CycleRecoveryAction<Result<Mro<'db>, MroError<'db>>> {
    salsa::CycleRecoveryAction::Iterate
}

fn try_mro_cycle_initial<'db>(
    db: &'db dyn Db,
    self_: ClassLiteral<'db>,
    specialization: Option<Specialization<'db>>,
) -> Result<Mro<'db>, MroError<'db>> {
    Err(MroError::cycle(
        db,
        self_.apply_optional_specialization(db, specialization),
    ))
}

#[allow(clippy::trivially_copy_pass_by_ref)]
fn is_typed_dict_cycle_recover<'db>(
    _db: &'db dyn Db,
    _value: &bool,
    _count: u32,
    _self: ClassLiteral<'db>,
) -> salsa::CycleRecoveryAction<bool> {
    salsa::CycleRecoveryAction::Iterate
}

#[allow(clippy::unnecessary_wraps)]
fn is_typed_dict_cycle_initial<'db>(_db: &'db dyn Db, _self: ClassLiteral<'db>) -> bool {
    false
}

fn try_metaclass_cycle_recover<'db>(
    _db: &'db dyn Db,
    _value: &Result<(Type<'db>, Option<DataclassTransformerParams>), MetaclassError<'db>>,
    _count: u32,
    _self: ClassLiteral<'db>,
) -> salsa::CycleRecoveryAction<
    Result<(Type<'db>, Option<DataclassTransformerParams>), MetaclassError<'db>>,
> {
    salsa::CycleRecoveryAction::Iterate
}

#[allow(clippy::unnecessary_wraps)]
fn try_metaclass_cycle_initial<'db>(
    _db: &'db dyn Db,
    _self_: ClassLiteral<'db>,
) -> Result<(Type<'db>, Option<DataclassTransformerParams>), MetaclassError<'db>> {
    Err(MetaclassError {
        kind: MetaclassErrorKind::Cycle,
    })
}

/// A category of classes with code generation capabilities (with synthesized methods).
#[derive(Clone, Copy, Debug, PartialEq, salsa::Update, get_size2::GetSize)]
pub(crate) enum CodeGeneratorKind {
    /// Classes decorated with `@dataclass` or similar dataclass-like decorators
    DataclassLike,
    /// Classes inheriting from `typing.NamedTuple`
    NamedTuple,
    /// Classes inheriting from `typing.TypedDict`
    TypedDict,
}

impl CodeGeneratorKind {
    pub(crate) fn from_class(db: &dyn Db, class: ClassLiteral<'_>) -> Option<Self> {
        #[salsa::tracked(
            cycle_fn=code_generator_of_class_recover,
            cycle_initial=code_generator_of_class_initial,
            heap_size=ruff_memory_usage::heap_size
        )]
        fn code_generator_of_class<'db>(
            db: &'db dyn Db,
            class: ClassLiteral<'db>,
        ) -> Option<CodeGeneratorKind> {
            if class.dataclass_params(db).is_some()
                || class
                    .try_metaclass(db)
                    .is_ok_and(|(_, transformer_params)| transformer_params.is_some())
            {
                Some(CodeGeneratorKind::DataclassLike)
            } else if class
                .explicit_bases(db)
                .contains(&Type::SpecialForm(SpecialFormType::NamedTuple))
            {
                Some(CodeGeneratorKind::NamedTuple)
            } else if class.is_typed_dict(db) {
                Some(CodeGeneratorKind::TypedDict)
            } else {
                None
            }
        }

        fn code_generator_of_class_initial(
            _db: &dyn Db,
            _class: ClassLiteral<'_>,
        ) -> Option<CodeGeneratorKind> {
            None
        }

        #[expect(clippy::ref_option, clippy::trivially_copy_pass_by_ref)]
        fn code_generator_of_class_recover(
            _db: &dyn Db,
            _value: &Option<CodeGeneratorKind>,
            _count: u32,
            _class: ClassLiteral<'_>,
        ) -> salsa::CycleRecoveryAction<Option<CodeGeneratorKind>> {
            salsa::CycleRecoveryAction::Iterate
        }

        code_generator_of_class(db, class)
    }

    pub(super) fn matches(self, db: &dyn Db, class: ClassLiteral<'_>) -> bool {
        CodeGeneratorKind::from_class(db, class) == Some(self)
    }
}

/// A specialization of a generic class with a particular assignment of types to typevars.
///
/// # Ordering
/// Ordering is based on the generic aliases's salsa-assigned id and not on its values.
/// The id may change between runs, or when the alias was garbage collected and recreated.
#[salsa::interned(debug, heap_size=ruff_memory_usage::heap_size)]
#[derive(PartialOrd, Ord)]
pub struct GenericAlias<'db> {
    pub(crate) origin: ClassLiteral<'db>,
    pub(crate) specialization: Specialization<'db>,
}

pub(super) fn walk_generic_alias<'db, V: super::visitor::TypeVisitor<'db> + ?Sized>(
    db: &'db dyn Db,
    alias: GenericAlias<'db>,
    visitor: &V,
) {
    walk_specialization(db, alias.specialization(db), visitor);
}

// The Salsa heap is tracked separately.
impl get_size2::GetSize for GenericAlias<'_> {}

impl<'db> GenericAlias<'db> {
    pub(super) fn normalized_impl(self, db: &'db dyn Db, visitor: &NormalizedVisitor<'db>) -> Self {
        Self::new(
            db,
            self.origin(db),
            self.specialization(db).normalized_impl(db, visitor),
        )
    }

    pub(super) fn materialize(
        self,
        db: &'db dyn Db,
        materialization_kind: MaterializationKind,
    ) -> Self {
        Self::new(
            db,
            self.origin(db),
            self.specialization(db)
                .materialize(db, materialization_kind),
        )
    }

    pub(crate) fn definition(self, db: &'db dyn Db) -> Definition<'db> {
        self.origin(db).definition(db)
    }

    pub(super) fn apply_type_mapping_impl<'a>(
        self,
        db: &'db dyn Db,
        type_mapping: &TypeMapping<'a, 'db>,
        visitor: &ApplyTypeMappingVisitor<'db>,
    ) -> Self {
        Self::new(
            db,
            self.origin(db),
            self.specialization(db)
                .apply_type_mapping_impl(db, type_mapping, visitor),
        )
    }

    pub(super) fn find_legacy_typevars_impl(
        self,
        db: &'db dyn Db,
        binding_context: Option<Definition<'db>>,
        typevars: &mut FxOrderSet<BoundTypeVarInstance<'db>>,
        visitor: &FindLegacyTypeVarsVisitor<'db>,
    ) {
        self.specialization(db)
            .find_legacy_typevars_impl(db, binding_context, typevars, visitor);
    }

    pub(super) fn is_typed_dict(self, db: &'db dyn Db) -> bool {
        self.origin(db).is_typed_dict(db)
    }
}

impl<'db> From<GenericAlias<'db>> for Type<'db> {
    fn from(alias: GenericAlias<'db>) -> Type<'db> {
        Type::GenericAlias(alias)
    }
}

#[salsa::tracked]
impl<'db> VarianceInferable<'db> for GenericAlias<'db> {
    #[salsa::tracked]
    fn variance_of(self, db: &'db dyn Db, typevar: BoundTypeVarInstance<'db>) -> TypeVarVariance {
        let origin = self.origin(db);

        let specialization = self.specialization(db);

        // if the class is the thing defining the variable, then it can
        // reference it without it being applied to the specialization
        std::iter::once(origin.variance_of(db, typevar))
            .chain(
                specialization
                    .generic_context(db)
                    .variables(db)
                    .iter()
                    .zip(specialization.types(db))
                    .map(|(generic_typevar, ty)| {
                        if let Some(explicit_variance) =
                            generic_typevar.typevar(db).explicit_variance(db)
                        {
                            ty.with_polarity(explicit_variance).variance_of(db, typevar)
                        } else {
                            // `with_polarity` composes the passed variance with the
                            // inferred one. The inference is done lazily, as we can
                            // sometimes determine the result just from the passed
                            // variance. This operation is commutative, so we could
                            // infer either first.  We choose to make the `ClassLiteral`
                            // variance lazy, as it is known to be expensive, requiring
                            // that we traverse all members.
                            //
                            // If salsa let us look at the cache, we could check first
                            // to see if the class literal query was already run.

                            let typevar_variance_in_substituted_type = ty.variance_of(db, typevar);
                            origin
                                .with_polarity(typevar_variance_in_substituted_type)
                                .variance_of(db, *generic_typevar)
                        }
                    }),
            )
            .collect()
    }
}

/// Represents a class type, which might be a non-generic class, or a specialization of a generic
/// class.
#[derive(
    Clone,
    Copy,
    Debug,
    Eq,
    Hash,
    Ord,
    PartialEq,
    PartialOrd,
    salsa::Supertype,
    salsa::Update,
    get_size2::GetSize,
)]
pub enum ClassType<'db> {
    NonGeneric(ClassLiteral<'db>),
    Generic(GenericAlias<'db>),
}

#[salsa::tracked]
impl<'db> ClassType<'db> {
    pub(super) const fn is_not_generic(self) -> bool {
        matches!(self, Self::NonGeneric(_))
    }

    pub(super) const fn into_generic_alias(self) -> Option<GenericAlias<'db>> {
        match self {
            Self::NonGeneric(_) => None,
            Self::Generic(generic) => Some(generic),
        }
    }

    pub(super) fn normalized_impl(self, db: &'db dyn Db, visitor: &NormalizedVisitor<'db>) -> Self {
        match self {
            Self::NonGeneric(_) => self,
            Self::Generic(generic) => Self::Generic(generic.normalized_impl(db, visitor)),
        }
    }

    pub(super) fn materialize(
        self,
        db: &'db dyn Db,
        materialization_kind: MaterializationKind,
    ) -> Self {
        match self {
            Self::NonGeneric(_) => self,
            Self::Generic(generic) => Self::Generic(generic.materialize(db, materialization_kind)),
        }
    }

    pub(super) fn has_pep_695_type_params(self, db: &'db dyn Db) -> bool {
        match self {
            Self::NonGeneric(class) => class.has_pep_695_type_params(db),
            Self::Generic(generic) => generic.origin(db).has_pep_695_type_params(db),
        }
    }

    /// Returns the class literal and specialization for this class. For a non-generic class, this
    /// is the class itself. For a generic alias, this is the alias's origin.
    pub(crate) fn class_literal(
        self,
        db: &'db dyn Db,
    ) -> (ClassLiteral<'db>, Option<Specialization<'db>>) {
        match self {
            Self::NonGeneric(non_generic) => (non_generic, None),
            Self::Generic(generic) => (generic.origin(db), Some(generic.specialization(db))),
        }
    }

    /// Returns the class literal and specialization for this class, with an additional
    /// specialization applied if the class is generic.
    pub(crate) fn class_literal_specialized(
        self,
        db: &'db dyn Db,
        additional_specialization: Option<Specialization<'db>>,
    ) -> (ClassLiteral<'db>, Option<Specialization<'db>>) {
        match self {
            Self::NonGeneric(non_generic) => (non_generic, None),
            Self::Generic(generic) => (
                generic.origin(db),
                Some(
                    generic
                        .specialization(db)
                        .apply_optional_specialization(db, additional_specialization),
                ),
            ),
        }
    }

    pub(crate) fn name(self, db: &'db dyn Db) -> &'db ast::name::Name {
        let (class_literal, _) = self.class_literal(db);
        class_literal.name(db)
    }

    pub(crate) fn known(self, db: &'db dyn Db) -> Option<KnownClass> {
        let (class_literal, _) = self.class_literal(db);
        class_literal.known(db)
    }

    pub(crate) fn definition(self, db: &'db dyn Db) -> Definition<'db> {
        let (class_literal, _) = self.class_literal(db);
        class_literal.definition(db)
    }

    /// Return `Some` if this class is known to be a [`DisjointBase`], or `None` if it is not.
    pub(super) fn as_disjoint_base(self, db: &'db dyn Db) -> Option<DisjointBase<'db>> {
        self.class_literal(db).0.as_disjoint_base(db)
    }

    /// Return `true` if this class represents `known_class`
    pub(crate) fn is_known(self, db: &'db dyn Db, known_class: KnownClass) -> bool {
        self.known(db) == Some(known_class)
    }

    /// Return `true` if this class represents the builtin class `object`
    pub(crate) fn is_object(self, db: &'db dyn Db) -> bool {
        self.is_known(db, KnownClass::Object)
    }

    pub(super) fn apply_type_mapping_impl<'a>(
        self,
        db: &'db dyn Db,
        type_mapping: &TypeMapping<'a, 'db>,
        visitor: &ApplyTypeMappingVisitor<'db>,
    ) -> Self {
        match self {
            Self::NonGeneric(_) => self,
            Self::Generic(generic) => {
                Self::Generic(generic.apply_type_mapping_impl(db, type_mapping, visitor))
            }
        }
    }

    pub(super) fn find_legacy_typevars_impl(
        self,
        db: &'db dyn Db,
        binding_context: Option<Definition<'db>>,
        typevars: &mut FxOrderSet<BoundTypeVarInstance<'db>>,
        visitor: &FindLegacyTypeVarsVisitor<'db>,
    ) {
        match self {
            Self::NonGeneric(_) => {}
            Self::Generic(generic) => {
                generic.find_legacy_typevars_impl(db, binding_context, typevars, visitor);
            }
        }
    }

    /// Iterate over the [method resolution order] ("MRO") of the class.
    ///
    /// If the MRO could not be accurately resolved, this method falls back to iterating
    /// over an MRO that has the class directly inheriting from `Unknown`. Use
    /// [`ClassLiteral::try_mro`] if you need to distinguish between the success and failure
    /// cases rather than simply iterating over the inferred resolution order for the class.
    ///
    /// [method resolution order]: https://docs.python.org/3/glossary.html#term-method-resolution-order
    pub(super) fn iter_mro(self, db: &'db dyn Db) -> MroIterator<'db> {
        let (class_literal, specialization) = self.class_literal(db);
        class_literal.iter_mro(db, specialization)
    }

    /// Iterate over the method resolution order ("MRO") of the class, optionally applying an
    /// additional specialization to it if the class is generic.
    pub(super) fn iter_mro_specialized(
        self,
        db: &'db dyn Db,
        additional_specialization: Option<Specialization<'db>>,
    ) -> MroIterator<'db> {
        let (class_literal, specialization) =
            self.class_literal_specialized(db, additional_specialization);
        class_literal.iter_mro(db, specialization)
    }

    /// Is this class final?
    pub(super) fn is_final(self, db: &'db dyn Db) -> bool {
        let (class_literal, _) = self.class_literal(db);
        class_literal.is_final(db)
    }

    /// Return `true` if `other` is present in this class's MRO.
    pub(super) fn is_subclass_of(self, db: &'db dyn Db, other: ClassType<'db>) -> bool {
        self.when_subclass_of::<ConstraintSet>(db, other)
            .is_always_satisfied(db)
    }

    pub(super) fn when_subclass_of<C: Constraints<'db>>(
        self,
        db: &'db dyn Db,
        other: ClassType<'db>,
    ) -> C {
        self.has_relation_to_impl(
            db,
            other,
            TypeRelation::Subtyping,
            &HasRelationToVisitor::new(C::always_satisfiable(db)),
        )
    }

    pub(super) fn has_relation_to_impl<C: Constraints<'db>>(
        self,
        db: &'db dyn Db,
        other: Self,
        relation: TypeRelation,
        visitor: &HasRelationToVisitor<'db, C>,
    ) -> C {
        self.iter_mro(db).when_any(db, |base| {
            match base {
                ClassBase::Dynamic(_) => match relation {
                    TypeRelation::Subtyping => C::from_bool(db, other.is_object(db)),
                    TypeRelation::Assignability => C::from_bool(db, !other.is_final(db)),
                },

                // Protocol and Generic are not represented by a ClassType.
                ClassBase::Protocol | ClassBase::Generic => C::unsatisfiable(db),

                ClassBase::Class(base) => match (base, other) {
                    (ClassType::NonGeneric(base), ClassType::NonGeneric(other)) => {
                        C::from_bool(db, base == other)
                    }
                    (ClassType::Generic(base), ClassType::Generic(other)) => {
                        C::from_bool(db, base.origin(db) == other.origin(db)).and(db, || {
                            base.specialization(db).has_relation_to_impl(
                                db,
                                other.specialization(db),
                                relation,
                                visitor,
                            )
                        })
                    }
                    (ClassType::Generic(_), ClassType::NonGeneric(_))
                    | (ClassType::NonGeneric(_), ClassType::Generic(_)) => C::unsatisfiable(db),
                },

                ClassBase::TypedDict => {
                    // TODO: Implement subclassing and assignability for TypedDicts.
                    C::always_satisfiable(db)
                }
            }
        })
    }

    pub(super) fn is_equivalent_to_impl<C: Constraints<'db>>(
        self,
        db: &'db dyn Db,
        other: ClassType<'db>,
        visitor: &IsEquivalentVisitor<'db, C>,
    ) -> C {
        if self == other {
            return C::always_satisfiable(db);
        }

        match (self, other) {
            // A non-generic class is never equivalent to a generic class.
            // Two non-generic classes are only equivalent if they are equal (handled above).
            (ClassType::NonGeneric(_), _) | (_, ClassType::NonGeneric(_)) => C::unsatisfiable(db),

            (ClassType::Generic(this), ClassType::Generic(other)) => {
                C::from_bool(db, this.origin(db) == other.origin(db)).and(db, || {
                    this.specialization(db).is_equivalent_to_impl(
                        db,
                        other.specialization(db),
                        visitor,
                    )
                })
            }
        }
    }

    /// Return the metaclass of this class, or `type[Unknown]` if the metaclass cannot be inferred.
    pub(super) fn metaclass(self, db: &'db dyn Db) -> Type<'db> {
        let (class_literal, specialization) = self.class_literal(db);
        class_literal
            .metaclass(db)
            .apply_optional_specialization(db, specialization)
    }

    /// Return the [`DisjointBase`] that appears first in the MRO of this class.
    ///
    /// Returns `None` if this class does not have any disjoint bases in its MRO.
    pub(super) fn nearest_disjoint_base(self, db: &'db dyn Db) -> Option<DisjointBase<'db>> {
        self.iter_mro(db)
            .filter_map(ClassBase::into_class)
            .find_map(|base| base.as_disjoint_base(db))
    }

    /// Return `true` if this class could coexist in an MRO with `other`.
    ///
    /// For two given classes `A` and `B`, it is often possible to say for sure
    /// that there could never exist any class `C` that inherits from both `A` and `B`.
    /// In these situations, this method returns `false`; in all others, it returns `true`.
    pub(super) fn could_coexist_in_mro_with(self, db: &'db dyn Db, other: Self) -> bool {
        if self == other {
            return true;
        }

        // Optimisation: if either class is `@final`, we only need to do one `is_subclass_of` call.
        if self.is_final(db) {
            return self.is_subclass_of(db, other);
        }
        if other.is_final(db) {
            return other.is_subclass_of(db, self);
        }

        // Two disjoint bases can only coexist in an MRO if one is a subclass of the other.
        if self
            .nearest_disjoint_base(db)
            .is_some_and(|disjoint_base_1| {
                other
                    .nearest_disjoint_base(db)
                    .is_some_and(|disjoint_base_2| {
                        !disjoint_base_1.could_coexist_in_mro_with(db, &disjoint_base_2)
                    })
            })
        {
            return false;
        }

        // Check to see whether the metaclasses of `self` and `other` are disjoint.
        // Avoid this check if the metaclass of either `self` or `other` is `type`,
        // however, since we end up with infinite recursion in that case due to the fact
        // that `type` is its own metaclass (and we know that `type` can coexist in an MRO
        // with any other arbitrary class, anyway).
        let type_class = KnownClass::Type.to_class_literal(db);
        let self_metaclass = self.metaclass(db);
        if self_metaclass == type_class {
            return true;
        }
        let other_metaclass = other.metaclass(db);
        if other_metaclass == type_class {
            return true;
        }
        let Some(self_metaclass_instance) = self_metaclass.to_instance(db) else {
            return true;
        };
        let Some(other_metaclass_instance) = other_metaclass.to_instance(db) else {
            return true;
        };
        if self_metaclass_instance.is_disjoint_from(db, other_metaclass_instance) {
            return false;
        }

        true
    }

    /// Return a type representing "the set of all instances of the metaclass of this class".
    pub(super) fn metaclass_instance_type(self, db: &'db dyn Db) -> Type<'db> {
        self
            .metaclass(db)
            .to_instance(db)
            .expect("`Type::to_instance()` should always return `Some()` when called on the type of a metaclass")
    }

    /// Returns the class member of this class named `name`.
    ///
    /// The member resolves to a member on the class itself or any of its proper superclasses.
    ///
    /// TODO: Should this be made private...?
    pub(super) fn class_member(
        self,
        db: &'db dyn Db,
        name: &str,
        policy: MemberLookupPolicy,
    ) -> PlaceAndQualifiers<'db> {
        let (class_literal, specialization) = self.class_literal(db);
        class_literal.class_member_inner(db, specialization, name, policy)
    }

    /// Returns the inferred type of the class member named `name`. Only bound members
    /// or those marked as `ClassVars` are considered.
    ///
    /// You must provide the `inherited_generic_context` that we should use for the `__new__` or
    /// `__init__` member. This is inherited from the containing class -­but importantly, from the
    /// class that the lookup is being performed on, and not the class containing the (possibly
    /// inherited) member.
    ///
    /// Returns [`Place::Unbound`] if `name` cannot be found in this class's scope
    /// directly. Use [`ClassType::class_member`] if you require a method that will
    /// traverse through the MRO until it finds the member.
    pub(super) fn own_class_member(
        self,
        db: &'db dyn Db,
        inherited_generic_context: Option<GenericContext<'db>>,
        name: &str,
    ) -> PlaceAndQualifiers<'db> {
        fn synthesize_getitem_overload_signature<'db>(
            index_annotation: Type<'db>,
            return_annotation: Type<'db>,
        ) -> Signature<'db> {
            let self_parameter = Parameter::positional_only(Some(Name::new_static("self")));
            let index_parameter = Parameter::positional_only(Some(Name::new_static("index")))
                .with_annotated_type(index_annotation);
            let parameters = Parameters::new([self_parameter, index_parameter]);
            Signature::new(parameters, Some(return_annotation))
        }

        let (class_literal, specialization) = self.class_literal(db);

        let fallback_member_lookup = || {
            class_literal
                .own_class_member(db, inherited_generic_context, specialization, name)
                .map_type(|ty| ty.apply_optional_specialization(db, specialization))
        };

        let synthesize_simple_tuple_method = |return_type| {
            let parameters =
                Parameters::new([Parameter::positional_only(Some(Name::new_static("self")))
                    .with_annotated_type(Type::instance(db, self))]);

            let synthesized_dunder_method =
                CallableType::function_like(db, Signature::new(parameters, Some(return_type)));

            Place::bound(synthesized_dunder_method).into()
        };

        match name {
            "__len__" if class_literal.is_tuple(db) => {
                let return_type = specialization
                    .and_then(|spec| spec.tuple(db))
                    .and_then(|tuple| tuple.len().into_fixed_length())
                    .and_then(|len| i64::try_from(len).ok())
                    .map(Type::IntLiteral)
                    .unwrap_or_else(|| KnownClass::Int.to_instance(db));

                synthesize_simple_tuple_method(return_type)
            }

            "__bool__" if class_literal.is_tuple(db) => {
                let return_type = specialization
                    .and_then(|spec| spec.tuple(db))
                    .map(|tuple| tuple.truthiness().into_type(db))
                    .unwrap_or_else(|| KnownClass::Bool.to_instance(db));

                synthesize_simple_tuple_method(return_type)
            }

            "__getitem__" if class_literal.is_tuple(db) => {
                specialization
                    .and_then(|spec| spec.tuple(db))
                    .map(|tuple| {
                        let mut element_type_to_indices: FxIndexMap<Type<'db>, Vec<i64>> =
                            FxIndexMap::default();

                        match tuple {
                            // E.g. for `tuple[int, str]`, we will generate the following overloads:
                            //
                            //    __getitem__(self, index: Literal[0, -2], /) -> int
                            //    __getitem__(self, index: Literal[1, -1], /) -> str
                            //
                            TupleSpec::Fixed(fixed_length_tuple) => {
                                let tuple_length = fixed_length_tuple.len();

                                for (index, ty) in fixed_length_tuple.elements().enumerate() {
                                    let entry = element_type_to_indices.entry(*ty).or_default();
                                    if let Ok(index) = i64::try_from(index) {
                                        entry.push(index);
                                    }
                                    if let Ok(index) = i64::try_from(tuple_length - index) {
                                        entry.push(0 - index);
                                    }
                                }
                            }

                            // E.g. for `tuple[str, *tuple[float, ...], bytes, range]`, we will generate the following overloads:
                            //
                            //    __getitem__(self, index: Literal[0], /) -> str
                            //    __getitem__(self, index: Literal[1], /) -> float | bytes
                            //    __getitem__(self, index: Literal[2], /) -> float | bytes | range
                            //    __getitem__(self, index: Literal[-1], /) -> range
                            //    __getitem__(self, index: Literal[-2], /) -> bytes
                            //    __getitem__(self, index: Literal[-3], /) -> float | str
                            //
                            TupleSpec::Variable(variable_length_tuple) => {
                                for (index, ty) in variable_length_tuple.prefix.iter().enumerate() {
                                    if let Ok(index) = i64::try_from(index) {
                                        element_type_to_indices.entry(*ty).or_default().push(index);
                                    }

                                    let one_based_index = index + 1;

                                    if let Ok(i) = i64::try_from(
                                        variable_length_tuple.suffix.len() + one_based_index,
                                    ) {
                                        let overload_return = UnionType::from_elements(
                                            db,
                                            std::iter::once(variable_length_tuple.variable).chain(
                                                variable_length_tuple
                                                    .prefix
                                                    .iter()
                                                    .rev()
                                                    .take(one_based_index)
                                                    .copied(),
                                            ),
                                        );
                                        element_type_to_indices
                                            .entry(overload_return)
                                            .or_default()
                                            .push(0 - i);
                                    }
                                }

                                for (index, ty) in
                                    variable_length_tuple.suffix.iter().rev().enumerate()
                                {
                                    if let Some(index) =
                                        index.checked_add(1).and_then(|i| i64::try_from(i).ok())
                                    {
                                        element_type_to_indices
                                            .entry(*ty)
                                            .or_default()
                                            .push(0 - index);
                                    }

                                    if let Ok(i) =
                                        i64::try_from(variable_length_tuple.prefix.len() + index)
                                    {
                                        let overload_return = UnionType::from_elements(
                                            db,
                                            std::iter::once(variable_length_tuple.variable).chain(
                                                variable_length_tuple
                                                    .suffix
                                                    .iter()
                                                    .take(index + 1)
                                                    .copied(),
                                            ),
                                        );
                                        element_type_to_indices
                                            .entry(overload_return)
                                            .or_default()
                                            .push(i);
                                    }
                                }
                            }
                        }

                        let all_elements_unioned =
                            UnionType::from_elements(db, tuple.all_elements());

                        let mut overload_signatures =
                            Vec::with_capacity(element_type_to_indices.len().saturating_add(2));

                        overload_signatures.extend(element_type_to_indices.into_iter().filter_map(
                            |(return_type, mut indices)| {
                                if return_type.is_equivalent_to(db, all_elements_unioned) {
                                    return None;
                                }

                                // Sorting isn't strictly required, but leads to nicer `reveal_type` output
                                indices.sort_unstable();

                                let index_annotation = UnionType::from_elements(
                                    db,
                                    indices.into_iter().map(Type::IntLiteral),
                                );

                                Some(synthesize_getitem_overload_signature(
                                    index_annotation,
                                    return_type,
                                ))
                            },
                        ));

                        // Fallback overloads: for `tuple[int, str]`, we will generate the following overloads:
                        //
                        //    __getitem__(self, index: int, /) -> int | str
                        //    __getitem__(self, index: slice[Any, Any, Any], /) -> tuple[int | str, ...]
                        //
                        // and for `tuple[str, *tuple[float, ...], bytes]`, we will generate the following overloads:
                        //
                        //    __getitem__(self, index: int, /) -> str | float | bytes
                        //    __getitem__(self, index: slice[Any, Any, Any], /) -> tuple[str | float | bytes, ...]
                        //
                        overload_signatures.push(synthesize_getitem_overload_signature(
                            KnownClass::SupportsIndex.to_instance(db),
                            all_elements_unioned,
                        ));

                        overload_signatures.push(synthesize_getitem_overload_signature(
                            KnownClass::Slice.to_instance(db),
                            Type::homogeneous_tuple(db, all_elements_unioned),
                        ));

                        let getitem_signature =
                            CallableSignature::from_overloads(overload_signatures);
                        let getitem_type =
                            Type::Callable(CallableType::new(db, getitem_signature, true));
                        Place::bound(getitem_type).into()
                    })
                    .unwrap_or_else(fallback_member_lookup)
            }

            // ```py
            // class tuple:
            //     @overload
            //     def __new__(cls: type[tuple[()]], iterable: tuple[()] = ()) -> tuple[()]: ...
            //     @overload
            //     def __new__[T](cls: type[tuple[T, ...]], iterable: tuple[T, ...]) -> tuple[T, ...]: ...
            // ```
            "__new__" if class_literal.is_tuple(db) => {
                let mut iterable_parameter =
                    Parameter::positional_only(Some(Name::new_static("iterable")));

                let tuple = specialization.and_then(|spec| spec.tuple(db));

                match tuple {
                    Some(tuple) => {
                        // TODO: Once we support PEP 646 annotations for `*args` parameters, we can
                        // use the tuple itself as the argument type.
                        let tuple_len = tuple.len();

                        if tuple_len.minimum() == 0 && tuple_len.maximum().is_none() {
                            // If the tuple has no length restrictions,
                            // any iterable is allowed as long as the iterable has the correct element type.
                            let mut tuple_elements = tuple.all_elements();
                            iterable_parameter = iterable_parameter.with_annotated_type(
                                KnownClass::Iterable
                                    .to_specialized_instance(db, [*tuple_elements.next().unwrap()]),
                            );
                            assert_eq!(
                                tuple_elements.next(),
                                None,
                                "Tuple specialization should not have more than one element when it has no length restriction"
                            );
                        } else {
                            // But if the tuple is of a fixed length, or has a minimum length, we require a tuple rather
                            // than an iterable, as a tuple is the only kind of iterable for which we can
                            // specify a fixed length, or that the iterable must be at least a certain length.
                            iterable_parameter =
                                iterable_parameter.with_annotated_type(Type::instance(db, self));
                        }
                    }
                    None => {
                        // If the tuple isn't specialized at all, we allow any argument as long as it is iterable.
                        iterable_parameter = iterable_parameter
                            .with_annotated_type(KnownClass::Iterable.to_instance(db));
                    }
                }

                // We allow the `iterable` parameter to be omitted for:
                // - a zero-length tuple
                // - an unspecialized tuple
                // - a tuple with no minimum length
                if tuple.is_none_or(|tuple| tuple.len().minimum() == 0) {
                    iterable_parameter =
                        iterable_parameter.with_default_type(Type::empty_tuple(db));
                }

                let parameters = Parameters::new([
                    Parameter::positional_only(Some(Name::new_static("self")))
                        .with_annotated_type(SubclassOfType::from(db, self)),
                    iterable_parameter,
                ]);

                let synthesized_dunder = CallableType::function_like(
                    db,
                    Signature::new(parameters, None)
                        .with_inherited_generic_context(inherited_generic_context),
                );

                Place::bound(synthesized_dunder).into()
            }

            _ => fallback_member_lookup(),
        }
    }

    /// Look up an instance attribute (available in `__dict__`) of the given name.
    ///
    /// See [`Type::instance_member`] for more details.
    pub(super) fn instance_member(self, db: &'db dyn Db, name: &str) -> PlaceAndQualifiers<'db> {
        let (class_literal, specialization) = self.class_literal(db);

        if class_literal.is_typed_dict(db) {
            return Place::Unbound.into();
        }

        class_literal
            .instance_member(db, specialization, name)
            .map_type(|ty| ty.apply_optional_specialization(db, specialization))
    }

    /// A helper function for `instance_member` that looks up the `name` attribute only on
    /// this class, not on its superclasses.
    fn own_instance_member(self, db: &'db dyn Db, name: &str) -> PlaceAndQualifiers<'db> {
        let (class_literal, specialization) = self.class_literal(db);
        class_literal
            .own_instance_member(db, name)
            .map_type(|ty| ty.apply_optional_specialization(db, specialization))
    }

    /// Return a callable type (or union of callable types) that represents the callable
    /// constructor signature of this class.
    #[salsa::tracked(heap_size=ruff_memory_usage::heap_size)]
    pub(super) fn into_callable(self, db: &'db dyn Db) -> Type<'db> {
        let self_ty = Type::from(self);
        let metaclass_dunder_call_function_symbol = self_ty
            .member_lookup_with_policy(
                db,
                "__call__".into(),
                MemberLookupPolicy::NO_INSTANCE_FALLBACK
                    | MemberLookupPolicy::META_CLASS_NO_TYPE_FALLBACK,
            )
            .place;

        if let Place::Type(Type::BoundMethod(metaclass_dunder_call_function), _) =
            metaclass_dunder_call_function_symbol
        {
            // TODO: this intentionally diverges from step 1 in
            // https://typing.python.org/en/latest/spec/constructors.html#converting-a-constructor-to-callable
            // by always respecting the signature of the metaclass `__call__`, rather than
            // using a heuristic which makes unwarranted assumptions to sometimes ignore it.
            return Type::Callable(metaclass_dunder_call_function.into_callable_type(db));
        }

        let dunder_new_function_symbol = self_ty
            .member_lookup_with_policy(
                db,
                "__new__".into(),
                MemberLookupPolicy::MRO_NO_OBJECT_FALLBACK,
            )
            .place;

        let dunder_new_signature = dunder_new_function_symbol
            .ignore_possibly_unbound()
            .and_then(|ty| match ty {
                Type::FunctionLiteral(function) => Some(function.signature(db)),
                Type::Callable(callable) => Some(callable.signatures(db)),
                _ => None,
            });

        let dunder_new_function = if let Some(dunder_new_signature) = dunder_new_signature {
            // Step 3: If the return type of the `__new__` evaluates to a type that is not a subclass of this class,
            // then we should ignore the `__init__` and just return the `__new__` method.
            let returns_non_subclass = dunder_new_signature.overloads.iter().any(|signature| {
                signature.return_ty.is_some_and(|return_ty| {
                    !return_ty.is_assignable_to(
                        db,
                        self_ty
                            .to_instance(db)
                            .expect("ClassType should be instantiable"),
                    )
                })
            });

            let instance_ty = Type::instance(db, self);
            let dunder_new_bound_method = Type::Callable(CallableType::new(
                db,
                dunder_new_signature.bind_self(db, Some(instance_ty)),
                true,
            ));

            if returns_non_subclass {
                return dunder_new_bound_method;
            }
            Some(dunder_new_bound_method)
        } else {
            None
        };

        let dunder_init_function_symbol = self_ty
            .member_lookup_with_policy(
                db,
                "__init__".into(),
                MemberLookupPolicy::MRO_NO_OBJECT_FALLBACK
                    | MemberLookupPolicy::META_CLASS_NO_TYPE_FALLBACK,
            )
            .place;

        let correct_return_type = self_ty.to_instance(db).unwrap_or_else(Type::unknown);

        // If the class defines an `__init__` method, then we synthesize a callable type with the
        // same parameters as the `__init__` method after it is bound, and with the return type of
        // the concrete type of `Self`.
        let synthesized_dunder_init_callable =
            if let Place::Type(ty, _) = dunder_init_function_symbol {
                let signature = match ty {
                    Type::FunctionLiteral(dunder_init_function) => {
                        Some(dunder_init_function.signature(db))
                    }
                    Type::Callable(callable) => Some(callable.signatures(db)),
                    _ => None,
                };

                if let Some(signature) = signature {
                    let synthesized_signature = |signature: &Signature<'db>| {
                        let instance_ty = Type::instance(db, self);
                        Signature::new(signature.parameters().clone(), Some(correct_return_type))
                            .with_definition(signature.definition())
                            .bind_self(db, Some(instance_ty))
                    };

                    let synthesized_dunder_init_signature = CallableSignature::from_overloads(
                        signature.overloads.iter().map(synthesized_signature),
                    );

                    Some(Type::Callable(CallableType::new(
                        db,
                        synthesized_dunder_init_signature,
                        true,
                    )))
                } else {
                    None
                }
            } else {
                None
            };

        match (dunder_new_function, synthesized_dunder_init_callable) {
            (Some(dunder_new_function), Some(synthesized_dunder_init_callable)) => {
                UnionType::from_elements(
                    db,
                    vec![dunder_new_function, synthesized_dunder_init_callable],
                )
            }
            (Some(constructor), None) | (None, Some(constructor)) => constructor,
            (None, None) => {
                // If no `__new__` or `__init__` method is found, then we fall back to looking for
                // an `object.__new__` method.
                let new_function_symbol = self_ty
                    .member_lookup_with_policy(
                        db,
                        "__new__".into(),
                        MemberLookupPolicy::META_CLASS_NO_TYPE_FALLBACK,
                    )
                    .place;

                if let Place::Type(Type::FunctionLiteral(new_function), _) = new_function_symbol {
                    Type::Callable(
                        new_function
                            .into_bound_method_type(db, self_ty)
                            .into_callable_type(db),
                    )
                } else {
                    // Fallback if no `object.__new__` is found.
                    CallableType::single(
                        db,
                        Signature::new(Parameters::empty(), Some(correct_return_type)),
                    )
                }
            }
        }
    }

<<<<<<< HEAD
    pub(super) fn has_divergent_type(self, db: &'db dyn Db) -> bool {
        match self {
            ClassType::NonGeneric(_) => false,
            ClassType::Generic(generic) => generic.specialization(db).has_divergent_type(db),
        }
=======
    pub(super) fn is_protocol(self, db: &'db dyn Db) -> bool {
        self.class_literal(db).0.is_protocol(db)
    }

    pub(super) fn header_span(self, db: &'db dyn Db) -> Span {
        self.class_literal(db).0.header_span(db)
>>>>>>> 4ca38b29
    }
}

impl<'db> From<GenericAlias<'db>> for ClassType<'db> {
    fn from(generic: GenericAlias<'db>) -> ClassType<'db> {
        ClassType::Generic(generic)
    }
}

impl<'db> From<ClassType<'db>> for Type<'db> {
    fn from(class: ClassType<'db>) -> Type<'db> {
        match class {
            ClassType::NonGeneric(non_generic) => non_generic.into(),
            ClassType::Generic(generic) => generic.into(),
        }
    }
}

impl<'db> VarianceInferable<'db> for ClassType<'db> {
    fn variance_of(self, db: &'db dyn Db, typevar: BoundTypeVarInstance<'db>) -> TypeVarVariance {
        match self {
            Self::NonGeneric(class) => class.variance_of(db, typevar),
            Self::Generic(generic) => generic.variance_of(db, typevar),
        }
    }
}

/// A filter that describes which methods are considered when looking for implicit attribute assignments
/// in [`ClassLiteral::implicit_attribute`].
#[derive(Debug, Clone, Copy, PartialEq, Eq, Hash)]
pub(super) enum MethodDecorator {
    None,
    ClassMethod,
    StaticMethod,
}

impl MethodDecorator {
    fn try_from_fn_type(db: &dyn Db, fn_type: FunctionType) -> Result<Self, ()> {
        match (
            fn_type.has_known_decorator(db, FunctionDecorators::CLASSMETHOD),
            fn_type.has_known_decorator(db, FunctionDecorators::STATICMETHOD),
        ) {
            (true, true) => Err(()), // A method can't be static and class method at the same time.
            (true, false) => Ok(Self::ClassMethod),
            (false, true) => Ok(Self::StaticMethod),
            (false, false) => Ok(Self::None),
        }
    }
}

/// Kind-specific metadata for different types of fields
#[derive(Debug, Clone, PartialEq, Eq)]
pub(crate) enum FieldKind<'db> {
    /// `NamedTuple` field metadata
    NamedTuple { default_ty: Option<Type<'db>> },
    /// dataclass field metadata
    Dataclass {
        /// The type of the default value for this field
        default_ty: Option<Type<'db>>,
        /// Whether or not this field is "init-only". If this is true, it only appears in the
        /// `__init__` signature, but is not accessible as a real field
        init_only: bool,
        /// Whether or not this field should appear in the signature of `__init__`.
        init: bool,
        /// Whether or not this field can only be passed as a keyword argument to `__init__`.
        kw_only: Option<bool>,
    },
    /// `TypedDict` field metadata
    TypedDict {
        /// Whether this field is required
        is_required: bool,
    },
}

/// Metadata regarding a dataclass field/attribute or a `TypedDict` "item" / key-value pair.
#[derive(Debug, Clone, PartialEq, Eq)]
pub(crate) struct Field<'db> {
    /// The declared type of the field
    pub(crate) declared_ty: Type<'db>,
    /// Kind-specific metadata for this field
    pub(crate) kind: FieldKind<'db>,
}

impl Field<'_> {
    pub(crate) const fn is_required(&self) -> bool {
        match &self.kind {
            FieldKind::NamedTuple { default_ty } => default_ty.is_none(),
            // A dataclass field is NOT required if `default` (or `default_factory`) is set
            // or if `init` has been set to `False`.
            FieldKind::Dataclass {
                init, default_ty, ..
            } => default_ty.is_none() && *init,
            FieldKind::TypedDict { is_required } => *is_required,
        }
    }
}

impl<'db> Field<'db> {
    /// Returns true if this field is a `dataclasses.KW_ONLY` sentinel.
    /// <https://docs.python.org/3/library/dataclasses.html#dataclasses.KW_ONLY>
    pub(crate) fn is_kw_only_sentinel(&self, db: &'db dyn Db) -> bool {
        self.declared_ty
            .into_nominal_instance()
            .is_some_and(|instance| instance.class(db).is_known(db, KnownClass::KwOnly))
    }
}

/// Representation of a class definition statement in the AST: either a non-generic class, or a
/// generic class that has not been specialized.
///
/// This does not in itself represent a type, but can be transformed into a [`ClassType`] that
/// does. (For generic classes, this requires specializing its generic context.)
///
/// # Ordering
/// Ordering is based on the class's id assigned by salsa and not on the class literal's values.
/// The id may change between runs, or when the class literal was garbage collected and recreated.
#[salsa::interned(debug, heap_size=ruff_memory_usage::heap_size)]
#[derive(PartialOrd, Ord)]
pub struct ClassLiteral<'db> {
    /// Name of the class at definition
    #[returns(ref)]
    pub(crate) name: ast::name::Name,

    pub(crate) body_scope: ScopeId<'db>,

    pub(crate) known: Option<KnownClass>,

    /// If this class is deprecated, this holds the deprecation message.
    pub(crate) deprecated: Option<DeprecatedInstance<'db>>,

    pub(crate) dataclass_params: Option<DataclassParams>,
    pub(crate) dataclass_transformer_params: Option<DataclassTransformerParams>,
}

// The Salsa heap is tracked separately.
impl get_size2::GetSize for ClassLiteral<'_> {}

#[expect(clippy::ref_option)]
#[allow(clippy::trivially_copy_pass_by_ref)]
fn pep695_generic_context_cycle_recover<'db>(
    _db: &'db dyn Db,
    _value: &Option<GenericContext<'db>>,
    _count: u32,
    _self: ClassLiteral<'db>,
) -> salsa::CycleRecoveryAction<Option<GenericContext<'db>>> {
    salsa::CycleRecoveryAction::Iterate
}

fn pep695_generic_context_cycle_initial<'db>(
    _db: &'db dyn Db,
    _self: ClassLiteral<'db>,
) -> Option<GenericContext<'db>> {
    None
}

#[salsa::tracked]
impl<'db> ClassLiteral<'db> {
    /// Return `true` if this class represents `known_class`
    pub(crate) fn is_known(self, db: &'db dyn Db, known_class: KnownClass) -> bool {
        self.known(db) == Some(known_class)
    }

    pub(crate) fn is_tuple(self, db: &'db dyn Db) -> bool {
        self.is_known(db, KnownClass::Tuple)
    }

    pub(crate) fn generic_context(self, db: &'db dyn Db) -> Option<GenericContext<'db>> {
        // Several typeshed definitions examine `sys.version_info`. To break cycles, we hard-code
        // the knowledge that this class is not generic.
        if self.is_known(db, KnownClass::VersionInfo) {
            return None;
        }

        // We've already verified that the class literal does not contain both a PEP-695 generic
        // scope and a `typing.Generic` base class.
        //
        // Note that if a class has an explicit legacy generic context (by inheriting from
        // `typing.Generic`), and also an implicit one (by inheriting from other generic classes,
        // specialized by typevars), the explicit one takes precedence.
        self.pep695_generic_context(db)
            .or_else(|| self.legacy_generic_context(db))
            .or_else(|| self.inherited_legacy_generic_context(db))
    }

    pub(crate) fn has_pep_695_type_params(self, db: &'db dyn Db) -> bool {
        self.pep695_generic_context(db).is_some()
    }

    #[salsa::tracked(cycle_fn=pep695_generic_context_cycle_recover, cycle_initial=pep695_generic_context_cycle_initial, heap_size=ruff_memory_usage::heap_size)]
    pub(crate) fn pep695_generic_context(self, db: &'db dyn Db) -> Option<GenericContext<'db>> {
        let scope = self.body_scope(db);
        let file = scope.file(db);
        let parsed = parsed_module(db, file).load(db);
        let class_def_node = scope.node(db).expect_class(&parsed);
        class_def_node.type_params.as_ref().map(|type_params| {
            let index = semantic_index(db, scope.file(db));
            let definition = index.expect_single_definition(class_def_node);
            GenericContext::from_type_params(db, index, definition, type_params)
        })
    }

    pub(crate) fn legacy_generic_context(self, db: &'db dyn Db) -> Option<GenericContext<'db>> {
        self.explicit_bases(db).iter().find_map(|base| match base {
            Type::KnownInstance(
                KnownInstanceType::SubscriptedGeneric(generic_context)
                | KnownInstanceType::SubscriptedProtocol(generic_context),
            ) => Some(*generic_context),
            _ => None,
        })
    }

    pub(crate) fn inherited_legacy_generic_context(
        self,
        db: &'db dyn Db,
    ) -> Option<GenericContext<'db>> {
        GenericContext::from_base_classes(
            db,
            self.explicit_bases(db)
                .iter()
                .copied()
                .filter(|ty| matches!(ty, Type::GenericAlias(_))),
        )
    }

    fn file(self, db: &dyn Db) -> File {
        self.body_scope(db).file(db)
    }

    /// Return the original [`ast::StmtClassDef`] node associated with this class
    ///
    /// ## Note
    /// Only call this function from queries in the same file or your
    /// query depends on the AST of another file (bad!).
    fn node<'ast>(self, db: &'db dyn Db, module: &'ast ParsedModuleRef) -> &'ast ast::StmtClassDef {
        let scope = self.body_scope(db);
        scope.node(db).expect_class(module)
    }

    pub(crate) fn definition(self, db: &'db dyn Db) -> Definition<'db> {
        let body_scope = self.body_scope(db);
        let module = parsed_module(db, body_scope.file(db)).load(db);
        let index = semantic_index(db, body_scope.file(db));
        index.expect_single_definition(body_scope.node(db).expect_class(&module))
    }

    pub(crate) fn apply_specialization(
        self,
        db: &'db dyn Db,
        f: impl FnOnce(GenericContext<'db>) -> Specialization<'db>,
    ) -> ClassType<'db> {
        match self.generic_context(db) {
            None => ClassType::NonGeneric(self),
            Some(generic_context) => {
                let specialization = f(generic_context);
                ClassType::Generic(GenericAlias::new(db, self, specialization))
            }
        }
    }

    pub(crate) fn apply_optional_specialization(
        self,
        db: &'db dyn Db,
        specialization: Option<Specialization<'db>>,
    ) -> ClassType<'db> {
        self.apply_specialization(db, |generic_context| {
            specialization
                .unwrap_or_else(|| generic_context.default_specialization(db, self.known(db)))
        })
    }

    /// Returns the default specialization of this class. For non-generic classes, the class is
    /// returned unchanged. For a non-specialized generic class, we return a generic alias that
    /// applies the default specialization to the class's typevars.
    pub(crate) fn default_specialization(self, db: &'db dyn Db) -> ClassType<'db> {
        self.apply_specialization(db, |generic_context| {
            generic_context.default_specialization(db, self.known(db))
        })
    }

    /// Returns the unknown specialization of this class. For non-generic classes, the class is
    /// returned unchanged. For a non-specialized generic class, we return a generic alias that
    /// maps each of the class's typevars to `Unknown`.
    pub(crate) fn unknown_specialization(self, db: &'db dyn Db) -> ClassType<'db> {
        self.apply_specialization(db, |generic_context| {
            generic_context.unknown_specialization(db)
        })
    }

    /// Return an iterator over the inferred types of this class's *explicit* bases.
    ///
    /// Note that any class (except for `object`) that has no explicit
    /// bases will implicitly inherit from `object` at runtime. Nonetheless,
    /// this method does *not* include `object` in the bases it iterates over.
    ///
    /// ## Why is this a salsa query?
    ///
    /// This is a salsa query to short-circuit the invalidation
    /// when the class's AST node changes.
    ///
    /// Were this not a salsa query, then the calling query
    /// would depend on the class's AST and rerun for every change in that file.
    #[salsa::tracked(returns(deref), cycle_fn=explicit_bases_cycle_recover, cycle_initial=explicit_bases_cycle_initial, heap_size=ruff_memory_usage::heap_size)]
    pub(super) fn explicit_bases(self, db: &'db dyn Db) -> Box<[Type<'db>]> {
        tracing::trace!("ClassLiteral::explicit_bases_query: {}", self.name(db));

        let module = parsed_module(db, self.file(db)).load(db);
        let class_stmt = self.node(db, &module);
        let class_definition =
            semantic_index(db, self.file(db)).expect_single_definition(class_stmt);

        if self.is_known(db, KnownClass::VersionInfo) {
            let tuple_type = TupleType::new(db, &TupleSpec::version_info_spec(db))
                .expect("sys.version_info tuple spec should always be a valid tuple");

            Box::new([
                definition_expression_type(db, class_definition, &class_stmt.bases()[0]),
                Type::from(tuple_type.to_class_type(db)),
            ])
        } else {
            class_stmt
                .bases()
                .iter()
                .map(|base_node| definition_expression_type(db, class_definition, base_node))
                .collect()
        }
    }

    /// Return `Some()` if this class is known to be a [`DisjointBase`], or `None` if it is not.
    pub(super) fn as_disjoint_base(self, db: &'db dyn Db) -> Option<DisjointBase<'db>> {
        // TODO: Typeshed cannot add `@disjoint_base` to its `tuple` definition without breaking pyright.
        // See <https://github.com/microsoft/pyright/issues/10836>.
        // This should be fixed soon; we can remove this workaround then.
        if self.is_known(db, KnownClass::Tuple)
            || self
                .known_function_decorators(db)
                .contains(&KnownFunction::DisjointBase)
        {
            Some(DisjointBase::due_to_decorator(self))
        } else if SlotsKind::from(db, self) == SlotsKind::NotEmpty {
            Some(DisjointBase::due_to_dunder_slots(self))
        } else {
            None
        }
    }

    /// Iterate over this class's explicit bases, filtering out any bases that are not class
    /// objects, and applying default specialization to any unspecialized generic class literals.
    fn fully_static_explicit_bases(self, db: &'db dyn Db) -> impl Iterator<Item = ClassType<'db>> {
        self.explicit_bases(db)
            .iter()
            .copied()
            .filter_map(|ty| ty.to_class_type(db))
    }

    /// Determine if this class is a protocol.
    ///
    /// This method relies on the accuracy of the [`KnownClass::is_protocol`] method,
    /// which hardcodes knowledge about certain special-cased classes. See the docs on
    /// that method for why we do this rather than relying on generalised logic for all
    /// classes, including the special-cased ones that are included in the [`KnownClass`]
    /// enum.
    pub(super) fn is_protocol(self, db: &'db dyn Db) -> bool {
        self.known(db)
            .map(KnownClass::is_protocol)
            .unwrap_or_else(|| {
                // Iterate through the last three bases of the class
                // searching for `Protocol` or `Protocol[]` in the bases list.
                //
                // If `Protocol` is present in the bases list of a valid protocol class, it must either:
                //
                // - be the last base
                // - OR be the last-but-one base (with the final base being `Generic[]` or `object`)
                // - OR be the last-but-two base (with the penultimate base being `Generic[]`
                //                                and the final base being `object`)
                self.explicit_bases(db).iter().rev().take(3).any(|base| {
                    matches!(
                        base,
                        Type::SpecialForm(SpecialFormType::Protocol)
                            | Type::KnownInstance(KnownInstanceType::SubscriptedProtocol(_))
                    )
                })
            })
    }

    /// Determine if this is an abstract class.
    pub(super) fn is_abstract(self, db: &'db dyn Db) -> bool {
        self.metaclass(db)
            .into_class_literal()
            .is_some_and(|metaclass| metaclass.is_known(db, KnownClass::ABCMeta))
    }

    /// Return the types of the decorators on this class
    #[salsa::tracked(returns(deref), heap_size=ruff_memory_usage::heap_size)]
    fn decorators(self, db: &'db dyn Db) -> Box<[Type<'db>]> {
        tracing::trace!("ClassLiteral::decorators: {}", self.name(db));

        let module = parsed_module(db, self.file(db)).load(db);

        let class_stmt = self.node(db, &module);
        if class_stmt.decorator_list.is_empty() {
            return Box::new([]);
        }

        let class_definition =
            semantic_index(db, self.file(db)).expect_single_definition(class_stmt);

        class_stmt
            .decorator_list
            .iter()
            .map(|decorator_node| {
                definition_expression_type(db, class_definition, &decorator_node.expression)
            })
            .collect()
    }

    pub(super) fn known_function_decorators(
        self,
        db: &'db dyn Db,
    ) -> impl Iterator<Item = KnownFunction> + 'db {
        self.decorators(db)
            .iter()
            .filter_map(|deco| deco.into_function_literal())
            .filter_map(|decorator| decorator.known(db))
    }

    /// Is this class final?
    pub(super) fn is_final(self, db: &'db dyn Db) -> bool {
        self.known_function_decorators(db)
            .contains(&KnownFunction::Final)
            || enum_metadata(db, self).is_some()
    }

    /// Attempt to resolve the [method resolution order] ("MRO") for this class.
    /// If the MRO is unresolvable, return an error indicating why the class's MRO
    /// cannot be accurately determined. The error returned contains a fallback MRO
    /// that will be used instead for the purposes of type inference.
    ///
    /// The MRO is the tuple of classes that can be retrieved as the `__mro__`
    /// attribute on a class at runtime.
    ///
    /// [method resolution order]: https://docs.python.org/3/glossary.html#term-method-resolution-order
    #[salsa::tracked(returns(as_ref), cycle_fn=try_mro_cycle_recover, cycle_initial=try_mro_cycle_initial, heap_size=ruff_memory_usage::heap_size)]
    pub(super) fn try_mro(
        self,
        db: &'db dyn Db,
        specialization: Option<Specialization<'db>>,
    ) -> Result<Mro<'db>, MroError<'db>> {
        tracing::trace!("ClassLiteral::try_mro: {}", self.name(db));
        Mro::of_class(db, self, specialization)
    }

    /// Iterate over the [method resolution order] ("MRO") of the class.
    ///
    /// If the MRO could not be accurately resolved, this method falls back to iterating
    /// over an MRO that has the class directly inheriting from `Unknown`. Use
    /// [`ClassLiteral::try_mro`] if you need to distinguish between the success and failure
    /// cases rather than simply iterating over the inferred resolution order for the class.
    ///
    /// [method resolution order]: https://docs.python.org/3/glossary.html#term-method-resolution-order
    pub(super) fn iter_mro(
        self,
        db: &'db dyn Db,
        specialization: Option<Specialization<'db>>,
    ) -> MroIterator<'db> {
        MroIterator::new(db, self, specialization)
    }

    /// Return `true` if `other` is present in this class's MRO.
    pub(super) fn is_subclass_of(
        self,
        db: &'db dyn Db,
        specialization: Option<Specialization<'db>>,
        other: ClassType<'db>,
    ) -> bool {
        // `is_subclass_of` is checking the subtype relation, in which gradual types do not
        // participate, so we should not return `True` if we find `Any/Unknown` in the MRO.
        self.iter_mro(db, specialization)
            .contains(&ClassBase::Class(other))
    }

    pub(super) fn when_subclass_of<C: Constraints<'db>>(
        self,
        db: &'db dyn Db,
        specialization: Option<Specialization<'db>>,
        other: ClassType<'db>,
    ) -> C {
        C::from_bool(db, self.is_subclass_of(db, specialization, other))
    }

    /// Return `true` if this class constitutes a typed dict specification (inherits from
    /// `typing.TypedDict`, either directly or indirectly).
    #[salsa::tracked(
        cycle_fn=is_typed_dict_cycle_recover,
        cycle_initial=is_typed_dict_cycle_initial,
        heap_size=ruff_memory_usage::heap_size
    )]
    pub(super) fn is_typed_dict(self, db: &'db dyn Db) -> bool {
        if let Some(known) = self.known(db) {
            return known.is_typed_dict_subclass();
        }

        self.iter_mro(db, None)
            .any(|base| matches!(base, ClassBase::TypedDict))
    }

    /// Compute `TypedDict` parameters dynamically based on MRO detection and AST parsing.
    fn typed_dict_params(self, db: &'db dyn Db) -> Option<TypedDictParams> {
        if !self.is_typed_dict(db) {
            return None;
        }

        let module = parsed_module(db, self.file(db)).load(db);
        let class_stmt = self.node(db, &module);
        Some(typed_dict_params_from_class_def(class_stmt))
    }

    /// Return the explicit `metaclass` of this class, if one is defined.
    ///
    /// ## Note
    /// Only call this function from queries in the same file or your
    /// query depends on the AST of another file (bad!).
    fn explicit_metaclass(self, db: &'db dyn Db, module: &ParsedModuleRef) -> Option<Type<'db>> {
        let class_stmt = self.node(db, module);
        let metaclass_node = &class_stmt
            .arguments
            .as_ref()?
            .find_keyword("metaclass")?
            .value;

        let class_definition = self.definition(db);

        Some(definition_expression_type(
            db,
            class_definition,
            metaclass_node,
        ))
    }

    /// Return the metaclass of this class, or `type[Unknown]` if the metaclass cannot be inferred.
    pub(super) fn metaclass(self, db: &'db dyn Db) -> Type<'db> {
        self.try_metaclass(db)
            .map(|(ty, _)| ty)
            .unwrap_or_else(|_| SubclassOfType::subclass_of_unknown())
    }

    /// Return a type representing "the set of all instances of the metaclass of this class".
    pub(super) fn metaclass_instance_type(self, db: &'db dyn Db) -> Type<'db> {
        self
            .metaclass(db)
            .to_instance(db)
            .expect("`Type::to_instance()` should always return `Some()` when called on the type of a metaclass")
    }

    /// Return the metaclass of this class, or an error if the metaclass cannot be inferred.
    #[salsa::tracked(
        cycle_fn=try_metaclass_cycle_recover,
        cycle_initial=try_metaclass_cycle_initial,
        heap_size=ruff_memory_usage::heap_size,
    )]
    pub(super) fn try_metaclass(
        self,
        db: &'db dyn Db,
    ) -> Result<(Type<'db>, Option<DataclassTransformerParams>), MetaclassError<'db>> {
        tracing::trace!("ClassLiteral::try_metaclass: {}", self.name(db));

        // Identify the class's own metaclass (or take the first base class's metaclass).
        let mut base_classes = self.fully_static_explicit_bases(db).peekable();

        if base_classes.peek().is_some() && self.inheritance_cycle(db).is_some() {
            // We emit diagnostics for cyclic class definitions elsewhere.
            // Avoid attempting to infer the metaclass if the class is cyclically defined.
            return Ok((SubclassOfType::subclass_of_unknown(), None));
        }

        if self.try_mro(db, None).is_err_and(MroError::is_cycle) {
            return Ok((SubclassOfType::subclass_of_unknown(), None));
        }

        let module = parsed_module(db, self.file(db)).load(db);

        let explicit_metaclass = self.explicit_metaclass(db, &module);
        let (metaclass, class_metaclass_was_from) = if let Some(metaclass) = explicit_metaclass {
            (metaclass, self)
        } else if let Some(base_class) = base_classes.next() {
            let (base_class_literal, _) = base_class.class_literal(db);
            (base_class.metaclass(db), base_class_literal)
        } else {
            (KnownClass::Type.to_class_literal(db), self)
        };

        let mut candidate = if let Some(metaclass_ty) = metaclass.to_class_type(db) {
            MetaclassCandidate {
                metaclass: metaclass_ty,
                explicit_metaclass_of: class_metaclass_was_from,
            }
        } else {
            let name = Type::string_literal(db, self.name(db));
            let bases = Type::heterogeneous_tuple(db, self.explicit_bases(db));
            let namespace = KnownClass::Dict
                .to_specialized_instance(db, [KnownClass::Str.to_instance(db), Type::any()]);

            // TODO: Other keyword arguments?
            let arguments = CallArguments::positional([name, bases, namespace]);

            let return_ty_result = match metaclass.try_call(db, &arguments) {
                Ok(bindings) => Ok(bindings.return_type(db)),

                Err(CallError(CallErrorKind::NotCallable, bindings)) => Err(MetaclassError {
                    kind: MetaclassErrorKind::NotCallable(bindings.callable_type()),
                }),

                // TODO we should also check for binding errors that would indicate the metaclass
                // does not accept the right arguments
                Err(CallError(CallErrorKind::BindingError, bindings)) => {
                    Ok(bindings.return_type(db))
                }

                Err(CallError(CallErrorKind::PossiblyNotCallable, _)) => Err(MetaclassError {
                    kind: MetaclassErrorKind::PartlyNotCallable(metaclass),
                }),
            };

            return return_ty_result.map(|ty| (ty.to_meta_type(db), None));
        };

        // Reconcile all base classes' metaclasses with the candidate metaclass.
        //
        // See:
        // - https://docs.python.org/3/reference/datamodel.html#determining-the-appropriate-metaclass
        // - https://github.com/python/cpython/blob/83ba8c2bba834c0b92de669cac16fcda17485e0e/Objects/typeobject.c#L3629-L3663
        for base_class in base_classes {
            let metaclass = base_class.metaclass(db);
            let Some(metaclass) = metaclass.to_class_type(db) else {
                continue;
            };
            if metaclass.is_subclass_of(db, candidate.metaclass) {
                let (base_class_literal, _) = base_class.class_literal(db);
                candidate = MetaclassCandidate {
                    metaclass,
                    explicit_metaclass_of: base_class_literal,
                };
                continue;
            }
            if candidate.metaclass.is_subclass_of(db, metaclass) {
                continue;
            }
            let (base_class_literal, _) = base_class.class_literal(db);
            return Err(MetaclassError {
                kind: MetaclassErrorKind::Conflict {
                    candidate1: candidate,
                    candidate2: MetaclassCandidate {
                        metaclass,
                        explicit_metaclass_of: base_class_literal,
                    },
                    candidate1_is_base_class: explicit_metaclass.is_none(),
                },
            });
        }

        let (metaclass_literal, _) = candidate.metaclass.class_literal(db);
        Ok((
            candidate.metaclass.into(),
            metaclass_literal.dataclass_transformer_params(db),
        ))
    }

    /// Returns the class member of this class named `name`.
    ///
    /// The member resolves to a member on the class itself or any of its proper superclasses.
    ///
    /// TODO: Should this be made private...?
    pub(super) fn class_member(
        self,
        db: &'db dyn Db,
        name: &str,
        policy: MemberLookupPolicy,
    ) -> PlaceAndQualifiers<'db> {
        self.class_member_inner(db, None, name, policy)
    }

    fn class_member_inner(
        self,
        db: &'db dyn Db,
        specialization: Option<Specialization<'db>>,
        name: &str,
        policy: MemberLookupPolicy,
    ) -> PlaceAndQualifiers<'db> {
        if name == "__mro__" {
            let tuple_elements = self.iter_mro(db, specialization);
            return Place::bound(Type::heterogeneous_tuple(db, tuple_elements)).into();
        }

        self.class_member_from_mro(db, name, policy, self.iter_mro(db, specialization))
    }

    pub(super) fn class_member_from_mro(
        self,
        db: &'db dyn Db,
        name: &str,
        policy: MemberLookupPolicy,
        mro_iter: impl Iterator<Item = ClassBase<'db>>,
    ) -> PlaceAndQualifiers<'db> {
        // If we encounter a dynamic type in this class's MRO, we'll save that dynamic type
        // in this variable. After we've traversed the MRO, we'll either:
        // (1) Use that dynamic type as the type for this attribute,
        //     if no other classes in the MRO define the attribute; or,
        // (2) Intersect that dynamic type with the type of the attribute
        //     from the non-dynamic members of the class's MRO.
        let mut dynamic_type_to_intersect_with: Option<Type<'db>> = None;

        let mut lookup_result: LookupResult<'db> =
            Err(LookupError::Unbound(TypeQualifiers::empty()));

        for superclass in mro_iter {
            match superclass {
                ClassBase::Generic | ClassBase::Protocol => {
                    // Skip over these very special class bases that aren't really classes.
                }
                ClassBase::Dynamic(_) => {
                    // Note: calling `Type::from(superclass).member()` would be incorrect here.
                    // What we'd really want is a `Type::Any.own_class_member()` method,
                    // but adding such a method wouldn't make much sense -- it would always return `Any`!
                    dynamic_type_to_intersect_with.get_or_insert(Type::from(superclass));
                }
                ClassBase::Class(class) => {
                    let known = class.known(db);

                    if known == Some(KnownClass::Object)
                        // Only exclude `object` members if this is not an `object` class itself
                        && (policy.mro_no_object_fallback() && !self.is_known(db, KnownClass::Object))
                    {
                        continue;
                    }

                    if known == Some(KnownClass::Type) && policy.meta_class_no_type_fallback() {
                        continue;
                    }

                    if matches!(known, Some(KnownClass::Int | KnownClass::Str))
                        && policy.mro_no_int_or_str_fallback()
                    {
                        continue;
                    }

                    lookup_result = lookup_result.or_else(|lookup_error| {
                        lookup_error.or_fall_back_to(
                            db,
                            class.own_class_member(db, self.generic_context(db), name),
                        )
                    });
                }
                ClassBase::TypedDict => {
                    return KnownClass::TypedDictFallback
                        .to_class_literal(db)
                        .find_name_in_mro_with_policy(db, name, policy)
                        .expect("Will return Some() when called on class literal");
                }
            }
            if lookup_result.is_ok() {
                break;
            }
        }

        match (
            PlaceAndQualifiers::from(lookup_result),
            dynamic_type_to_intersect_with,
        ) {
            (symbol_and_qualifiers, None) => symbol_and_qualifiers,

            (
                PlaceAndQualifiers {
                    place: Place::Type(ty, _),
                    qualifiers,
                },
                Some(dynamic_type),
            ) => Place::bound(
                IntersectionBuilder::new(db)
                    .add_positive(ty)
                    .add_positive(dynamic_type)
                    .build(),
            )
            .with_qualifiers(qualifiers),

            (
                PlaceAndQualifiers {
                    place: Place::Unbound,
                    qualifiers,
                },
                Some(dynamic_type),
            ) => Place::bound(dynamic_type).with_qualifiers(qualifiers),
        }
    }

    /// Returns the inferred type of the class member named `name`. Only bound members
    /// or those marked as `ClassVars` are considered.
    ///
    /// Returns [`Place::Unbound`] if `name` cannot be found in this class's scope
    /// directly. Use [`ClassLiteral::class_member`] if you require a method that will
    /// traverse through the MRO until it finds the member.
    pub(super) fn own_class_member(
        self,
        db: &'db dyn Db,
        inherited_generic_context: Option<GenericContext<'db>>,
        specialization: Option<Specialization<'db>>,
        name: &str,
    ) -> PlaceAndQualifiers<'db> {
        if name == "__dataclass_fields__" && self.dataclass_params(db).is_some() {
            // Make this class look like a subclass of the `DataClassInstance` protocol
            return Place::bound(KnownClass::Dict.to_specialized_instance(
                db,
                [
                    KnownClass::Str.to_instance(db),
                    KnownClass::Field.to_specialized_instance(db, [Type::any()]),
                ],
            ))
            .with_qualifiers(TypeQualifiers::CLASS_VAR);
        }

        if CodeGeneratorKind::NamedTuple.matches(db, self) {
            if let Some(field) = self
                .own_fields(db, specialization, CodeGeneratorKind::NamedTuple)
                .get(name)
            {
                let property_getter_signature = Signature::new(
                    Parameters::new([Parameter::positional_only(Some(Name::new_static("self")))]),
                    Some(field.declared_ty),
                );
                let property_getter = CallableType::single(db, property_getter_signature);
                let property = PropertyInstanceType::new(db, Some(property_getter), None);
                return Place::bound(Type::PropertyInstance(property)).into();
            }
        }

        let body_scope = self.body_scope(db);
        let symbol = class_symbol(db, body_scope, name).map_type(|ty| {
            // The `__new__` and `__init__` members of a non-specialized generic class are handled
            // specially: they inherit the generic context of their class. That lets us treat them
            // as generic functions when constructing the class, and infer the specialization of
            // the class from the arguments that are passed in.
            //
            // We might decide to handle other class methods the same way, having them inherit the
            // class's generic context, and performing type inference on calls to them to determine
            // the specialization of the class. If we do that, we would update this to also apply
            // to any method with a `@classmethod` decorator. (`__init__` would remain a special
            // case, since it's an _instance_ method where we don't yet know the generic class's
            // specialization.)
            match (inherited_generic_context, ty, specialization, name) {
                (
                    Some(generic_context),
                    Type::FunctionLiteral(function),
                    Some(_),
                    "__new__" | "__init__",
                ) => Type::FunctionLiteral(
                    function.with_inherited_generic_context(db, generic_context),
                ),
                _ => ty,
            }
        });

        if symbol.place.is_unbound() {
            if let Some(synthesized_member) = self.own_synthesized_member(db, specialization, name)
            {
                return Place::bound(synthesized_member).into();
            }
            // The symbol was not found in the class scope. It might still be implicitly defined in `@classmethod`s.
            return Self::implicit_attribute(db, body_scope, name, MethodDecorator::ClassMethod);
        }
        symbol
    }

    /// Returns the type of a synthesized dataclass member like `__init__` or `__lt__`, or
    /// a synthesized `__new__` method for a `NamedTuple`.
    pub(super) fn own_synthesized_member(
        self,
        db: &'db dyn Db,
        specialization: Option<Specialization<'db>>,
        name: &str,
    ) -> Option<Type<'db>> {
        let dataclass_params = self.dataclass_params(db);
        let has_dataclass_param =
            |param| dataclass_params.is_some_and(|params| params.contains(param));

        let field_policy = CodeGeneratorKind::from_class(db, self)?;

        let instance_ty =
            Type::instance(db, self.apply_optional_specialization(db, specialization));

        let signature_from_fields = |mut parameters: Vec<_>, return_ty: Option<Type<'db>>| {
            for (field_name, field) in self.fields(db, specialization, field_policy) {
                let (init, mut default_ty, kw_only) = match field.kind {
                    FieldKind::NamedTuple { default_ty } => (true, default_ty, None),
                    FieldKind::Dataclass {
                        init,
                        default_ty,
                        kw_only,
                        ..
                    } => (init, default_ty, kw_only),
                    FieldKind::TypedDict { .. } => continue,
                };
                let mut field_ty = field.declared_ty;

                if name == "__init__" && !init {
                    // Skip fields with `init=False`
                    continue;
                }

                if field.is_kw_only_sentinel(db) {
                    // Attributes annotated with `dataclass.KW_ONLY` are not present in the synthesized
                    // `__init__` method; they are used to indicate that the following parameters are
                    // keyword-only.
                    continue;
                }

                let dunder_set = field_ty.class_member(db, "__set__".into());
                if let Place::Type(dunder_set, Boundness::Bound) = dunder_set.place {
                    // The descriptor handling below is guarded by this not-dynamic check, because
                    // dynamic types like `Any` are valid (data) descriptors: since they have all
                    // possible attributes, they also have a (callable) `__set__` method. The
                    // problem is that we can't determine the type of the value parameter this way.
                    // Instead, we want to use the dynamic type itself in this case, so we skip the
                    // special descriptor handling.
                    if !dunder_set.is_dynamic() {
                        // This type of this attribute is a data descriptor. Instead of overwriting the
                        // descriptor attribute, data-classes will (implicitly) call the `__set__` method
                        // of the descriptor. This means that the synthesized `__init__` parameter for
                        // this attribute is determined by possible `value` parameter types with which
                        // the `__set__` method can be called. We build a union of all possible options
                        // to account for possible overloads.
                        let mut value_types = UnionBuilder::new(db);
                        for binding in &dunder_set.bindings(db) {
                            for overload in binding {
                                if let Some(value_param) =
                                    overload.signature.parameters().get_positional(2)
                                {
                                    value_types = value_types.add(
                                        value_param.annotated_type().unwrap_or_else(Type::unknown),
                                    );
                                } else if overload.signature.parameters().is_gradual() {
                                    value_types = value_types.add(Type::unknown());
                                }
                            }
                        }
                        field_ty = value_types.build();

                        // The default value of the attribute is *not* determined by the right hand side
                        // of the class-body assignment. Instead, the runtime invokes `__get__` on the
                        // descriptor, as if it had been called on the class itself, i.e. it passes `None`
                        // for the `instance` argument.

                        if let Some(ref mut default_ty) = default_ty {
                            *default_ty = default_ty
                                .try_call_dunder_get(db, Type::none(db), Type::ClassLiteral(self))
                                .map(|(return_ty, _)| return_ty)
                                .unwrap_or_else(Type::unknown);
                        }
                    }
                }

                let is_kw_only = name == "__replace__"
                    || kw_only.unwrap_or(has_dataclass_param(DataclassParams::KW_ONLY));

                let mut parameter = if is_kw_only {
                    Parameter::keyword_only(field_name)
                } else {
                    Parameter::positional_or_keyword(field_name)
                }
                .with_annotated_type(field_ty);

                if name == "__replace__" {
                    // When replacing, we know there is a default value for the field
                    // (the value that is currently assigned to the field)
                    // assume this to be the declared type of the field
                    parameter = parameter.with_default_type(field_ty);
                } else if let Some(default_ty) = default_ty {
                    parameter = parameter.with_default_type(default_ty);
                }

                parameters.push(parameter);
            }

            // In the event that we have a mix of keyword-only and positional parameters, we need to sort them
            // so that the keyword-only parameters appear after positional parameters.
            parameters.sort_by_key(Parameter::is_keyword_only);

            let mut signature = Signature::new(Parameters::new(parameters), return_ty);
            signature.inherited_generic_context = self.generic_context(db);
            Some(CallableType::function_like(db, signature))
        };

        match (field_policy, name) {
            (CodeGeneratorKind::DataclassLike, "__init__") => {
                let has_synthesized_dunder_init = has_dataclass_param(DataclassParams::INIT)
                    || self
                        .try_metaclass(db)
                        .is_ok_and(|(_, transformer_params)| transformer_params.is_some());

                if !has_synthesized_dunder_init {
                    return None;
                }

                let self_parameter = Parameter::positional_or_keyword(Name::new_static("self"))
                    // TODO: could be `Self`.
                    .with_annotated_type(instance_ty);
                signature_from_fields(vec![self_parameter], Some(Type::none(db)))
            }
            (CodeGeneratorKind::NamedTuple, "__new__") => {
                let cls_parameter = Parameter::positional_or_keyword(Name::new_static("cls"))
                    .with_annotated_type(KnownClass::Type.to_instance(db));
                signature_from_fields(vec![cls_parameter], Some(Type::none(db)))
            }
            (CodeGeneratorKind::DataclassLike, "__lt__" | "__le__" | "__gt__" | "__ge__") => {
                if !has_dataclass_param(DataclassParams::ORDER) {
                    return None;
                }

                let signature = Signature::new(
                    Parameters::new([
                        Parameter::positional_or_keyword(Name::new_static("self"))
                            // TODO: could be `Self`.
                            .with_annotated_type(instance_ty),
                        Parameter::positional_or_keyword(Name::new_static("other"))
                            // TODO: could be `Self`.
                            .with_annotated_type(instance_ty),
                    ]),
                    Some(KnownClass::Bool.to_instance(db)),
                );

                Some(CallableType::function_like(db, signature))
            }
            (CodeGeneratorKind::NamedTuple, name) if name != "__init__" => {
                KnownClass::NamedTupleFallback
                    .to_class_literal(db)
                    .into_class_literal()?
                    .own_class_member(db, self.generic_context(db), None, name)
                    .place
                    .ignore_possibly_unbound()
            }
            (CodeGeneratorKind::DataclassLike, "__replace__")
                if Program::get(db).python_version(db) >= PythonVersion::PY313 =>
            {
                let self_parameter = Parameter::positional_or_keyword(Name::new_static("self"))
                    .with_annotated_type(instance_ty);

                signature_from_fields(vec![self_parameter], Some(instance_ty))
            }
            (CodeGeneratorKind::DataclassLike, "__setattr__") => {
                if has_dataclass_param(DataclassParams::FROZEN) {
                    let signature = Signature::new(
                        Parameters::new([
                            Parameter::positional_or_keyword(Name::new_static("self"))
                                .with_annotated_type(instance_ty),
                            Parameter::positional_or_keyword(Name::new_static("name")),
                            Parameter::positional_or_keyword(Name::new_static("value")),
                        ]),
                        Some(Type::Never),
                    );

                    return Some(CallableType::function_like(db, signature));
                }
                None
            }
            (CodeGeneratorKind::TypedDict, "__setitem__") => {
                let fields = self.fields(db, specialization, field_policy);

                // Add (key type, value type) overloads for all TypedDict items ("fields"):
                let overloads = fields.iter().map(|(name, field)| {
                    let key_type = Type::StringLiteral(StringLiteralType::new(db, name.as_str()));

                    Signature::new(
                        Parameters::new([
                            Parameter::positional_only(Some(Name::new_static("self")))
                                .with_annotated_type(instance_ty),
                            Parameter::positional_only(Some(Name::new_static("key")))
                                .with_annotated_type(key_type),
                            Parameter::positional_only(Some(Name::new_static("value")))
                                .with_annotated_type(field.declared_ty),
                        ]),
                        Some(Type::none(db)),
                    )
                });

                Some(Type::Callable(CallableType::new(
                    db,
                    CallableSignature::from_overloads(overloads),
                    true,
                )))
            }
            (CodeGeneratorKind::TypedDict, "__getitem__") => {
                let fields = self.fields(db, specialization, field_policy);

                // Add (key -> value type) overloads for all TypedDict items ("fields"):
                let overloads = fields.iter().map(|(name, field)| {
                    let key_type = Type::StringLiteral(StringLiteralType::new(db, name.as_str()));

                    Signature::new(
                        Parameters::new([
                            Parameter::positional_only(Some(Name::new_static("self")))
                                .with_annotated_type(instance_ty),
                            Parameter::positional_only(Some(Name::new_static("key")))
                                .with_annotated_type(key_type),
                        ]),
                        Some(field.declared_ty),
                    )
                });

                Some(Type::Callable(CallableType::new(
                    db,
                    CallableSignature::from_overloads(overloads),
                    true,
                )))
            }
            (CodeGeneratorKind::TypedDict, "get") => {
                // TODO: synthesize a set of overloads with precise types
                let signature = Signature::new(
                    Parameters::new([
                        Parameter::positional_only(Some(Name::new_static("self")))
                            .with_annotated_type(instance_ty),
                        Parameter::positional_only(Some(Name::new_static("key"))),
                        Parameter::positional_only(Some(Name::new_static("default")))
                            .with_default_type(Type::unknown()),
                    ]),
                    Some(todo_type!("Support for `TypedDict`")),
                );

                Some(CallableType::function_like(db, signature))
            }
            (CodeGeneratorKind::TypedDict, "pop") => {
                // TODO: synthesize a set of overloads with precise types.
                // Required keys should be forbidden to be popped.
                let signature = Signature::new(
                    Parameters::new([
                        Parameter::positional_only(Some(Name::new_static("self")))
                            .with_annotated_type(instance_ty),
                        Parameter::positional_only(Some(Name::new_static("key"))),
                        Parameter::positional_only(Some(Name::new_static("default")))
                            .with_default_type(Type::unknown()),
                    ]),
                    Some(todo_type!("Support for `TypedDict`")),
                );

                Some(CallableType::function_like(db, signature))
            }
            (CodeGeneratorKind::TypedDict, "setdefault") => {
                // TODO: synthesize a set of overloads with precise types
                let signature = Signature::new(
                    Parameters::new([
                        Parameter::positional_only(Some(Name::new_static("self")))
                            .with_annotated_type(instance_ty),
                        Parameter::positional_only(Some(Name::new_static("key"))),
                        Parameter::positional_only(Some(Name::new_static("default"))),
                    ]),
                    Some(todo_type!("Support for `TypedDict`")),
                );

                Some(CallableType::function_like(db, signature))
            }
            (CodeGeneratorKind::TypedDict, "update") => {
                // TODO: synthesize a set of overloads with precise types
                let signature = Signature::new(
                    Parameters::new([
                        Parameter::positional_only(Some(Name::new_static("self")))
                            .with_annotated_type(instance_ty),
                        Parameter::variadic(Name::new_static("args")),
                        Parameter::keyword_variadic(Name::new_static("kwargs")),
                    ]),
                    Some(Type::none(db)),
                );

                Some(CallableType::function_like(db, signature))
            }
            _ => None,
        }
    }

    /// Member lookup for classes that inherit from `typing.TypedDict`.
    ///
    /// This is implemented as a separate method because the item definitions on a `TypedDict`-based
    /// class are *not* accessible as class members. Instead, this mostly defers to `TypedDictFallback`,
    /// unless `name` corresponds to one of the specialized synthetic members like `__getitem__`.
    pub(crate) fn typed_dict_member(
        self,
        db: &'db dyn Db,
        specialization: Option<Specialization<'db>>,
        name: &str,
        policy: MemberLookupPolicy,
    ) -> PlaceAndQualifiers<'db> {
        if let Some(member) = self.own_synthesized_member(db, specialization, name) {
            Place::bound(member).into()
        } else {
            KnownClass::TypedDictFallback
                .to_class_literal(db)
                .find_name_in_mro_with_policy(db, name, policy)
                .expect("`find_name_in_mro_with_policy` will return `Some()` when called on class literal")
        }
    }

    /// Returns a list of all annotated attributes defined in this class, or any of its superclasses.
    ///
    /// See [`ClassLiteral::own_fields`] for more details.
    pub(crate) fn fields(
        self,
        db: &'db dyn Db,
        specialization: Option<Specialization<'db>>,
        field_policy: CodeGeneratorKind,
    ) -> FxOrderMap<Name, Field<'db>> {
        if field_policy == CodeGeneratorKind::NamedTuple {
            // NamedTuples do not allow multiple inheritance, so it is sufficient to enumerate the
            // fields of this class only.
            return self.own_fields(db, specialization, field_policy);
        }

        let matching_classes_in_mro: Vec<_> = self
            .iter_mro(db, specialization)
            .filter_map(|superclass| {
                if let Some(class) = superclass.into_class() {
                    let (class_literal, specialization) = class.class_literal(db);
                    if field_policy.matches(db, class_literal) {
                        Some((class_literal, specialization))
                    } else {
                        None
                    }
                } else {
                    None
                }
            })
            // We need to collect into a `Vec` here because we iterate the MRO in reverse order
            .collect();

        matching_classes_in_mro
            .into_iter()
            .rev()
            .flat_map(|(class, specialization)| class.own_fields(db, specialization, field_policy))
            // We collect into a FxOrderMap here to deduplicate attributes
            .collect()
    }

    /// Returns a list of all annotated attributes defined in the body of this class. This is similar
    /// to the `__annotations__` attribute at runtime, but also contains default values.
    ///
    /// For a class body like
    /// ```py
    /// @dataclass
    /// class C:
    ///     x: int
    ///     y: str = "a"
    /// ```
    /// we return a map `{"x": (int, None), "y": (str, Some(Literal["a"]))}`.
    pub(super) fn own_fields(
        self,
        db: &'db dyn Db,
        specialization: Option<Specialization<'db>>,
        field_policy: CodeGeneratorKind,
    ) -> FxOrderMap<Name, Field<'db>> {
        let mut attributes = FxOrderMap::default();

        let class_body_scope = self.body_scope(db);
        let table = place_table(db, class_body_scope);

        let use_def = use_def_map(db, class_body_scope);

        let typed_dict_params = self.typed_dict_params(db);
        let mut kw_only_sentinel_field_seen = false;

        for (symbol_id, declarations) in use_def.all_end_of_scope_symbol_declarations() {
            // Here, we exclude all declarations that are not annotated assignments. We need this because
            // things like function definitions and nested classes would otherwise be considered dataclass
            // fields. The check is too broad in the sense that it also excludes (weird) constructs where
            // a symbol would have multiple declarations, one of which is an annotated assignment. If we
            // want to improve this, we could instead pass a definition-kind filter to the use-def map
            // query, or to the `symbol_from_declarations` call below. Doing so would potentially require
            // us to generate a union of `__init__` methods.
            if !declarations
                .clone()
                .all(|DeclarationWithConstraint { declaration, .. }| {
                    declaration.is_undefined_or(|declaration| {
                        matches!(
                            declaration.kind(db),
                            DefinitionKind::AnnotatedAssignment(..)
                        )
                    })
                })
            {
                continue;
            }

            let symbol = table.symbol(symbol_id);

            let attr = place_from_declarations(db, declarations).ignore_conflicting_declarations();
            if attr.is_class_var() {
                continue;
            }

            if let Some(attr_ty) = attr.place.ignore_possibly_unbound() {
                let bindings = use_def.end_of_scope_symbol_bindings(symbol_id);
                let mut default_ty = place_from_bindings(db, bindings).ignore_possibly_unbound();

                default_ty =
                    default_ty.map(|ty| ty.apply_optional_specialization(db, specialization));

                let mut init = true;
                let mut kw_only = None;
                if let Some(Type::KnownInstance(KnownInstanceType::Field(field))) = default_ty {
                    default_ty = Some(field.default_type(db));
                    if self
                        .dataclass_params(db)
                        .map(|params| params.contains(DataclassParams::NO_FIELD_SPECIFIERS))
                        .unwrap_or(false)
                    {
                        // This happens when constructing a `dataclass` with a `dataclass_transform`
                        // without defining the `field_specifiers`, meaning it should ignore
                        // `dataclasses.field` and `dataclasses.Field`.
                    } else {
                        init = field.init(db);
                        kw_only = field.kw_only(db);
                    }
                }

                let kind = match field_policy {
                    CodeGeneratorKind::NamedTuple => FieldKind::NamedTuple { default_ty },
                    CodeGeneratorKind::DataclassLike => FieldKind::Dataclass {
                        default_ty,
                        init_only: attr.is_init_var(),
                        init,
                        kw_only,
                    },
                    CodeGeneratorKind::TypedDict => {
                        let is_required = if attr.is_required() {
                            // Explicit Required[T] annotation - always required
                            true
                        } else if attr.is_not_required() {
                            // Explicit NotRequired[T] annotation - never required
                            false
                        } else {
                            // No explicit qualifier - use class default (`total` parameter)
                            typed_dict_params
                                .expect("TypedDictParams should be available for CodeGeneratorKind::TypedDict")
                                .contains(TypedDictParams::TOTAL)
                        };
                        FieldKind::TypedDict { is_required }
                    }
                };

                let mut field = Field {
                    declared_ty: attr_ty.apply_optional_specialization(db, specialization),
                    kind,
                };

                // Check if this is a KW_ONLY sentinel and mark subsequent fields as keyword-only
                if field.is_kw_only_sentinel(db) {
                    kw_only_sentinel_field_seen = true;
                }

                // If no explicit kw_only setting and we've seen KW_ONLY sentinel, mark as keyword-only
                if kw_only_sentinel_field_seen {
                    if let FieldKind::Dataclass {
                        kw_only: ref mut kw @ None,
                        ..
                    } = field.kind
                    {
                        *kw = Some(true);
                    }
                }

                attributes.insert(symbol.name().clone(), field);
            }
        }

        attributes
    }

    /// Look up an instance attribute (available in `__dict__`) of the given name.
    ///
    /// See [`Type::instance_member`] for more details.
    pub(super) fn instance_member(
        self,
        db: &'db dyn Db,
        specialization: Option<Specialization<'db>>,
        name: &str,
    ) -> PlaceAndQualifiers<'db> {
        if self.is_typed_dict(db) {
            return Place::Unbound.into();
        }

        let mut union = UnionBuilder::new(db);
        let mut union_qualifiers = TypeQualifiers::empty();

        for superclass in self.iter_mro(db, specialization) {
            match superclass {
                ClassBase::Generic | ClassBase::Protocol => {
                    // Skip over these very special class bases that aren't really classes.
                }
                ClassBase::Dynamic(_) => {
                    return PlaceAndQualifiers::todo(
                        "instance attribute on class with dynamic base",
                    );
                }
                ClassBase::Class(class) => {
                    if let member @ PlaceAndQualifiers {
                        place: Place::Type(ty, boundness),
                        qualifiers,
                    } = class.own_instance_member(db, name)
                    {
                        // TODO: We could raise a diagnostic here if there are conflicting type qualifiers
                        union_qualifiers |= qualifiers;

                        if boundness == Boundness::Bound {
                            if union.is_empty() {
                                // Short-circuit, no need to allocate inside the union builder
                                return member;
                            }

                            return Place::bound(union.add(ty).build())
                                .with_qualifiers(union_qualifiers);
                        }

                        // If we see a possibly-unbound symbol, we need to keep looking
                        // higher up in the MRO.
                        union = union.add(ty);
                    }
                }
                ClassBase::TypedDict => {
                    return KnownClass::TypedDictFallback
                        .to_instance(db)
                        .instance_member(db, name);
                }
            }
        }

        if union.is_empty() {
            Place::Unbound.with_qualifiers(TypeQualifiers::empty())
        } else {
            // If we have reached this point, we know that we have only seen possibly-unbound places.
            // This means that the final result is still possibly-unbound.

            Place::Type(union.build(), Boundness::PossiblyUnbound).with_qualifiers(union_qualifiers)
        }
    }

    /// Tries to find declarations/bindings of an attribute named `name` that are only
    /// "implicitly" defined (`self.x = …`, `cls.x = …`) in a method of the class that
    /// corresponds to `class_body_scope`. The `target_method_decorator` parameter is
    /// used to skip methods that do not have the expected decorator.
    fn implicit_attribute(
        db: &'db dyn Db,
        class_body_scope: ScopeId<'db>,
        name: &str,
        target_method_decorator: MethodDecorator,
    ) -> PlaceAndQualifiers<'db> {
        Self::implicit_attribute_inner(
            db,
            class_body_scope,
            name.to_string(),
            target_method_decorator,
        )
    }

    #[salsa::tracked(
        cycle_fn=implicit_attribute_recover,
        cycle_initial=implicit_attribute_initial,
        heap_size=ruff_memory_usage::heap_size,
    )]
    fn implicit_attribute_inner(
        db: &'db dyn Db,
        class_body_scope: ScopeId<'db>,
        name: String,
        target_method_decorator: MethodDecorator,
    ) -> PlaceAndQualifiers<'db> {
        // If we do not see any declarations of an attribute, neither in the class body nor in
        // any method, we build a union of `Unknown` with the inferred types of all bindings of
        // that attribute. We include `Unknown` in that union to account for the fact that the
        // attribute might be externally modified.
        let mut union_of_inferred_types = UnionBuilder::new(db);
        let mut qualifiers = TypeQualifiers::IMPLICIT_INSTANCE_ATTRIBUTE;

        let mut is_attribute_bound = false;

        let file = class_body_scope.file(db);
        let module = parsed_module(db, file).load(db);
        let index = semantic_index(db, file);
        let class_map = use_def_map(db, class_body_scope);
        let class_table = place_table(db, class_body_scope);

        let is_valid_scope = |method_scope: ScopeId<'db>| {
            if let Some(method_def) = method_scope.node(db).as_function(&module) {
                let method_name = method_def.name.as_str();
                if let Place::Type(Type::FunctionLiteral(method_type), _) =
                    class_symbol(db, class_body_scope, method_name).place
                {
                    let method_decorator = MethodDecorator::try_from_fn_type(db, method_type);
                    if method_decorator != Ok(target_method_decorator) {
                        return false;
                    }
                }
            }
            true
        };

        // First check declarations
        for (attribute_declarations, method_scope_id) in
            attribute_declarations(db, class_body_scope, &name)
        {
            let method_scope = method_scope_id.to_scope_id(db, file);
            if !is_valid_scope(method_scope) {
                continue;
            }

            for attribute_declaration in attribute_declarations {
                let DefinitionState::Defined(declaration) = attribute_declaration.declaration
                else {
                    continue;
                };

                let DefinitionKind::AnnotatedAssignment(assignment) = declaration.kind(db) else {
                    continue;
                };

                // We found an annotated assignment of one of the following forms (using 'self' in these
                // examples, but we support arbitrary names for the first parameters of methods):
                //
                //     self.name: <annotation>
                //     self.name: <annotation> = …

                let annotation = declaration_type(db, declaration);
                let annotation = Place::bound(annotation.inner).with_qualifiers(
                    annotation.qualifiers | TypeQualifiers::IMPLICIT_INSTANCE_ATTRIBUTE,
                );

                if let Some(all_qualifiers) = annotation.is_bare_final() {
                    if let Some(value) = assignment.value(&module) {
                        // If we see an annotated assignment with a bare `Final` as in
                        // `self.SOME_CONSTANT: Final = 1`, infer the type from the value
                        // on the right-hand side.

                        let inferred_ty = infer_expression_type(db, index.expression(value));
                        return Place::bound(inferred_ty).with_qualifiers(all_qualifiers);
                    }

                    // If there is no right-hand side, just record that we saw a `Final` qualifier
                    qualifiers |= all_qualifiers;
                    continue;
                }

                return annotation;
            }
        }

        if !qualifiers.contains(TypeQualifiers::FINAL) {
            union_of_inferred_types = union_of_inferred_types.add(Type::unknown());
        }

        for (attribute_assignments, method_scope_id) in
            attribute_assignments(db, class_body_scope, &name)
        {
            let method_scope = method_scope_id.to_scope_id(db, file);
            if !is_valid_scope(method_scope) {
                continue;
            }

            // The attribute assignment inherits the reachability of the method which contains it
            let is_method_reachable =
                if let Some(method_def) = method_scope.node(db).as_function(&module) {
                    let method = index.expect_single_definition(method_def);
                    let method_place = class_table.symbol_id(&method_def.name).unwrap();
                    class_map
                        .all_reachable_symbol_bindings(method_place)
                        .find_map(|bind| {
                            (bind.binding.is_defined_and(|def| def == method))
                                .then(|| class_map.binding_reachability(db, &bind))
                        })
                        .unwrap_or(Truthiness::AlwaysFalse)
                } else {
                    Truthiness::AlwaysFalse
                };
            if is_method_reachable.is_always_false() {
                continue;
            }

            for attribute_assignment in attribute_assignments {
                if let DefinitionState::Undefined = attribute_assignment.binding {
                    continue;
                }

                let DefinitionState::Defined(binding) = attribute_assignment.binding else {
                    continue;
                };

                if !is_method_reachable.is_always_false() {
                    is_attribute_bound = true;
                }

                match binding.kind(db) {
                    DefinitionKind::AnnotatedAssignment(_) => {
                        // Annotated assignments were handled above. This branch is not
                        // unreachable (because of the `continue` above), but there is
                        // nothing to do here.
                    }
                    DefinitionKind::Assignment(assign) => {
                        match assign.target_kind() {
                            TargetKind::Sequence(_, unpack) => {
                                // We found an unpacking assignment like:
                                //
                                //     .., self.name, .. = <value>
                                //     (.., self.name, ..) = <value>
                                //     [.., self.name, ..] = <value>

                                let unpacked = infer_unpack_types(db, unpack);

                                let inferred_ty = unpacked.expression_type(assign.target(&module));

                                union_of_inferred_types = union_of_inferred_types.add(inferred_ty);
                            }
                            TargetKind::Single => {
                                // We found an un-annotated attribute assignment of the form:
                                //
                                //     self.name = <value>

                                let inferred_ty = infer_expression_type(
                                    db,
                                    index.expression(assign.value(&module)),
                                );

                                union_of_inferred_types = union_of_inferred_types.add(inferred_ty);
                            }
                        }
                    }
                    DefinitionKind::For(for_stmt) => {
                        match for_stmt.target_kind() {
                            TargetKind::Sequence(_, unpack) => {
                                // We found an unpacking assignment like:
                                //
                                //     for .., self.name, .. in <iterable>:

                                let unpacked = infer_unpack_types(db, unpack);
                                let inferred_ty =
                                    unpacked.expression_type(for_stmt.target(&module));

                                union_of_inferred_types = union_of_inferred_types.add(inferred_ty);
                            }
                            TargetKind::Single => {
                                // We found an attribute assignment like:
                                //
                                //     for self.name in <iterable>:

                                let iterable_ty = infer_expression_type(
                                    db,
                                    index.expression(for_stmt.iterable(&module)),
                                );
                                // TODO: Potential diagnostics resulting from the iterable are currently not reported.
                                let inferred_ty =
                                    iterable_ty.iterate(db).homogeneous_element_type(db);

                                union_of_inferred_types = union_of_inferred_types.add(inferred_ty);
                            }
                        }
                    }
                    DefinitionKind::WithItem(with_item) => {
                        match with_item.target_kind() {
                            TargetKind::Sequence(_, unpack) => {
                                // We found an unpacking assignment like:
                                //
                                //     with <context_manager> as .., self.name, ..:

                                let unpacked = infer_unpack_types(db, unpack);
                                let inferred_ty =
                                    unpacked.expression_type(with_item.target(&module));

                                union_of_inferred_types = union_of_inferred_types.add(inferred_ty);
                            }
                            TargetKind::Single => {
                                // We found an attribute assignment like:
                                //
                                //     with <context_manager> as self.name:

                                let context_ty = infer_expression_type(
                                    db,
                                    index.expression(with_item.context_expr(&module)),
                                );
                                let inferred_ty = if with_item.is_async() {
                                    context_ty.aenter(db)
                                } else {
                                    context_ty.enter(db)
                                };

                                union_of_inferred_types = union_of_inferred_types.add(inferred_ty);
                            }
                        }
                    }
                    DefinitionKind::Comprehension(comprehension) => {
                        match comprehension.target_kind() {
                            TargetKind::Sequence(_, unpack) => {
                                // We found an unpacking assignment like:
                                //
                                //     [... for .., self.name, .. in <iterable>]

                                let unpacked = infer_unpack_types(db, unpack);

                                let inferred_ty =
                                    unpacked.expression_type(comprehension.target(&module));

                                union_of_inferred_types = union_of_inferred_types.add(inferred_ty);
                            }
                            TargetKind::Single => {
                                // We found an attribute assignment like:
                                //
                                //     [... for self.name in <iterable>]

                                let iterable_ty = infer_expression_type(
                                    db,
                                    index.expression(comprehension.iterable(&module)),
                                );
                                // TODO: Potential diagnostics resulting from the iterable are currently not reported.
                                let inferred_ty =
                                    iterable_ty.iterate(db).homogeneous_element_type(db);

                                union_of_inferred_types = union_of_inferred_types.add(inferred_ty);
                            }
                        }
                    }
                    DefinitionKind::AugmentedAssignment(_) => {
                        // TODO:
                    }
                    DefinitionKind::NamedExpression(_) => {
                        // A named expression whose target is an attribute is syntactically prohibited
                    }
                    _ => {}
                }
            }
        }

        if is_attribute_bound {
            Place::bound(union_of_inferred_types.build()).with_qualifiers(qualifiers)
        } else {
            Place::Unbound.with_qualifiers(qualifiers)
        }
    }

    /// A helper function for `instance_member` that looks up the `name` attribute only on
    /// this class, not on its superclasses.
    pub(crate) fn own_instance_member(
        self,
        db: &'db dyn Db,
        name: &str,
    ) -> PlaceAndQualifiers<'db> {
        // TODO: There are many things that are not yet implemented here:
        // - `typing.Final`
        // - Proper diagnostics

        let body_scope = self.body_scope(db);
        let table = place_table(db, body_scope);

        if let Some(symbol_id) = table.symbol_id(name) {
            let use_def = use_def_map(db, body_scope);

            let declarations = use_def.end_of_scope_symbol_declarations(symbol_id);
            let declared_and_qualifiers =
                place_from_declarations(db, declarations).ignore_conflicting_declarations();

            match declared_and_qualifiers {
                PlaceAndQualifiers {
                    place: mut declared @ Place::Type(declared_ty, declaredness),
                    qualifiers,
                } => {
                    // For the purpose of finding instance attributes, ignore `ClassVar`
                    // declarations:
                    if qualifiers.contains(TypeQualifiers::CLASS_VAR) {
                        declared = Place::Unbound;
                    }

                    if qualifiers.contains(TypeQualifiers::INIT_VAR) {
                        // We ignore `InitVar` declarations on the class body, unless that attribute is overwritten
                        // by an implicit assignment in a method
                        if Self::implicit_attribute(db, body_scope, name, MethodDecorator::None)
                            .place
                            .is_unbound()
                        {
                            return Place::Unbound.into();
                        }
                    }

                    // The attribute is declared in the class body.

                    let bindings = use_def.end_of_scope_symbol_bindings(symbol_id);
                    let inferred = place_from_bindings(db, bindings);
                    let has_binding = !inferred.is_unbound();

                    if has_binding {
                        // The attribute is declared and bound in the class body.

                        if let Some(implicit_ty) =
                            Self::implicit_attribute(db, body_scope, name, MethodDecorator::None)
                                .place
                                .ignore_possibly_unbound()
                        {
                            if declaredness == Boundness::Bound {
                                // If a symbol is definitely declared, and we see
                                // attribute assignments in methods of the class,
                                // we trust the declared type.
                                declared.with_qualifiers(qualifiers)
                            } else {
                                Place::Type(
                                    UnionType::from_elements(db, [declared_ty, implicit_ty]),
                                    declaredness,
                                )
                                .with_qualifiers(qualifiers)
                            }
                        } else {
                            // The symbol is declared and bound in the class body,
                            // but we did not find any attribute assignments in
                            // methods of the class. This means that the attribute
                            // has a class-level default value, but it would not be
                            // found in a `__dict__` lookup.

                            Place::Unbound.into()
                        }
                    } else {
                        // The attribute is declared but not bound in the class body.
                        // We take this as a sign that this is intended to be a pure
                        // instance attribute, and we trust the declared type, unless
                        // it is possibly-undeclared. In the latter case, we also
                        // union with the inferred type from attribute assignments.

                        if declaredness == Boundness::Bound {
                            declared.with_qualifiers(qualifiers)
                        } else {
                            if let Some(implicit_ty) = Self::implicit_attribute(
                                db,
                                body_scope,
                                name,
                                MethodDecorator::None,
                            )
                            .place
                            .ignore_possibly_unbound()
                            {
                                Place::Type(
                                    UnionType::from_elements(db, [declared_ty, implicit_ty]),
                                    declaredness,
                                )
                                .with_qualifiers(qualifiers)
                            } else {
                                declared.with_qualifiers(qualifiers)
                            }
                        }
                    }
                }

                PlaceAndQualifiers {
                    place: Place::Unbound,
                    qualifiers: _,
                } => {
                    // The attribute is not *declared* in the class body. It could still be declared/bound
                    // in a method.

                    Self::implicit_attribute(db, body_scope, name, MethodDecorator::None)
                }
            }
        } else {
            // This attribute is neither declared nor bound in the class body.
            // It could still be implicitly defined in a method.

            Self::implicit_attribute(db, body_scope, name, MethodDecorator::None)
        }
    }

    pub(super) fn to_non_generic_instance(self, db: &'db dyn Db) -> Type<'db> {
        Type::instance(db, ClassType::NonGeneric(self))
    }

    /// Return this class' involvement in an inheritance cycle, if any.
    ///
    /// A class definition like this will fail at runtime,
    /// but we must be resilient to it or we could panic.
    #[salsa::tracked(cycle_fn=inheritance_cycle_recover, cycle_initial=inheritance_cycle_initial, heap_size=ruff_memory_usage::heap_size)]
    pub(super) fn inheritance_cycle(self, db: &'db dyn Db) -> Option<InheritanceCycle> {
        /// Return `true` if the class is cyclically defined.
        ///
        /// Also, populates `visited_classes` with all base classes of `self`.
        fn is_cyclically_defined_recursive<'db>(
            db: &'db dyn Db,
            class: ClassLiteral<'db>,
            classes_on_stack: &mut IndexSet<ClassLiteral<'db>>,
            visited_classes: &mut IndexSet<ClassLiteral<'db>>,
        ) -> bool {
            let mut result = false;
            for explicit_base in class.explicit_bases(db) {
                let explicit_base_class_literal = match explicit_base {
                    Type::ClassLiteral(class_literal) => *class_literal,
                    Type::GenericAlias(generic_alias) => generic_alias.origin(db),
                    _ => continue,
                };
                if !classes_on_stack.insert(explicit_base_class_literal) {
                    return true;
                }

                if visited_classes.insert(explicit_base_class_literal) {
                    // If we find a cycle, keep searching to check if we can reach the starting class.
                    result |= is_cyclically_defined_recursive(
                        db,
                        explicit_base_class_literal,
                        classes_on_stack,
                        visited_classes,
                    );
                }
                classes_on_stack.pop();
            }
            result
        }

        tracing::trace!("Class::inheritance_cycle: {}", self.name(db));

        let visited_classes = &mut IndexSet::new();
        if !is_cyclically_defined_recursive(db, self, &mut IndexSet::new(), visited_classes) {
            None
        } else if visited_classes.contains(&self) {
            Some(InheritanceCycle::Participant)
        } else {
            Some(InheritanceCycle::Inherited)
        }
    }

    /// Returns a [`Span`] with the range of the class's header.
    ///
    /// See [`Self::header_range`] for more details.
    pub(super) fn header_span(self, db: &'db dyn Db) -> Span {
        Span::from(self.file(db)).with_range(self.header_range(db))
    }

    /// Returns the range of the class's "header": the class name
    /// and any arguments passed to the `class` statement. E.g.
    ///
    /// ```ignore
    /// class Foo(Bar, metaclass=Baz): ...
    ///       ^^^^^^^^^^^^^^^^^^^^^^^
    /// ```
    pub(super) fn header_range(self, db: &'db dyn Db) -> TextRange {
        let class_scope = self.body_scope(db);
        let module = parsed_module(db, class_scope.file(db)).load(db);
        let class_node = class_scope.node(db).expect_class(&module);
        let class_name = &class_node.name;
        TextRange::new(
            class_name.start(),
            class_node
                .arguments
                .as_deref()
                .map(Ranged::end)
                .unwrap_or_else(|| class_name.end()),
        )
    }

    pub(super) fn declarations_of_name(
        self,
        db: &'db dyn Db,
        name: &str,
        index: &'db SemanticIndex<'db>,
    ) -> Option<impl Iterator<Item = DeclarationWithConstraint<'db>>> {
        let class_body_scope = self.body_scope(db).file_scope_id(db);
        let symbol_id = index.place_table(class_body_scope).symbol_id(name)?;
        let use_def = index.use_def_map(class_body_scope);
        Some(use_def.end_of_scope_declarations(ScopedPlaceId::Symbol(symbol_id)))
    }

    pub(super) fn first_declaration_of_name(
        self,
        db: &'db dyn Db,
        name: &str,
        index: &'db SemanticIndex<'db>,
    ) -> Option<DeclarationWithConstraint<'db>> {
        self.declarations_of_name(db, name, index)
            .into_iter()
            .flatten()
            .next()
    }

    pub(super) fn bindings_of_name(
        self,
        db: &'db dyn Db,
        name: &str,
        index: &'db SemanticIndex<'db>,
    ) -> Option<impl Iterator<Item = BindingWithConstraints<'db, 'db>>> {
        let class_body_scope = self.body_scope(db).file_scope_id(db);
        let symbol_id = index.place_table(class_body_scope).symbol_id(name)?;
        let use_def = index.use_def_map(class_body_scope);
        Some(use_def.end_of_scope_bindings(ScopedPlaceId::Symbol(symbol_id)))
    }

    pub(super) fn first_binding_of_name(
        self,
        db: &'db dyn Db,
        name: &str,
        index: &'db SemanticIndex<'db>,
    ) -> Option<BindingWithConstraints<'db, 'db>> {
        self.bindings_of_name(db, name, index)
            .into_iter()
            .flatten()
            .next()
    }
}

impl<'db> From<ClassLiteral<'db>> for Type<'db> {
    fn from(class: ClassLiteral<'db>) -> Type<'db> {
        Type::ClassLiteral(class)
    }
}

impl<'db> From<ClassLiteral<'db>> for ClassType<'db> {
    fn from(class: ClassLiteral<'db>) -> ClassType<'db> {
        ClassType::NonGeneric(class)
    }
}

#[salsa::tracked]
impl<'db> VarianceInferable<'db> for ClassLiteral<'db> {
    #[salsa::tracked(cycle_fn=crate::types::variance_cycle_recover, cycle_initial=crate::types::variance_cycle_initial)]
    fn variance_of(self, db: &'db dyn Db, typevar: BoundTypeVarInstance<'db>) -> TypeVarVariance {
        let typevar_in_generic_context = self
            .generic_context(db)
            .is_some_and(|generic_context| generic_context.variables(db).contains(&typevar));

        if !typevar_in_generic_context {
            return TypeVarVariance::Bivariant;
        }
        let class_body_scope = self.body_scope(db);

        let file = class_body_scope.file(db);
        let index = semantic_index(db, file);

        let explicit_bases_variances = self
            .explicit_bases(db)
            .iter()
            .map(|class| class.variance_of(db, typevar));

        let default_attribute_variance = {
            let is_namedtuple = CodeGeneratorKind::NamedTuple.matches(db, self);
            // Python 3.13 introduced a synthesized `__replace__` method on dataclasses which uses
            // their field types in contravariant position, thus meaning a frozen dataclass must
            // still be invariant in its field types. Other synthesized methods on dataclasses are
            // not considered here, since they don't use field types in their signatures. TODO:
            // ideally we'd have a single source of truth for information about synthesized
            // methods, so we just look them up normally and don't hardcode this knowledge here.
            let is_frozen_dataclass = Program::get(db).python_version(db) <= PythonVersion::PY312
                && self
                    .dataclass_params(db)
                    .is_some_and(|params| params.contains(DataclassParams::FROZEN));
            if is_namedtuple || is_frozen_dataclass {
                TypeVarVariance::Covariant
            } else {
                TypeVarVariance::Invariant
            }
        };

        let init_name: &Name = &"__init__".into();
        let new_name: &Name = &"__new__".into();

        let use_def_map = index.use_def_map(class_body_scope.file_scope_id(db));
        let table = place_table(db, class_body_scope);
        let attribute_places_and_qualifiers =
            use_def_map
                .all_end_of_scope_symbol_declarations()
                .map(|(symbol_id, declarations)| {
                    let place_and_qual =
                        place_from_declarations(db, declarations).ignore_conflicting_declarations();
                    (symbol_id, place_and_qual)
                })
                .chain(use_def_map.all_end_of_scope_symbol_bindings().map(
                    |(symbol_id, bindings)| (symbol_id, place_from_bindings(db, bindings).into()),
                ))
                .filter_map(|(symbol_id, place_and_qual)| {
                    if let Some(name) = table.place(symbol_id).as_symbol().map(Symbol::name) {
                        (![init_name, new_name].contains(&name))
                            .then_some((name.to_string(), place_and_qual))
                    } else {
                        None
                    }
                });

        // Dataclasses can have some additional synthesized methods (`__eq__`, `__hash__`,
        // `__lt__`, etc.) but none of these will have field types type variables in their signatures, so we
        // don't need to consider them for variance.

        let attribute_names = attribute_scopes(db, self.body_scope(db))
            .flat_map(|function_scope_id| {
                index
                    .place_table(function_scope_id)
                    .members()
                    .filter_map(|member| member.as_instance_attribute())
                    .filter(|name| *name != init_name && *name != new_name)
                    .map(std::string::ToString::to_string)
                    .collect::<Vec<_>>()
            })
            .dedup();

        let attribute_variances = attribute_names
            .map(|name| {
                let place_and_quals = self.own_instance_member(db, &name);
                (name, place_and_quals)
            })
            .chain(attribute_places_and_qualifiers)
            .dedup()
            .filter_map(|(name, place_and_qual)| {
                place_and_qual.place.ignore_possibly_unbound().map(|ty| {
                    let variance = if place_and_qual
                        .qualifiers
                        // `CLASS_VAR || FINAL` is really `all()`, but
                        // we want to be robust against new qualifiers
                        .intersects(TypeQualifiers::CLASS_VAR | TypeQualifiers::FINAL)
                        // We don't allow mutation of methods or properties
                        || ty.is_function_literal()
                        || ty.is_property_instance()
                        // Underscore-prefixed attributes are assumed not to be externally mutated
                        || name.starts_with('_')
                    {
                        // CLASS_VAR: class vars generally shouldn't contain the
                        // type variable, but they could if it's a
                        // callable type. They can't be mutated on instances.
                        //
                        // FINAL: final attributes are immutable, and thus covariant
                        TypeVarVariance::Covariant
                    } else {
                        default_attribute_variance
                    };
                    ty.with_polarity(variance).variance_of(db, typevar)
                })
            });

        attribute_variances
            .chain(explicit_bases_variances)
            .collect()
    }
}

#[derive(Debug, Copy, Clone, PartialEq, Eq, Hash, get_size2::GetSize)]
pub(super) enum InheritanceCycle {
    /// The class is cyclically defined and is a participant in the cycle.
    /// i.e., it inherits either directly or indirectly from itself.
    Participant,
    /// The class inherits from a class that is a `Participant` in an inheritance cycle,
    /// but is not itself a participant.
    Inherited,
}

impl InheritanceCycle {
    pub(super) const fn is_participant(self) -> bool {
        matches!(self, InheritanceCycle::Participant)
    }
}

/// CPython internally considers a class a "solid base" if it has an atypical instance memory layout,
/// with additional memory "slots" for each instance, besides the default object metadata and an
/// attribute dictionary. Per [PEP 800], however, we use the term "disjoint base" for this concept.
///
/// A "disjoint base" can be a class defined in a C extension which defines C-level instance slots,
/// or a Python class that defines non-empty `__slots__`. C-level instance slots are not generally
/// visible to Python code, but PEP 800 specifies that any class decorated with
/// `@typing_extensions.disjoint_base` should be treated by type checkers as a disjoint base; it is
/// assumed that classes with C-level instance slots will be decorated as such when they appear in
/// stub files.
///
/// Two disjoint bases can only coexist in a class's MRO if one is a subclass of the other. Knowing if
/// a class is "disjoint base" or not is therefore valuable for inferring whether two instance types or
/// two subclass-of types are disjoint from each other. It also allows us to detect possible
/// `TypeError`s resulting from class definitions.
///
/// [PEP 800]: https://peps.python.org/pep-0800/
#[derive(Debug, PartialEq, Eq, Hash, Copy, Clone)]
pub(super) struct DisjointBase<'db> {
    pub(super) class: ClassLiteral<'db>,
    pub(super) kind: DisjointBaseKind,
}

impl<'db> DisjointBase<'db> {
    /// Creates a [`DisjointBase`] instance where we know the class is a disjoint base
    /// because it has the `@disjoint_base` decorator on its definition
    fn due_to_decorator(class: ClassLiteral<'db>) -> Self {
        Self {
            class,
            kind: DisjointBaseKind::DisjointBaseDecorator,
        }
    }

    /// Creates a [`DisjointBase`] instance where we know the class is a disjoint base
    /// because of its `__slots__` definition.
    fn due_to_dunder_slots(class: ClassLiteral<'db>) -> Self {
        Self {
            class,
            kind: DisjointBaseKind::DefinesSlots,
        }
    }

    /// Two disjoint bases can only coexist in a class's MRO if one is a subclass of the other
    fn could_coexist_in_mro_with(&self, db: &'db dyn Db, other: &Self) -> bool {
        self == other
            || self
                .class
                .is_subclass_of(db, None, other.class.default_specialization(db))
            || other
                .class
                .is_subclass_of(db, None, self.class.default_specialization(db))
    }
}

#[derive(Debug, Copy, Clone, PartialEq, Eq, Hash)]
pub(super) enum DisjointBaseKind {
    /// We know the class is a disjoint base because it's either hardcoded in ty
    /// or has the `@disjoint_base` decorator.
    DisjointBaseDecorator,
    /// We know the class is a disjoint base because it has a non-empty `__slots__` definition.
    DefinesSlots,
}

/// Non-exhaustive enumeration of known classes (e.g. `builtins.int`, `typing.Any`, ...) to allow
/// for easier syntax when interacting with very common classes.
///
/// Feel free to expand this enum if you ever find yourself using the same class in multiple
/// places.
/// Note: good candidates are any classes in `[crate::module_resolver::module::KnownModule]`
#[derive(Debug, Clone, Copy, PartialEq, Eq, Hash, get_size2::GetSize)]
#[cfg_attr(test, derive(strum_macros::EnumIter))]
pub enum KnownClass {
    // To figure out where an stdlib symbol is defined, you can go into `crates/ty_vendored`
    // and grep for the symbol name in any `.pyi` file.

    // Builtins
    Bool,
    Object,
    Bytes,
    Bytearray,
    Type,
    Int,
    Float,
    Complex,
    Str,
    List,
    Tuple,
    Set,
    FrozenSet,
    Dict,
    Slice,
    Property,
    BaseException,
    Exception,
    BaseExceptionGroup,
    ExceptionGroup,
    Staticmethod,
    Classmethod,
    Super,
    // enum
    Enum,
    EnumType,
    Auto,
    Member,
    Nonmember,
    // abc
    ABCMeta,
    // Types
    GenericAlias,
    ModuleType,
    FunctionType,
    MethodType,
    MethodWrapperType,
    WrapperDescriptorType,
    UnionType,
    GeneratorType,
    AsyncGeneratorType,
    CoroutineType,
    // Typeshed
    NoneType, // Part of `types` for Python >= 3.10
    // Typing
    Awaitable,
    Generator,
    Deprecated,
    StdlibAlias,
    SpecialForm,
    TypeVar,
    ParamSpec,
    ParamSpecArgs,
    ParamSpecKwargs,
    TypeVarTuple,
    TypeAliasType,
    NoDefaultType,
    NewType,
    SupportsIndex,
    Iterable,
    Iterator,
    // Collections
    ChainMap,
    Counter,
    DefaultDict,
    Deque,
    OrderedDict,
    // sys
    VersionInfo,
    // Exposed as `types.EllipsisType` on Python >=3.10;
    // backported as `builtins.ellipsis` by typeshed on Python <=3.9
    EllipsisType,
    NotImplementedType,
    // dataclasses
    Field,
    KwOnly,
    InitVar,
    // _typeshed._type_checker_internals
    NamedTupleFallback,
    NamedTupleLike,
    TypedDictFallback,
    // string.templatelib
    Template,
}

impl KnownClass {
    pub(crate) const fn is_bool(self) -> bool {
        matches!(self, Self::Bool)
    }

    pub(crate) const fn is_special_form(self) -> bool {
        matches!(self, Self::SpecialForm)
    }

    /// Determine whether instances of this class are always truthy, always falsy,
    /// or have an ambiguous truthiness.
    ///
    /// Returns `None` for `KnownClass::Tuple`, since the truthiness of a tuple
    /// depends on its spec.
    pub(crate) const fn bool(self) -> Option<Truthiness> {
        match self {
            // N.B. It's only generally safe to infer `Truthiness::AlwaysTrue` for a `KnownClass`
            // variant if the class's `__bool__` method always returns the same thing *and* the
            // class is `@final`.
            //
            // E.g. `ModuleType.__bool__` always returns `True`, but `ModuleType` is not `@final`.
            // Equally, `range` is `@final`, but its `__bool__` method can return `False`.
            Self::EllipsisType
            | Self::NoDefaultType
            | Self::MethodType
            | Self::Slice
            | Self::FunctionType
            | Self::VersionInfo
            | Self::TypeAliasType
            | Self::TypeVar
            | Self::ParamSpec
            | Self::ParamSpecArgs
            | Self::ParamSpecKwargs
            | Self::TypeVarTuple
            | Self::Super
            | Self::WrapperDescriptorType
            | Self::UnionType
            | Self::GeneratorType
            | Self::AsyncGeneratorType
            | Self::MethodWrapperType
            | Self::CoroutineType
            | Self::Template => Some(Truthiness::AlwaysTrue),

            Self::NoneType => Some(Truthiness::AlwaysFalse),

            Self::BaseException
            | Self::Exception
            | Self::ExceptionGroup
            | Self::Object
            | Self::OrderedDict
            | Self::BaseExceptionGroup
            | Self::Bool
            | Self::Str
            | Self::List
            | Self::GenericAlias
            | Self::NewType
            | Self::StdlibAlias
            | Self::SupportsIndex
            | Self::Set
            | Self::Int
            | Self::Type
            | Self::Bytes
            | Self::Bytearray
            | Self::FrozenSet
            | Self::Property
            | Self::SpecialForm
            | Self::Dict
            | Self::ModuleType
            | Self::ChainMap
            | Self::Complex
            | Self::Counter
            | Self::DefaultDict
            | Self::Deque
            | Self::Float
            | Self::Enum
            | Self::EnumType
            | Self::Auto
            | Self::Member
            | Self::Nonmember
            | Self::ABCMeta
            | Self::Iterable
            | Self::Iterator
            // Evaluating `NotImplementedType` in a boolean context was deprecated in Python 3.9
            // and raises a `TypeError` in Python >=3.14
            // (see https://docs.python.org/3/library/constants.html#NotImplemented)
            | Self::NotImplementedType
            | Self::Staticmethod
            | Self::Classmethod
            | Self::Awaitable
            | Self::Generator
            | Self::Deprecated
            | Self::Field
            | Self::KwOnly
            | Self::InitVar
            | Self::NamedTupleFallback
            | Self::NamedTupleLike
            | Self::TypedDictFallback => Some(Truthiness::Ambiguous),

            Self::Tuple => None,
        }
    }

    /// Return `true` if this class is a subclass of `enum.Enum` *and* has enum members, i.e.
    /// if it is an "actual" enum, not `enum.Enum` itself or a similar custom enum class.
    pub(crate) const fn is_enum_subclass_with_members(self) -> bool {
        match self {
            KnownClass::Bool
            | KnownClass::Object
            | KnownClass::Bytes
            | KnownClass::Bytearray
            | KnownClass::Type
            | KnownClass::Int
            | KnownClass::Float
            | KnownClass::Complex
            | KnownClass::Str
            | KnownClass::List
            | KnownClass::Tuple
            | KnownClass::Set
            | KnownClass::FrozenSet
            | KnownClass::Dict
            | KnownClass::Slice
            | KnownClass::Property
            | KnownClass::BaseException
            | KnownClass::Exception
            | KnownClass::BaseExceptionGroup
            | KnownClass::ExceptionGroup
            | KnownClass::Staticmethod
            | KnownClass::Classmethod
            | KnownClass::Awaitable
            | KnownClass::Generator
            | KnownClass::Deprecated
            | KnownClass::Super
            | KnownClass::Enum
            | KnownClass::EnumType
            | KnownClass::Auto
            | KnownClass::Member
            | KnownClass::Nonmember
            | KnownClass::ABCMeta
            | KnownClass::GenericAlias
            | KnownClass::ModuleType
            | KnownClass::FunctionType
            | KnownClass::MethodType
            | KnownClass::MethodWrapperType
            | KnownClass::WrapperDescriptorType
            | KnownClass::UnionType
            | KnownClass::GeneratorType
            | KnownClass::AsyncGeneratorType
            | KnownClass::CoroutineType
            | KnownClass::NoneType
            | KnownClass::StdlibAlias
            | KnownClass::SpecialForm
            | KnownClass::TypeVar
            | KnownClass::ParamSpec
            | KnownClass::ParamSpecArgs
            | KnownClass::ParamSpecKwargs
            | KnownClass::TypeVarTuple
            | KnownClass::TypeAliasType
            | KnownClass::NoDefaultType
            | KnownClass::NewType
            | KnownClass::SupportsIndex
            | KnownClass::Iterable
            | KnownClass::Iterator
            | KnownClass::ChainMap
            | KnownClass::Counter
            | KnownClass::DefaultDict
            | KnownClass::Deque
            | KnownClass::OrderedDict
            | KnownClass::VersionInfo
            | KnownClass::EllipsisType
            | KnownClass::NotImplementedType
            | KnownClass::Field
            | KnownClass::KwOnly
            | KnownClass::InitVar
            | KnownClass::NamedTupleFallback
            | KnownClass::NamedTupleLike
            | KnownClass::TypedDictFallback
            | KnownClass::Template => false,
        }
    }

    /// Return `true` if this class is a (true) subclass of `typing.TypedDict`.
    pub(crate) const fn is_typed_dict_subclass(self) -> bool {
        match self {
            KnownClass::Bool
            | KnownClass::Object
            | KnownClass::Bytes
            | KnownClass::Bytearray
            | KnownClass::Type
            | KnownClass::Int
            | KnownClass::Float
            | KnownClass::Complex
            | KnownClass::Str
            | KnownClass::List
            | KnownClass::Tuple
            | KnownClass::Set
            | KnownClass::FrozenSet
            | KnownClass::Dict
            | KnownClass::Slice
            | KnownClass::Property
            | KnownClass::BaseException
            | KnownClass::Exception
            | KnownClass::BaseExceptionGroup
            | KnownClass::ExceptionGroup
            | KnownClass::Staticmethod
            | KnownClass::Classmethod
            | KnownClass::Awaitable
            | KnownClass::Generator
            | KnownClass::Deprecated
            | KnownClass::Super
            | KnownClass::Enum
            | KnownClass::EnumType
            | KnownClass::Auto
            | KnownClass::Member
            | KnownClass::Nonmember
            | KnownClass::ABCMeta
            | KnownClass::GenericAlias
            | KnownClass::ModuleType
            | KnownClass::FunctionType
            | KnownClass::MethodType
            | KnownClass::MethodWrapperType
            | KnownClass::WrapperDescriptorType
            | KnownClass::UnionType
            | KnownClass::GeneratorType
            | KnownClass::AsyncGeneratorType
            | KnownClass::CoroutineType
            | KnownClass::NoneType
            | KnownClass::StdlibAlias
            | KnownClass::SpecialForm
            | KnownClass::TypeVar
            | KnownClass::ParamSpec
            | KnownClass::ParamSpecArgs
            | KnownClass::ParamSpecKwargs
            | KnownClass::TypeVarTuple
            | KnownClass::TypeAliasType
            | KnownClass::NoDefaultType
            | KnownClass::NewType
            | KnownClass::SupportsIndex
            | KnownClass::Iterable
            | KnownClass::Iterator
            | KnownClass::ChainMap
            | KnownClass::Counter
            | KnownClass::DefaultDict
            | KnownClass::Deque
            | KnownClass::OrderedDict
            | KnownClass::VersionInfo
            | KnownClass::EllipsisType
            | KnownClass::NotImplementedType
            | KnownClass::Field
            | KnownClass::KwOnly
            | KnownClass::InitVar
            | KnownClass::NamedTupleFallback
            | KnownClass::NamedTupleLike
            | KnownClass::TypedDictFallback
            | KnownClass::Template => false,
        }
    }

    pub(crate) const fn is_tuple_subclass(self) -> bool {
        match self {
            KnownClass::Tuple | KnownClass::VersionInfo => true,

            KnownClass::Bool
            | KnownClass::Object
            | KnownClass::Bytes
            | KnownClass::Bytearray
            | KnownClass::Type
            | KnownClass::Int
            | KnownClass::Float
            | KnownClass::Complex
            | KnownClass::Str
            | KnownClass::List
            | KnownClass::Set
            | KnownClass::FrozenSet
            | KnownClass::Dict
            | KnownClass::Slice
            | KnownClass::Property
            | KnownClass::BaseException
            | KnownClass::Exception
            | KnownClass::BaseExceptionGroup
            | KnownClass::ExceptionGroup
            | KnownClass::Staticmethod
            | KnownClass::Classmethod
            | KnownClass::Awaitable
            | KnownClass::Generator
            | KnownClass::Deprecated
            | KnownClass::Super
            | KnownClass::Enum
            | KnownClass::EnumType
            | KnownClass::Auto
            | KnownClass::Member
            | KnownClass::Nonmember
            | KnownClass::ABCMeta
            | KnownClass::GenericAlias
            | KnownClass::ModuleType
            | KnownClass::FunctionType
            | KnownClass::MethodType
            | KnownClass::MethodWrapperType
            | KnownClass::WrapperDescriptorType
            | KnownClass::UnionType
            | KnownClass::GeneratorType
            | KnownClass::AsyncGeneratorType
            | KnownClass::CoroutineType
            | KnownClass::NoneType
            | KnownClass::StdlibAlias
            | KnownClass::SpecialForm
            | KnownClass::TypeVar
            | KnownClass::ParamSpec
            | KnownClass::ParamSpecArgs
            | KnownClass::ParamSpecKwargs
            | KnownClass::TypeVarTuple
            | KnownClass::TypeAliasType
            | KnownClass::NoDefaultType
            | KnownClass::NewType
            | KnownClass::SupportsIndex
            | KnownClass::Iterable
            | KnownClass::Iterator
            | KnownClass::ChainMap
            | KnownClass::Counter
            | KnownClass::DefaultDict
            | KnownClass::Deque
            | KnownClass::OrderedDict
            | KnownClass::EllipsisType
            | KnownClass::NotImplementedType
            | KnownClass::Field
            | KnownClass::KwOnly
            | KnownClass::InitVar
            | KnownClass::TypedDictFallback
            | KnownClass::NamedTupleLike
            | KnownClass::NamedTupleFallback
            | KnownClass::Template => false,
        }
    }

    /// Return `true` if this class is a protocol class.
    ///
    /// In an ideal world, perhaps we wouldn't hardcode this knowledge here;
    /// instead, we'd just look at the bases for these classes, as we do for
    /// all other classes. However, the special casing here helps us out in
    /// two important ways:
    ///
    /// 1. It helps us avoid Salsa cycles when creating types such as "instance of `str`"
    ///    and "instance of `sys._version_info`". These types are constructed very early
    ///    on, but it causes problems if we attempt to infer the types of their bases
    ///    too soon.
    /// 2. It's probably more performant.
    const fn is_protocol(self) -> bool {
        match self {
            Self::SupportsIndex
            | Self::Iterable
            | Self::Iterator
            | Self::Awaitable
            | Self::NamedTupleLike
            | Self::Generator => true,

            Self::Bool
            | Self::Object
            | Self::Bytes
            | Self::Bytearray
            | Self::Tuple
            | Self::Int
            | Self::Float
            | Self::Complex
            | Self::FrozenSet
            | Self::Str
            | Self::Set
            | Self::Dict
            | Self::List
            | Self::Type
            | Self::Slice
            | Self::Property
            | Self::BaseException
            | Self::BaseExceptionGroup
            | Self::Exception
            | Self::ExceptionGroup
            | Self::Staticmethod
            | Self::Classmethod
            | Self::Deprecated
            | Self::GenericAlias
            | Self::GeneratorType
            | Self::AsyncGeneratorType
            | Self::CoroutineType
            | Self::ModuleType
            | Self::FunctionType
            | Self::MethodType
            | Self::MethodWrapperType
            | Self::WrapperDescriptorType
            | Self::NoneType
            | Self::SpecialForm
            | Self::TypeVar
            | Self::ParamSpec
            | Self::ParamSpecArgs
            | Self::ParamSpecKwargs
            | Self::TypeVarTuple
            | Self::TypeAliasType
            | Self::NoDefaultType
            | Self::NewType
            | Self::ChainMap
            | Self::Counter
            | Self::DefaultDict
            | Self::Deque
            | Self::OrderedDict
            | Self::Enum
            | Self::EnumType
            | Self::Auto
            | Self::Member
            | Self::Nonmember
            | Self::ABCMeta
            | Self::Super
            | Self::StdlibAlias
            | Self::VersionInfo
            | Self::EllipsisType
            | Self::NotImplementedType
            | Self::UnionType
            | Self::Field
            | Self::KwOnly
            | Self::InitVar
            | Self::NamedTupleFallback
            | Self::TypedDictFallback
            | Self::Template => false,
        }
    }

    pub(crate) fn name(self, db: &dyn Db) -> &'static str {
        match self {
            Self::Bool => "bool",
            Self::Object => "object",
            Self::Bytes => "bytes",
            Self::Bytearray => "bytearray",
            Self::Tuple => "tuple",
            Self::Int => "int",
            Self::Float => "float",
            Self::Complex => "complex",
            Self::FrozenSet => "frozenset",
            Self::Str => "str",
            Self::Set => "set",
            Self::Dict => "dict",
            Self::List => "list",
            Self::Type => "type",
            Self::Slice => "slice",
            Self::Property => "property",
            Self::BaseException => "BaseException",
            Self::BaseExceptionGroup => "BaseExceptionGroup",
            Self::Exception => "Exception",
            Self::ExceptionGroup => "ExceptionGroup",
            Self::Staticmethod => "staticmethod",
            Self::Classmethod => "classmethod",
            Self::Awaitable => "Awaitable",
            Self::Generator => "Generator",
            Self::Deprecated => "deprecated",
            Self::GenericAlias => "GenericAlias",
            Self::ModuleType => "ModuleType",
            Self::FunctionType => "FunctionType",
            Self::MethodType => "MethodType",
            Self::UnionType => "UnionType",
            Self::MethodWrapperType => "MethodWrapperType",
            Self::WrapperDescriptorType => "WrapperDescriptorType",
            Self::GeneratorType => "GeneratorType",
            Self::AsyncGeneratorType => "AsyncGeneratorType",
            Self::CoroutineType => "CoroutineType",
            Self::NoneType => "NoneType",
            Self::SpecialForm => "_SpecialForm",
            Self::TypeVar => "TypeVar",
            Self::ParamSpec => "ParamSpec",
            Self::ParamSpecArgs => "ParamSpecArgs",
            Self::ParamSpecKwargs => "ParamSpecKwargs",
            Self::TypeVarTuple => "TypeVarTuple",
            Self::TypeAliasType => "TypeAliasType",
            Self::NoDefaultType => "_NoDefaultType",
            Self::NewType => "NewType",
            Self::SupportsIndex => "SupportsIndex",
            Self::ChainMap => "ChainMap",
            Self::Counter => "Counter",
            Self::DefaultDict => "defaultdict",
            Self::Deque => "deque",
            Self::OrderedDict => "OrderedDict",
            Self::Enum => "Enum",
            Self::EnumType => {
                if Program::get(db).python_version(db) >= PythonVersion::PY311 {
                    "EnumType"
                } else {
                    "EnumMeta"
                }
            }
            Self::Auto => "auto",
            Self::Member => "member",
            Self::Nonmember => "nonmember",
            Self::ABCMeta => "ABCMeta",
            Self::Super => "super",
            Self::Iterable => "Iterable",
            Self::Iterator => "Iterator",
            // For example, `typing.List` is defined as `List = _Alias()` in typeshed
            Self::StdlibAlias => "_Alias",
            // This is the name the type of `sys.version_info` has in typeshed,
            // which is different to what `type(sys.version_info).__name__` is at runtime.
            // (At runtime, `type(sys.version_info).__name__ == "version_info"`,
            // which is impossible to replicate in the stubs since the sole instance of the class
            // also has that name in the `sys` module.)
            Self::VersionInfo => "_version_info",
            Self::EllipsisType => {
                // Exposed as `types.EllipsisType` on Python >=3.10;
                // backported as `builtins.ellipsis` by typeshed on Python <=3.9
                if Program::get(db).python_version(db) >= PythonVersion::PY310 {
                    "EllipsisType"
                } else {
                    "ellipsis"
                }
            }
            Self::NotImplementedType => "_NotImplementedType",
            Self::Field => "Field",
            Self::KwOnly => "KW_ONLY",
            Self::InitVar => "InitVar",
            Self::NamedTupleFallback => "NamedTupleFallback",
            Self::NamedTupleLike => "NamedTupleLike",
            Self::TypedDictFallback => "TypedDictFallback",
            Self::Template => "Template",
        }
    }

    pub(super) fn display(self, db: &dyn Db) -> impl std::fmt::Display + '_ {
        struct KnownClassDisplay<'db> {
            db: &'db dyn Db,
            class: KnownClass,
        }

        impl std::fmt::Display for KnownClassDisplay<'_> {
            fn fmt(&self, f: &mut std::fmt::Formatter<'_>) -> std::fmt::Result {
                let KnownClassDisplay {
                    class: known_class,
                    db,
                } = *self;
                write!(
                    f,
                    "{module}.{class}",
                    module = known_class.canonical_module(db),
                    class = known_class.name(db)
                )
            }
        }

        KnownClassDisplay { db, class: self }
    }

    /// Lookup a [`KnownClass`] in typeshed and return a [`Type`]
    /// representing all possible instances of the class.
    ///
    /// If the class cannot be found in typeshed, a debug-level log message will be emitted stating this.
    pub(crate) fn to_instance(self, db: &dyn Db) -> Type<'_> {
        self.to_class_literal(db)
            .to_class_type(db)
            .map(|class| Type::instance(db, class))
            .unwrap_or_else(Type::unknown)
    }

    /// Lookup a generic [`KnownClass`] in typeshed and return a [`Type`]
    /// representing a specialization of that class.
    ///
    /// If the class cannot be found in typeshed, or if you provide a specialization with the wrong
    /// number of types, a debug-level log message will be emitted stating this.
    pub(crate) fn to_specialized_class_type<'db>(
        self,
        db: &'db dyn Db,
        specialization: impl IntoIterator<Item = Type<'db>>,
    ) -> Option<ClassType<'db>> {
        let Type::ClassLiteral(class_literal) = self.to_class_literal(db) else {
            return None;
        };
        let generic_context = class_literal.generic_context(db)?;

        let types = specialization.into_iter().collect::<Box<[_]>>();
        if types.len() != generic_context.len(db) {
            // a cache of the `KnownClass`es that we have already seen mismatched-arity
            // specializations for (and therefore that we've already logged a warning for)
            static MESSAGES: LazyLock<Mutex<FxHashSet<KnownClass>>> = LazyLock::new(Mutex::default);
            if MESSAGES.lock().unwrap().insert(self) {
                tracing::info!(
                    "Wrong number of types when specializing {}. \
                     Falling back to default specialization for the symbol instead.",
                    self.display(db)
                );
            }
            return Some(class_literal.default_specialization(db));
        }

        Some(class_literal.apply_specialization(db, |_| generic_context.specialize(db, types)))
    }

    /// Lookup a [`KnownClass`] in typeshed and return a [`Type`]
    /// representing all possible instances of the generic class with a specialization.
    ///
    /// If the class cannot be found in typeshed, or if you provide a specialization with the wrong
    /// number of types, a debug-level log message will be emitted stating this.
    pub(crate) fn to_specialized_instance<'db>(
        self,
        db: &'db dyn Db,
        specialization: impl IntoIterator<Item = Type<'db>>,
    ) -> Type<'db> {
        self.to_specialized_class_type(db, specialization)
            .and_then(|class_type| Type::from(class_type).to_instance(db))
            .unwrap_or_else(Type::unknown)
    }

    /// Attempt to lookup a [`KnownClass`] in typeshed and return a [`Type`] representing that class-literal.
    ///
    /// Return an error if the symbol cannot be found in the expected typeshed module,
    /// or if the symbol is not a class definition, or if the symbol is possibly unbound.
    fn try_to_class_literal_without_logging(
        self,
        db: &dyn Db,
    ) -> Result<ClassLiteral<'_>, KnownClassLookupError<'_>> {
        let symbol = known_module_symbol(db, self.canonical_module(db), self.name(db)).place;
        match symbol {
            Place::Type(Type::ClassLiteral(class_literal), Boundness::Bound) => Ok(class_literal),
            Place::Type(Type::ClassLiteral(class_literal), Boundness::PossiblyUnbound) => {
                Err(KnownClassLookupError::ClassPossiblyUnbound { class_literal })
            }
            Place::Type(found_type, _) => {
                Err(KnownClassLookupError::SymbolNotAClass { found_type })
            }
            Place::Unbound => Err(KnownClassLookupError::ClassNotFound),
        }
    }

    /// Lookup a [`KnownClass`] in typeshed and return a [`Type`] representing that class-literal.
    ///
    /// If the class cannot be found in typeshed, a debug-level log message will be emitted stating this.
    pub(crate) fn try_to_class_literal(self, db: &dyn Db) -> Option<ClassLiteral<'_>> {
        // a cache of the `KnownClass`es that we have already failed to lookup in typeshed
        // (and therefore that we've already logged a warning for)
        static MESSAGES: LazyLock<Mutex<FxHashSet<KnownClass>>> = LazyLock::new(Mutex::default);

        self.try_to_class_literal_without_logging(db)
            .or_else(|lookup_error| {
                if MESSAGES.lock().unwrap().insert(self) {
                    if matches!(
                        lookup_error,
                        KnownClassLookupError::ClassPossiblyUnbound { .. }
                    ) {
                        tracing::info!("{}", lookup_error.display(db, self));
                    } else {
                        tracing::info!(
                            "{}. Falling back to `Unknown` for the symbol instead.",
                            lookup_error.display(db, self)
                        );
                    }
                }

                match lookup_error {
                    KnownClassLookupError::ClassPossiblyUnbound { class_literal, .. } => {
                        Ok(class_literal)
                    }
                    KnownClassLookupError::ClassNotFound { .. }
                    | KnownClassLookupError::SymbolNotAClass { .. } => Err(()),
                }
            })
            .ok()
    }

    /// Lookup a [`KnownClass`] in typeshed and return a [`Type`] representing that class-literal.
    ///
    /// If the class cannot be found in typeshed, a debug-level log message will be emitted stating this.
    pub(crate) fn to_class_literal(self, db: &dyn Db) -> Type<'_> {
        self.try_to_class_literal(db)
            .map(Type::ClassLiteral)
            .unwrap_or_else(Type::unknown)
    }

    /// Lookup a [`KnownClass`] in typeshed and return a [`Type`]
    /// representing that class and all possible subclasses of the class.
    ///
    /// If the class cannot be found in typeshed, a debug-level log message will be emitted stating this.
    pub(crate) fn to_subclass_of(self, db: &dyn Db) -> Type<'_> {
        self.to_class_literal(db)
            .to_class_type(db)
            .map(|class| SubclassOfType::from(db, class))
            .unwrap_or_else(SubclassOfType::subclass_of_unknown)
    }

    /// Return `true` if this symbol can be resolved to a class definition `class` in typeshed,
    /// *and* `class` is a subclass of `other`.
    pub(super) fn is_subclass_of<'db>(self, db: &'db dyn Db, other: ClassType<'db>) -> bool {
        self.try_to_class_literal_without_logging(db)
            .is_ok_and(|class| class.is_subclass_of(db, None, other))
    }

    pub(super) fn when_subclass_of<'db, C: Constraints<'db>>(
        self,
        db: &'db dyn Db,
        other: ClassType<'db>,
    ) -> C {
        C::from_bool(db, self.is_subclass_of(db, other))
    }

    /// Return the module in which we should look up the definition for this class
    fn canonical_module(self, db: &dyn Db) -> KnownModule {
        match self {
            Self::Bool
            | Self::Object
            | Self::Bytes
            | Self::Bytearray
            | Self::Type
            | Self::Int
            | Self::Float
            | Self::Complex
            | Self::Str
            | Self::List
            | Self::Tuple
            | Self::Set
            | Self::FrozenSet
            | Self::Dict
            | Self::BaseException
            | Self::BaseExceptionGroup
            | Self::Exception
            | Self::ExceptionGroup
            | Self::Staticmethod
            | Self::Classmethod
            | Self::Slice
            | Self::Super
            | Self::Property => KnownModule::Builtins,
            Self::VersionInfo => KnownModule::Sys,
            Self::ABCMeta => KnownModule::Abc,
            Self::Enum | Self::EnumType | Self::Auto | Self::Member | Self::Nonmember => {
                KnownModule::Enum
            }
            Self::GenericAlias
            | Self::ModuleType
            | Self::FunctionType
            | Self::MethodType
            | Self::GeneratorType
            | Self::AsyncGeneratorType
            | Self::CoroutineType
            | Self::MethodWrapperType
            | Self::UnionType
            | Self::WrapperDescriptorType => KnownModule::Types,
            Self::NoneType => KnownModule::Typeshed,
            Self::Awaitable
            | Self::Generator
            | Self::SpecialForm
            | Self::TypeVar
            | Self::StdlibAlias
            | Self::Iterable
            | Self::Iterator
            | Self::SupportsIndex => KnownModule::Typing,
            Self::TypeAliasType
            | Self::TypeVarTuple
            | Self::ParamSpec
            | Self::ParamSpecArgs
            | Self::ParamSpecKwargs
            | Self::Deprecated
            | Self::NewType => KnownModule::TypingExtensions,
            Self::NoDefaultType => {
                let python_version = Program::get(db).python_version(db);

                // typing_extensions has a 3.13+ re-export for the `typing.NoDefault`
                // singleton, but not for `typing._NoDefaultType`. So we need to switch
                // to `typing._NoDefaultType` for newer versions:
                if python_version >= PythonVersion::PY313 {
                    KnownModule::Typing
                } else {
                    KnownModule::TypingExtensions
                }
            }
            Self::EllipsisType => {
                // Exposed as `types.EllipsisType` on Python >=3.10;
                // backported as `builtins.ellipsis` by typeshed on Python <=3.9
                if Program::get(db).python_version(db) >= PythonVersion::PY310 {
                    KnownModule::Types
                } else {
                    KnownModule::Builtins
                }
            }
            Self::NotImplementedType => KnownModule::Builtins,
            Self::ChainMap
            | Self::Counter
            | Self::DefaultDict
            | Self::Deque
            | Self::OrderedDict => KnownModule::Collections,
            Self::Field | Self::KwOnly | Self::InitVar => KnownModule::Dataclasses,
            Self::NamedTupleFallback | Self::TypedDictFallback => KnownModule::TypeCheckerInternals,
            Self::NamedTupleLike => KnownModule::TyExtensions,
            Self::Template => KnownModule::Templatelib,
        }
    }

    /// Returns `Some(true)` if all instances of this `KnownClass` compare equal.
    /// Returns `None` for `KnownClass::Tuple`, since whether or not a tuple type
    /// is single-valued depends on the tuple spec.
    pub(super) const fn is_single_valued(self) -> Option<bool> {
        match self {
            Self::NoneType
            | Self::NoDefaultType
            | Self::VersionInfo
            | Self::EllipsisType
            | Self::TypeAliasType
            | Self::UnionType
            | Self::NotImplementedType => Some(true),

            Self::Bool
            | Self::Object
            | Self::Bytes
            | Self::Bytearray
            | Self::Type
            | Self::Int
            | Self::Float
            | Self::Complex
            | Self::Str
            | Self::List
            | Self::Set
            | Self::FrozenSet
            | Self::Dict
            | Self::Slice
            | Self::Property
            | Self::BaseException
            | Self::BaseExceptionGroup
            | Self::Exception
            | Self::ExceptionGroup
            | Self::Staticmethod
            | Self::Classmethod
            | Self::Awaitable
            | Self::Generator
            | Self::Deprecated
            | Self::GenericAlias
            | Self::ModuleType
            | Self::FunctionType
            | Self::GeneratorType
            | Self::AsyncGeneratorType
            | Self::CoroutineType
            | Self::MethodType
            | Self::MethodWrapperType
            | Self::WrapperDescriptorType
            | Self::SpecialForm
            | Self::ChainMap
            | Self::Counter
            | Self::DefaultDict
            | Self::Deque
            | Self::OrderedDict
            | Self::SupportsIndex
            | Self::StdlibAlias
            | Self::TypeVar
            | Self::ParamSpec
            | Self::ParamSpecArgs
            | Self::ParamSpecKwargs
            | Self::TypeVarTuple
            | Self::Enum
            | Self::EnumType
            | Self::Auto
            | Self::Member
            | Self::Nonmember
            | Self::ABCMeta
            | Self::Super
            | Self::NewType
            | Self::Field
            | Self::KwOnly
            | Self::InitVar
            | Self::Iterable
            | Self::Iterator
            | Self::NamedTupleFallback
            | Self::NamedTupleLike
            | Self::TypedDictFallback
            | Self::Template => Some(false),

            Self::Tuple => None,
        }
    }

    /// Is this class a singleton class?
    ///
    /// A singleton class is a class where it is known that only one instance can ever exist at runtime.
    pub(super) const fn is_singleton(self) -> bool {
        match self {
            Self::NoneType
            | Self::EllipsisType
            | Self::NoDefaultType
            | Self::VersionInfo
            | Self::TypeAliasType
            | Self::NotImplementedType => true,

            Self::Bool
            | Self::Object
            | Self::Bytes
            | Self::Bytearray
            | Self::Tuple
            | Self::Int
            | Self::Float
            | Self::Complex
            | Self::Str
            | Self::Set
            | Self::FrozenSet
            | Self::Dict
            | Self::List
            | Self::Type
            | Self::Slice
            | Self::Property
            | Self::GenericAlias
            | Self::ModuleType
            | Self::FunctionType
            | Self::MethodType
            | Self::MethodWrapperType
            | Self::WrapperDescriptorType
            | Self::GeneratorType
            | Self::AsyncGeneratorType
            | Self::CoroutineType
            | Self::SpecialForm
            | Self::ChainMap
            | Self::Counter
            | Self::DefaultDict
            | Self::Deque
            | Self::OrderedDict
            | Self::StdlibAlias
            | Self::SupportsIndex
            | Self::BaseException
            | Self::BaseExceptionGroup
            | Self::Exception
            | Self::ExceptionGroup
            | Self::Staticmethod
            | Self::Classmethod
            | Self::Awaitable
            | Self::Generator
            | Self::Deprecated
            | Self::TypeVar
            | Self::ParamSpec
            | Self::ParamSpecArgs
            | Self::ParamSpecKwargs
            | Self::TypeVarTuple
            | Self::Enum
            | Self::EnumType
            | Self::Auto
            | Self::Member
            | Self::Nonmember
            | Self::ABCMeta
            | Self::Super
            | Self::UnionType
            | Self::NewType
            | Self::Field
            | Self::KwOnly
            | Self::InitVar
            | Self::Iterable
            | Self::Iterator
            | Self::NamedTupleFallback
            | Self::NamedTupleLike
            | Self::TypedDictFallback
            | Self::Template => false,
        }
    }

    pub(super) fn try_from_file_and_name(
        db: &dyn Db,
        file: File,
        class_name: &str,
    ) -> Option<Self> {
        // We assert that this match is exhaustive over the right-hand side in the unit test
        // `known_class_roundtrip_from_str()`
        let candidate = match class_name {
            "bool" => Self::Bool,
            "object" => Self::Object,
            "bytes" => Self::Bytes,
            "bytearray" => Self::Bytearray,
            "tuple" => Self::Tuple,
            "type" => Self::Type,
            "int" => Self::Int,
            "float" => Self::Float,
            "complex" => Self::Complex,
            "str" => Self::Str,
            "set" => Self::Set,
            "frozenset" => Self::FrozenSet,
            "dict" => Self::Dict,
            "list" => Self::List,
            "slice" => Self::Slice,
            "property" => Self::Property,
            "BaseException" => Self::BaseException,
            "BaseExceptionGroup" => Self::BaseExceptionGroup,
            "Exception" => Self::Exception,
            "ExceptionGroup" => Self::ExceptionGroup,
            "staticmethod" => Self::Staticmethod,
            "classmethod" => Self::Classmethod,
            "Awaitable" => Self::Awaitable,
            "Generator" => Self::Generator,
            "deprecated" => Self::Deprecated,
            "GenericAlias" => Self::GenericAlias,
            "NoneType" => Self::NoneType,
            "ModuleType" => Self::ModuleType,
            "GeneratorType" => Self::GeneratorType,
            "AsyncGeneratorType" => Self::AsyncGeneratorType,
            "CoroutineType" => Self::CoroutineType,
            "FunctionType" => Self::FunctionType,
            "MethodType" => Self::MethodType,
            "UnionType" => Self::UnionType,
            "MethodWrapperType" => Self::MethodWrapperType,
            "WrapperDescriptorType" => Self::WrapperDescriptorType,
            "NewType" => Self::NewType,
            "TypeAliasType" => Self::TypeAliasType,
            "TypeVar" => Self::TypeVar,
            "Iterable" => Self::Iterable,
            "Iterator" => Self::Iterator,
            "ParamSpec" => Self::ParamSpec,
            "ParamSpecArgs" => Self::ParamSpecArgs,
            "ParamSpecKwargs" => Self::ParamSpecKwargs,
            "TypeVarTuple" => Self::TypeVarTuple,
            "ChainMap" => Self::ChainMap,
            "Counter" => Self::Counter,
            "defaultdict" => Self::DefaultDict,
            "deque" => Self::Deque,
            "OrderedDict" => Self::OrderedDict,
            "_Alias" => Self::StdlibAlias,
            "_SpecialForm" => Self::SpecialForm,
            "_NoDefaultType" => Self::NoDefaultType,
            "SupportsIndex" => Self::SupportsIndex,
            "Enum" => Self::Enum,
            "EnumMeta" => Self::EnumType,
            "EnumType" if Program::get(db).python_version(db) >= PythonVersion::PY311 => {
                Self::EnumType
            }
            "auto" => Self::Auto,
            "member" => Self::Member,
            "nonmember" => Self::Nonmember,
            "ABCMeta" => Self::ABCMeta,
            "super" => Self::Super,
            "_version_info" => Self::VersionInfo,
            "ellipsis" if Program::get(db).python_version(db) <= PythonVersion::PY39 => {
                Self::EllipsisType
            }
            "EllipsisType" if Program::get(db).python_version(db) >= PythonVersion::PY310 => {
                Self::EllipsisType
            }
            "_NotImplementedType" => Self::NotImplementedType,
            "Field" => Self::Field,
            "KW_ONLY" => Self::KwOnly,
            "InitVar" => Self::InitVar,
            "NamedTupleFallback" => Self::NamedTupleFallback,
            "NamedTupleLike" => Self::NamedTupleLike,
            "TypedDictFallback" => Self::TypedDictFallback,
            "Template" => Self::Template,
            _ => return None,
        };

        candidate
            .check_module(db, file_to_module(db, file)?.known(db)?)
            .then_some(candidate)
    }

    /// Return `true` if the module of `self` matches `module`
    fn check_module(self, db: &dyn Db, module: KnownModule) -> bool {
        match self {
            Self::Bool
            | Self::Object
            | Self::Bytes
            | Self::Bytearray
            | Self::Type
            | Self::Int
            | Self::Float
            | Self::Complex
            | Self::Str
            | Self::List
            | Self::Tuple
            | Self::Set
            | Self::FrozenSet
            | Self::Dict
            | Self::Slice
            | Self::Property
            | Self::GenericAlias
            | Self::ChainMap
            | Self::Counter
            | Self::DefaultDict
            | Self::Deque
            | Self::OrderedDict
            | Self::StdlibAlias  // no equivalent class exists in typing_extensions, nor ever will
            | Self::ModuleType
            | Self::VersionInfo
            | Self::BaseException
            | Self::Exception
            | Self::ExceptionGroup
            | Self::EllipsisType
            | Self::BaseExceptionGroup
            | Self::Staticmethod
            | Self::Classmethod
            | Self::FunctionType
            | Self::MethodType
            | Self::MethodWrapperType
            | Self::Enum
            | Self::EnumType
            | Self::Auto
            | Self::Member
            | Self::Nonmember
            | Self::ABCMeta
            | Self::Super
            | Self::NotImplementedType
            | Self::UnionType
            | Self::GeneratorType
            | Self::AsyncGeneratorType
            | Self::CoroutineType
            | Self::WrapperDescriptorType
            | Self::Field
            | Self::KwOnly
            | Self::InitVar
            | Self::NamedTupleFallback
            | Self::TypedDictFallback
            | Self::NamedTupleLike
            | Self::Awaitable
            | Self::Generator
            | Self::Template => module == self.canonical_module(db),
            Self::NoneType => matches!(module, KnownModule::Typeshed | KnownModule::Types),
            Self::SpecialForm
            | Self::TypeVar
            | Self::TypeAliasType
            | Self::NoDefaultType
            | Self::SupportsIndex
            | Self::ParamSpec
            | Self::ParamSpecArgs
            | Self::ParamSpecKwargs
            | Self::TypeVarTuple
            | Self::Iterable
            | Self::Iterator
            | Self::NewType => matches!(module, KnownModule::Typing | KnownModule::TypingExtensions),
            Self::Deprecated => matches!(module, KnownModule::Warnings | KnownModule::TypingExtensions),

        }
    }

    /// Evaluate a call to this known class, emit any diagnostics that are necessary
    /// as a result of the call, and return the type that results from the call.
    pub(super) fn check_call<'db>(
        self,
        context: &InferContext<'db, '_>,
        index: &SemanticIndex<'db>,
        overload: &mut Binding<'db>,
        call_arguments: &CallArguments<'_, 'db>,
        call_expression: &ast::ExprCall,
    ) {
        let db = context.db();
        let scope = context.scope();
        let module = context.module();

        match self {
            KnownClass::Super => {
                // Handle the case where `super()` is called with no arguments.
                // In this case, we need to infer the two arguments:
                //   1. The nearest enclosing class
                //   2. The first parameter of the current function (typically `self` or `cls`)
                match overload.parameter_types() {
                    [] => {
                        let Some(enclosing_class) =
                            nearest_enclosing_class(db, index, scope, module)
                        else {
                            BoundSuperError::UnavailableImplicitArguments
                                .report_diagnostic(context, call_expression.into());
                            overload.set_return_type(Type::unknown());
                            return;
                        };

                        // The type of the first parameter if the given scope is function-like (i.e. function or lambda).
                        // `None` if the scope is not function-like, or has no parameters.
                        let first_param = match scope.node(db) {
                            NodeWithScopeKind::Function(f) => {
                                f.node(module).parameters.iter().next()
                            }
                            NodeWithScopeKind::Lambda(l) => l
                                .node(module)
                                .parameters
                                .as_ref()
                                .into_iter()
                                .flatten()
                                .next(),
                            _ => None,
                        };

                        let Some(first_param) = first_param else {
                            BoundSuperError::UnavailableImplicitArguments
                                .report_diagnostic(context, call_expression.into());
                            overload.set_return_type(Type::unknown());
                            return;
                        };

                        let definition = index.expect_single_definition(first_param);
                        let first_param =
                            infer_definition_types(db, definition).binding_type(definition);

                        let bound_super = BoundSuperType::build(
                            db,
                            Type::ClassLiteral(enclosing_class),
                            first_param,
                        )
                        .unwrap_or_else(|err| {
                            err.report_diagnostic(context, call_expression.into());
                            Type::unknown()
                        });

                        overload.set_return_type(bound_super);
                    }
                    [Some(pivot_class_type), Some(owner_type)] => {
                        let bound_super = BoundSuperType::build(db, *pivot_class_type, *owner_type)
                            .unwrap_or_else(|err| {
                                err.report_diagnostic(context, call_expression.into());
                                Type::unknown()
                            });
                        overload.set_return_type(bound_super);
                    }
                    _ => {}
                }
            }
            KnownClass::Deprecated => {
                // Parsing something of the form:
                //
                // @deprecated("message")
                // @deprecated("message", caregory = DeprecationWarning, stacklevel = 1)
                //
                // "Static type checker behavior is not affected by the category and stacklevel arguments"
                // so we only need the message and can ignore everything else. The message is mandatory,
                // must be a LiteralString, and always comes first.
                //
                // We aren't guaranteed to know the static value of a LiteralString, so we need to
                // accept that sometimes we will fail to include the message.
                //
                // We don't do any serious validation/diagnostics here, as the signature for this
                // is included in `Type::bindings`.
                //
                // See: <https://typing.python.org/en/latest/spec/directives.html#deprecated>
                let [Some(message), ..] = overload.parameter_types() else {
                    // Checking in Type::bindings will complain about this for us
                    return;
                };

                overload.set_return_type(Type::KnownInstance(KnownInstanceType::Deprecated(
                    DeprecatedInstance::new(db, message.into_string_literal()),
                )));
            }
            KnownClass::TypeVar => {
                let assigned_to = index
                    .try_expression(ast::ExprRef::from(call_expression))
                    .and_then(|expr| expr.assigned_to(db));

                let Some(target) = assigned_to.as_ref().and_then(|assigned_to| {
                    match assigned_to.node(module).targets.as_slice() {
                        [ast::Expr::Name(target)] => Some(target),
                        _ => None,
                    }
                }) else {
                    if let Some(builder) =
                        context.report_lint(&INVALID_LEGACY_TYPE_VARIABLE, call_expression)
                    {
                        builder.into_diagnostic(
                            "A legacy `typing.TypeVar` must be immediately assigned to a variable",
                        );
                    }
                    return;
                };

                let [
                    Some(name_param),
                    constraints,
                    bound,
                    default,
                    contravariant,
                    covariant,
                    _infer_variance,
                ] = overload.parameter_types()
                else {
                    return;
                };

                let covariant = covariant
                    .map(|ty| ty.bool(db))
                    .unwrap_or(Truthiness::AlwaysFalse);

                let contravariant = contravariant
                    .map(|ty| ty.bool(db))
                    .unwrap_or(Truthiness::AlwaysFalse);

                let variance = match (contravariant, covariant) {
                    (Truthiness::Ambiguous, _) => {
                        if let Some(builder) =
                            context.report_lint(&INVALID_LEGACY_TYPE_VARIABLE, call_expression)
                        {
                            builder.into_diagnostic(
                                "The `contravariant` parameter of a legacy `typing.TypeVar` \
                                cannot have an ambiguous value",
                            );
                        }
                        return;
                    }
                    (_, Truthiness::Ambiguous) => {
                        if let Some(builder) =
                            context.report_lint(&INVALID_LEGACY_TYPE_VARIABLE, call_expression)
                        {
                            builder.into_diagnostic(
                                "The `covariant` parameter of a legacy `typing.TypeVar` \
                                cannot have an ambiguous value",
                            );
                        }
                        return;
                    }
                    (Truthiness::AlwaysTrue, Truthiness::AlwaysTrue) => {
                        if let Some(builder) =
                            context.report_lint(&INVALID_LEGACY_TYPE_VARIABLE, call_expression)
                        {
                            builder.into_diagnostic(
                                "A legacy `typing.TypeVar` cannot be both \
                                covariant and contravariant",
                            );
                        }
                        return;
                    }
                    (Truthiness::AlwaysTrue, Truthiness::AlwaysFalse) => {
                        TypeVarVariance::Contravariant
                    }
                    (Truthiness::AlwaysFalse, Truthiness::AlwaysTrue) => TypeVarVariance::Covariant,
                    (Truthiness::AlwaysFalse, Truthiness::AlwaysFalse) => {
                        TypeVarVariance::Invariant
                    }
                };

                let name_param = name_param.into_string_literal().map(|name| name.value(db));

                if name_param.is_none_or(|name_param| name_param != target.id) {
                    if let Some(builder) =
                        context.report_lint(&INVALID_LEGACY_TYPE_VARIABLE, call_expression)
                    {
                        builder.into_diagnostic(format_args!(
                            "The name of a legacy `typing.TypeVar`{} must match \
                            the name of the variable it is assigned to (`{}`)",
                            if let Some(name_param) = name_param {
                                format!(" (`{name_param}`)")
                            } else {
                                String::new()
                            },
                            target.id,
                        ));
                    }
                    return;
                }

                let bound_or_constraint = match (bound, constraints) {
                    (Some(bound), None) => {
                        Some(TypeVarBoundOrConstraints::UpperBound(*bound).into())
                    }

                    (None, Some(_constraints)) => {
                        // We don't use UnionType::from_elements or UnionBuilder here,
                        // because we don't want to simplify the list of constraints like
                        // we do with the elements of an actual union type.
                        // TODO: Consider using a new `OneOfType` connective here instead,
                        // since that more accurately represents the actual semantics of
                        // typevar constraints.
                        let elements = UnionType::new(
                            db,
                            overload
                                .arguments_for_parameter(call_arguments, 1)
                                .map(|(_, ty)| ty)
                                .collect::<Box<_>>(),
                        );
                        Some(TypeVarBoundOrConstraints::Constraints(elements).into())
                    }

                    // TODO: Emit a diagnostic that TypeVar cannot be both bounded and
                    // constrained
                    (Some(_), Some(_)) => return,

                    (None, None) => None,
                };

                let containing_assignment = index.expect_single_definition(target);
                overload.set_return_type(Type::KnownInstance(KnownInstanceType::TypeVar(
                    TypeVarInstance::new(
                        db,
                        &target.id,
                        Some(containing_assignment),
                        bound_or_constraint,
                        Some(variance),
                        default.map(Into::into),
                        TypeVarKind::Legacy,
                    ),
                )));
            }

            KnownClass::TypeAliasType => {
                let assigned_to = index
                    .try_expression(ast::ExprRef::from(call_expression))
                    .and_then(|expr| expr.assigned_to(db));

                let containing_assignment = assigned_to.as_ref().and_then(|assigned_to| {
                    match assigned_to.node(module).targets.as_slice() {
                        [ast::Expr::Name(target)] => Some(index.expect_single_definition(target)),
                        _ => None,
                    }
                });

                let [Some(name), Some(value), ..] = overload.parameter_types() else {
                    return;
                };

                let Some(name) = name.into_string_literal() else {
                    if let Some(builder) =
                        context.report_lint(&INVALID_TYPE_ALIAS_TYPE, call_expression)
                    {
                        builder.into_diagnostic(
                            "The name of a `typing.TypeAlias` must be a string literal",
                        );
                    }
                    return;
                };
                overload.set_return_type(Type::KnownInstance(KnownInstanceType::TypeAliasType(
                    TypeAliasType::ManualPEP695(ManualPEP695TypeAliasType::new(
                        db,
                        ast::name::Name::new(name.value(db)),
                        containing_assignment,
                        value,
                    )),
                )));
            }

            _ => {}
        }
    }
}

/// Enumeration of ways in which looking up a [`KnownClass`] in typeshed could fail.
#[derive(Debug, Clone, Copy, PartialEq, Eq)]
pub(crate) enum KnownClassLookupError<'db> {
    /// There is no symbol by that name in the expected typeshed module.
    ClassNotFound,
    /// There is a symbol by that name in the expected typeshed module,
    /// but it's not a class.
    SymbolNotAClass { found_type: Type<'db> },
    /// There is a symbol by that name in the expected typeshed module,
    /// and it's a class definition, but it's possibly unbound.
    ClassPossiblyUnbound { class_literal: ClassLiteral<'db> },
}

impl<'db> KnownClassLookupError<'db> {
    fn display(&self, db: &'db dyn Db, class: KnownClass) -> impl std::fmt::Display + 'db {
        struct ErrorDisplay<'db> {
            db: &'db dyn Db,
            class: KnownClass,
            error: KnownClassLookupError<'db>,
        }

        impl std::fmt::Display for ErrorDisplay<'_> {
            fn fmt(&self, f: &mut std::fmt::Formatter<'_>) -> std::fmt::Result {
                let ErrorDisplay { db, class, error } = *self;

                let class = class.display(db);
                let python_version = Program::get(db).python_version(db);

                match error {
                    KnownClassLookupError::ClassNotFound => write!(
                        f,
                        "Could not find class `{class}` in typeshed on Python {python_version}",
                    ),
                    KnownClassLookupError::SymbolNotAClass { found_type } => write!(
                        f,
                        "Error looking up `{class}` in typeshed: expected to find a class definition \
                        on Python {python_version}, but found a symbol of type `{found_type}` instead",
                        found_type = found_type.display(db),
                    ),
                    KnownClassLookupError::ClassPossiblyUnbound { .. } => write!(
                        f,
                        "Error looking up `{class}` in typeshed on Python {python_version}: \
                        expected to find a fully bound symbol, but found one that is possibly unbound",
                    ),
                }
            }
        }

        ErrorDisplay {
            db,
            class,
            error: *self,
        }
    }
}

#[derive(Debug, Clone, PartialEq, Eq, salsa::Update, get_size2::GetSize)]
pub(super) struct MetaclassError<'db> {
    kind: MetaclassErrorKind<'db>,
}

impl<'db> MetaclassError<'db> {
    /// Return an [`MetaclassErrorKind`] variant describing why we could not resolve the metaclass for this class.
    pub(super) fn reason(&self) -> &MetaclassErrorKind<'db> {
        &self.kind
    }
}

#[derive(Debug, Clone, PartialEq, Eq, salsa::Update, get_size2::GetSize)]
pub(super) enum MetaclassErrorKind<'db> {
    /// The class has incompatible metaclasses in its inheritance hierarchy.
    ///
    /// The metaclass of a derived class must be a (non-strict) subclass of the metaclasses of all
    /// its bases.
    Conflict {
        /// `candidate1` will either be the explicit `metaclass=` keyword in the class definition,
        /// or the inferred metaclass of a base class
        candidate1: MetaclassCandidate<'db>,

        /// `candidate2` will always be the inferred metaclass of a base class
        candidate2: MetaclassCandidate<'db>,

        /// Flag to indicate whether `candidate1` is the explicit `metaclass=` keyword or the
        /// inferred metaclass of a base class. This helps us give better error messages in diagnostics.
        candidate1_is_base_class: bool,
    },
    /// The metaclass is not callable
    NotCallable(Type<'db>),
    /// The metaclass is of a union type whose some members are not callable
    PartlyNotCallable(Type<'db>),
    /// A cycle was encountered attempting to determine the metaclass
    Cycle,
}

#[derive(Copy, Clone, Debug, Eq, PartialEq)]
enum SlotsKind {
    /// `__slots__` is not found in the class.
    NotSpecified,
    /// `__slots__` is defined but empty: `__slots__ = ()`.
    Empty,
    /// `__slots__` is defined and is not empty: `__slots__ = ("a", "b")`.
    NotEmpty,
    /// `__slots__` is defined but its value is dynamic:
    /// * `__slots__ = tuple(a for a in b)`
    /// * `__slots__ = ["a", "b"]`
    Dynamic,
}

impl SlotsKind {
    fn from(db: &dyn Db, base: ClassLiteral) -> Self {
        let Place::Type(slots_ty, bound) = base
            .own_class_member(db, base.generic_context(db), None, "__slots__")
            .place
        else {
            return Self::NotSpecified;
        };

        if matches!(bound, Boundness::PossiblyUnbound) {
            return Self::Dynamic;
        }

        match slots_ty {
            // __slots__ = ("a", "b")
            Type::NominalInstance(nominal) => match nominal
                .tuple_spec(db)
                .and_then(|spec| spec.len().into_fixed_length())
            {
                Some(0) => Self::Empty,
                Some(_) => Self::NotEmpty,
                None => Self::Dynamic,
            },

            // __slots__ = "abc"  # Same as `("abc",)`
            Type::StringLiteral(_) => Self::NotEmpty,

            _ => Self::Dynamic,
        }
    }
}

#[cfg(test)]
mod tests {
    use super::*;
    use crate::db::tests::setup_db;
    use crate::module_resolver::resolve_module;
    use crate::{PythonVersionSource, PythonVersionWithSource};
    use salsa::Setter;
    use strum::IntoEnumIterator;

    #[test]
    fn known_class_roundtrip_from_str() {
        let mut db = setup_db();
        Program::get(&db)
            .set_python_version_with_source(&mut db)
            .to(PythonVersionWithSource {
                version: PythonVersion::latest_preview(),
                source: PythonVersionSource::default(),
            });
        for class in KnownClass::iter() {
            let class_name = class.name(&db);
            let class_module = resolve_module(&db, &class.canonical_module(&db).name()).unwrap();

            assert_eq!(
                KnownClass::try_from_file_and_name(
                    &db,
                    class_module.file(&db).unwrap(),
                    class_name
                ),
                Some(class),
                "`KnownClass::candidate_from_str` appears to be missing a case for `{class_name}`"
            );
        }
    }

    #[test]
    fn known_class_doesnt_fallback_to_unknown_unexpectedly_on_latest_version() {
        let mut db = setup_db();

        Program::get(&db)
            .set_python_version_with_source(&mut db)
            .to(PythonVersionWithSource {
                version: PythonVersion::latest_ty(),
                source: PythonVersionSource::default(),
            });

        for class in KnownClass::iter() {
            // Until the latest supported version is bumped to Python 3.14
            // we need to skip template strings here.
            // The assertion below should remind the developer to
            // remove this exception once we _do_ bump `latest_ty`
            assert_ne!(PythonVersion::latest_ty(), PythonVersion::PY314);
            if matches!(class, KnownClass::Template) {
                continue;
            }
            assert_ne!(
                class.to_instance(&db),
                Type::unknown(),
                "Unexpectedly fell back to `Unknown` for `{class:?}`"
            );
        }
    }

    #[test]
    fn known_class_doesnt_fallback_to_unknown_unexpectedly_on_low_python_version() {
        let mut db = setup_db();

        // First, collect the `KnownClass` variants
        // and sort them according to the version they were added in.
        // This makes the test far faster as it minimizes the number of times
        // we need to change the Python version in the loop.
        let mut classes: Vec<(KnownClass, PythonVersion)> = KnownClass::iter()
            .map(|class| {
                let version_added = match class {
                    KnownClass::Template => PythonVersion::PY314,
                    KnownClass::UnionType => PythonVersion::PY310,
                    KnownClass::BaseExceptionGroup | KnownClass::ExceptionGroup => {
                        PythonVersion::PY311
                    }
                    KnownClass::GenericAlias => PythonVersion::PY39,
                    KnownClass::KwOnly => PythonVersion::PY310,
                    KnownClass::Member | KnownClass::Nonmember => PythonVersion::PY311,
                    _ => PythonVersion::PY37,
                };
                (class, version_added)
            })
            .collect();

        classes.sort_unstable_by_key(|(_, version)| *version);

        let program = Program::get(&db);
        let mut current_version = program.python_version(&db);

        for (class, version_added) in classes {
            if version_added != current_version {
                program
                    .set_python_version_with_source(&mut db)
                    .to(PythonVersionWithSource {
                        version: version_added,
                        source: PythonVersionSource::default(),
                    });
                current_version = version_added;
            }

            assert_ne!(
                class.to_instance(&db),
                Type::unknown(),
                "Unexpectedly fell back to `Unknown` for `{class:?}` on Python {version_added}"
            );
        }
    }
}<|MERGE_RESOLUTION|>--- conflicted
+++ resolved
@@ -1213,20 +1213,19 @@
         }
     }
 
-<<<<<<< HEAD
     pub(super) fn has_divergent_type(self, db: &'db dyn Db) -> bool {
         match self {
             ClassType::NonGeneric(_) => false,
             ClassType::Generic(generic) => generic.specialization(db).has_divergent_type(db),
         }
-=======
+    }
+
     pub(super) fn is_protocol(self, db: &'db dyn Db) -> bool {
         self.class_literal(db).0.is_protocol(db)
     }
 
     pub(super) fn header_span(self, db: &'db dyn Db) -> Span {
         self.class_literal(db).0.header_span(db)
->>>>>>> 4ca38b29
     }
 }
 
