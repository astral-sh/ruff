--- conflicted
+++ resolved
@@ -1903,21 +1903,8 @@
                         );
 
                         // TODO: check if there are conflicting declarations
-<<<<<<< HEAD
-                        match is_attribute_bound {
-                            Truthiness::AlwaysTrue => {
-                                annotations.push((annotation_ty, is_attribute_bound));
-                            }
-                            Truthiness::Ambiguous => {
-                                annotations.push((annotation_ty, is_attribute_bound));
-                            }
-                            Truthiness::AlwaysFalse => unreachable!(
-                                "If the attribute assignments are all invisible, inference of their types should be skipped"
-                            ),
-=======
                         if is_attribute_bound {
-                            return Place::bound(annotation_ty);
->>>>>>> 9fc04d6b
+                            annotations.push((annotation_ty, is_attribute_bound));
                         }
                         unreachable!(
                             "If the attribute assignments are all invisible, inference of their types should be skipped"
@@ -2062,54 +2049,28 @@
                 }
             }
             if conflicting.is_empty() {
-                match (first_ty, boundness) {
-                    (ty, Truthiness::AlwaysTrue) => return (annotated, Ok(Place::bound(ty))),
-                    (ty, Truthiness::Ambiguous) => {
-                        return (annotated, Ok(Place::possibly_unbound(ty)));
-                    }
-                    _ => {}
+                if *boundness {
+                    return (annotated, Ok(Place::bound(first_ty)));
+                } else {
+                    return (annotated, Ok(Place::Unbound));
                 }
             } else {
                 conflicting.insert(*first_ty);
-                match (first_ty, boundness) {
-                    (ty, Truthiness::AlwaysTrue) => {
-                        return (
-                            annotated,
-                            Err((Place::bound(ty), conflicting.into_iter().collect())),
-                        );
-                    }
-                    (ty, Truthiness::Ambiguous) => {
-                        return (
-                            annotated,
-                            Err((
-                                Place::possibly_unbound(ty),
-                                conflicting.into_iter().collect(),
-                            )),
-                        );
-                    }
-                    _ => {}
-                }
-            }
-        }
-
-<<<<<<< HEAD
+                let place = if *boundness {
+                    Place::bound(first_ty)
+                } else {
+                    Place::Unbound
+                };
+
+                return (annotated, Err((place, conflicting.into_iter().collect())));
+            }
+        }
+
         let not_annotated = false;
-        match is_attribute_bound {
-            Truthiness::AlwaysTrue => (
-                not_annotated,
-                Ok(Place::bound(union_of_inferred_types.build())),
-            ),
-            Truthiness::Ambiguous => (
-                not_annotated,
-                Ok(Place::possibly_unbound(union_of_inferred_types.build())),
-            ),
-            Truthiness::AlwaysFalse => (not_annotated, Ok(Place::Unbound)),
-=======
         if is_attribute_bound {
-            Place::bound(union_of_inferred_types.build())
+            return (not_annotated, Ok(Place::bound(union_of_inferred_types.build())));
         } else {
-            Place::Unbound
->>>>>>> 9fc04d6b
+            return (not_annotated, Ok(Place::Unbound));
         }
     }
 
