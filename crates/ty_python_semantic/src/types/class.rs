use std::hash::BuildHasherDefault;
use std::sync::{LazyLock, Mutex};

use super::TypeVarVariance;
use super::{
    IntersectionBuilder, MemberLookupPolicy, Mro, MroError, MroIterator, SpecialFormType,
    SubclassOfType, Truthiness, Type, TypeQualifiers,
    class_base::ClassBase,
    function::{FunctionDecorators, FunctionType},
    infer_expression_type, infer_unpack_types,
};
use crate::semantic_index::definition::{Definition, DefinitionState};
use crate::semantic_index::place::NodeWithScopeKind;
use crate::semantic_index::{DeclarationWithConstraint, SemanticIndex};
use crate::types::context::InferContext;
use crate::types::diagnostic::{INVALID_LEGACY_TYPE_VARIABLE, INVALID_TYPE_ALIAS_TYPE};
use crate::types::function::{DataclassTransformerParams, KnownFunction};
use crate::types::generics::{GenericContext, Specialization};
use crate::types::infer::nearest_enclosing_class;
use crate::types::signatures::{CallableSignature, Parameter, Parameters, Signature};
use crate::types::tuple::TupleType;
use crate::types::{
    BareTypeAliasType, Binding, BoundSuperError, BoundSuperType, CallableType, DataclassParams,
    KnownInstanceType, TypeAliasType, TypeMapping, TypeRelation, TypeVarBoundOrConstraints,
    TypeVarInstance, TypeVarKind, infer_definition_types,
};
use crate::{
    Db, FxOrderSet, KnownModule, Program,
    module_resolver::file_to_module,
    place::{
        Boundness, LookupError, LookupResult, Place, PlaceAndQualifiers, class_symbol,
        known_module_symbol, place_from_bindings, place_from_declarations,
    },
    semantic_index::{
        ast_ids::HasScopedExpressionId,
        attribute_assignments,
        definition::{DefinitionKind, TargetKind},
        place::ScopeId,
        place_table, semantic_index, use_def_map,
    },
    types::{
        CallArgumentTypes, CallError, CallErrorKind, MetaclassCandidate, UnionBuilder, UnionType,
        definition_expression_type,
    },
};
use indexmap::IndexSet;
use itertools::Itertools as _;
use ruff_db::diagnostic::Span;
use ruff_db::files::File;
use ruff_db::parsed::{ParsedModuleRef, parsed_module};
use ruff_python_ast::name::Name;
use ruff_python_ast::{self as ast, PythonVersion};
use ruff_text_size::{Ranged, TextRange};
use rustc_hash::{FxHashSet, FxHasher};

type FxOrderMap<K, V> = ordermap::map::OrderMap<K, V, BuildHasherDefault<FxHasher>>;

fn explicit_bases_cycle_recover<'db>(
    _db: &'db dyn Db,
    _value: &[Type<'db>],
    _count: u32,
    _self: ClassLiteral<'db>,
) -> salsa::CycleRecoveryAction<Box<[Type<'db>]>> {
    salsa::CycleRecoveryAction::Iterate
}

fn explicit_bases_cycle_initial<'db>(
    _db: &'db dyn Db,
    _self: ClassLiteral<'db>,
) -> Box<[Type<'db>]> {
    Box::default()
}

#[expect(clippy::ref_option, clippy::trivially_copy_pass_by_ref)]
fn inheritance_cycle_recover<'db>(
    _db: &'db dyn Db,
    _value: &Option<InheritanceCycle>,
    _count: u32,
    _self: ClassLiteral<'db>,
) -> salsa::CycleRecoveryAction<Option<InheritanceCycle>> {
    salsa::CycleRecoveryAction::Iterate
}

fn inheritance_cycle_initial<'db>(
    _db: &'db dyn Db,
    _self: ClassLiteral<'db>,
) -> Option<InheritanceCycle> {
    None
}

fn try_mro_cycle_recover<'db>(
    _db: &'db dyn Db,
    _value: &Result<Mro<'db>, MroError<'db>>,
    _count: u32,
    _self: ClassLiteral<'db>,
    _specialization: Option<Specialization<'db>>,
) -> salsa::CycleRecoveryAction<Result<Mro<'db>, MroError<'db>>> {
    salsa::CycleRecoveryAction::Iterate
}

fn try_mro_cycle_initial<'db>(
    db: &'db dyn Db,
    self_: ClassLiteral<'db>,
    specialization: Option<Specialization<'db>>,
) -> Result<Mro<'db>, MroError<'db>> {
    Err(MroError::cycle(
        db,
        self_.apply_optional_specialization(db, specialization),
    ))
}

fn try_metaclass_cycle_recover<'db>(
    _db: &'db dyn Db,
    _value: &Result<(Type<'db>, Option<DataclassTransformerParams>), MetaclassError<'db>>,
    _count: u32,
    _self: ClassLiteral<'db>,
) -> salsa::CycleRecoveryAction<
    Result<(Type<'db>, Option<DataclassTransformerParams>), MetaclassError<'db>>,
> {
    salsa::CycleRecoveryAction::Iterate
}

#[allow(clippy::unnecessary_wraps)]
fn try_metaclass_cycle_initial<'db>(
    _db: &'db dyn Db,
    _self_: ClassLiteral<'db>,
) -> Result<(Type<'db>, Option<DataclassTransformerParams>), MetaclassError<'db>> {
    Err(MetaclassError {
        kind: MetaclassErrorKind::Cycle,
    })
}

/// A category of classes with code generation capabilities (with synthesized methods).
#[derive(Clone, Copy, Debug, PartialEq)]
pub(crate) enum CodeGeneratorKind {
    /// Classes decorated with `@dataclass` or similar dataclass-like decorators
    DataclassLike,
    /// Classes inheriting from `typing.NamedTuple`
    NamedTuple,
}

impl CodeGeneratorKind {
    pub(crate) fn from_class(db: &dyn Db, class: ClassLiteral<'_>) -> Option<Self> {
        if CodeGeneratorKind::DataclassLike.matches(db, class) {
            Some(CodeGeneratorKind::DataclassLike)
        } else if CodeGeneratorKind::NamedTuple.matches(db, class) {
            Some(CodeGeneratorKind::NamedTuple)
        } else {
            None
        }
    }

    fn matches<'db>(self, db: &'db dyn Db, class: ClassLiteral<'db>) -> bool {
        match self {
            Self::DataclassLike => {
                class.dataclass_params(db).is_some()
                    || class
                        .try_metaclass(db)
                        .is_ok_and(|(_, transformer_params)| transformer_params.is_some())
            }
            Self::NamedTuple => class.explicit_bases(db).iter().any(|base| {
                base.into_class_literal()
                    .is_some_and(|c| c.is_known(db, KnownClass::NamedTuple))
            }),
        }
    }
}

/// A specialization of a generic class with a particular assignment of types to typevars.
///
/// # Ordering
/// Ordering is based on the generic aliases's salsa-assigned id and not on its values.
/// The id may change between runs, or when the alias was garbage collected and recreated.
#[salsa::interned(debug)]
#[derive(PartialOrd, Ord)]
pub struct GenericAlias<'db> {
    pub(crate) origin: ClassLiteral<'db>,
    pub(crate) specialization: Specialization<'db>,
}

impl<'db> GenericAlias<'db> {
    pub(super) fn normalized(self, db: &'db dyn Db) -> Self {
        Self::new(db, self.origin(db), self.specialization(db).normalized(db))
    }

    pub(super) fn materialize(self, db: &'db dyn Db, variance: TypeVarVariance) -> Self {
        Self::new(
            db,
            self.origin(db),
            self.specialization(db).materialize(db, variance),
        )
    }

    pub(crate) fn definition(self, db: &'db dyn Db) -> Definition<'db> {
        self.origin(db).definition(db)
    }

    pub(super) fn apply_type_mapping<'a>(
        self,
        db: &'db dyn Db,
        type_mapping: &TypeMapping<'a, 'db>,
    ) -> Self {
        Self::new(
            db,
            self.origin(db),
            self.specialization(db).apply_type_mapping(db, type_mapping),
        )
    }

    pub(super) fn find_legacy_typevars(
        self,
        db: &'db dyn Db,
        typevars: &mut FxOrderSet<TypeVarInstance<'db>>,
    ) {
        // A tuple's specialization will include all of its element types, so we don't need to also
        // look in `self.tuple`.
        self.specialization(db).find_legacy_typevars(db, typevars);
    }
}

impl<'db> From<GenericAlias<'db>> for Type<'db> {
    fn from(alias: GenericAlias<'db>) -> Type<'db> {
        Type::GenericAlias(alias)
    }
}

/// Represents a class type, which might be a non-generic class, or a specialization of a generic
/// class.
#[derive(
    Clone, Copy, Debug, Eq, Hash, Ord, PartialEq, PartialOrd, salsa::Supertype, salsa::Update,
)]
pub enum ClassType<'db> {
    NonGeneric(ClassLiteral<'db>),
    Generic(GenericAlias<'db>),
}

#[salsa::tracked]
impl<'db> ClassType<'db> {
    pub(super) fn normalized(self, db: &'db dyn Db) -> Self {
        match self {
            Self::NonGeneric(_) => self,
            Self::Generic(generic) => Self::Generic(generic.normalized(db)),
        }
    }

    pub(super) fn materialize(self, db: &'db dyn Db, variance: TypeVarVariance) -> Self {
        match self {
            Self::NonGeneric(_) => self,
            Self::Generic(generic) => Self::Generic(generic.materialize(db, variance)),
        }
    }

    pub(super) fn has_pep_695_type_params(self, db: &'db dyn Db) -> bool {
        match self {
            Self::NonGeneric(class) => class.has_pep_695_type_params(db),
            Self::Generic(generic) => generic.origin(db).has_pep_695_type_params(db),
        }
    }

    /// Returns the class literal and specialization for this class. For a non-generic class, this
    /// is the class itself. For a generic alias, this is the alias's origin.
    pub(crate) fn class_literal(
        self,
        db: &'db dyn Db,
    ) -> (ClassLiteral<'db>, Option<Specialization<'db>>) {
        match self {
            Self::NonGeneric(non_generic) => (non_generic, None),
            Self::Generic(generic) => (generic.origin(db), Some(generic.specialization(db))),
        }
    }

    /// Returns the class literal and specialization for this class, with an additional
    /// specialization applied if the class is generic.
    pub(crate) fn class_literal_specialized(
        self,
        db: &'db dyn Db,
        additional_specialization: Option<Specialization<'db>>,
    ) -> (ClassLiteral<'db>, Option<Specialization<'db>>) {
        match self {
            Self::NonGeneric(non_generic) => (non_generic, None),
            Self::Generic(generic) => (
                generic.origin(db),
                Some(
                    generic
                        .specialization(db)
                        .apply_optional_specialization(db, additional_specialization),
                ),
            ),
        }
    }

    pub(crate) fn name(self, db: &'db dyn Db) -> &'db ast::name::Name {
        let (class_literal, _) = self.class_literal(db);
        class_literal.name(db)
    }

    pub(crate) fn known(self, db: &'db dyn Db) -> Option<KnownClass> {
        let (class_literal, _) = self.class_literal(db);
        class_literal.known(db)
    }

    pub(crate) fn definition(self, db: &'db dyn Db) -> Definition<'db> {
        let (class_literal, _) = self.class_literal(db);
        class_literal.definition(db)
    }

    /// Return `Some` if this class is known to be a [`SolidBase`], or `None` if it is not.
    pub(super) fn as_solid_base(self, db: &'db dyn Db) -> Option<SolidBase<'db>> {
        self.class_literal(db).0.as_solid_base(db)
    }

    /// Return `true` if this class represents `known_class`
    pub(crate) fn is_known(self, db: &'db dyn Db, known_class: KnownClass) -> bool {
        self.known(db) == Some(known_class)
    }

    /// Return `true` if this class represents the builtin class `object`
    pub(crate) fn is_object(self, db: &'db dyn Db) -> bool {
        self.is_known(db, KnownClass::Object)
    }

    pub(super) fn apply_type_mapping<'a>(
        self,
        db: &'db dyn Db,
        type_mapping: &TypeMapping<'a, 'db>,
    ) -> Self {
        match self {
            Self::NonGeneric(_) => self,
            Self::Generic(generic) => Self::Generic(generic.apply_type_mapping(db, type_mapping)),
        }
    }

    pub(super) fn find_legacy_typevars(
        self,
        db: &'db dyn Db,
        typevars: &mut FxOrderSet<TypeVarInstance<'db>>,
    ) {
        match self {
            Self::NonGeneric(_) => {}
            Self::Generic(generic) => generic.find_legacy_typevars(db, typevars),
        }
    }

    /// Iterate over the [method resolution order] ("MRO") of the class.
    ///
    /// If the MRO could not be accurately resolved, this method falls back to iterating
    /// over an MRO that has the class directly inheriting from `Unknown`. Use
    /// [`ClassLiteral::try_mro`] if you need to distinguish between the success and failure
    /// cases rather than simply iterating over the inferred resolution order for the class.
    ///
    /// [method resolution order]: https://docs.python.org/3/glossary.html#term-method-resolution-order
    pub(super) fn iter_mro(self, db: &'db dyn Db) -> MroIterator<'db> {
        let (class_literal, specialization) = self.class_literal(db);
        class_literal.iter_mro(db, specialization)
    }

    /// Iterate over the method resolution order ("MRO") of the class, optionally applying an
    /// additional specialization to it if the class is generic.
    pub(super) fn iter_mro_specialized(
        self,
        db: &'db dyn Db,
        additional_specialization: Option<Specialization<'db>>,
    ) -> MroIterator<'db> {
        let (class_literal, specialization) =
            self.class_literal_specialized(db, additional_specialization);
        class_literal.iter_mro(db, specialization)
    }

    /// Is this class final?
    pub(super) fn is_final(self, db: &'db dyn Db) -> bool {
        let (class_literal, _) = self.class_literal(db);
        class_literal.is_final(db)
    }

    /// Return `true` if `other` is present in this class's MRO.
    pub(super) fn is_subclass_of(self, db: &'db dyn Db, other: ClassType<'db>) -> bool {
        self.has_relation_to(db, other, TypeRelation::Subtyping)
    }

    pub(super) fn has_relation_to(
        self,
        db: &'db dyn Db,
        other: Self,
        relation: TypeRelation,
    ) -> bool {
        self.iter_mro(db).any(|base| {
            match base {
                ClassBase::Dynamic(_) => match relation {
                    TypeRelation::Subtyping => other.is_object(db),
                    TypeRelation::Assignability => !other.is_final(db),
                },

                // Protocol and Generic are not represented by a ClassType.
                ClassBase::Protocol | ClassBase::Generic => false,

                ClassBase::Class(base) => match (base, other) {
                    (ClassType::NonGeneric(base), ClassType::NonGeneric(other)) => base == other,
                    (ClassType::Generic(base), ClassType::Generic(other)) => {
                        base.origin(db) == other.origin(db)
                            && base.specialization(db).has_relation_to(
                                db,
                                other.specialization(db),
                                relation,
                            )
                    }
                    (ClassType::Generic(_), ClassType::NonGeneric(_))
                    | (ClassType::NonGeneric(_), ClassType::Generic(_)) => false,
                },
            }
        })
    }

    pub(super) fn is_equivalent_to(self, db: &'db dyn Db, other: ClassType<'db>) -> bool {
        match (self, other) {
            (ClassType::NonGeneric(this), ClassType::NonGeneric(other)) => this == other,
            (ClassType::NonGeneric(_), _) | (_, ClassType::NonGeneric(_)) => false,

            (ClassType::Generic(this), ClassType::Generic(other)) => {
                this.origin(db) == other.origin(db)
                    && this
                        .specialization(db)
                        .is_equivalent_to(db, other.specialization(db))
            }
        }
    }

    /// Return the metaclass of this class, or `type[Unknown]` if the metaclass cannot be inferred.
    pub(super) fn metaclass(self, db: &'db dyn Db) -> Type<'db> {
        let (class_literal, specialization) = self.class_literal(db);
        class_literal
            .metaclass(db)
            .apply_optional_specialization(db, specialization)
    }

    /// Return the [`SolidBase`] that appears first in the MRO of this class.
    ///
    /// Returns `None` if this class does not have any solid bases in its MRO.
    pub(super) fn nearest_solid_base(self, db: &'db dyn Db) -> Option<SolidBase<'db>> {
        self.iter_mro(db)
            .filter_map(ClassBase::into_class)
            .find_map(|base| base.as_solid_base(db))
    }

    /// Return `true` if this class could coexist in an MRO with `other`.
    ///
    /// For two given classes `A` and `B`, it is often possible to say for sure
    /// that there could never exist any class `C` that inherits from both `A` and `B`.
    /// In these situations, this method returns `false`; in all others, it returns `true`.
    pub(super) fn could_coexist_in_mro_with(self, db: &'db dyn Db, other: Self) -> bool {
        if self == other {
            return true;
        }

        // Optimisation: if either class is `@final`, we only need to do one `is_subclass_of` call.
        if self.is_final(db) {
            return self.is_subclass_of(db, other);
        }
        if other.is_final(db) {
            return other.is_subclass_of(db, self);
        }

        // Two solid bases can only coexist in an MRO if one is a subclass of the other.
        if self.nearest_solid_base(db).is_some_and(|solid_base_1| {
            other.nearest_solid_base(db).is_some_and(|solid_base_2| {
                !solid_base_1.could_coexist_in_mro_with(db, &solid_base_2)
            })
        }) {
            return false;
        }

        // Check to see whether the metaclasses of `self` and `other` are disjoint.
        // Avoid this check if the metaclass of either `self` or `other` is `type`,
        // however, since we end up with infinite recursion in that case due to the fact
        // that `type` is its own metaclass (and we know that `type` can coexist in an MRO
        // with any other arbitrary class, anyway).
        let type_class = KnownClass::Type.to_class_literal(db);
        let self_metaclass = self.metaclass(db);
        if self_metaclass == type_class {
            return true;
        }
        let other_metaclass = other.metaclass(db);
        if other_metaclass == type_class {
            return true;
        }
        let Some(self_metaclass_instance) = self_metaclass.to_instance(db) else {
            return true;
        };
        let Some(other_metaclass_instance) = other_metaclass.to_instance(db) else {
            return true;
        };
        if self_metaclass_instance.is_disjoint_from(db, other_metaclass_instance) {
            return false;
        }

        true
    }

    /// Return a type representing "the set of all instances of the metaclass of this class".
    pub(super) fn metaclass_instance_type(self, db: &'db dyn Db) -> Type<'db> {
        self
            .metaclass(db)
            .to_instance(db)
            .expect("`Type::to_instance()` should always return `Some()` when called on the type of a metaclass")
    }

    /// Returns the class member of this class named `name`.
    ///
    /// The member resolves to a member on the class itself or any of its proper superclasses.
    ///
    /// TODO: Should this be made private...?
    pub(super) fn class_member(
        self,
        db: &'db dyn Db,
        name: &str,
        policy: MemberLookupPolicy,
    ) -> PlaceAndQualifiers<'db> {
        let (class_literal, specialization) = self.class_literal(db);
        class_literal.class_member_inner(db, specialization, name, policy)
    }

    /// Returns the inferred type of the class member named `name`. Only bound members
    /// or those marked as ClassVars are considered.
    ///
    /// Returns [`Place::Unbound`] if `name` cannot be found in this class's scope
    /// directly. Use [`ClassType::class_member`] if you require a method that will
    /// traverse through the MRO until it finds the member.
    pub(super) fn own_class_member(self, db: &'db dyn Db, name: &str) -> PlaceAndQualifiers<'db> {
        let (class_literal, specialization) = self.class_literal(db);
        class_literal
            .own_class_member(db, specialization, name)
            .map_type(|ty| ty.apply_optional_specialization(db, specialization))
    }

    /// Look up an instance attribute (available in `__dict__`) of the given name.
    ///
    /// See [`Type::instance_member`] for more details.
    pub(super) fn instance_member(self, db: &'db dyn Db, name: &str) -> PlaceAndQualifiers<'db> {
        let (class_literal, specialization) = self.class_literal(db);
        class_literal
            .instance_member(db, specialization, name)
            .map_type(|ty| ty.apply_optional_specialization(db, specialization))
    }
    /// A helper function for `instance_member` that looks up the `name` attribute only on
    /// this class, not on its superclasses.
    fn own_instance_member(
        self,
        db: &'db dyn Db,
        name: &str,
    ) -> Result<PlaceAndQualifiers<'db>, (PlaceAndQualifiers<'db>, Box<[Type<'db>]>)> {
        let (class_literal, specialization) = self.class_literal(db);
        match class_literal.own_instance_member(db, name) {
            Ok(ty) => Ok(ty.map_type(|ty| ty.apply_optional_specialization(db, specialization))),
            Err((ty, conflicting_declarations)) => {
                println!("conflicts {:?}", conflicting_declarations);
                Err((
                    ty.map_type(|ty| ty.apply_optional_specialization(db, specialization)),
                    conflicting_declarations,
                ))
            }
        }
    }

    /// Return a callable type (or union of callable types) that represents the callable
    /// constructor signature of this class.
    pub(super) fn into_callable(self, db: &'db dyn Db) -> Type<'db> {
        let self_ty = Type::from(self);
        let metaclass_dunder_call_function_symbol = self_ty
            .member_lookup_with_policy(
                db,
                "__call__".into(),
                MemberLookupPolicy::NO_INSTANCE_FALLBACK
                    | MemberLookupPolicy::META_CLASS_NO_TYPE_FALLBACK,
            )
            .place;

        if let Place::Type(Type::BoundMethod(metaclass_dunder_call_function), _) =
            metaclass_dunder_call_function_symbol
        {
            // TODO: this intentionally diverges from step 1 in
            // https://typing.python.org/en/latest/spec/constructors.html#converting-a-constructor-to-callable
            // by always respecting the signature of the metaclass `__call__`, rather than
            // using a heuristic which makes unwarranted assumptions to sometimes ignore it.
            return metaclass_dunder_call_function.into_callable_type(db);
        }

        let dunder_new_function_symbol = self_ty
            .member_lookup_with_policy(
                db,
                "__new__".into(),
                MemberLookupPolicy::MRO_NO_OBJECT_FALLBACK,
            )
            .place;

        let dunder_new_function =
            if let Place::Type(Type::FunctionLiteral(dunder_new_function), _) =
                dunder_new_function_symbol
            {
                // Step 3: If the return type of the `__new__` evaluates to a type that is not a subclass of this class,
                // then we should ignore the `__init__` and just return the `__new__` method.
                let returns_non_subclass =
                    dunder_new_function
                        .signature(db)
                        .overloads
                        .iter()
                        .any(|signature| {
                            signature.return_ty.is_some_and(|return_ty| {
                                !return_ty.is_assignable_to(
                                    db,
                                    self_ty
                                        .to_instance(db)
                                        .expect("ClassType should be instantiable"),
                                )
                            })
                        });

                let dunder_new_bound_method =
                    dunder_new_function.into_bound_method_type(db, self_ty);

                if returns_non_subclass {
                    return dunder_new_bound_method;
                }
                Some(dunder_new_bound_method)
            } else {
                None
            };

        let dunder_init_function_symbol = self_ty
            .member_lookup_with_policy(
                db,
                "__init__".into(),
                MemberLookupPolicy::MRO_NO_OBJECT_FALLBACK
                    | MemberLookupPolicy::META_CLASS_NO_TYPE_FALLBACK,
            )
            .place;

        let correct_return_type = self_ty.to_instance(db).unwrap_or_else(Type::unknown);

        // If the class defines an `__init__` method, then we synthesize a callable type with the
        // same parameters as the `__init__` method after it is bound, and with the return type of
        // the concrete type of `Self`.
        let synthesized_dunder_init_callable =
            if let Place::Type(Type::FunctionLiteral(dunder_init_function), _) =
                dunder_init_function_symbol
            {
                let synthesized_signature = |signature: Signature<'db>| {
                    Signature::new(signature.parameters().clone(), Some(correct_return_type))
                        .bind_self()
                };

                let synthesized_dunder_init_signature = CallableSignature::from_overloads(
                    dunder_init_function
                        .signature(db)
                        .overloads
                        .iter()
                        .cloned()
                        .map(synthesized_signature),
                );
                Some(Type::Callable(CallableType::new(
                    db,
                    synthesized_dunder_init_signature,
                    true,
                )))
            } else {
                None
            };

        match (dunder_new_function, synthesized_dunder_init_callable) {
            (Some(dunder_new_function), Some(synthesized_dunder_init_callable)) => {
                UnionType::from_elements(
                    db,
                    vec![dunder_new_function, synthesized_dunder_init_callable],
                )
            }
            (Some(constructor), None) | (None, Some(constructor)) => constructor,
            (None, None) => {
                // If no `__new__` or `__init__` method is found, then we fall back to looking for
                // an `object.__new__` method.
                let new_function_symbol = self_ty
                    .member_lookup_with_policy(
                        db,
                        "__new__".into(),
                        MemberLookupPolicy::META_CLASS_NO_TYPE_FALLBACK,
                    )
                    .place;

                if let Place::Type(Type::FunctionLiteral(new_function), _) = new_function_symbol {
                    new_function.into_bound_method_type(db, self_ty)
                } else {
                    // Fallback if no `object.__new__` is found.
                    CallableType::single(
                        db,
                        Signature::new(Parameters::empty(), Some(correct_return_type)),
                    )
                }
            }
        }
    }
}

impl<'db> From<GenericAlias<'db>> for ClassType<'db> {
    fn from(generic: GenericAlias<'db>) -> ClassType<'db> {
        ClassType::Generic(generic)
    }
}

impl<'db> From<ClassType<'db>> for Type<'db> {
    fn from(class: ClassType<'db>) -> Type<'db> {
        match class {
            ClassType::NonGeneric(non_generic) => non_generic.into(),
            ClassType::Generic(generic) => generic.into(),
        }
    }
}

/// A filter that describes which methods are considered when looking for implicit attribute assignments
/// in [`ClassLiteral::implicit_attribute`].
#[derive(Debug, Clone, Copy, PartialEq, Eq, Hash)]
pub(super) enum MethodDecorator {
    None,
    ClassMethod,
    StaticMethod,
}

impl MethodDecorator {
    fn try_from_fn_type(db: &dyn Db, fn_type: FunctionType) -> Result<Self, ()> {
        match (
            fn_type.has_known_decorator(db, FunctionDecorators::CLASSMETHOD),
            fn_type.has_known_decorator(db, FunctionDecorators::STATICMETHOD),
        ) {
            (true, true) => Err(()), // A method can't be static and class method at the same time.
            (true, false) => Ok(Self::ClassMethod),
            (false, true) => Ok(Self::StaticMethod),
            (false, false) => Ok(Self::None),
        }
    }
}

/// Representation of a class definition statement in the AST: either a non-generic class, or a
/// generic class that has not been specialized.
///
/// This does not in itself represent a type, but can be transformed into a [`ClassType`] that
/// does. (For generic classes, this requires specializing its generic context.)
///
/// # Ordering
/// Ordering is based on the class's id assigned by salsa and not on the class literal's values.
/// The id may change between runs, or when the class literal was garbage collected and recreated.
#[salsa::interned(debug)]
#[derive(PartialOrd, Ord)]
pub struct ClassLiteral<'db> {
    /// Name of the class at definition
    #[returns(ref)]
    pub(crate) name: ast::name::Name,

    pub(crate) body_scope: ScopeId<'db>,

    pub(crate) known: Option<KnownClass>,

    pub(crate) dataclass_params: Option<DataclassParams>,
    pub(crate) dataclass_transformer_params: Option<DataclassTransformerParams>,
}

#[expect(clippy::trivially_copy_pass_by_ref, clippy::ref_option)]
fn pep695_generic_context_cycle_recover<'db>(
    _db: &'db dyn Db,
    _value: &Option<GenericContext<'db>>,
    _count: u32,
    _self: ClassLiteral<'db>,
) -> salsa::CycleRecoveryAction<Option<GenericContext<'db>>> {
    salsa::CycleRecoveryAction::Iterate
}

fn pep695_generic_context_cycle_initial<'db>(
    _db: &'db dyn Db,
    _self: ClassLiteral<'db>,
) -> Option<GenericContext<'db>> {
    None
}

#[salsa::tracked]
impl<'db> ClassLiteral<'db> {
    /// Return `true` if this class represents `known_class`
    pub(crate) fn is_known(self, db: &'db dyn Db, known_class: KnownClass) -> bool {
        self.known(db) == Some(known_class)
    }

    pub(crate) fn generic_context(self, db: &'db dyn Db) -> Option<GenericContext<'db>> {
        // Several typeshed definitions examine `sys.version_info`. To break cycles, we hard-code
        // the knowledge that this class is not generic.
        if self.is_known(db, KnownClass::VersionInfo) {
            return None;
        }

        // We've already verified that the class literal does not contain both a PEP-695 generic
        // scope and a `typing.Generic` base class.
        //
        // Note that if a class has an explicit legacy generic context (by inheriting from
        // `typing.Generic`), and also an implicit one (by inheriting from other generic classes,
        // specialized by typevars), the explicit one takes precedence.
        self.pep695_generic_context(db)
            .or_else(|| self.legacy_generic_context(db))
            .or_else(|| self.inherited_legacy_generic_context(db))
    }

    pub(crate) fn has_pep_695_type_params(self, db: &'db dyn Db) -> bool {
        self.pep695_generic_context(db).is_some()
    }

    #[salsa::tracked(cycle_fn=pep695_generic_context_cycle_recover, cycle_initial=pep695_generic_context_cycle_initial)]
    pub(crate) fn pep695_generic_context(self, db: &'db dyn Db) -> Option<GenericContext<'db>> {
        let scope = self.body_scope(db);
        let parsed = parsed_module(db.upcast(), scope.file(db)).load(db.upcast());
        let class_def_node = scope.node(db).expect_class(&parsed);
        class_def_node.type_params.as_ref().map(|type_params| {
            let index = semantic_index(db, scope.file(db));
            GenericContext::from_type_params(db, index, type_params)
        })
    }

    pub(crate) fn legacy_generic_context(self, db: &'db dyn Db) -> Option<GenericContext<'db>> {
        self.explicit_bases(db).iter().find_map(|base| match base {
            Type::KnownInstance(
                KnownInstanceType::SubscriptedGeneric(generic_context)
                | KnownInstanceType::SubscriptedProtocol(generic_context),
            ) => Some(*generic_context),
            _ => None,
        })
    }

    pub(crate) fn inherited_legacy_generic_context(
        self,
        db: &'db dyn Db,
    ) -> Option<GenericContext<'db>> {
        GenericContext::from_base_classes(
            db,
            self.explicit_bases(db)
                .iter()
                .copied()
                .filter(|ty| matches!(ty, Type::GenericAlias(_))),
        )
    }

    fn file(self, db: &dyn Db) -> File {
        self.body_scope(db).file(db)
    }

    /// Return the original [`ast::StmtClassDef`] node associated with this class
    ///
    /// ## Note
    /// Only call this function from queries in the same file or your
    /// query depends on the AST of another file (bad!).
    fn node<'ast>(self, db: &'db dyn Db, module: &'ast ParsedModuleRef) -> &'ast ast::StmtClassDef {
        let scope = self.body_scope(db);
        scope.node(db).expect_class(module)
    }

    pub(crate) fn definition(self, db: &'db dyn Db) -> Definition<'db> {
        let body_scope = self.body_scope(db);
        let module = parsed_module(db.upcast(), body_scope.file(db)).load(db.upcast());
        let index = semantic_index(db, body_scope.file(db));
        index.expect_single_definition(body_scope.node(db).expect_class(&module))
    }

    pub(crate) fn apply_specialization(
        self,
        db: &'db dyn Db,
        f: impl FnOnce(GenericContext<'db>) -> Specialization<'db>,
    ) -> ClassType<'db> {
        match self.generic_context(db) {
            None => ClassType::NonGeneric(self),
            Some(generic_context) => {
                let specialization = f(generic_context);
                ClassType::Generic(GenericAlias::new(db, self, specialization))
            }
        }
    }

    pub(crate) fn apply_optional_specialization(
        self,
        db: &'db dyn Db,
        specialization: Option<Specialization<'db>>,
    ) -> ClassType<'db> {
        self.apply_specialization(db, |generic_context| {
            specialization.unwrap_or_else(|| generic_context.default_specialization(db))
        })
    }

    /// Returns the default specialization of this class. For non-generic classes, the class is
    /// returned unchanged. For a non-specialized generic class, we return a generic alias that
    /// applies the default specialization to the class's typevars.
    pub(crate) fn default_specialization(self, db: &'db dyn Db) -> ClassType<'db> {
        self.apply_specialization(db, |generic_context| {
            generic_context.default_specialization(db)
        })
    }

    /// Returns the unknown specialization of this class. For non-generic classes, the class is
    /// returned unchanged. For a non-specialized generic class, we return a generic alias that
    /// maps each of the class's typevars to `Unknown`.
    pub(crate) fn unknown_specialization(self, db: &'db dyn Db) -> ClassType<'db> {
        self.apply_specialization(db, |generic_context| {
            generic_context.unknown_specialization(db)
        })
    }

    /// Return an iterator over the inferred types of this class's *explicit* bases.
    ///
    /// Note that any class (except for `object`) that has no explicit
    /// bases will implicitly inherit from `object` at runtime. Nonetheless,
    /// this method does *not* include `object` in the bases it iterates over.
    ///
    /// ## Why is this a salsa query?
    ///
    /// This is a salsa query to short-circuit the invalidation
    /// when the class's AST node changes.
    ///
    /// Were this not a salsa query, then the calling query
    /// would depend on the class's AST and rerun for every change in that file.
    #[salsa::tracked(returns(deref), cycle_fn=explicit_bases_cycle_recover, cycle_initial=explicit_bases_cycle_initial)]
    pub(super) fn explicit_bases(self, db: &'db dyn Db) -> Box<[Type<'db>]> {
        tracing::trace!("ClassLiteral::explicit_bases_query: {}", self.name(db));

        let module = parsed_module(db.upcast(), self.file(db)).load(db.upcast());
        let class_stmt = self.node(db, &module);
        let class_definition =
            semantic_index(db, self.file(db)).expect_single_definition(class_stmt);

        class_stmt
            .bases()
            .iter()
            .map(|base_node| definition_expression_type(db, class_definition, base_node))
            .collect()
    }

    /// Return `Some()` if this class is known to be a [`SolidBase`], or `None` if it is not.
    pub(super) fn as_solid_base(self, db: &'db dyn Db) -> Option<SolidBase<'db>> {
        if let Some(known_class) = self.known(db) {
            known_class
                .is_solid_base()
                .then_some(SolidBase::hard_coded(self))
        } else if SlotsKind::from(db, self) == SlotsKind::NotEmpty {
            Some(SolidBase::due_to_dunder_slots(self))
        } else {
            None
        }
    }

    /// Iterate over this class's explicit bases, filtering out any bases that are not class
    /// objects, and applying default specialization to any unspecialized generic class literals.
    fn fully_static_explicit_bases(self, db: &'db dyn Db) -> impl Iterator<Item = ClassType<'db>> {
        self.explicit_bases(db)
            .iter()
            .copied()
            .filter_map(|ty| ty.to_class_type(db))
    }

    /// Determine if this class is a protocol.
    ///
    /// This method relies on the accuracy of the [`KnownClass::is_protocol`] method,
    /// which hardcodes knowledge about certain special-cased classes. See the docs on
    /// that method for why we do this rather than relying on generalised logic for all
    /// classes, including the special-cased ones that are included in the [`KnownClass`]
    /// enum.
    pub(super) fn is_protocol(self, db: &'db dyn Db) -> bool {
        self.known(db)
            .map(KnownClass::is_protocol)
            .unwrap_or_else(|| {
                // Iterate through the last three bases of the class
                // searching for `Protocol` or `Protocol[]` in the bases list.
                //
                // If `Protocol` is present in the bases list of a valid protocol class, it must either:
                //
                // - be the last base
                // - OR be the last-but-one base (with the final base being `Generic[]` or `object`)
                // - OR be the last-but-two base (with the penultimate base being `Generic[]`
                //                                and the final base being `object`)
                self.explicit_bases(db).iter().rev().take(3).any(|base| {
                    matches!(
                        base,
                        Type::SpecialForm(SpecialFormType::Protocol)
                            | Type::KnownInstance(KnownInstanceType::SubscriptedProtocol(_))
                    )
                })
            })
    }

    /// Determine if this is an abstract class.
    pub(super) fn is_abstract(self, db: &'db dyn Db) -> bool {
        self.metaclass(db)
            .into_class_literal()
            .is_some_and(|metaclass| metaclass.is_known(db, KnownClass::ABCMeta))
    }

    /// Return the types of the decorators on this class
    #[salsa::tracked(returns(deref))]
    fn decorators(self, db: &'db dyn Db) -> Box<[Type<'db>]> {
        tracing::trace!("ClassLiteral::decorators: {}", self.name(db));

        let module = parsed_module(db.upcast(), self.file(db)).load(db.upcast());

        let class_stmt = self.node(db, &module);
        if class_stmt.decorator_list.is_empty() {
            return Box::new([]);
        }

        let class_definition =
            semantic_index(db, self.file(db)).expect_single_definition(class_stmt);

        class_stmt
            .decorator_list
            .iter()
            .map(|decorator_node| {
                definition_expression_type(db, class_definition, &decorator_node.expression)
            })
            .collect()
    }

    pub(super) fn known_function_decorators(
        self,
        db: &'db dyn Db,
    ) -> impl Iterator<Item = KnownFunction> + 'db {
        self.decorators(db)
            .iter()
            .filter_map(|deco| deco.into_function_literal())
            .filter_map(|decorator| decorator.known(db))
    }

    /// Is this class final?
    pub(super) fn is_final(self, db: &'db dyn Db) -> bool {
        self.known_function_decorators(db)
            .contains(&KnownFunction::Final)
    }

    /// Attempt to resolve the [method resolution order] ("MRO") for this class.
    /// If the MRO is unresolvable, return an error indicating why the class's MRO
    /// cannot be accurately determined. The error returned contains a fallback MRO
    /// that will be used instead for the purposes of type inference.
    ///
    /// The MRO is the tuple of classes that can be retrieved as the `__mro__`
    /// attribute on a class at runtime.
    ///
    /// [method resolution order]: https://docs.python.org/3/glossary.html#term-method-resolution-order
    #[salsa::tracked(returns(as_ref), cycle_fn=try_mro_cycle_recover, cycle_initial=try_mro_cycle_initial)]
    pub(super) fn try_mro(
        self,
        db: &'db dyn Db,
        specialization: Option<Specialization<'db>>,
    ) -> Result<Mro<'db>, MroError<'db>> {
        tracing::trace!("ClassLiteral::try_mro: {}", self.name(db));
        Mro::of_class(db, self, specialization)
    }

    /// Iterate over the [method resolution order] ("MRO") of the class.
    ///
    /// If the MRO could not be accurately resolved, this method falls back to iterating
    /// over an MRO that has the class directly inheriting from `Unknown`. Use
    /// [`ClassLiteral::try_mro`] if you need to distinguish between the success and failure
    /// cases rather than simply iterating over the inferred resolution order for the class.
    ///
    /// [method resolution order]: https://docs.python.org/3/glossary.html#term-method-resolution-order
    pub(super) fn iter_mro(
        self,
        db: &'db dyn Db,
        specialization: Option<Specialization<'db>>,
    ) -> MroIterator<'db> {
        MroIterator::new(db, self, specialization)
    }

    /// Return `true` if `other` is present in this class's MRO.
    pub(super) fn is_subclass_of(
        self,
        db: &'db dyn Db,
        specialization: Option<Specialization<'db>>,
        other: ClassType<'db>,
    ) -> bool {
        // `is_subclass_of` is checking the subtype relation, in which gradual types do not
        // participate, so we should not return `True` if we find `Any/Unknown` in the MRO.
        self.iter_mro(db, specialization)
            .contains(&ClassBase::Class(other))
    }

    /// Return the explicit `metaclass` of this class, if one is defined.
    ///
    /// ## Note
    /// Only call this function from queries in the same file or your
    /// query depends on the AST of another file (bad!).
    fn explicit_metaclass(self, db: &'db dyn Db, module: &ParsedModuleRef) -> Option<Type<'db>> {
        let class_stmt = self.node(db, module);
        let metaclass_node = &class_stmt
            .arguments
            .as_ref()?
            .find_keyword("metaclass")?
            .value;

        let class_definition = self.definition(db);

        Some(definition_expression_type(
            db,
            class_definition,
            metaclass_node,
        ))
    }

    /// Return the metaclass of this class, or `type[Unknown]` if the metaclass cannot be inferred.
    pub(super) fn metaclass(self, db: &'db dyn Db) -> Type<'db> {
        self.try_metaclass(db)
            .map(|(ty, _)| ty)
            .unwrap_or_else(|_| SubclassOfType::subclass_of_unknown())
    }

    /// Return a type representing "the set of all instances of the metaclass of this class".
    pub(super) fn metaclass_instance_type(self, db: &'db dyn Db) -> Type<'db> {
        self
            .metaclass(db)
            .to_instance(db)
            .expect("`Type::to_instance()` should always return `Some()` when called on the type of a metaclass")
    }

    /// Return the metaclass of this class, or an error if the metaclass cannot be inferred.
    #[salsa::tracked(
        cycle_fn=try_metaclass_cycle_recover,
        cycle_initial=try_metaclass_cycle_initial,
    )]
    pub(super) fn try_metaclass(
        self,
        db: &'db dyn Db,
    ) -> Result<(Type<'db>, Option<DataclassTransformerParams>), MetaclassError<'db>> {
        tracing::trace!("ClassLiteral::try_metaclass: {}", self.name(db));

        // Identify the class's own metaclass (or take the first base class's metaclass).
        let mut base_classes = self.fully_static_explicit_bases(db).peekable();

        if base_classes.peek().is_some() && self.inheritance_cycle(db).is_some() {
            // We emit diagnostics for cyclic class definitions elsewhere.
            // Avoid attempting to infer the metaclass if the class is cyclically defined.
            return Ok((SubclassOfType::subclass_of_unknown(), None));
        }

        if self.try_mro(db, None).is_err_and(MroError::is_cycle) {
            return Ok((SubclassOfType::subclass_of_unknown(), None));
        }

        let module = parsed_module(db.upcast(), self.file(db)).load(db.upcast());

        let explicit_metaclass = self.explicit_metaclass(db, &module);
        let (metaclass, class_metaclass_was_from) = if let Some(metaclass) = explicit_metaclass {
            (metaclass, self)
        } else if let Some(base_class) = base_classes.next() {
            let (base_class_literal, _) = base_class.class_literal(db);
            (base_class.metaclass(db), base_class_literal)
        } else {
            (KnownClass::Type.to_class_literal(db), self)
        };

        let mut candidate = if let Some(metaclass_ty) = metaclass.to_class_type(db) {
            MetaclassCandidate {
                metaclass: metaclass_ty,
                explicit_metaclass_of: class_metaclass_was_from,
            }
        } else {
            let name = Type::string_literal(db, self.name(db));
            let bases = TupleType::from_elements(db, self.explicit_bases(db).iter().copied());
            let namespace = KnownClass::Dict
                .to_specialized_instance(db, [KnownClass::Str.to_instance(db), Type::any()]);

            // TODO: Other keyword arguments?
            let arguments = CallArgumentTypes::positional([name, bases, namespace]);

            let return_ty_result = match metaclass.try_call(db, &arguments) {
                Ok(bindings) => Ok(bindings.return_type(db)),

                Err(CallError(CallErrorKind::NotCallable, bindings)) => Err(MetaclassError {
                    kind: MetaclassErrorKind::NotCallable(bindings.callable_type()),
                }),

                // TODO we should also check for binding errors that would indicate the metaclass
                // does not accept the right arguments
                Err(CallError(CallErrorKind::BindingError, bindings)) => {
                    Ok(bindings.return_type(db))
                }

                Err(CallError(CallErrorKind::PossiblyNotCallable, _)) => Err(MetaclassError {
                    kind: MetaclassErrorKind::PartlyNotCallable(metaclass),
                }),
            };

            return return_ty_result.map(|ty| (ty.to_meta_type(db), None));
        };

        // Reconcile all base classes' metaclasses with the candidate metaclass.
        //
        // See:
        // - https://docs.python.org/3/reference/datamodel.html#determining-the-appropriate-metaclass
        // - https://github.com/python/cpython/blob/83ba8c2bba834c0b92de669cac16fcda17485e0e/Objects/typeobject.c#L3629-L3663
        for base_class in base_classes {
            let metaclass = base_class.metaclass(db);
            let Some(metaclass) = metaclass.to_class_type(db) else {
                continue;
            };
            if metaclass.is_subclass_of(db, candidate.metaclass) {
                let (base_class_literal, _) = base_class.class_literal(db);
                candidate = MetaclassCandidate {
                    metaclass,
                    explicit_metaclass_of: base_class_literal,
                };
                continue;
            }
            if candidate.metaclass.is_subclass_of(db, metaclass) {
                continue;
            }
            let (base_class_literal, _) = base_class.class_literal(db);
            return Err(MetaclassError {
                kind: MetaclassErrorKind::Conflict {
                    candidate1: candidate,
                    candidate2: MetaclassCandidate {
                        metaclass,
                        explicit_metaclass_of: base_class_literal,
                    },
                    candidate1_is_base_class: explicit_metaclass.is_none(),
                },
            });
        }

        let (metaclass_literal, _) = candidate.metaclass.class_literal(db);
        Ok((
            candidate.metaclass.into(),
            metaclass_literal.dataclass_transformer_params(db),
        ))
    }

    /// Returns the class member of this class named `name`.
    ///
    /// The member resolves to a member on the class itself or any of its proper superclasses.
    ///
    /// TODO: Should this be made private...?
    pub(super) fn class_member(
        self,
        db: &'db dyn Db,
        name: &str,
        policy: MemberLookupPolicy,
    ) -> PlaceAndQualifiers<'db> {
        self.class_member_inner(db, None, name, policy)
    }

    fn class_member_inner(
        self,
        db: &'db dyn Db,
        specialization: Option<Specialization<'db>>,
        name: &str,
        policy: MemberLookupPolicy,
    ) -> PlaceAndQualifiers<'db> {
        if name == "__mro__" {
            let tuple_elements = self.iter_mro(db, specialization).map(Type::from);
            return Place::bound(TupleType::from_elements(db, tuple_elements)).into();
        }

        self.class_member_from_mro(db, name, policy, self.iter_mro(db, specialization))
    }

    pub(super) fn class_member_from_mro(
        self,
        db: &'db dyn Db,
        name: &str,
        policy: MemberLookupPolicy,
        mro_iter: impl Iterator<Item = ClassBase<'db>>,
    ) -> PlaceAndQualifiers<'db> {
        // If we encounter a dynamic type in this class's MRO, we'll save that dynamic type
        // in this variable. After we've traversed the MRO, we'll either:
        // (1) Use that dynamic type as the type for this attribute,
        //     if no other classes in the MRO define the attribute; or,
        // (2) Intersect that dynamic type with the type of the attribute
        //     from the non-dynamic members of the class's MRO.
        let mut dynamic_type_to_intersect_with: Option<Type<'db>> = None;

        let mut lookup_result: LookupResult<'db> =
            Err(LookupError::Unbound(TypeQualifiers::empty()));

        for superclass in mro_iter {
            match superclass {
                ClassBase::Generic | ClassBase::Protocol => {
                    // Skip over these very special class bases that aren't really classes.
                }
                ClassBase::Dynamic(_) => {
                    // Note: calling `Type::from(superclass).member()` would be incorrect here.
                    // What we'd really want is a `Type::Any.own_class_member()` method,
                    // but adding such a method wouldn't make much sense -- it would always return `Any`!
                    dynamic_type_to_intersect_with.get_or_insert(Type::from(superclass));
                }
                ClassBase::Class(class) => {
                    if class.is_known(db, KnownClass::Object)
                        // Only exclude `object` members if this is not an `object` class itself
                        && (policy.mro_no_object_fallback() && !self.is_known(db, KnownClass::Object))
                    {
                        continue;
                    }

                    if class.is_known(db, KnownClass::Type) && policy.meta_class_no_type_fallback()
                    {
                        continue;
                    }

                    lookup_result = lookup_result.or_else(|lookup_error| {
                        lookup_error.or_fall_back_to(db, class.own_class_member(db, name))
                    });
                }
            }
            if lookup_result.is_ok() {
                break;
            }
        }

        match (
            PlaceAndQualifiers::from(lookup_result),
            dynamic_type_to_intersect_with,
        ) {
            (symbol_and_qualifiers, None) => symbol_and_qualifiers,

            (
                PlaceAndQualifiers {
                    place: Place::Type(ty, _),
                    qualifiers,
                },
                Some(dynamic_type),
            ) => Place::bound(
                IntersectionBuilder::new(db)
                    .add_positive(ty)
                    .add_positive(dynamic_type)
                    .build(),
            )
            .with_qualifiers(qualifiers),

            (
                PlaceAndQualifiers {
                    place: Place::Unbound,
                    qualifiers,
                },
                Some(dynamic_type),
            ) => Place::bound(dynamic_type).with_qualifiers(qualifiers),
        }
    }

    /// Returns the inferred type of the class member named `name`. Only bound members
    /// or those marked as ClassVars are considered.
    ///
    /// Returns [`Place::Unbound`] if `name` cannot be found in this class's scope
    /// directly. Use [`ClassLiteral::class_member`] if you require a method that will
    /// traverse through the MRO until it finds the member.
    pub(super) fn own_class_member(
        self,
        db: &'db dyn Db,
        specialization: Option<Specialization<'db>>,
        name: &str,
    ) -> PlaceAndQualifiers<'db> {
        if name == "__dataclass_fields__" && self.dataclass_params(db).is_some() {
            // Make this class look like a subclass of the `DataClassInstance` protocol
            return Place::bound(KnownClass::Dict.to_specialized_instance(
                db,
                [
                    KnownClass::Str.to_instance(db),
                    KnownClass::Field.to_specialized_instance(db, [Type::any()]),
                ],
            ))
            .with_qualifiers(TypeQualifiers::CLASS_VAR);
        }

        let body_scope = self.body_scope(db);
        let symbol = class_symbol(db, body_scope, name).map_type(|ty| {
            // The `__new__` and `__init__` members of a non-specialized generic class are handled
            // specially: they inherit the generic context of their class. That lets us treat them
            // as generic functions when constructing the class, and infer the specialization of
            // the class from the arguments that are passed in.
            //
            // We might decide to handle other class methods the same way, having them inherit the
            // class's generic context, and performing type inference on calls to them to determine
            // the specialization of the class. If we do that, we would update this to also apply
            // to any method with a `@classmethod` decorator. (`__init__` would remain a special
            // case, since it's an _instance_ method where we don't yet know the generic class's
            // specialization.)
            match (self.generic_context(db), ty, specialization, name) {
                (
                    Some(generic_context),
                    Type::FunctionLiteral(function),
                    Some(_),
                    "__new__" | "__init__",
                ) => Type::FunctionLiteral(
                    function.with_inherited_generic_context(db, generic_context),
                ),
                _ => ty,
            }
        });

        if symbol.place.is_unbound() {
            if let Some(synthesized_member) = self.own_synthesized_member(db, specialization, name)
            {
                return Place::bound(synthesized_member).into();
            }
            // The symbol was not found in the class scope. It might still be implicitly defined in `@classmethod`s.
            return Self::implicit_attribute(db, body_scope, name, MethodDecorator::ClassMethod)
                .into();
        }
        symbol
    }

    /// Returns the type of a synthesized dataclass member like `__init__` or `__lt__`, or
    /// a synthesized `__new__` method for a `NamedTuple`.
    fn own_synthesized_member(
        self,
        db: &'db dyn Db,
        specialization: Option<Specialization<'db>>,
        name: &str,
    ) -> Option<Type<'db>> {
        let dataclass_params = self.dataclass_params(db);
        let has_dataclass_param =
            |param| dataclass_params.is_some_and(|params| params.contains(param));

        let field_policy = CodeGeneratorKind::from_class(db, self)?;

        let signature_from_fields = |mut parameters: Vec<_>| {
            let mut kw_only_field_seen = false;
            for (name, (mut attr_ty, mut default_ty)) in
                self.fields(db, specialization, field_policy)
            {
                if attr_ty
                    .into_nominal_instance()
                    .is_some_and(|instance| instance.class.is_known(db, KnownClass::KwOnly))
                {
                    // Attributes annotated with `dataclass.KW_ONLY` are not present in the synthesized
                    // `__init__` method; they are used to indicate that the following parameters are
                    // keyword-only.
                    kw_only_field_seen = true;
                    continue;
                }

                let dunder_set = attr_ty.class_member(db, "__set__".into());
                if let Place::Type(dunder_set, Boundness::Bound) = dunder_set.place {
                    // The descriptor handling below is guarded by this not-dynamic check, because
                    // dynamic types like `Any` are valid (data) descriptors: since they have all
                    // possible attributes, they also have a (callable) `__set__` method. The
                    // problem is that we can't determine the type of the value parameter this way.
                    // Instead, we want to use the dynamic type itself in this case, so we skip the
                    // special descriptor handling.
                    if !dunder_set.is_dynamic() {
                        // This type of this attribute is a data descriptor. Instead of overwriting the
                        // descriptor attribute, data-classes will (implicitly) call the `__set__` method
                        // of the descriptor. This means that the synthesized `__init__` parameter for
                        // this attribute is determined by possible `value` parameter types with which
                        // the `__set__` method can be called. We build a union of all possible options
                        // to account for possible overloads.
                        let mut value_types = UnionBuilder::new(db);
                        for binding in &dunder_set.bindings(db) {
                            for overload in binding {
                                if let Some(value_param) =
                                    overload.signature.parameters().get_positional(2)
                                {
                                    value_types = value_types.add(
                                        value_param.annotated_type().unwrap_or_else(Type::unknown),
                                    );
                                } else if overload.signature.parameters().is_gradual() {
                                    value_types = value_types.add(Type::unknown());
                                }
                            }
                        }
                        attr_ty = value_types.build();

                        // The default value of the attribute is *not* determined by the right hand side
                        // of the class-body assignment. Instead, the runtime invokes `__get__` on the
                        // descriptor, as if it had been called on the class itself, i.e. it passes `None`
                        // for the `instance` argument.

                        if let Some(ref mut default_ty) = default_ty {
                            *default_ty = default_ty
                                .try_call_dunder_get(db, Type::none(db), Type::ClassLiteral(self))
                                .map(|(return_ty, _)| return_ty)
                                .unwrap_or_else(Type::unknown);
                        }
                    }
                }

                let mut parameter = if kw_only_field_seen {
                    Parameter::keyword_only(name)
                } else {
                    Parameter::positional_or_keyword(name)
                }
                .with_annotated_type(attr_ty);

                if let Some(default_ty) = default_ty {
                    parameter = parameter.with_default_type(default_ty);
                }

                parameters.push(parameter);
            }

            let mut signature = Signature::new(Parameters::new(parameters), Some(Type::none(db)));
            signature.inherited_generic_context = self.generic_context(db);
            Some(CallableType::function_like(db, signature))
        };

        match (field_policy, name) {
            (CodeGeneratorKind::DataclassLike, "__init__") => {
                let has_synthesized_dunder_init = has_dataclass_param(DataclassParams::INIT)
                    || self
                        .try_metaclass(db)
                        .is_ok_and(|(_, transformer_params)| transformer_params.is_some());

                if !has_synthesized_dunder_init {
                    return None;
                }

                let self_parameter = Parameter::positional_or_keyword(Name::new_static("self"))
                    // TODO: could be `Self`.
                    .with_annotated_type(Type::instance(
                        db,
                        self.apply_optional_specialization(db, specialization),
                    ));
                signature_from_fields(vec![self_parameter])
            }
            (CodeGeneratorKind::NamedTuple, "__new__") => {
                let cls_parameter = Parameter::positional_or_keyword(Name::new_static("cls"))
                    .with_annotated_type(KnownClass::Type.to_instance(db));
                signature_from_fields(vec![cls_parameter])
            }
            (CodeGeneratorKind::DataclassLike, "__lt__" | "__le__" | "__gt__" | "__ge__") => {
                if !has_dataclass_param(DataclassParams::ORDER) {
                    return None;
                }

                let signature = Signature::new(
                    Parameters::new([
                        Parameter::positional_or_keyword(Name::new_static("self"))
                            // TODO: could be `Self`.
                            .with_annotated_type(Type::instance(
                                db,
                                self.apply_optional_specialization(db, specialization),
                            )),
                        Parameter::positional_or_keyword(Name::new_static("other"))
                            // TODO: could be `Self`.
                            .with_annotated_type(Type::instance(
                                db,
                                self.apply_optional_specialization(db, specialization),
                            )),
                    ]),
                    Some(KnownClass::Bool.to_instance(db)),
                );

                Some(CallableType::function_like(db, signature))
            }
            (CodeGeneratorKind::NamedTuple, name) if name != "__init__" => {
                KnownClass::NamedTupleFallback
                    .to_class_literal(db)
                    .into_class_literal()?
                    .own_class_member(db, None, name)
                    .place
                    .ignore_possibly_unbound()
            }
            _ => None,
        }
    }

    /// Returns a list of all annotated attributes defined in this class, or any of its superclasses.
    ///
    /// See [`ClassLiteral::own_fields`] for more details.
    pub(crate) fn fields(
        self,
        db: &'db dyn Db,
        specialization: Option<Specialization<'db>>,
        field_policy: CodeGeneratorKind,
    ) -> FxOrderMap<Name, (Type<'db>, Option<Type<'db>>)> {
        if field_policy == CodeGeneratorKind::NamedTuple {
            // NamedTuples do not allow multiple inheritance, so it is sufficient to enumerate the
            // fields of this class only.
            return self.own_fields(db);
        }

        let matching_classes_in_mro: Vec<_> = self
            .iter_mro(db, specialization)
            .filter_map(|superclass| {
                if let Some(class) = superclass.into_class() {
                    let class_literal = class.class_literal(db).0;
                    if field_policy.matches(db, class_literal) {
                        Some(class_literal)
                    } else {
                        None
                    }
                } else {
                    None
                }
            })
            // We need to collect into a `Vec` here because we iterate the MRO in reverse order
            .collect();

        matching_classes_in_mro
            .into_iter()
            .rev()
            .flat_map(|class| class.own_fields(db))
            // We collect into a FxOrderMap here to deduplicate attributes
            .collect()
    }

    /// Returns a list of all annotated attributes defined in the body of this class. This is similar
    /// to the `__annotations__` attribute at runtime, but also contains default values.
    ///
    /// For a class body like
    /// ```py
    /// @dataclass
    /// class C:
    ///     x: int
    ///     y: str = "a"
    /// ```
    /// we return a map `{"x": (int, None), "y": (str, Some(Literal["a"]))}`.
    fn own_fields(self, db: &'db dyn Db) -> FxOrderMap<Name, (Type<'db>, Option<Type<'db>>)> {
        let mut attributes = FxOrderMap::default();

        let class_body_scope = self.body_scope(db);
        let table = place_table(db, class_body_scope);

        let use_def = use_def_map(db, class_body_scope);
        for (place_id, declarations) in use_def.all_public_declarations() {
            // Here, we exclude all declarations that are not annotated assignments. We need this because
            // things like function definitions and nested classes would otherwise be considered dataclass
            // fields. The check is too broad in the sense that it also excludes (weird) constructs where
            // a symbol would have multiple declarations, one of which is an annotated assignment. If we
            // want to improve this, we could instead pass a definition-kind filter to the use-def map
            // query, or to the `symbol_from_declarations` call below. Doing so would potentially require
            // us to generate a union of `__init__` methods.
            if !declarations
                .clone()
                .all(|DeclarationWithConstraint { declaration, .. }| {
                    declaration.is_defined_and(|declaration| {
                        matches!(
                            declaration.kind(db),
                            DefinitionKind::AnnotatedAssignment(..)
                        )
                    })
                })
            {
                continue;
            }

            let place_expr = table.place_expr(place_id);

            if let Ok(attr) = place_from_declarations(db, declarations) {
                if attr.is_class_var() {
                    continue;
                }

                if let Some(attr_ty) = attr.place.ignore_possibly_unbound() {
                    let bindings = use_def.public_bindings(place_id);
                    let default_ty = place_from_bindings(db, bindings).ignore_possibly_unbound();

                    attributes.insert(place_expr.expect_name().clone(), (attr_ty, default_ty));
                }
            }
        }

        attributes
    }

    /// Look up an instance attribute (available in `__dict__`) of the given name.
    ///
    /// See [`Type::instance_member`] for more details.
    pub(super) fn instance_member(
        self,
        db: &'db dyn Db,
        specialization: Option<Specialization<'db>>,
        name: &str,
    ) -> PlaceAndQualifiers<'db> {
        let mut union = UnionBuilder::new(db);
        let mut union_qualifiers = TypeQualifiers::empty();

        for superclass in self.iter_mro(db, specialization) {
            match superclass {
                ClassBase::Generic | ClassBase::Protocol => {
                    // Skip over these very special class bases that aren't really classes.
                }
                ClassBase::Dynamic(_) => {
                    return PlaceAndQualifiers::todo(
                        "instance attribute on class with dynamic base",
                    );
                }
                ClassBase::Class(class) => {
                    if let member @ PlaceAndQualifiers {
                        place: Place::Type(ty, boundness),
                        qualifiers,
                    } = class
                        .own_instance_member(db, name)
                        .unwrap_or_else(|(member, _)| member)
                    {
                        // TODO: We could raise a diagnostic here if there are conflicting type qualifiers
                        union_qualifiers |= qualifiers;

                        if boundness == Boundness::Bound {
                            if union.is_empty() {
                                // Short-circuit, no need to allocate inside the union builder
                                return member;
                            }

                            return Place::bound(union.add(ty).build())
                                .with_qualifiers(union_qualifiers);
                        }

                        // If we see a possibly-unbound symbol, we need to keep looking
                        // higher up in the MRO.
                        union = union.add(ty);
                    }
                }
            }
        }

        if union.is_empty() {
            Place::Unbound.with_qualifiers(TypeQualifiers::empty())
        } else {
            // If we have reached this point, we know that we have only seen possibly-unbound places.
            // This means that the final result is still possibly-unbound.

            Place::Type(union.build(), Boundness::PossiblyUnbound).with_qualifiers(union_qualifiers)
        }
    }

    /// Tries to find declarations/bindings of an attribute named `name` that are only
    /// "implicitly" defined (`self.x = …`, `cls.x = …`) in a method of the class that
    /// corresponds to `class_body_scope`. The `target_method_decorator` parameter is
    /// used to skip methods that do not have the expected decorator.
    fn implicit_attribute(
        db: &'db dyn Db,
        class_body_scope: ScopeId<'db>,
        name: &str,
<<<<<<< HEAD
    ) -> Result<Place<'db>, (Place<'db>, Box<[Type<'db>]>)> {
=======
        target_method_decorator: MethodDecorator,
    ) -> Place<'db> {
>>>>>>> 170ccd80
        // If we do not see any declarations of an attribute, neither in the class body nor in
        // any method, we build a union of `Unknown` with the inferred types of all bindings of
        // that attribute. We include `Unknown` in that union to account for the fact that the
        // attribute might be externally modified.
        let mut union_of_inferred_types = UnionBuilder::new(db).add(Type::unknown());

        let mut is_attribute_bound = Truthiness::AlwaysFalse;

        let file = class_body_scope.file(db);
        let module = parsed_module(db.upcast(), file).load(db.upcast());
        let index = semantic_index(db, file);
        let class_map = use_def_map(db, class_body_scope);
        let class_table = place_table(db, class_body_scope);

        let mut annotations = Vec::new(); // This is per ID I guess
        for (attribute_assignments, method_scope_id) in
            attribute_assignments(db, class_body_scope, name)
        {
            let method_scope = method_scope_id.to_scope_id(db, file);
            if let Some(method_def) = method_scope.node(db).as_function(&module) {
                let method_name = method_def.name.as_str();
                if let Place::Type(Type::FunctionLiteral(method_type), _) =
                    class_symbol(db, class_body_scope, method_name).place
                {
                    let method_decorator = MethodDecorator::try_from_fn_type(db, method_type);
                    if method_decorator != Ok(target_method_decorator) {
                        continue;
                    }
                }
            }
            let method_map = use_def_map(db, method_scope);

            // The attribute assignment inherits the reachability of the method which contains it
            let is_method_reachable =
                if let Some(method_def) = method_scope.node(db).as_function(&module) {
                    let method = index.expect_single_definition(method_def);
                    let method_place = class_table.place_id_by_name(&method_def.name).unwrap();
                    class_map
                        .public_bindings(method_place)
                        .find_map(|bind| {
                            (bind.binding.is_defined_and(|def| def == method))
                                .then(|| class_map.is_binding_reachable(db, &bind))
                        })
                        .unwrap_or(Truthiness::AlwaysFalse)
                } else {
                    Truthiness::AlwaysFalse
                };
            if is_method_reachable.is_always_false() {
                continue;
            }

            // Storage for the implicit `DefinitionState::Undefined` binding. If present, it
            // will be the first binding in the `attribute_assignments` iterator.
            let mut unbound_binding = None;

            for attribute_assignment in attribute_assignments {
                if let DefinitionState::Undefined = attribute_assignment.binding {
                    // Store the implicit unbound binding here so that we can delay the
                    // computation of `unbound_reachability` to the point when we actually
                    // need it. This is an optimization for the common case where the
                    // `unbound` binding is the only binding of the `name` attribute,
                    // i.e. if there is no `self.name = …` assignment in this method.
                    unbound_binding = Some(attribute_assignment);
                    continue;
                }

                let DefinitionState::Defined(binding) = attribute_assignment.binding else {
                    continue;
                };
                match method_map
                    .is_binding_reachable(db, &attribute_assignment)
                    .and(is_method_reachable)
                {
                    Truthiness::AlwaysTrue => {
                        is_attribute_bound = Truthiness::AlwaysTrue;
                    }
                    Truthiness::Ambiguous => {
                        if is_attribute_bound.is_always_false() {
                            is_attribute_bound = Truthiness::Ambiguous;
                        }
                    }
                    Truthiness::AlwaysFalse => {
                        continue;
                    }
                }

                // There is at least one attribute assignment that may be reachable, so if `unbound_reachability` is
                // always false then this attribute is considered bound.
                // TODO: this is incomplete logic since the attributes bound after termination are considered reachable.
                let unbound_reachability = unbound_binding
                    .as_ref()
                    .map(|binding| method_map.is_binding_reachable(db, binding))
                    .unwrap_or(Truthiness::AlwaysFalse);

                if unbound_reachability
                    .negate()
                    .and(is_method_reachable)
                    .is_always_true()
                {
                    is_attribute_bound = Truthiness::AlwaysTrue;
                }
                match binding.kind(db) {
                    DefinitionKind::AnnotatedAssignment(ann_assign) => {
                        // We found an annotated assignment of one of the following forms (using 'self' in these
                        // examples, but we support arbitrary names for the first parameters of methods):
                        //
                        //     self.name: <annotation>
                        //     self.name: <annotation> = …

                        let annotation_ty = infer_expression_type(
                            db,
                            index.expression(ann_assign.annotation(&module)),
                        );

                        // TODO: check if there are conflicting declarations
                        match is_attribute_bound {
                            Truthiness::AlwaysTrue => {
                                annotations.push((annotation_ty, is_attribute_bound));
                            }
                            Truthiness::Ambiguous => {
                                annotations.push((annotation_ty, is_attribute_bound));
                            }
                            Truthiness::AlwaysFalse => unreachable!(
                                "If the attribute assignments are all invisible, inference of their types should be skipped"
                            ),
                        }
                    }
                    DefinitionKind::Assignment(assign) => {
                        match assign.target_kind() {
                            TargetKind::Sequence(_, unpack) => {
                                // We found an unpacking assignment like:
                                //
                                //     .., self.name, .. = <value>
                                //     (.., self.name, ..) = <value>
                                //     [.., self.name, ..] = <value>

                                let unpacked = infer_unpack_types(db, unpack);
                                let target_ast_id = assign
                                    .target(&module)
                                    .scoped_expression_id(db, method_scope);
                                let inferred_ty = unpacked.expression_type(target_ast_id);

                                union_of_inferred_types = union_of_inferred_types.add(inferred_ty);
                            }
                            TargetKind::Single => {
                                // We found an un-annotated attribute assignment of the form:
                                //
                                //     self.name = <value>

                                let inferred_ty = infer_expression_type(
                                    db,
                                    index.expression(assign.value(&module)),
                                );

                                union_of_inferred_types = union_of_inferred_types.add(inferred_ty);
                            }
                        }
                    }
                    DefinitionKind::For(for_stmt) => {
                        match for_stmt.target_kind() {
                            TargetKind::Sequence(_, unpack) => {
                                // We found an unpacking assignment like:
                                //
                                //     for .., self.name, .. in <iterable>:

                                let unpacked = infer_unpack_types(db, unpack);
                                let target_ast_id = for_stmt
                                    .target(&module)
                                    .scoped_expression_id(db, method_scope);
                                let inferred_ty = unpacked.expression_type(target_ast_id);

                                union_of_inferred_types = union_of_inferred_types.add(inferred_ty);
                            }
                            TargetKind::Single => {
                                // We found an attribute assignment like:
                                //
                                //     for self.name in <iterable>:

                                let iterable_ty = infer_expression_type(
                                    db,
                                    index.expression(for_stmt.iterable(&module)),
                                );
                                // TODO: Potential diagnostics resulting from the iterable are currently not reported.
                                let inferred_ty = iterable_ty.iterate(db);

                                union_of_inferred_types = union_of_inferred_types.add(inferred_ty);
                            }
                        }
                    }
                    DefinitionKind::WithItem(with_item) => {
                        match with_item.target_kind() {
                            TargetKind::Sequence(_, unpack) => {
                                // We found an unpacking assignment like:
                                //
                                //     with <context_manager> as .., self.name, ..:

                                let unpacked = infer_unpack_types(db, unpack);
                                let target_ast_id = with_item
                                    .target(&module)
                                    .scoped_expression_id(db, method_scope);
                                let inferred_ty = unpacked.expression_type(target_ast_id);

                                union_of_inferred_types = union_of_inferred_types.add(inferred_ty);
                            }
                            TargetKind::Single => {
                                // We found an attribute assignment like:
                                //
                                //     with <context_manager> as self.name:

                                let context_ty = infer_expression_type(
                                    db,
                                    index.expression(with_item.context_expr(&module)),
                                );
                                let inferred_ty = context_ty.enter(db);

                                union_of_inferred_types = union_of_inferred_types.add(inferred_ty);
                            }
                        }
                    }
                    DefinitionKind::Comprehension(comprehension) => {
                        match comprehension.target_kind() {
                            TargetKind::Sequence(_, unpack) => {
                                // We found an unpacking assignment like:
                                //
                                //     [... for .., self.name, .. in <iterable>]

                                let unpacked = infer_unpack_types(db, unpack);
                                let target_ast_id = comprehension
                                    .target(&module)
                                    .scoped_expression_id(db, unpack.target_scope(db));
                                let inferred_ty = unpacked.expression_type(target_ast_id);

                                union_of_inferred_types = union_of_inferred_types.add(inferred_ty);
                            }
                            TargetKind::Single => {
                                // We found an attribute assignment like:
                                //
                                //     [... for self.name in <iterable>]

                                let iterable_ty = infer_expression_type(
                                    db,
                                    index.expression(comprehension.iterable(&module)),
                                );
                                // TODO: Potential diagnostics resulting from the iterable are currently not reported.
                                let inferred_ty = iterable_ty.iterate(db);

                                union_of_inferred_types = union_of_inferred_types.add(inferred_ty);
                            }
                        }
                    }
                    DefinitionKind::AugmentedAssignment(_) => {
                        // TODO:
                    }
                    DefinitionKind::NamedExpression(_) => {
                        // A named expression whose target is an attribute is syntactically prohibited
                    }
                    _ => {}
                }
            }
        }
        if let Some((first_ty, boundness)) = annotations.first() {
            let mut conflicting: Vec<Type<'db>> = vec![];
            // If we collected more than one annotation then we may have conflicting declarations
            if annotations.len() > 1 {
                for other in &annotations[1..] {
                    let (other_ty, _) = other;
                    if !first_ty.is_equivalent_to(db, *other_ty) {
                        conflicting.push(*other_ty);
                    }
                }
            }
            if conflicting.is_empty() {
                match (first_ty, boundness) {
                    (ty, Truthiness::AlwaysTrue) => return Ok(Place::bound(ty)),
                    (ty, Truthiness::Ambiguous) => return Ok(Place::possibly_unbound(ty)),
                    _ => {}
                }
            } else {
                conflicting.push(*first_ty);
                match (first_ty, boundness) {
                    (ty, Truthiness::AlwaysTrue) => {
                        return Err((Place::bound(ty), conflicting.into_iter().collect()));
                    }
                    (ty, Truthiness::Ambiguous) => {
                        return Err((
                            Place::possibly_unbound(ty),
                            conflicting.into_iter().collect(),
                        ));
                    }
                    _ => {}
                }
            }
        }

        match is_attribute_bound {
            Truthiness::AlwaysTrue => Ok(Place::bound(union_of_inferred_types.build())),
            Truthiness::Ambiguous => Ok(Place::possibly_unbound(union_of_inferred_types.build())),
            Truthiness::AlwaysFalse => Ok(Place::Unbound),
        }
    }

    /// A helper function for `instance_member` that looks up the `name` attribute only on
    /// this class, not on its superclasses.
    fn own_instance_member(
        self,
        db: &'db dyn Db,
        name: &str,
    ) -> Result<PlaceAndQualifiers<'db>, (PlaceAndQualifiers<'db>, Box<[Type<'db>]>)> {
        // TODO: There are many things that are not yet implemented here:
        // - `typing.Final`
        // - Proper diagnostics

        let body_scope = self.body_scope(db);
        let table = place_table(db, body_scope);

        if let Some(place_id) = table.place_id_by_name(name) {
            let use_def = use_def_map(db, body_scope);

            let declarations = use_def.public_declarations(place_id);
            let declared_and_qualifiers = place_from_declarations(db, declarations);
            match declared_and_qualifiers {
                Ok(PlaceAndQualifiers {
                    place: mut declared @ Place::Type(declared_ty, declaredness),
                    qualifiers,
                }) => {
                    // For the purpose of finding instance attributes, ignore `ClassVar`
                    // declarations:
                    if qualifiers.contains(TypeQualifiers::CLASS_VAR) {
                        declared = Place::Unbound;
                    }

                    // The attribute is declared in the class body.

                    let bindings = use_def.public_bindings(place_id);
                    let inferred = place_from_bindings(db, bindings);
                    let has_binding = !inferred.is_unbound();

                    if has_binding {
                        // The attribute is declared and bound in the class body.

<<<<<<< HEAD
                        match Self::implicit_instance_attribute(db, body_scope, name) {
                            Ok(place) => {
                                if let Some(implicit_ty) = place.ignore_possibly_unbound() {
                                    if declaredness == Boundness::Bound {
                                        // If a symbol is definitely declared, and we see
                                        // attribute assignments in methods of the class,
                                        // we trust the declared type.
                                        // here if implicit ty is not empty, then we may have conflicting declarations
                                        if let Some(declared_implicit_ty) =
                                            declared.ignore_possibly_unbound()
                                        {
                                            if !implicit_ty
                                                .is_equivalent_to(db, declared_implicit_ty)
                                            {
                                                let conflicts: Box<[Type<'_>]> =
                                                    [declared_implicit_ty, implicit_ty]
                                                        .into_iter()
                                                        .collect();
                                                return Err((
                                                    declared.with_qualifiers(qualifiers),
                                                    conflicts,
                                                ));
                                            }
                                        }
                                        Ok(declared.with_qualifiers(qualifiers))
                                    } else {
                                        Ok(Place::Type(
                                            UnionType::from_elements(
                                                db,
                                                [declared_ty, implicit_ty],
                                            ),
                                            declaredness,
                                        )
                                        .with_qualifiers(qualifiers))
                                    }
                                } else {
                                    // The symbol is declared and bound in the class body,
                                    // but we did not find any attribute assignments in
                                    // methods of the class. This means that the attribute
                                    // has a class-level default value, but it would not be
                                    // found in a `__dict__` lookup.

                                    Ok(Place::Unbound.into())
                                }
=======
                        if let Some(implicit_ty) =
                            Self::implicit_attribute(db, body_scope, name, MethodDecorator::None)
                                .ignore_possibly_unbound()
                        {
                            if declaredness == Boundness::Bound {
                                // If a symbol is definitely declared, and we see
                                // attribute assignments in methods of the class,
                                // we trust the declared type.
                                declared.with_qualifiers(qualifiers)
                            } else {
                                Place::Type(
                                    UnionType::from_elements(db, [declared_ty, implicit_ty]),
                                    declaredness,
                                )
                                .with_qualifiers(qualifiers)
>>>>>>> 170ccd80
                            }

                            Err((place, conflicts)) => {
                                if let Some(implicit_ty) = place.ignore_possibly_unbound() {
                                    if declaredness == Boundness::Bound {
                                        // If a symbol is definitely declared, and we see
                                        // attribute assignments in methods of the class,
                                        // we trust the declared type.
                                        // here if implicit ty is not empty, then we may have conflicting declarations
                                        if let Some(declared_implicit_ty) =
                                            declared.ignore_possibly_unbound()
                                        {
                                            let new_conflicting_declarations: Box<[Type<'_>]> =
                                                std::iter::once(declared_implicit_ty)
                                                    .chain(conflicts)
                                                    .collect();
                                            Err((
                                                declared.with_qualifiers(qualifiers),
                                                new_conflicting_declarations,
                                            ))
                                        } else {
                                            Ok(declared.with_qualifiers(qualifiers))
                                        }
                                    } else {
                                        Ok(Place::Type(
                                            UnionType::from_elements(
                                                db,
                                                [declared_ty, implicit_ty],
                                            ),
                                            declaredness,
                                        )
                                        .with_qualifiers(qualifiers))
                                    }
                                } else {
                                    // The symbol is declared and bound in the class body,
                                    // but we did not find any attribute assignments in
                                    // methods of the class. This means that the attribute
                                    // has a class-level default value, but it would not be
                                    // found in a `__dict__` lookup.

                                    Ok(Place::Unbound.into())
                                }
                            }
                        }
                    } else {
                        // The attribute is declared but not bound in the class body.
                        // We take this as a sign that this is intended to be a pure
                        // instance attribute, and we trust the declared type, unless
                        // it is possibly-undeclared. In the latter case, we also
                        // union with the inferred type from attribute assignments.

                        if declaredness == Boundness::Bound {
                            // The declared type can conflict with implicit declaration in methods
                            match Self::implicit_instance_attribute(db, body_scope, name) {
                                Ok(place) => {
                                    if let Some(implicit_ty) = place.ignore_possibly_unbound() {
                                        if let Some(declared_implicit_ty) =
                                            declared.ignore_possibly_unbound()
                                        {
                                            if !implicit_ty
                                                .is_equivalent_to(db, declared_implicit_ty)
                                            {
                                                let conflicts: Box<[Type<'_>]> =
                                                    [declared_implicit_ty, implicit_ty]
                                                        .into_iter()
                                                        .collect();
                                                return Err((
                                                    declared.with_qualifiers(qualifiers),
                                                    conflicts,
                                                ));
                                            }
                                        }
                                    };
                                    Ok(declared.with_qualifiers(qualifiers))
                                }
                                Err((_, conflicts)) => {
                                    let conflicting_declarations =
                                        if let Some(declared_implicit_ty) =
                                            declared.ignore_possibly_unbound()
                                        {
                                            let new_conflicting_declarations: Box<[Type<'_>]> =
                                                std::iter::once(declared_implicit_ty)
                                                    .chain(conflicts)
                                                    .collect();
                                            new_conflicting_declarations
                                        } else {
                                            conflicts
                                        };
                                    Err((
                                        declared.with_qualifiers(qualifiers),
                                        conflicting_declarations,
                                    ))
                                }
                            }
                        } else {
<<<<<<< HEAD
                            match Self::implicit_instance_attribute(db, body_scope, name) {
                                Ok(place) => {
                                    if let Some(implicit_ty) = place.ignore_possibly_unbound() {
                                        Ok(Place::Type(
                                            UnionType::from_elements(
                                                db,
                                                [declared_ty, implicit_ty],
                                            ),
                                            declaredness,
                                        )
                                        .with_qualifiers(qualifiers))
                                    } else {
                                        Ok(declared.with_qualifiers(qualifiers))
                                    }
                                }
                                Err((place, conflicts)) => {
                                    if let Some(implicit_ty) = place.ignore_possibly_unbound() {
                                        Err((
                                            Place::Type(
                                                UnionType::from_elements(
                                                    db,
                                                    [declared_ty, implicit_ty],
                                                ),
                                                declaredness,
                                            )
                                            .with_qualifiers(qualifiers),
                                            conflicts,
                                        ))
                                    } else {
                                        Err((declared.with_qualifiers(qualifiers), conflicts))
                                    }
                                }
=======
                            if let Some(implicit_ty) = Self::implicit_attribute(
                                db,
                                body_scope,
                                name,
                                MethodDecorator::None,
                            )
                            .ignore_possibly_unbound()
                            {
                                Place::Type(
                                    UnionType::from_elements(db, [declared_ty, implicit_ty]),
                                    declaredness,
                                )
                                .with_qualifiers(qualifiers)
                            } else {
                                declared.with_qualifiers(qualifiers)
>>>>>>> 170ccd80
                            }
                        }
                    }
                }

                Ok(PlaceAndQualifiers {
                    place: Place::Unbound,
                    qualifiers: _,
                }) => {
                    // The attribute is not *declared* in the class body. It could still be declared/bound
                    // in a method.

<<<<<<< HEAD
                    match Self::implicit_instance_attribute(db, body_scope, name) {
                        Ok(place) => Ok(place.into()),
                        Err((place, conflicts)) => Err((place.into(), conflicts)),
                    }
=======
                    Self::implicit_attribute(db, body_scope, name, MethodDecorator::None).into()
>>>>>>> 170ccd80
                }
                Err((declared, _conflicting_declarations)) => {
                    // There are conflicting declarations for this attribute in the class body.
                    // Attribute could be implicitly defined in a method, we need to collect the potential conflicts there
                    let place_qualifiers =
                        Place::bound(declared.inner_type()).with_qualifiers(declared.qualifiers());
                    match Self::implicit_instance_attribute(db, body_scope, name) {
                        Ok(place) => {
                            if let Some(ty) = place.ignore_possibly_unbound() {
                                let new_conflicting_declarations: Box<[Type<'_>]> =
                                    std::iter::once(ty)
                                        .chain(_conflicting_declarations)
                                        .collect();
                                return Err((place_qualifiers, new_conflicting_declarations));
                            }
                        }
                        Err((_, new_conflicts)) => {
                            let new_conflicting_declarations: Box<[Type<'_>]> = new_conflicts
                                .into_iter()
                                .chain(_conflicting_declarations)
                                .collect();
                            return Err((place_qualifiers, new_conflicting_declarations));
                        }
                    }
                    Err((place_qualifiers, _conflicting_declarations))
                }
            }
        } else {
            // This attribute is neither declared nor bound in the class body.
            // It could still be implicitly defined in a method.

<<<<<<< HEAD
            match Self::implicit_instance_attribute(db, body_scope, name) {
                Ok(place) => Ok(place.into()),
                Err((place, conflicts)) => Err((place.into(), conflicts)),
            }
=======
            Self::implicit_attribute(db, body_scope, name, MethodDecorator::None).into()
>>>>>>> 170ccd80
        }
    }

    /// Return this class' involvement in an inheritance cycle, if any.
    ///
    /// A class definition like this will fail at runtime,
    /// but we must be resilient to it or we could panic.
    #[salsa::tracked(cycle_fn=inheritance_cycle_recover, cycle_initial=inheritance_cycle_initial)]
    pub(super) fn inheritance_cycle(self, db: &'db dyn Db) -> Option<InheritanceCycle> {
        /// Return `true` if the class is cyclically defined.
        ///
        /// Also, populates `visited_classes` with all base classes of `self`.
        fn is_cyclically_defined_recursive<'db>(
            db: &'db dyn Db,
            class: ClassLiteral<'db>,
            classes_on_stack: &mut IndexSet<ClassLiteral<'db>>,
            visited_classes: &mut IndexSet<ClassLiteral<'db>>,
        ) -> bool {
            let mut result = false;
            for explicit_base in class.explicit_bases(db) {
                let explicit_base_class_literal = match explicit_base {
                    Type::ClassLiteral(class_literal) => *class_literal,
                    Type::GenericAlias(generic_alias) => generic_alias.origin(db),
                    _ => continue,
                };
                if !classes_on_stack.insert(explicit_base_class_literal) {
                    return true;
                }

                if visited_classes.insert(explicit_base_class_literal) {
                    // If we find a cycle, keep searching to check if we can reach the starting class.
                    result |= is_cyclically_defined_recursive(
                        db,
                        explicit_base_class_literal,
                        classes_on_stack,
                        visited_classes,
                    );
                }
                classes_on_stack.pop();
            }
            result
        }

        tracing::trace!("Class::inheritance_cycle: {}", self.name(db));

        let visited_classes = &mut IndexSet::new();
        if !is_cyclically_defined_recursive(db, self, &mut IndexSet::new(), visited_classes) {
            None
        } else if visited_classes.contains(&self) {
            Some(InheritanceCycle::Participant)
        } else {
            Some(InheritanceCycle::Inherited)
        }
    }

    /// Returns a [`Span`] with the range of the class's header.
    ///
    /// See [`Self::header_range`] for more details.
    pub(super) fn header_span(self, db: &'db dyn Db) -> Span {
        Span::from(self.file(db)).with_range(self.header_range(db))
    }

    /// Returns the range of the class's "header": the class name
    /// and any arguments passed to the `class` statement. E.g.
    ///
    /// ```ignore
    /// class Foo(Bar, metaclass=Baz): ...
    ///       ^^^^^^^^^^^^^^^^^^^^^^^
    /// ```
    pub(super) fn header_range(self, db: &'db dyn Db) -> TextRange {
        let class_scope = self.body_scope(db);
        let module = parsed_module(db.upcast(), class_scope.file(db)).load(db.upcast());
        let class_node = class_scope.node(db).expect_class(&module);
        let class_name = &class_node.name;
        TextRange::new(
            class_name.start(),
            class_node
                .arguments
                .as_deref()
                .map(Ranged::end)
                .unwrap_or_else(|| class_name.end()),
        )
    }
}

impl<'db> From<ClassLiteral<'db>> for Type<'db> {
    fn from(class: ClassLiteral<'db>) -> Type<'db> {
        Type::ClassLiteral(class)
    }
}

#[derive(Debug, Copy, Clone, PartialEq, Eq, Hash)]
pub(super) enum InheritanceCycle {
    /// The class is cyclically defined and is a participant in the cycle.
    /// i.e., it inherits either directly or indirectly from itself.
    Participant,
    /// The class inherits from a class that is a `Participant` in an inheritance cycle,
    /// but is not itself a participant.
    Inherited,
}

impl InheritanceCycle {
    pub(super) const fn is_participant(self) -> bool {
        matches!(self, InheritanceCycle::Participant)
    }
}

/// CPython internally considers a class a "solid base" if it has an atypical instance memory layout,
/// with additional memory "slots" for each instance, besides the default object metadata and an
/// attribute dictionary. A "solid base" can be a class defined in a C extension which defines C-level
/// instance slots, or a Python class that defines non-empty `__slots__`.
///
/// Two solid bases can only coexist in a class's MRO if one is a subclass of the other. Knowing if
/// a class is "solid base" or not is therefore valuable for inferring whether two instance types or
/// two subclass-of types are disjoint from each other. It also allows us to detect possible
/// `TypeError`s resulting from class definitions.
#[derive(Debug, PartialEq, Eq, Hash, Copy, Clone)]
pub(super) struct SolidBase<'db> {
    pub(super) class: ClassLiteral<'db>,
    pub(super) kind: SolidBaseKind,
}

impl<'db> SolidBase<'db> {
    /// Creates a [`SolidBase`] instance where we know the class is a solid base
    /// because it is special-cased by ty.
    fn hard_coded(class: ClassLiteral<'db>) -> Self {
        Self {
            class,
            kind: SolidBaseKind::HardCoded,
        }
    }

    /// Creates a [`SolidBase`] instance where we know the class is a solid base
    /// because of its `__slots__` definition.
    fn due_to_dunder_slots(class: ClassLiteral<'db>) -> Self {
        Self {
            class,
            kind: SolidBaseKind::DefinesSlots,
        }
    }

    /// Two solid bases can only coexist in a class's MRO if one is a subclass of the other
    fn could_coexist_in_mro_with(&self, db: &'db dyn Db, other: &Self) -> bool {
        self == other
            || self
                .class
                .is_subclass_of(db, None, other.class.default_specialization(db))
            || other
                .class
                .is_subclass_of(db, None, self.class.default_specialization(db))
    }
}

#[derive(Debug, Copy, Clone, PartialEq, Eq, Hash)]
pub(super) enum SolidBaseKind {
    /// We know the class is a solid base because of some hardcoded knowledge in ty.
    HardCoded,
    /// We know the class is a solid base because it has a non-empty `__slots__` definition.
    DefinesSlots,
}

/// Non-exhaustive enumeration of known classes (e.g. `builtins.int`, `typing.Any`, ...) to allow
/// for easier syntax when interacting with very common classes.
///
/// Feel free to expand this enum if you ever find yourself using the same class in multiple
/// places.
/// Note: good candidates are any classes in `[crate::module_resolver::module::KnownModule]`
#[derive(Debug, Clone, Copy, PartialEq, Eq, Hash)]
#[cfg_attr(test, derive(strum_macros::EnumIter))]
pub enum KnownClass {
    // To figure out where an stdlib symbol is defined, you can go into `crates/ty_vendored`
    // and grep for the symbol name in any `.pyi` file.

    // Builtins
    Bool,
    Object,
    Bytes,
    Bytearray,
    Type,
    Int,
    Float,
    Complex,
    Str,
    List,
    Tuple,
    Set,
    FrozenSet,
    Dict,
    Slice,
    Property,
    BaseException,
    Exception,
    BaseExceptionGroup,
    ExceptionGroup,
    Staticmethod,
    Classmethod,
    Super,
    // enum
    Enum,
    // abc
    ABCMeta,
    // Types
    GenericAlias,
    ModuleType,
    FunctionType,
    MethodType,
    MethodWrapperType,
    WrapperDescriptorType,
    UnionType,
    GeneratorType,
    AsyncGeneratorType,
    // Typeshed
    NoneType, // Part of `types` for Python >= 3.10
    // Typing
    Any,
    StdlibAlias,
    SpecialForm,
    TypeVar,
    ParamSpec,
    ParamSpecArgs,
    ParamSpecKwargs,
    TypeVarTuple,
    TypeAliasType,
    NoDefaultType,
    NamedTuple,
    NewType,
    SupportsIndex,
    // Collections
    ChainMap,
    Counter,
    DefaultDict,
    Deque,
    OrderedDict,
    // sys
    VersionInfo,
    // Exposed as `types.EllipsisType` on Python >=3.10;
    // backported as `builtins.ellipsis` by typeshed on Python <=3.9
    EllipsisType,
    NotImplementedType,
    // dataclasses
    Field,
    KwOnly,
    // _typeshed._type_checker_internals
    NamedTupleFallback,
}

impl KnownClass {
    pub(crate) const fn is_bool(self) -> bool {
        matches!(self, Self::Bool)
    }

    pub(crate) const fn is_special_form(self) -> bool {
        matches!(self, Self::SpecialForm)
    }

    /// Determine whether instances of this class are always truthy, always falsy,
    /// or have an ambiguous truthiness.
    pub(crate) const fn bool(self) -> Truthiness {
        match self {
            // N.B. It's only generally safe to infer `Truthiness::AlwaysTrue` for a `KnownClass`
            // variant if the class's `__bool__` method always returns the same thing *and* the
            // class is `@final`.
            //
            // E.g. `ModuleType.__bool__` always returns `True`, but `ModuleType` is not `@final`.
            // Equally, `range` is `@final`, but its `__bool__` method can return `False`.
            Self::EllipsisType
            | Self::NoDefaultType
            | Self::MethodType
            | Self::Slice
            | Self::FunctionType
            | Self::VersionInfo
            | Self::TypeAliasType
            | Self::TypeVar
            | Self::ParamSpec
            | Self::ParamSpecArgs
            | Self::ParamSpecKwargs
            | Self::TypeVarTuple
            | Self::Super
            | Self::WrapperDescriptorType
            | Self::UnionType
            | Self::GeneratorType
            | Self::AsyncGeneratorType
            | Self::MethodWrapperType => Truthiness::AlwaysTrue,

            Self::NoneType => Truthiness::AlwaysFalse,

            Self::Any
            | Self::BaseException
            | Self::Exception
            | Self::ExceptionGroup
            | Self::Object
            | Self::OrderedDict
            | Self::BaseExceptionGroup
            | Self::Bool
            | Self::Str
            | Self::List
            | Self::GenericAlias
            | Self::NewType
            | Self::StdlibAlias
            | Self::SupportsIndex
            | Self::Set
            | Self::Tuple
            | Self::Int
            | Self::Type
            | Self::Bytes
            | Self::Bytearray
            | Self::FrozenSet
            | Self::Property
            | Self::SpecialForm
            | Self::Dict
            | Self::ModuleType
            | Self::ChainMap
            | Self::Complex
            | Self::Counter
            | Self::DefaultDict
            | Self::Deque
            | Self::Float
            | Self::Enum
            | Self::ABCMeta
            // Empty tuples are AlwaysFalse; non-empty tuples are AlwaysTrue
            | Self::NamedTuple
            // Evaluating `NotImplementedType` in a boolean context was deprecated in Python 3.9
            // and raises a `TypeError` in Python >=3.14
            // (see https://docs.python.org/3/library/constants.html#NotImplemented)
            | Self::NotImplementedType
            | Self::Staticmethod
            | Self::Classmethod
            | Self::Field
            | Self::KwOnly
            | Self::NamedTupleFallback => Truthiness::Ambiguous,
        }
    }

    /// Return `true` if this class is a [`SolidBase`]
    const fn is_solid_base(self) -> bool {
        match self {
            Self::Object => false,

            // Most non-`@final` builtins (other than `object`) are solid bases.
            Self::Set
            | Self::FrozenSet
            | Self::BaseException
            | Self::Bytearray
            | Self::Int
            | Self::Float
            | Self::Complex
            | Self::Str
            | Self::List
            | Self::Tuple
            | Self::Dict
            | Self::Slice
            | Self::Property
            | Self::Staticmethod
            | Self::Classmethod
            | Self::Type
            | Self::ModuleType
            | Self::Super
            | Self::GenericAlias
            | Self::Deque
            | Self::Bytes => true,

            // It doesn't really make sense to ask the question for `@final` types,
            // since these are "more than solid bases". But we'll anyway infer a `@final`
            // class as being disjoint from a class that doesn't appear in its MRO,
            // and we'll anyway complain if we see a class definition that includes a
            // `@final` class in its bases. We therefore return `false` here to avoid
            // unnecessary duplicate diagnostics elsewhere.
            Self::TypeVarTuple
            | Self::TypeAliasType
            | Self::UnionType
            | Self::NoDefaultType
            | Self::MethodType
            | Self::MethodWrapperType
            | Self::FunctionType
            | Self::GeneratorType
            | Self::AsyncGeneratorType
            | Self::StdlibAlias
            | Self::SpecialForm
            | Self::TypeVar
            | Self::ParamSpec
            | Self::ParamSpecArgs
            | Self::ParamSpecKwargs
            | Self::WrapperDescriptorType
            | Self::EllipsisType
            | Self::NotImplementedType
            | Self::KwOnly
            | Self::VersionInfo
            | Self::Bool
            | Self::NoneType => false,

            // Anything with a *runtime* MRO (N.B. sometimes different from the MRO that typeshed gives!)
            // with length >2, or anything that is implemented in pure Python, is not a solid base.
            Self::ABCMeta
            | Self::Any
            | Self::Enum
            | Self::ChainMap
            | Self::Exception
            | Self::ExceptionGroup
            | Self::Field
            | Self::SupportsIndex
            | Self::NamedTuple
            | Self::NamedTupleFallback
            | Self::Counter
            | Self::DefaultDict
            | Self::OrderedDict
            | Self::NewType
            | Self::BaseExceptionGroup => false,
        }
    }

    /// Return `true` if this class is a protocol class.
    ///
    /// In an ideal world, perhaps we wouldn't hardcode this knowledge here;
    /// instead, we'd just look at the bases for these classes, as we do for
    /// all other classes. However, the special casing here helps us out in
    /// two important ways:
    ///
    /// 1. It helps us avoid Salsa cycles when creating types such as "instance of `str`"
    ///    and "instance of `sys._version_info`". These types are constructed very early
    ///    on, but it causes problems if we attempt to infer the types of their bases
    ///    too soon.
    /// 2. It's probably more performant.
    const fn is_protocol(self) -> bool {
        match self {
            Self::SupportsIndex => true,

            Self::Any
            | Self::Bool
            | Self::Object
            | Self::Bytes
            | Self::Bytearray
            | Self::Tuple
            | Self::Int
            | Self::Float
            | Self::Complex
            | Self::FrozenSet
            | Self::Str
            | Self::Set
            | Self::Dict
            | Self::List
            | Self::Type
            | Self::Slice
            | Self::Property
            | Self::BaseException
            | Self::BaseExceptionGroup
            | Self::Exception
            | Self::ExceptionGroup
            | Self::Staticmethod
            | Self::Classmethod
            | Self::GenericAlias
            | Self::GeneratorType
            | Self::AsyncGeneratorType
            | Self::ModuleType
            | Self::FunctionType
            | Self::MethodType
            | Self::MethodWrapperType
            | Self::WrapperDescriptorType
            | Self::NoneType
            | Self::SpecialForm
            | Self::TypeVar
            | Self::ParamSpec
            | Self::ParamSpecArgs
            | Self::ParamSpecKwargs
            | Self::TypeVarTuple
            | Self::TypeAliasType
            | Self::NoDefaultType
            | Self::NamedTuple
            | Self::NewType
            | Self::ChainMap
            | Self::Counter
            | Self::DefaultDict
            | Self::Deque
            | Self::OrderedDict
            | Self::Enum
            | Self::ABCMeta
            | Self::Super
            | Self::StdlibAlias
            | Self::VersionInfo
            | Self::EllipsisType
            | Self::NotImplementedType
            | Self::UnionType
            | Self::Field
            | Self::KwOnly
            | Self::NamedTupleFallback => false,
        }
    }

    pub(crate) fn name(self, db: &dyn Db) -> &'static str {
        match self {
            Self::Any => "Any",
            Self::Bool => "bool",
            Self::Object => "object",
            Self::Bytes => "bytes",
            Self::Bytearray => "bytearray",
            Self::Tuple => "tuple",
            Self::Int => "int",
            Self::Float => "float",
            Self::Complex => "complex",
            Self::FrozenSet => "frozenset",
            Self::Str => "str",
            Self::Set => "set",
            Self::Dict => "dict",
            Self::List => "list",
            Self::Type => "type",
            Self::Slice => "slice",
            Self::Property => "property",
            Self::BaseException => "BaseException",
            Self::BaseExceptionGroup => "BaseExceptionGroup",
            Self::Exception => "Exception",
            Self::ExceptionGroup => "ExceptionGroup",
            Self::Staticmethod => "staticmethod",
            Self::Classmethod => "classmethod",
            Self::GenericAlias => "GenericAlias",
            Self::ModuleType => "ModuleType",
            Self::FunctionType => "FunctionType",
            Self::MethodType => "MethodType",
            Self::UnionType => "UnionType",
            Self::MethodWrapperType => "MethodWrapperType",
            Self::WrapperDescriptorType => "WrapperDescriptorType",
            Self::GeneratorType => "GeneratorType",
            Self::AsyncGeneratorType => "AsyncGeneratorType",
            Self::NamedTuple => "NamedTuple",
            Self::NoneType => "NoneType",
            Self::SpecialForm => "_SpecialForm",
            Self::TypeVar => "TypeVar",
            Self::ParamSpec => "ParamSpec",
            Self::ParamSpecArgs => "ParamSpecArgs",
            Self::ParamSpecKwargs => "ParamSpecKwargs",
            Self::TypeVarTuple => "TypeVarTuple",
            Self::TypeAliasType => "TypeAliasType",
            Self::NoDefaultType => "_NoDefaultType",
            Self::NewType => "NewType",
            Self::SupportsIndex => "SupportsIndex",
            Self::ChainMap => "ChainMap",
            Self::Counter => "Counter",
            Self::DefaultDict => "defaultdict",
            Self::Deque => "deque",
            Self::OrderedDict => "OrderedDict",
            Self::Enum => "Enum",
            Self::ABCMeta => "ABCMeta",
            Self::Super => "super",
            // For example, `typing.List` is defined as `List = _Alias()` in typeshed
            Self::StdlibAlias => "_Alias",
            // This is the name the type of `sys.version_info` has in typeshed,
            // which is different to what `type(sys.version_info).__name__` is at runtime.
            // (At runtime, `type(sys.version_info).__name__ == "version_info"`,
            // which is impossible to replicate in the stubs since the sole instance of the class
            // also has that name in the `sys` module.)
            Self::VersionInfo => "_version_info",
            Self::EllipsisType => {
                // Exposed as `types.EllipsisType` on Python >=3.10;
                // backported as `builtins.ellipsis` by typeshed on Python <=3.9
                if Program::get(db).python_version(db) >= PythonVersion::PY310 {
                    "EllipsisType"
                } else {
                    "ellipsis"
                }
            }
            Self::NotImplementedType => "_NotImplementedType",
            Self::Field => "Field",
            Self::KwOnly => "KW_ONLY",
            Self::NamedTupleFallback => "NamedTupleFallback",
        }
    }

    pub(super) fn display(self, db: &dyn Db) -> impl std::fmt::Display + '_ {
        struct KnownClassDisplay<'db> {
            db: &'db dyn Db,
            class: KnownClass,
        }

        impl std::fmt::Display for KnownClassDisplay<'_> {
            fn fmt(&self, f: &mut std::fmt::Formatter<'_>) -> std::fmt::Result {
                let KnownClassDisplay {
                    class: known_class,
                    db,
                } = *self;
                write!(
                    f,
                    "{module}.{class}",
                    module = known_class.canonical_module(db),
                    class = known_class.name(db)
                )
            }
        }

        KnownClassDisplay { db, class: self }
    }

    /// Lookup a [`KnownClass`] in typeshed and return a [`Type`]
    /// representing all possible instances of the class.
    ///
    /// If the class cannot be found in typeshed, a debug-level log message will be emitted stating this.
    pub(crate) fn to_instance(self, db: &dyn Db) -> Type {
        self.to_class_literal(db)
            .to_class_type(db)
            .map(|class| Type::instance(db, class))
            .unwrap_or_else(Type::unknown)
    }

    /// Lookup a generic [`KnownClass`] in typeshed and return a [`Type`]
    /// representing a specialization of that class.
    ///
    /// If the class cannot be found in typeshed, or if you provide a specialization with the wrong
    /// number of types, a debug-level log message will be emitted stating this.
    pub(crate) fn to_specialized_class_type<'db>(
        self,
        db: &'db dyn Db,
        specialization: impl IntoIterator<Item = Type<'db>>,
    ) -> Option<ClassType<'db>> {
        let Type::ClassLiteral(class_literal) = self.to_class_literal(db) else {
            return None;
        };
        let generic_context = class_literal.generic_context(db)?;

        let types = specialization.into_iter().collect::<Box<[_]>>();
        if types.len() != generic_context.len(db) {
            // a cache of the `KnownClass`es that we have already seen mismatched-arity
            // specializations for (and therefore that we've already logged a warning for)
            static MESSAGES: LazyLock<Mutex<FxHashSet<KnownClass>>> = LazyLock::new(Mutex::default);
            if MESSAGES.lock().unwrap().insert(self) {
                tracing::info!(
                    "Wrong number of types when specializing {}. \
                     Falling back to default specialization for the symbol instead.",
                    self.display(db)
                );
            }
            return Some(class_literal.default_specialization(db));
        }

        Some(class_literal.apply_specialization(db, |_| generic_context.specialize(db, types)))
    }

    /// Lookup a [`KnownClass`] in typeshed and return a [`Type`]
    /// representing all possible instances of the generic class with a specialization.
    ///
    /// If the class cannot be found in typeshed, or if you provide a specialization with the wrong
    /// number of types, a debug-level log message will be emitted stating this.
    pub(crate) fn to_specialized_instance<'db>(
        self,
        db: &'db dyn Db,
        specialization: impl IntoIterator<Item = Type<'db>>,
    ) -> Type<'db> {
        self.to_specialized_class_type(db, specialization)
            .and_then(|class_type| Type::from(class_type).to_instance(db))
            .unwrap_or_else(Type::unknown)
    }

    /// Attempt to lookup a [`KnownClass`] in typeshed and return a [`Type`] representing that class-literal.
    ///
    /// Return an error if the symbol cannot be found in the expected typeshed module,
    /// or if the symbol is not a class definition, or if the symbol is possibly unbound.
    fn try_to_class_literal_without_logging(
        self,
        db: &dyn Db,
    ) -> Result<ClassLiteral, KnownClassLookupError> {
        let symbol = known_module_symbol(db, self.canonical_module(db), self.name(db)).place;
        match symbol {
            Place::Type(Type::ClassLiteral(class_literal), Boundness::Bound) => Ok(class_literal),
            Place::Type(Type::ClassLiteral(class_literal), Boundness::PossiblyUnbound) => {
                Err(KnownClassLookupError::ClassPossiblyUnbound { class_literal })
            }
            Place::Type(found_type, _) => {
                Err(KnownClassLookupError::SymbolNotAClass { found_type })
            }
            Place::Unbound => Err(KnownClassLookupError::ClassNotFound),
        }
    }

    /// Lookup a [`KnownClass`] in typeshed and return a [`Type`] representing that class-literal.
    ///
    /// If the class cannot be found in typeshed, a debug-level log message will be emitted stating this.
    pub(crate) fn try_to_class_literal(self, db: &dyn Db) -> Option<ClassLiteral> {
        // a cache of the `KnownClass`es that we have already failed to lookup in typeshed
        // (and therefore that we've already logged a warning for)
        static MESSAGES: LazyLock<Mutex<FxHashSet<KnownClass>>> = LazyLock::new(Mutex::default);

        self.try_to_class_literal_without_logging(db)
            .or_else(|lookup_error| {
                if MESSAGES.lock().unwrap().insert(self) {
                    if matches!(
                        lookup_error,
                        KnownClassLookupError::ClassPossiblyUnbound { .. }
                    ) {
                        tracing::info!("{}", lookup_error.display(db, self));
                    } else {
                        tracing::info!(
                            "{}. Falling back to `Unknown` for the symbol instead.",
                            lookup_error.display(db, self)
                        );
                    }
                }

                match lookup_error {
                    KnownClassLookupError::ClassPossiblyUnbound { class_literal, .. } => {
                        Ok(class_literal)
                    }
                    KnownClassLookupError::ClassNotFound { .. }
                    | KnownClassLookupError::SymbolNotAClass { .. } => Err(()),
                }
            })
            .ok()
    }

    /// Lookup a [`KnownClass`] in typeshed and return a [`Type`] representing that class-literal.
    ///
    /// If the class cannot be found in typeshed, a debug-level log message will be emitted stating this.
    pub(crate) fn to_class_literal(self, db: &dyn Db) -> Type {
        self.try_to_class_literal(db)
            .map(Type::ClassLiteral)
            .unwrap_or_else(Type::unknown)
    }

    /// Lookup a [`KnownClass`] in typeshed and return a [`Type`]
    /// representing that class and all possible subclasses of the class.
    ///
    /// If the class cannot be found in typeshed, a debug-level log message will be emitted stating this.
    pub(crate) fn to_subclass_of(self, db: &dyn Db) -> Type {
        self.to_class_literal(db)
            .to_class_type(db)
            .map(|class| SubclassOfType::from(db, class))
            .unwrap_or_else(SubclassOfType::subclass_of_unknown)
    }

    /// Return `true` if this symbol can be resolved to a class definition `class` in typeshed,
    /// *and* `class` is a subclass of `other`.
    pub(super) fn is_subclass_of<'db>(self, db: &'db dyn Db, other: ClassType<'db>) -> bool {
        self.try_to_class_literal_without_logging(db)
            .is_ok_and(|class| class.is_subclass_of(db, None, other))
    }

    /// Return the module in which we should look up the definition for this class
    fn canonical_module(self, db: &dyn Db) -> KnownModule {
        match self {
            Self::Bool
            | Self::Object
            | Self::Bytes
            | Self::Bytearray
            | Self::Type
            | Self::Int
            | Self::Float
            | Self::Complex
            | Self::Str
            | Self::List
            | Self::Tuple
            | Self::Set
            | Self::FrozenSet
            | Self::Dict
            | Self::BaseException
            | Self::BaseExceptionGroup
            | Self::Exception
            | Self::ExceptionGroup
            | Self::Staticmethod
            | Self::Classmethod
            | Self::Slice
            | Self::Super
            | Self::Property => KnownModule::Builtins,
            Self::VersionInfo => KnownModule::Sys,
            Self::ABCMeta => KnownModule::Abc,
            Self::Enum => KnownModule::Enum,
            Self::GenericAlias
            | Self::ModuleType
            | Self::FunctionType
            | Self::MethodType
            | Self::GeneratorType
            | Self::AsyncGeneratorType
            | Self::MethodWrapperType
            | Self::UnionType
            | Self::WrapperDescriptorType => KnownModule::Types,
            Self::NoneType => KnownModule::Typeshed,
            Self::Any
            | Self::SpecialForm
            | Self::TypeVar
            | Self::NamedTuple
            | Self::StdlibAlias
            | Self::SupportsIndex => KnownModule::Typing,
            Self::TypeAliasType
            | Self::TypeVarTuple
            | Self::ParamSpec
            | Self::ParamSpecArgs
            | Self::ParamSpecKwargs
            | Self::NewType => KnownModule::TypingExtensions,
            Self::NoDefaultType => {
                let python_version = Program::get(db).python_version(db);

                // typing_extensions has a 3.13+ re-export for the `typing.NoDefault`
                // singleton, but not for `typing._NoDefaultType`. So we need to switch
                // to `typing._NoDefaultType` for newer versions:
                if python_version >= PythonVersion::PY313 {
                    KnownModule::Typing
                } else {
                    KnownModule::TypingExtensions
                }
            }
            Self::EllipsisType => {
                // Exposed as `types.EllipsisType` on Python >=3.10;
                // backported as `builtins.ellipsis` by typeshed on Python <=3.9
                if Program::get(db).python_version(db) >= PythonVersion::PY310 {
                    KnownModule::Types
                } else {
                    KnownModule::Builtins
                }
            }
            Self::NotImplementedType => KnownModule::Builtins,
            Self::ChainMap
            | Self::Counter
            | Self::DefaultDict
            | Self::Deque
            | Self::OrderedDict => KnownModule::Collections,
            Self::Field => KnownModule::Dataclasses,
            Self::KwOnly => KnownModule::Dataclasses,
            Self::NamedTupleFallback => KnownModule::TypeCheckerInternals,
        }
    }

    /// Return true if all instances of this `KnownClass` compare equal.
    pub(super) const fn is_single_valued(self) -> bool {
        match self {
            Self::NoneType
            | Self::NoDefaultType
            | Self::VersionInfo
            | Self::EllipsisType
            | Self::TypeAliasType
            | Self::UnionType
            | Self::NotImplementedType => true,

            Self::Any
            | Self::Bool
            | Self::Object
            | Self::Bytes
            | Self::Bytearray
            | Self::Type
            | Self::Int
            | Self::Float
            | Self::Complex
            | Self::Str
            | Self::List
            | Self::Tuple
            | Self::Set
            | Self::FrozenSet
            | Self::Dict
            | Self::Slice
            | Self::Property
            | Self::BaseException
            | Self::BaseExceptionGroup
            | Self::Exception
            | Self::ExceptionGroup
            | Self::Staticmethod
            | Self::Classmethod
            | Self::GenericAlias
            | Self::ModuleType
            | Self::FunctionType
            | Self::GeneratorType
            | Self::AsyncGeneratorType
            | Self::MethodType
            | Self::MethodWrapperType
            | Self::WrapperDescriptorType
            | Self::SpecialForm
            | Self::ChainMap
            | Self::Counter
            | Self::DefaultDict
            | Self::Deque
            | Self::OrderedDict
            | Self::SupportsIndex
            | Self::StdlibAlias
            | Self::TypeVar
            | Self::ParamSpec
            | Self::ParamSpecArgs
            | Self::ParamSpecKwargs
            | Self::TypeVarTuple
            | Self::Enum
            | Self::ABCMeta
            | Self::Super
            | Self::NamedTuple
            | Self::NewType
            | Self::Field
            | Self::KwOnly
            | Self::NamedTupleFallback => false,
        }
    }

    /// Is this class a singleton class?
    ///
    /// A singleton class is a class where it is known that only one instance can ever exist at runtime.
    pub(super) const fn is_singleton(self) -> bool {
        match self {
            Self::NoneType
            | Self::EllipsisType
            | Self::NoDefaultType
            | Self::VersionInfo
            | Self::TypeAliasType
            | Self::NotImplementedType => true,

            Self::Any
            | Self::Bool
            | Self::Object
            | Self::Bytes
            | Self::Bytearray
            | Self::Tuple
            | Self::Int
            | Self::Float
            | Self::Complex
            | Self::Str
            | Self::Set
            | Self::FrozenSet
            | Self::Dict
            | Self::List
            | Self::Type
            | Self::Slice
            | Self::Property
            | Self::GenericAlias
            | Self::ModuleType
            | Self::FunctionType
            | Self::MethodType
            | Self::MethodWrapperType
            | Self::WrapperDescriptorType
            | Self::GeneratorType
            | Self::AsyncGeneratorType
            | Self::SpecialForm
            | Self::ChainMap
            | Self::Counter
            | Self::DefaultDict
            | Self::Deque
            | Self::OrderedDict
            | Self::StdlibAlias
            | Self::SupportsIndex
            | Self::BaseException
            | Self::BaseExceptionGroup
            | Self::Exception
            | Self::ExceptionGroup
            | Self::Staticmethod
            | Self::Classmethod
            | Self::TypeVar
            | Self::ParamSpec
            | Self::ParamSpecArgs
            | Self::ParamSpecKwargs
            | Self::TypeVarTuple
            | Self::Enum
            | Self::ABCMeta
            | Self::Super
            | Self::UnionType
            | Self::NamedTuple
            | Self::NewType
            | Self::Field
            | Self::KwOnly
            | Self::NamedTupleFallback => false,
        }
    }

    pub(super) fn try_from_file_and_name(
        db: &dyn Db,
        file: File,
        class_name: &str,
    ) -> Option<Self> {
        // We assert that this match is exhaustive over the right-hand side in the unit test
        // `known_class_roundtrip_from_str()`
        let candidate = match class_name {
            "Any" => Self::Any,
            "bool" => Self::Bool,
            "object" => Self::Object,
            "bytes" => Self::Bytes,
            "bytearray" => Self::Bytearray,
            "tuple" => Self::Tuple,
            "type" => Self::Type,
            "int" => Self::Int,
            "float" => Self::Float,
            "complex" => Self::Complex,
            "str" => Self::Str,
            "set" => Self::Set,
            "frozenset" => Self::FrozenSet,
            "dict" => Self::Dict,
            "list" => Self::List,
            "slice" => Self::Slice,
            "property" => Self::Property,
            "BaseException" => Self::BaseException,
            "BaseExceptionGroup" => Self::BaseExceptionGroup,
            "Exception" => Self::Exception,
            "ExceptionGroup" => Self::ExceptionGroup,
            "staticmethod" => Self::Staticmethod,
            "classmethod" => Self::Classmethod,
            "GenericAlias" => Self::GenericAlias,
            "NoneType" => Self::NoneType,
            "ModuleType" => Self::ModuleType,
            "GeneratorType" => Self::GeneratorType,
            "AsyncGeneratorType" => Self::AsyncGeneratorType,
            "FunctionType" => Self::FunctionType,
            "MethodType" => Self::MethodType,
            "UnionType" => Self::UnionType,
            "MethodWrapperType" => Self::MethodWrapperType,
            "WrapperDescriptorType" => Self::WrapperDescriptorType,
            "NamedTuple" => Self::NamedTuple,
            "NewType" => Self::NewType,
            "TypeAliasType" => Self::TypeAliasType,
            "TypeVar" => Self::TypeVar,
            "ParamSpec" => Self::ParamSpec,
            "ParamSpecArgs" => Self::ParamSpecArgs,
            "ParamSpecKwargs" => Self::ParamSpecKwargs,
            "TypeVarTuple" => Self::TypeVarTuple,
            "ChainMap" => Self::ChainMap,
            "Counter" => Self::Counter,
            "defaultdict" => Self::DefaultDict,
            "deque" => Self::Deque,
            "OrderedDict" => Self::OrderedDict,
            "_Alias" => Self::StdlibAlias,
            "_SpecialForm" => Self::SpecialForm,
            "_NoDefaultType" => Self::NoDefaultType,
            "SupportsIndex" => Self::SupportsIndex,
            "Enum" => Self::Enum,
            "ABCMeta" => Self::ABCMeta,
            "super" => Self::Super,
            "_version_info" => Self::VersionInfo,
            "ellipsis" if Program::get(db).python_version(db) <= PythonVersion::PY39 => {
                Self::EllipsisType
            }
            "EllipsisType" if Program::get(db).python_version(db) >= PythonVersion::PY310 => {
                Self::EllipsisType
            }
            "_NotImplementedType" => Self::NotImplementedType,
            "Field" => Self::Field,
            "KW_ONLY" => Self::KwOnly,
            "NamedTupleFallback" => Self::NamedTupleFallback,
            _ => return None,
        };

        candidate
            .check_module(db, file_to_module(db, file)?.known()?)
            .then_some(candidate)
    }

    /// Return `true` if the module of `self` matches `module`
    fn check_module(self, db: &dyn Db, module: KnownModule) -> bool {
        match self {
            Self::Any
            | Self::Bool
            | Self::Object
            | Self::Bytes
            | Self::Bytearray
            | Self::Type
            | Self::Int
            | Self::Float
            | Self::Complex
            | Self::Str
            | Self::List
            | Self::Tuple
            | Self::Set
            | Self::FrozenSet
            | Self::Dict
            | Self::Slice
            | Self::Property
            | Self::GenericAlias
            | Self::ChainMap
            | Self::Counter
            | Self::DefaultDict
            | Self::Deque
            | Self::OrderedDict
            | Self::StdlibAlias  // no equivalent class exists in typing_extensions, nor ever will
            | Self::ModuleType
            | Self::VersionInfo
            | Self::BaseException
            | Self::Exception
            | Self::ExceptionGroup
            | Self::EllipsisType
            | Self::BaseExceptionGroup
            | Self::Staticmethod
            | Self::Classmethod
            | Self::FunctionType
            | Self::MethodType
            | Self::MethodWrapperType
            | Self::Enum
            | Self::ABCMeta
            | Self::Super
            | Self::NotImplementedType
            | Self::UnionType
            | Self::GeneratorType
            | Self::AsyncGeneratorType
            | Self::WrapperDescriptorType
            | Self::Field
            | Self::KwOnly
            | Self::NamedTupleFallback => module == self.canonical_module(db),
            Self::NoneType => matches!(module, KnownModule::Typeshed | KnownModule::Types),
            Self::SpecialForm
            | Self::TypeVar
            | Self::TypeAliasType
            | Self::NoDefaultType
            | Self::SupportsIndex
            | Self::ParamSpec
            | Self::ParamSpecArgs
            | Self::ParamSpecKwargs
            | Self::TypeVarTuple
            | Self::NamedTuple
            | Self::NewType => matches!(module, KnownModule::Typing | KnownModule::TypingExtensions),
        }
    }

    /// Evaluate a call to this known class, and emit any diagnostics that are necessary
    /// as a result of the call.
    pub(super) fn check_call<'db>(
        self,
        context: &InferContext<'db, '_>,
        index: &SemanticIndex<'db>,
        overload_binding: &mut Binding<'db>,
        call_argument_types: &CallArgumentTypes<'_, 'db>,
        call_expression: &ast::ExprCall,
    ) {
        let db = context.db();
        let scope = context.scope();
        let module = context.module();

        match self {
            KnownClass::Super => {
                // Handle the case where `super()` is called with no arguments.
                // In this case, we need to infer the two arguments:
                //   1. The nearest enclosing class
                //   2. The first parameter of the current function (typically `self` or `cls`)
                match overload_binding.parameter_types() {
                    [] => {
                        let Some(enclosing_class) =
                            nearest_enclosing_class(db, index, scope, module)
                        else {
                            overload_binding.set_return_type(Type::unknown());
                            BoundSuperError::UnavailableImplicitArguments
                                .report_diagnostic(context, call_expression.into());
                            return;
                        };

                        // The type of the first parameter if the given scope is function-like (i.e. function or lambda).
                        // `None` if the scope is not function-like, or has no parameters.
                        let first_param = match scope.node(db) {
                            NodeWithScopeKind::Function(f) => {
                                f.node(module).parameters.iter().next()
                            }
                            NodeWithScopeKind::Lambda(l) => l
                                .node(module)
                                .parameters
                                .as_ref()
                                .into_iter()
                                .flatten()
                                .next(),
                            _ => None,
                        };

                        let Some(first_param) = first_param else {
                            overload_binding.set_return_type(Type::unknown());
                            BoundSuperError::UnavailableImplicitArguments
                                .report_diagnostic(context, call_expression.into());
                            return;
                        };

                        let definition = index.expect_single_definition(first_param);
                        let first_param =
                            infer_definition_types(db, definition).binding_type(definition);

                        let bound_super = BoundSuperType::build(
                            db,
                            Type::ClassLiteral(enclosing_class),
                            first_param,
                        )
                        .unwrap_or_else(|err| {
                            err.report_diagnostic(context, call_expression.into());
                            Type::unknown()
                        });

                        overload_binding.set_return_type(bound_super);
                    }
                    [Some(pivot_class_type), Some(owner_type)] => {
                        let bound_super = BoundSuperType::build(db, *pivot_class_type, *owner_type)
                            .unwrap_or_else(|err| {
                                err.report_diagnostic(context, call_expression.into());
                                Type::unknown()
                            });

                        overload_binding.set_return_type(bound_super);
                    }
                    _ => {}
                }
            }

            KnownClass::TypeVar => {
                let assigned_to = index
                    .try_expression(ast::ExprRef::from(call_expression))
                    .and_then(|expr| expr.assigned_to(db));

                let Some(target) = assigned_to.as_ref().and_then(|assigned_to| {
                    match assigned_to.node(module).targets.as_slice() {
                        [ast::Expr::Name(target)] => Some(target),
                        _ => None,
                    }
                }) else {
                    if let Some(builder) =
                        context.report_lint(&INVALID_LEGACY_TYPE_VARIABLE, call_expression)
                    {
                        builder.into_diagnostic(
                            "A legacy `typing.TypeVar` must be immediately assigned to a variable",
                        );
                    }
                    return;
                };

                let [
                    Some(name_param),
                    constraints,
                    bound,
                    default,
                    contravariant,
                    covariant,
                    _infer_variance,
                ] = overload_binding.parameter_types()
                else {
                    return;
                };

                let covariant = covariant
                    .map(|ty| ty.bool(db))
                    .unwrap_or(Truthiness::AlwaysFalse);

                let contravariant = contravariant
                    .map(|ty| ty.bool(db))
                    .unwrap_or(Truthiness::AlwaysFalse);

                let variance = match (contravariant, covariant) {
                    (Truthiness::Ambiguous, _) => {
                        let Some(builder) =
                            context.report_lint(&INVALID_LEGACY_TYPE_VARIABLE, call_expression)
                        else {
                            return;
                        };
                        builder.into_diagnostic(
                            "The `contravariant` parameter of a legacy `typing.TypeVar` \
                                cannot have an ambiguous value",
                        );
                        return;
                    }
                    (_, Truthiness::Ambiguous) => {
                        let Some(builder) =
                            context.report_lint(&INVALID_LEGACY_TYPE_VARIABLE, call_expression)
                        else {
                            return;
                        };
                        builder.into_diagnostic(
                            "The `covariant` parameter of a legacy `typing.TypeVar` \
                                cannot have an ambiguous value",
                        );
                        return;
                    }
                    (Truthiness::AlwaysTrue, Truthiness::AlwaysTrue) => {
                        let Some(builder) =
                            context.report_lint(&INVALID_LEGACY_TYPE_VARIABLE, call_expression)
                        else {
                            return;
                        };
                        builder.into_diagnostic(
                            "A legacy `typing.TypeVar` cannot be both covariant and contravariant",
                        );
                        return;
                    }
                    (Truthiness::AlwaysTrue, Truthiness::AlwaysFalse) => {
                        TypeVarVariance::Contravariant
                    }
                    (Truthiness::AlwaysFalse, Truthiness::AlwaysTrue) => TypeVarVariance::Covariant,
                    (Truthiness::AlwaysFalse, Truthiness::AlwaysFalse) => {
                        TypeVarVariance::Invariant
                    }
                };

                let name_param = name_param.into_string_literal().map(|name| name.value(db));

                if name_param.is_none_or(|name_param| name_param != target.id) {
                    let Some(builder) =
                        context.report_lint(&INVALID_LEGACY_TYPE_VARIABLE, call_expression)
                    else {
                        return;
                    };
                    builder.into_diagnostic(format_args!(
                        "The name of a legacy `typing.TypeVar`{} must match \
                            the name of the variable it is assigned to (`{}`)",
                        if let Some(name_param) = name_param {
                            format!(" (`{name_param}`)")
                        } else {
                            String::new()
                        },
                        target.id,
                    ));
                    return;
                }

                let bound_or_constraint = match (bound, constraints) {
                    (Some(bound), None) => Some(TypeVarBoundOrConstraints::UpperBound(*bound)),

                    (None, Some(_constraints)) => {
                        // We don't use UnionType::from_elements or UnionBuilder here,
                        // because we don't want to simplify the list of constraints like
                        // we do with the elements of an actual union type.
                        // TODO: Consider using a new `OneOfType` connective here instead,
                        // since that more accurately represents the actual semantics of
                        // typevar constraints.
                        let elements = UnionType::new(
                            db,
                            overload_binding
                                .arguments_for_parameter(call_argument_types, 1)
                                .map(|(_, ty)| ty)
                                .collect::<Box<_>>(),
                        );
                        Some(TypeVarBoundOrConstraints::Constraints(elements))
                    }

                    // TODO: Emit a diagnostic that TypeVar cannot be both bounded and
                    // constrained
                    (Some(_), Some(_)) => return,

                    (None, None) => None,
                };

                let containing_assignment = index.expect_single_definition(target);
                overload_binding.set_return_type(Type::KnownInstance(KnownInstanceType::TypeVar(
                    TypeVarInstance::new(
                        db,
                        target.id.clone(),
                        Some(containing_assignment),
                        bound_or_constraint,
                        variance,
                        *default,
                        TypeVarKind::Legacy,
                    ),
                )));
            }

            KnownClass::TypeAliasType => {
                let assigned_to = index
                    .try_expression(ast::ExprRef::from(call_expression))
                    .and_then(|expr| expr.assigned_to(db));

                let containing_assignment = assigned_to.as_ref().and_then(|assigned_to| {
                    match assigned_to.node(module).targets.as_slice() {
                        [ast::Expr::Name(target)] => Some(index.expect_single_definition(target)),
                        _ => None,
                    }
                });

                let [Some(name), Some(value), ..] = overload_binding.parameter_types() else {
                    return;
                };

                if let Some(name) = name.into_string_literal() {
                    overload_binding.set_return_type(Type::KnownInstance(
                        KnownInstanceType::TypeAliasType(TypeAliasType::Bare(
                            BareTypeAliasType::new(
                                db,
                                ast::name::Name::new(name.value(db)),
                                containing_assignment,
                                value,
                            ),
                        )),
                    ));
                } else if let Some(builder) =
                    context.report_lint(&INVALID_TYPE_ALIAS_TYPE, call_expression)
                {
                    builder.into_diagnostic(
                        "The name of a `typing.TypeAlias` must be a string literal",
                    );
                }
            }

            _ => {}
        }
    }
}

/// Enumeration of ways in which looking up a [`KnownClass`] in typeshed could fail.
#[derive(Debug, Clone, Copy, PartialEq, Eq)]
pub(crate) enum KnownClassLookupError<'db> {
    /// There is no symbol by that name in the expected typeshed module.
    ClassNotFound,
    /// There is a symbol by that name in the expected typeshed module,
    /// but it's not a class.
    SymbolNotAClass { found_type: Type<'db> },
    /// There is a symbol by that name in the expected typeshed module,
    /// and it's a class definition, but it's possibly unbound.
    ClassPossiblyUnbound { class_literal: ClassLiteral<'db> },
}

impl<'db> KnownClassLookupError<'db> {
    fn display(&self, db: &'db dyn Db, class: KnownClass) -> impl std::fmt::Display + 'db {
        struct ErrorDisplay<'db> {
            db: &'db dyn Db,
            class: KnownClass,
            error: KnownClassLookupError<'db>,
        }

        impl std::fmt::Display for ErrorDisplay<'_> {
            fn fmt(&self, f: &mut std::fmt::Formatter<'_>) -> std::fmt::Result {
                let ErrorDisplay { db, class, error } = *self;

                let class = class.display(db);
                let python_version = Program::get(db).python_version(db);

                match error {
                    KnownClassLookupError::ClassNotFound => write!(
                        f,
                        "Could not find class `{class}` in typeshed on Python {python_version}",
                    ),
                    KnownClassLookupError::SymbolNotAClass { found_type } => write!(
                        f,
                        "Error looking up `{class}` in typeshed: expected to find a class definition \
                        on Python {python_version}, but found a symbol of type `{found_type}` instead",
                        found_type = found_type.display(db),
                    ),
                    KnownClassLookupError::ClassPossiblyUnbound { .. } => write!(
                        f,
                        "Error looking up `{class}` in typeshed on Python {python_version}: \
                        expected to find a fully bound symbol, but found one that is possibly unbound",
                    ),
                }
            }
        }

        ErrorDisplay {
            db,
            class,
            error: *self,
        }
    }
}

pub(crate) struct SliceLiteral {
    pub(crate) start: Option<i32>,
    pub(crate) stop: Option<i32>,
    pub(crate) step: Option<i32>,
}

impl<'db> Type<'db> {
    /// If this type represents a valid slice literal, returns a [`SliceLiteral`] describing it.
    /// Otherwise returns `None`.
    ///
    /// The type must be a specialization of the `slice` builtin type, where the specialized
    /// typevars are statically known integers or `None`.
    pub(crate) fn slice_literal(self, db: &'db dyn Db) -> Option<SliceLiteral> {
        let ClassType::Generic(alias) = self.into_nominal_instance()?.class else {
            return None;
        };
        if !alias.origin(db).is_known(db, KnownClass::Slice) {
            return None;
        }
        let [start, stop, step] = alias.specialization(db).types(db) else {
            return None;
        };

        let to_u32 = |ty: &Type<'db>| match ty {
            Type::IntLiteral(n) => i32::try_from(*n).map(Some).ok(),
            Type::BooleanLiteral(b) => Some(Some(i32::from(*b))),
            Type::NominalInstance(instance)
                if instance.class.is_known(db, KnownClass::NoneType) =>
            {
                Some(None)
            }
            _ => None,
        };
        Some(SliceLiteral {
            start: to_u32(start)?,
            stop: to_u32(stop)?,
            step: to_u32(step)?,
        })
    }
}

#[derive(Debug, Clone, PartialEq, Eq, salsa::Update)]
pub(super) struct MetaclassError<'db> {
    kind: MetaclassErrorKind<'db>,
}

impl<'db> MetaclassError<'db> {
    /// Return an [`MetaclassErrorKind`] variant describing why we could not resolve the metaclass for this class.
    pub(super) fn reason(&self) -> &MetaclassErrorKind<'db> {
        &self.kind
    }
}

#[derive(Debug, Clone, PartialEq, Eq, salsa::Update)]
pub(super) enum MetaclassErrorKind<'db> {
    /// The class has incompatible metaclasses in its inheritance hierarchy.
    ///
    /// The metaclass of a derived class must be a (non-strict) subclass of the metaclasses of all
    /// its bases.
    Conflict {
        /// `candidate1` will either be the explicit `metaclass=` keyword in the class definition,
        /// or the inferred metaclass of a base class
        candidate1: MetaclassCandidate<'db>,

        /// `candidate2` will always be the inferred metaclass of a base class
        candidate2: MetaclassCandidate<'db>,

        /// Flag to indicate whether `candidate1` is the explicit `metaclass=` keyword or the
        /// inferred metaclass of a base class. This helps us give better error messages in diagnostics.
        candidate1_is_base_class: bool,
    },
    /// The metaclass is not callable
    NotCallable(Type<'db>),
    /// The metaclass is of a union type whose some members are not callable
    PartlyNotCallable(Type<'db>),
    /// A cycle was encountered attempting to determine the metaclass
    Cycle,
}

#[derive(Copy, Clone, Debug, Eq, PartialEq)]
enum SlotsKind {
    /// `__slots__` is not found in the class.
    NotSpecified,
    /// `__slots__` is defined but empty: `__slots__ = ()`.
    Empty,
    /// `__slots__` is defined and is not empty: `__slots__ = ("a", "b")`.
    NotEmpty,
    /// `__slots__` is defined but its value is dynamic:
    /// * `__slots__ = tuple(a for a in b)`
    /// * `__slots__ = ["a", "b"]`
    Dynamic,
}

impl SlotsKind {
    fn from(db: &dyn Db, base: ClassLiteral) -> Self {
        let Place::Type(slots_ty, bound) = base.own_class_member(db, None, "__slots__").place
        else {
            return Self::NotSpecified;
        };

        if matches!(bound, Boundness::PossiblyUnbound) {
            return Self::Dynamic;
        }

        match slots_ty {
            // __slots__ = ("a", "b")
            Type::Tuple(tuple) => {
                let tuple = tuple.tuple(db);
                if tuple.is_variadic() {
                    Self::Dynamic
                } else if tuple.is_empty() {
                    Self::Empty
                } else {
                    Self::NotEmpty
                }
            }

            // __slots__ = "abc"  # Same as `("abc",)`
            Type::StringLiteral(_) => Self::NotEmpty,

            _ => Self::Dynamic,
        }
    }
}

#[cfg(test)]
mod tests {
    use super::*;
    use crate::db::tests::setup_db;
    use crate::module_resolver::resolve_module;
    use crate::{PythonVersionSource, PythonVersionWithSource};
    use salsa::Setter;
    use strum::IntoEnumIterator;

    #[test]
    fn known_class_roundtrip_from_str() {
        let db = setup_db();
        for class in KnownClass::iter() {
            let class_name = class.name(&db);
            let class_module = resolve_module(&db, &class.canonical_module(&db).name()).unwrap();

            assert_eq!(
                KnownClass::try_from_file_and_name(&db, class_module.file().unwrap(), class_name),
                Some(class),
                "`KnownClass::candidate_from_str` appears to be missing a case for `{class_name}`"
            );
        }
    }

    #[test]
    fn known_class_doesnt_fallback_to_unknown_unexpectedly_on_latest_version() {
        let mut db = setup_db();

        Program::get(&db)
            .set_python_version_with_source(&mut db)
            .to(PythonVersionWithSource {
                version: PythonVersion::latest_ty(),
                source: PythonVersionSource::default(),
            });

        for class in KnownClass::iter() {
            assert_ne!(
                class.to_instance(&db),
                Type::unknown(),
                "Unexpectedly fell back to `Unknown` for `{class:?}`"
            );
        }
    }

    #[test]
    fn known_class_doesnt_fallback_to_unknown_unexpectedly_on_low_python_version() {
        let mut db = setup_db();

        for class in KnownClass::iter() {
            let version_added = match class {
                KnownClass::UnionType => PythonVersion::PY310,
                KnownClass::BaseExceptionGroup | KnownClass::ExceptionGroup => PythonVersion::PY311,
                KnownClass::GenericAlias => PythonVersion::PY39,
                KnownClass::KwOnly => PythonVersion::PY310,
                _ => PythonVersion::PY37,
            };

            Program::get(&db)
                .set_python_version_with_source(&mut db)
                .to(PythonVersionWithSource {
                    version: version_added,
                    source: PythonVersionSource::default(),
                });

            assert_ne!(
                class.to_instance(&db),
                Type::unknown(),
                "Unexpectedly fell back to `Unknown` for `{class:?}` on Python {version_added}"
            );
        }
    }
}<|MERGE_RESOLUTION|>--- conflicted
+++ resolved
@@ -1723,12 +1723,8 @@
         db: &'db dyn Db,
         class_body_scope: ScopeId<'db>,
         name: &str,
-<<<<<<< HEAD
+        target_method_decorator: MethodDecorator,
     ) -> Result<Place<'db>, (Place<'db>, Box<[Type<'db>]>)> {
-=======
-        target_method_decorator: MethodDecorator,
-    ) -> Place<'db> {
->>>>>>> 170ccd80
         // If we do not see any declarations of an attribute, neither in the class body nor in
         // any method, we build a union of `Unknown` with the inferred types of all bindings of
         // that attribute. We include `Unknown` in that union to account for the fact that the
@@ -2069,8 +2065,11 @@
                     if has_binding {
                         // The attribute is declared and bound in the class body.
 
-<<<<<<< HEAD
-                        match Self::implicit_instance_attribute(db, body_scope, name) {
+                        match Self::implicit_instance_attribute(
+                            db,
+                            body_scope,
+                            MethodDecorator::None,
+                        ) {
                             Ok(place) => {
                                 if let Some(implicit_ty) = place.ignore_possibly_unbound() {
                                     if declaredness == Boundness::Bound {
@@ -2114,23 +2113,6 @@
 
                                     Ok(Place::Unbound.into())
                                 }
-=======
-                        if let Some(implicit_ty) =
-                            Self::implicit_attribute(db, body_scope, name, MethodDecorator::None)
-                                .ignore_possibly_unbound()
-                        {
-                            if declaredness == Boundness::Bound {
-                                // If a symbol is definitely declared, and we see
-                                // attribute assignments in methods of the class,
-                                // we trust the declared type.
-                                declared.with_qualifiers(qualifiers)
-                            } else {
-                                Place::Type(
-                                    UnionType::from_elements(db, [declared_ty, implicit_ty]),
-                                    declaredness,
-                                )
-                                .with_qualifiers(qualifiers)
->>>>>>> 170ccd80
                             }
 
                             Err((place, conflicts)) => {
@@ -2226,8 +2208,12 @@
                                 }
                             }
                         } else {
-<<<<<<< HEAD
-                            match Self::implicit_instance_attribute(db, body_scope, name) {
+                            match Self::implicit_instance_attribute(
+                                db,
+                                body_scope,
+                                name,
+                                MethodDecorator::None,
+                            ) {
                                 Ok(place) => {
                                     if let Some(implicit_ty) = place.ignore_possibly_unbound() {
                                         Ok(Place::Type(
@@ -2259,23 +2245,6 @@
                                         Err((declared.with_qualifiers(qualifiers), conflicts))
                                     }
                                 }
-=======
-                            if let Some(implicit_ty) = Self::implicit_attribute(
-                                db,
-                                body_scope,
-                                name,
-                                MethodDecorator::None,
-                            )
-                            .ignore_possibly_unbound()
-                            {
-                                Place::Type(
-                                    UnionType::from_elements(db, [declared_ty, implicit_ty]),
-                                    declaredness,
-                                )
-                                .with_qualifiers(qualifiers)
-                            } else {
-                                declared.with_qualifiers(qualifiers)
->>>>>>> 170ccd80
                             }
                         }
                     }
@@ -2288,14 +2257,10 @@
                     // The attribute is not *declared* in the class body. It could still be declared/bound
                     // in a method.
 
-<<<<<<< HEAD
-                    match Self::implicit_instance_attribute(db, body_scope, name) {
+                    match Self::implicit_instance_attribute(db, body_scope, MethodDecorator::None) {
                         Ok(place) => Ok(place.into()),
                         Err((place, conflicts)) => Err((place.into(), conflicts)),
                     }
-=======
-                    Self::implicit_attribute(db, body_scope, name, MethodDecorator::None).into()
->>>>>>> 170ccd80
                 }
                 Err((declared, _conflicting_declarations)) => {
                     // There are conflicting declarations for this attribute in the class body.
@@ -2327,14 +2292,10 @@
             // This attribute is neither declared nor bound in the class body.
             // It could still be implicitly defined in a method.
 
-<<<<<<< HEAD
-            match Self::implicit_instance_attribute(db, body_scope, name) {
+            match Self::implicit_instance_attribute(db, body_scope, name, MethodDecorator::None) {
                 Ok(place) => Ok(place.into()),
                 Err((place, conflicts)) => Err((place.into(), conflicts)),
             }
-=======
-            Self::implicit_attribute(db, body_scope, name, MethodDecorator::None).into()
->>>>>>> 170ccd80
         }
     }
 
