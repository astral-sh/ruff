--- conflicted
+++ resolved
@@ -2414,12 +2414,7 @@
                 let mut init = true;
                 let mut kw_only = None;
                 if let Some(Type::KnownInstance(KnownInstanceType::Field(field))) = default_ty {
-<<<<<<< HEAD
                     default_ty = field.default_type(db);
-                    init = field.init(db);
-                    kw_only = field.kw_only(db);
-=======
-                    default_ty = Some(field.default_type(db));
                     if self
                         .dataclass_params(db)
                         .map(|params| params.contains(DataclassParams::NO_FIELD_SPECIFIERS))
@@ -2432,7 +2427,6 @@
                         init = field.init(db);
                         kw_only = field.kw_only(db);
                     }
->>>>>>> 045cba38
                 }
 
                 let mut field = Field {
