use std::sync::{LazyLock, Mutex};

use super::TypeVarVariance;
use super::{
    BoundTypeVarInstance, IntersectionBuilder, MemberLookupPolicy, Mro, MroError, MroIterator,
    SpecialFormType, SubclassOfType, Truthiness, Type, TypeQualifiers,
    class_base::ClassBase,
    function::{FunctionDecorators, FunctionType},
    infer_expression_type, infer_unpack_types,
};
use crate::FxOrderMap;
use crate::module_resolver::KnownModule;
use crate::semantic_index::definition::{Definition, DefinitionState};
use crate::semantic_index::scope::NodeWithScopeKind;
use crate::semantic_index::{DeclarationWithConstraint, SemanticIndex, attribute_declarations};
use crate::types::context::InferContext;
use crate::types::diagnostic::{INVALID_LEGACY_TYPE_VARIABLE, INVALID_TYPE_ALIAS_TYPE};
use crate::types::enums::enum_metadata;
use crate::types::function::{DataclassTransformerParams, KnownFunction};
use crate::types::generics::{GenericContext, Specialization, walk_specialization};
use crate::types::infer::nearest_enclosing_class;
use crate::types::signatures::{CallableSignature, Parameter, Parameters, Signature};
use crate::types::tuple::{TupleSpec, TupleType};
use crate::types::{
    ApplyTypeMappingVisitor, BareTypeAliasType, Binding, BoundSuperError, BoundSuperType,
    CallableType, DataclassParams, DeprecatedInstance, HasRelationToVisitor, KnownInstanceType,
    NormalizedVisitor, PropertyInstanceType, StringLiteralType, TypeAliasType, TypeMapping,
    TypeRelation, TypeVarBoundOrConstraints, TypeVarInstance, TypeVarKind, declaration_type,
    infer_definition_types, todo_type,
};
use crate::{
    Db, FxIndexMap, FxOrderSet, Program,
    module_resolver::file_to_module,
    place::{
        Boundness, LookupError, LookupResult, Place, PlaceAndQualifiers, class_symbol,
        known_module_symbol, place_from_bindings, place_from_declarations,
    },
    semantic_index::{
        attribute_assignments,
        definition::{DefinitionKind, TargetKind},
        place_table,
        scope::ScopeId,
        semantic_index, use_def_map,
    },
    types::{
        CallArguments, CallError, CallErrorKind, MetaclassCandidate, UnionBuilder, UnionType,
        cyclic::PairVisitor, definition_expression_type,
    },
};
use indexmap::IndexSet;
use itertools::Itertools as _;
use ruff_db::diagnostic::Span;
use ruff_db::files::File;
use ruff_db::parsed::{ParsedModuleRef, parsed_module};
use ruff_python_ast::name::Name;
use ruff_python_ast::{self as ast, PythonVersion};
use ruff_text_size::{Ranged, TextRange};
use rustc_hash::FxHashSet;

fn explicit_bases_cycle_recover<'db>(
    _db: &'db dyn Db,
    _value: &[Type<'db>],
    _count: u32,
    _self: ClassLiteral<'db>,
) -> salsa::CycleRecoveryAction<Box<[Type<'db>]>> {
    salsa::CycleRecoveryAction::Iterate
}

fn explicit_bases_cycle_initial<'db>(
    _db: &'db dyn Db,
    _self: ClassLiteral<'db>,
) -> Box<[Type<'db>]> {
    Box::default()
}

#[expect(clippy::ref_option, clippy::trivially_copy_pass_by_ref)]
fn inheritance_cycle_recover<'db>(
    _db: &'db dyn Db,
    _value: &Option<InheritanceCycle>,
    _count: u32,
    _self: ClassLiteral<'db>,
) -> salsa::CycleRecoveryAction<Option<InheritanceCycle>> {
    salsa::CycleRecoveryAction::Iterate
}

fn inheritance_cycle_initial<'db>(
    _db: &'db dyn Db,
    _self: ClassLiteral<'db>,
) -> Option<InheritanceCycle> {
    None
}

fn implicit_attribute_recover<'db>(
    _db: &'db dyn Db,
    _value: &PlaceAndQualifiers<'db>,
    _count: u32,
    _class_body_scope: ScopeId<'db>,
    _name: String,
    _target_method_decorator: MethodDecorator,
) -> salsa::CycleRecoveryAction<PlaceAndQualifiers<'db>> {
    salsa::CycleRecoveryAction::Iterate
}

fn implicit_attribute_initial<'db>(
    _db: &'db dyn Db,
    _class_body_scope: ScopeId<'db>,
    _name: String,
    _target_method_decorator: MethodDecorator,
) -> PlaceAndQualifiers<'db> {
    Place::Unbound.into()
}

fn try_mro_cycle_recover<'db>(
    _db: &'db dyn Db,
    _value: &Result<Mro<'db>, MroError<'db>>,
    _count: u32,
    _self: ClassLiteral<'db>,
    _specialization: Option<Specialization<'db>>,
) -> salsa::CycleRecoveryAction<Result<Mro<'db>, MroError<'db>>> {
    salsa::CycleRecoveryAction::Iterate
}

fn try_mro_cycle_initial<'db>(
    db: &'db dyn Db,
    self_: ClassLiteral<'db>,
    specialization: Option<Specialization<'db>>,
) -> Result<Mro<'db>, MroError<'db>> {
    Err(MroError::cycle(
        db,
        self_.apply_optional_specialization(db, specialization),
    ))
}

#[allow(clippy::trivially_copy_pass_by_ref)]
fn is_typed_dict_cycle_recover<'db>(
    _db: &'db dyn Db,
    _value: &bool,
    _count: u32,
    _self: ClassLiteral<'db>,
) -> salsa::CycleRecoveryAction<bool> {
    salsa::CycleRecoveryAction::Iterate
}

#[allow(clippy::unnecessary_wraps)]
fn is_typed_dict_cycle_initial<'db>(_db: &'db dyn Db, _self: ClassLiteral<'db>) -> bool {
    false
}

fn try_metaclass_cycle_recover<'db>(
    _db: &'db dyn Db,
    _value: &Result<(Type<'db>, Option<DataclassTransformerParams>), MetaclassError<'db>>,
    _count: u32,
    _self: ClassLiteral<'db>,
) -> salsa::CycleRecoveryAction<
    Result<(Type<'db>, Option<DataclassTransformerParams>), MetaclassError<'db>>,
> {
    salsa::CycleRecoveryAction::Iterate
}

#[allow(clippy::unnecessary_wraps)]
fn try_metaclass_cycle_initial<'db>(
    _db: &'db dyn Db,
    _self_: ClassLiteral<'db>,
) -> Result<(Type<'db>, Option<DataclassTransformerParams>), MetaclassError<'db>> {
    Err(MetaclassError {
        kind: MetaclassErrorKind::Cycle,
    })
}

/// A category of classes with code generation capabilities (with synthesized methods).
#[derive(Clone, Copy, Debug, PartialEq, salsa::Update, get_size2::GetSize)]
pub(crate) enum CodeGeneratorKind {
    /// Classes decorated with `@dataclass` or similar dataclass-like decorators
    DataclassLike,
    /// Classes inheriting from `typing.NamedTuple`
    NamedTuple,
    /// Classes inheriting from `typing.TypedDict`
    TypedDict,
}

impl CodeGeneratorKind {
    pub(crate) fn from_class(db: &dyn Db, class: ClassLiteral<'_>) -> Option<Self> {
        #[salsa::tracked(
            cycle_fn=code_generator_of_class_recover,
            cycle_initial=code_generator_of_class_initial,
            heap_size=ruff_memory_usage::heap_size
        )]
        fn code_generator_of_class<'db>(
            db: &'db dyn Db,
            class: ClassLiteral<'db>,
        ) -> Option<CodeGeneratorKind> {
            if class.dataclass_params(db).is_some()
                || class
                    .try_metaclass(db)
                    .is_ok_and(|(_, transformer_params)| transformer_params.is_some())
            {
                Some(CodeGeneratorKind::DataclassLike)
            } else if class
                .explicit_bases(db)
                .contains(&Type::SpecialForm(SpecialFormType::NamedTuple))
            {
                Some(CodeGeneratorKind::NamedTuple)
            } else if class.is_typed_dict(db) {
                Some(CodeGeneratorKind::TypedDict)
            } else {
                None
            }
        }

        fn code_generator_of_class_initial(
            _db: &dyn Db,
            _class: ClassLiteral<'_>,
        ) -> Option<CodeGeneratorKind> {
            None
        }

        #[expect(clippy::ref_option, clippy::trivially_copy_pass_by_ref)]
        fn code_generator_of_class_recover(
            _db: &dyn Db,
            _value: &Option<CodeGeneratorKind>,
            _count: u32,
            _class: ClassLiteral<'_>,
        ) -> salsa::CycleRecoveryAction<Option<CodeGeneratorKind>> {
            salsa::CycleRecoveryAction::Iterate
        }

        code_generator_of_class(db, class)
    }

    fn matches(self, db: &dyn Db, class: ClassLiteral<'_>) -> bool {
        CodeGeneratorKind::from_class(db, class) == Some(self)
    }
}

/// A specialization of a generic class with a particular assignment of types to typevars.
///
/// # Ordering
/// Ordering is based on the generic aliases's salsa-assigned id and not on its values.
/// The id may change between runs, or when the alias was garbage collected and recreated.
#[salsa::interned(debug, heap_size=ruff_memory_usage::heap_size)]
#[derive(PartialOrd, Ord)]
pub struct GenericAlias<'db> {
    pub(crate) origin: ClassLiteral<'db>,
    pub(crate) specialization: Specialization<'db>,
}

pub(super) fn walk_generic_alias<'db, V: super::visitor::TypeVisitor<'db> + ?Sized>(
    db: &'db dyn Db,
    alias: GenericAlias<'db>,
    visitor: &V,
) {
    walk_specialization(db, alias.specialization(db), visitor);
}

// The Salsa heap is tracked separately.
impl get_size2::GetSize for GenericAlias<'_> {}

impl<'db> GenericAlias<'db> {
    pub(super) fn normalized_impl(self, db: &'db dyn Db, visitor: &NormalizedVisitor<'db>) -> Self {
        Self::new(
            db,
            self.origin(db),
            self.specialization(db).normalized_impl(db, visitor),
        )
    }

    pub(super) fn materialize(self, db: &'db dyn Db, variance: TypeVarVariance) -> Self {
        Self::new(
            db,
            self.origin(db),
            self.specialization(db).materialize(db, variance),
        )
    }

    pub(crate) fn definition(self, db: &'db dyn Db) -> Definition<'db> {
        self.origin(db).definition(db)
    }

    pub(super) fn apply_type_mapping_impl<'a>(
        self,
        db: &'db dyn Db,
        type_mapping: &TypeMapping<'a, 'db>,
        visitor: &ApplyTypeMappingVisitor<'db>,
    ) -> Self {
        Self::new(
            db,
            self.origin(db),
            self.specialization(db)
                .apply_type_mapping_impl(db, type_mapping, visitor),
        )
    }

    pub(super) fn find_legacy_typevars(
        self,
        db: &'db dyn Db,
        binding_context: Option<Definition<'db>>,
        typevars: &mut FxOrderSet<BoundTypeVarInstance<'db>>,
    ) {
        self.specialization(db)
            .find_legacy_typevars(db, binding_context, typevars);
    }

    pub(super) fn is_typed_dict(self, db: &'db dyn Db) -> bool {
        self.origin(db).is_typed_dict(db)
    }
}

impl<'db> From<GenericAlias<'db>> for Type<'db> {
    fn from(alias: GenericAlias<'db>) -> Type<'db> {
        Type::GenericAlias(alias)
    }
}

/// Represents a class type, which might be a non-generic class, or a specialization of a generic
/// class.
#[derive(
    Clone,
    Copy,
    Debug,
    Eq,
    Hash,
    Ord,
    PartialEq,
    PartialOrd,
    salsa::Supertype,
    salsa::Update,
    get_size2::GetSize,
)]
pub enum ClassType<'db> {
    NonGeneric(ClassLiteral<'db>),
    Generic(GenericAlias<'db>),
}

#[salsa::tracked]
impl<'db> ClassType<'db> {
    pub(super) const fn is_not_generic(self) -> bool {
        matches!(self, Self::NonGeneric(_))
    }

    pub(super) const fn into_generic_alias(self) -> Option<GenericAlias<'db>> {
        match self {
            Self::NonGeneric(_) => None,
            Self::Generic(generic) => Some(generic),
        }
    }

    pub(super) fn normalized_impl(self, db: &'db dyn Db, visitor: &NormalizedVisitor<'db>) -> Self {
        match self {
            Self::NonGeneric(_) => self,
            Self::Generic(generic) => Self::Generic(generic.normalized_impl(db, visitor)),
        }
    }

    pub(super) fn materialize(self, db: &'db dyn Db, variance: TypeVarVariance) -> Self {
        match self {
            Self::NonGeneric(_) => self,
            Self::Generic(generic) => Self::Generic(generic.materialize(db, variance)),
        }
    }

    pub(super) fn has_pep_695_type_params(self, db: &'db dyn Db) -> bool {
        match self {
            Self::NonGeneric(class) => class.has_pep_695_type_params(db),
            Self::Generic(generic) => generic.origin(db).has_pep_695_type_params(db),
        }
    }

    /// Returns the class literal and specialization for this class. For a non-generic class, this
    /// is the class itself. For a generic alias, this is the alias's origin.
    pub(crate) fn class_literal(
        self,
        db: &'db dyn Db,
    ) -> (ClassLiteral<'db>, Option<Specialization<'db>>) {
        match self {
            Self::NonGeneric(non_generic) => (non_generic, None),
            Self::Generic(generic) => (generic.origin(db), Some(generic.specialization(db))),
        }
    }

    /// Returns the class literal and specialization for this class, with an additional
    /// specialization applied if the class is generic.
    pub(crate) fn class_literal_specialized(
        self,
        db: &'db dyn Db,
        additional_specialization: Option<Specialization<'db>>,
    ) -> (ClassLiteral<'db>, Option<Specialization<'db>>) {
        match self {
            Self::NonGeneric(non_generic) => (non_generic, None),
            Self::Generic(generic) => (
                generic.origin(db),
                Some(
                    generic
                        .specialization(db)
                        .apply_optional_specialization(db, additional_specialization),
                ),
            ),
        }
    }

    pub(crate) fn name(self, db: &'db dyn Db) -> &'db ast::name::Name {
        let (class_literal, _) = self.class_literal(db);
        class_literal.name(db)
    }

    pub(crate) fn known(self, db: &'db dyn Db) -> Option<KnownClass> {
        let (class_literal, _) = self.class_literal(db);
        class_literal.known(db)
    }

    pub(crate) fn definition(self, db: &'db dyn Db) -> Definition<'db> {
        let (class_literal, _) = self.class_literal(db);
        class_literal.definition(db)
    }

    /// Return `Some` if this class is known to be a [`SolidBase`], or `None` if it is not.
    pub(super) fn as_solid_base(self, db: &'db dyn Db) -> Option<SolidBase<'db>> {
        self.class_literal(db).0.as_solid_base(db)
    }

    /// Return `true` if this class represents `known_class`
    pub(crate) fn is_known(self, db: &'db dyn Db, known_class: KnownClass) -> bool {
        self.known(db) == Some(known_class)
    }

    /// Return `true` if this class represents the builtin class `object`
    pub(crate) fn is_object(self, db: &'db dyn Db) -> bool {
        self.is_known(db, KnownClass::Object)
    }

    pub(super) fn apply_type_mapping_impl<'a>(
        self,
        db: &'db dyn Db,
        type_mapping: &TypeMapping<'a, 'db>,
        visitor: &ApplyTypeMappingVisitor<'db>,
    ) -> Self {
        match self {
            Self::NonGeneric(_) => self,
            Self::Generic(generic) => {
                Self::Generic(generic.apply_type_mapping_impl(db, type_mapping, visitor))
            }
        }
    }

    pub(super) fn find_legacy_typevars(
        self,
        db: &'db dyn Db,
        binding_context: Option<Definition<'db>>,
        typevars: &mut FxOrderSet<BoundTypeVarInstance<'db>>,
    ) {
        match self {
            Self::NonGeneric(_) => {}
            Self::Generic(generic) => generic.find_legacy_typevars(db, binding_context, typevars),
        }
    }

    /// Iterate over the [method resolution order] ("MRO") of the class.
    ///
    /// If the MRO could not be accurately resolved, this method falls back to iterating
    /// over an MRO that has the class directly inheriting from `Unknown`. Use
    /// [`ClassLiteral::try_mro`] if you need to distinguish between the success and failure
    /// cases rather than simply iterating over the inferred resolution order for the class.
    ///
    /// [method resolution order]: https://docs.python.org/3/glossary.html#term-method-resolution-order
    pub(super) fn iter_mro(self, db: &'db dyn Db) -> MroIterator<'db> {
        let (class_literal, specialization) = self.class_literal(db);
        class_literal.iter_mro(db, specialization)
    }

    /// Iterate over the method resolution order ("MRO") of the class, optionally applying an
    /// additional specialization to it if the class is generic.
    pub(super) fn iter_mro_specialized(
        self,
        db: &'db dyn Db,
        additional_specialization: Option<Specialization<'db>>,
    ) -> MroIterator<'db> {
        let (class_literal, specialization) =
            self.class_literal_specialized(db, additional_specialization);
        class_literal.iter_mro(db, specialization)
    }

    /// Is this class final?
    pub(super) fn is_final(self, db: &'db dyn Db) -> bool {
        let (class_literal, _) = self.class_literal(db);
        class_literal.is_final(db)
    }

    /// Return `true` if `other` is present in this class's MRO.
    pub(super) fn is_subclass_of(self, db: &'db dyn Db, other: ClassType<'db>) -> bool {
        self.has_relation_to_impl(db, other, TypeRelation::Subtyping, &PairVisitor::new(true))
    }

    pub(super) fn has_relation_to_impl(
        self,
        db: &'db dyn Db,
        other: Self,
        relation: TypeRelation,
        visitor: &HasRelationToVisitor<'db>,
    ) -> bool {
        self.iter_mro(db).any(|base| {
            match base {
                ClassBase::Dynamic(_) => match relation {
                    TypeRelation::Subtyping => other.is_object(db),
                    TypeRelation::Assignability => !other.is_final(db),
                },

                // Protocol and Generic are not represented by a ClassType.
                ClassBase::Protocol | ClassBase::Generic => false,

                ClassBase::Class(base) => match (base, other) {
                    (ClassType::NonGeneric(base), ClassType::NonGeneric(other)) => base == other,
                    (ClassType::Generic(base), ClassType::Generic(other)) => {
                        base.origin(db) == other.origin(db)
                            && base.specialization(db).has_relation_to_impl(
                                db,
                                other.specialization(db),
                                relation,
                                visitor,
                            )
                    }
                    (ClassType::Generic(_), ClassType::NonGeneric(_))
                    | (ClassType::NonGeneric(_), ClassType::Generic(_)) => false,
                },

                ClassBase::TypedDict => {
                    // TODO: Implement subclassing and assignability for TypedDicts.
                    true
                }
            }
        })
    }

    pub(super) fn is_equivalent_to(self, db: &'db dyn Db, other: ClassType<'db>) -> bool {
        if self == other {
            return true;
        }

        match (self, other) {
            // A non-generic class is never equivalent to a generic class.
            // Two non-generic classes are only equivalent if they are equal (handled above).
            (ClassType::NonGeneric(_), _) | (_, ClassType::NonGeneric(_)) => false,

            (ClassType::Generic(this), ClassType::Generic(other)) => {
                this.origin(db) == other.origin(db)
                    && this
                        .specialization(db)
                        .is_equivalent_to(db, other.specialization(db))
            }
        }
    }

    /// Return the metaclass of this class, or `type[Unknown]` if the metaclass cannot be inferred.
    pub(super) fn metaclass(self, db: &'db dyn Db) -> Type<'db> {
        let (class_literal, specialization) = self.class_literal(db);
        class_literal
            .metaclass(db)
            .apply_optional_specialization(db, specialization)
    }

    /// Return the [`SolidBase`] that appears first in the MRO of this class.
    ///
    /// Returns `None` if this class does not have any solid bases in its MRO.
    pub(super) fn nearest_solid_base(self, db: &'db dyn Db) -> Option<SolidBase<'db>> {
        self.iter_mro(db)
            .filter_map(ClassBase::into_class)
            .find_map(|base| base.as_solid_base(db))
    }

    /// Return `true` if this class could coexist in an MRO with `other`.
    ///
    /// For two given classes `A` and `B`, it is often possible to say for sure
    /// that there could never exist any class `C` that inherits from both `A` and `B`.
    /// In these situations, this method returns `false`; in all others, it returns `true`.
    pub(super) fn could_coexist_in_mro_with(self, db: &'db dyn Db, other: Self) -> bool {
        if self == other {
            return true;
        }

        // Optimisation: if either class is `@final`, we only need to do one `is_subclass_of` call.
        if self.is_final(db) {
            return self.is_subclass_of(db, other);
        }
        if other.is_final(db) {
            return other.is_subclass_of(db, self);
        }

        // Two solid bases can only coexist in an MRO if one is a subclass of the other.
        if self.nearest_solid_base(db).is_some_and(|solid_base_1| {
            other.nearest_solid_base(db).is_some_and(|solid_base_2| {
                !solid_base_1.could_coexist_in_mro_with(db, &solid_base_2)
            })
        }) {
            return false;
        }

        // Check to see whether the metaclasses of `self` and `other` are disjoint.
        // Avoid this check if the metaclass of either `self` or `other` is `type`,
        // however, since we end up with infinite recursion in that case due to the fact
        // that `type` is its own metaclass (and we know that `type` can coexist in an MRO
        // with any other arbitrary class, anyway).
        let type_class = KnownClass::Type.to_class_literal(db);
        let self_metaclass = self.metaclass(db);
        if self_metaclass == type_class {
            return true;
        }
        let other_metaclass = other.metaclass(db);
        if other_metaclass == type_class {
            return true;
        }
        let Some(self_metaclass_instance) = self_metaclass.to_instance(db) else {
            return true;
        };
        let Some(other_metaclass_instance) = other_metaclass.to_instance(db) else {
            return true;
        };
        if self_metaclass_instance.is_disjoint_from(db, other_metaclass_instance) {
            return false;
        }

        true
    }

    /// Return a type representing "the set of all instances of the metaclass of this class".
    pub(super) fn metaclass_instance_type(self, db: &'db dyn Db) -> Type<'db> {
        self
            .metaclass(db)
            .to_instance(db)
            .expect("`Type::to_instance()` should always return `Some()` when called on the type of a metaclass")
    }

    /// Returns the class member of this class named `name`.
    ///
    /// The member resolves to a member on the class itself or any of its proper superclasses.
    ///
    /// TODO: Should this be made private...?
    pub(super) fn class_member(
        self,
        db: &'db dyn Db,
        name: &str,
        policy: MemberLookupPolicy,
    ) -> PlaceAndQualifiers<'db> {
        let (class_literal, specialization) = self.class_literal(db);
        class_literal.class_member_inner(db, specialization, name, policy)
    }

    /// Returns the inferred type of the class member named `name`. Only bound members
    /// or those marked as `ClassVars` are considered.
    ///
    /// You must provide the `inherited_generic_context` that we should use for the `__new__` or
    /// `__init__` member. This is inherited from the containing class -­but importantly, from the
    /// class that the lookup is being performed on, and not the class containing the (possibly
    /// inherited) member.
    ///
    /// Returns [`Place::Unbound`] if `name` cannot be found in this class's scope
    /// directly. Use [`ClassType::class_member`] if you require a method that will
    /// traverse through the MRO until it finds the member.
    pub(super) fn own_class_member(
        self,
        db: &'db dyn Db,
        inherited_generic_context: Option<GenericContext<'db>>,
        name: &str,
    ) -> PlaceAndQualifiers<'db> {
        fn synthesize_getitem_overload_signature<'db>(
            index_annotation: Type<'db>,
            return_annotation: Type<'db>,
        ) -> Signature<'db> {
            let self_parameter = Parameter::positional_only(Some(Name::new_static("self")));
            let index_parameter = Parameter::positional_only(Some(Name::new_static("index")))
                .with_annotated_type(index_annotation);
            let parameters = Parameters::new([self_parameter, index_parameter]);
            Signature::new(parameters, Some(return_annotation))
        }

        let (class_literal, specialization) = self.class_literal(db);

        let fallback_member_lookup = || {
            class_literal
                .own_class_member(db, inherited_generic_context, specialization, name)
                .map_type(|ty| ty.apply_optional_specialization(db, specialization))
        };

        let synthesize_simple_tuple_method = |return_type| {
            let parameters =
                Parameters::new([Parameter::positional_only(Some(Name::new_static("self")))
                    .with_annotated_type(Type::instance(db, self))]);

            let synthesized_dunder_method =
                CallableType::function_like(db, Signature::new(parameters, Some(return_type)));

            Place::bound(synthesized_dunder_method).into()
        };

        match name {
            "__len__" if class_literal.is_tuple(db) => {
                let return_type = specialization
                    .and_then(|spec| spec.tuple(db))
                    .and_then(|tuple| tuple.len().into_fixed_length())
                    .and_then(|len| i64::try_from(len).ok())
                    .map(Type::IntLiteral)
                    .unwrap_or_else(|| KnownClass::Int.to_instance(db));

                synthesize_simple_tuple_method(return_type)
            }

            "__bool__" if class_literal.is_tuple(db) => {
                let return_type = specialization
                    .and_then(|spec| spec.tuple(db))
                    .map(|tuple| tuple.truthiness().into_type(db))
                    .unwrap_or_else(|| KnownClass::Bool.to_instance(db));

                synthesize_simple_tuple_method(return_type)
            }

            "__getitem__" if class_literal.is_tuple(db) => {
                specialization
                    .and_then(|spec| spec.tuple(db))
                    .map(|tuple| {
                        let mut element_type_to_indices: FxIndexMap<Type<'db>, Vec<i64>> =
                            FxIndexMap::default();

                        match tuple {
                            // E.g. for `tuple[int, str]`, we will generate the following overloads:
                            //
                            //    __getitem__(self, index: Literal[0, -2], /) -> int
                            //    __getitem__(self, index: Literal[1, -1], /) -> str
                            //
                            TupleSpec::Fixed(fixed_length_tuple) => {
                                let tuple_length = fixed_length_tuple.len();

                                for (index, ty) in fixed_length_tuple.elements().enumerate() {
                                    let entry = element_type_to_indices.entry(*ty).or_default();
                                    if let Ok(index) = i64::try_from(index) {
                                        entry.push(index);
                                    }
                                    if let Ok(index) = i64::try_from(tuple_length - index) {
                                        entry.push(0 - index);
                                    }
                                }
                            }

                            // E.g. for `tuple[str, *tuple[float, ...], bytes, range]`, we will generate the following overloads:
                            //
                            //    __getitem__(self, index: Literal[0], /) -> str
                            //    __getitem__(self, index: Literal[1], /) -> float | bytes
                            //    __getitem__(self, index: Literal[2], /) -> float | bytes | range
                            //    __getitem__(self, index: Literal[-1], /) -> range
                            //    __getitem__(self, index: Literal[-2], /) -> bytes
                            //    __getitem__(self, index: Literal[-3], /) -> float | str
                            //
                            TupleSpec::Variable(variable_length_tuple) => {
                                for (index, ty) in variable_length_tuple.prefix.iter().enumerate() {
                                    if let Ok(index) = i64::try_from(index) {
                                        element_type_to_indices.entry(*ty).or_default().push(index);
                                    }

                                    let one_based_index = index + 1;

                                    if let Ok(i) = i64::try_from(
                                        variable_length_tuple.suffix.len() + one_based_index,
                                    ) {
                                        let overload_return = UnionType::from_elements(
                                            db,
                                            std::iter::once(variable_length_tuple.variable).chain(
                                                variable_length_tuple
                                                    .prefix
                                                    .iter()
                                                    .rev()
                                                    .take(one_based_index)
                                                    .copied(),
                                            ),
                                        );
                                        element_type_to_indices
                                            .entry(overload_return)
                                            .or_default()
                                            .push(0 - i);
                                    }
                                }

                                for (index, ty) in
                                    variable_length_tuple.suffix.iter().rev().enumerate()
                                {
                                    if let Some(index) =
                                        index.checked_add(1).and_then(|i| i64::try_from(i).ok())
                                    {
                                        element_type_to_indices
                                            .entry(*ty)
                                            .or_default()
                                            .push(0 - index);
                                    }

                                    if let Ok(i) =
                                        i64::try_from(variable_length_tuple.prefix.len() + index)
                                    {
                                        let overload_return = UnionType::from_elements(
                                            db,
                                            std::iter::once(variable_length_tuple.variable).chain(
                                                variable_length_tuple
                                                    .suffix
                                                    .iter()
                                                    .take(index + 1)
                                                    .copied(),
                                            ),
                                        );
                                        element_type_to_indices
                                            .entry(overload_return)
                                            .or_default()
                                            .push(i);
                                    }
                                }
                            }
                        }

                        let all_elements_unioned =
                            UnionType::from_elements(db, tuple.all_elements());

                        let mut overload_signatures =
                            Vec::with_capacity(element_type_to_indices.len().saturating_add(2));

                        overload_signatures.extend(element_type_to_indices.into_iter().filter_map(
                            |(return_type, mut indices)| {
                                if return_type.is_equivalent_to(db, all_elements_unioned) {
                                    return None;
                                }

                                // Sorting isn't strictly required, but leads to nicer `reveal_type` output
                                indices.sort_unstable();

                                let index_annotation = UnionType::from_elements(
                                    db,
                                    indices.into_iter().map(Type::IntLiteral),
                                );

                                Some(synthesize_getitem_overload_signature(
                                    index_annotation,
                                    return_type,
                                ))
                            },
                        ));

                        // Fallback overloads: for `tuple[int, str]`, we will generate the following overloads:
                        //
                        //    __getitem__(self, index: int, /) -> int | str
                        //    __getitem__(self, index: slice[Any, Any, Any], /) -> tuple[int | str, ...]
                        //
                        // and for `tuple[str, *tuple[float, ...], bytes]`, we will generate the following overloads:
                        //
                        //    __getitem__(self, index: int, /) -> str | float | bytes
                        //    __getitem__(self, index: slice[Any, Any, Any], /) -> tuple[str | float | bytes, ...]
                        //
                        overload_signatures.push(synthesize_getitem_overload_signature(
                            KnownClass::SupportsIndex.to_instance(db),
                            all_elements_unioned,
                        ));

                        overload_signatures.push(synthesize_getitem_overload_signature(
                            KnownClass::Slice.to_instance(db),
                            Type::homogeneous_tuple(db, all_elements_unioned),
                        ));

                        let getitem_signature =
                            CallableSignature::from_overloads(overload_signatures);
                        let getitem_type =
                            Type::Callable(CallableType::new(db, getitem_signature, true));
                        Place::bound(getitem_type).into()
                    })
                    .unwrap_or_else(fallback_member_lookup)
            }

            // ```py
            // class tuple:
            //     @overload
            //     def __new__(cls: type[tuple[()]], iterable: tuple[()] = ()) -> tuple[()]: ...
            //     @overload
            //     def __new__[T](cls: type[tuple[T, ...]], iterable: tuple[T, ...]) -> tuple[T, ...]: ...
            // ```
            "__new__" if class_literal.is_tuple(db) => {
                let mut iterable_parameter =
                    Parameter::positional_only(Some(Name::new_static("iterable")));

                let tuple = specialization.and_then(|spec| spec.tuple(db));

                match tuple {
                    Some(tuple) => {
                        // TODO: Once we support PEP 646 annotations for `*args` parameters, we can
                        // use the tuple itself as the argument type.
                        let tuple_len = tuple.len();

                        if tuple_len.minimum() == 0 && tuple_len.maximum().is_none() {
                            // If the tuple has no length restrictions,
                            // any iterable is allowed as long as the iterable has the correct element type.
                            let mut tuple_elements = tuple.all_elements();
                            iterable_parameter = iterable_parameter.with_annotated_type(
                                KnownClass::Iterable
                                    .to_specialized_instance(db, [*tuple_elements.next().unwrap()]),
                            );
                            assert_eq!(
                                tuple_elements.next(),
                                None,
                                "Tuple specialization should not have more than one element when it has no length restriction"
                            );
                        } else {
                            // But if the tuple is of a fixed length, or has a minimum length, we require a tuple rather
                            // than an iterable, as a tuple is the only kind of iterable for which we can
                            // specify a fixed length, or that the iterable must be at least a certain length.
                            iterable_parameter =
                                iterable_parameter.with_annotated_type(Type::instance(db, self));
                        }
                    }
                    None => {
                        // If the tuple isn't specialized at all, we allow any argument as long as it is iterable.
                        iterable_parameter = iterable_parameter
                            .with_annotated_type(KnownClass::Iterable.to_instance(db));
                    }
                }

                // We allow the `iterable` parameter to be omitted for:
                // - a zero-length tuple
                // - an unspecialized tuple
                // - a tuple with no minimum length
                if tuple.is_none_or(|tuple| tuple.len().minimum() == 0) {
                    iterable_parameter =
                        iterable_parameter.with_default_type(Type::empty_tuple(db));
                }

                let parameters = Parameters::new([
                    Parameter::positional_only(Some(Name::new_static("self")))
                        .with_annotated_type(SubclassOfType::from(db, self)),
                    iterable_parameter,
                ]);

                let synthesized_dunder = CallableType::function_like(
                    db,
                    Signature::new(parameters, None)
                        .with_inherited_generic_context(inherited_generic_context),
                );

                Place::bound(synthesized_dunder).into()
            }

            _ => fallback_member_lookup(),
        }
    }

    /// Look up an instance attribute (available in `__dict__`) of the given name.
    ///
    /// See [`Type::instance_member`] for more details.
    pub(super) fn instance_member(self, db: &'db dyn Db, name: &str) -> PlaceAndQualifiers<'db> {
        let (class_literal, specialization) = self.class_literal(db);

        if class_literal.is_typed_dict(db) {
            return Place::Unbound.into();
        }

        class_literal
            .instance_member(db, specialization, name)
            .map_type(|ty| ty.apply_optional_specialization(db, specialization))
    }

    /// A helper function for `instance_member` that looks up the `name` attribute only on
    /// this class, not on its superclasses.
    fn own_instance_member(self, db: &'db dyn Db, name: &str) -> PlaceAndQualifiers<'db> {
        let (class_literal, specialization) = self.class_literal(db);
        class_literal
            .own_instance_member(db, name)
            .map_type(|ty| ty.apply_optional_specialization(db, specialization))
    }

    /// Return a callable type (or union of callable types) that represents the callable
    /// constructor signature of this class.
    #[salsa::tracked(heap_size=ruff_memory_usage::heap_size)]
    pub(super) fn into_callable(self, db: &'db dyn Db) -> Type<'db> {
        let self_ty = Type::from(self);
        let metaclass_dunder_call_function_symbol = self_ty
            .member_lookup_with_policy(
                db,
                "__call__".into(),
                MemberLookupPolicy::NO_INSTANCE_FALLBACK
                    | MemberLookupPolicy::META_CLASS_NO_TYPE_FALLBACK,
            )
            .place;

        if let Place::Type(Type::BoundMethod(metaclass_dunder_call_function), _) =
            metaclass_dunder_call_function_symbol
        {
            // TODO: this intentionally diverges from step 1 in
            // https://typing.python.org/en/latest/spec/constructors.html#converting-a-constructor-to-callable
            // by always respecting the signature of the metaclass `__call__`, rather than
            // using a heuristic which makes unwarranted assumptions to sometimes ignore it.
            return Type::Callable(metaclass_dunder_call_function.into_callable_type(db));
        }

        let dunder_new_function_symbol = self_ty
            .member_lookup_with_policy(
                db,
                "__new__".into(),
                MemberLookupPolicy::MRO_NO_OBJECT_FALLBACK,
            )
            .place;

        let dunder_new_signature = dunder_new_function_symbol
            .ignore_possibly_unbound()
            .and_then(|ty| match ty {
                Type::FunctionLiteral(function) => Some(function.signature(db)),
                Type::Callable(callable) => Some(callable.signatures(db)),
                _ => None,
            });

        let dunder_new_function = if let Some(dunder_new_signature) = dunder_new_signature {
            // Step 3: If the return type of the `__new__` evaluates to a type that is not a subclass of this class,
            // then we should ignore the `__init__` and just return the `__new__` method.
            let returns_non_subclass = dunder_new_signature.overloads.iter().any(|signature| {
                signature.return_ty.is_some_and(|return_ty| {
                    !return_ty.is_assignable_to(
                        db,
                        self_ty
                            .to_instance(db)
                            .expect("ClassType should be instantiable"),
                    )
                })
            });

            let instance_ty = Type::instance(db, self);
            let dunder_new_bound_method = Type::Callable(CallableType::new(
                db,
                dunder_new_signature.bind_self(db, Some(instance_ty)),
                true,
            ));

            if returns_non_subclass {
                return dunder_new_bound_method;
            }
            Some(dunder_new_bound_method)
        } else {
            None
        };

        let dunder_init_function_symbol = self_ty
            .member_lookup_with_policy(
                db,
                "__init__".into(),
                MemberLookupPolicy::MRO_NO_OBJECT_FALLBACK
                    | MemberLookupPolicy::META_CLASS_NO_TYPE_FALLBACK,
            )
            .place;

        let correct_return_type = self_ty.to_instance(db).unwrap_or_else(Type::unknown);

        // If the class defines an `__init__` method, then we synthesize a callable type with the
        // same parameters as the `__init__` method after it is bound, and with the return type of
        // the concrete type of `Self`.
        let synthesized_dunder_init_callable =
            if let Place::Type(ty, _) = dunder_init_function_symbol {
                let signature = match ty {
                    Type::FunctionLiteral(dunder_init_function) => {
                        Some(dunder_init_function.signature(db))
                    }
                    Type::Callable(callable) => Some(callable.signatures(db)),
                    _ => None,
                };

                if let Some(signature) = signature {
                    let synthesized_signature = |signature: &Signature<'db>| {
                        let instance_ty = Type::instance(db, self);
                        Signature::new(signature.parameters().clone(), Some(correct_return_type))
                            .with_definition(signature.definition())
                            .bind_self(db, Some(instance_ty))
                    };

                    let synthesized_dunder_init_signature = CallableSignature::from_overloads(
                        signature.overloads.iter().map(synthesized_signature),
                    );

                    Some(Type::Callable(CallableType::new(
                        db,
                        synthesized_dunder_init_signature,
                        true,
                    )))
                } else {
                    None
                }
            } else {
                None
            };

        match (dunder_new_function, synthesized_dunder_init_callable) {
            (Some(dunder_new_function), Some(synthesized_dunder_init_callable)) => {
                UnionType::from_elements(
                    db,
                    vec![dunder_new_function, synthesized_dunder_init_callable],
                )
            }
            (Some(constructor), None) | (None, Some(constructor)) => constructor,
            (None, None) => {
                // If no `__new__` or `__init__` method is found, then we fall back to looking for
                // an `object.__new__` method.
                let new_function_symbol = self_ty
                    .member_lookup_with_policy(
                        db,
                        "__new__".into(),
                        MemberLookupPolicy::META_CLASS_NO_TYPE_FALLBACK,
                    )
                    .place;

                if let Place::Type(Type::FunctionLiteral(new_function), _) = new_function_symbol {
                    Type::Callable(
                        new_function
                            .into_bound_method_type(db, self_ty)
                            .into_callable_type(db),
                    )
                } else {
                    // Fallback if no `object.__new__` is found.
                    CallableType::single(
                        db,
                        Signature::new(Parameters::empty(), Some(correct_return_type)),
                    )
                }
            }
        }
    }
}

impl<'db> From<GenericAlias<'db>> for ClassType<'db> {
    fn from(generic: GenericAlias<'db>) -> ClassType<'db> {
        ClassType::Generic(generic)
    }
}

impl<'db> From<ClassType<'db>> for Type<'db> {
    fn from(class: ClassType<'db>) -> Type<'db> {
        match class {
            ClassType::NonGeneric(non_generic) => non_generic.into(),
            ClassType::Generic(generic) => generic.into(),
        }
    }
}

/// A filter that describes which methods are considered when looking for implicit attribute assignments
/// in [`ClassLiteral::implicit_attribute`].
#[derive(Debug, Clone, Copy, PartialEq, Eq, Hash)]
pub(super) enum MethodDecorator {
    None,
    ClassMethod,
    StaticMethod,
}

impl MethodDecorator {
    fn try_from_fn_type(db: &dyn Db, fn_type: FunctionType) -> Result<Self, ()> {
        match (
            fn_type.has_known_decorator(db, FunctionDecorators::CLASSMETHOD),
            fn_type.has_known_decorator(db, FunctionDecorators::STATICMETHOD),
        ) {
            (true, true) => Err(()), // A method can't be static and class method at the same time.
            (true, false) => Ok(Self::ClassMethod),
            (false, true) => Ok(Self::StaticMethod),
            (false, false) => Ok(Self::None),
        }
    }
}

/// Kind-specific metadata for different types of fields
#[derive(Debug, Clone, PartialEq, Eq)]
pub(crate) enum FieldKind<'db> {
    /// `NamedTuple` field metadata (no special properties)
    NamedTuple { default_ty: Option<Type<'db>> },
    /// dataclass field metadata
    Dataclass {
        /// The type of the default value for this field
        default_ty: Option<Type<'db>>,
        /// Whether or not this field is "init-only". If this is true, it only appears in the
        /// `__init__` signature, but is not accessible as a real field
        init_only: bool,
        /// Whether or not this field should appear in the signature of `__init__`.
        init: bool,
    },
    /// `TypedDict` field metadata
    TypedDict {
        /// Whether this field is required
        is_required: bool,
    },
}

/// Metadata regarding a dataclass field/attribute or a `TypedDict` "item" / key-value pair.
#[derive(Debug, Clone, PartialEq, Eq)]
pub(crate) struct Field<'db> {
    /// The declared type of the field
    pub(crate) declared_ty: Type<'db>,
    /// Kind-specific metadata for this field
    pub(crate) kind: FieldKind<'db>,
}

<<<<<<< HEAD
impl Field<'_> {
    pub(crate) const fn is_required(&self) -> bool {
        match &self.kind {
            FieldKind::NamedTuple { default_ty } => default_ty.is_none(),
            // A dataclass field is NOT required if `default` (or `default_factory`) is set
            // or if `init` has been set to `False`.
            FieldKind::Dataclass {
                init, default_ty, ..
            } => default_ty.is_none() && *init,
            FieldKind::TypedDict { is_required } => *is_required,
        }
    }
=======
    /// The type of the default value for this field
    pub(crate) default_ty: Option<Type<'db>>,

    /// Whether or not this field is "init-only". If this is true, it only appears in the
    /// `__init__` signature, but is not accessible as a real field
    pub(crate) init_only: bool,

    /// Whether or not this field should appear in the signature of `__init__`.
    pub(crate) init: bool,

    /// Whether or not this field can only be passed as a keyword argument to `__init__`.
    pub(crate) kw_only: Option<bool>,
>>>>>>> 5e4fa9e4
}

/// Representation of a class definition statement in the AST: either a non-generic class, or a
/// generic class that has not been specialized.
///
/// This does not in itself represent a type, but can be transformed into a [`ClassType`] that
/// does. (For generic classes, this requires specializing its generic context.)
///
/// # Ordering
/// Ordering is based on the class's id assigned by salsa and not on the class literal's values.
/// The id may change between runs, or when the class literal was garbage collected and recreated.
#[salsa::interned(debug, heap_size=ruff_memory_usage::heap_size)]
#[derive(PartialOrd, Ord)]
pub struct ClassLiteral<'db> {
    /// Name of the class at definition
    #[returns(ref)]
    pub(crate) name: ast::name::Name,

    pub(crate) body_scope: ScopeId<'db>,

    pub(crate) known: Option<KnownClass>,

    /// If this class is deprecated, this holds the deprecation message.
    pub(crate) deprecated: Option<DeprecatedInstance<'db>>,

    pub(crate) dataclass_params: Option<DataclassParams>,
    pub(crate) dataclass_transformer_params: Option<DataclassTransformerParams>,
}

// The Salsa heap is tracked separately.
impl get_size2::GetSize for ClassLiteral<'_> {}

#[expect(clippy::ref_option)]
#[allow(clippy::trivially_copy_pass_by_ref)]
fn pep695_generic_context_cycle_recover<'db>(
    _db: &'db dyn Db,
    _value: &Option<GenericContext<'db>>,
    _count: u32,
    _self: ClassLiteral<'db>,
) -> salsa::CycleRecoveryAction<Option<GenericContext<'db>>> {
    salsa::CycleRecoveryAction::Iterate
}

fn pep695_generic_context_cycle_initial<'db>(
    _db: &'db dyn Db,
    _self: ClassLiteral<'db>,
) -> Option<GenericContext<'db>> {
    None
}

#[salsa::tracked]
impl<'db> ClassLiteral<'db> {
    /// Return `true` if this class represents `known_class`
    pub(crate) fn is_known(self, db: &'db dyn Db, known_class: KnownClass) -> bool {
        self.known(db) == Some(known_class)
    }

    pub(crate) fn is_tuple(self, db: &'db dyn Db) -> bool {
        self.is_known(db, KnownClass::Tuple)
    }

    pub(crate) fn generic_context(self, db: &'db dyn Db) -> Option<GenericContext<'db>> {
        // Several typeshed definitions examine `sys.version_info`. To break cycles, we hard-code
        // the knowledge that this class is not generic.
        if self.is_known(db, KnownClass::VersionInfo) {
            return None;
        }

        // We've already verified that the class literal does not contain both a PEP-695 generic
        // scope and a `typing.Generic` base class.
        //
        // Note that if a class has an explicit legacy generic context (by inheriting from
        // `typing.Generic`), and also an implicit one (by inheriting from other generic classes,
        // specialized by typevars), the explicit one takes precedence.
        self.pep695_generic_context(db)
            .or_else(|| self.legacy_generic_context(db))
            .or_else(|| self.inherited_legacy_generic_context(db))
    }

    pub(crate) fn has_pep_695_type_params(self, db: &'db dyn Db) -> bool {
        self.pep695_generic_context(db).is_some()
    }

    #[salsa::tracked(cycle_fn=pep695_generic_context_cycle_recover, cycle_initial=pep695_generic_context_cycle_initial, heap_size=ruff_memory_usage::heap_size)]
    pub(crate) fn pep695_generic_context(self, db: &'db dyn Db) -> Option<GenericContext<'db>> {
        let scope = self.body_scope(db);
        let file = scope.file(db);
        let parsed = parsed_module(db, file).load(db);
        let class_def_node = scope.node(db).expect_class(&parsed);
        class_def_node.type_params.as_ref().map(|type_params| {
            let index = semantic_index(db, scope.file(db));
            let definition = index.expect_single_definition(class_def_node);
            GenericContext::from_type_params(db, index, definition, type_params)
        })
    }

    pub(crate) fn legacy_generic_context(self, db: &'db dyn Db) -> Option<GenericContext<'db>> {
        self.explicit_bases(db).iter().find_map(|base| match base {
            Type::KnownInstance(
                KnownInstanceType::SubscriptedGeneric(generic_context)
                | KnownInstanceType::SubscriptedProtocol(generic_context),
            ) => Some(*generic_context),
            _ => None,
        })
    }

    pub(crate) fn inherited_legacy_generic_context(
        self,
        db: &'db dyn Db,
    ) -> Option<GenericContext<'db>> {
        GenericContext::from_base_classes(
            db,
            self.explicit_bases(db)
                .iter()
                .copied()
                .filter(|ty| matches!(ty, Type::GenericAlias(_))),
        )
    }

    fn file(self, db: &dyn Db) -> File {
        self.body_scope(db).file(db)
    }

    /// Return the original [`ast::StmtClassDef`] node associated with this class
    ///
    /// ## Note
    /// Only call this function from queries in the same file or your
    /// query depends on the AST of another file (bad!).
    fn node<'ast>(self, db: &'db dyn Db, module: &'ast ParsedModuleRef) -> &'ast ast::StmtClassDef {
        let scope = self.body_scope(db);
        scope.node(db).expect_class(module)
    }

    pub(crate) fn definition(self, db: &'db dyn Db) -> Definition<'db> {
        let body_scope = self.body_scope(db);
        let module = parsed_module(db, body_scope.file(db)).load(db);
        let index = semantic_index(db, body_scope.file(db));
        index.expect_single_definition(body_scope.node(db).expect_class(&module))
    }

    pub(crate) fn apply_specialization(
        self,
        db: &'db dyn Db,
        f: impl FnOnce(GenericContext<'db>) -> Specialization<'db>,
    ) -> ClassType<'db> {
        match self.generic_context(db) {
            None => ClassType::NonGeneric(self),
            Some(generic_context) => {
                let specialization = f(generic_context);
                ClassType::Generic(GenericAlias::new(db, self, specialization))
            }
        }
    }

    pub(crate) fn apply_optional_specialization(
        self,
        db: &'db dyn Db,
        specialization: Option<Specialization<'db>>,
    ) -> ClassType<'db> {
        self.apply_specialization(db, |generic_context| {
            specialization
                .unwrap_or_else(|| generic_context.default_specialization(db, self.known(db)))
        })
    }

    /// Returns the default specialization of this class. For non-generic classes, the class is
    /// returned unchanged. For a non-specialized generic class, we return a generic alias that
    /// applies the default specialization to the class's typevars.
    pub(crate) fn default_specialization(self, db: &'db dyn Db) -> ClassType<'db> {
        self.apply_specialization(db, |generic_context| {
            generic_context.default_specialization(db, self.known(db))
        })
    }

    /// Returns the unknown specialization of this class. For non-generic classes, the class is
    /// returned unchanged. For a non-specialized generic class, we return a generic alias that
    /// maps each of the class's typevars to `Unknown`.
    pub(crate) fn unknown_specialization(self, db: &'db dyn Db) -> ClassType<'db> {
        self.apply_specialization(db, |generic_context| {
            generic_context.unknown_specialization(db)
        })
    }

    /// Return an iterator over the inferred types of this class's *explicit* bases.
    ///
    /// Note that any class (except for `object`) that has no explicit
    /// bases will implicitly inherit from `object` at runtime. Nonetheless,
    /// this method does *not* include `object` in the bases it iterates over.
    ///
    /// ## Why is this a salsa query?
    ///
    /// This is a salsa query to short-circuit the invalidation
    /// when the class's AST node changes.
    ///
    /// Were this not a salsa query, then the calling query
    /// would depend on the class's AST and rerun for every change in that file.
    #[salsa::tracked(returns(deref), cycle_fn=explicit_bases_cycle_recover, cycle_initial=explicit_bases_cycle_initial, heap_size=ruff_memory_usage::heap_size)]
    pub(super) fn explicit_bases(self, db: &'db dyn Db) -> Box<[Type<'db>]> {
        tracing::trace!("ClassLiteral::explicit_bases_query: {}", self.name(db));

        let module = parsed_module(db, self.file(db)).load(db);
        let class_stmt = self.node(db, &module);
        let class_definition =
            semantic_index(db, self.file(db)).expect_single_definition(class_stmt);

        if self.is_known(db, KnownClass::VersionInfo) {
            let tuple_type = TupleType::new(db, &TupleSpec::version_info_spec(db))
                .expect("sys.version_info tuple spec should always be a valid tuple");

            Box::new([
                definition_expression_type(db, class_definition, &class_stmt.bases()[0]),
                Type::from(tuple_type.to_class_type(db)),
            ])
        } else {
            class_stmt
                .bases()
                .iter()
                .map(|base_node| definition_expression_type(db, class_definition, base_node))
                .collect()
        }
    }

    /// Return `Some()` if this class is known to be a [`SolidBase`], or `None` if it is not.
    pub(super) fn as_solid_base(self, db: &'db dyn Db) -> Option<SolidBase<'db>> {
        if let Some(known_class) = self.known(db) {
            known_class
                .is_solid_base()
                .then_some(SolidBase::hard_coded(self))
        } else if SlotsKind::from(db, self) == SlotsKind::NotEmpty {
            Some(SolidBase::due_to_dunder_slots(self))
        } else {
            None
        }
    }

    /// Iterate over this class's explicit bases, filtering out any bases that are not class
    /// objects, and applying default specialization to any unspecialized generic class literals.
    fn fully_static_explicit_bases(self, db: &'db dyn Db) -> impl Iterator<Item = ClassType<'db>> {
        self.explicit_bases(db)
            .iter()
            .copied()
            .filter_map(|ty| ty.to_class_type(db))
    }

    /// Determine if this class is a protocol.
    ///
    /// This method relies on the accuracy of the [`KnownClass::is_protocol`] method,
    /// which hardcodes knowledge about certain special-cased classes. See the docs on
    /// that method for why we do this rather than relying on generalised logic for all
    /// classes, including the special-cased ones that are included in the [`KnownClass`]
    /// enum.
    pub(super) fn is_protocol(self, db: &'db dyn Db) -> bool {
        self.known(db)
            .map(KnownClass::is_protocol)
            .unwrap_or_else(|| {
                // Iterate through the last three bases of the class
                // searching for `Protocol` or `Protocol[]` in the bases list.
                //
                // If `Protocol` is present in the bases list of a valid protocol class, it must either:
                //
                // - be the last base
                // - OR be the last-but-one base (with the final base being `Generic[]` or `object`)
                // - OR be the last-but-two base (with the penultimate base being `Generic[]`
                //                                and the final base being `object`)
                self.explicit_bases(db).iter().rev().take(3).any(|base| {
                    matches!(
                        base,
                        Type::SpecialForm(SpecialFormType::Protocol)
                            | Type::KnownInstance(KnownInstanceType::SubscriptedProtocol(_))
                    )
                })
            })
    }

    /// Determine if this is an abstract class.
    pub(super) fn is_abstract(self, db: &'db dyn Db) -> bool {
        self.metaclass(db)
            .into_class_literal()
            .is_some_and(|metaclass| metaclass.is_known(db, KnownClass::ABCMeta))
    }

    /// Return the types of the decorators on this class
    #[salsa::tracked(returns(deref), heap_size=ruff_memory_usage::heap_size)]
    fn decorators(self, db: &'db dyn Db) -> Box<[Type<'db>]> {
        tracing::trace!("ClassLiteral::decorators: {}", self.name(db));

        let module = parsed_module(db, self.file(db)).load(db);

        let class_stmt = self.node(db, &module);
        if class_stmt.decorator_list.is_empty() {
            return Box::new([]);
        }

        let class_definition =
            semantic_index(db, self.file(db)).expect_single_definition(class_stmt);

        class_stmt
            .decorator_list
            .iter()
            .map(|decorator_node| {
                definition_expression_type(db, class_definition, &decorator_node.expression)
            })
            .collect()
    }

    pub(super) fn known_function_decorators(
        self,
        db: &'db dyn Db,
    ) -> impl Iterator<Item = KnownFunction> + 'db {
        self.decorators(db)
            .iter()
            .filter_map(|deco| deco.into_function_literal())
            .filter_map(|decorator| decorator.known(db))
    }

    /// Is this class final?
    pub(super) fn is_final(self, db: &'db dyn Db) -> bool {
        self.known_function_decorators(db)
            .contains(&KnownFunction::Final)
            || enum_metadata(db, self).is_some()
    }

    /// Attempt to resolve the [method resolution order] ("MRO") for this class.
    /// If the MRO is unresolvable, return an error indicating why the class's MRO
    /// cannot be accurately determined. The error returned contains a fallback MRO
    /// that will be used instead for the purposes of type inference.
    ///
    /// The MRO is the tuple of classes that can be retrieved as the `__mro__`
    /// attribute on a class at runtime.
    ///
    /// [method resolution order]: https://docs.python.org/3/glossary.html#term-method-resolution-order
    #[salsa::tracked(returns(as_ref), cycle_fn=try_mro_cycle_recover, cycle_initial=try_mro_cycle_initial, heap_size=ruff_memory_usage::heap_size)]
    pub(super) fn try_mro(
        self,
        db: &'db dyn Db,
        specialization: Option<Specialization<'db>>,
    ) -> Result<Mro<'db>, MroError<'db>> {
        tracing::trace!("ClassLiteral::try_mro: {}", self.name(db));
        Mro::of_class(db, self, specialization)
    }

    /// Iterate over the [method resolution order] ("MRO") of the class.
    ///
    /// If the MRO could not be accurately resolved, this method falls back to iterating
    /// over an MRO that has the class directly inheriting from `Unknown`. Use
    /// [`ClassLiteral::try_mro`] if you need to distinguish between the success and failure
    /// cases rather than simply iterating over the inferred resolution order for the class.
    ///
    /// [method resolution order]: https://docs.python.org/3/glossary.html#term-method-resolution-order
    pub(super) fn iter_mro(
        self,
        db: &'db dyn Db,
        specialization: Option<Specialization<'db>>,
    ) -> MroIterator<'db> {
        MroIterator::new(db, self, specialization)
    }

    /// Return `true` if `other` is present in this class's MRO.
    pub(super) fn is_subclass_of(
        self,
        db: &'db dyn Db,
        specialization: Option<Specialization<'db>>,
        other: ClassType<'db>,
    ) -> bool {
        // `is_subclass_of` is checking the subtype relation, in which gradual types do not
        // participate, so we should not return `True` if we find `Any/Unknown` in the MRO.
        self.iter_mro(db, specialization)
            .contains(&ClassBase::Class(other))
    }

    /// Return `true` if this class constitutes a typed dict specification (inherits from
    /// `typing.TypedDict`, either directly or indirectly).
    #[salsa::tracked(
        cycle_fn=is_typed_dict_cycle_recover,
        cycle_initial=is_typed_dict_cycle_initial,
        heap_size=ruff_memory_usage::heap_size
    )]
    pub(super) fn is_typed_dict(self, db: &'db dyn Db) -> bool {
        if let Some(known) = self.known(db) {
            return known.is_typed_dict_subclass();
        }

        self.iter_mro(db, None)
            .any(|base| matches!(base, ClassBase::TypedDict))
    }

    /// Returns whether fields are *type-required* by default for this class.
    ///
    /// This does **not** consider Python default values on parameters—only whether
    /// the type system marks them as required keys.
    ///
    /// Rules:
    /// - `NamedTuple` / dataclass: Always `true` (all fields are required in the type system).
    /// - `TypedDict`: Defaults to `true` unless `total=False` or `NotRequired` is used.
    ///
    /// `false` → explicitly marked as not required via `total=False`.
    /// `true`  → otherwise.
    fn are_fields_type_required(self, db: &'db dyn Db) -> bool {
        if !self.is_typed_dict(db) {
            return true;
        }

        let module = parsed_module(db, self.file(db)).load(db);
        let class_stmt = self.node(db, &module);

        // Look for `total=False` in class keyword arguments
        if let Some(arguments) = &class_stmt.arguments {
            for keyword in &arguments.keywords {
                if keyword
                    .arg
                    .as_ref()
                    .is_some_and(|name| name.as_str() == "total")
                {
                    if let ruff_python_ast::Expr::BooleanLiteral(bool_lit) = &keyword.value {
                        return bool_lit.value; // False => fields not required
                    }
                }
            }
        }

        true // Default is `total=True`
    }

    /// Return the explicit `metaclass` of this class, if one is defined.
    ///
    /// ## Note
    /// Only call this function from queries in the same file or your
    /// query depends on the AST of another file (bad!).
    fn explicit_metaclass(self, db: &'db dyn Db, module: &ParsedModuleRef) -> Option<Type<'db>> {
        let class_stmt = self.node(db, module);
        let metaclass_node = &class_stmt
            .arguments
            .as_ref()?
            .find_keyword("metaclass")?
            .value;

        let class_definition = self.definition(db);

        Some(definition_expression_type(
            db,
            class_definition,
            metaclass_node,
        ))
    }

    /// Return the metaclass of this class, or `type[Unknown]` if the metaclass cannot be inferred.
    pub(super) fn metaclass(self, db: &'db dyn Db) -> Type<'db> {
        self.try_metaclass(db)
            .map(|(ty, _)| ty)
            .unwrap_or_else(|_| SubclassOfType::subclass_of_unknown())
    }

    /// Return a type representing "the set of all instances of the metaclass of this class".
    pub(super) fn metaclass_instance_type(self, db: &'db dyn Db) -> Type<'db> {
        self
            .metaclass(db)
            .to_instance(db)
            .expect("`Type::to_instance()` should always return `Some()` when called on the type of a metaclass")
    }

    /// Return the metaclass of this class, or an error if the metaclass cannot be inferred.
    #[salsa::tracked(
        cycle_fn=try_metaclass_cycle_recover,
        cycle_initial=try_metaclass_cycle_initial,
        heap_size=ruff_memory_usage::heap_size,
    )]
    pub(super) fn try_metaclass(
        self,
        db: &'db dyn Db,
    ) -> Result<(Type<'db>, Option<DataclassTransformerParams>), MetaclassError<'db>> {
        tracing::trace!("ClassLiteral::try_metaclass: {}", self.name(db));

        // Identify the class's own metaclass (or take the first base class's metaclass).
        let mut base_classes = self.fully_static_explicit_bases(db).peekable();

        if base_classes.peek().is_some() && self.inheritance_cycle(db).is_some() {
            // We emit diagnostics for cyclic class definitions elsewhere.
            // Avoid attempting to infer the metaclass if the class is cyclically defined.
            return Ok((SubclassOfType::subclass_of_unknown(), None));
        }

        if self.try_mro(db, None).is_err_and(MroError::is_cycle) {
            return Ok((SubclassOfType::subclass_of_unknown(), None));
        }

        let module = parsed_module(db, self.file(db)).load(db);

        let explicit_metaclass = self.explicit_metaclass(db, &module);
        let (metaclass, class_metaclass_was_from) = if let Some(metaclass) = explicit_metaclass {
            (metaclass, self)
        } else if let Some(base_class) = base_classes.next() {
            let (base_class_literal, _) = base_class.class_literal(db);
            (base_class.metaclass(db), base_class_literal)
        } else {
            (KnownClass::Type.to_class_literal(db), self)
        };

        let mut candidate = if let Some(metaclass_ty) = metaclass.to_class_type(db) {
            MetaclassCandidate {
                metaclass: metaclass_ty,
                explicit_metaclass_of: class_metaclass_was_from,
            }
        } else {
            let name = Type::string_literal(db, self.name(db));
            let bases = Type::heterogeneous_tuple(db, self.explicit_bases(db));
            let namespace = KnownClass::Dict
                .to_specialized_instance(db, [KnownClass::Str.to_instance(db), Type::any()]);

            // TODO: Other keyword arguments?
            let arguments = CallArguments::positional([name, bases, namespace]);

            let return_ty_result = match metaclass.try_call(db, &arguments) {
                Ok(bindings) => Ok(bindings.return_type(db)),

                Err(CallError(CallErrorKind::NotCallable, bindings)) => Err(MetaclassError {
                    kind: MetaclassErrorKind::NotCallable(bindings.callable_type()),
                }),

                // TODO we should also check for binding errors that would indicate the metaclass
                // does not accept the right arguments
                Err(CallError(CallErrorKind::BindingError, bindings)) => {
                    Ok(bindings.return_type(db))
                }

                Err(CallError(CallErrorKind::PossiblyNotCallable, _)) => Err(MetaclassError {
                    kind: MetaclassErrorKind::PartlyNotCallable(metaclass),
                }),
            };

            return return_ty_result.map(|ty| (ty.to_meta_type(db), None));
        };

        // Reconcile all base classes' metaclasses with the candidate metaclass.
        //
        // See:
        // - https://docs.python.org/3/reference/datamodel.html#determining-the-appropriate-metaclass
        // - https://github.com/python/cpython/blob/83ba8c2bba834c0b92de669cac16fcda17485e0e/Objects/typeobject.c#L3629-L3663
        for base_class in base_classes {
            let metaclass = base_class.metaclass(db);
            let Some(metaclass) = metaclass.to_class_type(db) else {
                continue;
            };
            if metaclass.is_subclass_of(db, candidate.metaclass) {
                let (base_class_literal, _) = base_class.class_literal(db);
                candidate = MetaclassCandidate {
                    metaclass,
                    explicit_metaclass_of: base_class_literal,
                };
                continue;
            }
            if candidate.metaclass.is_subclass_of(db, metaclass) {
                continue;
            }
            let (base_class_literal, _) = base_class.class_literal(db);
            return Err(MetaclassError {
                kind: MetaclassErrorKind::Conflict {
                    candidate1: candidate,
                    candidate2: MetaclassCandidate {
                        metaclass,
                        explicit_metaclass_of: base_class_literal,
                    },
                    candidate1_is_base_class: explicit_metaclass.is_none(),
                },
            });
        }

        let (metaclass_literal, _) = candidate.metaclass.class_literal(db);
        Ok((
            candidate.metaclass.into(),
            metaclass_literal.dataclass_transformer_params(db),
        ))
    }

    /// Returns the class member of this class named `name`.
    ///
    /// The member resolves to a member on the class itself or any of its proper superclasses.
    ///
    /// TODO: Should this be made private...?
    pub(super) fn class_member(
        self,
        db: &'db dyn Db,
        name: &str,
        policy: MemberLookupPolicy,
    ) -> PlaceAndQualifiers<'db> {
        self.class_member_inner(db, None, name, policy)
    }

    fn class_member_inner(
        self,
        db: &'db dyn Db,
        specialization: Option<Specialization<'db>>,
        name: &str,
        policy: MemberLookupPolicy,
    ) -> PlaceAndQualifiers<'db> {
        if name == "__mro__" {
            let tuple_elements = self.iter_mro(db, specialization);
            return Place::bound(Type::heterogeneous_tuple(db, tuple_elements)).into();
        }

        self.class_member_from_mro(db, name, policy, self.iter_mro(db, specialization))
    }

    pub(super) fn class_member_from_mro(
        self,
        db: &'db dyn Db,
        name: &str,
        policy: MemberLookupPolicy,
        mro_iter: impl Iterator<Item = ClassBase<'db>>,
    ) -> PlaceAndQualifiers<'db> {
        // If we encounter a dynamic type in this class's MRO, we'll save that dynamic type
        // in this variable. After we've traversed the MRO, we'll either:
        // (1) Use that dynamic type as the type for this attribute,
        //     if no other classes in the MRO define the attribute; or,
        // (2) Intersect that dynamic type with the type of the attribute
        //     from the non-dynamic members of the class's MRO.
        let mut dynamic_type_to_intersect_with: Option<Type<'db>> = None;

        let mut lookup_result: LookupResult<'db> =
            Err(LookupError::Unbound(TypeQualifiers::empty()));

        for superclass in mro_iter {
            match superclass {
                ClassBase::Generic | ClassBase::Protocol => {
                    // Skip over these very special class bases that aren't really classes.
                }
                ClassBase::Dynamic(_) => {
                    // Note: calling `Type::from(superclass).member()` would be incorrect here.
                    // What we'd really want is a `Type::Any.own_class_member()` method,
                    // but adding such a method wouldn't make much sense -- it would always return `Any`!
                    dynamic_type_to_intersect_with.get_or_insert(Type::from(superclass));
                }
                ClassBase::Class(class) => {
                    let known = class.known(db);

                    if known == Some(KnownClass::Object)
                        // Only exclude `object` members if this is not an `object` class itself
                        && (policy.mro_no_object_fallback() && !self.is_known(db, KnownClass::Object))
                    {
                        continue;
                    }

                    if known == Some(KnownClass::Type) && policy.meta_class_no_type_fallback() {
                        continue;
                    }

                    if matches!(known, Some(KnownClass::Int | KnownClass::Str))
                        && policy.mro_no_int_or_str_fallback()
                    {
                        continue;
                    }

                    lookup_result = lookup_result.or_else(|lookup_error| {
                        lookup_error.or_fall_back_to(
                            db,
                            class.own_class_member(db, self.generic_context(db), name),
                        )
                    });
                }
                ClassBase::TypedDict => {
                    return KnownClass::TypedDictFallback
                        .to_class_literal(db)
                        .find_name_in_mro_with_policy(db, name, policy)
                        .expect("Will return Some() when called on class literal");
                }
            }
            if lookup_result.is_ok() {
                break;
            }
        }

        match (
            PlaceAndQualifiers::from(lookup_result),
            dynamic_type_to_intersect_with,
        ) {
            (symbol_and_qualifiers, None) => symbol_and_qualifiers,

            (
                PlaceAndQualifiers {
                    place: Place::Type(ty, _),
                    qualifiers,
                },
                Some(dynamic_type),
            ) => Place::bound(
                IntersectionBuilder::new(db)
                    .add_positive(ty)
                    .add_positive(dynamic_type)
                    .build(),
            )
            .with_qualifiers(qualifiers),

            (
                PlaceAndQualifiers {
                    place: Place::Unbound,
                    qualifiers,
                },
                Some(dynamic_type),
            ) => Place::bound(dynamic_type).with_qualifiers(qualifiers),
        }
    }

    /// Returns the inferred type of the class member named `name`. Only bound members
    /// or those marked as `ClassVars` are considered.
    ///
    /// Returns [`Place::Unbound`] if `name` cannot be found in this class's scope
    /// directly. Use [`ClassLiteral::class_member`] if you require a method that will
    /// traverse through the MRO until it finds the member.
    pub(super) fn own_class_member(
        self,
        db: &'db dyn Db,
        inherited_generic_context: Option<GenericContext<'db>>,
        specialization: Option<Specialization<'db>>,
        name: &str,
    ) -> PlaceAndQualifiers<'db> {
        if name == "__dataclass_fields__" && self.dataclass_params(db).is_some() {
            // Make this class look like a subclass of the `DataClassInstance` protocol
            return Place::bound(KnownClass::Dict.to_specialized_instance(
                db,
                [
                    KnownClass::Str.to_instance(db),
                    KnownClass::Field.to_specialized_instance(db, [Type::any()]),
                ],
            ))
            .with_qualifiers(TypeQualifiers::CLASS_VAR);
        }

        if CodeGeneratorKind::NamedTuple.matches(db, self) {
            if let Some(field) = self.own_fields(db, specialization).get(name) {
                let property_getter_signature = Signature::new(
                    Parameters::new([Parameter::positional_only(Some(Name::new_static("self")))]),
                    Some(field.declared_ty),
                );
                let property_getter = CallableType::single(db, property_getter_signature);
                let property = PropertyInstanceType::new(db, Some(property_getter), None);
                return Place::bound(Type::PropertyInstance(property)).into();
            }
        }

        let body_scope = self.body_scope(db);
        let symbol = class_symbol(db, body_scope, name).map_type(|ty| {
            // The `__new__` and `__init__` members of a non-specialized generic class are handled
            // specially: they inherit the generic context of their class. That lets us treat them
            // as generic functions when constructing the class, and infer the specialization of
            // the class from the arguments that are passed in.
            //
            // We might decide to handle other class methods the same way, having them inherit the
            // class's generic context, and performing type inference on calls to them to determine
            // the specialization of the class. If we do that, we would update this to also apply
            // to any method with a `@classmethod` decorator. (`__init__` would remain a special
            // case, since it's an _instance_ method where we don't yet know the generic class's
            // specialization.)
            match (inherited_generic_context, ty, specialization, name) {
                (
                    Some(generic_context),
                    Type::FunctionLiteral(function),
                    Some(_),
                    "__new__" | "__init__",
                ) => Type::FunctionLiteral(
                    function.with_inherited_generic_context(db, generic_context),
                ),
                _ => ty,
            }
        });

        if symbol.place.is_unbound() {
            if let Some(synthesized_member) = self.own_synthesized_member(db, specialization, name)
            {
                return Place::bound(synthesized_member).into();
            }
            // The symbol was not found in the class scope. It might still be implicitly defined in `@classmethod`s.
            return Self::implicit_attribute(db, body_scope, name, MethodDecorator::ClassMethod);
        }
        symbol
    }

    /// Returns the type of a synthesized dataclass member like `__init__` or `__lt__`, or
    /// a synthesized `__new__` method for a `NamedTuple`.
    pub(super) fn own_synthesized_member(
        self,
        db: &'db dyn Db,
        specialization: Option<Specialization<'db>>,
        name: &str,
    ) -> Option<Type<'db>> {
        let dataclass_params = self.dataclass_params(db);
        let has_dataclass_param =
            |param| dataclass_params.is_some_and(|params| params.contains(param));

        let field_policy = CodeGeneratorKind::from_class(db, self)?;

        let instance_ty =
            Type::instance(db, self.apply_optional_specialization(db, specialization));

        let signature_from_fields = |mut parameters: Vec<_>, return_ty: Option<Type<'db>>| {
            let mut kw_only_field_seen = false;
<<<<<<< HEAD
            for (field_name, field) in self.fields(db, specialization, field_policy) {
                let (init, mut default_ty) = match field.kind {
                    FieldKind::NamedTuple { default_ty } => (true, default_ty),
                    FieldKind::Dataclass {
                        init, default_ty, ..
                    } => (init, default_ty),
                    FieldKind::TypedDict { .. } => continue,
                };
                let mut field_ty = field.declared_ty;

=======
            for (
                field_name,
                Field {
                    declared_ty: mut field_ty,
                    mut default_ty,
                    init_only: _,
                    init,
                    kw_only,
                },
            ) in self.fields(db, specialization, field_policy)
            {
>>>>>>> 5e4fa9e4
                if name == "__init__" && !init {
                    // Skip fields with `init=False`
                    continue;
                }

                if field_ty
                    .into_nominal_instance()
                    .is_some_and(|instance| instance.class(db).is_known(db, KnownClass::KwOnly))
                {
                    // Attributes annotated with `dataclass.KW_ONLY` are not present in the synthesized
                    // `__init__` method; they are used to indicate that the following parameters are
                    // keyword-only.
                    kw_only_field_seen = true;
                    continue;
                }

                let dunder_set = field_ty.class_member(db, "__set__".into());
                if let Place::Type(dunder_set, Boundness::Bound) = dunder_set.place {
                    // The descriptor handling below is guarded by this not-dynamic check, because
                    // dynamic types like `Any` are valid (data) descriptors: since they have all
                    // possible attributes, they also have a (callable) `__set__` method. The
                    // problem is that we can't determine the type of the value parameter this way.
                    // Instead, we want to use the dynamic type itself in this case, so we skip the
                    // special descriptor handling.
                    if !dunder_set.is_dynamic() {
                        // This type of this attribute is a data descriptor. Instead of overwriting the
                        // descriptor attribute, data-classes will (implicitly) call the `__set__` method
                        // of the descriptor. This means that the synthesized `__init__` parameter for
                        // this attribute is determined by possible `value` parameter types with which
                        // the `__set__` method can be called. We build a union of all possible options
                        // to account for possible overloads.
                        let mut value_types = UnionBuilder::new(db);
                        for binding in &dunder_set.bindings(db) {
                            for overload in binding {
                                if let Some(value_param) =
                                    overload.signature.parameters().get_positional(2)
                                {
                                    value_types = value_types.add(
                                        value_param.annotated_type().unwrap_or_else(Type::unknown),
                                    );
                                } else if overload.signature.parameters().is_gradual() {
                                    value_types = value_types.add(Type::unknown());
                                }
                            }
                        }
                        field_ty = value_types.build();

                        // The default value of the attribute is *not* determined by the right hand side
                        // of the class-body assignment. Instead, the runtime invokes `__get__` on the
                        // descriptor, as if it had been called on the class itself, i.e. it passes `None`
                        // for the `instance` argument.

                        if let Some(ref mut default_ty) = default_ty {
                            *default_ty = default_ty
                                .try_call_dunder_get(db, Type::none(db), Type::ClassLiteral(self))
                                .map(|(return_ty, _)| return_ty)
                                .unwrap_or_else(Type::unknown);
                        }
                    }
                }

                let is_kw_only = name == "__replace__"
                    || kw_only.unwrap_or(
                        has_dataclass_param(DataclassParams::KW_ONLY) || kw_only_field_seen,
                    );

                let mut parameter = if is_kw_only {
                    Parameter::keyword_only(field_name)
                } else {
                    Parameter::positional_or_keyword(field_name)
                }
                .with_annotated_type(field_ty);

                if name == "__replace__" {
                    // When replacing, we know there is a default value for the field
                    // (the value that is currently assigned to the field)
                    // assume this to be the declared type of the field
                    parameter = parameter.with_default_type(field_ty);
                } else if let Some(default_ty) = default_ty {
                    parameter = parameter.with_default_type(default_ty);
                }

                parameters.push(parameter);
            }

            // In the event that we have a mix of keyword-only and positional parameters, we need to sort them
            // so that the keyword-only parameters appear after positional parameters.
            parameters.sort_by_key(Parameter::is_keyword_only);

            let mut signature = Signature::new(Parameters::new(parameters), return_ty);
            signature.inherited_generic_context = self.generic_context(db);
            Some(CallableType::function_like(db, signature))
        };

        match (field_policy, name) {
            (CodeGeneratorKind::DataclassLike, "__init__") => {
                let has_synthesized_dunder_init = has_dataclass_param(DataclassParams::INIT)
                    || self
                        .try_metaclass(db)
                        .is_ok_and(|(_, transformer_params)| transformer_params.is_some());

                if !has_synthesized_dunder_init {
                    return None;
                }

                let self_parameter = Parameter::positional_or_keyword(Name::new_static("self"))
                    // TODO: could be `Self`.
                    .with_annotated_type(instance_ty);
                signature_from_fields(vec![self_parameter], Some(Type::none(db)))
            }
            (CodeGeneratorKind::NamedTuple, "__new__") => {
                let cls_parameter = Parameter::positional_or_keyword(Name::new_static("cls"))
                    .with_annotated_type(KnownClass::Type.to_instance(db));
                signature_from_fields(vec![cls_parameter], Some(Type::none(db)))
            }
            (CodeGeneratorKind::DataclassLike, "__lt__" | "__le__" | "__gt__" | "__ge__") => {
                if !has_dataclass_param(DataclassParams::ORDER) {
                    return None;
                }

                let signature = Signature::new(
                    Parameters::new([
                        Parameter::positional_or_keyword(Name::new_static("self"))
                            // TODO: could be `Self`.
                            .with_annotated_type(instance_ty),
                        Parameter::positional_or_keyword(Name::new_static("other"))
                            // TODO: could be `Self`.
                            .with_annotated_type(instance_ty),
                    ]),
                    Some(KnownClass::Bool.to_instance(db)),
                );

                Some(CallableType::function_like(db, signature))
            }
            (CodeGeneratorKind::NamedTuple, name) if name != "__init__" => {
                KnownClass::NamedTupleFallback
                    .to_class_literal(db)
                    .into_class_literal()?
                    .own_class_member(db, self.generic_context(db), None, name)
                    .place
                    .ignore_possibly_unbound()
            }
            (CodeGeneratorKind::DataclassLike, "__replace__")
                if Program::get(db).python_version(db) >= PythonVersion::PY313 =>
            {
                let self_parameter = Parameter::positional_or_keyword(Name::new_static("self"))
                    .with_annotated_type(instance_ty);

                signature_from_fields(vec![self_parameter], Some(instance_ty))
            }
            (CodeGeneratorKind::DataclassLike, "__setattr__") => {
                if has_dataclass_param(DataclassParams::FROZEN) {
                    let signature = Signature::new(
                        Parameters::new([
                            Parameter::positional_or_keyword(Name::new_static("self"))
                                .with_annotated_type(instance_ty),
                            Parameter::positional_or_keyword(Name::new_static("name")),
                            Parameter::positional_or_keyword(Name::new_static("value")),
                        ]),
                        Some(Type::Never),
                    );

                    return Some(CallableType::function_like(db, signature));
                }
                None
            }
            (CodeGeneratorKind::TypedDict, "__setitem__") => {
                let fields = self.fields(db, specialization, field_policy);

                // Add (key type, value type) overloads for all TypedDict items ("fields"):
                let overloads = fields.iter().map(|(name, field)| {
                    let key_type = Type::StringLiteral(StringLiteralType::new(db, name.as_str()));

                    Signature::new(
                        Parameters::new([
                            Parameter::positional_only(Some(Name::new_static("self")))
                                .with_annotated_type(instance_ty),
                            Parameter::positional_only(Some(Name::new_static("key")))
                                .with_annotated_type(key_type),
                            Parameter::positional_only(Some(Name::new_static("value")))
                                .with_annotated_type(field.declared_ty),
                        ]),
                        Some(Type::none(db)),
                    )
                });

                Some(Type::Callable(CallableType::new(
                    db,
                    CallableSignature::from_overloads(overloads),
                    true,
                )))
            }
            (CodeGeneratorKind::TypedDict, "__getitem__") => {
                let fields = self.fields(db, specialization, field_policy);

                // Add (key -> value type) overloads for all TypedDict items ("fields"):
                let overloads = fields.iter().map(|(name, field)| {
                    let key_type = Type::StringLiteral(StringLiteralType::new(db, name.as_str()));

                    Signature::new(
                        Parameters::new([
                            Parameter::positional_only(Some(Name::new_static("self")))
                                .with_annotated_type(instance_ty),
                            Parameter::positional_only(Some(Name::new_static("key")))
                                .with_annotated_type(key_type),
                        ]),
                        Some(field.declared_ty),
                    )
                });

                Some(Type::Callable(CallableType::new(
                    db,
                    CallableSignature::from_overloads(overloads),
                    true,
                )))
            }
            (CodeGeneratorKind::TypedDict, "get") => {
                // TODO: synthesize a set of overloads with precise types
                let signature = Signature::new(
                    Parameters::new([
                        Parameter::positional_only(Some(Name::new_static("self")))
                            .with_annotated_type(instance_ty),
                        Parameter::positional_only(Some(Name::new_static("key"))),
                        Parameter::positional_only(Some(Name::new_static("default")))
                            .with_default_type(Type::unknown()),
                    ]),
                    Some(todo_type!("Support for `TypedDict`")),
                );

                Some(CallableType::function_like(db, signature))
            }
            (CodeGeneratorKind::TypedDict, "pop") => {
                // TODO: synthesize a set of overloads with precise types.
                // Required keys should be forbidden to be popped.
                let signature = Signature::new(
                    Parameters::new([
                        Parameter::positional_only(Some(Name::new_static("self")))
                            .with_annotated_type(instance_ty),
                        Parameter::positional_only(Some(Name::new_static("key"))),
                        Parameter::positional_only(Some(Name::new_static("default")))
                            .with_default_type(Type::unknown()),
                    ]),
                    Some(todo_type!("Support for `TypedDict`")),
                );

                Some(CallableType::function_like(db, signature))
            }
            (CodeGeneratorKind::TypedDict, "setdefault") => {
                // TODO: synthesize a set of overloads with precise types
                let signature = Signature::new(
                    Parameters::new([
                        Parameter::positional_only(Some(Name::new_static("self")))
                            .with_annotated_type(instance_ty),
                        Parameter::positional_only(Some(Name::new_static("key"))),
                        Parameter::positional_only(Some(Name::new_static("default"))),
                    ]),
                    Some(todo_type!("Support for `TypedDict`")),
                );

                Some(CallableType::function_like(db, signature))
            }
            (CodeGeneratorKind::TypedDict, "update") => {
                // TODO: synthesize a set of overloads with precise types
                let signature = Signature::new(
                    Parameters::new([
                        Parameter::positional_only(Some(Name::new_static("self")))
                            .with_annotated_type(instance_ty),
                        Parameter::variadic(Name::new_static("args")),
                        Parameter::keyword_variadic(Name::new_static("kwargs")),
                    ]),
                    Some(Type::none(db)),
                );

                Some(CallableType::function_like(db, signature))
            }
            _ => None,
        }
    }

    /// Member lookup for classes that inherit from `typing.TypedDict`.
    ///
    /// This is implemented as a separate method because the item definitions on a `TypedDict`-based
    /// class are *not* accessible as class members. Instead, this mostly defers to `TypedDictFallback`,
    /// unless `name` corresponds to one of the specialized synthetic members like `__getitem__`.
    pub(crate) fn typed_dict_member(
        self,
        db: &'db dyn Db,
        specialization: Option<Specialization<'db>>,
        name: &str,
        policy: MemberLookupPolicy,
    ) -> PlaceAndQualifiers<'db> {
        if let Some(member) = self.own_synthesized_member(db, specialization, name) {
            Place::bound(member).into()
        } else {
            KnownClass::TypedDictFallback
                .to_class_literal(db)
                .find_name_in_mro_with_policy(db, name, policy)
                .expect("`find_name_in_mro_with_policy` will return `Some()` when called on class literal")
        }
    }

    /// Returns a list of all annotated attributes defined in this class, or any of its superclasses.
    ///
    /// See [`ClassLiteral::own_fields`] for more details.
    pub(crate) fn fields(
        self,
        db: &'db dyn Db,
        specialization: Option<Specialization<'db>>,
        field_policy: CodeGeneratorKind,
    ) -> FxOrderMap<Name, Field<'db>> {
        if field_policy == CodeGeneratorKind::NamedTuple {
            // NamedTuples do not allow multiple inheritance, so it is sufficient to enumerate the
            // fields of this class only.
            return self.own_fields(db, specialization, field_policy);
        }

        let matching_classes_in_mro: Vec<_> = self
            .iter_mro(db, specialization)
            .filter_map(|superclass| {
                if let Some(class) = superclass.into_class() {
                    let (class_literal, specialization) = class.class_literal(db);
                    if field_policy.matches(db, class_literal) {
                        Some((class_literal, specialization))
                    } else {
                        None
                    }
                } else {
                    None
                }
            })
            // We need to collect into a `Vec` here because we iterate the MRO in reverse order
            .collect();

        matching_classes_in_mro
            .into_iter()
            .rev()
            .flat_map(|(class, specialization)| class.own_fields(db, specialization, field_policy))
            // We collect into a FxOrderMap here to deduplicate attributes
            .collect()
    }

    /// Returns a list of all annotated attributes defined in the body of this class. This is similar
    /// to the `__annotations__` attribute at runtime, but also contains default values.
    ///
    /// For a class body like
    /// ```py
    /// @dataclass
    /// class C:
    ///     x: int
    ///     y: str = "a"
    /// ```
    /// we return a map `{"x": (int, None), "y": (str, Some(Literal["a"]))}`.
    pub(super) fn own_fields(
        self,
        db: &'db dyn Db,
        specialization: Option<Specialization<'db>>,
        field_policy: CodeGeneratorKind,
    ) -> FxOrderMap<Name, Field<'db>> {
        let mut attributes = FxOrderMap::default();

        let class_body_scope = self.body_scope(db);
        let table = place_table(db, class_body_scope);

        let use_def = use_def_map(db, class_body_scope);
        let are_fields_type_required = self.are_fields_type_required(db);

        for (symbol_id, declarations) in use_def.all_end_of_scope_symbol_declarations() {
            // Here, we exclude all declarations that are not annotated assignments. We need this because
            // things like function definitions and nested classes would otherwise be considered dataclass
            // fields. The check is too broad in the sense that it also excludes (weird) constructs where
            // a symbol would have multiple declarations, one of which is an annotated assignment. If we
            // want to improve this, we could instead pass a definition-kind filter to the use-def map
            // query, or to the `symbol_from_declarations` call below. Doing so would potentially require
            // us to generate a union of `__init__` methods.
            if !declarations
                .clone()
                .all(|DeclarationWithConstraint { declaration, .. }| {
                    declaration.is_undefined_or(|declaration| {
                        matches!(
                            declaration.kind(db),
                            DefinitionKind::AnnotatedAssignment(..)
                        )
                    })
                })
            {
                continue;
            }

            let symbol = table.symbol(symbol_id);

            let attr = place_from_declarations(db, declarations).ignore_conflicting_declarations();
            if attr.is_class_var() {
                continue;
            }

            if let Some(attr_ty) = attr.place.ignore_possibly_unbound() {
                let bindings = use_def.end_of_scope_symbol_bindings(symbol_id);
                let mut default_ty = place_from_bindings(db, bindings).ignore_possibly_unbound();

                default_ty =
                    default_ty.map(|ty| ty.apply_optional_specialization(db, specialization));

<<<<<<< HEAD
                    let kind = match field_policy {
                        CodeGeneratorKind::NamedTuple => FieldKind::NamedTuple { default_ty },
                        CodeGeneratorKind::DataclassLike => FieldKind::Dataclass {
                            default_ty,
                            init_only: attr.is_init_var(),
                            init,
                        },
                        CodeGeneratorKind::TypedDict => FieldKind::TypedDict {
                            is_required: are_fields_type_required,
                        },
                    };

                    attributes.insert(
                        symbol.name().clone(),
                        Field {
                            declared_ty: attr_ty.apply_optional_specialization(db, specialization),
                            kind,
                        },
                    );
=======
                let mut init = true;
                let mut kw_only = None;
                if let Some(Type::KnownInstance(KnownInstanceType::Field(field))) = default_ty {
                    default_ty = Some(field.default_type(db));
                    init = field.init(db);
                    kw_only = field.kw_only(db);
>>>>>>> 5e4fa9e4
                }

                attributes.insert(
                    symbol.name().clone(),
                    Field {
                        declared_ty: attr_ty.apply_optional_specialization(db, specialization),
                        default_ty,
                        init_only: attr.is_init_var(),
                        init,
                        kw_only,
                    },
                );
            }
        }

        attributes
    }

    /// Look up an instance attribute (available in `__dict__`) of the given name.
    ///
    /// See [`Type::instance_member`] for more details.
    pub(super) fn instance_member(
        self,
        db: &'db dyn Db,
        specialization: Option<Specialization<'db>>,
        name: &str,
    ) -> PlaceAndQualifiers<'db> {
        if self.is_typed_dict(db) {
            return Place::Unbound.into();
        }

        let mut union = UnionBuilder::new(db);
        let mut union_qualifiers = TypeQualifiers::empty();

        for superclass in self.iter_mro(db, specialization) {
            match superclass {
                ClassBase::Generic | ClassBase::Protocol => {
                    // Skip over these very special class bases that aren't really classes.
                }
                ClassBase::Dynamic(_) => {
                    return PlaceAndQualifiers::todo(
                        "instance attribute on class with dynamic base",
                    );
                }
                ClassBase::Class(class) => {
                    if let member @ PlaceAndQualifiers {
                        place: Place::Type(ty, boundness),
                        qualifiers,
                    } = class.own_instance_member(db, name)
                    {
                        // TODO: We could raise a diagnostic here if there are conflicting type qualifiers
                        union_qualifiers |= qualifiers;

                        if boundness == Boundness::Bound {
                            if union.is_empty() {
                                // Short-circuit, no need to allocate inside the union builder
                                return member;
                            }

                            return Place::bound(union.add(ty).build())
                                .with_qualifiers(union_qualifiers);
                        }

                        // If we see a possibly-unbound symbol, we need to keep looking
                        // higher up in the MRO.
                        union = union.add(ty);
                    }
                }
                ClassBase::TypedDict => {
                    return KnownClass::TypedDictFallback
                        .to_instance(db)
                        .instance_member(db, name);
                }
            }
        }

        if union.is_empty() {
            Place::Unbound.with_qualifiers(TypeQualifiers::empty())
        } else {
            // If we have reached this point, we know that we have only seen possibly-unbound places.
            // This means that the final result is still possibly-unbound.

            Place::Type(union.build(), Boundness::PossiblyUnbound).with_qualifiers(union_qualifiers)
        }
    }

    /// Tries to find declarations/bindings of an attribute named `name` that are only
    /// "implicitly" defined (`self.x = …`, `cls.x = …`) in a method of the class that
    /// corresponds to `class_body_scope`. The `target_method_decorator` parameter is
    /// used to skip methods that do not have the expected decorator.
    fn implicit_attribute(
        db: &'db dyn Db,
        class_body_scope: ScopeId<'db>,
        name: &str,
        target_method_decorator: MethodDecorator,
    ) -> PlaceAndQualifiers<'db> {
        Self::implicit_attribute_inner(
            db,
            class_body_scope,
            name.to_string(),
            target_method_decorator,
        )
    }

    #[salsa::tracked(
        cycle_fn=implicit_attribute_recover,
        cycle_initial=implicit_attribute_initial,
        heap_size=ruff_memory_usage::heap_size,
    )]
    fn implicit_attribute_inner(
        db: &'db dyn Db,
        class_body_scope: ScopeId<'db>,
        name: String,
        target_method_decorator: MethodDecorator,
    ) -> PlaceAndQualifiers<'db> {
        // If we do not see any declarations of an attribute, neither in the class body nor in
        // any method, we build a union of `Unknown` with the inferred types of all bindings of
        // that attribute. We include `Unknown` in that union to account for the fact that the
        // attribute might be externally modified.
        let mut union_of_inferred_types = UnionBuilder::new(db);
        let mut qualifiers = TypeQualifiers::empty();

        let mut is_attribute_bound = false;

        let file = class_body_scope.file(db);
        let module = parsed_module(db, file).load(db);
        let index = semantic_index(db, file);
        let class_map = use_def_map(db, class_body_scope);
        let class_table = place_table(db, class_body_scope);

        let is_valid_scope = |method_scope: ScopeId<'db>| {
            if let Some(method_def) = method_scope.node(db).as_function(&module) {
                let method_name = method_def.name.as_str();
                if let Place::Type(Type::FunctionLiteral(method_type), _) =
                    class_symbol(db, class_body_scope, method_name).place
                {
                    let method_decorator = MethodDecorator::try_from_fn_type(db, method_type);
                    if method_decorator != Ok(target_method_decorator) {
                        return false;
                    }
                }
            }
            true
        };

        // First check declarations
        for (attribute_declarations, method_scope_id) in
            attribute_declarations(db, class_body_scope, &name)
        {
            let method_scope = method_scope_id.to_scope_id(db, file);
            if !is_valid_scope(method_scope) {
                continue;
            }

            for attribute_declaration in attribute_declarations {
                let DefinitionState::Defined(declaration) = attribute_declaration.declaration
                else {
                    continue;
                };

                let DefinitionKind::AnnotatedAssignment(assignment) = declaration.kind(db) else {
                    continue;
                };

                // We found an annotated assignment of one of the following forms (using 'self' in these
                // examples, but we support arbitrary names for the first parameters of methods):
                //
                //     self.name: <annotation>
                //     self.name: <annotation> = …

                if use_def_map(db, method_scope)
                    .is_declaration_reachable(db, &attribute_declaration)
                    .is_always_false()
                {
                    continue;
                }

                let annotation = declaration_type(db, declaration);
                let annotation =
                    Place::bound(annotation.inner).with_qualifiers(annotation.qualifiers);

                if let Some(all_qualifiers) = annotation.is_bare_final() {
                    if let Some(value) = assignment.value(&module) {
                        // If we see an annotated assignment with a bare `Final` as in
                        // `self.SOME_CONSTANT: Final = 1`, infer the type from the value
                        // on the right-hand side.

                        let inferred_ty = infer_expression_type(db, index.expression(value));
                        return Place::bound(inferred_ty).with_qualifiers(all_qualifiers);
                    }

                    // If there is no right-hand side, just record that we saw a `Final` qualifier
                    qualifiers |= all_qualifiers;
                    continue;
                }

                return annotation;
            }
        }

        if !qualifiers.contains(TypeQualifiers::FINAL) {
            union_of_inferred_types = union_of_inferred_types.add(Type::unknown());
        }

        for (attribute_assignments, method_scope_id) in
            attribute_assignments(db, class_body_scope, &name)
        {
            let method_scope = method_scope_id.to_scope_id(db, file);
            if !is_valid_scope(method_scope) {
                continue;
            }

            let method_map = use_def_map(db, method_scope);

            // The attribute assignment inherits the reachability of the method which contains it
            let is_method_reachable =
                if let Some(method_def) = method_scope.node(db).as_function(&module) {
                    let method = index.expect_single_definition(method_def);
                    let method_place = class_table.symbol_id(&method_def.name).unwrap();
                    class_map
                        .all_reachable_symbol_bindings(method_place)
                        .find_map(|bind| {
                            (bind.binding.is_defined_and(|def| def == method))
                                .then(|| class_map.is_binding_reachable(db, &bind))
                        })
                        .unwrap_or(Truthiness::AlwaysFalse)
                } else {
                    Truthiness::AlwaysFalse
                };
            if is_method_reachable.is_always_false() {
                continue;
            }

            // Storage for the implicit `DefinitionState::Undefined` binding. If present, it
            // will be the first binding in the `attribute_assignments` iterator.
            let mut unbound_binding = None;

            for attribute_assignment in attribute_assignments {
                if let DefinitionState::Undefined = attribute_assignment.binding {
                    // Store the implicit unbound binding here so that we can delay the
                    // computation of `unbound_reachability` to the point when we actually
                    // need it. This is an optimization for the common case where the
                    // `unbound` binding is the only binding of the `name` attribute,
                    // i.e. if there is no `self.name = …` assignment in this method.
                    unbound_binding = Some(attribute_assignment);
                    continue;
                }

                let DefinitionState::Defined(binding) = attribute_assignment.binding else {
                    continue;
                };
                match method_map
                    .is_binding_reachable(db, &attribute_assignment)
                    .and(is_method_reachable)
                {
                    Truthiness::AlwaysTrue | Truthiness::Ambiguous => {
                        is_attribute_bound = true;
                    }
                    Truthiness::AlwaysFalse => {
                        continue;
                    }
                }

                // There is at least one attribute assignment that may be reachable, so if `unbound_reachability` is
                // always false then this attribute is considered bound.
                // TODO: this is incomplete logic since the attributes bound after termination are considered reachable.
                let unbound_reachability = unbound_binding
                    .as_ref()
                    .map(|binding| method_map.is_binding_reachable(db, binding))
                    .unwrap_or(Truthiness::AlwaysFalse);

                if unbound_reachability
                    .negate()
                    .and(is_method_reachable)
                    .is_always_true()
                {
                    is_attribute_bound = true;
                }

                match binding.kind(db) {
                    DefinitionKind::AnnotatedAssignment(_) => {
                        // Annotated assignments were handled above. This branch is not
                        // unreachable (because of the `continue` above), but there is
                        // nothing to do here.
                    }
                    DefinitionKind::Assignment(assign) => {
                        match assign.target_kind() {
                            TargetKind::Sequence(_, unpack) => {
                                // We found an unpacking assignment like:
                                //
                                //     .., self.name, .. = <value>
                                //     (.., self.name, ..) = <value>
                                //     [.., self.name, ..] = <value>

                                let unpacked = infer_unpack_types(db, unpack);

                                let inferred_ty = unpacked.expression_type(assign.target(&module));

                                union_of_inferred_types = union_of_inferred_types.add(inferred_ty);
                            }
                            TargetKind::Single => {
                                // We found an un-annotated attribute assignment of the form:
                                //
                                //     self.name = <value>

                                let inferred_ty = infer_expression_type(
                                    db,
                                    index.expression(assign.value(&module)),
                                );

                                union_of_inferred_types = union_of_inferred_types.add(inferred_ty);
                            }
                        }
                    }
                    DefinitionKind::For(for_stmt) => {
                        match for_stmt.target_kind() {
                            TargetKind::Sequence(_, unpack) => {
                                // We found an unpacking assignment like:
                                //
                                //     for .., self.name, .. in <iterable>:

                                let unpacked = infer_unpack_types(db, unpack);
                                let inferred_ty =
                                    unpacked.expression_type(for_stmt.target(&module));

                                union_of_inferred_types = union_of_inferred_types.add(inferred_ty);
                            }
                            TargetKind::Single => {
                                // We found an attribute assignment like:
                                //
                                //     for self.name in <iterable>:

                                let iterable_ty = infer_expression_type(
                                    db,
                                    index.expression(for_stmt.iterable(&module)),
                                );
                                // TODO: Potential diagnostics resulting from the iterable are currently not reported.
                                let inferred_ty =
                                    iterable_ty.iterate(db).homogeneous_element_type(db);

                                union_of_inferred_types = union_of_inferred_types.add(inferred_ty);
                            }
                        }
                    }
                    DefinitionKind::WithItem(with_item) => {
                        match with_item.target_kind() {
                            TargetKind::Sequence(_, unpack) => {
                                // We found an unpacking assignment like:
                                //
                                //     with <context_manager> as .., self.name, ..:

                                let unpacked = infer_unpack_types(db, unpack);
                                let inferred_ty =
                                    unpacked.expression_type(with_item.target(&module));

                                union_of_inferred_types = union_of_inferred_types.add(inferred_ty);
                            }
                            TargetKind::Single => {
                                // We found an attribute assignment like:
                                //
                                //     with <context_manager> as self.name:

                                let context_ty = infer_expression_type(
                                    db,
                                    index.expression(with_item.context_expr(&module)),
                                );
                                let inferred_ty = if with_item.is_async() {
                                    context_ty.aenter(db)
                                } else {
                                    context_ty.enter(db)
                                };

                                union_of_inferred_types = union_of_inferred_types.add(inferred_ty);
                            }
                        }
                    }
                    DefinitionKind::Comprehension(comprehension) => {
                        match comprehension.target_kind() {
                            TargetKind::Sequence(_, unpack) => {
                                // We found an unpacking assignment like:
                                //
                                //     [... for .., self.name, .. in <iterable>]

                                let unpacked = infer_unpack_types(db, unpack);

                                let inferred_ty =
                                    unpacked.expression_type(comprehension.target(&module));

                                union_of_inferred_types = union_of_inferred_types.add(inferred_ty);
                            }
                            TargetKind::Single => {
                                // We found an attribute assignment like:
                                //
                                //     [... for self.name in <iterable>]

                                let iterable_ty = infer_expression_type(
                                    db,
                                    index.expression(comprehension.iterable(&module)),
                                );
                                // TODO: Potential diagnostics resulting from the iterable are currently not reported.
                                let inferred_ty =
                                    iterable_ty.iterate(db).homogeneous_element_type(db);

                                union_of_inferred_types = union_of_inferred_types.add(inferred_ty);
                            }
                        }
                    }
                    DefinitionKind::AugmentedAssignment(_) => {
                        // TODO:
                    }
                    DefinitionKind::NamedExpression(_) => {
                        // A named expression whose target is an attribute is syntactically prohibited
                    }
                    _ => {}
                }
            }
        }

        if is_attribute_bound {
            Place::bound(union_of_inferred_types.build()).with_qualifiers(qualifiers)
        } else {
            Place::Unbound.with_qualifiers(qualifiers)
        }
    }

    /// A helper function for `instance_member` that looks up the `name` attribute only on
    /// this class, not on its superclasses.
    pub(crate) fn own_instance_member(
        self,
        db: &'db dyn Db,
        name: &str,
    ) -> PlaceAndQualifiers<'db> {
        // TODO: There are many things that are not yet implemented here:
        // - `typing.Final`
        // - Proper diagnostics

        let body_scope = self.body_scope(db);
        let table = place_table(db, body_scope);

        if let Some(symbol_id) = table.symbol_id(name) {
            let use_def = use_def_map(db, body_scope);

            let declarations = use_def.end_of_scope_symbol_declarations(symbol_id);
            let declared_and_qualifiers =
                place_from_declarations(db, declarations).ignore_conflicting_declarations();

            match declared_and_qualifiers {
                PlaceAndQualifiers {
                    place: mut declared @ Place::Type(declared_ty, declaredness),
                    qualifiers,
                } => {
                    // For the purpose of finding instance attributes, ignore `ClassVar`
                    // declarations:
                    if qualifiers.contains(TypeQualifiers::CLASS_VAR) {
                        declared = Place::Unbound;
                    }

                    if qualifiers.contains(TypeQualifiers::INIT_VAR) {
                        // We ignore `InitVar` declarations on the class body, unless that attribute is overwritten
                        // by an implicit assignment in a method
                        if Self::implicit_attribute(db, body_scope, name, MethodDecorator::None)
                            .place
                            .is_unbound()
                        {
                            return Place::Unbound.into();
                        }
                    }

                    // The attribute is declared in the class body.

                    let bindings = use_def.end_of_scope_symbol_bindings(symbol_id);
                    let inferred = place_from_bindings(db, bindings);
                    let has_binding = !inferred.is_unbound();

                    if has_binding {
                        // The attribute is declared and bound in the class body.

                        if let Some(implicit_ty) =
                            Self::implicit_attribute(db, body_scope, name, MethodDecorator::None)
                                .place
                                .ignore_possibly_unbound()
                        {
                            if declaredness == Boundness::Bound {
                                // If a symbol is definitely declared, and we see
                                // attribute assignments in methods of the class,
                                // we trust the declared type.
                                declared.with_qualifiers(qualifiers)
                            } else {
                                Place::Type(
                                    UnionType::from_elements(db, [declared_ty, implicit_ty]),
                                    declaredness,
                                )
                                .with_qualifiers(qualifiers)
                            }
                        } else {
                            // The symbol is declared and bound in the class body,
                            // but we did not find any attribute assignments in
                            // methods of the class. This means that the attribute
                            // has a class-level default value, but it would not be
                            // found in a `__dict__` lookup.

                            Place::Unbound.into()
                        }
                    } else {
                        // The attribute is declared but not bound in the class body.
                        // We take this as a sign that this is intended to be a pure
                        // instance attribute, and we trust the declared type, unless
                        // it is possibly-undeclared. In the latter case, we also
                        // union with the inferred type from attribute assignments.

                        if declaredness == Boundness::Bound {
                            declared.with_qualifiers(qualifiers)
                        } else {
                            if let Some(implicit_ty) = Self::implicit_attribute(
                                db,
                                body_scope,
                                name,
                                MethodDecorator::None,
                            )
                            .place
                            .ignore_possibly_unbound()
                            {
                                Place::Type(
                                    UnionType::from_elements(db, [declared_ty, implicit_ty]),
                                    declaredness,
                                )
                                .with_qualifiers(qualifiers)
                            } else {
                                declared.with_qualifiers(qualifiers)
                            }
                        }
                    }
                }

                PlaceAndQualifiers {
                    place: Place::Unbound,
                    qualifiers: _,
                } => {
                    // The attribute is not *declared* in the class body. It could still be declared/bound
                    // in a method.

                    Self::implicit_attribute(db, body_scope, name, MethodDecorator::None)
                }
            }
        } else {
            // This attribute is neither declared nor bound in the class body.
            // It could still be implicitly defined in a method.

            Self::implicit_attribute(db, body_scope, name, MethodDecorator::None)
        }
    }

    pub(super) fn to_non_generic_instance(self, db: &'db dyn Db) -> Type<'db> {
        Type::instance(db, ClassType::NonGeneric(self))
    }

    /// Return this class' involvement in an inheritance cycle, if any.
    ///
    /// A class definition like this will fail at runtime,
    /// but we must be resilient to it or we could panic.
    #[salsa::tracked(cycle_fn=inheritance_cycle_recover, cycle_initial=inheritance_cycle_initial, heap_size=ruff_memory_usage::heap_size)]
    pub(super) fn inheritance_cycle(self, db: &'db dyn Db) -> Option<InheritanceCycle> {
        /// Return `true` if the class is cyclically defined.
        ///
        /// Also, populates `visited_classes` with all base classes of `self`.
        fn is_cyclically_defined_recursive<'db>(
            db: &'db dyn Db,
            class: ClassLiteral<'db>,
            classes_on_stack: &mut IndexSet<ClassLiteral<'db>>,
            visited_classes: &mut IndexSet<ClassLiteral<'db>>,
        ) -> bool {
            let mut result = false;
            for explicit_base in class.explicit_bases(db) {
                let explicit_base_class_literal = match explicit_base {
                    Type::ClassLiteral(class_literal) => *class_literal,
                    Type::GenericAlias(generic_alias) => generic_alias.origin(db),
                    _ => continue,
                };
                if !classes_on_stack.insert(explicit_base_class_literal) {
                    return true;
                }

                if visited_classes.insert(explicit_base_class_literal) {
                    // If we find a cycle, keep searching to check if we can reach the starting class.
                    result |= is_cyclically_defined_recursive(
                        db,
                        explicit_base_class_literal,
                        classes_on_stack,
                        visited_classes,
                    );
                }
                classes_on_stack.pop();
            }
            result
        }

        tracing::trace!("Class::inheritance_cycle: {}", self.name(db));

        let visited_classes = &mut IndexSet::new();
        if !is_cyclically_defined_recursive(db, self, &mut IndexSet::new(), visited_classes) {
            None
        } else if visited_classes.contains(&self) {
            Some(InheritanceCycle::Participant)
        } else {
            Some(InheritanceCycle::Inherited)
        }
    }

    /// Returns a [`Span`] with the range of the class's header.
    ///
    /// See [`Self::header_range`] for more details.
    pub(super) fn header_span(self, db: &'db dyn Db) -> Span {
        Span::from(self.file(db)).with_range(self.header_range(db))
    }

    /// Returns the range of the class's "header": the class name
    /// and any arguments passed to the `class` statement. E.g.
    ///
    /// ```ignore
    /// class Foo(Bar, metaclass=Baz): ...
    ///       ^^^^^^^^^^^^^^^^^^^^^^^
    /// ```
    pub(super) fn header_range(self, db: &'db dyn Db) -> TextRange {
        let class_scope = self.body_scope(db);
        let module = parsed_module(db, class_scope.file(db)).load(db);
        let class_node = class_scope.node(db).expect_class(&module);
        let class_name = &class_node.name;
        TextRange::new(
            class_name.start(),
            class_node
                .arguments
                .as_deref()
                .map(Ranged::end)
                .unwrap_or_else(|| class_name.end()),
        )
    }
}

impl<'db> From<ClassLiteral<'db>> for Type<'db> {
    fn from(class: ClassLiteral<'db>) -> Type<'db> {
        Type::ClassLiteral(class)
    }
}

impl<'db> From<ClassLiteral<'db>> for ClassType<'db> {
    fn from(class: ClassLiteral<'db>) -> ClassType<'db> {
        ClassType::NonGeneric(class)
    }
}

#[derive(Debug, Copy, Clone, PartialEq, Eq, Hash, get_size2::GetSize)]
pub(super) enum InheritanceCycle {
    /// The class is cyclically defined and is a participant in the cycle.
    /// i.e., it inherits either directly or indirectly from itself.
    Participant,
    /// The class inherits from a class that is a `Participant` in an inheritance cycle,
    /// but is not itself a participant.
    Inherited,
}

impl InheritanceCycle {
    pub(super) const fn is_participant(self) -> bool {
        matches!(self, InheritanceCycle::Participant)
    }
}

/// CPython internally considers a class a "solid base" if it has an atypical instance memory layout,
/// with additional memory "slots" for each instance, besides the default object metadata and an
/// attribute dictionary. A "solid base" can be a class defined in a C extension which defines C-level
/// instance slots, or a Python class that defines non-empty `__slots__`.
///
/// Two solid bases can only coexist in a class's MRO if one is a subclass of the other. Knowing if
/// a class is "solid base" or not is therefore valuable for inferring whether two instance types or
/// two subclass-of types are disjoint from each other. It also allows us to detect possible
/// `TypeError`s resulting from class definitions.
#[derive(Debug, PartialEq, Eq, Hash, Copy, Clone)]
pub(super) struct SolidBase<'db> {
    pub(super) class: ClassLiteral<'db>,
    pub(super) kind: SolidBaseKind,
}

impl<'db> SolidBase<'db> {
    /// Creates a [`SolidBase`] instance where we know the class is a solid base
    /// because it is special-cased by ty.
    fn hard_coded(class: ClassLiteral<'db>) -> Self {
        Self {
            class,
            kind: SolidBaseKind::HardCoded,
        }
    }

    /// Creates a [`SolidBase`] instance where we know the class is a solid base
    /// because of its `__slots__` definition.
    fn due_to_dunder_slots(class: ClassLiteral<'db>) -> Self {
        Self {
            class,
            kind: SolidBaseKind::DefinesSlots,
        }
    }

    /// Two solid bases can only coexist in a class's MRO if one is a subclass of the other
    fn could_coexist_in_mro_with(&self, db: &'db dyn Db, other: &Self) -> bool {
        self == other
            || self
                .class
                .is_subclass_of(db, None, other.class.default_specialization(db))
            || other
                .class
                .is_subclass_of(db, None, self.class.default_specialization(db))
    }
}

#[derive(Debug, Copy, Clone, PartialEq, Eq, Hash)]
pub(super) enum SolidBaseKind {
    /// We know the class is a solid base because of some hardcoded knowledge in ty.
    HardCoded,
    /// We know the class is a solid base because it has a non-empty `__slots__` definition.
    DefinesSlots,
}

/// Non-exhaustive enumeration of known classes (e.g. `builtins.int`, `typing.Any`, ...) to allow
/// for easier syntax when interacting with very common classes.
///
/// Feel free to expand this enum if you ever find yourself using the same class in multiple
/// places.
/// Note: good candidates are any classes in `[crate::module_resolver::module::KnownModule]`
#[derive(Debug, Clone, Copy, PartialEq, Eq, Hash, get_size2::GetSize)]
#[cfg_attr(test, derive(strum_macros::EnumIter))]
pub enum KnownClass {
    // To figure out where an stdlib symbol is defined, you can go into `crates/ty_vendored`
    // and grep for the symbol name in any `.pyi` file.

    // Builtins
    Bool,
    Object,
    Bytes,
    Bytearray,
    Type,
    Int,
    Float,
    Complex,
    Str,
    List,
    Tuple,
    Set,
    FrozenSet,
    Dict,
    Slice,
    Property,
    BaseException,
    Exception,
    BaseExceptionGroup,
    ExceptionGroup,
    Staticmethod,
    Classmethod,
    Super,
    // enum
    Enum,
    EnumType,
    Auto,
    Member,
    Nonmember,
    // abc
    ABCMeta,
    // Types
    GenericAlias,
    ModuleType,
    FunctionType,
    MethodType,
    MethodWrapperType,
    WrapperDescriptorType,
    UnionType,
    GeneratorType,
    AsyncGeneratorType,
    CoroutineType,
    // Typeshed
    NoneType, // Part of `types` for Python >= 3.10
    // Typing
    Any,
    Awaitable,
    Generator,
    Deprecated,
    StdlibAlias,
    SpecialForm,
    TypeVar,
    ParamSpec,
    ParamSpecArgs,
    ParamSpecKwargs,
    TypeVarTuple,
    TypeAliasType,
    NoDefaultType,
    NewType,
    SupportsIndex,
    Iterable,
    Iterator,
    // Collections
    ChainMap,
    Counter,
    DefaultDict,
    Deque,
    OrderedDict,
    // sys
    VersionInfo,
    // Exposed as `types.EllipsisType` on Python >=3.10;
    // backported as `builtins.ellipsis` by typeshed on Python <=3.9
    EllipsisType,
    NotImplementedType,
    // dataclasses
    Field,
    KwOnly,
    InitVar,
    // _typeshed._type_checker_internals
    NamedTupleFallback,
    NamedTupleLike,
    TypedDictFallback,
}

impl KnownClass {
    pub(crate) const fn is_bool(self) -> bool {
        matches!(self, Self::Bool)
    }

    pub(crate) const fn is_special_form(self) -> bool {
        matches!(self, Self::SpecialForm)
    }

    /// Determine whether instances of this class are always truthy, always falsy,
    /// or have an ambiguous truthiness.
    ///
    /// Returns `None` for `KnownClass::Tuple`, since the truthiness of a tuple
    /// depends on its spec.
    pub(crate) const fn bool(self) -> Option<Truthiness> {
        match self {
            // N.B. It's only generally safe to infer `Truthiness::AlwaysTrue` for a `KnownClass`
            // variant if the class's `__bool__` method always returns the same thing *and* the
            // class is `@final`.
            //
            // E.g. `ModuleType.__bool__` always returns `True`, but `ModuleType` is not `@final`.
            // Equally, `range` is `@final`, but its `__bool__` method can return `False`.
            Self::EllipsisType
            | Self::NoDefaultType
            | Self::MethodType
            | Self::Slice
            | Self::FunctionType
            | Self::VersionInfo
            | Self::TypeAliasType
            | Self::TypeVar
            | Self::ParamSpec
            | Self::ParamSpecArgs
            | Self::ParamSpecKwargs
            | Self::TypeVarTuple
            | Self::Super
            | Self::WrapperDescriptorType
            | Self::UnionType
            | Self::GeneratorType
            | Self::AsyncGeneratorType
            | Self::MethodWrapperType
            | Self::CoroutineType => Some(Truthiness::AlwaysTrue),

            Self::NoneType => Some(Truthiness::AlwaysFalse),

            Self::Any
            | Self::BaseException
            | Self::Exception
            | Self::ExceptionGroup
            | Self::Object
            | Self::OrderedDict
            | Self::BaseExceptionGroup
            | Self::Bool
            | Self::Str
            | Self::List
            | Self::GenericAlias
            | Self::NewType
            | Self::StdlibAlias
            | Self::SupportsIndex
            | Self::Set
            | Self::Int
            | Self::Type
            | Self::Bytes
            | Self::Bytearray
            | Self::FrozenSet
            | Self::Property
            | Self::SpecialForm
            | Self::Dict
            | Self::ModuleType
            | Self::ChainMap
            | Self::Complex
            | Self::Counter
            | Self::DefaultDict
            | Self::Deque
            | Self::Float
            | Self::Enum
            | Self::EnumType
            | Self::Auto
            | Self::Member
            | Self::Nonmember
            | Self::ABCMeta
            | Self::Iterable
            | Self::Iterator
            // Evaluating `NotImplementedType` in a boolean context was deprecated in Python 3.9
            // and raises a `TypeError` in Python >=3.14
            // (see https://docs.python.org/3/library/constants.html#NotImplemented)
            | Self::NotImplementedType
            | Self::Staticmethod
            | Self::Classmethod
            | Self::Awaitable
            | Self::Generator
            | Self::Deprecated
            | Self::Field
            | Self::KwOnly
            | Self::InitVar
            | Self::NamedTupleFallback
            | Self::NamedTupleLike
            | Self::TypedDictFallback => Some(Truthiness::Ambiguous),

            Self::Tuple => None,
        }
    }

    /// Return `true` if this class is a [`SolidBase`]
    const fn is_solid_base(self) -> bool {
        match self {
            Self::Object => false,

            // Most non-`@final` builtins (other than `object`) are solid bases.
            Self::Set
            | Self::FrozenSet
            | Self::BaseException
            | Self::Bytearray
            | Self::Int
            | Self::Float
            | Self::Complex
            | Self::Str
            | Self::List
            | Self::Tuple
            | Self::Dict
            | Self::Slice
            | Self::Property
            | Self::Staticmethod
            | Self::Classmethod
            | Self::Deprecated
            | Self::Type
            | Self::ModuleType
            | Self::Super
            | Self::GenericAlias
            | Self::Deque
            | Self::Bytes => true,

            // It doesn't really make sense to ask the question for `@final` types,
            // since these are "more than solid bases". But we'll anyway infer a `@final`
            // class as being disjoint from a class that doesn't appear in its MRO,
            // and we'll anyway complain if we see a class definition that includes a
            // `@final` class in its bases. We therefore return `false` here to avoid
            // unnecessary duplicate diagnostics elsewhere.
            Self::TypeVarTuple
            | Self::TypeAliasType
            | Self::UnionType
            | Self::NoDefaultType
            | Self::MethodType
            | Self::MethodWrapperType
            | Self::FunctionType
            | Self::GeneratorType
            | Self::AsyncGeneratorType
            | Self::StdlibAlias
            | Self::SpecialForm
            | Self::TypeVar
            | Self::ParamSpec
            | Self::ParamSpecArgs
            | Self::ParamSpecKwargs
            | Self::WrapperDescriptorType
            | Self::EllipsisType
            | Self::NotImplementedType
            | Self::KwOnly
            | Self::InitVar
            | Self::VersionInfo
            | Self::Bool
            | Self::NoneType
            | Self::CoroutineType => false,

            // Anything with a *runtime* MRO (N.B. sometimes different from the MRO that typeshed gives!)
            // with length >2, or anything that is implemented in pure Python, is not a solid base.
            Self::ABCMeta
            | Self::Any
            | Self::Awaitable
            | Self::Generator
            | Self::Enum
            | Self::EnumType
            | Self::Auto
            | Self::Member
            | Self::Nonmember
            | Self::ChainMap
            | Self::Exception
            | Self::ExceptionGroup
            | Self::Field
            | Self::SupportsIndex
            | Self::NamedTupleFallback
            | Self::NamedTupleLike
            | Self::TypedDictFallback
            | Self::Counter
            | Self::DefaultDict
            | Self::OrderedDict
            | Self::NewType
            | Self::Iterable
            | Self::Iterator
            | Self::BaseExceptionGroup => false,
        }
    }

    /// Return `true` if this class is a subclass of `enum.Enum` *and* has enum members, i.e.
    /// if it is an "actual" enum, not `enum.Enum` itself or a similar custom enum class.
    pub(crate) const fn is_enum_subclass_with_members(self) -> bool {
        match self {
            KnownClass::Bool
            | KnownClass::Object
            | KnownClass::Bytes
            | KnownClass::Bytearray
            | KnownClass::Type
            | KnownClass::Int
            | KnownClass::Float
            | KnownClass::Complex
            | KnownClass::Str
            | KnownClass::List
            | KnownClass::Tuple
            | KnownClass::Set
            | KnownClass::FrozenSet
            | KnownClass::Dict
            | KnownClass::Slice
            | KnownClass::Property
            | KnownClass::BaseException
            | KnownClass::Exception
            | KnownClass::BaseExceptionGroup
            | KnownClass::ExceptionGroup
            | KnownClass::Staticmethod
            | KnownClass::Classmethod
            | KnownClass::Awaitable
            | KnownClass::Generator
            | KnownClass::Deprecated
            | KnownClass::Super
            | KnownClass::Enum
            | KnownClass::EnumType
            | KnownClass::Auto
            | KnownClass::Member
            | KnownClass::Nonmember
            | KnownClass::ABCMeta
            | KnownClass::GenericAlias
            | KnownClass::ModuleType
            | KnownClass::FunctionType
            | KnownClass::MethodType
            | KnownClass::MethodWrapperType
            | KnownClass::WrapperDescriptorType
            | KnownClass::UnionType
            | KnownClass::GeneratorType
            | KnownClass::AsyncGeneratorType
            | KnownClass::CoroutineType
            | KnownClass::NoneType
            | KnownClass::Any
            | KnownClass::StdlibAlias
            | KnownClass::SpecialForm
            | KnownClass::TypeVar
            | KnownClass::ParamSpec
            | KnownClass::ParamSpecArgs
            | KnownClass::ParamSpecKwargs
            | KnownClass::TypeVarTuple
            | KnownClass::TypeAliasType
            | KnownClass::NoDefaultType
            | KnownClass::NewType
            | KnownClass::SupportsIndex
            | KnownClass::Iterable
            | KnownClass::Iterator
            | KnownClass::ChainMap
            | KnownClass::Counter
            | KnownClass::DefaultDict
            | KnownClass::Deque
            | KnownClass::OrderedDict
            | KnownClass::VersionInfo
            | KnownClass::EllipsisType
            | KnownClass::NotImplementedType
            | KnownClass::Field
            | KnownClass::KwOnly
            | KnownClass::InitVar
            | KnownClass::NamedTupleFallback
            | KnownClass::NamedTupleLike
            | KnownClass::TypedDictFallback => false,
        }
    }

    /// Return `true` if this class is a (true) subclass of `typing.TypedDict`.
    pub(crate) const fn is_typed_dict_subclass(self) -> bool {
        match self {
            KnownClass::Bool
            | KnownClass::Object
            | KnownClass::Bytes
            | KnownClass::Bytearray
            | KnownClass::Type
            | KnownClass::Int
            | KnownClass::Float
            | KnownClass::Complex
            | KnownClass::Str
            | KnownClass::List
            | KnownClass::Tuple
            | KnownClass::Set
            | KnownClass::FrozenSet
            | KnownClass::Dict
            | KnownClass::Slice
            | KnownClass::Property
            | KnownClass::BaseException
            | KnownClass::Exception
            | KnownClass::BaseExceptionGroup
            | KnownClass::ExceptionGroup
            | KnownClass::Staticmethod
            | KnownClass::Classmethod
            | KnownClass::Awaitable
            | KnownClass::Generator
            | KnownClass::Deprecated
            | KnownClass::Super
            | KnownClass::Enum
            | KnownClass::EnumType
            | KnownClass::Auto
            | KnownClass::Member
            | KnownClass::Nonmember
            | KnownClass::ABCMeta
            | KnownClass::GenericAlias
            | KnownClass::ModuleType
            | KnownClass::FunctionType
            | KnownClass::MethodType
            | KnownClass::MethodWrapperType
            | KnownClass::WrapperDescriptorType
            | KnownClass::UnionType
            | KnownClass::GeneratorType
            | KnownClass::AsyncGeneratorType
            | KnownClass::CoroutineType
            | KnownClass::NoneType
            | KnownClass::Any
            | KnownClass::StdlibAlias
            | KnownClass::SpecialForm
            | KnownClass::TypeVar
            | KnownClass::ParamSpec
            | KnownClass::ParamSpecArgs
            | KnownClass::ParamSpecKwargs
            | KnownClass::TypeVarTuple
            | KnownClass::TypeAliasType
            | KnownClass::NoDefaultType
            | KnownClass::NewType
            | KnownClass::SupportsIndex
            | KnownClass::Iterable
            | KnownClass::Iterator
            | KnownClass::ChainMap
            | KnownClass::Counter
            | KnownClass::DefaultDict
            | KnownClass::Deque
            | KnownClass::OrderedDict
            | KnownClass::VersionInfo
            | KnownClass::EllipsisType
            | KnownClass::NotImplementedType
            | KnownClass::Field
            | KnownClass::KwOnly
            | KnownClass::InitVar
            | KnownClass::NamedTupleFallback
            | KnownClass::NamedTupleLike
            | KnownClass::TypedDictFallback => false,
        }
    }

    pub(crate) const fn is_tuple_subclass(self) -> bool {
        match self {
            KnownClass::Tuple | KnownClass::VersionInfo => true,

            KnownClass::Bool
            | KnownClass::Object
            | KnownClass::Bytes
            | KnownClass::Bytearray
            | KnownClass::Type
            | KnownClass::Int
            | KnownClass::Float
            | KnownClass::Complex
            | KnownClass::Str
            | KnownClass::List
            | KnownClass::Set
            | KnownClass::FrozenSet
            | KnownClass::Dict
            | KnownClass::Slice
            | KnownClass::Property
            | KnownClass::BaseException
            | KnownClass::Exception
            | KnownClass::BaseExceptionGroup
            | KnownClass::ExceptionGroup
            | KnownClass::Staticmethod
            | KnownClass::Classmethod
            | KnownClass::Awaitable
            | KnownClass::Generator
            | KnownClass::Deprecated
            | KnownClass::Super
            | KnownClass::Enum
            | KnownClass::EnumType
            | KnownClass::Auto
            | KnownClass::Member
            | KnownClass::Nonmember
            | KnownClass::ABCMeta
            | KnownClass::GenericAlias
            | KnownClass::ModuleType
            | KnownClass::FunctionType
            | KnownClass::MethodType
            | KnownClass::MethodWrapperType
            | KnownClass::WrapperDescriptorType
            | KnownClass::UnionType
            | KnownClass::GeneratorType
            | KnownClass::AsyncGeneratorType
            | KnownClass::CoroutineType
            | KnownClass::NoneType
            | KnownClass::Any
            | KnownClass::StdlibAlias
            | KnownClass::SpecialForm
            | KnownClass::TypeVar
            | KnownClass::ParamSpec
            | KnownClass::ParamSpecArgs
            | KnownClass::ParamSpecKwargs
            | KnownClass::TypeVarTuple
            | KnownClass::TypeAliasType
            | KnownClass::NoDefaultType
            | KnownClass::NewType
            | KnownClass::SupportsIndex
            | KnownClass::Iterable
            | KnownClass::Iterator
            | KnownClass::ChainMap
            | KnownClass::Counter
            | KnownClass::DefaultDict
            | KnownClass::Deque
            | KnownClass::OrderedDict
            | KnownClass::EllipsisType
            | KnownClass::NotImplementedType
            | KnownClass::Field
            | KnownClass::KwOnly
            | KnownClass::InitVar
            | KnownClass::TypedDictFallback
            | KnownClass::NamedTupleLike
            | KnownClass::NamedTupleFallback => false,
        }
    }

    /// Return `true` if this class is a protocol class.
    ///
    /// In an ideal world, perhaps we wouldn't hardcode this knowledge here;
    /// instead, we'd just look at the bases for these classes, as we do for
    /// all other classes. However, the special casing here helps us out in
    /// two important ways:
    ///
    /// 1. It helps us avoid Salsa cycles when creating types such as "instance of `str`"
    ///    and "instance of `sys._version_info`". These types are constructed very early
    ///    on, but it causes problems if we attempt to infer the types of their bases
    ///    too soon.
    /// 2. It's probably more performant.
    const fn is_protocol(self) -> bool {
        match self {
            Self::SupportsIndex
            | Self::Iterable
            | Self::Iterator
            | Self::Awaitable
            | Self::NamedTupleLike
            | Self::Generator => true,

            Self::Any
            | Self::Bool
            | Self::Object
            | Self::Bytes
            | Self::Bytearray
            | Self::Tuple
            | Self::Int
            | Self::Float
            | Self::Complex
            | Self::FrozenSet
            | Self::Str
            | Self::Set
            | Self::Dict
            | Self::List
            | Self::Type
            | Self::Slice
            | Self::Property
            | Self::BaseException
            | Self::BaseExceptionGroup
            | Self::Exception
            | Self::ExceptionGroup
            | Self::Staticmethod
            | Self::Classmethod
            | Self::Deprecated
            | Self::GenericAlias
            | Self::GeneratorType
            | Self::AsyncGeneratorType
            | Self::CoroutineType
            | Self::ModuleType
            | Self::FunctionType
            | Self::MethodType
            | Self::MethodWrapperType
            | Self::WrapperDescriptorType
            | Self::NoneType
            | Self::SpecialForm
            | Self::TypeVar
            | Self::ParamSpec
            | Self::ParamSpecArgs
            | Self::ParamSpecKwargs
            | Self::TypeVarTuple
            | Self::TypeAliasType
            | Self::NoDefaultType
            | Self::NewType
            | Self::ChainMap
            | Self::Counter
            | Self::DefaultDict
            | Self::Deque
            | Self::OrderedDict
            | Self::Enum
            | Self::EnumType
            | Self::Auto
            | Self::Member
            | Self::Nonmember
            | Self::ABCMeta
            | Self::Super
            | Self::StdlibAlias
            | Self::VersionInfo
            | Self::EllipsisType
            | Self::NotImplementedType
            | Self::UnionType
            | Self::Field
            | Self::KwOnly
            | Self::InitVar
            | Self::NamedTupleFallback
            | Self::TypedDictFallback => false,
        }
    }

    pub(crate) fn name(self, db: &dyn Db) -> &'static str {
        match self {
            Self::Any => "Any",
            Self::Bool => "bool",
            Self::Object => "object",
            Self::Bytes => "bytes",
            Self::Bytearray => "bytearray",
            Self::Tuple => "tuple",
            Self::Int => "int",
            Self::Float => "float",
            Self::Complex => "complex",
            Self::FrozenSet => "frozenset",
            Self::Str => "str",
            Self::Set => "set",
            Self::Dict => "dict",
            Self::List => "list",
            Self::Type => "type",
            Self::Slice => "slice",
            Self::Property => "property",
            Self::BaseException => "BaseException",
            Self::BaseExceptionGroup => "BaseExceptionGroup",
            Self::Exception => "Exception",
            Self::ExceptionGroup => "ExceptionGroup",
            Self::Staticmethod => "staticmethod",
            Self::Classmethod => "classmethod",
            Self::Awaitable => "Awaitable",
            Self::Generator => "Generator",
            Self::Deprecated => "deprecated",
            Self::GenericAlias => "GenericAlias",
            Self::ModuleType => "ModuleType",
            Self::FunctionType => "FunctionType",
            Self::MethodType => "MethodType",
            Self::UnionType => "UnionType",
            Self::MethodWrapperType => "MethodWrapperType",
            Self::WrapperDescriptorType => "WrapperDescriptorType",
            Self::GeneratorType => "GeneratorType",
            Self::AsyncGeneratorType => "AsyncGeneratorType",
            Self::CoroutineType => "CoroutineType",
            Self::NoneType => "NoneType",
            Self::SpecialForm => "_SpecialForm",
            Self::TypeVar => "TypeVar",
            Self::ParamSpec => "ParamSpec",
            Self::ParamSpecArgs => "ParamSpecArgs",
            Self::ParamSpecKwargs => "ParamSpecKwargs",
            Self::TypeVarTuple => "TypeVarTuple",
            Self::TypeAliasType => "TypeAliasType",
            Self::NoDefaultType => "_NoDefaultType",
            Self::NewType => "NewType",
            Self::SupportsIndex => "SupportsIndex",
            Self::ChainMap => "ChainMap",
            Self::Counter => "Counter",
            Self::DefaultDict => "defaultdict",
            Self::Deque => "deque",
            Self::OrderedDict => "OrderedDict",
            Self::Enum => "Enum",
            Self::EnumType => {
                if Program::get(db).python_version(db) >= PythonVersion::PY311 {
                    "EnumType"
                } else {
                    "EnumMeta"
                }
            }
            Self::Auto => "auto",
            Self::Member => "member",
            Self::Nonmember => "nonmember",
            Self::ABCMeta => "ABCMeta",
            Self::Super => "super",
            Self::Iterable => "Iterable",
            Self::Iterator => "Iterator",
            // For example, `typing.List` is defined as `List = _Alias()` in typeshed
            Self::StdlibAlias => "_Alias",
            // This is the name the type of `sys.version_info` has in typeshed,
            // which is different to what `type(sys.version_info).__name__` is at runtime.
            // (At runtime, `type(sys.version_info).__name__ == "version_info"`,
            // which is impossible to replicate in the stubs since the sole instance of the class
            // also has that name in the `sys` module.)
            Self::VersionInfo => "_version_info",
            Self::EllipsisType => {
                // Exposed as `types.EllipsisType` on Python >=3.10;
                // backported as `builtins.ellipsis` by typeshed on Python <=3.9
                if Program::get(db).python_version(db) >= PythonVersion::PY310 {
                    "EllipsisType"
                } else {
                    "ellipsis"
                }
            }
            Self::NotImplementedType => "_NotImplementedType",
            Self::Field => "Field",
            Self::KwOnly => "KW_ONLY",
            Self::InitVar => "InitVar",
            Self::NamedTupleFallback => "NamedTupleFallback",
            Self::NamedTupleLike => "NamedTupleLike",
            Self::TypedDictFallback => "TypedDictFallback",
        }
    }

    pub(super) fn display(self, db: &dyn Db) -> impl std::fmt::Display + '_ {
        struct KnownClassDisplay<'db> {
            db: &'db dyn Db,
            class: KnownClass,
        }

        impl std::fmt::Display for KnownClassDisplay<'_> {
            fn fmt(&self, f: &mut std::fmt::Formatter<'_>) -> std::fmt::Result {
                let KnownClassDisplay {
                    class: known_class,
                    db,
                } = *self;
                write!(
                    f,
                    "{module}.{class}",
                    module = known_class.canonical_module(db),
                    class = known_class.name(db)
                )
            }
        }

        KnownClassDisplay { db, class: self }
    }

    /// Lookup a [`KnownClass`] in typeshed and return a [`Type`]
    /// representing all possible instances of the class.
    ///
    /// If the class cannot be found in typeshed, a debug-level log message will be emitted stating this.
    pub(crate) fn to_instance(self, db: &dyn Db) -> Type<'_> {
        self.to_class_literal(db)
            .to_class_type(db)
            .map(|class| Type::instance(db, class))
            .unwrap_or_else(Type::unknown)
    }

    /// Lookup a generic [`KnownClass`] in typeshed and return a [`Type`]
    /// representing a specialization of that class.
    ///
    /// If the class cannot be found in typeshed, or if you provide a specialization with the wrong
    /// number of types, a debug-level log message will be emitted stating this.
    pub(crate) fn to_specialized_class_type<'db>(
        self,
        db: &'db dyn Db,
        specialization: impl IntoIterator<Item = Type<'db>>,
    ) -> Option<ClassType<'db>> {
        let Type::ClassLiteral(class_literal) = self.to_class_literal(db) else {
            return None;
        };
        let generic_context = class_literal.generic_context(db)?;

        let types = specialization.into_iter().collect::<Box<[_]>>();
        if types.len() != generic_context.len(db) {
            // a cache of the `KnownClass`es that we have already seen mismatched-arity
            // specializations for (and therefore that we've already logged a warning for)
            static MESSAGES: LazyLock<Mutex<FxHashSet<KnownClass>>> = LazyLock::new(Mutex::default);
            if MESSAGES.lock().unwrap().insert(self) {
                tracing::info!(
                    "Wrong number of types when specializing {}. \
                     Falling back to default specialization for the symbol instead.",
                    self.display(db)
                );
            }
            return Some(class_literal.default_specialization(db));
        }

        Some(class_literal.apply_specialization(db, |_| generic_context.specialize(db, types)))
    }

    /// Lookup a [`KnownClass`] in typeshed and return a [`Type`]
    /// representing all possible instances of the generic class with a specialization.
    ///
    /// If the class cannot be found in typeshed, or if you provide a specialization with the wrong
    /// number of types, a debug-level log message will be emitted stating this.
    pub(crate) fn to_specialized_instance<'db>(
        self,
        db: &'db dyn Db,
        specialization: impl IntoIterator<Item = Type<'db>>,
    ) -> Type<'db> {
        self.to_specialized_class_type(db, specialization)
            .and_then(|class_type| Type::from(class_type).to_instance(db))
            .unwrap_or_else(Type::unknown)
    }

    /// Attempt to lookup a [`KnownClass`] in typeshed and return a [`Type`] representing that class-literal.
    ///
    /// Return an error if the symbol cannot be found in the expected typeshed module,
    /// or if the symbol is not a class definition, or if the symbol is possibly unbound.
    fn try_to_class_literal_without_logging(
        self,
        db: &dyn Db,
    ) -> Result<ClassLiteral<'_>, KnownClassLookupError<'_>> {
        let symbol = known_module_symbol(db, self.canonical_module(db), self.name(db)).place;
        match symbol {
            Place::Type(Type::ClassLiteral(class_literal), Boundness::Bound) => Ok(class_literal),
            Place::Type(Type::ClassLiteral(class_literal), Boundness::PossiblyUnbound) => {
                Err(KnownClassLookupError::ClassPossiblyUnbound { class_literal })
            }
            Place::Type(found_type, _) => {
                Err(KnownClassLookupError::SymbolNotAClass { found_type })
            }
            Place::Unbound => Err(KnownClassLookupError::ClassNotFound),
        }
    }

    /// Lookup a [`KnownClass`] in typeshed and return a [`Type`] representing that class-literal.
    ///
    /// If the class cannot be found in typeshed, a debug-level log message will be emitted stating this.
    pub(crate) fn try_to_class_literal(self, db: &dyn Db) -> Option<ClassLiteral<'_>> {
        // a cache of the `KnownClass`es that we have already failed to lookup in typeshed
        // (and therefore that we've already logged a warning for)
        static MESSAGES: LazyLock<Mutex<FxHashSet<KnownClass>>> = LazyLock::new(Mutex::default);

        self.try_to_class_literal_without_logging(db)
            .or_else(|lookup_error| {
                if MESSAGES.lock().unwrap().insert(self) {
                    if matches!(
                        lookup_error,
                        KnownClassLookupError::ClassPossiblyUnbound { .. }
                    ) {
                        tracing::info!("{}", lookup_error.display(db, self));
                    } else {
                        tracing::info!(
                            "{}. Falling back to `Unknown` for the symbol instead.",
                            lookup_error.display(db, self)
                        );
                    }
                }

                match lookup_error {
                    KnownClassLookupError::ClassPossiblyUnbound { class_literal, .. } => {
                        Ok(class_literal)
                    }
                    KnownClassLookupError::ClassNotFound { .. }
                    | KnownClassLookupError::SymbolNotAClass { .. } => Err(()),
                }
            })
            .ok()
    }

    /// Lookup a [`KnownClass`] in typeshed and return a [`Type`] representing that class-literal.
    ///
    /// If the class cannot be found in typeshed, a debug-level log message will be emitted stating this.
    pub(crate) fn to_class_literal(self, db: &dyn Db) -> Type<'_> {
        self.try_to_class_literal(db)
            .map(Type::ClassLiteral)
            .unwrap_or_else(Type::unknown)
    }

    /// Lookup a [`KnownClass`] in typeshed and return a [`Type`]
    /// representing that class and all possible subclasses of the class.
    ///
    /// If the class cannot be found in typeshed, a debug-level log message will be emitted stating this.
    pub(crate) fn to_subclass_of(self, db: &dyn Db) -> Type<'_> {
        self.to_class_literal(db)
            .to_class_type(db)
            .map(|class| SubclassOfType::from(db, class))
            .unwrap_or_else(SubclassOfType::subclass_of_unknown)
    }

    /// Return `true` if this symbol can be resolved to a class definition `class` in typeshed,
    /// *and* `class` is a subclass of `other`.
    pub(super) fn is_subclass_of<'db>(self, db: &'db dyn Db, other: ClassType<'db>) -> bool {
        self.try_to_class_literal_without_logging(db)
            .is_ok_and(|class| class.is_subclass_of(db, None, other))
    }

    /// Return the module in which we should look up the definition for this class
    fn canonical_module(self, db: &dyn Db) -> KnownModule {
        match self {
            Self::Bool
            | Self::Object
            | Self::Bytes
            | Self::Bytearray
            | Self::Type
            | Self::Int
            | Self::Float
            | Self::Complex
            | Self::Str
            | Self::List
            | Self::Tuple
            | Self::Set
            | Self::FrozenSet
            | Self::Dict
            | Self::BaseException
            | Self::BaseExceptionGroup
            | Self::Exception
            | Self::ExceptionGroup
            | Self::Staticmethod
            | Self::Classmethod
            | Self::Slice
            | Self::Super
            | Self::Property => KnownModule::Builtins,
            Self::VersionInfo => KnownModule::Sys,
            Self::ABCMeta => KnownModule::Abc,
            Self::Enum | Self::EnumType | Self::Auto | Self::Member | Self::Nonmember => {
                KnownModule::Enum
            }
            Self::GenericAlias
            | Self::ModuleType
            | Self::FunctionType
            | Self::MethodType
            | Self::GeneratorType
            | Self::AsyncGeneratorType
            | Self::CoroutineType
            | Self::MethodWrapperType
            | Self::UnionType
            | Self::WrapperDescriptorType => KnownModule::Types,
            Self::NoneType => KnownModule::Typeshed,
            Self::Any
            | Self::Awaitable
            | Self::Generator
            | Self::SpecialForm
            | Self::TypeVar
            | Self::StdlibAlias
            | Self::Iterable
            | Self::Iterator
            | Self::SupportsIndex => KnownModule::Typing,
            Self::TypeAliasType
            | Self::TypeVarTuple
            | Self::ParamSpec
            | Self::ParamSpecArgs
            | Self::ParamSpecKwargs
            | Self::Deprecated
            | Self::NewType => KnownModule::TypingExtensions,
            Self::NoDefaultType => {
                let python_version = Program::get(db).python_version(db);

                // typing_extensions has a 3.13+ re-export for the `typing.NoDefault`
                // singleton, but not for `typing._NoDefaultType`. So we need to switch
                // to `typing._NoDefaultType` for newer versions:
                if python_version >= PythonVersion::PY313 {
                    KnownModule::Typing
                } else {
                    KnownModule::TypingExtensions
                }
            }
            Self::EllipsisType => {
                // Exposed as `types.EllipsisType` on Python >=3.10;
                // backported as `builtins.ellipsis` by typeshed on Python <=3.9
                if Program::get(db).python_version(db) >= PythonVersion::PY310 {
                    KnownModule::Types
                } else {
                    KnownModule::Builtins
                }
            }
            Self::NotImplementedType => KnownModule::Builtins,
            Self::ChainMap
            | Self::Counter
            | Self::DefaultDict
            | Self::Deque
            | Self::OrderedDict => KnownModule::Collections,
            Self::Field | Self::KwOnly | Self::InitVar => KnownModule::Dataclasses,
            Self::NamedTupleFallback | Self::TypedDictFallback => KnownModule::TypeCheckerInternals,
            Self::NamedTupleLike => KnownModule::TyExtensions,
        }
    }

    /// Returns `Some(true)` if all instances of this `KnownClass` compare equal.
    /// Returns `None` for `KnownClass::Tuple`, since whether or not a tuple type
    /// is single-valued depends on the tuple spec.
    pub(super) const fn is_single_valued(self) -> Option<bool> {
        match self {
            Self::NoneType
            | Self::NoDefaultType
            | Self::VersionInfo
            | Self::EllipsisType
            | Self::TypeAliasType
            | Self::UnionType
            | Self::NotImplementedType => Some(true),

            Self::Any
            | Self::Bool
            | Self::Object
            | Self::Bytes
            | Self::Bytearray
            | Self::Type
            | Self::Int
            | Self::Float
            | Self::Complex
            | Self::Str
            | Self::List
            | Self::Set
            | Self::FrozenSet
            | Self::Dict
            | Self::Slice
            | Self::Property
            | Self::BaseException
            | Self::BaseExceptionGroup
            | Self::Exception
            | Self::ExceptionGroup
            | Self::Staticmethod
            | Self::Classmethod
            | Self::Awaitable
            | Self::Generator
            | Self::Deprecated
            | Self::GenericAlias
            | Self::ModuleType
            | Self::FunctionType
            | Self::GeneratorType
            | Self::AsyncGeneratorType
            | Self::CoroutineType
            | Self::MethodType
            | Self::MethodWrapperType
            | Self::WrapperDescriptorType
            | Self::SpecialForm
            | Self::ChainMap
            | Self::Counter
            | Self::DefaultDict
            | Self::Deque
            | Self::OrderedDict
            | Self::SupportsIndex
            | Self::StdlibAlias
            | Self::TypeVar
            | Self::ParamSpec
            | Self::ParamSpecArgs
            | Self::ParamSpecKwargs
            | Self::TypeVarTuple
            | Self::Enum
            | Self::EnumType
            | Self::Auto
            | Self::Member
            | Self::Nonmember
            | Self::ABCMeta
            | Self::Super
            | Self::NewType
            | Self::Field
            | Self::KwOnly
            | Self::InitVar
            | Self::Iterable
            | Self::Iterator
            | Self::NamedTupleFallback
            | Self::NamedTupleLike
            | Self::TypedDictFallback => Some(false),

            Self::Tuple => None,
        }
    }

    /// Is this class a singleton class?
    ///
    /// A singleton class is a class where it is known that only one instance can ever exist at runtime.
    pub(super) const fn is_singleton(self) -> bool {
        match self {
            Self::NoneType
            | Self::EllipsisType
            | Self::NoDefaultType
            | Self::VersionInfo
            | Self::TypeAliasType
            | Self::NotImplementedType => true,

            Self::Any
            | Self::Bool
            | Self::Object
            | Self::Bytes
            | Self::Bytearray
            | Self::Tuple
            | Self::Int
            | Self::Float
            | Self::Complex
            | Self::Str
            | Self::Set
            | Self::FrozenSet
            | Self::Dict
            | Self::List
            | Self::Type
            | Self::Slice
            | Self::Property
            | Self::GenericAlias
            | Self::ModuleType
            | Self::FunctionType
            | Self::MethodType
            | Self::MethodWrapperType
            | Self::WrapperDescriptorType
            | Self::GeneratorType
            | Self::AsyncGeneratorType
            | Self::CoroutineType
            | Self::SpecialForm
            | Self::ChainMap
            | Self::Counter
            | Self::DefaultDict
            | Self::Deque
            | Self::OrderedDict
            | Self::StdlibAlias
            | Self::SupportsIndex
            | Self::BaseException
            | Self::BaseExceptionGroup
            | Self::Exception
            | Self::ExceptionGroup
            | Self::Staticmethod
            | Self::Classmethod
            | Self::Awaitable
            | Self::Generator
            | Self::Deprecated
            | Self::TypeVar
            | Self::ParamSpec
            | Self::ParamSpecArgs
            | Self::ParamSpecKwargs
            | Self::TypeVarTuple
            | Self::Enum
            | Self::EnumType
            | Self::Auto
            | Self::Member
            | Self::Nonmember
            | Self::ABCMeta
            | Self::Super
            | Self::UnionType
            | Self::NewType
            | Self::Field
            | Self::KwOnly
            | Self::InitVar
            | Self::Iterable
            | Self::Iterator
            | Self::NamedTupleFallback
            | Self::NamedTupleLike
            | Self::TypedDictFallback => false,
        }
    }

    pub(super) fn try_from_file_and_name(
        db: &dyn Db,
        file: File,
        class_name: &str,
    ) -> Option<Self> {
        // We assert that this match is exhaustive over the right-hand side in the unit test
        // `known_class_roundtrip_from_str()`
        let candidate = match class_name {
            "Any" => Self::Any,
            "bool" => Self::Bool,
            "object" => Self::Object,
            "bytes" => Self::Bytes,
            "bytearray" => Self::Bytearray,
            "tuple" => Self::Tuple,
            "type" => Self::Type,
            "int" => Self::Int,
            "float" => Self::Float,
            "complex" => Self::Complex,
            "str" => Self::Str,
            "set" => Self::Set,
            "frozenset" => Self::FrozenSet,
            "dict" => Self::Dict,
            "list" => Self::List,
            "slice" => Self::Slice,
            "property" => Self::Property,
            "BaseException" => Self::BaseException,
            "BaseExceptionGroup" => Self::BaseExceptionGroup,
            "Exception" => Self::Exception,
            "ExceptionGroup" => Self::ExceptionGroup,
            "staticmethod" => Self::Staticmethod,
            "classmethod" => Self::Classmethod,
            "Awaitable" => Self::Awaitable,
            "Generator" => Self::Generator,
            "deprecated" => Self::Deprecated,
            "GenericAlias" => Self::GenericAlias,
            "NoneType" => Self::NoneType,
            "ModuleType" => Self::ModuleType,
            "GeneratorType" => Self::GeneratorType,
            "AsyncGeneratorType" => Self::AsyncGeneratorType,
            "CoroutineType" => Self::CoroutineType,
            "FunctionType" => Self::FunctionType,
            "MethodType" => Self::MethodType,
            "UnionType" => Self::UnionType,
            "MethodWrapperType" => Self::MethodWrapperType,
            "WrapperDescriptorType" => Self::WrapperDescriptorType,
            "NewType" => Self::NewType,
            "TypeAliasType" => Self::TypeAliasType,
            "TypeVar" => Self::TypeVar,
            "Iterable" => Self::Iterable,
            "Iterator" => Self::Iterator,
            "ParamSpec" => Self::ParamSpec,
            "ParamSpecArgs" => Self::ParamSpecArgs,
            "ParamSpecKwargs" => Self::ParamSpecKwargs,
            "TypeVarTuple" => Self::TypeVarTuple,
            "ChainMap" => Self::ChainMap,
            "Counter" => Self::Counter,
            "defaultdict" => Self::DefaultDict,
            "deque" => Self::Deque,
            "OrderedDict" => Self::OrderedDict,
            "_Alias" => Self::StdlibAlias,
            "_SpecialForm" => Self::SpecialForm,
            "_NoDefaultType" => Self::NoDefaultType,
            "SupportsIndex" => Self::SupportsIndex,
            "Enum" => Self::Enum,
            "EnumMeta" => Self::EnumType,
            "EnumType" if Program::get(db).python_version(db) >= PythonVersion::PY311 => {
                Self::EnumType
            }
            "auto" => Self::Auto,
            "member" => Self::Member,
            "nonmember" => Self::Nonmember,
            "ABCMeta" => Self::ABCMeta,
            "super" => Self::Super,
            "_version_info" => Self::VersionInfo,
            "ellipsis" if Program::get(db).python_version(db) <= PythonVersion::PY39 => {
                Self::EllipsisType
            }
            "EllipsisType" if Program::get(db).python_version(db) >= PythonVersion::PY310 => {
                Self::EllipsisType
            }
            "_NotImplementedType" => Self::NotImplementedType,
            "Field" => Self::Field,
            "KW_ONLY" => Self::KwOnly,
            "InitVar" => Self::InitVar,
            "NamedTupleFallback" => Self::NamedTupleFallback,
            "NamedTupleLike" => Self::NamedTupleLike,
            "TypedDictFallback" => Self::TypedDictFallback,
            _ => return None,
        };

        candidate
            .check_module(db, file_to_module(db, file)?.known(db)?)
            .then_some(candidate)
    }

    /// Return `true` if the module of `self` matches `module`
    fn check_module(self, db: &dyn Db, module: KnownModule) -> bool {
        match self {
            Self::Any
            | Self::Bool
            | Self::Object
            | Self::Bytes
            | Self::Bytearray
            | Self::Type
            | Self::Int
            | Self::Float
            | Self::Complex
            | Self::Str
            | Self::List
            | Self::Tuple
            | Self::Set
            | Self::FrozenSet
            | Self::Dict
            | Self::Slice
            | Self::Property
            | Self::GenericAlias
            | Self::ChainMap
            | Self::Counter
            | Self::DefaultDict
            | Self::Deque
            | Self::OrderedDict
            | Self::StdlibAlias  // no equivalent class exists in typing_extensions, nor ever will
            | Self::ModuleType
            | Self::VersionInfo
            | Self::BaseException
            | Self::Exception
            | Self::ExceptionGroup
            | Self::EllipsisType
            | Self::BaseExceptionGroup
            | Self::Staticmethod
            | Self::Classmethod
            | Self::FunctionType
            | Self::MethodType
            | Self::MethodWrapperType
            | Self::Enum
            | Self::EnumType
            | Self::Auto
            | Self::Member
            | Self::Nonmember
            | Self::ABCMeta
            | Self::Super
            | Self::NotImplementedType
            | Self::UnionType
            | Self::GeneratorType
            | Self::AsyncGeneratorType
            | Self::CoroutineType
            | Self::WrapperDescriptorType
            | Self::Field
            | Self::KwOnly
            | Self::InitVar
            | Self::NamedTupleFallback
            | Self::TypedDictFallback
            | Self::NamedTupleLike
            | Self::Awaitable
            | Self::Generator => module == self.canonical_module(db),
            Self::NoneType => matches!(module, KnownModule::Typeshed | KnownModule::Types),
            Self::SpecialForm
            | Self::TypeVar
            | Self::TypeAliasType
            | Self::NoDefaultType
            | Self::SupportsIndex
            | Self::ParamSpec
            | Self::ParamSpecArgs
            | Self::ParamSpecKwargs
            | Self::TypeVarTuple
            | Self::Iterable
            | Self::Iterator
            | Self::NewType => matches!(module, KnownModule::Typing | KnownModule::TypingExtensions),
            Self::Deprecated => matches!(module, KnownModule::Warnings | KnownModule::TypingExtensions),

        }
    }

    /// Evaluate a call to this known class, emit any diagnostics that are necessary
    /// as a result of the call, and return the type that results from the call.
    pub(super) fn check_call<'db>(
        self,
        context: &InferContext<'db, '_>,
        index: &SemanticIndex<'db>,
        overload: &mut Binding<'db>,
        call_arguments: &CallArguments<'_, 'db>,
        call_expression: &ast::ExprCall,
    ) {
        let db = context.db();
        let scope = context.scope();
        let module = context.module();

        match self {
            KnownClass::Super => {
                // Handle the case where `super()` is called with no arguments.
                // In this case, we need to infer the two arguments:
                //   1. The nearest enclosing class
                //   2. The first parameter of the current function (typically `self` or `cls`)
                match overload.parameter_types() {
                    [] => {
                        let Some(enclosing_class) =
                            nearest_enclosing_class(db, index, scope, module)
                        else {
                            BoundSuperError::UnavailableImplicitArguments
                                .report_diagnostic(context, call_expression.into());
                            overload.set_return_type(Type::unknown());
                            return;
                        };

                        // The type of the first parameter if the given scope is function-like (i.e. function or lambda).
                        // `None` if the scope is not function-like, or has no parameters.
                        let first_param = match scope.node(db) {
                            NodeWithScopeKind::Function(f) => {
                                f.node(module).parameters.iter().next()
                            }
                            NodeWithScopeKind::Lambda(l) => l
                                .node(module)
                                .parameters
                                .as_ref()
                                .into_iter()
                                .flatten()
                                .next(),
                            _ => None,
                        };

                        let Some(first_param) = first_param else {
                            BoundSuperError::UnavailableImplicitArguments
                                .report_diagnostic(context, call_expression.into());
                            overload.set_return_type(Type::unknown());
                            return;
                        };

                        let definition = index.expect_single_definition(first_param);
                        let first_param =
                            infer_definition_types(db, definition).binding_type(definition);

                        let bound_super = BoundSuperType::build(
                            db,
                            Type::ClassLiteral(enclosing_class),
                            first_param,
                        )
                        .unwrap_or_else(|err| {
                            err.report_diagnostic(context, call_expression.into());
                            Type::unknown()
                        });

                        overload.set_return_type(bound_super);
                    }
                    [Some(pivot_class_type), Some(owner_type)] => {
                        let bound_super = BoundSuperType::build(db, *pivot_class_type, *owner_type)
                            .unwrap_or_else(|err| {
                                err.report_diagnostic(context, call_expression.into());
                                Type::unknown()
                            });
                        overload.set_return_type(bound_super);
                    }
                    _ => {}
                }
            }
            KnownClass::Deprecated => {
                // Parsing something of the form:
                //
                // @deprecated("message")
                // @deprecated("message", caregory = DeprecationWarning, stacklevel = 1)
                //
                // "Static type checker behavior is not affected by the category and stacklevel arguments"
                // so we only need the message and can ignore everything else. The message is mandatory,
                // must be a LiteralString, and always comes first.
                //
                // We aren't guaranteed to know the static value of a LiteralString, so we need to
                // accept that sometimes we will fail to include the message.
                //
                // We don't do any serious validation/diagnostics here, as the signature for this
                // is included in `Type::bindings`.
                //
                // See: <https://typing.python.org/en/latest/spec/directives.html#deprecated>
                let [Some(message), ..] = overload.parameter_types() else {
                    // Checking in Type::bindings will complain about this for us
                    return;
                };

                overload.set_return_type(Type::KnownInstance(KnownInstanceType::Deprecated(
                    DeprecatedInstance::new(db, message.into_string_literal()),
                )));
            }
            KnownClass::TypeVar => {
                let assigned_to = index
                    .try_expression(ast::ExprRef::from(call_expression))
                    .and_then(|expr| expr.assigned_to(db));

                let Some(target) = assigned_to.as_ref().and_then(|assigned_to| {
                    match assigned_to.node(module).targets.as_slice() {
                        [ast::Expr::Name(target)] => Some(target),
                        _ => None,
                    }
                }) else {
                    if let Some(builder) =
                        context.report_lint(&INVALID_LEGACY_TYPE_VARIABLE, call_expression)
                    {
                        builder.into_diagnostic(
                            "A legacy `typing.TypeVar` must be immediately assigned to a variable",
                        );
                    }
                    return;
                };

                let [
                    Some(name_param),
                    constraints,
                    bound,
                    default,
                    contravariant,
                    covariant,
                    _infer_variance,
                ] = overload.parameter_types()
                else {
                    return;
                };

                let covariant = covariant
                    .map(|ty| ty.bool(db))
                    .unwrap_or(Truthiness::AlwaysFalse);

                let contravariant = contravariant
                    .map(|ty| ty.bool(db))
                    .unwrap_or(Truthiness::AlwaysFalse);

                let variance = match (contravariant, covariant) {
                    (Truthiness::Ambiguous, _) => {
                        if let Some(builder) =
                            context.report_lint(&INVALID_LEGACY_TYPE_VARIABLE, call_expression)
                        {
                            builder.into_diagnostic(
                                "The `contravariant` parameter of a legacy `typing.TypeVar` \
                                cannot have an ambiguous value",
                            );
                        }
                        return;
                    }
                    (_, Truthiness::Ambiguous) => {
                        if let Some(builder) =
                            context.report_lint(&INVALID_LEGACY_TYPE_VARIABLE, call_expression)
                        {
                            builder.into_diagnostic(
                                "The `covariant` parameter of a legacy `typing.TypeVar` \
                                cannot have an ambiguous value",
                            );
                        }
                        return;
                    }
                    (Truthiness::AlwaysTrue, Truthiness::AlwaysTrue) => {
                        if let Some(builder) =
                            context.report_lint(&INVALID_LEGACY_TYPE_VARIABLE, call_expression)
                        {
                            builder.into_diagnostic(
                                "A legacy `typing.TypeVar` cannot be both \
                                covariant and contravariant",
                            );
                        }
                        return;
                    }
                    (Truthiness::AlwaysTrue, Truthiness::AlwaysFalse) => {
                        TypeVarVariance::Contravariant
                    }
                    (Truthiness::AlwaysFalse, Truthiness::AlwaysTrue) => TypeVarVariance::Covariant,
                    (Truthiness::AlwaysFalse, Truthiness::AlwaysFalse) => {
                        TypeVarVariance::Invariant
                    }
                };

                let name_param = name_param.into_string_literal().map(|name| name.value(db));

                if name_param.is_none_or(|name_param| name_param != target.id) {
                    if let Some(builder) =
                        context.report_lint(&INVALID_LEGACY_TYPE_VARIABLE, call_expression)
                    {
                        builder.into_diagnostic(format_args!(
                            "The name of a legacy `typing.TypeVar`{} must match \
                            the name of the variable it is assigned to (`{}`)",
                            if let Some(name_param) = name_param {
                                format!(" (`{name_param}`)")
                            } else {
                                String::new()
                            },
                            target.id,
                        ));
                    }
                    return;
                }

                let bound_or_constraint = match (bound, constraints) {
                    (Some(bound), None) => {
                        Some(TypeVarBoundOrConstraints::UpperBound(*bound).into())
                    }

                    (None, Some(_constraints)) => {
                        // We don't use UnionType::from_elements or UnionBuilder here,
                        // because we don't want to simplify the list of constraints like
                        // we do with the elements of an actual union type.
                        // TODO: Consider using a new `OneOfType` connective here instead,
                        // since that more accurately represents the actual semantics of
                        // typevar constraints.
                        let elements = UnionType::new(
                            db,
                            overload
                                .arguments_for_parameter(call_arguments, 1)
                                .map(|(_, ty)| ty)
                                .collect::<Box<_>>(),
                        );
                        Some(TypeVarBoundOrConstraints::Constraints(elements).into())
                    }

                    // TODO: Emit a diagnostic that TypeVar cannot be both bounded and
                    // constrained
                    (Some(_), Some(_)) => return,

                    (None, None) => None,
                };

                let containing_assignment = index.expect_single_definition(target);
                overload.set_return_type(Type::KnownInstance(KnownInstanceType::TypeVar(
                    TypeVarInstance::new(
                        db,
                        &target.id,
                        Some(containing_assignment),
                        bound_or_constraint,
                        variance,
                        default.map(Into::into),
                        TypeVarKind::Legacy,
                    ),
                )));
            }

            KnownClass::TypeAliasType => {
                let assigned_to = index
                    .try_expression(ast::ExprRef::from(call_expression))
                    .and_then(|expr| expr.assigned_to(db));

                let containing_assignment = assigned_to.as_ref().and_then(|assigned_to| {
                    match assigned_to.node(module).targets.as_slice() {
                        [ast::Expr::Name(target)] => Some(index.expect_single_definition(target)),
                        _ => None,
                    }
                });

                let [Some(name), Some(value), ..] = overload.parameter_types() else {
                    return;
                };

                let Some(name) = name.into_string_literal() else {
                    if let Some(builder) =
                        context.report_lint(&INVALID_TYPE_ALIAS_TYPE, call_expression)
                    {
                        builder.into_diagnostic(
                            "The name of a `typing.TypeAlias` must be a string literal",
                        );
                    }
                    return;
                };
                overload.set_return_type(Type::KnownInstance(KnownInstanceType::TypeAliasType(
                    TypeAliasType::Bare(BareTypeAliasType::new(
                        db,
                        ast::name::Name::new(name.value(db)),
                        containing_assignment,
                        value,
                    )),
                )));
            }

            _ => {}
        }
    }
}

/// Enumeration of ways in which looking up a [`KnownClass`] in typeshed could fail.
#[derive(Debug, Clone, Copy, PartialEq, Eq)]
pub(crate) enum KnownClassLookupError<'db> {
    /// There is no symbol by that name in the expected typeshed module.
    ClassNotFound,
    /// There is a symbol by that name in the expected typeshed module,
    /// but it's not a class.
    SymbolNotAClass { found_type: Type<'db> },
    /// There is a symbol by that name in the expected typeshed module,
    /// and it's a class definition, but it's possibly unbound.
    ClassPossiblyUnbound { class_literal: ClassLiteral<'db> },
}

impl<'db> KnownClassLookupError<'db> {
    fn display(&self, db: &'db dyn Db, class: KnownClass) -> impl std::fmt::Display + 'db {
        struct ErrorDisplay<'db> {
            db: &'db dyn Db,
            class: KnownClass,
            error: KnownClassLookupError<'db>,
        }

        impl std::fmt::Display for ErrorDisplay<'_> {
            fn fmt(&self, f: &mut std::fmt::Formatter<'_>) -> std::fmt::Result {
                let ErrorDisplay { db, class, error } = *self;

                let class = class.display(db);
                let python_version = Program::get(db).python_version(db);

                match error {
                    KnownClassLookupError::ClassNotFound => write!(
                        f,
                        "Could not find class `{class}` in typeshed on Python {python_version}",
                    ),
                    KnownClassLookupError::SymbolNotAClass { found_type } => write!(
                        f,
                        "Error looking up `{class}` in typeshed: expected to find a class definition \
                        on Python {python_version}, but found a symbol of type `{found_type}` instead",
                        found_type = found_type.display(db),
                    ),
                    KnownClassLookupError::ClassPossiblyUnbound { .. } => write!(
                        f,
                        "Error looking up `{class}` in typeshed on Python {python_version}: \
                        expected to find a fully bound symbol, but found one that is possibly unbound",
                    ),
                }
            }
        }

        ErrorDisplay {
            db,
            class,
            error: *self,
        }
    }
}

#[derive(Debug, Clone, PartialEq, Eq, salsa::Update, get_size2::GetSize)]
pub(super) struct MetaclassError<'db> {
    kind: MetaclassErrorKind<'db>,
}

impl<'db> MetaclassError<'db> {
    /// Return an [`MetaclassErrorKind`] variant describing why we could not resolve the metaclass for this class.
    pub(super) fn reason(&self) -> &MetaclassErrorKind<'db> {
        &self.kind
    }
}

#[derive(Debug, Clone, PartialEq, Eq, salsa::Update, get_size2::GetSize)]
pub(super) enum MetaclassErrorKind<'db> {
    /// The class has incompatible metaclasses in its inheritance hierarchy.
    ///
    /// The metaclass of a derived class must be a (non-strict) subclass of the metaclasses of all
    /// its bases.
    Conflict {
        /// `candidate1` will either be the explicit `metaclass=` keyword in the class definition,
        /// or the inferred metaclass of a base class
        candidate1: MetaclassCandidate<'db>,

        /// `candidate2` will always be the inferred metaclass of a base class
        candidate2: MetaclassCandidate<'db>,

        /// Flag to indicate whether `candidate1` is the explicit `metaclass=` keyword or the
        /// inferred metaclass of a base class. This helps us give better error messages in diagnostics.
        candidate1_is_base_class: bool,
    },
    /// The metaclass is not callable
    NotCallable(Type<'db>),
    /// The metaclass is of a union type whose some members are not callable
    PartlyNotCallable(Type<'db>),
    /// A cycle was encountered attempting to determine the metaclass
    Cycle,
}

#[derive(Copy, Clone, Debug, Eq, PartialEq)]
enum SlotsKind {
    /// `__slots__` is not found in the class.
    NotSpecified,
    /// `__slots__` is defined but empty: `__slots__ = ()`.
    Empty,
    /// `__slots__` is defined and is not empty: `__slots__ = ("a", "b")`.
    NotEmpty,
    /// `__slots__` is defined but its value is dynamic:
    /// * `__slots__ = tuple(a for a in b)`
    /// * `__slots__ = ["a", "b"]`
    Dynamic,
}

impl SlotsKind {
    fn from(db: &dyn Db, base: ClassLiteral) -> Self {
        let Place::Type(slots_ty, bound) = base
            .own_class_member(db, base.generic_context(db), None, "__slots__")
            .place
        else {
            return Self::NotSpecified;
        };

        if matches!(bound, Boundness::PossiblyUnbound) {
            return Self::Dynamic;
        }

        match slots_ty {
            // __slots__ = ("a", "b")
            Type::NominalInstance(nominal) => match nominal
                .tuple_spec(db)
                .and_then(|spec| spec.len().into_fixed_length())
            {
                Some(0) => Self::Empty,
                Some(_) => Self::NotEmpty,
                None => Self::Dynamic,
            },

            // __slots__ = "abc"  # Same as `("abc",)`
            Type::StringLiteral(_) => Self::NotEmpty,

            _ => Self::Dynamic,
        }
    }
}

#[cfg(test)]
mod tests {
    use super::*;
    use crate::db::tests::setup_db;
    use crate::module_resolver::resolve_module;
    use crate::{PythonVersionSource, PythonVersionWithSource};
    use salsa::Setter;
    use strum::IntoEnumIterator;

    #[test]
    fn known_class_roundtrip_from_str() {
        let db = setup_db();
        for class in KnownClass::iter() {
            let class_name = class.name(&db);
            let class_module = resolve_module(&db, &class.canonical_module(&db).name()).unwrap();

            assert_eq!(
                KnownClass::try_from_file_and_name(
                    &db,
                    class_module.file(&db).unwrap(),
                    class_name
                ),
                Some(class),
                "`KnownClass::candidate_from_str` appears to be missing a case for `{class_name}`"
            );
        }
    }

    #[test]
    fn known_class_doesnt_fallback_to_unknown_unexpectedly_on_latest_version() {
        let mut db = setup_db();

        Program::get(&db)
            .set_python_version_with_source(&mut db)
            .to(PythonVersionWithSource {
                version: PythonVersion::latest_ty(),
                source: PythonVersionSource::default(),
            });

        for class in KnownClass::iter() {
            assert_ne!(
                class.to_instance(&db),
                Type::unknown(),
                "Unexpectedly fell back to `Unknown` for `{class:?}`"
            );
        }
    }

    #[test]
    fn known_class_doesnt_fallback_to_unknown_unexpectedly_on_low_python_version() {
        let mut db = setup_db();

        // First, collect the `KnownClass` variants
        // and sort them according to the version they were added in.
        // This makes the test far faster as it minimizes the number of times
        // we need to change the Python version in the loop.
        let mut classes: Vec<(KnownClass, PythonVersion)> = KnownClass::iter()
            .map(|class| {
                let version_added = match class {
                    KnownClass::UnionType => PythonVersion::PY310,
                    KnownClass::BaseExceptionGroup | KnownClass::ExceptionGroup => {
                        PythonVersion::PY311
                    }
                    KnownClass::GenericAlias => PythonVersion::PY39,
                    KnownClass::KwOnly => PythonVersion::PY310,
                    KnownClass::Member | KnownClass::Nonmember => PythonVersion::PY311,
                    _ => PythonVersion::PY37,
                };
                (class, version_added)
            })
            .collect();

        classes.sort_unstable_by_key(|(_, version)| *version);

        let program = Program::get(&db);
        let mut current_version = program.python_version(&db);

        for (class, version_added) in classes {
            if version_added != current_version {
                program
                    .set_python_version_with_source(&mut db)
                    .to(PythonVersionWithSource {
                        version: version_added,
                        source: PythonVersionSource::default(),
                    });
                current_version = version_added;
            }

            assert_ne!(
                class.to_instance(&db),
                Type::unknown(),
                "Unexpectedly fell back to `Unknown` for `{class:?}` on Python {version_added}"
            );
        }
    }
}<|MERGE_RESOLUTION|>--- conflicted
+++ resolved
@@ -1170,6 +1170,8 @@
         init_only: bool,
         /// Whether or not this field should appear in the signature of `__init__`.
         init: bool,
+        /// Whether or not this field can only be passed as a keyword argument to `__init__`.
+        kw_only: Option<bool>,
     },
     /// `TypedDict` field metadata
     TypedDict {
@@ -1187,7 +1189,6 @@
     pub(crate) kind: FieldKind<'db>,
 }
 
-<<<<<<< HEAD
 impl Field<'_> {
     pub(crate) const fn is_required(&self) -> bool {
         match &self.kind {
@@ -1200,20 +1201,6 @@
             FieldKind::TypedDict { is_required } => *is_required,
         }
     }
-=======
-    /// The type of the default value for this field
-    pub(crate) default_ty: Option<Type<'db>>,
-
-    /// Whether or not this field is "init-only". If this is true, it only appears in the
-    /// `__init__` signature, but is not accessible as a real field
-    pub(crate) init_only: bool,
-
-    /// Whether or not this field should appear in the signature of `__init__`.
-    pub(crate) init: bool,
-
-    /// Whether or not this field can only be passed as a keyword argument to `__init__`.
-    pub(crate) kw_only: Option<bool>,
->>>>>>> 5e4fa9e4
 }
 
 /// Representation of a class definition statement in the AST: either a non-generic class, or a
@@ -1940,7 +1927,10 @@
         }
 
         if CodeGeneratorKind::NamedTuple.matches(db, self) {
-            if let Some(field) = self.own_fields(db, specialization).get(name) {
+            if let Some(field) = self
+                .own_fields(db, specialization, CodeGeneratorKind::NamedTuple)
+                .get(name)
+            {
                 let property_getter_signature = Signature::new(
                     Parameters::new([Parameter::positional_only(Some(Name::new_static("self")))]),
                     Some(field.declared_ty),
@@ -2007,30 +1997,19 @@
 
         let signature_from_fields = |mut parameters: Vec<_>, return_ty: Option<Type<'db>>| {
             let mut kw_only_field_seen = false;
-<<<<<<< HEAD
             for (field_name, field) in self.fields(db, specialization, field_policy) {
-                let (init, mut default_ty) = match field.kind {
-                    FieldKind::NamedTuple { default_ty } => (true, default_ty),
+                let (init, mut default_ty, kw_only) = match field.kind {
+                    FieldKind::NamedTuple { default_ty } => (true, default_ty, None),
                     FieldKind::Dataclass {
-                        init, default_ty, ..
-                    } => (init, default_ty),
+                        init,
+                        default_ty,
+                        kw_only,
+                        ..
+                    } => (init, default_ty, kw_only),
                     FieldKind::TypedDict { .. } => continue,
                 };
                 let mut field_ty = field.declared_ty;
 
-=======
-            for (
-                field_name,
-                Field {
-                    declared_ty: mut field_ty,
-                    mut default_ty,
-                    init_only: _,
-                    init,
-                    kw_only,
-                },
-            ) in self.fields(db, specialization, field_policy)
-            {
->>>>>>> 5e4fa9e4
                 if name == "__init__" && !init {
                     // Skip fields with `init=False`
                     continue;
@@ -2433,44 +2412,32 @@
                 default_ty =
                     default_ty.map(|ty| ty.apply_optional_specialization(db, specialization));
 
-<<<<<<< HEAD
-                    let kind = match field_policy {
-                        CodeGeneratorKind::NamedTuple => FieldKind::NamedTuple { default_ty },
-                        CodeGeneratorKind::DataclassLike => FieldKind::Dataclass {
-                            default_ty,
-                            init_only: attr.is_init_var(),
-                            init,
-                        },
-                        CodeGeneratorKind::TypedDict => FieldKind::TypedDict {
-                            is_required: are_fields_type_required,
-                        },
-                    };
-
-                    attributes.insert(
-                        symbol.name().clone(),
-                        Field {
-                            declared_ty: attr_ty.apply_optional_specialization(db, specialization),
-                            kind,
-                        },
-                    );
-=======
                 let mut init = true;
                 let mut kw_only = None;
                 if let Some(Type::KnownInstance(KnownInstanceType::Field(field))) = default_ty {
                     default_ty = Some(field.default_type(db));
                     init = field.init(db);
                     kw_only = field.kw_only(db);
->>>>>>> 5e4fa9e4
                 }
+
+                let kind = match field_policy {
+                    CodeGeneratorKind::NamedTuple => FieldKind::NamedTuple { default_ty },
+                    CodeGeneratorKind::DataclassLike => FieldKind::Dataclass {
+                        default_ty,
+                        init_only: attr.is_init_var(),
+                        init,
+                        kw_only,
+                    },
+                    CodeGeneratorKind::TypedDict => FieldKind::TypedDict {
+                        is_required: are_fields_type_required,
+                    },
+                };
 
                 attributes.insert(
                     symbol.name().clone(),
                     Field {
                         declared_ty: attr_ty.apply_optional_specialization(db, specialization),
-                        default_ty,
-                        init_only: attr.is_init_var(),
-                        init,
-                        kw_only,
+                        kind,
                     },
                 );
             }
