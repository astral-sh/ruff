--- conflicted
+++ resolved
@@ -32,21 +32,12 @@
 use crate::types::typed_dict::typed_dict_params_from_class_def;
 use crate::types::visitor::{TypeCollector, TypeVisitor, walk_type_with_recursion_guard};
 use crate::types::{
-<<<<<<< HEAD
     ApplyTypeMappingVisitor, Binding, BoundSuperType, CallableType, CallableTypeKind,
-    DATACLASS_FLAGS, DataclassFlags, DataclassParams, DeprecatedInstance,
+    CallableTypes, DATACLASS_FLAGS, DataclassFlags, DataclassParams, DeprecatedInstance,
     FindLegacyTypeVarsVisitor, HasRelationToVisitor, IsDisjointVisitor, IsEquivalentVisitor,
     KnownInstanceType, ManualPEP695TypeAliasType, MaterializationKind, NormalizedVisitor,
     PropertyInstanceType, StringLiteralType, TypeAliasType, TypeContext, TypeMapping, TypeRelation,
     TypedDictParams, UnionBuilder, VarianceInferable, declaration_type, determine_upper_bound,
-=======
-    ApplyTypeMappingVisitor, Binding, BoundSuperType, CallableType, CallableTypes, DATACLASS_FLAGS,
-    DataclassFlags, DataclassParams, DeprecatedInstance, FindLegacyTypeVarsVisitor,
-    HasRelationToVisitor, IsDisjointVisitor, IsEquivalentVisitor, KnownInstanceType,
-    ManualPEP695TypeAliasType, MaterializationKind, NormalizedVisitor, PropertyInstanceType,
-    StringLiteralType, TypeAliasType, TypeContext, TypeMapping, TypeRelation, TypedDictParams,
-    UnionBuilder, VarianceInferable, declaration_type, determine_upper_bound,
->>>>>>> adf095e8
     exceeds_max_specialization_depth, infer_definition_types,
 };
 use crate::{
@@ -1127,13 +1118,8 @@
             let dunder_new_bound_method = CallableType::new(
                 db,
                 dunder_new_signature.bind_self(db, Some(instance_ty)),
-<<<<<<< HEAD
                 CallableTypeKind::FunctionLike,
-            ));
-=======
-                true,
             );
->>>>>>> adf095e8
 
             if returns_non_subclass {
                 return CallableTypes::one(dunder_new_bound_method);
@@ -1182,13 +1168,8 @@
                     Some(CallableType::new(
                         db,
                         synthesized_dunder_init_signature,
-<<<<<<< HEAD
                         CallableTypeKind::FunctionLike,
-                    )))
-=======
-                        true,
                     ))
->>>>>>> adf095e8
                 } else {
                     None
                 }
