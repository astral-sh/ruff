--- conflicted
+++ resolved
@@ -2,15 +2,9 @@
 use std::sync::{LazyLock, Mutex};
 
 use super::{
-<<<<<<< HEAD
-    IntersectionBuilder, MemberLookupPolicy, Mro, MroError, MroIterator, SubclassOfType,
-    Truthiness, Type, TypeQualifiers, class_base::ClassBase, infer_expression_type,
+    IntersectionBuilder, MemberLookupPolicy, Mro, MroError, MroIterator, SpecialFormType,
+    SubclassOfType, Truthiness, Type, TypeQualifiers, class_base::ClassBase, infer_expression_type,
     infer_unpack_types,
-=======
-    IntersectionBuilder, KnownFunction, MemberLookupPolicy, Mro, MroError, MroIterator,
-    SpecialFormType, SubclassOfType, Truthiness, Type, TypeQualifiers, class_base::ClassBase,
-    infer_expression_type, infer_unpack_types,
->>>>>>> 7df79cfb
 };
 use crate::semantic_index::DeclarationWithConstraint;
 use crate::semantic_index::definition::Definition;
