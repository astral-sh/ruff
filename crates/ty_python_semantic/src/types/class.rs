use std::sync::{LazyLock, Mutex};

use super::TypeVarVariance;
use super::{
    BoundTypeVarInstance, IntersectionBuilder, MemberLookupPolicy, Mro, MroError, MroIterator,
    SpecialFormType, SubclassOfType, Truthiness, Type, TypeQualifiers,
    class_base::ClassBase,
    function::{FunctionDecorators, FunctionType},
    infer_expression_type, infer_unpack_types,
};
use crate::FxOrderMap;
use crate::module_resolver::KnownModule;
use crate::semantic_index::definition::{Definition, DefinitionState};
use crate::semantic_index::place::ScopedPlaceId;
use crate::semantic_index::scope::NodeWithScopeKind;
use crate::semantic_index::symbol::Symbol;
use crate::semantic_index::{
    BindingWithConstraints, DeclarationWithConstraint, SemanticIndex, attribute_declarations,
    attribute_scopes,
};
use crate::types::constraints::{Constraints, IteratorConstraintsExtension};
use crate::types::context::InferContext;
use crate::types::diagnostic::{INVALID_LEGACY_TYPE_VARIABLE, INVALID_TYPE_ALIAS_TYPE};
use crate::types::enums::enum_metadata;
use crate::types::function::{DataclassTransformerParams, KnownFunction};
use crate::types::generics::{GenericContext, Specialization, walk_specialization};
use crate::types::infer::nearest_enclosing_class;
use crate::types::signatures::{CallableSignature, Parameter, Parameters, Signature};
use crate::types::tuple::{TupleSpec, TupleType};
use crate::types::typed_dict::compute_typed_dict_params_from_class_def;
use crate::types::{
<<<<<<< HEAD
    ApplyTypeMappingVisitor, BareTypeAliasType, Binding, BoundSuperError, BoundSuperType,
    CallableType, DataclassParams, DeprecatedInstance, HasRelationToVisitor, KnownInstanceType,
    NormalizedVisitor, PropertyInstanceType, StringLiteralType, TypeAliasType, TypeMapping,
    TypeRelation, TypeVarBoundOrConstraints, TypeVarInstance, TypeVarKind, TypedDictParams,
    declaration_type, infer_definition_types, todo_type,
=======
    ApplyTypeMappingVisitor, Binding, BoundSuperError, BoundSuperType, CallableType,
    DataclassParams, DeprecatedInstance, HasRelationToVisitor, IsEquivalentVisitor,
    KnownInstanceType, ManualPEP695TypeAliasType, NormalizedVisitor, PropertyInstanceType,
    StringLiteralType, TypeAliasType, TypeMapping, TypeRelation, TypeVarBoundOrConstraints,
    TypeVarInstance, TypeVarKind, VarianceInferable, declaration_type, infer_definition_types,
    todo_type,
>>>>>>> b57cc5be
};
use crate::{
    Db, FxIndexMap, FxOrderSet, Program,
    module_resolver::file_to_module,
    place::{
        Boundness, LookupError, LookupResult, Place, PlaceAndQualifiers, class_symbol,
        known_module_symbol, place_from_bindings, place_from_declarations,
    },
    semantic_index::{
        attribute_assignments,
        definition::{DefinitionKind, TargetKind},
        place_table,
        scope::ScopeId,
        semantic_index, use_def_map,
    },
    types::{
        CallArguments, CallError, CallErrorKind, MetaclassCandidate, UnionBuilder, UnionType,
        definition_expression_type,
    },
};
use indexmap::IndexSet;
use itertools::Itertools as _;
use ruff_db::diagnostic::Span;
use ruff_db::files::File;
use ruff_db::parsed::{ParsedModuleRef, parsed_module};
use ruff_python_ast::name::Name;
use ruff_python_ast::{self as ast, PythonVersion};
use ruff_text_size::{Ranged, TextRange};
use rustc_hash::FxHashSet;

fn explicit_bases_cycle_recover<'db>(
    _db: &'db dyn Db,
    _value: &[Type<'db>],
    _count: u32,
    _self: ClassLiteral<'db>,
) -> salsa::CycleRecoveryAction<Box<[Type<'db>]>> {
    salsa::CycleRecoveryAction::Iterate
}

fn explicit_bases_cycle_initial<'db>(
    _db: &'db dyn Db,
    _self: ClassLiteral<'db>,
) -> Box<[Type<'db>]> {
    Box::default()
}

#[expect(clippy::ref_option, clippy::trivially_copy_pass_by_ref)]
fn inheritance_cycle_recover<'db>(
    _db: &'db dyn Db,
    _value: &Option<InheritanceCycle>,
    _count: u32,
    _self: ClassLiteral<'db>,
) -> salsa::CycleRecoveryAction<Option<InheritanceCycle>> {
    salsa::CycleRecoveryAction::Iterate
}

fn inheritance_cycle_initial<'db>(
    _db: &'db dyn Db,
    _self: ClassLiteral<'db>,
) -> Option<InheritanceCycle> {
    None
}

fn implicit_attribute_recover<'db>(
    _db: &'db dyn Db,
    _value: &PlaceAndQualifiers<'db>,
    _count: u32,
    _class_body_scope: ScopeId<'db>,
    _name: String,
    _target_method_decorator: MethodDecorator,
) -> salsa::CycleRecoveryAction<PlaceAndQualifiers<'db>> {
    salsa::CycleRecoveryAction::Iterate
}

fn implicit_attribute_initial<'db>(
    _db: &'db dyn Db,
    _class_body_scope: ScopeId<'db>,
    _name: String,
    _target_method_decorator: MethodDecorator,
) -> PlaceAndQualifiers<'db> {
    Place::Unbound.into()
}

fn try_mro_cycle_recover<'db>(
    _db: &'db dyn Db,
    _value: &Result<Mro<'db>, MroError<'db>>,
    _count: u32,
    _self: ClassLiteral<'db>,
    _specialization: Option<Specialization<'db>>,
) -> salsa::CycleRecoveryAction<Result<Mro<'db>, MroError<'db>>> {
    salsa::CycleRecoveryAction::Iterate
}

fn try_mro_cycle_initial<'db>(
    db: &'db dyn Db,
    self_: ClassLiteral<'db>,
    specialization: Option<Specialization<'db>>,
) -> Result<Mro<'db>, MroError<'db>> {
    Err(MroError::cycle(
        db,
        self_.apply_optional_specialization(db, specialization),
    ))
}

#[allow(clippy::trivially_copy_pass_by_ref)]
fn is_typed_dict_cycle_recover<'db>(
    _db: &'db dyn Db,
    _value: &bool,
    _count: u32,
    _self: ClassLiteral<'db>,
) -> salsa::CycleRecoveryAction<bool> {
    salsa::CycleRecoveryAction::Iterate
}

#[allow(clippy::unnecessary_wraps)]
fn is_typed_dict_cycle_initial<'db>(_db: &'db dyn Db, _self: ClassLiteral<'db>) -> bool {
    false
}

fn try_metaclass_cycle_recover<'db>(
    _db: &'db dyn Db,
    _value: &Result<(Type<'db>, Option<DataclassTransformerParams>), MetaclassError<'db>>,
    _count: u32,
    _self: ClassLiteral<'db>,
) -> salsa::CycleRecoveryAction<
    Result<(Type<'db>, Option<DataclassTransformerParams>), MetaclassError<'db>>,
> {
    salsa::CycleRecoveryAction::Iterate
}

#[allow(clippy::unnecessary_wraps)]
fn try_metaclass_cycle_initial<'db>(
    _db: &'db dyn Db,
    _self_: ClassLiteral<'db>,
) -> Result<(Type<'db>, Option<DataclassTransformerParams>), MetaclassError<'db>> {
    Err(MetaclassError {
        kind: MetaclassErrorKind::Cycle,
    })
}

/// A category of classes with code generation capabilities (with synthesized methods).
#[derive(Clone, Copy, Debug, PartialEq, salsa::Update, get_size2::GetSize)]
pub(crate) enum CodeGeneratorKind {
    /// Classes decorated with `@dataclass` or similar dataclass-like decorators
    DataclassLike,
    /// Classes inheriting from `typing.NamedTuple`
    NamedTuple,
    /// Classes inheriting from `typing.TypedDict`
    TypedDict,
}

impl CodeGeneratorKind {
    pub(crate) fn from_class(db: &dyn Db, class: ClassLiteral<'_>) -> Option<Self> {
        #[salsa::tracked(
            cycle_fn=code_generator_of_class_recover,
            cycle_initial=code_generator_of_class_initial,
            heap_size=ruff_memory_usage::heap_size
        )]
        fn code_generator_of_class<'db>(
            db: &'db dyn Db,
            class: ClassLiteral<'db>,
        ) -> Option<CodeGeneratorKind> {
            if class.dataclass_params(db).is_some()
                || class
                    .try_metaclass(db)
                    .is_ok_and(|(_, transformer_params)| transformer_params.is_some())
            {
                Some(CodeGeneratorKind::DataclassLike)
            } else if class
                .explicit_bases(db)
                .contains(&Type::SpecialForm(SpecialFormType::NamedTuple))
            {
                Some(CodeGeneratorKind::NamedTuple)
            } else if class.is_typed_dict(db) {
                Some(CodeGeneratorKind::TypedDict)
            } else {
                None
            }
        }

        fn code_generator_of_class_initial(
            _db: &dyn Db,
            _class: ClassLiteral<'_>,
        ) -> Option<CodeGeneratorKind> {
            None
        }

        #[expect(clippy::ref_option, clippy::trivially_copy_pass_by_ref)]
        fn code_generator_of_class_recover(
            _db: &dyn Db,
            _value: &Option<CodeGeneratorKind>,
            _count: u32,
            _class: ClassLiteral<'_>,
        ) -> salsa::CycleRecoveryAction<Option<CodeGeneratorKind>> {
            salsa::CycleRecoveryAction::Iterate
        }

        code_generator_of_class(db, class)
    }

    pub(super) fn matches(self, db: &dyn Db, class: ClassLiteral<'_>) -> bool {
        CodeGeneratorKind::from_class(db, class) == Some(self)
    }
}

/// A specialization of a generic class with a particular assignment of types to typevars.
///
/// # Ordering
/// Ordering is based on the generic aliases's salsa-assigned id and not on its values.
/// The id may change between runs, or when the alias was garbage collected and recreated.
#[salsa::interned(debug, heap_size=ruff_memory_usage::heap_size)]
#[derive(PartialOrd, Ord)]
pub struct GenericAlias<'db> {
    pub(crate) origin: ClassLiteral<'db>,
    pub(crate) specialization: Specialization<'db>,
}

pub(super) fn walk_generic_alias<'db, V: super::visitor::TypeVisitor<'db> + ?Sized>(
    db: &'db dyn Db,
    alias: GenericAlias<'db>,
    visitor: &V,
) {
    walk_specialization(db, alias.specialization(db), visitor);
}

// The Salsa heap is tracked separately.
impl get_size2::GetSize for GenericAlias<'_> {}

impl<'db> GenericAlias<'db> {
    pub(super) fn normalized_impl(self, db: &'db dyn Db, visitor: &NormalizedVisitor<'db>) -> Self {
        Self::new(
            db,
            self.origin(db),
            self.specialization(db).normalized_impl(db, visitor),
        )
    }

    pub(super) fn materialize(self, db: &'db dyn Db, variance: TypeVarVariance) -> Self {
        Self::new(
            db,
            self.origin(db),
            self.specialization(db).materialize(db, variance),
        )
    }

    pub(crate) fn definition(self, db: &'db dyn Db) -> Definition<'db> {
        self.origin(db).definition(db)
    }

    pub(super) fn apply_type_mapping_impl<'a>(
        self,
        db: &'db dyn Db,
        type_mapping: &TypeMapping<'a, 'db>,
        visitor: &ApplyTypeMappingVisitor<'db>,
    ) -> Self {
        Self::new(
            db,
            self.origin(db),
            self.specialization(db)
                .apply_type_mapping_impl(db, type_mapping, visitor),
        )
    }

    pub(super) fn find_legacy_typevars(
        self,
        db: &'db dyn Db,
        binding_context: Option<Definition<'db>>,
        typevars: &mut FxOrderSet<BoundTypeVarInstance<'db>>,
    ) {
        self.specialization(db)
            .find_legacy_typevars(db, binding_context, typevars);
    }

    pub(super) fn is_typed_dict(self, db: &'db dyn Db) -> bool {
        self.origin(db).is_typed_dict(db)
    }
}

impl<'db> From<GenericAlias<'db>> for Type<'db> {
    fn from(alias: GenericAlias<'db>) -> Type<'db> {
        Type::GenericAlias(alias)
    }
}

#[salsa::tracked]
impl<'db> VarianceInferable<'db> for GenericAlias<'db> {
    #[salsa::tracked]
    fn variance_of(self, db: &'db dyn Db, typevar: BoundTypeVarInstance<'db>) -> TypeVarVariance {
        let origin = self.origin(db);

        let specialization = self.specialization(db);

        // if the class is the thing defining the variable, then it can
        // reference it without it being applied to the specialization
        std::iter::once(origin.variance_of(db, typevar))
            .chain(
                specialization
                    .generic_context(db)
                    .variables(db)
                    .iter()
                    .zip(specialization.types(db))
                    .map(|(generic_typevar, ty)| {
                        if let Some(explicit_variance) =
                            generic_typevar.typevar(db).explicit_variance(db)
                        {
                            ty.with_polarity(explicit_variance).variance_of(db, typevar)
                        } else {
                            // `with_polarity` composes the passed variance with the
                            // inferred one. The inference is done lazily, as we can
                            // sometimes determine the result just from the passed
                            // variance. This operation is commutative, so we could
                            // infer either first.  We choose to make the `ClassLiteral`
                            // variance lazy, as it is known to be expensive, requiring
                            // that we traverse all members.
                            //
                            // If salsa let us look at the cache, we could check first
                            // to see if the class literal query was already run.

                            let typevar_variance_in_substituted_type = ty.variance_of(db, typevar);
                            origin
                                .with_polarity(typevar_variance_in_substituted_type)
                                .variance_of(db, *generic_typevar)
                        }
                    }),
            )
            .collect()
    }
}

/// Represents a class type, which might be a non-generic class, or a specialization of a generic
/// class.
#[derive(
    Clone,
    Copy,
    Debug,
    Eq,
    Hash,
    Ord,
    PartialEq,
    PartialOrd,
    salsa::Supertype,
    salsa::Update,
    get_size2::GetSize,
)]
pub enum ClassType<'db> {
    NonGeneric(ClassLiteral<'db>),
    Generic(GenericAlias<'db>),
}

#[salsa::tracked]
impl<'db> ClassType<'db> {
    pub(super) const fn is_not_generic(self) -> bool {
        matches!(self, Self::NonGeneric(_))
    }

    pub(super) const fn into_generic_alias(self) -> Option<GenericAlias<'db>> {
        match self {
            Self::NonGeneric(_) => None,
            Self::Generic(generic) => Some(generic),
        }
    }

    pub(super) fn normalized_impl(self, db: &'db dyn Db, visitor: &NormalizedVisitor<'db>) -> Self {
        match self {
            Self::NonGeneric(_) => self,
            Self::Generic(generic) => Self::Generic(generic.normalized_impl(db, visitor)),
        }
    }

    pub(super) fn materialize(self, db: &'db dyn Db, variance: TypeVarVariance) -> Self {
        match self {
            Self::NonGeneric(_) => self,
            Self::Generic(generic) => Self::Generic(generic.materialize(db, variance)),
        }
    }

    pub(super) fn has_pep_695_type_params(self, db: &'db dyn Db) -> bool {
        match self {
            Self::NonGeneric(class) => class.has_pep_695_type_params(db),
            Self::Generic(generic) => generic.origin(db).has_pep_695_type_params(db),
        }
    }

    /// Returns the class literal and specialization for this class. For a non-generic class, this
    /// is the class itself. For a generic alias, this is the alias's origin.
    pub(crate) fn class_literal(
        self,
        db: &'db dyn Db,
    ) -> (ClassLiteral<'db>, Option<Specialization<'db>>) {
        match self {
            Self::NonGeneric(non_generic) => (non_generic, None),
            Self::Generic(generic) => (generic.origin(db), Some(generic.specialization(db))),
        }
    }

    /// Returns the class literal and specialization for this class, with an additional
    /// specialization applied if the class is generic.
    pub(crate) fn class_literal_specialized(
        self,
        db: &'db dyn Db,
        additional_specialization: Option<Specialization<'db>>,
    ) -> (ClassLiteral<'db>, Option<Specialization<'db>>) {
        match self {
            Self::NonGeneric(non_generic) => (non_generic, None),
            Self::Generic(generic) => (
                generic.origin(db),
                Some(
                    generic
                        .specialization(db)
                        .apply_optional_specialization(db, additional_specialization),
                ),
            ),
        }
    }

    pub(crate) fn name(self, db: &'db dyn Db) -> &'db ast::name::Name {
        let (class_literal, _) = self.class_literal(db);
        class_literal.name(db)
    }

    pub(crate) fn known(self, db: &'db dyn Db) -> Option<KnownClass> {
        let (class_literal, _) = self.class_literal(db);
        class_literal.known(db)
    }

    pub(crate) fn definition(self, db: &'db dyn Db) -> Definition<'db> {
        let (class_literal, _) = self.class_literal(db);
        class_literal.definition(db)
    }

    /// Return `Some` if this class is known to be a [`SolidBase`], or `None` if it is not.
    pub(super) fn as_solid_base(self, db: &'db dyn Db) -> Option<SolidBase<'db>> {
        self.class_literal(db).0.as_solid_base(db)
    }

    /// Return `true` if this class represents `known_class`
    pub(crate) fn is_known(self, db: &'db dyn Db, known_class: KnownClass) -> bool {
        self.known(db) == Some(known_class)
    }

    /// Return `true` if this class represents the builtin class `object`
    pub(crate) fn is_object(self, db: &'db dyn Db) -> bool {
        self.is_known(db, KnownClass::Object)
    }

    pub(super) fn apply_type_mapping_impl<'a>(
        self,
        db: &'db dyn Db,
        type_mapping: &TypeMapping<'a, 'db>,
        visitor: &ApplyTypeMappingVisitor<'db>,
    ) -> Self {
        match self {
            Self::NonGeneric(_) => self,
            Self::Generic(generic) => {
                Self::Generic(generic.apply_type_mapping_impl(db, type_mapping, visitor))
            }
        }
    }

    pub(super) fn find_legacy_typevars(
        self,
        db: &'db dyn Db,
        binding_context: Option<Definition<'db>>,
        typevars: &mut FxOrderSet<BoundTypeVarInstance<'db>>,
    ) {
        match self {
            Self::NonGeneric(_) => {}
            Self::Generic(generic) => generic.find_legacy_typevars(db, binding_context, typevars),
        }
    }

    /// Iterate over the [method resolution order] ("MRO") of the class.
    ///
    /// If the MRO could not be accurately resolved, this method falls back to iterating
    /// over an MRO that has the class directly inheriting from `Unknown`. Use
    /// [`ClassLiteral::try_mro`] if you need to distinguish between the success and failure
    /// cases rather than simply iterating over the inferred resolution order for the class.
    ///
    /// [method resolution order]: https://docs.python.org/3/glossary.html#term-method-resolution-order
    pub(super) fn iter_mro(self, db: &'db dyn Db) -> MroIterator<'db> {
        let (class_literal, specialization) = self.class_literal(db);
        class_literal.iter_mro(db, specialization)
    }

    /// Iterate over the method resolution order ("MRO") of the class, optionally applying an
    /// additional specialization to it if the class is generic.
    pub(super) fn iter_mro_specialized(
        self,
        db: &'db dyn Db,
        additional_specialization: Option<Specialization<'db>>,
    ) -> MroIterator<'db> {
        let (class_literal, specialization) =
            self.class_literal_specialized(db, additional_specialization);
        class_literal.iter_mro(db, specialization)
    }

    /// Is this class final?
    pub(super) fn is_final(self, db: &'db dyn Db) -> bool {
        let (class_literal, _) = self.class_literal(db);
        class_literal.is_final(db)
    }

    /// Return `true` if `other` is present in this class's MRO.
    pub(super) fn is_subclass_of(self, db: &'db dyn Db, other: ClassType<'db>) -> bool {
        self.when_subclass_of(db, other)
    }

    pub(super) fn when_subclass_of<C: Constraints<'db>>(
        self,
        db: &'db dyn Db,
        other: ClassType<'db>,
    ) -> C {
        self.has_relation_to_impl(
            db,
            other,
            TypeRelation::Subtyping,
            &HasRelationToVisitor::new(C::always_satisfiable(db)),
        )
    }

    pub(super) fn has_relation_to_impl<C: Constraints<'db>>(
        self,
        db: &'db dyn Db,
        other: Self,
        relation: TypeRelation,
        visitor: &HasRelationToVisitor<'db, C>,
    ) -> C {
        self.iter_mro(db).when_any(db, |base| {
            match base {
                ClassBase::Dynamic(_) => match relation {
                    TypeRelation::Subtyping => C::from_bool(db, other.is_object(db)),
                    TypeRelation::Assignability => C::from_bool(db, !other.is_final(db)),
                },

                // Protocol and Generic are not represented by a ClassType.
                ClassBase::Protocol | ClassBase::Generic => C::unsatisfiable(db),

                ClassBase::Class(base) => match (base, other) {
                    (ClassType::NonGeneric(base), ClassType::NonGeneric(other)) => {
                        C::from_bool(db, base == other)
                    }
                    (ClassType::Generic(base), ClassType::Generic(other)) => {
                        C::from_bool(db, base.origin(db) == other.origin(db)).and(db, || {
                            base.specialization(db).has_relation_to_impl(
                                db,
                                other.specialization(db),
                                relation,
                                visitor,
                            )
                        })
                    }
                    (ClassType::Generic(_), ClassType::NonGeneric(_))
                    | (ClassType::NonGeneric(_), ClassType::Generic(_)) => C::unsatisfiable(db),
                },

                ClassBase::TypedDict => {
                    // TODO: Implement subclassing and assignability for TypedDicts.
                    C::always_satisfiable(db)
                }
            }
        })
    }

    pub(super) fn is_equivalent_to_impl<C: Constraints<'db>>(
        self,
        db: &'db dyn Db,
        other: ClassType<'db>,
        visitor: &IsEquivalentVisitor<'db, C>,
    ) -> C {
        if self == other {
            return C::always_satisfiable(db);
        }

        match (self, other) {
            // A non-generic class is never equivalent to a generic class.
            // Two non-generic classes are only equivalent if they are equal (handled above).
            (ClassType::NonGeneric(_), _) | (_, ClassType::NonGeneric(_)) => C::unsatisfiable(db),

            (ClassType::Generic(this), ClassType::Generic(other)) => {
                C::from_bool(db, this.origin(db) == other.origin(db)).and(db, || {
                    this.specialization(db).is_equivalent_to_impl(
                        db,
                        other.specialization(db),
                        visitor,
                    )
                })
            }
        }
    }

    /// Return the metaclass of this class, or `type[Unknown]` if the metaclass cannot be inferred.
    pub(super) fn metaclass(self, db: &'db dyn Db) -> Type<'db> {
        let (class_literal, specialization) = self.class_literal(db);
        class_literal
            .metaclass(db)
            .apply_optional_specialization(db, specialization)
    }

    /// Return the [`SolidBase`] that appears first in the MRO of this class.
    ///
    /// Returns `None` if this class does not have any solid bases in its MRO.
    pub(super) fn nearest_solid_base(self, db: &'db dyn Db) -> Option<SolidBase<'db>> {
        self.iter_mro(db)
            .filter_map(ClassBase::into_class)
            .find_map(|base| base.as_solid_base(db))
    }

    /// Return `true` if this class could coexist in an MRO with `other`.
    ///
    /// For two given classes `A` and `B`, it is often possible to say for sure
    /// that there could never exist any class `C` that inherits from both `A` and `B`.
    /// In these situations, this method returns `false`; in all others, it returns `true`.
    pub(super) fn could_coexist_in_mro_with(self, db: &'db dyn Db, other: Self) -> bool {
        if self == other {
            return true;
        }

        // Optimisation: if either class is `@final`, we only need to do one `is_subclass_of` call.
        if self.is_final(db) {
            return self.is_subclass_of(db, other);
        }
        if other.is_final(db) {
            return other.is_subclass_of(db, self);
        }

        // Two solid bases can only coexist in an MRO if one is a subclass of the other.
        if self.nearest_solid_base(db).is_some_and(|solid_base_1| {
            other.nearest_solid_base(db).is_some_and(|solid_base_2| {
                !solid_base_1.could_coexist_in_mro_with(db, &solid_base_2)
            })
        }) {
            return false;
        }

        // Check to see whether the metaclasses of `self` and `other` are disjoint.
        // Avoid this check if the metaclass of either `self` or `other` is `type`,
        // however, since we end up with infinite recursion in that case due to the fact
        // that `type` is its own metaclass (and we know that `type` can coexist in an MRO
        // with any other arbitrary class, anyway).
        let type_class = KnownClass::Type.to_class_literal(db);
        let self_metaclass = self.metaclass(db);
        if self_metaclass == type_class {
            return true;
        }
        let other_metaclass = other.metaclass(db);
        if other_metaclass == type_class {
            return true;
        }
        let Some(self_metaclass_instance) = self_metaclass.to_instance(db) else {
            return true;
        };
        let Some(other_metaclass_instance) = other_metaclass.to_instance(db) else {
            return true;
        };
        if self_metaclass_instance.is_disjoint_from(db, other_metaclass_instance) {
            return false;
        }

        true
    }

    /// Return a type representing "the set of all instances of the metaclass of this class".
    pub(super) fn metaclass_instance_type(self, db: &'db dyn Db) -> Type<'db> {
        self
            .metaclass(db)
            .to_instance(db)
            .expect("`Type::to_instance()` should always return `Some()` when called on the type of a metaclass")
    }

    /// Returns the class member of this class named `name`.
    ///
    /// The member resolves to a member on the class itself or any of its proper superclasses.
    ///
    /// TODO: Should this be made private...?
    pub(super) fn class_member(
        self,
        db: &'db dyn Db,
        name: &str,
        policy: MemberLookupPolicy,
    ) -> PlaceAndQualifiers<'db> {
        let (class_literal, specialization) = self.class_literal(db);
        class_literal.class_member_inner(db, specialization, name, policy)
    }

    /// Returns the inferred type of the class member named `name`. Only bound members
    /// or those marked as `ClassVars` are considered.
    ///
    /// You must provide the `inherited_generic_context` that we should use for the `__new__` or
    /// `__init__` member. This is inherited from the containing class -­but importantly, from the
    /// class that the lookup is being performed on, and not the class containing the (possibly
    /// inherited) member.
    ///
    /// Returns [`Place::Unbound`] if `name` cannot be found in this class's scope
    /// directly. Use [`ClassType::class_member`] if you require a method that will
    /// traverse through the MRO until it finds the member.
    pub(super) fn own_class_member(
        self,
        db: &'db dyn Db,
        inherited_generic_context: Option<GenericContext<'db>>,
        name: &str,
    ) -> PlaceAndQualifiers<'db> {
        fn synthesize_getitem_overload_signature<'db>(
            index_annotation: Type<'db>,
            return_annotation: Type<'db>,
        ) -> Signature<'db> {
            let self_parameter = Parameter::positional_only(Some(Name::new_static("self")));
            let index_parameter = Parameter::positional_only(Some(Name::new_static("index")))
                .with_annotated_type(index_annotation);
            let parameters = Parameters::new([self_parameter, index_parameter]);
            Signature::new(parameters, Some(return_annotation))
        }

        let (class_literal, specialization) = self.class_literal(db);

        let fallback_member_lookup = || {
            class_literal
                .own_class_member(db, inherited_generic_context, specialization, name)
                .map_type(|ty| ty.apply_optional_specialization(db, specialization))
        };

        let synthesize_simple_tuple_method = |return_type| {
            let parameters =
                Parameters::new([Parameter::positional_only(Some(Name::new_static("self")))
                    .with_annotated_type(Type::instance(db, self))]);

            let synthesized_dunder_method =
                CallableType::function_like(db, Signature::new(parameters, Some(return_type)));

            Place::bound(synthesized_dunder_method).into()
        };

        match name {
            "__len__" if class_literal.is_tuple(db) => {
                let return_type = specialization
                    .and_then(|spec| spec.tuple(db))
                    .and_then(|tuple| tuple.len().into_fixed_length())
                    .and_then(|len| i64::try_from(len).ok())
                    .map(Type::IntLiteral)
                    .unwrap_or_else(|| KnownClass::Int.to_instance(db));

                synthesize_simple_tuple_method(return_type)
            }

            "__bool__" if class_literal.is_tuple(db) => {
                let return_type = specialization
                    .and_then(|spec| spec.tuple(db))
                    .map(|tuple| tuple.truthiness().into_type(db))
                    .unwrap_or_else(|| KnownClass::Bool.to_instance(db));

                synthesize_simple_tuple_method(return_type)
            }

            "__getitem__" if class_literal.is_tuple(db) => {
                specialization
                    .and_then(|spec| spec.tuple(db))
                    .map(|tuple| {
                        let mut element_type_to_indices: FxIndexMap<Type<'db>, Vec<i64>> =
                            FxIndexMap::default();

                        match tuple {
                            // E.g. for `tuple[int, str]`, we will generate the following overloads:
                            //
                            //    __getitem__(self, index: Literal[0, -2], /) -> int
                            //    __getitem__(self, index: Literal[1, -1], /) -> str
                            //
                            TupleSpec::Fixed(fixed_length_tuple) => {
                                let tuple_length = fixed_length_tuple.len();

                                for (index, ty) in fixed_length_tuple.elements().enumerate() {
                                    let entry = element_type_to_indices.entry(*ty).or_default();
                                    if let Ok(index) = i64::try_from(index) {
                                        entry.push(index);
                                    }
                                    if let Ok(index) = i64::try_from(tuple_length - index) {
                                        entry.push(0 - index);
                                    }
                                }
                            }

                            // E.g. for `tuple[str, *tuple[float, ...], bytes, range]`, we will generate the following overloads:
                            //
                            //    __getitem__(self, index: Literal[0], /) -> str
                            //    __getitem__(self, index: Literal[1], /) -> float | bytes
                            //    __getitem__(self, index: Literal[2], /) -> float | bytes | range
                            //    __getitem__(self, index: Literal[-1], /) -> range
                            //    __getitem__(self, index: Literal[-2], /) -> bytes
                            //    __getitem__(self, index: Literal[-3], /) -> float | str
                            //
                            TupleSpec::Variable(variable_length_tuple) => {
                                for (index, ty) in variable_length_tuple.prefix.iter().enumerate() {
                                    if let Ok(index) = i64::try_from(index) {
                                        element_type_to_indices.entry(*ty).or_default().push(index);
                                    }

                                    let one_based_index = index + 1;

                                    if let Ok(i) = i64::try_from(
                                        variable_length_tuple.suffix.len() + one_based_index,
                                    ) {
                                        let overload_return = UnionType::from_elements(
                                            db,
                                            std::iter::once(variable_length_tuple.variable).chain(
                                                variable_length_tuple
                                                    .prefix
                                                    .iter()
                                                    .rev()
                                                    .take(one_based_index)
                                                    .copied(),
                                            ),
                                        );
                                        element_type_to_indices
                                            .entry(overload_return)
                                            .or_default()
                                            .push(0 - i);
                                    }
                                }

                                for (index, ty) in
                                    variable_length_tuple.suffix.iter().rev().enumerate()
                                {
                                    if let Some(index) =
                                        index.checked_add(1).and_then(|i| i64::try_from(i).ok())
                                    {
                                        element_type_to_indices
                                            .entry(*ty)
                                            .or_default()
                                            .push(0 - index);
                                    }

                                    if let Ok(i) =
                                        i64::try_from(variable_length_tuple.prefix.len() + index)
                                    {
                                        let overload_return = UnionType::from_elements(
                                            db,
                                            std::iter::once(variable_length_tuple.variable).chain(
                                                variable_length_tuple
                                                    .suffix
                                                    .iter()
                                                    .take(index + 1)
                                                    .copied(),
                                            ),
                                        );
                                        element_type_to_indices
                                            .entry(overload_return)
                                            .or_default()
                                            .push(i);
                                    }
                                }
                            }
                        }

                        let all_elements_unioned =
                            UnionType::from_elements(db, tuple.all_elements());

                        let mut overload_signatures =
                            Vec::with_capacity(element_type_to_indices.len().saturating_add(2));

                        overload_signatures.extend(element_type_to_indices.into_iter().filter_map(
                            |(return_type, mut indices)| {
                                if return_type.is_equivalent_to(db, all_elements_unioned) {
                                    return None;
                                }

                                // Sorting isn't strictly required, but leads to nicer `reveal_type` output
                                indices.sort_unstable();

                                let index_annotation = UnionType::from_elements(
                                    db,
                                    indices.into_iter().map(Type::IntLiteral),
                                );

                                Some(synthesize_getitem_overload_signature(
                                    index_annotation,
                                    return_type,
                                ))
                            },
                        ));

                        // Fallback overloads: for `tuple[int, str]`, we will generate the following overloads:
                        //
                        //    __getitem__(self, index: int, /) -> int | str
                        //    __getitem__(self, index: slice[Any, Any, Any], /) -> tuple[int | str, ...]
                        //
                        // and for `tuple[str, *tuple[float, ...], bytes]`, we will generate the following overloads:
                        //
                        //    __getitem__(self, index: int, /) -> str | float | bytes
                        //    __getitem__(self, index: slice[Any, Any, Any], /) -> tuple[str | float | bytes, ...]
                        //
                        overload_signatures.push(synthesize_getitem_overload_signature(
                            KnownClass::SupportsIndex.to_instance(db),
                            all_elements_unioned,
                        ));

                        overload_signatures.push(synthesize_getitem_overload_signature(
                            KnownClass::Slice.to_instance(db),
                            Type::homogeneous_tuple(db, all_elements_unioned),
                        ));

                        let getitem_signature =
                            CallableSignature::from_overloads(overload_signatures);
                        let getitem_type =
                            Type::Callable(CallableType::new(db, getitem_signature, true));
                        Place::bound(getitem_type).into()
                    })
                    .unwrap_or_else(fallback_member_lookup)
            }

            // ```py
            // class tuple:
            //     @overload
            //     def __new__(cls: type[tuple[()]], iterable: tuple[()] = ()) -> tuple[()]: ...
            //     @overload
            //     def __new__[T](cls: type[tuple[T, ...]], iterable: tuple[T, ...]) -> tuple[T, ...]: ...
            // ```
            "__new__" if class_literal.is_tuple(db) => {
                let mut iterable_parameter =
                    Parameter::positional_only(Some(Name::new_static("iterable")));

                let tuple = specialization.and_then(|spec| spec.tuple(db));

                match tuple {
                    Some(tuple) => {
                        // TODO: Once we support PEP 646 annotations for `*args` parameters, we can
                        // use the tuple itself as the argument type.
                        let tuple_len = tuple.len();

                        if tuple_len.minimum() == 0 && tuple_len.maximum().is_none() {
                            // If the tuple has no length restrictions,
                            // any iterable is allowed as long as the iterable has the correct element type.
                            let mut tuple_elements = tuple.all_elements();
                            iterable_parameter = iterable_parameter.with_annotated_type(
                                KnownClass::Iterable
                                    .to_specialized_instance(db, [*tuple_elements.next().unwrap()]),
                            );
                            assert_eq!(
                                tuple_elements.next(),
                                None,
                                "Tuple specialization should not have more than one element when it has no length restriction"
                            );
                        } else {
                            // But if the tuple is of a fixed length, or has a minimum length, we require a tuple rather
                            // than an iterable, as a tuple is the only kind of iterable for which we can
                            // specify a fixed length, or that the iterable must be at least a certain length.
                            iterable_parameter =
                                iterable_parameter.with_annotated_type(Type::instance(db, self));
                        }
                    }
                    None => {
                        // If the tuple isn't specialized at all, we allow any argument as long as it is iterable.
                        iterable_parameter = iterable_parameter
                            .with_annotated_type(KnownClass::Iterable.to_instance(db));
                    }
                }

                // We allow the `iterable` parameter to be omitted for:
                // - a zero-length tuple
                // - an unspecialized tuple
                // - a tuple with no minimum length
                if tuple.is_none_or(|tuple| tuple.len().minimum() == 0) {
                    iterable_parameter =
                        iterable_parameter.with_default_type(Type::empty_tuple(db));
                }

                let parameters = Parameters::new([
                    Parameter::positional_only(Some(Name::new_static("self")))
                        .with_annotated_type(SubclassOfType::from(db, self)),
                    iterable_parameter,
                ]);

                let synthesized_dunder = CallableType::function_like(
                    db,
                    Signature::new(parameters, None)
                        .with_inherited_generic_context(inherited_generic_context),
                );

                Place::bound(synthesized_dunder).into()
            }

            _ => fallback_member_lookup(),
        }
    }

    /// Look up an instance attribute (available in `__dict__`) of the given name.
    ///
    /// See [`Type::instance_member`] for more details.
    pub(super) fn instance_member(self, db: &'db dyn Db, name: &str) -> PlaceAndQualifiers<'db> {
        let (class_literal, specialization) = self.class_literal(db);

        if class_literal.is_typed_dict(db) {
            return Place::Unbound.into();
        }

        class_literal
            .instance_member(db, specialization, name)
            .map_type(|ty| ty.apply_optional_specialization(db, specialization))
    }

    /// A helper function for `instance_member` that looks up the `name` attribute only on
    /// this class, not on its superclasses.
    fn own_instance_member(self, db: &'db dyn Db, name: &str) -> PlaceAndQualifiers<'db> {
        let (class_literal, specialization) = self.class_literal(db);
        class_literal
            .own_instance_member(db, name)
            .map_type(|ty| ty.apply_optional_specialization(db, specialization))
    }

    /// Return a callable type (or union of callable types) that represents the callable
    /// constructor signature of this class.
    #[salsa::tracked(heap_size=ruff_memory_usage::heap_size)]
    pub(super) fn into_callable(self, db: &'db dyn Db) -> Type<'db> {
        let self_ty = Type::from(self);
        let metaclass_dunder_call_function_symbol = self_ty
            .member_lookup_with_policy(
                db,
                "__call__".into(),
                MemberLookupPolicy::NO_INSTANCE_FALLBACK
                    | MemberLookupPolicy::META_CLASS_NO_TYPE_FALLBACK,
            )
            .place;

        if let Place::Type(Type::BoundMethod(metaclass_dunder_call_function), _) =
            metaclass_dunder_call_function_symbol
        {
            // TODO: this intentionally diverges from step 1 in
            // https://typing.python.org/en/latest/spec/constructors.html#converting-a-constructor-to-callable
            // by always respecting the signature of the metaclass `__call__`, rather than
            // using a heuristic which makes unwarranted assumptions to sometimes ignore it.
            return Type::Callable(metaclass_dunder_call_function.into_callable_type(db));
        }

        let dunder_new_function_symbol = self_ty
            .member_lookup_with_policy(
                db,
                "__new__".into(),
                MemberLookupPolicy::MRO_NO_OBJECT_FALLBACK,
            )
            .place;

        let dunder_new_signature = dunder_new_function_symbol
            .ignore_possibly_unbound()
            .and_then(|ty| match ty {
                Type::FunctionLiteral(function) => Some(function.signature(db)),
                Type::Callable(callable) => Some(callable.signatures(db)),
                _ => None,
            });

        let dunder_new_function = if let Some(dunder_new_signature) = dunder_new_signature {
            // Step 3: If the return type of the `__new__` evaluates to a type that is not a subclass of this class,
            // then we should ignore the `__init__` and just return the `__new__` method.
            let returns_non_subclass = dunder_new_signature.overloads.iter().any(|signature| {
                signature.return_ty.is_some_and(|return_ty| {
                    !return_ty.is_assignable_to(
                        db,
                        self_ty
                            .to_instance(db)
                            .expect("ClassType should be instantiable"),
                    )
                })
            });

            let instance_ty = Type::instance(db, self);
            let dunder_new_bound_method = Type::Callable(CallableType::new(
                db,
                dunder_new_signature.bind_self(db, Some(instance_ty)),
                true,
            ));

            if returns_non_subclass {
                return dunder_new_bound_method;
            }
            Some(dunder_new_bound_method)
        } else {
            None
        };

        let dunder_init_function_symbol = self_ty
            .member_lookup_with_policy(
                db,
                "__init__".into(),
                MemberLookupPolicy::MRO_NO_OBJECT_FALLBACK
                    | MemberLookupPolicy::META_CLASS_NO_TYPE_FALLBACK,
            )
            .place;

        let correct_return_type = self_ty.to_instance(db).unwrap_or_else(Type::unknown);

        // If the class defines an `__init__` method, then we synthesize a callable type with the
        // same parameters as the `__init__` method after it is bound, and with the return type of
        // the concrete type of `Self`.
        let synthesized_dunder_init_callable =
            if let Place::Type(ty, _) = dunder_init_function_symbol {
                let signature = match ty {
                    Type::FunctionLiteral(dunder_init_function) => {
                        Some(dunder_init_function.signature(db))
                    }
                    Type::Callable(callable) => Some(callable.signatures(db)),
                    _ => None,
                };

                if let Some(signature) = signature {
                    let synthesized_signature = |signature: &Signature<'db>| {
                        let instance_ty = Type::instance(db, self);
                        Signature::new(signature.parameters().clone(), Some(correct_return_type))
                            .with_definition(signature.definition())
                            .bind_self(db, Some(instance_ty))
                    };

                    let synthesized_dunder_init_signature = CallableSignature::from_overloads(
                        signature.overloads.iter().map(synthesized_signature),
                    );

                    Some(Type::Callable(CallableType::new(
                        db,
                        synthesized_dunder_init_signature,
                        true,
                    )))
                } else {
                    None
                }
            } else {
                None
            };

        match (dunder_new_function, synthesized_dunder_init_callable) {
            (Some(dunder_new_function), Some(synthesized_dunder_init_callable)) => {
                UnionType::from_elements(
                    db,
                    vec![dunder_new_function, synthesized_dunder_init_callable],
                )
            }
            (Some(constructor), None) | (None, Some(constructor)) => constructor,
            (None, None) => {
                // If no `__new__` or `__init__` method is found, then we fall back to looking for
                // an `object.__new__` method.
                let new_function_symbol = self_ty
                    .member_lookup_with_policy(
                        db,
                        "__new__".into(),
                        MemberLookupPolicy::META_CLASS_NO_TYPE_FALLBACK,
                    )
                    .place;

                if let Place::Type(Type::FunctionLiteral(new_function), _) = new_function_symbol {
                    Type::Callable(
                        new_function
                            .into_bound_method_type(db, self_ty)
                            .into_callable_type(db),
                    )
                } else {
                    // Fallback if no `object.__new__` is found.
                    CallableType::single(
                        db,
                        Signature::new(Parameters::empty(), Some(correct_return_type)),
                    )
                }
            }
        }
    }
}

impl<'db> From<GenericAlias<'db>> for ClassType<'db> {
    fn from(generic: GenericAlias<'db>) -> ClassType<'db> {
        ClassType::Generic(generic)
    }
}

impl<'db> From<ClassType<'db>> for Type<'db> {
    fn from(class: ClassType<'db>) -> Type<'db> {
        match class {
            ClassType::NonGeneric(non_generic) => non_generic.into(),
            ClassType::Generic(generic) => generic.into(),
        }
    }
}

impl<'db> VarianceInferable<'db> for ClassType<'db> {
    fn variance_of(self, db: &'db dyn Db, typevar: BoundTypeVarInstance<'db>) -> TypeVarVariance {
        match self {
            Self::NonGeneric(class) => class.variance_of(db, typevar),
            Self::Generic(generic) => generic.variance_of(db, typevar),
        }
    }
}

/// A filter that describes which methods are considered when looking for implicit attribute assignments
/// in [`ClassLiteral::implicit_attribute`].
#[derive(Debug, Clone, Copy, PartialEq, Eq, Hash)]
pub(super) enum MethodDecorator {
    None,
    ClassMethod,
    StaticMethod,
}

impl MethodDecorator {
    fn try_from_fn_type(db: &dyn Db, fn_type: FunctionType) -> Result<Self, ()> {
        match (
            fn_type.has_known_decorator(db, FunctionDecorators::CLASSMETHOD),
            fn_type.has_known_decorator(db, FunctionDecorators::STATICMETHOD),
        ) {
            (true, true) => Err(()), // A method can't be static and class method at the same time.
            (true, false) => Ok(Self::ClassMethod),
            (false, true) => Ok(Self::StaticMethod),
            (false, false) => Ok(Self::None),
        }
    }
}

/// Kind-specific metadata for different types of fields
#[derive(Debug, Clone, PartialEq, Eq)]
pub(crate) enum FieldKind<'db> {
    /// `NamedTuple` field metadata
    NamedTuple { default_ty: Option<Type<'db>> },
    /// dataclass field metadata
    Dataclass {
        /// The type of the default value for this field
        default_ty: Option<Type<'db>>,
        /// Whether or not this field is "init-only". If this is true, it only appears in the
        /// `__init__` signature, but is not accessible as a real field
        init_only: bool,
        /// Whether or not this field should appear in the signature of `__init__`.
        init: bool,
        /// Whether or not this field can only be passed as a keyword argument to `__init__`.
        kw_only: Option<bool>,
    },
    /// `TypedDict` field metadata
    TypedDict {
        /// Whether this field is required
        is_required: bool,
    },
}

/// Metadata regarding a dataclass field/attribute or a `TypedDict` "item" / key-value pair.
#[derive(Debug, Clone, PartialEq, Eq)]
pub(crate) struct Field<'db> {
    /// The declared type of the field
    pub(crate) declared_ty: Type<'db>,
    /// Kind-specific metadata for this field
    pub(crate) kind: FieldKind<'db>,
}

impl Field<'_> {
    pub(crate) const fn is_required(&self) -> bool {
        match &self.kind {
            FieldKind::NamedTuple { default_ty } => default_ty.is_none(),
            // A dataclass field is NOT required if `default` (or `default_factory`) is set
            // or if `init` has been set to `False`.
            FieldKind::Dataclass {
                init, default_ty, ..
            } => default_ty.is_none() && *init,
            FieldKind::TypedDict { is_required } => *is_required,
        }
    }
}

impl<'db> Field<'db> {
    /// Returns true if this field is a `dataclasses.KW_ONLY` sentinel.
    /// <https://docs.python.org/3/library/dataclasses.html#dataclasses.KW_ONLY>
    pub(crate) fn is_kw_only_sentinel(&self, db: &'db dyn Db) -> bool {
        self.declared_ty
            .into_nominal_instance()
            .is_some_and(|instance| instance.class(db).is_known(db, KnownClass::KwOnly))
    }
}

/// Representation of a class definition statement in the AST: either a non-generic class, or a
/// generic class that has not been specialized.
///
/// This does not in itself represent a type, but can be transformed into a [`ClassType`] that
/// does. (For generic classes, this requires specializing its generic context.)
///
/// # Ordering
/// Ordering is based on the class's id assigned by salsa and not on the class literal's values.
/// The id may change between runs, or when the class literal was garbage collected and recreated.
#[salsa::interned(debug, heap_size=ruff_memory_usage::heap_size)]
#[derive(PartialOrd, Ord)]
pub struct ClassLiteral<'db> {
    /// Name of the class at definition
    #[returns(ref)]
    pub(crate) name: ast::name::Name,

    pub(crate) body_scope: ScopeId<'db>,

    pub(crate) known: Option<KnownClass>,

    /// If this class is deprecated, this holds the deprecation message.
    pub(crate) deprecated: Option<DeprecatedInstance<'db>>,

    pub(crate) dataclass_params: Option<DataclassParams>,
    pub(crate) dataclass_transformer_params: Option<DataclassTransformerParams>,
}

// The Salsa heap is tracked separately.
impl get_size2::GetSize for ClassLiteral<'_> {}

#[expect(clippy::ref_option)]
#[allow(clippy::trivially_copy_pass_by_ref)]
fn pep695_generic_context_cycle_recover<'db>(
    _db: &'db dyn Db,
    _value: &Option<GenericContext<'db>>,
    _count: u32,
    _self: ClassLiteral<'db>,
) -> salsa::CycleRecoveryAction<Option<GenericContext<'db>>> {
    salsa::CycleRecoveryAction::Iterate
}

fn pep695_generic_context_cycle_initial<'db>(
    _db: &'db dyn Db,
    _self: ClassLiteral<'db>,
) -> Option<GenericContext<'db>> {
    None
}

#[salsa::tracked]
impl<'db> ClassLiteral<'db> {
    /// Return `true` if this class represents `known_class`
    pub(crate) fn is_known(self, db: &'db dyn Db, known_class: KnownClass) -> bool {
        self.known(db) == Some(known_class)
    }

    pub(crate) fn is_tuple(self, db: &'db dyn Db) -> bool {
        self.is_known(db, KnownClass::Tuple)
    }

    pub(crate) fn generic_context(self, db: &'db dyn Db) -> Option<GenericContext<'db>> {
        // Several typeshed definitions examine `sys.version_info`. To break cycles, we hard-code
        // the knowledge that this class is not generic.
        if self.is_known(db, KnownClass::VersionInfo) {
            return None;
        }

        // We've already verified that the class literal does not contain both a PEP-695 generic
        // scope and a `typing.Generic` base class.
        //
        // Note that if a class has an explicit legacy generic context (by inheriting from
        // `typing.Generic`), and also an implicit one (by inheriting from other generic classes,
        // specialized by typevars), the explicit one takes precedence.
        self.pep695_generic_context(db)
            .or_else(|| self.legacy_generic_context(db))
            .or_else(|| self.inherited_legacy_generic_context(db))
    }

    pub(crate) fn has_pep_695_type_params(self, db: &'db dyn Db) -> bool {
        self.pep695_generic_context(db).is_some()
    }

    #[salsa::tracked(cycle_fn=pep695_generic_context_cycle_recover, cycle_initial=pep695_generic_context_cycle_initial, heap_size=ruff_memory_usage::heap_size)]
    pub(crate) fn pep695_generic_context(self, db: &'db dyn Db) -> Option<GenericContext<'db>> {
        let scope = self.body_scope(db);
        let file = scope.file(db);
        let parsed = parsed_module(db, file).load(db);
        let class_def_node = scope.node(db).expect_class(&parsed);
        class_def_node.type_params.as_ref().map(|type_params| {
            let index = semantic_index(db, scope.file(db));
            let definition = index.expect_single_definition(class_def_node);
            GenericContext::from_type_params(db, index, definition, type_params)
        })
    }

    pub(crate) fn legacy_generic_context(self, db: &'db dyn Db) -> Option<GenericContext<'db>> {
        self.explicit_bases(db).iter().find_map(|base| match base {
            Type::KnownInstance(
                KnownInstanceType::SubscriptedGeneric(generic_context)
                | KnownInstanceType::SubscriptedProtocol(generic_context),
            ) => Some(*generic_context),
            _ => None,
        })
    }

    pub(crate) fn inherited_legacy_generic_context(
        self,
        db: &'db dyn Db,
    ) -> Option<GenericContext<'db>> {
        GenericContext::from_base_classes(
            db,
            self.explicit_bases(db)
                .iter()
                .copied()
                .filter(|ty| matches!(ty, Type::GenericAlias(_))),
        )
    }

    fn file(self, db: &dyn Db) -> File {
        self.body_scope(db).file(db)
    }

    /// Return the original [`ast::StmtClassDef`] node associated with this class
    ///
    /// ## Note
    /// Only call this function from queries in the same file or your
    /// query depends on the AST of another file (bad!).
    fn node<'ast>(self, db: &'db dyn Db, module: &'ast ParsedModuleRef) -> &'ast ast::StmtClassDef {
        let scope = self.body_scope(db);
        scope.node(db).expect_class(module)
    }

    pub(crate) fn definition(self, db: &'db dyn Db) -> Definition<'db> {
        let body_scope = self.body_scope(db);
        let module = parsed_module(db, body_scope.file(db)).load(db);
        let index = semantic_index(db, body_scope.file(db));
        index.expect_single_definition(body_scope.node(db).expect_class(&module))
    }

    pub(crate) fn apply_specialization(
        self,
        db: &'db dyn Db,
        f: impl FnOnce(GenericContext<'db>) -> Specialization<'db>,
    ) -> ClassType<'db> {
        match self.generic_context(db) {
            None => ClassType::NonGeneric(self),
            Some(generic_context) => {
                let specialization = f(generic_context);
                ClassType::Generic(GenericAlias::new(db, self, specialization))
            }
        }
    }

    pub(crate) fn apply_optional_specialization(
        self,
        db: &'db dyn Db,
        specialization: Option<Specialization<'db>>,
    ) -> ClassType<'db> {
        self.apply_specialization(db, |generic_context| {
            specialization
                .unwrap_or_else(|| generic_context.default_specialization(db, self.known(db)))
        })
    }

    /// Returns the default specialization of this class. For non-generic classes, the class is
    /// returned unchanged. For a non-specialized generic class, we return a generic alias that
    /// applies the default specialization to the class's typevars.
    pub(crate) fn default_specialization(self, db: &'db dyn Db) -> ClassType<'db> {
        self.apply_specialization(db, |generic_context| {
            generic_context.default_specialization(db, self.known(db))
        })
    }

    /// Returns the unknown specialization of this class. For non-generic classes, the class is
    /// returned unchanged. For a non-specialized generic class, we return a generic alias that
    /// maps each of the class's typevars to `Unknown`.
    pub(crate) fn unknown_specialization(self, db: &'db dyn Db) -> ClassType<'db> {
        self.apply_specialization(db, |generic_context| {
            generic_context.unknown_specialization(db)
        })
    }

    /// Return an iterator over the inferred types of this class's *explicit* bases.
    ///
    /// Note that any class (except for `object`) that has no explicit
    /// bases will implicitly inherit from `object` at runtime. Nonetheless,
    /// this method does *not* include `object` in the bases it iterates over.
    ///
    /// ## Why is this a salsa query?
    ///
    /// This is a salsa query to short-circuit the invalidation
    /// when the class's AST node changes.
    ///
    /// Were this not a salsa query, then the calling query
    /// would depend on the class's AST and rerun for every change in that file.
    #[salsa::tracked(returns(deref), cycle_fn=explicit_bases_cycle_recover, cycle_initial=explicit_bases_cycle_initial, heap_size=ruff_memory_usage::heap_size)]
    pub(super) fn explicit_bases(self, db: &'db dyn Db) -> Box<[Type<'db>]> {
        tracing::trace!("ClassLiteral::explicit_bases_query: {}", self.name(db));

        let module = parsed_module(db, self.file(db)).load(db);
        let class_stmt = self.node(db, &module);
        let class_definition =
            semantic_index(db, self.file(db)).expect_single_definition(class_stmt);

        if self.is_known(db, KnownClass::VersionInfo) {
            let tuple_type = TupleType::new(db, &TupleSpec::version_info_spec(db))
                .expect("sys.version_info tuple spec should always be a valid tuple");

            Box::new([
                definition_expression_type(db, class_definition, &class_stmt.bases()[0]),
                Type::from(tuple_type.to_class_type(db)),
            ])
        } else {
            class_stmt
                .bases()
                .iter()
                .map(|base_node| definition_expression_type(db, class_definition, base_node))
                .collect()
        }
    }

    /// Return `Some()` if this class is known to be a [`SolidBase`], or `None` if it is not.
    pub(super) fn as_solid_base(self, db: &'db dyn Db) -> Option<SolidBase<'db>> {
        if let Some(known_class) = self.known(db) {
            known_class
                .is_solid_base()
                .then_some(SolidBase::hard_coded(self))
        } else if SlotsKind::from(db, self) == SlotsKind::NotEmpty {
            Some(SolidBase::due_to_dunder_slots(self))
        } else {
            None
        }
    }

    /// Iterate over this class's explicit bases, filtering out any bases that are not class
    /// objects, and applying default specialization to any unspecialized generic class literals.
    fn fully_static_explicit_bases(self, db: &'db dyn Db) -> impl Iterator<Item = ClassType<'db>> {
        self.explicit_bases(db)
            .iter()
            .copied()
            .filter_map(|ty| ty.to_class_type(db))
    }

    /// Determine if this class is a protocol.
    ///
    /// This method relies on the accuracy of the [`KnownClass::is_protocol`] method,
    /// which hardcodes knowledge about certain special-cased classes. See the docs on
    /// that method for why we do this rather than relying on generalised logic for all
    /// classes, including the special-cased ones that are included in the [`KnownClass`]
    /// enum.
    pub(super) fn is_protocol(self, db: &'db dyn Db) -> bool {
        self.known(db)
            .map(KnownClass::is_protocol)
            .unwrap_or_else(|| {
                // Iterate through the last three bases of the class
                // searching for `Protocol` or `Protocol[]` in the bases list.
                //
                // If `Protocol` is present in the bases list of a valid protocol class, it must either:
                //
                // - be the last base
                // - OR be the last-but-one base (with the final base being `Generic[]` or `object`)
                // - OR be the last-but-two base (with the penultimate base being `Generic[]`
                //                                and the final base being `object`)
                self.explicit_bases(db).iter().rev().take(3).any(|base| {
                    matches!(
                        base,
                        Type::SpecialForm(SpecialFormType::Protocol)
                            | Type::KnownInstance(KnownInstanceType::SubscriptedProtocol(_))
                    )
                })
            })
    }

    /// Determine if this is an abstract class.
    pub(super) fn is_abstract(self, db: &'db dyn Db) -> bool {
        self.metaclass(db)
            .into_class_literal()
            .is_some_and(|metaclass| metaclass.is_known(db, KnownClass::ABCMeta))
    }

    /// Return the types of the decorators on this class
    #[salsa::tracked(returns(deref), heap_size=ruff_memory_usage::heap_size)]
    fn decorators(self, db: &'db dyn Db) -> Box<[Type<'db>]> {
        tracing::trace!("ClassLiteral::decorators: {}", self.name(db));

        let module = parsed_module(db, self.file(db)).load(db);

        let class_stmt = self.node(db, &module);
        if class_stmt.decorator_list.is_empty() {
            return Box::new([]);
        }

        let class_definition =
            semantic_index(db, self.file(db)).expect_single_definition(class_stmt);

        class_stmt
            .decorator_list
            .iter()
            .map(|decorator_node| {
                definition_expression_type(db, class_definition, &decorator_node.expression)
            })
            .collect()
    }

    pub(super) fn known_function_decorators(
        self,
        db: &'db dyn Db,
    ) -> impl Iterator<Item = KnownFunction> + 'db {
        self.decorators(db)
            .iter()
            .filter_map(|deco| deco.into_function_literal())
            .filter_map(|decorator| decorator.known(db))
    }

    /// Is this class final?
    pub(super) fn is_final(self, db: &'db dyn Db) -> bool {
        self.known_function_decorators(db)
            .contains(&KnownFunction::Final)
            || enum_metadata(db, self).is_some()
    }

    /// Attempt to resolve the [method resolution order] ("MRO") for this class.
    /// If the MRO is unresolvable, return an error indicating why the class's MRO
    /// cannot be accurately determined. The error returned contains a fallback MRO
    /// that will be used instead for the purposes of type inference.
    ///
    /// The MRO is the tuple of classes that can be retrieved as the `__mro__`
    /// attribute on a class at runtime.
    ///
    /// [method resolution order]: https://docs.python.org/3/glossary.html#term-method-resolution-order
    #[salsa::tracked(returns(as_ref), cycle_fn=try_mro_cycle_recover, cycle_initial=try_mro_cycle_initial, heap_size=ruff_memory_usage::heap_size)]
    pub(super) fn try_mro(
        self,
        db: &'db dyn Db,
        specialization: Option<Specialization<'db>>,
    ) -> Result<Mro<'db>, MroError<'db>> {
        tracing::trace!("ClassLiteral::try_mro: {}", self.name(db));
        Mro::of_class(db, self, specialization)
    }

    /// Iterate over the [method resolution order] ("MRO") of the class.
    ///
    /// If the MRO could not be accurately resolved, this method falls back to iterating
    /// over an MRO that has the class directly inheriting from `Unknown`. Use
    /// [`ClassLiteral::try_mro`] if you need to distinguish between the success and failure
    /// cases rather than simply iterating over the inferred resolution order for the class.
    ///
    /// [method resolution order]: https://docs.python.org/3/glossary.html#term-method-resolution-order
    pub(super) fn iter_mro(
        self,
        db: &'db dyn Db,
        specialization: Option<Specialization<'db>>,
    ) -> MroIterator<'db> {
        MroIterator::new(db, self, specialization)
    }

    /// Return `true` if `other` is present in this class's MRO.
    pub(super) fn is_subclass_of(
        self,
        db: &'db dyn Db,
        specialization: Option<Specialization<'db>>,
        other: ClassType<'db>,
    ) -> bool {
        // `is_subclass_of` is checking the subtype relation, in which gradual types do not
        // participate, so we should not return `True` if we find `Any/Unknown` in the MRO.
        self.iter_mro(db, specialization)
            .contains(&ClassBase::Class(other))
    }

    pub(super) fn when_subclass_of<C: Constraints<'db>>(
        self,
        db: &'db dyn Db,
        specialization: Option<Specialization<'db>>,
        other: ClassType<'db>,
    ) -> C {
        C::from_bool(db, self.is_subclass_of(db, specialization, other))
    }

    /// Return `true` if this class constitutes a typed dict specification (inherits from
    /// `typing.TypedDict`, either directly or indirectly).
    #[salsa::tracked(
        cycle_fn=is_typed_dict_cycle_recover,
        cycle_initial=is_typed_dict_cycle_initial,
        heap_size=ruff_memory_usage::heap_size
    )]
    pub(super) fn is_typed_dict(self, db: &'db dyn Db) -> bool {
        if let Some(known) = self.known(db) {
            return known.is_typed_dict_subclass();
        }

        self.iter_mro(db, None)
            .any(|base| matches!(base, ClassBase::TypedDict))
    }

    /// Compute `TypedDict` parameters dynamically based on MRO detection and AST parsing.
    fn compute_typed_dict_params(self, db: &'db dyn Db) -> Option<TypedDictParams> {
        if !self.is_typed_dict(db) {
            return None;
        }

        let module = parsed_module(db, self.file(db)).load(db);
        let class_stmt = self.node(db, &module);
        Some(compute_typed_dict_params_from_class_def(class_stmt))
    }

    /// Return the explicit `metaclass` of this class, if one is defined.
    ///
    /// ## Note
    /// Only call this function from queries in the same file or your
    /// query depends on the AST of another file (bad!).
    fn explicit_metaclass(self, db: &'db dyn Db, module: &ParsedModuleRef) -> Option<Type<'db>> {
        let class_stmt = self.node(db, module);
        let metaclass_node = &class_stmt
            .arguments
            .as_ref()?
            .find_keyword("metaclass")?
            .value;

        let class_definition = self.definition(db);

        Some(definition_expression_type(
            db,
            class_definition,
            metaclass_node,
        ))
    }

    /// Return the metaclass of this class, or `type[Unknown]` if the metaclass cannot be inferred.
    pub(super) fn metaclass(self, db: &'db dyn Db) -> Type<'db> {
        self.try_metaclass(db)
            .map(|(ty, _)| ty)
            .unwrap_or_else(|_| SubclassOfType::subclass_of_unknown())
    }

    /// Return a type representing "the set of all instances of the metaclass of this class".
    pub(super) fn metaclass_instance_type(self, db: &'db dyn Db) -> Type<'db> {
        self
            .metaclass(db)
            .to_instance(db)
            .expect("`Type::to_instance()` should always return `Some()` when called on the type of a metaclass")
    }

    /// Return the metaclass of this class, or an error if the metaclass cannot be inferred.
    #[salsa::tracked(
        cycle_fn=try_metaclass_cycle_recover,
        cycle_initial=try_metaclass_cycle_initial,
        heap_size=ruff_memory_usage::heap_size,
    )]
    pub(super) fn try_metaclass(
        self,
        db: &'db dyn Db,
    ) -> Result<(Type<'db>, Option<DataclassTransformerParams>), MetaclassError<'db>> {
        tracing::trace!("ClassLiteral::try_metaclass: {}", self.name(db));

        // Identify the class's own metaclass (or take the first base class's metaclass).
        let mut base_classes = self.fully_static_explicit_bases(db).peekable();

        if base_classes.peek().is_some() && self.inheritance_cycle(db).is_some() {
            // We emit diagnostics for cyclic class definitions elsewhere.
            // Avoid attempting to infer the metaclass if the class is cyclically defined.
            return Ok((SubclassOfType::subclass_of_unknown(), None));
        }

        if self.try_mro(db, None).is_err_and(MroError::is_cycle) {
            return Ok((SubclassOfType::subclass_of_unknown(), None));
        }

        let module = parsed_module(db, self.file(db)).load(db);

        let explicit_metaclass = self.explicit_metaclass(db, &module);
        let (metaclass, class_metaclass_was_from) = if let Some(metaclass) = explicit_metaclass {
            (metaclass, self)
        } else if let Some(base_class) = base_classes.next() {
            let (base_class_literal, _) = base_class.class_literal(db);
            (base_class.metaclass(db), base_class_literal)
        } else {
            (KnownClass::Type.to_class_literal(db), self)
        };

        let mut candidate = if let Some(metaclass_ty) = metaclass.to_class_type(db) {
            MetaclassCandidate {
                metaclass: metaclass_ty,
                explicit_metaclass_of: class_metaclass_was_from,
            }
        } else {
            let name = Type::string_literal(db, self.name(db));
            let bases = Type::heterogeneous_tuple(db, self.explicit_bases(db));
            let namespace = KnownClass::Dict
                .to_specialized_instance(db, [KnownClass::Str.to_instance(db), Type::any()]);

            // TODO: Other keyword arguments?
            let arguments = CallArguments::positional([name, bases, namespace]);

            let return_ty_result = match metaclass.try_call(db, &arguments) {
                Ok(bindings) => Ok(bindings.return_type(db)),

                Err(CallError(CallErrorKind::NotCallable, bindings)) => Err(MetaclassError {
                    kind: MetaclassErrorKind::NotCallable(bindings.callable_type()),
                }),

                // TODO we should also check for binding errors that would indicate the metaclass
                // does not accept the right arguments
                Err(CallError(CallErrorKind::BindingError, bindings)) => {
                    Ok(bindings.return_type(db))
                }

                Err(CallError(CallErrorKind::PossiblyNotCallable, _)) => Err(MetaclassError {
                    kind: MetaclassErrorKind::PartlyNotCallable(metaclass),
                }),
            };

            return return_ty_result.map(|ty| (ty.to_meta_type(db), None));
        };

        // Reconcile all base classes' metaclasses with the candidate metaclass.
        //
        // See:
        // - https://docs.python.org/3/reference/datamodel.html#determining-the-appropriate-metaclass
        // - https://github.com/python/cpython/blob/83ba8c2bba834c0b92de669cac16fcda17485e0e/Objects/typeobject.c#L3629-L3663
        for base_class in base_classes {
            let metaclass = base_class.metaclass(db);
            let Some(metaclass) = metaclass.to_class_type(db) else {
                continue;
            };
            if metaclass.is_subclass_of(db, candidate.metaclass) {
                let (base_class_literal, _) = base_class.class_literal(db);
                candidate = MetaclassCandidate {
                    metaclass,
                    explicit_metaclass_of: base_class_literal,
                };
                continue;
            }
            if candidate.metaclass.is_subclass_of(db, metaclass) {
                continue;
            }
            let (base_class_literal, _) = base_class.class_literal(db);
            return Err(MetaclassError {
                kind: MetaclassErrorKind::Conflict {
                    candidate1: candidate,
                    candidate2: MetaclassCandidate {
                        metaclass,
                        explicit_metaclass_of: base_class_literal,
                    },
                    candidate1_is_base_class: explicit_metaclass.is_none(),
                },
            });
        }

        let (metaclass_literal, _) = candidate.metaclass.class_literal(db);
        Ok((
            candidate.metaclass.into(),
            metaclass_literal.dataclass_transformer_params(db),
        ))
    }

    /// Returns the class member of this class named `name`.
    ///
    /// The member resolves to a member on the class itself or any of its proper superclasses.
    ///
    /// TODO: Should this be made private...?
    pub(super) fn class_member(
        self,
        db: &'db dyn Db,
        name: &str,
        policy: MemberLookupPolicy,
    ) -> PlaceAndQualifiers<'db> {
        self.class_member_inner(db, None, name, policy)
    }

    fn class_member_inner(
        self,
        db: &'db dyn Db,
        specialization: Option<Specialization<'db>>,
        name: &str,
        policy: MemberLookupPolicy,
    ) -> PlaceAndQualifiers<'db> {
        if name == "__mro__" {
            let tuple_elements = self.iter_mro(db, specialization);
            return Place::bound(Type::heterogeneous_tuple(db, tuple_elements)).into();
        }

        self.class_member_from_mro(db, name, policy, self.iter_mro(db, specialization))
    }

    pub(super) fn class_member_from_mro(
        self,
        db: &'db dyn Db,
        name: &str,
        policy: MemberLookupPolicy,
        mro_iter: impl Iterator<Item = ClassBase<'db>>,
    ) -> PlaceAndQualifiers<'db> {
        // If we encounter a dynamic type in this class's MRO, we'll save that dynamic type
        // in this variable. After we've traversed the MRO, we'll either:
        // (1) Use that dynamic type as the type for this attribute,
        //     if no other classes in the MRO define the attribute; or,
        // (2) Intersect that dynamic type with the type of the attribute
        //     from the non-dynamic members of the class's MRO.
        let mut dynamic_type_to_intersect_with: Option<Type<'db>> = None;

        let mut lookup_result: LookupResult<'db> =
            Err(LookupError::Unbound(TypeQualifiers::empty()));

        for superclass in mro_iter {
            match superclass {
                ClassBase::Generic | ClassBase::Protocol => {
                    // Skip over these very special class bases that aren't really classes.
                }
                ClassBase::Dynamic(_) => {
                    // Note: calling `Type::from(superclass).member()` would be incorrect here.
                    // What we'd really want is a `Type::Any.own_class_member()` method,
                    // but adding such a method wouldn't make much sense -- it would always return `Any`!
                    dynamic_type_to_intersect_with.get_or_insert(Type::from(superclass));
                }
                ClassBase::Class(class) => {
                    let known = class.known(db);

                    if known == Some(KnownClass::Object)
                        // Only exclude `object` members if this is not an `object` class itself
                        && (policy.mro_no_object_fallback() && !self.is_known(db, KnownClass::Object))
                    {
                        continue;
                    }

                    if known == Some(KnownClass::Type) && policy.meta_class_no_type_fallback() {
                        continue;
                    }

                    if matches!(known, Some(KnownClass::Int | KnownClass::Str))
                        && policy.mro_no_int_or_str_fallback()
                    {
                        continue;
                    }

                    lookup_result = lookup_result.or_else(|lookup_error| {
                        lookup_error.or_fall_back_to(
                            db,
                            class.own_class_member(db, self.generic_context(db), name),
                        )
                    });
                }
                ClassBase::TypedDict => {
                    return KnownClass::TypedDictFallback
                        .to_class_literal(db)
                        .find_name_in_mro_with_policy(db, name, policy)
                        .expect("Will return Some() when called on class literal");
                }
            }
            if lookup_result.is_ok() {
                break;
            }
        }

        match (
            PlaceAndQualifiers::from(lookup_result),
            dynamic_type_to_intersect_with,
        ) {
            (symbol_and_qualifiers, None) => symbol_and_qualifiers,

            (
                PlaceAndQualifiers {
                    place: Place::Type(ty, _),
                    qualifiers,
                },
                Some(dynamic_type),
            ) => Place::bound(
                IntersectionBuilder::new(db)
                    .add_positive(ty)
                    .add_positive(dynamic_type)
                    .build(),
            )
            .with_qualifiers(qualifiers),

            (
                PlaceAndQualifiers {
                    place: Place::Unbound,
                    qualifiers,
                },
                Some(dynamic_type),
            ) => Place::bound(dynamic_type).with_qualifiers(qualifiers),
        }
    }

    /// Returns the inferred type of the class member named `name`. Only bound members
    /// or those marked as `ClassVars` are considered.
    ///
    /// Returns [`Place::Unbound`] if `name` cannot be found in this class's scope
    /// directly. Use [`ClassLiteral::class_member`] if you require a method that will
    /// traverse through the MRO until it finds the member.
    pub(super) fn own_class_member(
        self,
        db: &'db dyn Db,
        inherited_generic_context: Option<GenericContext<'db>>,
        specialization: Option<Specialization<'db>>,
        name: &str,
    ) -> PlaceAndQualifiers<'db> {
        if name == "__dataclass_fields__" && self.dataclass_params(db).is_some() {
            // Make this class look like a subclass of the `DataClassInstance` protocol
            return Place::bound(KnownClass::Dict.to_specialized_instance(
                db,
                [
                    KnownClass::Str.to_instance(db),
                    KnownClass::Field.to_specialized_instance(db, [Type::any()]),
                ],
            ))
            .with_qualifiers(TypeQualifiers::CLASS_VAR);
        }

        if CodeGeneratorKind::NamedTuple.matches(db, self) {
            if let Some(field) = self
                .own_fields(db, specialization, CodeGeneratorKind::NamedTuple)
                .get(name)
            {
                let property_getter_signature = Signature::new(
                    Parameters::new([Parameter::positional_only(Some(Name::new_static("self")))]),
                    Some(field.declared_ty),
                );
                let property_getter = CallableType::single(db, property_getter_signature);
                let property = PropertyInstanceType::new(db, Some(property_getter), None);
                return Place::bound(Type::PropertyInstance(property)).into();
            }
        }

        let body_scope = self.body_scope(db);
        let symbol = class_symbol(db, body_scope, name).map_type(|ty| {
            // The `__new__` and `__init__` members of a non-specialized generic class are handled
            // specially: they inherit the generic context of their class. That lets us treat them
            // as generic functions when constructing the class, and infer the specialization of
            // the class from the arguments that are passed in.
            //
            // We might decide to handle other class methods the same way, having them inherit the
            // class's generic context, and performing type inference on calls to them to determine
            // the specialization of the class. If we do that, we would update this to also apply
            // to any method with a `@classmethod` decorator. (`__init__` would remain a special
            // case, since it's an _instance_ method where we don't yet know the generic class's
            // specialization.)
            match (inherited_generic_context, ty, specialization, name) {
                (
                    Some(generic_context),
                    Type::FunctionLiteral(function),
                    Some(_),
                    "__new__" | "__init__",
                ) => Type::FunctionLiteral(
                    function.with_inherited_generic_context(db, generic_context),
                ),
                _ => ty,
            }
        });

        if symbol.place.is_unbound() {
            if let Some(synthesized_member) = self.own_synthesized_member(db, specialization, name)
            {
                return Place::bound(synthesized_member).into();
            }
            // The symbol was not found in the class scope. It might still be implicitly defined in `@classmethod`s.
            return Self::implicit_attribute(db, body_scope, name, MethodDecorator::ClassMethod);
        }
        symbol
    }

    /// Returns the type of a synthesized dataclass member like `__init__` or `__lt__`, or
    /// a synthesized `__new__` method for a `NamedTuple`.
    pub(super) fn own_synthesized_member(
        self,
        db: &'db dyn Db,
        specialization: Option<Specialization<'db>>,
        name: &str,
    ) -> Option<Type<'db>> {
        let dataclass_params = self.dataclass_params(db);
        let has_dataclass_param =
            |param| dataclass_params.is_some_and(|params| params.contains(param));

        let field_policy = CodeGeneratorKind::from_class(db, self)?;

        let instance_ty =
            Type::instance(db, self.apply_optional_specialization(db, specialization));

        let signature_from_fields = |mut parameters: Vec<_>, return_ty: Option<Type<'db>>| {
<<<<<<< HEAD
            let mut kw_only_field_seen = false;
            for (field_name, field) in self.fields(db, specialization, field_policy) {
                let (init, mut default_ty, kw_only) = match field.kind {
                    FieldKind::NamedTuple { default_ty } => (true, default_ty, None),
                    FieldKind::Dataclass {
                        init,
                        default_ty,
                        kw_only,
                        ..
                    } => (init, default_ty, kw_only),
                    FieldKind::TypedDict { .. } => continue,
                };
                let mut field_ty = field.declared_ty;

=======
            for (
                field_name,
                field @ Field {
                    declared_ty: mut field_ty,
                    mut default_ty,
                    init_only: _,
                    init,
                    kw_only,
                },
            ) in self.fields(db, specialization, field_policy)
            {
>>>>>>> b57cc5be
                if name == "__init__" && !init {
                    // Skip fields with `init=False`
                    continue;
                }

                if field.is_kw_only_sentinel(db) {
                    // Attributes annotated with `dataclass.KW_ONLY` are not present in the synthesized
                    // `__init__` method; they are used to indicate that the following parameters are
                    // keyword-only.
                    continue;
                }

                let dunder_set = field_ty.class_member(db, "__set__".into());
                if let Place::Type(dunder_set, Boundness::Bound) = dunder_set.place {
                    // The descriptor handling below is guarded by this not-dynamic check, because
                    // dynamic types like `Any` are valid (data) descriptors: since they have all
                    // possible attributes, they also have a (callable) `__set__` method. The
                    // problem is that we can't determine the type of the value parameter this way.
                    // Instead, we want to use the dynamic type itself in this case, so we skip the
                    // special descriptor handling.
                    if !dunder_set.is_dynamic() {
                        // This type of this attribute is a data descriptor. Instead of overwriting the
                        // descriptor attribute, data-classes will (implicitly) call the `__set__` method
                        // of the descriptor. This means that the synthesized `__init__` parameter for
                        // this attribute is determined by possible `value` parameter types with which
                        // the `__set__` method can be called. We build a union of all possible options
                        // to account for possible overloads.
                        let mut value_types = UnionBuilder::new(db);
                        for binding in &dunder_set.bindings(db) {
                            for overload in binding {
                                if let Some(value_param) =
                                    overload.signature.parameters().get_positional(2)
                                {
                                    value_types = value_types.add(
                                        value_param.annotated_type().unwrap_or_else(Type::unknown),
                                    );
                                } else if overload.signature.parameters().is_gradual() {
                                    value_types = value_types.add(Type::unknown());
                                }
                            }
                        }
                        field_ty = value_types.build();

                        // The default value of the attribute is *not* determined by the right hand side
                        // of the class-body assignment. Instead, the runtime invokes `__get__` on the
                        // descriptor, as if it had been called on the class itself, i.e. it passes `None`
                        // for the `instance` argument.

                        if let Some(ref mut default_ty) = default_ty {
                            *default_ty = default_ty
                                .try_call_dunder_get(db, Type::none(db), Type::ClassLiteral(self))
                                .map(|(return_ty, _)| return_ty)
                                .unwrap_or_else(Type::unknown);
                        }
                    }
                }

                let is_kw_only = name == "__replace__"
                    || kw_only.unwrap_or(has_dataclass_param(DataclassParams::KW_ONLY));

                let mut parameter = if is_kw_only {
                    Parameter::keyword_only(field_name)
                } else {
                    Parameter::positional_or_keyword(field_name)
                }
                .with_annotated_type(field_ty);

                if name == "__replace__" {
                    // When replacing, we know there is a default value for the field
                    // (the value that is currently assigned to the field)
                    // assume this to be the declared type of the field
                    parameter = parameter.with_default_type(field_ty);
                } else if let Some(default_ty) = default_ty {
                    parameter = parameter.with_default_type(default_ty);
                }

                parameters.push(parameter);
            }

            // In the event that we have a mix of keyword-only and positional parameters, we need to sort them
            // so that the keyword-only parameters appear after positional parameters.
            parameters.sort_by_key(Parameter::is_keyword_only);

            let mut signature = Signature::new(Parameters::new(parameters), return_ty);
            signature.inherited_generic_context = self.generic_context(db);
            Some(CallableType::function_like(db, signature))
        };

        match (field_policy, name) {
            (CodeGeneratorKind::DataclassLike, "__init__") => {
                let has_synthesized_dunder_init = has_dataclass_param(DataclassParams::INIT)
                    || self
                        .try_metaclass(db)
                        .is_ok_and(|(_, transformer_params)| transformer_params.is_some());

                if !has_synthesized_dunder_init {
                    return None;
                }

                let self_parameter = Parameter::positional_or_keyword(Name::new_static("self"))
                    // TODO: could be `Self`.
                    .with_annotated_type(instance_ty);
                signature_from_fields(vec![self_parameter], Some(Type::none(db)))
            }
            (CodeGeneratorKind::NamedTuple, "__new__") => {
                let cls_parameter = Parameter::positional_or_keyword(Name::new_static("cls"))
                    .with_annotated_type(KnownClass::Type.to_instance(db));
                signature_from_fields(vec![cls_parameter], Some(Type::none(db)))
            }
            (CodeGeneratorKind::DataclassLike, "__lt__" | "__le__" | "__gt__" | "__ge__") => {
                if !has_dataclass_param(DataclassParams::ORDER) {
                    return None;
                }

                let signature = Signature::new(
                    Parameters::new([
                        Parameter::positional_or_keyword(Name::new_static("self"))
                            // TODO: could be `Self`.
                            .with_annotated_type(instance_ty),
                        Parameter::positional_or_keyword(Name::new_static("other"))
                            // TODO: could be `Self`.
                            .with_annotated_type(instance_ty),
                    ]),
                    Some(KnownClass::Bool.to_instance(db)),
                );

                Some(CallableType::function_like(db, signature))
            }
            (CodeGeneratorKind::NamedTuple, name) if name != "__init__" => {
                KnownClass::NamedTupleFallback
                    .to_class_literal(db)
                    .into_class_literal()?
                    .own_class_member(db, self.generic_context(db), None, name)
                    .place
                    .ignore_possibly_unbound()
            }
            (CodeGeneratorKind::DataclassLike, "__replace__")
                if Program::get(db).python_version(db) >= PythonVersion::PY313 =>
            {
                let self_parameter = Parameter::positional_or_keyword(Name::new_static("self"))
                    .with_annotated_type(instance_ty);

                signature_from_fields(vec![self_parameter], Some(instance_ty))
            }
            (CodeGeneratorKind::DataclassLike, "__setattr__") => {
                if has_dataclass_param(DataclassParams::FROZEN) {
                    let signature = Signature::new(
                        Parameters::new([
                            Parameter::positional_or_keyword(Name::new_static("self"))
                                .with_annotated_type(instance_ty),
                            Parameter::positional_or_keyword(Name::new_static("name")),
                            Parameter::positional_or_keyword(Name::new_static("value")),
                        ]),
                        Some(Type::Never),
                    );

                    return Some(CallableType::function_like(db, signature));
                }
                None
            }
            (CodeGeneratorKind::TypedDict, "__setitem__") => {
                let fields = self.fields(db, specialization, field_policy);

                // Add (key type, value type) overloads for all TypedDict items ("fields"):
                let overloads = fields.iter().map(|(name, field)| {
                    let key_type = Type::StringLiteral(StringLiteralType::new(db, name.as_str()));

                    Signature::new(
                        Parameters::new([
                            Parameter::positional_only(Some(Name::new_static("self")))
                                .with_annotated_type(instance_ty),
                            Parameter::positional_only(Some(Name::new_static("key")))
                                .with_annotated_type(key_type),
                            Parameter::positional_only(Some(Name::new_static("value")))
                                .with_annotated_type(field.declared_ty),
                        ]),
                        Some(Type::none(db)),
                    )
                });

                Some(Type::Callable(CallableType::new(
                    db,
                    CallableSignature::from_overloads(overloads),
                    true,
                )))
            }
            (CodeGeneratorKind::TypedDict, "__getitem__") => {
                let fields = self.fields(db, specialization, field_policy);

                // Add (key -> value type) overloads for all TypedDict items ("fields"):
                let overloads = fields.iter().map(|(name, field)| {
                    let key_type = Type::StringLiteral(StringLiteralType::new(db, name.as_str()));

                    Signature::new(
                        Parameters::new([
                            Parameter::positional_only(Some(Name::new_static("self")))
                                .with_annotated_type(instance_ty),
                            Parameter::positional_only(Some(Name::new_static("key")))
                                .with_annotated_type(key_type),
                        ]),
                        Some(field.declared_ty),
                    )
                });

                Some(Type::Callable(CallableType::new(
                    db,
                    CallableSignature::from_overloads(overloads),
                    true,
                )))
            }
            (CodeGeneratorKind::TypedDict, "get") => {
                // TODO: synthesize a set of overloads with precise types
                let signature = Signature::new(
                    Parameters::new([
                        Parameter::positional_only(Some(Name::new_static("self")))
                            .with_annotated_type(instance_ty),
                        Parameter::positional_only(Some(Name::new_static("key"))),
                        Parameter::positional_only(Some(Name::new_static("default")))
                            .with_default_type(Type::unknown()),
                    ]),
                    Some(todo_type!("Support for `TypedDict`")),
                );

                Some(CallableType::function_like(db, signature))
            }
            (CodeGeneratorKind::TypedDict, "pop") => {
                // TODO: synthesize a set of overloads with precise types.
                // Required keys should be forbidden to be popped.
                let signature = Signature::new(
                    Parameters::new([
                        Parameter::positional_only(Some(Name::new_static("self")))
                            .with_annotated_type(instance_ty),
                        Parameter::positional_only(Some(Name::new_static("key"))),
                        Parameter::positional_only(Some(Name::new_static("default")))
                            .with_default_type(Type::unknown()),
                    ]),
                    Some(todo_type!("Support for `TypedDict`")),
                );

                Some(CallableType::function_like(db, signature))
            }
            (CodeGeneratorKind::TypedDict, "setdefault") => {
                // TODO: synthesize a set of overloads with precise types
                let signature = Signature::new(
                    Parameters::new([
                        Parameter::positional_only(Some(Name::new_static("self")))
                            .with_annotated_type(instance_ty),
                        Parameter::positional_only(Some(Name::new_static("key"))),
                        Parameter::positional_only(Some(Name::new_static("default"))),
                    ]),
                    Some(todo_type!("Support for `TypedDict`")),
                );

                Some(CallableType::function_like(db, signature))
            }
            (CodeGeneratorKind::TypedDict, "update") => {
                // TODO: synthesize a set of overloads with precise types
                let signature = Signature::new(
                    Parameters::new([
                        Parameter::positional_only(Some(Name::new_static("self")))
                            .with_annotated_type(instance_ty),
                        Parameter::variadic(Name::new_static("args")),
                        Parameter::keyword_variadic(Name::new_static("kwargs")),
                    ]),
                    Some(Type::none(db)),
                );

                Some(CallableType::function_like(db, signature))
            }
            _ => None,
        }
    }

    /// Member lookup for classes that inherit from `typing.TypedDict`.
    ///
    /// This is implemented as a separate method because the item definitions on a `TypedDict`-based
    /// class are *not* accessible as class members. Instead, this mostly defers to `TypedDictFallback`,
    /// unless `name` corresponds to one of the specialized synthetic members like `__getitem__`.
    pub(crate) fn typed_dict_member(
        self,
        db: &'db dyn Db,
        specialization: Option<Specialization<'db>>,
        name: &str,
        policy: MemberLookupPolicy,
    ) -> PlaceAndQualifiers<'db> {
        if let Some(member) = self.own_synthesized_member(db, specialization, name) {
            Place::bound(member).into()
        } else {
            KnownClass::TypedDictFallback
                .to_class_literal(db)
                .find_name_in_mro_with_policy(db, name, policy)
                .expect("`find_name_in_mro_with_policy` will return `Some()` when called on class literal")
        }
    }

    /// Returns a list of all annotated attributes defined in this class, or any of its superclasses.
    ///
    /// See [`ClassLiteral::own_fields`] for more details.
    pub(crate) fn fields(
        self,
        db: &'db dyn Db,
        specialization: Option<Specialization<'db>>,
        field_policy: CodeGeneratorKind,
    ) -> FxOrderMap<Name, Field<'db>> {
        if field_policy == CodeGeneratorKind::NamedTuple {
            // NamedTuples do not allow multiple inheritance, so it is sufficient to enumerate the
            // fields of this class only.
            return self.own_fields(db, specialization, field_policy);
        }

        let matching_classes_in_mro: Vec<_> = self
            .iter_mro(db, specialization)
            .filter_map(|superclass| {
                if let Some(class) = superclass.into_class() {
                    let (class_literal, specialization) = class.class_literal(db);
                    if field_policy.matches(db, class_literal) {
                        Some((class_literal, specialization))
                    } else {
                        None
                    }
                } else {
                    None
                }
            })
            // We need to collect into a `Vec` here because we iterate the MRO in reverse order
            .collect();

        matching_classes_in_mro
            .into_iter()
            .rev()
            .flat_map(|(class, specialization)| class.own_fields(db, specialization, field_policy))
            // We collect into a FxOrderMap here to deduplicate attributes
            .collect()
    }

    /// Returns a list of all annotated attributes defined in the body of this class. This is similar
    /// to the `__annotations__` attribute at runtime, but also contains default values.
    ///
    /// For a class body like
    /// ```py
    /// @dataclass
    /// class C:
    ///     x: int
    ///     y: str = "a"
    /// ```
    /// we return a map `{"x": (int, None), "y": (str, Some(Literal["a"]))}`.
    pub(super) fn own_fields(
        self,
        db: &'db dyn Db,
        specialization: Option<Specialization<'db>>,
        field_policy: CodeGeneratorKind,
    ) -> FxOrderMap<Name, Field<'db>> {
        let mut attributes = FxOrderMap::default();

        let class_body_scope = self.body_scope(db);
        let table = place_table(db, class_body_scope);

        let use_def = use_def_map(db, class_body_scope);
<<<<<<< HEAD

        let typed_dict_params = self.compute_typed_dict_params(db);

=======
        let mut kw_only_sentinel_field_seen = false;
>>>>>>> b57cc5be
        for (symbol_id, declarations) in use_def.all_end_of_scope_symbol_declarations() {
            // Here, we exclude all declarations that are not annotated assignments. We need this because
            // things like function definitions and nested classes would otherwise be considered dataclass
            // fields. The check is too broad in the sense that it also excludes (weird) constructs where
            // a symbol would have multiple declarations, one of which is an annotated assignment. If we
            // want to improve this, we could instead pass a definition-kind filter to the use-def map
            // query, or to the `symbol_from_declarations` call below. Doing so would potentially require
            // us to generate a union of `__init__` methods.
            if !declarations
                .clone()
                .all(|DeclarationWithConstraint { declaration, .. }| {
                    declaration.is_undefined_or(|declaration| {
                        matches!(
                            declaration.kind(db),
                            DefinitionKind::AnnotatedAssignment(..)
                        )
                    })
                })
            {
                continue;
            }

            let symbol = table.symbol(symbol_id);

            let attr = place_from_declarations(db, declarations).ignore_conflicting_declarations();
            if attr.is_class_var() {
                continue;
            }

            if let Some(attr_ty) = attr.place.ignore_possibly_unbound() {
                let bindings = use_def.end_of_scope_symbol_bindings(symbol_id);
                let mut default_ty = place_from_bindings(db, bindings).ignore_possibly_unbound();

                default_ty =
                    default_ty.map(|ty| ty.apply_optional_specialization(db, specialization));

                let mut init = true;
                let mut kw_only = None;
                if let Some(Type::KnownInstance(KnownInstanceType::Field(field))) = default_ty {
                    default_ty = Some(field.default_type(db));
                    if self
                        .dataclass_params(db)
                        .map(|params| params.contains(DataclassParams::NO_FIELD_SPECIFIERS))
                        .unwrap_or(false)
                    {
                        // This happens when constructing a `dataclass` with a `dataclass_transform`
                        // without defining the `field_specifiers`, meaning it should ignore
                        // `dataclasses.field` and `dataclasses.Field`.
                    } else {
                        init = field.init(db);
                        kw_only = field.kw_only(db);
                    }
                }

<<<<<<< HEAD
                let kind = match field_policy {
                    CodeGeneratorKind::NamedTuple => FieldKind::NamedTuple { default_ty },
                    CodeGeneratorKind::DataclassLike => FieldKind::Dataclass {
                        default_ty,
                        init_only: attr.is_init_var(),
                        init,
                        kw_only,
                    },
                    CodeGeneratorKind::TypedDict => {
                        let is_required = if attr.is_required() {
                            // Explicit Required[T] annotation - always required
                            true
                        } else if attr.is_not_required() {
                            // Explicit NotRequired[T] annotation - never required
                            false
                        } else {
                            // No explicit qualifier - use class default (`total` parameter)
                            typed_dict_params
                                .expect("TypedDictParams should be computed")
                                .contains(TypedDictParams::TOTAL)
                        };
                        FieldKind::TypedDict { is_required }
                    }
                };

                attributes.insert(
                    symbol.name().clone(),
                    Field {
                        declared_ty: attr_ty.apply_optional_specialization(db, specialization),
                        kind,
                    },
                );
=======
                let mut field = Field {
                    declared_ty: attr_ty.apply_optional_specialization(db, specialization),
                    default_ty,
                    init_only: attr.is_init_var(),
                    init,
                    kw_only,
                };

                // Check if this is a KW_ONLY sentinel and mark subsequent fields as keyword-only
                if field.is_kw_only_sentinel(db) {
                    kw_only_sentinel_field_seen = true;
                }

                // If no explicit kw_only setting and we've seen KW_ONLY sentinel, mark as keyword-only
                if field.kw_only.is_none() && kw_only_sentinel_field_seen {
                    field.kw_only = Some(true);
                }

                attributes.insert(symbol.name().clone(), field);
>>>>>>> b57cc5be
            }
        }

        attributes
    }

    /// Look up an instance attribute (available in `__dict__`) of the given name.
    ///
    /// See [`Type::instance_member`] for more details.
    pub(super) fn instance_member(
        self,
        db: &'db dyn Db,
        specialization: Option<Specialization<'db>>,
        name: &str,
    ) -> PlaceAndQualifiers<'db> {
        if self.is_typed_dict(db) {
            return Place::Unbound.into();
        }

        let mut union = UnionBuilder::new(db);
        let mut union_qualifiers = TypeQualifiers::empty();

        for superclass in self.iter_mro(db, specialization) {
            match superclass {
                ClassBase::Generic | ClassBase::Protocol => {
                    // Skip over these very special class bases that aren't really classes.
                }
                ClassBase::Dynamic(_) => {
                    return PlaceAndQualifiers::todo(
                        "instance attribute on class with dynamic base",
                    );
                }
                ClassBase::Class(class) => {
                    if let member @ PlaceAndQualifiers {
                        place: Place::Type(ty, boundness),
                        qualifiers,
                    } = class.own_instance_member(db, name)
                    {
                        // TODO: We could raise a diagnostic here if there are conflicting type qualifiers
                        union_qualifiers |= qualifiers;

                        if boundness == Boundness::Bound {
                            if union.is_empty() {
                                // Short-circuit, no need to allocate inside the union builder
                                return member;
                            }

                            return Place::bound(union.add(ty).build())
                                .with_qualifiers(union_qualifiers);
                        }

                        // If we see a possibly-unbound symbol, we need to keep looking
                        // higher up in the MRO.
                        union = union.add(ty);
                    }
                }
                ClassBase::TypedDict => {
                    return KnownClass::TypedDictFallback
                        .to_instance(db)
                        .instance_member(db, name);
                }
            }
        }

        if union.is_empty() {
            Place::Unbound.with_qualifiers(TypeQualifiers::empty())
        } else {
            // If we have reached this point, we know that we have only seen possibly-unbound places.
            // This means that the final result is still possibly-unbound.

            Place::Type(union.build(), Boundness::PossiblyUnbound).with_qualifiers(union_qualifiers)
        }
    }

    /// Tries to find declarations/bindings of an attribute named `name` that are only
    /// "implicitly" defined (`self.x = …`, `cls.x = …`) in a method of the class that
    /// corresponds to `class_body_scope`. The `target_method_decorator` parameter is
    /// used to skip methods that do not have the expected decorator.
    fn implicit_attribute(
        db: &'db dyn Db,
        class_body_scope: ScopeId<'db>,
        name: &str,
        target_method_decorator: MethodDecorator,
    ) -> PlaceAndQualifiers<'db> {
        Self::implicit_attribute_inner(
            db,
            class_body_scope,
            name.to_string(),
            target_method_decorator,
        )
    }

    #[salsa::tracked(
        cycle_fn=implicit_attribute_recover,
        cycle_initial=implicit_attribute_initial,
        heap_size=ruff_memory_usage::heap_size,
    )]
    fn implicit_attribute_inner(
        db: &'db dyn Db,
        class_body_scope: ScopeId<'db>,
        name: String,
        target_method_decorator: MethodDecorator,
    ) -> PlaceAndQualifiers<'db> {
        // If we do not see any declarations of an attribute, neither in the class body nor in
        // any method, we build a union of `Unknown` with the inferred types of all bindings of
        // that attribute. We include `Unknown` in that union to account for the fact that the
        // attribute might be externally modified.
        let mut union_of_inferred_types = UnionBuilder::new(db);
        let mut qualifiers = TypeQualifiers::empty();

        let mut is_attribute_bound = false;

        let file = class_body_scope.file(db);
        let module = parsed_module(db, file).load(db);
        let index = semantic_index(db, file);
        let class_map = use_def_map(db, class_body_scope);
        let class_table = place_table(db, class_body_scope);

        let is_valid_scope = |method_scope: ScopeId<'db>| {
            if let Some(method_def) = method_scope.node(db).as_function(&module) {
                let method_name = method_def.name.as_str();
                if let Place::Type(Type::FunctionLiteral(method_type), _) =
                    class_symbol(db, class_body_scope, method_name).place
                {
                    let method_decorator = MethodDecorator::try_from_fn_type(db, method_type);
                    if method_decorator != Ok(target_method_decorator) {
                        return false;
                    }
                }
            }
            true
        };

        // First check declarations
        for (attribute_declarations, method_scope_id) in
            attribute_declarations(db, class_body_scope, &name)
        {
            let method_scope = method_scope_id.to_scope_id(db, file);
            if !is_valid_scope(method_scope) {
                continue;
            }

            for attribute_declaration in attribute_declarations {
                let DefinitionState::Defined(declaration) = attribute_declaration.declaration
                else {
                    continue;
                };

                let DefinitionKind::AnnotatedAssignment(assignment) = declaration.kind(db) else {
                    continue;
                };

                // We found an annotated assignment of one of the following forms (using 'self' in these
                // examples, but we support arbitrary names for the first parameters of methods):
                //
                //     self.name: <annotation>
                //     self.name: <annotation> = …

                if use_def_map(db, method_scope)
                    .is_declaration_reachable(db, &attribute_declaration)
                    .is_always_false()
                {
                    continue;
                }

                let annotation = declaration_type(db, declaration);
                let annotation =
                    Place::bound(annotation.inner).with_qualifiers(annotation.qualifiers);

                if let Some(all_qualifiers) = annotation.is_bare_final() {
                    if let Some(value) = assignment.value(&module) {
                        // If we see an annotated assignment with a bare `Final` as in
                        // `self.SOME_CONSTANT: Final = 1`, infer the type from the value
                        // on the right-hand side.

                        let inferred_ty = infer_expression_type(db, index.expression(value));
                        return Place::bound(inferred_ty).with_qualifiers(all_qualifiers);
                    }

                    // If there is no right-hand side, just record that we saw a `Final` qualifier
                    qualifiers |= all_qualifiers;
                    continue;
                }

                return annotation;
            }
        }

        if !qualifiers.contains(TypeQualifiers::FINAL) {
            union_of_inferred_types = union_of_inferred_types.add(Type::unknown());
        }

        for (attribute_assignments, method_scope_id) in
            attribute_assignments(db, class_body_scope, &name)
        {
            let method_scope = method_scope_id.to_scope_id(db, file);
            if !is_valid_scope(method_scope) {
                continue;
            }

            let method_map = use_def_map(db, method_scope);

            // The attribute assignment inherits the reachability of the method which contains it
            let is_method_reachable =
                if let Some(method_def) = method_scope.node(db).as_function(&module) {
                    let method = index.expect_single_definition(method_def);
                    let method_place = class_table.symbol_id(&method_def.name).unwrap();
                    class_map
                        .all_reachable_symbol_bindings(method_place)
                        .find_map(|bind| {
                            (bind.binding.is_defined_and(|def| def == method))
                                .then(|| class_map.is_binding_reachable(db, &bind))
                        })
                        .unwrap_or(Truthiness::AlwaysFalse)
                } else {
                    Truthiness::AlwaysFalse
                };
            if is_method_reachable.is_always_false() {
                continue;
            }

            // Storage for the implicit `DefinitionState::Undefined` binding. If present, it
            // will be the first binding in the `attribute_assignments` iterator.
            let mut unbound_binding = None;

            for attribute_assignment in attribute_assignments {
                if let DefinitionState::Undefined = attribute_assignment.binding {
                    // Store the implicit unbound binding here so that we can delay the
                    // computation of `unbound_reachability` to the point when we actually
                    // need it. This is an optimization for the common case where the
                    // `unbound` binding is the only binding of the `name` attribute,
                    // i.e. if there is no `self.name = …` assignment in this method.
                    unbound_binding = Some(attribute_assignment);
                    continue;
                }

                let DefinitionState::Defined(binding) = attribute_assignment.binding else {
                    continue;
                };
                match method_map
                    .is_binding_reachable(db, &attribute_assignment)
                    .and(is_method_reachable)
                {
                    Truthiness::AlwaysTrue | Truthiness::Ambiguous => {
                        is_attribute_bound = true;
                    }
                    Truthiness::AlwaysFalse => {
                        continue;
                    }
                }

                // There is at least one attribute assignment that may be reachable, so if `unbound_reachability` is
                // always false then this attribute is considered bound.
                // TODO: this is incomplete logic since the attributes bound after termination are considered reachable.
                let unbound_reachability = unbound_binding
                    .as_ref()
                    .map(|binding| method_map.is_binding_reachable(db, binding))
                    .unwrap_or(Truthiness::AlwaysFalse);

                if unbound_reachability
                    .negate()
                    .and(is_method_reachable)
                    .is_always_true()
                {
                    is_attribute_bound = true;
                }

                match binding.kind(db) {
                    DefinitionKind::AnnotatedAssignment(_) => {
                        // Annotated assignments were handled above. This branch is not
                        // unreachable (because of the `continue` above), but there is
                        // nothing to do here.
                    }
                    DefinitionKind::Assignment(assign) => {
                        match assign.target_kind() {
                            TargetKind::Sequence(_, unpack) => {
                                // We found an unpacking assignment like:
                                //
                                //     .., self.name, .. = <value>
                                //     (.., self.name, ..) = <value>
                                //     [.., self.name, ..] = <value>

                                let unpacked = infer_unpack_types(db, unpack);

                                let inferred_ty = unpacked.expression_type(assign.target(&module));

                                union_of_inferred_types = union_of_inferred_types.add(inferred_ty);
                            }
                            TargetKind::Single => {
                                // We found an un-annotated attribute assignment of the form:
                                //
                                //     self.name = <value>

                                let inferred_ty = infer_expression_type(
                                    db,
                                    index.expression(assign.value(&module)),
                                );

                                union_of_inferred_types = union_of_inferred_types.add(inferred_ty);
                            }
                        }
                    }
                    DefinitionKind::For(for_stmt) => {
                        match for_stmt.target_kind() {
                            TargetKind::Sequence(_, unpack) => {
                                // We found an unpacking assignment like:
                                //
                                //     for .., self.name, .. in <iterable>:

                                let unpacked = infer_unpack_types(db, unpack);
                                let inferred_ty =
                                    unpacked.expression_type(for_stmt.target(&module));

                                union_of_inferred_types = union_of_inferred_types.add(inferred_ty);
                            }
                            TargetKind::Single => {
                                // We found an attribute assignment like:
                                //
                                //     for self.name in <iterable>:

                                let iterable_ty = infer_expression_type(
                                    db,
                                    index.expression(for_stmt.iterable(&module)),
                                );
                                // TODO: Potential diagnostics resulting from the iterable are currently not reported.
                                let inferred_ty =
                                    iterable_ty.iterate(db).homogeneous_element_type(db);

                                union_of_inferred_types = union_of_inferred_types.add(inferred_ty);
                            }
                        }
                    }
                    DefinitionKind::WithItem(with_item) => {
                        match with_item.target_kind() {
                            TargetKind::Sequence(_, unpack) => {
                                // We found an unpacking assignment like:
                                //
                                //     with <context_manager> as .., self.name, ..:

                                let unpacked = infer_unpack_types(db, unpack);
                                let inferred_ty =
                                    unpacked.expression_type(with_item.target(&module));

                                union_of_inferred_types = union_of_inferred_types.add(inferred_ty);
                            }
                            TargetKind::Single => {
                                // We found an attribute assignment like:
                                //
                                //     with <context_manager> as self.name:

                                let context_ty = infer_expression_type(
                                    db,
                                    index.expression(with_item.context_expr(&module)),
                                );
                                let inferred_ty = if with_item.is_async() {
                                    context_ty.aenter(db)
                                } else {
                                    context_ty.enter(db)
                                };

                                union_of_inferred_types = union_of_inferred_types.add(inferred_ty);
                            }
                        }
                    }
                    DefinitionKind::Comprehension(comprehension) => {
                        match comprehension.target_kind() {
                            TargetKind::Sequence(_, unpack) => {
                                // We found an unpacking assignment like:
                                //
                                //     [... for .., self.name, .. in <iterable>]

                                let unpacked = infer_unpack_types(db, unpack);

                                let inferred_ty =
                                    unpacked.expression_type(comprehension.target(&module));

                                union_of_inferred_types = union_of_inferred_types.add(inferred_ty);
                            }
                            TargetKind::Single => {
                                // We found an attribute assignment like:
                                //
                                //     [... for self.name in <iterable>]

                                let iterable_ty = infer_expression_type(
                                    db,
                                    index.expression(comprehension.iterable(&module)),
                                );
                                // TODO: Potential diagnostics resulting from the iterable are currently not reported.
                                let inferred_ty =
                                    iterable_ty.iterate(db).homogeneous_element_type(db);

                                union_of_inferred_types = union_of_inferred_types.add(inferred_ty);
                            }
                        }
                    }
                    DefinitionKind::AugmentedAssignment(_) => {
                        // TODO:
                    }
                    DefinitionKind::NamedExpression(_) => {
                        // A named expression whose target is an attribute is syntactically prohibited
                    }
                    _ => {}
                }
            }
        }

        if is_attribute_bound {
            Place::bound(union_of_inferred_types.build()).with_qualifiers(qualifiers)
        } else {
            Place::Unbound.with_qualifiers(qualifiers)
        }
    }

    /// A helper function for `instance_member` that looks up the `name` attribute only on
    /// this class, not on its superclasses.
    pub(crate) fn own_instance_member(
        self,
        db: &'db dyn Db,
        name: &str,
    ) -> PlaceAndQualifiers<'db> {
        // TODO: There are many things that are not yet implemented here:
        // - `typing.Final`
        // - Proper diagnostics

        let body_scope = self.body_scope(db);
        let table = place_table(db, body_scope);

        if let Some(symbol_id) = table.symbol_id(name) {
            let use_def = use_def_map(db, body_scope);

            let declarations = use_def.end_of_scope_symbol_declarations(symbol_id);
            let declared_and_qualifiers =
                place_from_declarations(db, declarations).ignore_conflicting_declarations();

            match declared_and_qualifiers {
                PlaceAndQualifiers {
                    place: mut declared @ Place::Type(declared_ty, declaredness),
                    qualifiers,
                } => {
                    // For the purpose of finding instance attributes, ignore `ClassVar`
                    // declarations:
                    if qualifiers.contains(TypeQualifiers::CLASS_VAR) {
                        declared = Place::Unbound;
                    }

                    if qualifiers.contains(TypeQualifiers::INIT_VAR) {
                        // We ignore `InitVar` declarations on the class body, unless that attribute is overwritten
                        // by an implicit assignment in a method
                        if Self::implicit_attribute(db, body_scope, name, MethodDecorator::None)
                            .place
                            .is_unbound()
                        {
                            return Place::Unbound.into();
                        }
                    }

                    // The attribute is declared in the class body.

                    let bindings = use_def.end_of_scope_symbol_bindings(symbol_id);
                    let inferred = place_from_bindings(db, bindings);
                    let has_binding = !inferred.is_unbound();

                    if has_binding {
                        // The attribute is declared and bound in the class body.

                        if let Some(implicit_ty) =
                            Self::implicit_attribute(db, body_scope, name, MethodDecorator::None)
                                .place
                                .ignore_possibly_unbound()
                        {
                            if declaredness == Boundness::Bound {
                                // If a symbol is definitely declared, and we see
                                // attribute assignments in methods of the class,
                                // we trust the declared type.
                                declared.with_qualifiers(qualifiers)
                            } else {
                                Place::Type(
                                    UnionType::from_elements(db, [declared_ty, implicit_ty]),
                                    declaredness,
                                )
                                .with_qualifiers(qualifiers)
                            }
                        } else {
                            // The symbol is declared and bound in the class body,
                            // but we did not find any attribute assignments in
                            // methods of the class. This means that the attribute
                            // has a class-level default value, but it would not be
                            // found in a `__dict__` lookup.

                            Place::Unbound.into()
                        }
                    } else {
                        // The attribute is declared but not bound in the class body.
                        // We take this as a sign that this is intended to be a pure
                        // instance attribute, and we trust the declared type, unless
                        // it is possibly-undeclared. In the latter case, we also
                        // union with the inferred type from attribute assignments.

                        if declaredness == Boundness::Bound {
                            declared.with_qualifiers(qualifiers)
                        } else {
                            if let Some(implicit_ty) = Self::implicit_attribute(
                                db,
                                body_scope,
                                name,
                                MethodDecorator::None,
                            )
                            .place
                            .ignore_possibly_unbound()
                            {
                                Place::Type(
                                    UnionType::from_elements(db, [declared_ty, implicit_ty]),
                                    declaredness,
                                )
                                .with_qualifiers(qualifiers)
                            } else {
                                declared.with_qualifiers(qualifiers)
                            }
                        }
                    }
                }

                PlaceAndQualifiers {
                    place: Place::Unbound,
                    qualifiers: _,
                } => {
                    // The attribute is not *declared* in the class body. It could still be declared/bound
                    // in a method.

                    Self::implicit_attribute(db, body_scope, name, MethodDecorator::None)
                }
            }
        } else {
            // This attribute is neither declared nor bound in the class body.
            // It could still be implicitly defined in a method.

            Self::implicit_attribute(db, body_scope, name, MethodDecorator::None)
        }
    }

    pub(super) fn to_non_generic_instance(self, db: &'db dyn Db) -> Type<'db> {
        Type::instance(db, ClassType::NonGeneric(self))
    }

    /// Return this class' involvement in an inheritance cycle, if any.
    ///
    /// A class definition like this will fail at runtime,
    /// but we must be resilient to it or we could panic.
    #[salsa::tracked(cycle_fn=inheritance_cycle_recover, cycle_initial=inheritance_cycle_initial, heap_size=ruff_memory_usage::heap_size)]
    pub(super) fn inheritance_cycle(self, db: &'db dyn Db) -> Option<InheritanceCycle> {
        /// Return `true` if the class is cyclically defined.
        ///
        /// Also, populates `visited_classes` with all base classes of `self`.
        fn is_cyclically_defined_recursive<'db>(
            db: &'db dyn Db,
            class: ClassLiteral<'db>,
            classes_on_stack: &mut IndexSet<ClassLiteral<'db>>,
            visited_classes: &mut IndexSet<ClassLiteral<'db>>,
        ) -> bool {
            let mut result = false;
            for explicit_base in class.explicit_bases(db) {
                let explicit_base_class_literal = match explicit_base {
                    Type::ClassLiteral(class_literal) => *class_literal,
                    Type::GenericAlias(generic_alias) => generic_alias.origin(db),
                    _ => continue,
                };
                if !classes_on_stack.insert(explicit_base_class_literal) {
                    return true;
                }

                if visited_classes.insert(explicit_base_class_literal) {
                    // If we find a cycle, keep searching to check if we can reach the starting class.
                    result |= is_cyclically_defined_recursive(
                        db,
                        explicit_base_class_literal,
                        classes_on_stack,
                        visited_classes,
                    );
                }
                classes_on_stack.pop();
            }
            result
        }

        tracing::trace!("Class::inheritance_cycle: {}", self.name(db));

        let visited_classes = &mut IndexSet::new();
        if !is_cyclically_defined_recursive(db, self, &mut IndexSet::new(), visited_classes) {
            None
        } else if visited_classes.contains(&self) {
            Some(InheritanceCycle::Participant)
        } else {
            Some(InheritanceCycle::Inherited)
        }
    }

    /// Returns a [`Span`] with the range of the class's header.
    ///
    /// See [`Self::header_range`] for more details.
    pub(super) fn header_span(self, db: &'db dyn Db) -> Span {
        Span::from(self.file(db)).with_range(self.header_range(db))
    }

    /// Returns the range of the class's "header": the class name
    /// and any arguments passed to the `class` statement. E.g.
    ///
    /// ```ignore
    /// class Foo(Bar, metaclass=Baz): ...
    ///       ^^^^^^^^^^^^^^^^^^^^^^^
    /// ```
    pub(super) fn header_range(self, db: &'db dyn Db) -> TextRange {
        let class_scope = self.body_scope(db);
        let module = parsed_module(db, class_scope.file(db)).load(db);
        let class_node = class_scope.node(db).expect_class(&module);
        let class_name = &class_node.name;
        TextRange::new(
            class_name.start(),
            class_node
                .arguments
                .as_deref()
                .map(Ranged::end)
                .unwrap_or_else(|| class_name.end()),
        )
    }

    pub(super) fn declarations_of_name(
        self,
        db: &'db dyn Db,
        name: &str,
        index: &'db SemanticIndex<'db>,
    ) -> Option<impl Iterator<Item = DeclarationWithConstraint<'db>>> {
        let class_body_scope = self.body_scope(db).file_scope_id(db);
        let symbol_id = index.place_table(class_body_scope).symbol_id(name)?;
        let use_def = index.use_def_map(class_body_scope);
        Some(use_def.end_of_scope_declarations(ScopedPlaceId::Symbol(symbol_id)))
    }

    pub(super) fn first_declaration_of_name(
        self,
        db: &'db dyn Db,
        name: &str,
        index: &'db SemanticIndex<'db>,
    ) -> Option<DeclarationWithConstraint<'db>> {
        self.declarations_of_name(db, name, index)
            .into_iter()
            .flatten()
            .next()
    }

    pub(super) fn bindings_of_name(
        self,
        db: &'db dyn Db,
        name: &str,
        index: &'db SemanticIndex<'db>,
    ) -> Option<impl Iterator<Item = BindingWithConstraints<'db, 'db>>> {
        let class_body_scope = self.body_scope(db).file_scope_id(db);
        let symbol_id = index.place_table(class_body_scope).symbol_id(name)?;
        let use_def = index.use_def_map(class_body_scope);
        Some(use_def.end_of_scope_bindings(ScopedPlaceId::Symbol(symbol_id)))
    }

    pub(super) fn first_binding_of_name(
        self,
        db: &'db dyn Db,
        name: &str,
        index: &'db SemanticIndex<'db>,
    ) -> Option<BindingWithConstraints<'db, 'db>> {
        self.bindings_of_name(db, name, index)
            .into_iter()
            .flatten()
            .next()
    }
}

impl<'db> From<ClassLiteral<'db>> for Type<'db> {
    fn from(class: ClassLiteral<'db>) -> Type<'db> {
        Type::ClassLiteral(class)
    }
}

impl<'db> From<ClassLiteral<'db>> for ClassType<'db> {
    fn from(class: ClassLiteral<'db>) -> ClassType<'db> {
        ClassType::NonGeneric(class)
    }
}

#[salsa::tracked]
impl<'db> VarianceInferable<'db> for ClassLiteral<'db> {
    #[salsa::tracked(cycle_fn=crate::types::variance_cycle_recover, cycle_initial=crate::types::variance_cycle_initial)]
    fn variance_of(self, db: &'db dyn Db, typevar: BoundTypeVarInstance<'db>) -> TypeVarVariance {
        let typevar_in_generic_context = self
            .generic_context(db)
            .is_some_and(|generic_context| generic_context.variables(db).contains(&typevar));

        if !typevar_in_generic_context {
            return TypeVarVariance::Bivariant;
        }
        let class_body_scope = self.body_scope(db);

        let file = class_body_scope.file(db);
        let index = semantic_index(db, file);

        let explicit_bases_variances = self
            .explicit_bases(db)
            .iter()
            .map(|class| class.variance_of(db, typevar));

        let default_attribute_variance = {
            let is_namedtuple = CodeGeneratorKind::NamedTuple.matches(db, self);
            // Python 3.13 introduced a synthesized `__replace__` method on dataclasses which uses
            // their field types in contravariant position, thus meaning a frozen dataclass must
            // still be invariant in its field types. Other synthesized methods on dataclasses are
            // not considered here, since they don't use field types in their signatures. TODO:
            // ideally we'd have a single source of truth for information about synthesized
            // methods, so we just look them up normally and don't hardcode this knowledge here.
            let is_frozen_dataclass = Program::get(db).python_version(db) <= PythonVersion::PY312
                && self
                    .dataclass_params(db)
                    .is_some_and(|params| params.contains(DataclassParams::FROZEN));
            if is_namedtuple || is_frozen_dataclass {
                TypeVarVariance::Covariant
            } else {
                TypeVarVariance::Invariant
            }
        };

        let init_name: &Name = &"__init__".into();
        let new_name: &Name = &"__new__".into();

        let use_def_map = index.use_def_map(class_body_scope.file_scope_id(db));
        let table = place_table(db, class_body_scope);
        let attribute_places_and_qualifiers =
            use_def_map
                .all_end_of_scope_symbol_declarations()
                .map(|(symbol_id, declarations)| {
                    let place_and_qual =
                        place_from_declarations(db, declarations).ignore_conflicting_declarations();
                    (symbol_id, place_and_qual)
                })
                .chain(use_def_map.all_end_of_scope_symbol_bindings().map(
                    |(symbol_id, bindings)| (symbol_id, place_from_bindings(db, bindings).into()),
                ))
                .filter_map(|(symbol_id, place_and_qual)| {
                    if let Some(name) = table.place(symbol_id).as_symbol().map(Symbol::name) {
                        (![init_name, new_name].contains(&name))
                            .then_some((name.to_string(), place_and_qual))
                    } else {
                        None
                    }
                });

        // Dataclasses can have some additional synthesized methods (`__eq__`, `__hash__`,
        // `__lt__`, etc.) but none of these will have field types type variables in their signatures, so we
        // don't need to consider them for variance.

        let attribute_names = attribute_scopes(db, self.body_scope(db))
            .flat_map(|function_scope_id| {
                index
                    .place_table(function_scope_id)
                    .members()
                    .filter_map(|member| member.as_instance_attribute())
                    .filter(|name| *name != init_name && *name != new_name)
                    .map(std::string::ToString::to_string)
                    .collect::<Vec<_>>()
            })
            .dedup();

        let attribute_variances = attribute_names
            .map(|name| {
                let place_and_quals = self.own_instance_member(db, &name);
                (name, place_and_quals)
            })
            .chain(attribute_places_and_qualifiers)
            .dedup()
            .filter_map(|(name, place_and_qual)| {
                place_and_qual.place.ignore_possibly_unbound().map(|ty| {
                    let variance = if place_and_qual
                        .qualifiers
                        // `CLASS_VAR || FINAL` is really `all()`, but
                        // we want to be robust against new qualifiers
                        .intersects(TypeQualifiers::CLASS_VAR | TypeQualifiers::FINAL)
                        // We don't allow mutation of methods or properties
                        || ty.is_function_literal()
                        || ty.is_property_instance()
                        // Underscore-prefixed attributes are assumed not to be externally mutated
                        || name.starts_with('_')
                    {
                        // CLASS_VAR: class vars generally shouldn't contain the
                        // type variable, but they could if it's a
                        // callable type. They can't be mutated on instances.
                        //
                        // FINAL: final attributes are immutable, and thus covariant
                        TypeVarVariance::Covariant
                    } else {
                        default_attribute_variance
                    };
                    ty.with_polarity(variance).variance_of(db, typevar)
                })
            });

        attribute_variances
            .chain(explicit_bases_variances)
            .collect()
    }
}

#[derive(Debug, Copy, Clone, PartialEq, Eq, Hash, get_size2::GetSize)]
pub(super) enum InheritanceCycle {
    /// The class is cyclically defined and is a participant in the cycle.
    /// i.e., it inherits either directly or indirectly from itself.
    Participant,
    /// The class inherits from a class that is a `Participant` in an inheritance cycle,
    /// but is not itself a participant.
    Inherited,
}

impl InheritanceCycle {
    pub(super) const fn is_participant(self) -> bool {
        matches!(self, InheritanceCycle::Participant)
    }
}

/// CPython internally considers a class a "solid base" if it has an atypical instance memory layout,
/// with additional memory "slots" for each instance, besides the default object metadata and an
/// attribute dictionary. A "solid base" can be a class defined in a C extension which defines C-level
/// instance slots, or a Python class that defines non-empty `__slots__`.
///
/// Two solid bases can only coexist in a class's MRO if one is a subclass of the other. Knowing if
/// a class is "solid base" or not is therefore valuable for inferring whether two instance types or
/// two subclass-of types are disjoint from each other. It also allows us to detect possible
/// `TypeError`s resulting from class definitions.
#[derive(Debug, PartialEq, Eq, Hash, Copy, Clone)]
pub(super) struct SolidBase<'db> {
    pub(super) class: ClassLiteral<'db>,
    pub(super) kind: SolidBaseKind,
}

impl<'db> SolidBase<'db> {
    /// Creates a [`SolidBase`] instance where we know the class is a solid base
    /// because it is special-cased by ty.
    fn hard_coded(class: ClassLiteral<'db>) -> Self {
        Self {
            class,
            kind: SolidBaseKind::HardCoded,
        }
    }

    /// Creates a [`SolidBase`] instance where we know the class is a solid base
    /// because of its `__slots__` definition.
    fn due_to_dunder_slots(class: ClassLiteral<'db>) -> Self {
        Self {
            class,
            kind: SolidBaseKind::DefinesSlots,
        }
    }

    /// Two solid bases can only coexist in a class's MRO if one is a subclass of the other
    fn could_coexist_in_mro_with(&self, db: &'db dyn Db, other: &Self) -> bool {
        self == other
            || self
                .class
                .is_subclass_of(db, None, other.class.default_specialization(db))
            || other
                .class
                .is_subclass_of(db, None, self.class.default_specialization(db))
    }
}

#[derive(Debug, Copy, Clone, PartialEq, Eq, Hash)]
pub(super) enum SolidBaseKind {
    /// We know the class is a solid base because of some hardcoded knowledge in ty.
    HardCoded,
    /// We know the class is a solid base because it has a non-empty `__slots__` definition.
    DefinesSlots,
}

/// Non-exhaustive enumeration of known classes (e.g. `builtins.int`, `typing.Any`, ...) to allow
/// for easier syntax when interacting with very common classes.
///
/// Feel free to expand this enum if you ever find yourself using the same class in multiple
/// places.
/// Note: good candidates are any classes in `[crate::module_resolver::module::KnownModule]`
#[derive(Debug, Clone, Copy, PartialEq, Eq, Hash, get_size2::GetSize)]
#[cfg_attr(test, derive(strum_macros::EnumIter))]
pub enum KnownClass {
    // To figure out where an stdlib symbol is defined, you can go into `crates/ty_vendored`
    // and grep for the symbol name in any `.pyi` file.

    // Builtins
    Bool,
    Object,
    Bytes,
    Bytearray,
    Type,
    Int,
    Float,
    Complex,
    Str,
    List,
    Tuple,
    Set,
    FrozenSet,
    Dict,
    Slice,
    Property,
    BaseException,
    Exception,
    BaseExceptionGroup,
    ExceptionGroup,
    Staticmethod,
    Classmethod,
    Super,
    // enum
    Enum,
    EnumType,
    Auto,
    Member,
    Nonmember,
    // abc
    ABCMeta,
    // Types
    GenericAlias,
    ModuleType,
    FunctionType,
    MethodType,
    MethodWrapperType,
    WrapperDescriptorType,
    UnionType,
    GeneratorType,
    AsyncGeneratorType,
    CoroutineType,
    // Typeshed
    NoneType, // Part of `types` for Python >= 3.10
    // Typing
    Any,
    Awaitable,
    Generator,
    Deprecated,
    StdlibAlias,
    SpecialForm,
    TypeVar,
    ParamSpec,
    ParamSpecArgs,
    ParamSpecKwargs,
    TypeVarTuple,
    TypeAliasType,
    NoDefaultType,
    NewType,
    SupportsIndex,
    Iterable,
    Iterator,
    // Collections
    ChainMap,
    Counter,
    DefaultDict,
    Deque,
    OrderedDict,
    // sys
    VersionInfo,
    // Exposed as `types.EllipsisType` on Python >=3.10;
    // backported as `builtins.ellipsis` by typeshed on Python <=3.9
    EllipsisType,
    NotImplementedType,
    // dataclasses
    Field,
    KwOnly,
    InitVar,
    // _typeshed._type_checker_internals
    NamedTupleFallback,
    NamedTupleLike,
    TypedDictFallback,
}

impl KnownClass {
    pub(crate) const fn is_bool(self) -> bool {
        matches!(self, Self::Bool)
    }

    pub(crate) const fn is_special_form(self) -> bool {
        matches!(self, Self::SpecialForm)
    }

    /// Determine whether instances of this class are always truthy, always falsy,
    /// or have an ambiguous truthiness.
    ///
    /// Returns `None` for `KnownClass::Tuple`, since the truthiness of a tuple
    /// depends on its spec.
    pub(crate) const fn bool(self) -> Option<Truthiness> {
        match self {
            // N.B. It's only generally safe to infer `Truthiness::AlwaysTrue` for a `KnownClass`
            // variant if the class's `__bool__` method always returns the same thing *and* the
            // class is `@final`.
            //
            // E.g. `ModuleType.__bool__` always returns `True`, but `ModuleType` is not `@final`.
            // Equally, `range` is `@final`, but its `__bool__` method can return `False`.
            Self::EllipsisType
            | Self::NoDefaultType
            | Self::MethodType
            | Self::Slice
            | Self::FunctionType
            | Self::VersionInfo
            | Self::TypeAliasType
            | Self::TypeVar
            | Self::ParamSpec
            | Self::ParamSpecArgs
            | Self::ParamSpecKwargs
            | Self::TypeVarTuple
            | Self::Super
            | Self::WrapperDescriptorType
            | Self::UnionType
            | Self::GeneratorType
            | Self::AsyncGeneratorType
            | Self::MethodWrapperType
            | Self::CoroutineType => Some(Truthiness::AlwaysTrue),

            Self::NoneType => Some(Truthiness::AlwaysFalse),

            Self::Any
            | Self::BaseException
            | Self::Exception
            | Self::ExceptionGroup
            | Self::Object
            | Self::OrderedDict
            | Self::BaseExceptionGroup
            | Self::Bool
            | Self::Str
            | Self::List
            | Self::GenericAlias
            | Self::NewType
            | Self::StdlibAlias
            | Self::SupportsIndex
            | Self::Set
            | Self::Int
            | Self::Type
            | Self::Bytes
            | Self::Bytearray
            | Self::FrozenSet
            | Self::Property
            | Self::SpecialForm
            | Self::Dict
            | Self::ModuleType
            | Self::ChainMap
            | Self::Complex
            | Self::Counter
            | Self::DefaultDict
            | Self::Deque
            | Self::Float
            | Self::Enum
            | Self::EnumType
            | Self::Auto
            | Self::Member
            | Self::Nonmember
            | Self::ABCMeta
            | Self::Iterable
            | Self::Iterator
            // Evaluating `NotImplementedType` in a boolean context was deprecated in Python 3.9
            // and raises a `TypeError` in Python >=3.14
            // (see https://docs.python.org/3/library/constants.html#NotImplemented)
            | Self::NotImplementedType
            | Self::Staticmethod
            | Self::Classmethod
            | Self::Awaitable
            | Self::Generator
            | Self::Deprecated
            | Self::Field
            | Self::KwOnly
            | Self::InitVar
            | Self::NamedTupleFallback
            | Self::NamedTupleLike
            | Self::TypedDictFallback => Some(Truthiness::Ambiguous),

            Self::Tuple => None,
        }
    }

    /// Return `true` if this class is a [`SolidBase`]
    const fn is_solid_base(self) -> bool {
        match self {
            Self::Object => false,

            // Most non-`@final` builtins (other than `object`) are solid bases.
            Self::Set
            | Self::FrozenSet
            | Self::BaseException
            | Self::Bytearray
            | Self::Int
            | Self::Float
            | Self::Complex
            | Self::Str
            | Self::List
            | Self::Tuple
            | Self::Dict
            | Self::Slice
            | Self::Property
            | Self::Staticmethod
            | Self::Classmethod
            | Self::Deprecated
            | Self::Type
            | Self::ModuleType
            | Self::Super
            | Self::GenericAlias
            | Self::Deque
            | Self::Bytes => true,

            // It doesn't really make sense to ask the question for `@final` types,
            // since these are "more than solid bases". But we'll anyway infer a `@final`
            // class as being disjoint from a class that doesn't appear in its MRO,
            // and we'll anyway complain if we see a class definition that includes a
            // `@final` class in its bases. We therefore return `false` here to avoid
            // unnecessary duplicate diagnostics elsewhere.
            Self::TypeVarTuple
            | Self::TypeAliasType
            | Self::UnionType
            | Self::NoDefaultType
            | Self::MethodType
            | Self::MethodWrapperType
            | Self::FunctionType
            | Self::GeneratorType
            | Self::AsyncGeneratorType
            | Self::StdlibAlias
            | Self::SpecialForm
            | Self::TypeVar
            | Self::ParamSpec
            | Self::ParamSpecArgs
            | Self::ParamSpecKwargs
            | Self::WrapperDescriptorType
            | Self::EllipsisType
            | Self::NotImplementedType
            | Self::KwOnly
            | Self::InitVar
            | Self::VersionInfo
            | Self::Bool
            | Self::NoneType
            | Self::CoroutineType => false,

            // Anything with a *runtime* MRO (N.B. sometimes different from the MRO that typeshed gives!)
            // with length >2, or anything that is implemented in pure Python, is not a solid base.
            Self::ABCMeta
            | Self::Any
            | Self::Awaitable
            | Self::Generator
            | Self::Enum
            | Self::EnumType
            | Self::Auto
            | Self::Member
            | Self::Nonmember
            | Self::ChainMap
            | Self::Exception
            | Self::ExceptionGroup
            | Self::Field
            | Self::SupportsIndex
            | Self::NamedTupleFallback
            | Self::NamedTupleLike
            | Self::TypedDictFallback
            | Self::Counter
            | Self::DefaultDict
            | Self::OrderedDict
            | Self::NewType
            | Self::Iterable
            | Self::Iterator
            | Self::BaseExceptionGroup => false,
        }
    }

    /// Return `true` if this class is a subclass of `enum.Enum` *and* has enum members, i.e.
    /// if it is an "actual" enum, not `enum.Enum` itself or a similar custom enum class.
    pub(crate) const fn is_enum_subclass_with_members(self) -> bool {
        match self {
            KnownClass::Bool
            | KnownClass::Object
            | KnownClass::Bytes
            | KnownClass::Bytearray
            | KnownClass::Type
            | KnownClass::Int
            | KnownClass::Float
            | KnownClass::Complex
            | KnownClass::Str
            | KnownClass::List
            | KnownClass::Tuple
            | KnownClass::Set
            | KnownClass::FrozenSet
            | KnownClass::Dict
            | KnownClass::Slice
            | KnownClass::Property
            | KnownClass::BaseException
            | KnownClass::Exception
            | KnownClass::BaseExceptionGroup
            | KnownClass::ExceptionGroup
            | KnownClass::Staticmethod
            | KnownClass::Classmethod
            | KnownClass::Awaitable
            | KnownClass::Generator
            | KnownClass::Deprecated
            | KnownClass::Super
            | KnownClass::Enum
            | KnownClass::EnumType
            | KnownClass::Auto
            | KnownClass::Member
            | KnownClass::Nonmember
            | KnownClass::ABCMeta
            | KnownClass::GenericAlias
            | KnownClass::ModuleType
            | KnownClass::FunctionType
            | KnownClass::MethodType
            | KnownClass::MethodWrapperType
            | KnownClass::WrapperDescriptorType
            | KnownClass::UnionType
            | KnownClass::GeneratorType
            | KnownClass::AsyncGeneratorType
            | KnownClass::CoroutineType
            | KnownClass::NoneType
            | KnownClass::Any
            | KnownClass::StdlibAlias
            | KnownClass::SpecialForm
            | KnownClass::TypeVar
            | KnownClass::ParamSpec
            | KnownClass::ParamSpecArgs
            | KnownClass::ParamSpecKwargs
            | KnownClass::TypeVarTuple
            | KnownClass::TypeAliasType
            | KnownClass::NoDefaultType
            | KnownClass::NewType
            | KnownClass::SupportsIndex
            | KnownClass::Iterable
            | KnownClass::Iterator
            | KnownClass::ChainMap
            | KnownClass::Counter
            | KnownClass::DefaultDict
            | KnownClass::Deque
            | KnownClass::OrderedDict
            | KnownClass::VersionInfo
            | KnownClass::EllipsisType
            | KnownClass::NotImplementedType
            | KnownClass::Field
            | KnownClass::KwOnly
            | KnownClass::InitVar
            | KnownClass::NamedTupleFallback
            | KnownClass::NamedTupleLike
            | KnownClass::TypedDictFallback => false,
        }
    }

    /// Return `true` if this class is a (true) subclass of `typing.TypedDict`.
    pub(crate) const fn is_typed_dict_subclass(self) -> bool {
        match self {
            KnownClass::Bool
            | KnownClass::Object
            | KnownClass::Bytes
            | KnownClass::Bytearray
            | KnownClass::Type
            | KnownClass::Int
            | KnownClass::Float
            | KnownClass::Complex
            | KnownClass::Str
            | KnownClass::List
            | KnownClass::Tuple
            | KnownClass::Set
            | KnownClass::FrozenSet
            | KnownClass::Dict
            | KnownClass::Slice
            | KnownClass::Property
            | KnownClass::BaseException
            | KnownClass::Exception
            | KnownClass::BaseExceptionGroup
            | KnownClass::ExceptionGroup
            | KnownClass::Staticmethod
            | KnownClass::Classmethod
            | KnownClass::Awaitable
            | KnownClass::Generator
            | KnownClass::Deprecated
            | KnownClass::Super
            | KnownClass::Enum
            | KnownClass::EnumType
            | KnownClass::Auto
            | KnownClass::Member
            | KnownClass::Nonmember
            | KnownClass::ABCMeta
            | KnownClass::GenericAlias
            | KnownClass::ModuleType
            | KnownClass::FunctionType
            | KnownClass::MethodType
            | KnownClass::MethodWrapperType
            | KnownClass::WrapperDescriptorType
            | KnownClass::UnionType
            | KnownClass::GeneratorType
            | KnownClass::AsyncGeneratorType
            | KnownClass::CoroutineType
            | KnownClass::NoneType
            | KnownClass::Any
            | KnownClass::StdlibAlias
            | KnownClass::SpecialForm
            | KnownClass::TypeVar
            | KnownClass::ParamSpec
            | KnownClass::ParamSpecArgs
            | KnownClass::ParamSpecKwargs
            | KnownClass::TypeVarTuple
            | KnownClass::TypeAliasType
            | KnownClass::NoDefaultType
            | KnownClass::NewType
            | KnownClass::SupportsIndex
            | KnownClass::Iterable
            | KnownClass::Iterator
            | KnownClass::ChainMap
            | KnownClass::Counter
            | KnownClass::DefaultDict
            | KnownClass::Deque
            | KnownClass::OrderedDict
            | KnownClass::VersionInfo
            | KnownClass::EllipsisType
            | KnownClass::NotImplementedType
            | KnownClass::Field
            | KnownClass::KwOnly
            | KnownClass::InitVar
            | KnownClass::NamedTupleFallback
            | KnownClass::NamedTupleLike
            | KnownClass::TypedDictFallback => false,
        }
    }

    pub(crate) const fn is_tuple_subclass(self) -> bool {
        match self {
            KnownClass::Tuple | KnownClass::VersionInfo => true,

            KnownClass::Bool
            | KnownClass::Object
            | KnownClass::Bytes
            | KnownClass::Bytearray
            | KnownClass::Type
            | KnownClass::Int
            | KnownClass::Float
            | KnownClass::Complex
            | KnownClass::Str
            | KnownClass::List
            | KnownClass::Set
            | KnownClass::FrozenSet
            | KnownClass::Dict
            | KnownClass::Slice
            | KnownClass::Property
            | KnownClass::BaseException
            | KnownClass::Exception
            | KnownClass::BaseExceptionGroup
            | KnownClass::ExceptionGroup
            | KnownClass::Staticmethod
            | KnownClass::Classmethod
            | KnownClass::Awaitable
            | KnownClass::Generator
            | KnownClass::Deprecated
            | KnownClass::Super
            | KnownClass::Enum
            | KnownClass::EnumType
            | KnownClass::Auto
            | KnownClass::Member
            | KnownClass::Nonmember
            | KnownClass::ABCMeta
            | KnownClass::GenericAlias
            | KnownClass::ModuleType
            | KnownClass::FunctionType
            | KnownClass::MethodType
            | KnownClass::MethodWrapperType
            | KnownClass::WrapperDescriptorType
            | KnownClass::UnionType
            | KnownClass::GeneratorType
            | KnownClass::AsyncGeneratorType
            | KnownClass::CoroutineType
            | KnownClass::NoneType
            | KnownClass::Any
            | KnownClass::StdlibAlias
            | KnownClass::SpecialForm
            | KnownClass::TypeVar
            | KnownClass::ParamSpec
            | KnownClass::ParamSpecArgs
            | KnownClass::ParamSpecKwargs
            | KnownClass::TypeVarTuple
            | KnownClass::TypeAliasType
            | KnownClass::NoDefaultType
            | KnownClass::NewType
            | KnownClass::SupportsIndex
            | KnownClass::Iterable
            | KnownClass::Iterator
            | KnownClass::ChainMap
            | KnownClass::Counter
            | KnownClass::DefaultDict
            | KnownClass::Deque
            | KnownClass::OrderedDict
            | KnownClass::EllipsisType
            | KnownClass::NotImplementedType
            | KnownClass::Field
            | KnownClass::KwOnly
            | KnownClass::InitVar
            | KnownClass::TypedDictFallback
            | KnownClass::NamedTupleLike
            | KnownClass::NamedTupleFallback => false,
        }
    }

    /// Return `true` if this class is a protocol class.
    ///
    /// In an ideal world, perhaps we wouldn't hardcode this knowledge here;
    /// instead, we'd just look at the bases for these classes, as we do for
    /// all other classes. However, the special casing here helps us out in
    /// two important ways:
    ///
    /// 1. It helps us avoid Salsa cycles when creating types such as "instance of `str`"
    ///    and "instance of `sys._version_info`". These types are constructed very early
    ///    on, but it causes problems if we attempt to infer the types of their bases
    ///    too soon.
    /// 2. It's probably more performant.
    const fn is_protocol(self) -> bool {
        match self {
            Self::SupportsIndex
            | Self::Iterable
            | Self::Iterator
            | Self::Awaitable
            | Self::NamedTupleLike
            | Self::Generator => true,

            Self::Any
            | Self::Bool
            | Self::Object
            | Self::Bytes
            | Self::Bytearray
            | Self::Tuple
            | Self::Int
            | Self::Float
            | Self::Complex
            | Self::FrozenSet
            | Self::Str
            | Self::Set
            | Self::Dict
            | Self::List
            | Self::Type
            | Self::Slice
            | Self::Property
            | Self::BaseException
            | Self::BaseExceptionGroup
            | Self::Exception
            | Self::ExceptionGroup
            | Self::Staticmethod
            | Self::Classmethod
            | Self::Deprecated
            | Self::GenericAlias
            | Self::GeneratorType
            | Self::AsyncGeneratorType
            | Self::CoroutineType
            | Self::ModuleType
            | Self::FunctionType
            | Self::MethodType
            | Self::MethodWrapperType
            | Self::WrapperDescriptorType
            | Self::NoneType
            | Self::SpecialForm
            | Self::TypeVar
            | Self::ParamSpec
            | Self::ParamSpecArgs
            | Self::ParamSpecKwargs
            | Self::TypeVarTuple
            | Self::TypeAliasType
            | Self::NoDefaultType
            | Self::NewType
            | Self::ChainMap
            | Self::Counter
            | Self::DefaultDict
            | Self::Deque
            | Self::OrderedDict
            | Self::Enum
            | Self::EnumType
            | Self::Auto
            | Self::Member
            | Self::Nonmember
            | Self::ABCMeta
            | Self::Super
            | Self::StdlibAlias
            | Self::VersionInfo
            | Self::EllipsisType
            | Self::NotImplementedType
            | Self::UnionType
            | Self::Field
            | Self::KwOnly
            | Self::InitVar
            | Self::NamedTupleFallback
            | Self::TypedDictFallback => false,
        }
    }

    pub(crate) fn name(self, db: &dyn Db) -> &'static str {
        match self {
            Self::Any => "Any",
            Self::Bool => "bool",
            Self::Object => "object",
            Self::Bytes => "bytes",
            Self::Bytearray => "bytearray",
            Self::Tuple => "tuple",
            Self::Int => "int",
            Self::Float => "float",
            Self::Complex => "complex",
            Self::FrozenSet => "frozenset",
            Self::Str => "str",
            Self::Set => "set",
            Self::Dict => "dict",
            Self::List => "list",
            Self::Type => "type",
            Self::Slice => "slice",
            Self::Property => "property",
            Self::BaseException => "BaseException",
            Self::BaseExceptionGroup => "BaseExceptionGroup",
            Self::Exception => "Exception",
            Self::ExceptionGroup => "ExceptionGroup",
            Self::Staticmethod => "staticmethod",
            Self::Classmethod => "classmethod",
            Self::Awaitable => "Awaitable",
            Self::Generator => "Generator",
            Self::Deprecated => "deprecated",
            Self::GenericAlias => "GenericAlias",
            Self::ModuleType => "ModuleType",
            Self::FunctionType => "FunctionType",
            Self::MethodType => "MethodType",
            Self::UnionType => "UnionType",
            Self::MethodWrapperType => "MethodWrapperType",
            Self::WrapperDescriptorType => "WrapperDescriptorType",
            Self::GeneratorType => "GeneratorType",
            Self::AsyncGeneratorType => "AsyncGeneratorType",
            Self::CoroutineType => "CoroutineType",
            Self::NoneType => "NoneType",
            Self::SpecialForm => "_SpecialForm",
            Self::TypeVar => "TypeVar",
            Self::ParamSpec => "ParamSpec",
            Self::ParamSpecArgs => "ParamSpecArgs",
            Self::ParamSpecKwargs => "ParamSpecKwargs",
            Self::TypeVarTuple => "TypeVarTuple",
            Self::TypeAliasType => "TypeAliasType",
            Self::NoDefaultType => "_NoDefaultType",
            Self::NewType => "NewType",
            Self::SupportsIndex => "SupportsIndex",
            Self::ChainMap => "ChainMap",
            Self::Counter => "Counter",
            Self::DefaultDict => "defaultdict",
            Self::Deque => "deque",
            Self::OrderedDict => "OrderedDict",
            Self::Enum => "Enum",
            Self::EnumType => {
                if Program::get(db).python_version(db) >= PythonVersion::PY311 {
                    "EnumType"
                } else {
                    "EnumMeta"
                }
            }
            Self::Auto => "auto",
            Self::Member => "member",
            Self::Nonmember => "nonmember",
            Self::ABCMeta => "ABCMeta",
            Self::Super => "super",
            Self::Iterable => "Iterable",
            Self::Iterator => "Iterator",
            // For example, `typing.List` is defined as `List = _Alias()` in typeshed
            Self::StdlibAlias => "_Alias",
            // This is the name the type of `sys.version_info` has in typeshed,
            // which is different to what `type(sys.version_info).__name__` is at runtime.
            // (At runtime, `type(sys.version_info).__name__ == "version_info"`,
            // which is impossible to replicate in the stubs since the sole instance of the class
            // also has that name in the `sys` module.)
            Self::VersionInfo => "_version_info",
            Self::EllipsisType => {
                // Exposed as `types.EllipsisType` on Python >=3.10;
                // backported as `builtins.ellipsis` by typeshed on Python <=3.9
                if Program::get(db).python_version(db) >= PythonVersion::PY310 {
                    "EllipsisType"
                } else {
                    "ellipsis"
                }
            }
            Self::NotImplementedType => "_NotImplementedType",
            Self::Field => "Field",
            Self::KwOnly => "KW_ONLY",
            Self::InitVar => "InitVar",
            Self::NamedTupleFallback => "NamedTupleFallback",
            Self::NamedTupleLike => "NamedTupleLike",
            Self::TypedDictFallback => "TypedDictFallback",
        }
    }

    pub(super) fn display(self, db: &dyn Db) -> impl std::fmt::Display + '_ {
        struct KnownClassDisplay<'db> {
            db: &'db dyn Db,
            class: KnownClass,
        }

        impl std::fmt::Display for KnownClassDisplay<'_> {
            fn fmt(&self, f: &mut std::fmt::Formatter<'_>) -> std::fmt::Result {
                let KnownClassDisplay {
                    class: known_class,
                    db,
                } = *self;
                write!(
                    f,
                    "{module}.{class}",
                    module = known_class.canonical_module(db),
                    class = known_class.name(db)
                )
            }
        }

        KnownClassDisplay { db, class: self }
    }

    /// Lookup a [`KnownClass`] in typeshed and return a [`Type`]
    /// representing all possible instances of the class.
    ///
    /// If the class cannot be found in typeshed, a debug-level log message will be emitted stating this.
    pub(crate) fn to_instance(self, db: &dyn Db) -> Type<'_> {
        self.to_class_literal(db)
            .to_class_type(db)
            .map(|class| Type::instance(db, class))
            .unwrap_or_else(Type::unknown)
    }

    /// Lookup a generic [`KnownClass`] in typeshed and return a [`Type`]
    /// representing a specialization of that class.
    ///
    /// If the class cannot be found in typeshed, or if you provide a specialization with the wrong
    /// number of types, a debug-level log message will be emitted stating this.
    pub(crate) fn to_specialized_class_type<'db>(
        self,
        db: &'db dyn Db,
        specialization: impl IntoIterator<Item = Type<'db>>,
    ) -> Option<ClassType<'db>> {
        let Type::ClassLiteral(class_literal) = self.to_class_literal(db) else {
            return None;
        };
        let generic_context = class_literal.generic_context(db)?;

        let types = specialization.into_iter().collect::<Box<[_]>>();
        if types.len() != generic_context.len(db) {
            // a cache of the `KnownClass`es that we have already seen mismatched-arity
            // specializations for (and therefore that we've already logged a warning for)
            static MESSAGES: LazyLock<Mutex<FxHashSet<KnownClass>>> = LazyLock::new(Mutex::default);
            if MESSAGES.lock().unwrap().insert(self) {
                tracing::info!(
                    "Wrong number of types when specializing {}. \
                     Falling back to default specialization for the symbol instead.",
                    self.display(db)
                );
            }
            return Some(class_literal.default_specialization(db));
        }

        Some(class_literal.apply_specialization(db, |_| generic_context.specialize(db, types)))
    }

    /// Lookup a [`KnownClass`] in typeshed and return a [`Type`]
    /// representing all possible instances of the generic class with a specialization.
    ///
    /// If the class cannot be found in typeshed, or if you provide a specialization with the wrong
    /// number of types, a debug-level log message will be emitted stating this.
    pub(crate) fn to_specialized_instance<'db>(
        self,
        db: &'db dyn Db,
        specialization: impl IntoIterator<Item = Type<'db>>,
    ) -> Type<'db> {
        self.to_specialized_class_type(db, specialization)
            .and_then(|class_type| Type::from(class_type).to_instance(db))
            .unwrap_or_else(Type::unknown)
    }

    /// Attempt to lookup a [`KnownClass`] in typeshed and return a [`Type`] representing that class-literal.
    ///
    /// Return an error if the symbol cannot be found in the expected typeshed module,
    /// or if the symbol is not a class definition, or if the symbol is possibly unbound.
    fn try_to_class_literal_without_logging(
        self,
        db: &dyn Db,
    ) -> Result<ClassLiteral<'_>, KnownClassLookupError<'_>> {
        let symbol = known_module_symbol(db, self.canonical_module(db), self.name(db)).place;
        match symbol {
            Place::Type(Type::ClassLiteral(class_literal), Boundness::Bound) => Ok(class_literal),
            Place::Type(Type::ClassLiteral(class_literal), Boundness::PossiblyUnbound) => {
                Err(KnownClassLookupError::ClassPossiblyUnbound { class_literal })
            }
            Place::Type(found_type, _) => {
                Err(KnownClassLookupError::SymbolNotAClass { found_type })
            }
            Place::Unbound => Err(KnownClassLookupError::ClassNotFound),
        }
    }

    /// Lookup a [`KnownClass`] in typeshed and return a [`Type`] representing that class-literal.
    ///
    /// If the class cannot be found in typeshed, a debug-level log message will be emitted stating this.
    pub(crate) fn try_to_class_literal(self, db: &dyn Db) -> Option<ClassLiteral<'_>> {
        // a cache of the `KnownClass`es that we have already failed to lookup in typeshed
        // (and therefore that we've already logged a warning for)
        static MESSAGES: LazyLock<Mutex<FxHashSet<KnownClass>>> = LazyLock::new(Mutex::default);

        self.try_to_class_literal_without_logging(db)
            .or_else(|lookup_error| {
                if MESSAGES.lock().unwrap().insert(self) {
                    if matches!(
                        lookup_error,
                        KnownClassLookupError::ClassPossiblyUnbound { .. }
                    ) {
                        tracing::info!("{}", lookup_error.display(db, self));
                    } else {
                        tracing::info!(
                            "{}. Falling back to `Unknown` for the symbol instead.",
                            lookup_error.display(db, self)
                        );
                    }
                }

                match lookup_error {
                    KnownClassLookupError::ClassPossiblyUnbound { class_literal, .. } => {
                        Ok(class_literal)
                    }
                    KnownClassLookupError::ClassNotFound { .. }
                    | KnownClassLookupError::SymbolNotAClass { .. } => Err(()),
                }
            })
            .ok()
    }

    /// Lookup a [`KnownClass`] in typeshed and return a [`Type`] representing that class-literal.
    ///
    /// If the class cannot be found in typeshed, a debug-level log message will be emitted stating this.
    pub(crate) fn to_class_literal(self, db: &dyn Db) -> Type<'_> {
        self.try_to_class_literal(db)
            .map(Type::ClassLiteral)
            .unwrap_or_else(Type::unknown)
    }

    /// Lookup a [`KnownClass`] in typeshed and return a [`Type`]
    /// representing that class and all possible subclasses of the class.
    ///
    /// If the class cannot be found in typeshed, a debug-level log message will be emitted stating this.
    pub(crate) fn to_subclass_of(self, db: &dyn Db) -> Type<'_> {
        self.to_class_literal(db)
            .to_class_type(db)
            .map(|class| SubclassOfType::from(db, class))
            .unwrap_or_else(SubclassOfType::subclass_of_unknown)
    }

    /// Return `true` if this symbol can be resolved to a class definition `class` in typeshed,
    /// *and* `class` is a subclass of `other`.
    pub(super) fn is_subclass_of<'db>(self, db: &'db dyn Db, other: ClassType<'db>) -> bool {
        self.try_to_class_literal_without_logging(db)
            .is_ok_and(|class| class.is_subclass_of(db, None, other))
    }

    pub(super) fn when_subclass_of<'db, C: Constraints<'db>>(
        self,
        db: &'db dyn Db,
        other: ClassType<'db>,
    ) -> C {
        C::from_bool(db, self.is_subclass_of(db, other))
    }

    /// Return the module in which we should look up the definition for this class
    fn canonical_module(self, db: &dyn Db) -> KnownModule {
        match self {
            Self::Bool
            | Self::Object
            | Self::Bytes
            | Self::Bytearray
            | Self::Type
            | Self::Int
            | Self::Float
            | Self::Complex
            | Self::Str
            | Self::List
            | Self::Tuple
            | Self::Set
            | Self::FrozenSet
            | Self::Dict
            | Self::BaseException
            | Self::BaseExceptionGroup
            | Self::Exception
            | Self::ExceptionGroup
            | Self::Staticmethod
            | Self::Classmethod
            | Self::Slice
            | Self::Super
            | Self::Property => KnownModule::Builtins,
            Self::VersionInfo => KnownModule::Sys,
            Self::ABCMeta => KnownModule::Abc,
            Self::Enum | Self::EnumType | Self::Auto | Self::Member | Self::Nonmember => {
                KnownModule::Enum
            }
            Self::GenericAlias
            | Self::ModuleType
            | Self::FunctionType
            | Self::MethodType
            | Self::GeneratorType
            | Self::AsyncGeneratorType
            | Self::CoroutineType
            | Self::MethodWrapperType
            | Self::UnionType
            | Self::WrapperDescriptorType => KnownModule::Types,
            Self::NoneType => KnownModule::Typeshed,
            Self::Any
            | Self::Awaitable
            | Self::Generator
            | Self::SpecialForm
            | Self::TypeVar
            | Self::StdlibAlias
            | Self::Iterable
            | Self::Iterator
            | Self::SupportsIndex => KnownModule::Typing,
            Self::TypeAliasType
            | Self::TypeVarTuple
            | Self::ParamSpec
            | Self::ParamSpecArgs
            | Self::ParamSpecKwargs
            | Self::Deprecated
            | Self::NewType => KnownModule::TypingExtensions,
            Self::NoDefaultType => {
                let python_version = Program::get(db).python_version(db);

                // typing_extensions has a 3.13+ re-export for the `typing.NoDefault`
                // singleton, but not for `typing._NoDefaultType`. So we need to switch
                // to `typing._NoDefaultType` for newer versions:
                if python_version >= PythonVersion::PY313 {
                    KnownModule::Typing
                } else {
                    KnownModule::TypingExtensions
                }
            }
            Self::EllipsisType => {
                // Exposed as `types.EllipsisType` on Python >=3.10;
                // backported as `builtins.ellipsis` by typeshed on Python <=3.9
                if Program::get(db).python_version(db) >= PythonVersion::PY310 {
                    KnownModule::Types
                } else {
                    KnownModule::Builtins
                }
            }
            Self::NotImplementedType => KnownModule::Builtins,
            Self::ChainMap
            | Self::Counter
            | Self::DefaultDict
            | Self::Deque
            | Self::OrderedDict => KnownModule::Collections,
            Self::Field | Self::KwOnly | Self::InitVar => KnownModule::Dataclasses,
            Self::NamedTupleFallback | Self::TypedDictFallback => KnownModule::TypeCheckerInternals,
            Self::NamedTupleLike => KnownModule::TyExtensions,
        }
    }

    /// Returns `Some(true)` if all instances of this `KnownClass` compare equal.
    /// Returns `None` for `KnownClass::Tuple`, since whether or not a tuple type
    /// is single-valued depends on the tuple spec.
    pub(super) const fn is_single_valued(self) -> Option<bool> {
        match self {
            Self::NoneType
            | Self::NoDefaultType
            | Self::VersionInfo
            | Self::EllipsisType
            | Self::TypeAliasType
            | Self::UnionType
            | Self::NotImplementedType => Some(true),

            Self::Any
            | Self::Bool
            | Self::Object
            | Self::Bytes
            | Self::Bytearray
            | Self::Type
            | Self::Int
            | Self::Float
            | Self::Complex
            | Self::Str
            | Self::List
            | Self::Set
            | Self::FrozenSet
            | Self::Dict
            | Self::Slice
            | Self::Property
            | Self::BaseException
            | Self::BaseExceptionGroup
            | Self::Exception
            | Self::ExceptionGroup
            | Self::Staticmethod
            | Self::Classmethod
            | Self::Awaitable
            | Self::Generator
            | Self::Deprecated
            | Self::GenericAlias
            | Self::ModuleType
            | Self::FunctionType
            | Self::GeneratorType
            | Self::AsyncGeneratorType
            | Self::CoroutineType
            | Self::MethodType
            | Self::MethodWrapperType
            | Self::WrapperDescriptorType
            | Self::SpecialForm
            | Self::ChainMap
            | Self::Counter
            | Self::DefaultDict
            | Self::Deque
            | Self::OrderedDict
            | Self::SupportsIndex
            | Self::StdlibAlias
            | Self::TypeVar
            | Self::ParamSpec
            | Self::ParamSpecArgs
            | Self::ParamSpecKwargs
            | Self::TypeVarTuple
            | Self::Enum
            | Self::EnumType
            | Self::Auto
            | Self::Member
            | Self::Nonmember
            | Self::ABCMeta
            | Self::Super
            | Self::NewType
            | Self::Field
            | Self::KwOnly
            | Self::InitVar
            | Self::Iterable
            | Self::Iterator
            | Self::NamedTupleFallback
            | Self::NamedTupleLike
            | Self::TypedDictFallback => Some(false),

            Self::Tuple => None,
        }
    }

    /// Is this class a singleton class?
    ///
    /// A singleton class is a class where it is known that only one instance can ever exist at runtime.
    pub(super) const fn is_singleton(self) -> bool {
        match self {
            Self::NoneType
            | Self::EllipsisType
            | Self::NoDefaultType
            | Self::VersionInfo
            | Self::TypeAliasType
            | Self::NotImplementedType => true,

            Self::Any
            | Self::Bool
            | Self::Object
            | Self::Bytes
            | Self::Bytearray
            | Self::Tuple
            | Self::Int
            | Self::Float
            | Self::Complex
            | Self::Str
            | Self::Set
            | Self::FrozenSet
            | Self::Dict
            | Self::List
            | Self::Type
            | Self::Slice
            | Self::Property
            | Self::GenericAlias
            | Self::ModuleType
            | Self::FunctionType
            | Self::MethodType
            | Self::MethodWrapperType
            | Self::WrapperDescriptorType
            | Self::GeneratorType
            | Self::AsyncGeneratorType
            | Self::CoroutineType
            | Self::SpecialForm
            | Self::ChainMap
            | Self::Counter
            | Self::DefaultDict
            | Self::Deque
            | Self::OrderedDict
            | Self::StdlibAlias
            | Self::SupportsIndex
            | Self::BaseException
            | Self::BaseExceptionGroup
            | Self::Exception
            | Self::ExceptionGroup
            | Self::Staticmethod
            | Self::Classmethod
            | Self::Awaitable
            | Self::Generator
            | Self::Deprecated
            | Self::TypeVar
            | Self::ParamSpec
            | Self::ParamSpecArgs
            | Self::ParamSpecKwargs
            | Self::TypeVarTuple
            | Self::Enum
            | Self::EnumType
            | Self::Auto
            | Self::Member
            | Self::Nonmember
            | Self::ABCMeta
            | Self::Super
            | Self::UnionType
            | Self::NewType
            | Self::Field
            | Self::KwOnly
            | Self::InitVar
            | Self::Iterable
            | Self::Iterator
            | Self::NamedTupleFallback
            | Self::NamedTupleLike
            | Self::TypedDictFallback => false,
        }
    }

    pub(super) fn try_from_file_and_name(
        db: &dyn Db,
        file: File,
        class_name: &str,
    ) -> Option<Self> {
        // We assert that this match is exhaustive over the right-hand side in the unit test
        // `known_class_roundtrip_from_str()`
        let candidate = match class_name {
            "Any" => Self::Any,
            "bool" => Self::Bool,
            "object" => Self::Object,
            "bytes" => Self::Bytes,
            "bytearray" => Self::Bytearray,
            "tuple" => Self::Tuple,
            "type" => Self::Type,
            "int" => Self::Int,
            "float" => Self::Float,
            "complex" => Self::Complex,
            "str" => Self::Str,
            "set" => Self::Set,
            "frozenset" => Self::FrozenSet,
            "dict" => Self::Dict,
            "list" => Self::List,
            "slice" => Self::Slice,
            "property" => Self::Property,
            "BaseException" => Self::BaseException,
            "BaseExceptionGroup" => Self::BaseExceptionGroup,
            "Exception" => Self::Exception,
            "ExceptionGroup" => Self::ExceptionGroup,
            "staticmethod" => Self::Staticmethod,
            "classmethod" => Self::Classmethod,
            "Awaitable" => Self::Awaitable,
            "Generator" => Self::Generator,
            "deprecated" => Self::Deprecated,
            "GenericAlias" => Self::GenericAlias,
            "NoneType" => Self::NoneType,
            "ModuleType" => Self::ModuleType,
            "GeneratorType" => Self::GeneratorType,
            "AsyncGeneratorType" => Self::AsyncGeneratorType,
            "CoroutineType" => Self::CoroutineType,
            "FunctionType" => Self::FunctionType,
            "MethodType" => Self::MethodType,
            "UnionType" => Self::UnionType,
            "MethodWrapperType" => Self::MethodWrapperType,
            "WrapperDescriptorType" => Self::WrapperDescriptorType,
            "NewType" => Self::NewType,
            "TypeAliasType" => Self::TypeAliasType,
            "TypeVar" => Self::TypeVar,
            "Iterable" => Self::Iterable,
            "Iterator" => Self::Iterator,
            "ParamSpec" => Self::ParamSpec,
            "ParamSpecArgs" => Self::ParamSpecArgs,
            "ParamSpecKwargs" => Self::ParamSpecKwargs,
            "TypeVarTuple" => Self::TypeVarTuple,
            "ChainMap" => Self::ChainMap,
            "Counter" => Self::Counter,
            "defaultdict" => Self::DefaultDict,
            "deque" => Self::Deque,
            "OrderedDict" => Self::OrderedDict,
            "_Alias" => Self::StdlibAlias,
            "_SpecialForm" => Self::SpecialForm,
            "_NoDefaultType" => Self::NoDefaultType,
            "SupportsIndex" => Self::SupportsIndex,
            "Enum" => Self::Enum,
            "EnumMeta" => Self::EnumType,
            "EnumType" if Program::get(db).python_version(db) >= PythonVersion::PY311 => {
                Self::EnumType
            }
            "auto" => Self::Auto,
            "member" => Self::Member,
            "nonmember" => Self::Nonmember,
            "ABCMeta" => Self::ABCMeta,
            "super" => Self::Super,
            "_version_info" => Self::VersionInfo,
            "ellipsis" if Program::get(db).python_version(db) <= PythonVersion::PY39 => {
                Self::EllipsisType
            }
            "EllipsisType" if Program::get(db).python_version(db) >= PythonVersion::PY310 => {
                Self::EllipsisType
            }
            "_NotImplementedType" => Self::NotImplementedType,
            "Field" => Self::Field,
            "KW_ONLY" => Self::KwOnly,
            "InitVar" => Self::InitVar,
            "NamedTupleFallback" => Self::NamedTupleFallback,
            "NamedTupleLike" => Self::NamedTupleLike,
            "TypedDictFallback" => Self::TypedDictFallback,
            _ => return None,
        };

        candidate
            .check_module(db, file_to_module(db, file)?.known(db)?)
            .then_some(candidate)
    }

    /// Return `true` if the module of `self` matches `module`
    fn check_module(self, db: &dyn Db, module: KnownModule) -> bool {
        match self {
            Self::Any
            | Self::Bool
            | Self::Object
            | Self::Bytes
            | Self::Bytearray
            | Self::Type
            | Self::Int
            | Self::Float
            | Self::Complex
            | Self::Str
            | Self::List
            | Self::Tuple
            | Self::Set
            | Self::FrozenSet
            | Self::Dict
            | Self::Slice
            | Self::Property
            | Self::GenericAlias
            | Self::ChainMap
            | Self::Counter
            | Self::DefaultDict
            | Self::Deque
            | Self::OrderedDict
            | Self::StdlibAlias  // no equivalent class exists in typing_extensions, nor ever will
            | Self::ModuleType
            | Self::VersionInfo
            | Self::BaseException
            | Self::Exception
            | Self::ExceptionGroup
            | Self::EllipsisType
            | Self::BaseExceptionGroup
            | Self::Staticmethod
            | Self::Classmethod
            | Self::FunctionType
            | Self::MethodType
            | Self::MethodWrapperType
            | Self::Enum
            | Self::EnumType
            | Self::Auto
            | Self::Member
            | Self::Nonmember
            | Self::ABCMeta
            | Self::Super
            | Self::NotImplementedType
            | Self::UnionType
            | Self::GeneratorType
            | Self::AsyncGeneratorType
            | Self::CoroutineType
            | Self::WrapperDescriptorType
            | Self::Field
            | Self::KwOnly
            | Self::InitVar
            | Self::NamedTupleFallback
            | Self::TypedDictFallback
            | Self::NamedTupleLike
            | Self::Awaitable
            | Self::Generator => module == self.canonical_module(db),
            Self::NoneType => matches!(module, KnownModule::Typeshed | KnownModule::Types),
            Self::SpecialForm
            | Self::TypeVar
            | Self::TypeAliasType
            | Self::NoDefaultType
            | Self::SupportsIndex
            | Self::ParamSpec
            | Self::ParamSpecArgs
            | Self::ParamSpecKwargs
            | Self::TypeVarTuple
            | Self::Iterable
            | Self::Iterator
            | Self::NewType => matches!(module, KnownModule::Typing | KnownModule::TypingExtensions),
            Self::Deprecated => matches!(module, KnownModule::Warnings | KnownModule::TypingExtensions),

        }
    }

    /// Evaluate a call to this known class, emit any diagnostics that are necessary
    /// as a result of the call, and return the type that results from the call.
    pub(super) fn check_call<'db>(
        self,
        context: &InferContext<'db, '_>,
        index: &SemanticIndex<'db>,
        overload: &mut Binding<'db>,
        call_arguments: &CallArguments<'_, 'db>,
        call_expression: &ast::ExprCall,
    ) {
        let db = context.db();
        let scope = context.scope();
        let module = context.module();

        match self {
            KnownClass::Super => {
                // Handle the case where `super()` is called with no arguments.
                // In this case, we need to infer the two arguments:
                //   1. The nearest enclosing class
                //   2. The first parameter of the current function (typically `self` or `cls`)
                match overload.parameter_types() {
                    [] => {
                        let Some(enclosing_class) =
                            nearest_enclosing_class(db, index, scope, module)
                        else {
                            BoundSuperError::UnavailableImplicitArguments
                                .report_diagnostic(context, call_expression.into());
                            overload.set_return_type(Type::unknown());
                            return;
                        };

                        // The type of the first parameter if the given scope is function-like (i.e. function or lambda).
                        // `None` if the scope is not function-like, or has no parameters.
                        let first_param = match scope.node(db) {
                            NodeWithScopeKind::Function(f) => {
                                f.node(module).parameters.iter().next()
                            }
                            NodeWithScopeKind::Lambda(l) => l
                                .node(module)
                                .parameters
                                .as_ref()
                                .into_iter()
                                .flatten()
                                .next(),
                            _ => None,
                        };

                        let Some(first_param) = first_param else {
                            BoundSuperError::UnavailableImplicitArguments
                                .report_diagnostic(context, call_expression.into());
                            overload.set_return_type(Type::unknown());
                            return;
                        };

                        let definition = index.expect_single_definition(first_param);
                        let first_param =
                            infer_definition_types(db, definition).binding_type(definition);

                        let bound_super = BoundSuperType::build(
                            db,
                            Type::ClassLiteral(enclosing_class),
                            first_param,
                        )
                        .unwrap_or_else(|err| {
                            err.report_diagnostic(context, call_expression.into());
                            Type::unknown()
                        });

                        overload.set_return_type(bound_super);
                    }
                    [Some(pivot_class_type), Some(owner_type)] => {
                        let bound_super = BoundSuperType::build(db, *pivot_class_type, *owner_type)
                            .unwrap_or_else(|err| {
                                err.report_diagnostic(context, call_expression.into());
                                Type::unknown()
                            });
                        overload.set_return_type(bound_super);
                    }
                    _ => {}
                }
            }
            KnownClass::Deprecated => {
                // Parsing something of the form:
                //
                // @deprecated("message")
                // @deprecated("message", caregory = DeprecationWarning, stacklevel = 1)
                //
                // "Static type checker behavior is not affected by the category and stacklevel arguments"
                // so we only need the message and can ignore everything else. The message is mandatory,
                // must be a LiteralString, and always comes first.
                //
                // We aren't guaranteed to know the static value of a LiteralString, so we need to
                // accept that sometimes we will fail to include the message.
                //
                // We don't do any serious validation/diagnostics here, as the signature for this
                // is included in `Type::bindings`.
                //
                // See: <https://typing.python.org/en/latest/spec/directives.html#deprecated>
                let [Some(message), ..] = overload.parameter_types() else {
                    // Checking in Type::bindings will complain about this for us
                    return;
                };

                overload.set_return_type(Type::KnownInstance(KnownInstanceType::Deprecated(
                    DeprecatedInstance::new(db, message.into_string_literal()),
                )));
            }
            KnownClass::TypeVar => {
                let assigned_to = index
                    .try_expression(ast::ExprRef::from(call_expression))
                    .and_then(|expr| expr.assigned_to(db));

                let Some(target) = assigned_to.as_ref().and_then(|assigned_to| {
                    match assigned_to.node(module).targets.as_slice() {
                        [ast::Expr::Name(target)] => Some(target),
                        _ => None,
                    }
                }) else {
                    if let Some(builder) =
                        context.report_lint(&INVALID_LEGACY_TYPE_VARIABLE, call_expression)
                    {
                        builder.into_diagnostic(
                            "A legacy `typing.TypeVar` must be immediately assigned to a variable",
                        );
                    }
                    return;
                };

                let [
                    Some(name_param),
                    constraints,
                    bound,
                    default,
                    contravariant,
                    covariant,
                    _infer_variance,
                ] = overload.parameter_types()
                else {
                    return;
                };

                let covariant = covariant
                    .map(|ty| ty.bool(db))
                    .unwrap_or(Truthiness::AlwaysFalse);

                let contravariant = contravariant
                    .map(|ty| ty.bool(db))
                    .unwrap_or(Truthiness::AlwaysFalse);

                let variance = match (contravariant, covariant) {
                    (Truthiness::Ambiguous, _) => {
                        if let Some(builder) =
                            context.report_lint(&INVALID_LEGACY_TYPE_VARIABLE, call_expression)
                        {
                            builder.into_diagnostic(
                                "The `contravariant` parameter of a legacy `typing.TypeVar` \
                                cannot have an ambiguous value",
                            );
                        }
                        return;
                    }
                    (_, Truthiness::Ambiguous) => {
                        if let Some(builder) =
                            context.report_lint(&INVALID_LEGACY_TYPE_VARIABLE, call_expression)
                        {
                            builder.into_diagnostic(
                                "The `covariant` parameter of a legacy `typing.TypeVar` \
                                cannot have an ambiguous value",
                            );
                        }
                        return;
                    }
                    (Truthiness::AlwaysTrue, Truthiness::AlwaysTrue) => {
                        if let Some(builder) =
                            context.report_lint(&INVALID_LEGACY_TYPE_VARIABLE, call_expression)
                        {
                            builder.into_diagnostic(
                                "A legacy `typing.TypeVar` cannot be both \
                                covariant and contravariant",
                            );
                        }
                        return;
                    }
                    (Truthiness::AlwaysTrue, Truthiness::AlwaysFalse) => {
                        TypeVarVariance::Contravariant
                    }
                    (Truthiness::AlwaysFalse, Truthiness::AlwaysTrue) => TypeVarVariance::Covariant,
                    (Truthiness::AlwaysFalse, Truthiness::AlwaysFalse) => {
                        TypeVarVariance::Invariant
                    }
                };

                let name_param = name_param.into_string_literal().map(|name| name.value(db));

                if name_param.is_none_or(|name_param| name_param != target.id) {
                    if let Some(builder) =
                        context.report_lint(&INVALID_LEGACY_TYPE_VARIABLE, call_expression)
                    {
                        builder.into_diagnostic(format_args!(
                            "The name of a legacy `typing.TypeVar`{} must match \
                            the name of the variable it is assigned to (`{}`)",
                            if let Some(name_param) = name_param {
                                format!(" (`{name_param}`)")
                            } else {
                                String::new()
                            },
                            target.id,
                        ));
                    }
                    return;
                }

                let bound_or_constraint = match (bound, constraints) {
                    (Some(bound), None) => {
                        Some(TypeVarBoundOrConstraints::UpperBound(*bound).into())
                    }

                    (None, Some(_constraints)) => {
                        // We don't use UnionType::from_elements or UnionBuilder here,
                        // because we don't want to simplify the list of constraints like
                        // we do with the elements of an actual union type.
                        // TODO: Consider using a new `OneOfType` connective here instead,
                        // since that more accurately represents the actual semantics of
                        // typevar constraints.
                        let elements = UnionType::new(
                            db,
                            overload
                                .arguments_for_parameter(call_arguments, 1)
                                .map(|(_, ty)| ty)
                                .collect::<Box<_>>(),
                        );
                        Some(TypeVarBoundOrConstraints::Constraints(elements).into())
                    }

                    // TODO: Emit a diagnostic that TypeVar cannot be both bounded and
                    // constrained
                    (Some(_), Some(_)) => return,

                    (None, None) => None,
                };

                let containing_assignment = index.expect_single_definition(target);
                overload.set_return_type(Type::KnownInstance(KnownInstanceType::TypeVar(
                    TypeVarInstance::new(
                        db,
                        &target.id,
                        Some(containing_assignment),
                        bound_or_constraint,
                        Some(variance),
                        default.map(Into::into),
                        TypeVarKind::Legacy,
                    ),
                )));
            }

            KnownClass::TypeAliasType => {
                let assigned_to = index
                    .try_expression(ast::ExprRef::from(call_expression))
                    .and_then(|expr| expr.assigned_to(db));

                let containing_assignment = assigned_to.as_ref().and_then(|assigned_to| {
                    match assigned_to.node(module).targets.as_slice() {
                        [ast::Expr::Name(target)] => Some(index.expect_single_definition(target)),
                        _ => None,
                    }
                });

                let [Some(name), Some(value), ..] = overload.parameter_types() else {
                    return;
                };

                let Some(name) = name.into_string_literal() else {
                    if let Some(builder) =
                        context.report_lint(&INVALID_TYPE_ALIAS_TYPE, call_expression)
                    {
                        builder.into_diagnostic(
                            "The name of a `typing.TypeAlias` must be a string literal",
                        );
                    }
                    return;
                };
                overload.set_return_type(Type::KnownInstance(KnownInstanceType::TypeAliasType(
                    TypeAliasType::ManualPEP695(ManualPEP695TypeAliasType::new(
                        db,
                        ast::name::Name::new(name.value(db)),
                        containing_assignment,
                        value,
                    )),
                )));
            }

            _ => {}
        }
    }
}

/// Enumeration of ways in which looking up a [`KnownClass`] in typeshed could fail.
#[derive(Debug, Clone, Copy, PartialEq, Eq)]
pub(crate) enum KnownClassLookupError<'db> {
    /// There is no symbol by that name in the expected typeshed module.
    ClassNotFound,
    /// There is a symbol by that name in the expected typeshed module,
    /// but it's not a class.
    SymbolNotAClass { found_type: Type<'db> },
    /// There is a symbol by that name in the expected typeshed module,
    /// and it's a class definition, but it's possibly unbound.
    ClassPossiblyUnbound { class_literal: ClassLiteral<'db> },
}

impl<'db> KnownClassLookupError<'db> {
    fn display(&self, db: &'db dyn Db, class: KnownClass) -> impl std::fmt::Display + 'db {
        struct ErrorDisplay<'db> {
            db: &'db dyn Db,
            class: KnownClass,
            error: KnownClassLookupError<'db>,
        }

        impl std::fmt::Display for ErrorDisplay<'_> {
            fn fmt(&self, f: &mut std::fmt::Formatter<'_>) -> std::fmt::Result {
                let ErrorDisplay { db, class, error } = *self;

                let class = class.display(db);
                let python_version = Program::get(db).python_version(db);

                match error {
                    KnownClassLookupError::ClassNotFound => write!(
                        f,
                        "Could not find class `{class}` in typeshed on Python {python_version}",
                    ),
                    KnownClassLookupError::SymbolNotAClass { found_type } => write!(
                        f,
                        "Error looking up `{class}` in typeshed: expected to find a class definition \
                        on Python {python_version}, but found a symbol of type `{found_type}` instead",
                        found_type = found_type.display(db),
                    ),
                    KnownClassLookupError::ClassPossiblyUnbound { .. } => write!(
                        f,
                        "Error looking up `{class}` in typeshed on Python {python_version}: \
                        expected to find a fully bound symbol, but found one that is possibly unbound",
                    ),
                }
            }
        }

        ErrorDisplay {
            db,
            class,
            error: *self,
        }
    }
}

#[derive(Debug, Clone, PartialEq, Eq, salsa::Update, get_size2::GetSize)]
pub(super) struct MetaclassError<'db> {
    kind: MetaclassErrorKind<'db>,
}

impl<'db> MetaclassError<'db> {
    /// Return an [`MetaclassErrorKind`] variant describing why we could not resolve the metaclass for this class.
    pub(super) fn reason(&self) -> &MetaclassErrorKind<'db> {
        &self.kind
    }
}

#[derive(Debug, Clone, PartialEq, Eq, salsa::Update, get_size2::GetSize)]
pub(super) enum MetaclassErrorKind<'db> {
    /// The class has incompatible metaclasses in its inheritance hierarchy.
    ///
    /// The metaclass of a derived class must be a (non-strict) subclass of the metaclasses of all
    /// its bases.
    Conflict {
        /// `candidate1` will either be the explicit `metaclass=` keyword in the class definition,
        /// or the inferred metaclass of a base class
        candidate1: MetaclassCandidate<'db>,

        /// `candidate2` will always be the inferred metaclass of a base class
        candidate2: MetaclassCandidate<'db>,

        /// Flag to indicate whether `candidate1` is the explicit `metaclass=` keyword or the
        /// inferred metaclass of a base class. This helps us give better error messages in diagnostics.
        candidate1_is_base_class: bool,
    },
    /// The metaclass is not callable
    NotCallable(Type<'db>),
    /// The metaclass is of a union type whose some members are not callable
    PartlyNotCallable(Type<'db>),
    /// A cycle was encountered attempting to determine the metaclass
    Cycle,
}

#[derive(Copy, Clone, Debug, Eq, PartialEq)]
enum SlotsKind {
    /// `__slots__` is not found in the class.
    NotSpecified,
    /// `__slots__` is defined but empty: `__slots__ = ()`.
    Empty,
    /// `__slots__` is defined and is not empty: `__slots__ = ("a", "b")`.
    NotEmpty,
    /// `__slots__` is defined but its value is dynamic:
    /// * `__slots__ = tuple(a for a in b)`
    /// * `__slots__ = ["a", "b"]`
    Dynamic,
}

impl SlotsKind {
    fn from(db: &dyn Db, base: ClassLiteral) -> Self {
        let Place::Type(slots_ty, bound) = base
            .own_class_member(db, base.generic_context(db), None, "__slots__")
            .place
        else {
            return Self::NotSpecified;
        };

        if matches!(bound, Boundness::PossiblyUnbound) {
            return Self::Dynamic;
        }

        match slots_ty {
            // __slots__ = ("a", "b")
            Type::NominalInstance(nominal) => match nominal
                .tuple_spec(db)
                .and_then(|spec| spec.len().into_fixed_length())
            {
                Some(0) => Self::Empty,
                Some(_) => Self::NotEmpty,
                None => Self::Dynamic,
            },

            // __slots__ = "abc"  # Same as `("abc",)`
            Type::StringLiteral(_) => Self::NotEmpty,

            _ => Self::Dynamic,
        }
    }
}

#[cfg(test)]
mod tests {
    use super::*;
    use crate::db::tests::setup_db;
    use crate::module_resolver::resolve_module;
    use crate::{PythonVersionSource, PythonVersionWithSource};
    use salsa::Setter;
    use strum::IntoEnumIterator;

    #[test]
    fn known_class_roundtrip_from_str() {
        let db = setup_db();
        for class in KnownClass::iter() {
            let class_name = class.name(&db);
            let class_module = resolve_module(&db, &class.canonical_module(&db).name()).unwrap();

            assert_eq!(
                KnownClass::try_from_file_and_name(
                    &db,
                    class_module.file(&db).unwrap(),
                    class_name
                ),
                Some(class),
                "`KnownClass::candidate_from_str` appears to be missing a case for `{class_name}`"
            );
        }
    }

    #[test]
    fn known_class_doesnt_fallback_to_unknown_unexpectedly_on_latest_version() {
        let mut db = setup_db();

        Program::get(&db)
            .set_python_version_with_source(&mut db)
            .to(PythonVersionWithSource {
                version: PythonVersion::latest_ty(),
                source: PythonVersionSource::default(),
            });

        for class in KnownClass::iter() {
            assert_ne!(
                class.to_instance(&db),
                Type::unknown(),
                "Unexpectedly fell back to `Unknown` for `{class:?}`"
            );
        }
    }

    #[test]
    fn known_class_doesnt_fallback_to_unknown_unexpectedly_on_low_python_version() {
        let mut db = setup_db();

        // First, collect the `KnownClass` variants
        // and sort them according to the version they were added in.
        // This makes the test far faster as it minimizes the number of times
        // we need to change the Python version in the loop.
        let mut classes: Vec<(KnownClass, PythonVersion)> = KnownClass::iter()
            .map(|class| {
                let version_added = match class {
                    KnownClass::UnionType => PythonVersion::PY310,
                    KnownClass::BaseExceptionGroup | KnownClass::ExceptionGroup => {
                        PythonVersion::PY311
                    }
                    KnownClass::GenericAlias => PythonVersion::PY39,
                    KnownClass::KwOnly => PythonVersion::PY310,
                    KnownClass::Member | KnownClass::Nonmember => PythonVersion::PY311,
                    _ => PythonVersion::PY37,
                };
                (class, version_added)
            })
            .collect();

        classes.sort_unstable_by_key(|(_, version)| *version);

        let program = Program::get(&db);
        let mut current_version = program.python_version(&db);

        for (class, version_added) in classes {
            if version_added != current_version {
                program
                    .set_python_version_with_source(&mut db)
                    .to(PythonVersionWithSource {
                        version: version_added,
                        source: PythonVersionSource::default(),
                    });
                current_version = version_added;
            }

            assert_ne!(
                class.to_instance(&db),
                Type::unknown(),
                "Unexpectedly fell back to `Unknown` for `{class:?}` on Python {version_added}"
            );
        }
    }
}<|MERGE_RESOLUTION|>--- conflicted
+++ resolved
@@ -29,20 +29,12 @@
 use crate::types::tuple::{TupleSpec, TupleType};
 use crate::types::typed_dict::compute_typed_dict_params_from_class_def;
 use crate::types::{
-<<<<<<< HEAD
-    ApplyTypeMappingVisitor, BareTypeAliasType, Binding, BoundSuperError, BoundSuperType,
-    CallableType, DataclassParams, DeprecatedInstance, HasRelationToVisitor, KnownInstanceType,
-    NormalizedVisitor, PropertyInstanceType, StringLiteralType, TypeAliasType, TypeMapping,
-    TypeRelation, TypeVarBoundOrConstraints, TypeVarInstance, TypeVarKind, TypedDictParams,
-    declaration_type, infer_definition_types, todo_type,
-=======
     ApplyTypeMappingVisitor, Binding, BoundSuperError, BoundSuperType, CallableType,
     DataclassParams, DeprecatedInstance, HasRelationToVisitor, IsEquivalentVisitor,
     KnownInstanceType, ManualPEP695TypeAliasType, NormalizedVisitor, PropertyInstanceType,
     StringLiteralType, TypeAliasType, TypeMapping, TypeRelation, TypeVarBoundOrConstraints,
-    TypeVarInstance, TypeVarKind, VarianceInferable, declaration_type, infer_definition_types,
-    todo_type,
->>>>>>> b57cc5be
+    TypeVarInstance, TypeVarKind, TypedDictParams, VarianceInferable, declaration_type,
+    infer_definition_types, todo_type,
 };
 use crate::{
     Db, FxIndexMap, FxOrderSet, Program,
@@ -2083,8 +2075,6 @@
             Type::instance(db, self.apply_optional_specialization(db, specialization));
 
         let signature_from_fields = |mut parameters: Vec<_>, return_ty: Option<Type<'db>>| {
-<<<<<<< HEAD
-            let mut kw_only_field_seen = false;
             for (field_name, field) in self.fields(db, specialization, field_policy) {
                 let (init, mut default_ty, kw_only) = match field.kind {
                     FieldKind::NamedTuple { default_ty } => (true, default_ty, None),
@@ -2098,19 +2088,6 @@
                 };
                 let mut field_ty = field.declared_ty;
 
-=======
-            for (
-                field_name,
-                field @ Field {
-                    declared_ty: mut field_ty,
-                    mut default_ty,
-                    init_only: _,
-                    init,
-                    kw_only,
-                },
-            ) in self.fields(db, specialization, field_policy)
-            {
->>>>>>> b57cc5be
                 if name == "__init__" && !init {
                     // Skip fields with `init=False`
                     continue;
@@ -2469,13 +2446,9 @@
         let table = place_table(db, class_body_scope);
 
         let use_def = use_def_map(db, class_body_scope);
-<<<<<<< HEAD
 
         let typed_dict_params = self.compute_typed_dict_params(db);
 
-=======
-        let mut kw_only_sentinel_field_seen = false;
->>>>>>> b57cc5be
         for (symbol_id, declarations) in use_def.all_end_of_scope_symbol_declarations() {
             // Here, we exclude all declarations that are not annotated assignments. We need this because
             // things like function definitions and nested classes would otherwise be considered dataclass
@@ -2530,7 +2503,6 @@
                     }
                 }
 
-<<<<<<< HEAD
                 let kind = match field_policy {
                     CodeGeneratorKind::NamedTuple => FieldKind::NamedTuple { default_ty },
                     CodeGeneratorKind::DataclassLike => FieldKind::Dataclass {
@@ -2563,27 +2535,6 @@
                         kind,
                     },
                 );
-=======
-                let mut field = Field {
-                    declared_ty: attr_ty.apply_optional_specialization(db, specialization),
-                    default_ty,
-                    init_only: attr.is_init_var(),
-                    init,
-                    kw_only,
-                };
-
-                // Check if this is a KW_ONLY sentinel and mark subsequent fields as keyword-only
-                if field.is_kw_only_sentinel(db) {
-                    kw_only_sentinel_field_seen = true;
-                }
-
-                // If no explicit kw_only setting and we've seen KW_ONLY sentinel, mark as keyword-only
-                if field.kw_only.is_none() && kw_only_sentinel_field_seen {
-                    field.kw_only = Some(true);
-                }
-
-                attributes.insert(symbol.name().clone(), field);
->>>>>>> b57cc5be
             }
         }
 
