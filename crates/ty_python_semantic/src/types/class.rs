--- conflicted
+++ resolved
@@ -2182,23 +2182,15 @@
 
     /// A helper function for `instance_member` that looks up the `name` attribute only on
     /// this class, not on its superclasses.
-<<<<<<< HEAD
     ///
     /// If there is only one declaration, or all declarations declare the same type, returns
     /// `Ok(..)`. If there are conflicting declarations, returns an `Err(..)` variant with a
     /// list of all conflicting types.
-    fn own_instance_member(
+    pub(crate) fn own_instance_member(
         self,
         db: &'db dyn Db,
         name: &str,
     ) -> PlaceFromOwnInstanceMemberResult<'db> {
-=======
-    pub(crate) fn own_instance_member(
-        self,
-        db: &'db dyn Db,
-        name: &str,
-    ) -> PlaceAndQualifiers<'db> {
->>>>>>> 83b5bbf0
         // TODO: There are many things that are not yet implemented here:
         // - `typing.Final`
         // - Proper diagnostics
