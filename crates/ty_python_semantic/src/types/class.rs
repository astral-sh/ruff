--- conflicted
+++ resolved
@@ -1272,13 +1272,8 @@
     db: &'db dyn Db,
     _id: salsa::Id,
     _self: ClassType<'db>,
-<<<<<<< HEAD
-) -> Type<'db> {
-    Type::Callable(CallableType::bottom(db))
-=======
 ) -> CallableTypes<'db> {
     CallableTypes::one(CallableType::bottom(db))
->>>>>>> adf095e8
 }
 
 impl<'db> From<GenericAlias<'db>> for ClassType<'db> {
