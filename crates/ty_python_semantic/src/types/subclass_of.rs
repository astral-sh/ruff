use crate::place::PlaceAndQualifiers;
use crate::semantic_index::definition::Definition;
use crate::types::constraints::ConstraintSet;
use crate::types::generics::InferableTypeVars;
use crate::types::protocol_class::ProtocolClass;
use crate::types::variance::VarianceInferable;
use crate::types::{
    ApplyTypeMappingVisitor, BoundTypeVarInstance, ClassType, DynamicType,
    FindLegacyTypeVarsVisitor, HasRelationToVisitor, IsDisjointVisitor, KnownClass,
<<<<<<< HEAD
    MaterializationKind, MemberLookupPolicy, NormalizedVisitor, RecursiveTypeNormalizedVisitor,
    SpecialFormType, Type, TypeMapping, TypeRelation,
=======
    MaterializationKind, MemberLookupPolicy, NormalizedVisitor, SpecialFormType, Type, TypeContext,
    TypeMapping, TypeRelation, TypeVarBoundOrConstraints, TypedDictType, todo_type,
>>>>>>> 0b918ae4
};
use crate::{Db, FxOrderSet};

use super::TypeVarVariance;

/// A type that represents `type[C]`, i.e. the class object `C` and class objects that are subclasses of `C`.
#[derive(Debug, Clone, Copy, PartialEq, Eq, Hash, salsa::Update, get_size2::GetSize)]
pub struct SubclassOfType<'db> {
    // Keep this field private, so that the only way of constructing the struct is through the `from` method.
    subclass_of: SubclassOfInner<'db>,
}

pub(super) fn walk_subclass_of_type<'db, V: super::visitor::TypeVisitor<'db> + ?Sized>(
    db: &'db dyn Db,
    subclass_of: SubclassOfType<'db>,
    visitor: &V,
) {
    visitor.visit_type(db, Type::from(subclass_of));
}

impl<'db> SubclassOfType<'db> {
    /// Construct a new [`Type`] instance representing a given class object (or a given dynamic type)
    /// and all possible subclasses of that class object/dynamic type.
    ///
    /// This method does not always return a [`Type::SubclassOf`] variant.
    /// If the class object is known to be a final class,
    /// this method will return a [`Type::ClassLiteral`] variant; this is a more precise type.
    /// If the class object is `builtins.object`, `Type::NominalInstance(<builtins.type>)`
    /// will be returned; this is no more precise, but it is exactly equivalent to `type[object]`.
    ///
    /// The eager normalization here means that we do not need to worry elsewhere about distinguishing
    /// between `@final` classes and other classes when dealing with [`Type::SubclassOf`] variants.
    pub(crate) fn from(db: &'db dyn Db, subclass_of: impl Into<SubclassOfInner<'db>>) -> Type<'db> {
        let subclass_of = subclass_of.into();
        match subclass_of {
            SubclassOfInner::Class(class) => {
                if class.is_final(db) {
                    Type::from(class)
                } else if class.is_object(db) {
                    Self::subclass_of_object(db)
                } else {
                    Type::SubclassOf(Self { subclass_of })
                }
            }
            SubclassOfInner::Dynamic(_) | SubclassOfInner::TypeVar(_) => {
                Type::SubclassOf(Self { subclass_of })
            }
        }
    }

    /// Given the class object `T`, returns a [`Type`] instance representing `type[T]`.
    pub(crate) fn try_from_type(db: &'db dyn Db, ty: Type<'db>) -> Option<Type<'db>> {
        let subclass_of = match ty {
            Type::Dynamic(dynamic) => SubclassOfInner::Dynamic(dynamic),
            Type::ClassLiteral(literal) => {
                SubclassOfInner::Class(literal.default_specialization(db))
            }
            Type::GenericAlias(generic) => SubclassOfInner::Class(ClassType::Generic(generic)),
            Type::SpecialForm(SpecialFormType::Any) => SubclassOfInner::Dynamic(DynamicType::Any),
            Type::SpecialForm(SpecialFormType::Unknown) => {
                SubclassOfInner::Dynamic(DynamicType::Unknown)
            }
            _ => return None,
        };

        Some(Self::from(db, subclass_of))
    }

    /// Given an instance of the class or type variable `T`, returns a [`Type`] instance representing `type[T]`.
    pub(crate) fn try_from_instance(db: &'db dyn Db, ty: Type<'db>) -> Option<Type<'db>> {
        SubclassOfInner::try_from_instance(db, ty).map(|subclass_of| Self::from(db, subclass_of))
    }

    /// Return a [`Type`] instance representing the type `type[Unknown]`.
    pub(crate) const fn subclass_of_unknown() -> Type<'db> {
        Type::SubclassOf(SubclassOfType {
            subclass_of: SubclassOfInner::unknown(),
        })
    }

    /// Return a [`Type`] instance representing the type `type[Any]`.
    #[cfg(test)]
    pub(crate) const fn subclass_of_any() -> Type<'db> {
        Type::SubclassOf(SubclassOfType {
            subclass_of: SubclassOfInner::Dynamic(DynamicType::Any),
        })
    }

    /// Return a [`Type`] instance representing the type `type[object]`.
    pub(crate) fn subclass_of_object(db: &'db dyn Db) -> Type<'db> {
        // See the documentation of `SubclassOfType::from` for details.
        KnownClass::Type.to_instance(db)
    }

    /// Return the inner [`SubclassOfInner`] value wrapped by this `SubclassOfType`.
    pub(crate) const fn subclass_of(self) -> SubclassOfInner<'db> {
        self.subclass_of
    }

    pub(crate) const fn is_dynamic(self) -> bool {
        // Unpack `self` so that we're forced to update this method if any more fields are added in the future.
        let Self { subclass_of } = self;
        subclass_of.is_dynamic()
    }

    pub(crate) const fn is_type_var(self) -> bool {
        let Self { subclass_of } = self;
        subclass_of.is_type_var()
    }

    pub const fn into_type_var(self) -> Option<BoundTypeVarInstance<'db>> {
        self.subclass_of.into_type_var()
    }

    pub(super) fn apply_type_mapping_impl<'a>(
        self,
        db: &'db dyn Db,
        type_mapping: &TypeMapping<'a, 'db>,
        tcx: TypeContext<'db>,
        visitor: &ApplyTypeMappingVisitor<'db>,
    ) -> Type<'db> {
        match self.subclass_of {
            SubclassOfInner::Class(class) => Type::SubclassOf(Self {
                subclass_of: SubclassOfInner::Class(class.apply_type_mapping_impl(
                    db,
                    type_mapping,
                    tcx,
                    visitor,
                )),
            }),
            SubclassOfInner::Dynamic(_) => match type_mapping {
                TypeMapping::Materialize(materialization_kind) => match materialization_kind {
                    MaterializationKind::Top => KnownClass::Type.to_instance(db),
                    MaterializationKind::Bottom => Type::Never,
                },
                _ => Type::SubclassOf(self),
            },
            SubclassOfInner::TypeVar(typevar) => SubclassOfType::try_from_instance(
                db,
                typevar.apply_type_mapping_impl(db, type_mapping, visitor),
            )
            .unwrap_or(SubclassOfType::subclass_of_unknown()),
        }
    }

    pub(super) fn find_legacy_typevars_impl(
        self,
        db: &'db dyn Db,
        binding_context: Option<Definition<'db>>,
        typevars: &mut FxOrderSet<BoundTypeVarInstance<'db>>,
        visitor: &FindLegacyTypeVarsVisitor<'db>,
    ) {
        match self.subclass_of {
            SubclassOfInner::Dynamic(_) => {}
            SubclassOfInner::Class(class) => {
                class.find_legacy_typevars_impl(db, binding_context, typevars, visitor);
            }
            SubclassOfInner::TypeVar(typevar) => {
                Type::TypeVar(typevar).find_legacy_typevars_impl(
                    db,
                    binding_context,
                    typevars,
                    visitor,
                );
            }
        }
    }

    pub(crate) fn find_name_in_mro_with_policy(
        self,
        db: &'db dyn Db,
        name: &str,
        policy: MemberLookupPolicy,
    ) -> Option<PlaceAndQualifiers<'db>> {
        let class_like = match self.subclass_of.with_transposed_type_var(db) {
            SubclassOfInner::Class(class) => Type::from(class),
            SubclassOfInner::Dynamic(dynamic) => Type::Dynamic(dynamic),
            SubclassOfInner::TypeVar(bound_typevar) => {
                match bound_typevar.typevar(db).bound_or_constraints(db) {
                    None => unreachable!(),
                    Some(TypeVarBoundOrConstraints::UpperBound(bound)) => bound,
                    Some(TypeVarBoundOrConstraints::Constraints(constraints)) => {
                        constraints.as_type(db)
                    }
                }
            }
        };

        class_like.find_name_in_mro_with_policy(db, name, policy)
    }

    /// Return `true` if `self` has a certain relation to `other`.
    pub(crate) fn has_relation_to_impl(
        self,
        db: &'db dyn Db,
        other: SubclassOfType<'db>,
        inferable: InferableTypeVars<'_, 'db>,
        relation: TypeRelation<'db>,
        relation_visitor: &HasRelationToVisitor<'db>,
        disjointness_visitor: &IsDisjointVisitor<'db>,
    ) -> ConstraintSet<'db> {
        match (self.subclass_of, other.subclass_of) {
            (SubclassOfInner::Dynamic(_), SubclassOfInner::Dynamic(_)) => {
                ConstraintSet::from(!relation.is_subtyping())
            }
            (SubclassOfInner::Dynamic(_), SubclassOfInner::Class(other_class)) => {
                ConstraintSet::from(other_class.is_object(db) || relation.is_assignability())
            }
            (SubclassOfInner::Class(_), SubclassOfInner::Dynamic(_)) => {
                ConstraintSet::from(relation.is_assignability())
            }

            // For example, `type[bool]` describes all possible runtime subclasses of the class `bool`,
            // and `type[int]` describes all possible runtime subclasses of the class `int`.
            // The first set is a subset of the second set, because `bool` is itself a subclass of `int`.
            (SubclassOfInner::Class(self_class), SubclassOfInner::Class(other_class)) => self_class
                .has_relation_to_impl(
                    db,
                    other_class,
                    inferable,
                    relation,
                    relation_visitor,
                    disjointness_visitor,
                ),

            (SubclassOfInner::TypeVar(_), _) | (_, SubclassOfInner::TypeVar(_)) => {
                unreachable!()
            }
        }
    }

    /// Return` true` if `self` is a disjoint type from `other`.
    ///
    /// See [`Type::is_disjoint_from`] for more details.
    pub(crate) fn is_disjoint_from_impl(
        self,
        db: &'db dyn Db,
        other: Self,
        _inferable: InferableTypeVars<'_, 'db>,
        _visitor: &IsDisjointVisitor<'db>,
    ) -> ConstraintSet<'db> {
        match (self.subclass_of, other.subclass_of) {
            (SubclassOfInner::Dynamic(_), _) | (_, SubclassOfInner::Dynamic(_)) => {
                ConstraintSet::from(false)
            }
            (SubclassOfInner::Class(self_class), SubclassOfInner::Class(other_class)) => {
                ConstraintSet::from(!self_class.could_coexist_in_mro_with(db, other_class))
            }
            (SubclassOfInner::TypeVar(_), _) | (_, SubclassOfInner::TypeVar(_)) => {
                unreachable!()
            }
        }
    }

    pub(crate) fn normalized_impl(self, db: &'db dyn Db, visitor: &NormalizedVisitor<'db>) -> Self {
        Self {
            subclass_of: self.subclass_of.normalized_impl(db, visitor),
        }
    }

<<<<<<< HEAD
    pub(super) fn recursive_type_normalized(
        self,
        db: &'db dyn Db,
        visitor: &RecursiveTypeNormalizedVisitor<'db>,
    ) -> Self {
        Self {
            subclass_of: self.subclass_of.recursive_type_normalized(db, visitor),
        }
=======
    pub(super) fn recursive_type_normalized_impl(
        self,
        db: &'db dyn Db,
        div: Type<'db>,
        nested: bool,
    ) -> Option<Self> {
        Some(Self {
            subclass_of: self
                .subclass_of
                .recursive_type_normalized_impl(db, div, nested)?,
        })
>>>>>>> 0b918ae4
    }

    pub(crate) fn to_instance(self, db: &'db dyn Db) -> Type<'db> {
        match self.subclass_of {
            SubclassOfInner::Class(class) => Type::instance(db, class),
            SubclassOfInner::Dynamic(dynamic_type) => Type::Dynamic(dynamic_type),
            SubclassOfInner::TypeVar(bound_typevar) => Type::TypeVar(bound_typevar),
        }
    }

    pub(crate) fn is_typed_dict(self, db: &'db dyn Db) -> bool {
        self.subclass_of
            .into_class(db)
            .is_some_and(|class| class.class_literal(db).0.is_typed_dict(db))
    }
}

impl<'db> VarianceInferable<'db> for SubclassOfType<'db> {
    fn variance_of(self, db: &dyn Db, typevar: BoundTypeVarInstance<'_>) -> TypeVarVariance {
        match self.subclass_of {
            SubclassOfInner::Class(class) => class.variance_of(db, typevar),
            SubclassOfInner::Dynamic(_) | SubclassOfInner::TypeVar(_) => TypeVarVariance::Bivariant,
        }
    }
}

/// An enumeration of the different kinds of `type[]` types that a [`SubclassOfType`] can represent:
///
/// 1. A "subclass of a class": `type[C]` for any class object `C`
/// 2. A "subclass of a dynamic type": `type[Any]`, `type[Unknown]` and `type[@Todo]`
/// 3. A "subclass of a type variable": `type[T]` for any type variable `T`
///
/// In the long term, we may want to implement <https://github.com/astral-sh/ruff/issues/15381>.
/// Doing this would allow us to get rid of this enum,
/// since `type[Any]` would be represented as `type & Any`
/// rather than using the [`Type::SubclassOf`] variant at all;
/// [`SubclassOfType`] would then be a simple wrapper around [`ClassType`].
///
/// Note that this enum is similar to the [`super::ClassBase`] enum,
/// but does not include the `ClassBase::Protocol` and `ClassBase::Generic` variants
/// (`type[Protocol]` and `type[Generic]` are not valid types).
#[derive(Debug, Clone, Copy, PartialEq, Eq, Hash, salsa::Update, get_size2::GetSize)]
pub(crate) enum SubclassOfInner<'db> {
    Class(ClassType<'db>),
    Dynamic(DynamicType<'db>),
    TypeVar(BoundTypeVarInstance<'db>),
}

impl<'db> SubclassOfInner<'db> {
    pub(crate) const fn unknown() -> Self {
        Self::Dynamic(DynamicType::Unknown)
    }

    pub(crate) const fn is_dynamic(self) -> bool {
        matches!(self, Self::Dynamic(_))
    }

    pub(crate) const fn is_type_var(self) -> bool {
        matches!(self, Self::TypeVar(_))
    }

    pub(crate) fn into_class(self, db: &'db dyn Db) -> Option<ClassType<'db>> {
        match self {
            Self::Dynamic(_) => None,
            Self::Class(class) => Some(class),
            Self::TypeVar(bound_typevar) => {
                match bound_typevar.typevar(db).bound_or_constraints(db) {
                    None => Some(ClassType::object(db)),
                    Some(TypeVarBoundOrConstraints::UpperBound(bound)) => {
                        Self::try_from_instance(db, bound)
                            .and_then(|subclass_of| subclass_of.into_class(db))
                    }
                    Some(TypeVarBoundOrConstraints::Constraints(constraints)) => {
                        match &**constraints.elements(db) {
                            [bound] => Self::try_from_instance(db, *bound)
                                .and_then(|subclass_of| subclass_of.into_class(db)),
                            _ => Some(ClassType::object(db)),
                        }
                    }
                }
            }
        }
    }

    pub(crate) const fn into_dynamic(self) -> Option<DynamicType<'db>> {
        match self {
            Self::Class(_) | Self::TypeVar(_) => None,
            Self::Dynamic(dynamic) => Some(dynamic),
        }
    }

    pub(crate) const fn into_type_var(self) -> Option<BoundTypeVarInstance<'db>> {
        match self {
            Self::Class(_) | Self::Dynamic(_) => None,
            Self::TypeVar(bound_typevar) => Some(bound_typevar),
        }
    }

    pub(crate) fn try_from_instance(db: &'db dyn Db, ty: Type<'db>) -> Option<Self> {
        Some(match ty {
            Type::NominalInstance(instance) => SubclassOfInner::Class(instance.class(db)),
            Type::TypedDict(typed_dict) => match typed_dict {
                TypedDictType::Class(class) => SubclassOfInner::Class(class),
                TypedDictType::Synthesized(_) => SubclassOfInner::Dynamic(
                    todo_type!("type[T] for synthesized TypedDicts").expect_dynamic(),
                ),
            },
            Type::TypeVar(bound_typevar) => SubclassOfInner::TypeVar(bound_typevar),
            Type::Dynamic(DynamicType::Any) => SubclassOfInner::Dynamic(DynamicType::Any),
            Type::Dynamic(DynamicType::Unknown) => SubclassOfInner::Dynamic(DynamicType::Unknown),
            Type::ProtocolInstance(_) => {
                SubclassOfInner::Dynamic(todo_type!("type[T] for protocols").expect_dynamic())
            }
            _ => return None,
        })
    }

    /// Transposes `type[T]` with a type variable `T` into `T: type[...]`.
    ///
    /// In particular:
    /// - If `T` has an upper bound of `T: Bound`, this returns `T: type[Bound]`.
    /// - If `T` has constraints `T: (A, B)`, this returns `T: (type[A], type[B])`.
    /// - Otherwise, for an unbounded type variable, this returns `type[object]`.
    ///
    /// If this is type of a concrete type `C`, returns the type unchanged.
    pub(crate) fn with_transposed_type_var(self, db: &'db dyn Db) -> Self {
        let Some(bound_typevar) = self.into_type_var() else {
            return self;
        };

        let bound_typevar = bound_typevar.map_bound_or_constraints(db, |bound_or_constraints| {
            Some(match bound_or_constraints {
                None => TypeVarBoundOrConstraints::UpperBound(
                    SubclassOfType::try_from_instance(db, Type::object())
                        .unwrap_or(SubclassOfType::subclass_of_unknown()),
                ),
                Some(TypeVarBoundOrConstraints::UpperBound(bound)) => {
                    TypeVarBoundOrConstraints::UpperBound(
                        SubclassOfType::try_from_instance(db, bound)
                            .unwrap_or(SubclassOfType::subclass_of_unknown()),
                    )
                }
                Some(TypeVarBoundOrConstraints::Constraints(constraints)) => {
                    TypeVarBoundOrConstraints::Constraints(constraints.map(db, |constraint| {
                        SubclassOfType::try_from_instance(db, *constraint)
                            .unwrap_or(SubclassOfType::subclass_of_unknown())
                    }))
                }
            })
        });

        Self::TypeVar(bound_typevar)
    }

    pub(crate) fn normalized_impl(self, db: &'db dyn Db, visitor: &NormalizedVisitor<'db>) -> Self {
        match self {
            Self::Class(class) => Self::Class(class.normalized_impl(db, visitor)),
            Self::Dynamic(dynamic) => Self::Dynamic(dynamic.normalized()),
            Self::TypeVar(bound_typevar) => {
                Self::TypeVar(bound_typevar.normalized_impl(db, visitor))
            }
        }
    }

<<<<<<< HEAD
    pub(super) fn recursive_type_normalized(
        self,
        db: &'db dyn Db,
        visitor: &RecursiveTypeNormalizedVisitor<'db>,
    ) -> Self {
        match self {
            Self::Class(class) => Self::Class(class.recursive_type_normalized(db, visitor)),
            Self::Dynamic(dynamic) => Self::Dynamic(dynamic.recursive_type_normalized()),
        }
    }

    pub(crate) fn try_from_type(db: &'db dyn Db, ty: Type<'db>) -> Option<Self> {
        match ty {
            Type::Dynamic(dynamic) => Some(Self::Dynamic(dynamic)),
            Type::ClassLiteral(literal) => Some(Self::Class(literal.default_specialization(db))),
            Type::GenericAlias(generic) => Some(Self::Class(ClassType::Generic(generic))),
            Type::SpecialForm(SpecialFormType::Any) => Some(Self::Dynamic(DynamicType::Any)),
            _ => None,
=======
    pub(super) fn recursive_type_normalized_impl(
        self,
        db: &'db dyn Db,
        div: Type<'db>,
        nested: bool,
    ) -> Option<Self> {
        match self {
            Self::Class(class) => Some(Self::Class(
                class.recursive_type_normalized_impl(db, div, nested)?,
            )),
            Self::Dynamic(dynamic) => Some(Self::Dynamic(dynamic.recursive_type_normalized())),
            Self::TypeVar(_) => Some(self),
>>>>>>> 0b918ae4
        }
    }
}

impl<'db> From<ClassType<'db>> for SubclassOfInner<'db> {
    fn from(value: ClassType<'db>) -> Self {
        SubclassOfInner::Class(value)
    }
}

impl<'db> From<DynamicType<'db>> for SubclassOfInner<'db> {
    fn from(value: DynamicType<'db>) -> Self {
        SubclassOfInner::Dynamic(value)
    }
}

impl<'db> From<ProtocolClass<'db>> for SubclassOfInner<'db> {
    fn from(value: ProtocolClass<'db>) -> Self {
        SubclassOfInner::Class(*value)
    }
}

impl<'db> From<BoundTypeVarInstance<'db>> for SubclassOfInner<'db> {
    fn from(value: BoundTypeVarInstance<'db>) -> Self {
        SubclassOfInner::TypeVar(value)
    }
}

impl<'db> From<SubclassOfType<'db>> for Type<'db> {
    fn from(value: SubclassOfType<'db>) -> Self {
        match value.subclass_of {
            SubclassOfInner::Class(class) => class.into(),
            SubclassOfInner::Dynamic(dynamic) => Type::Dynamic(dynamic),
            SubclassOfInner::TypeVar(bound_typevar) => Type::TypeVar(bound_typevar),
        }
    }
}<|MERGE_RESOLUTION|>--- conflicted
+++ resolved
@@ -7,13 +7,8 @@
 use crate::types::{
     ApplyTypeMappingVisitor, BoundTypeVarInstance, ClassType, DynamicType,
     FindLegacyTypeVarsVisitor, HasRelationToVisitor, IsDisjointVisitor, KnownClass,
-<<<<<<< HEAD
-    MaterializationKind, MemberLookupPolicy, NormalizedVisitor, RecursiveTypeNormalizedVisitor,
-    SpecialFormType, Type, TypeMapping, TypeRelation,
-=======
     MaterializationKind, MemberLookupPolicy, NormalizedVisitor, SpecialFormType, Type, TypeContext,
     TypeMapping, TypeRelation, TypeVarBoundOrConstraints, TypedDictType, todo_type,
->>>>>>> 0b918ae4
 };
 use crate::{Db, FxOrderSet};
 
@@ -274,16 +269,6 @@
         }
     }
 
-<<<<<<< HEAD
-    pub(super) fn recursive_type_normalized(
-        self,
-        db: &'db dyn Db,
-        visitor: &RecursiveTypeNormalizedVisitor<'db>,
-    ) -> Self {
-        Self {
-            subclass_of: self.subclass_of.recursive_type_normalized(db, visitor),
-        }
-=======
     pub(super) fn recursive_type_normalized_impl(
         self,
         db: &'db dyn Db,
@@ -295,7 +280,6 @@
                 .subclass_of
                 .recursive_type_normalized_impl(db, div, nested)?,
         })
->>>>>>> 0b918ae4
     }
 
     pub(crate) fn to_instance(self, db: &'db dyn Db) -> Type<'db> {
@@ -460,26 +444,6 @@
         }
     }
 
-<<<<<<< HEAD
-    pub(super) fn recursive_type_normalized(
-        self,
-        db: &'db dyn Db,
-        visitor: &RecursiveTypeNormalizedVisitor<'db>,
-    ) -> Self {
-        match self {
-            Self::Class(class) => Self::Class(class.recursive_type_normalized(db, visitor)),
-            Self::Dynamic(dynamic) => Self::Dynamic(dynamic.recursive_type_normalized()),
-        }
-    }
-
-    pub(crate) fn try_from_type(db: &'db dyn Db, ty: Type<'db>) -> Option<Self> {
-        match ty {
-            Type::Dynamic(dynamic) => Some(Self::Dynamic(dynamic)),
-            Type::ClassLiteral(literal) => Some(Self::Class(literal.default_specialization(db))),
-            Type::GenericAlias(generic) => Some(Self::Class(ClassType::Generic(generic))),
-            Type::SpecialForm(SpecialFormType::Any) => Some(Self::Dynamic(DynamicType::Any)),
-            _ => None,
-=======
     pub(super) fn recursive_type_normalized_impl(
         self,
         db: &'db dyn Db,
@@ -492,7 +456,6 @@
             )),
             Self::Dynamic(dynamic) => Some(Self::Dynamic(dynamic.recursive_type_normalized())),
             Self::TypeVar(_) => Some(self),
->>>>>>> 0b918ae4
         }
     }
 }
