--- conflicted
+++ resolved
@@ -3,15 +3,12 @@
 use crate::types::constraints::Constraints;
 use crate::types::variance::VarianceInferable;
 use crate::types::{
-<<<<<<< HEAD
-    ApplyTypeMappingVisitor, BoundTypeVarInstance, ClassType, DynamicType, HasRelationToVisitor,
-    IsDisjointVisitor, KnownClass, MaterializationType, MemberLookupPolicy, NormalizedVisitor,
-    Type, TypeMapping, TypeRelation,
-=======
-    ApplyTypeMappingVisitor, BindingContext, BoundTypeVarInstance, ClassType, DynamicType,
-    HasRelationToVisitor, IsDisjointVisitor, KnownClass, MemberLookupPolicy, NormalizedVisitor,
-    SpecialFormType, Type, TypeMapping, TypeRelation, TypeVarInstance,
->>>>>>> ef4897f9
+    ApplyTypeMappingVisitor, ApplyTypeMappingVisitor, BindingContext, BoundTypeVarInstance,
+    BoundTypeVarInstance, ClassType, ClassType, DynamicType, DynamicType, HasRelationToVisitor,
+    HasRelationToVisitor, IsDisjointVisitor, IsDisjointVisitor, KnownClass, KnownClass,
+    MaterializationType, MemberLookupPolicy, MemberLookupPolicy, NormalizedVisitor,
+    NormalizedVisitor, SpecialFormType, Type, Type, TypeMapping, TypeMapping, TypeRelation,
+    TypeRelation, TypeVarInstance,
 };
 use crate::{Db, FxOrderSet};
 
