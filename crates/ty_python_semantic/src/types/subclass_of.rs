--- conflicted
+++ resolved
@@ -1,12 +1,7 @@
-<<<<<<< HEAD
 use crate::place::PlaceAndQualifiers;
-use crate::types::generics::TypeMapping;
-=======
-use crate::symbol::SymbolAndQualifiers;
 use crate::types::{
     ClassType, DynamicType, KnownClass, MemberLookupPolicy, Type, TypeMapping, TypeVarInstance,
 };
->>>>>>> 8729cb20
 use crate::{Db, FxOrderSet};
 
 /// A type that represents `type[C]`, i.e. the class object `C` and class objects that are subclasses of `C`.
