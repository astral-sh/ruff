--- conflicted
+++ resolved
@@ -73,13 +73,8 @@
         walk_bound_type_var_type(db, bound_typevar, self);
     }
 
-<<<<<<< HEAD
-    fn visit_type_var_type(&mut self, db: &'db dyn Db, bound_typevar: TypeVarInstance<'db>) {
-        walk_type_var_type(db, bound_typevar, self);
-=======
     fn visit_type_var_type(&self, db: &'db dyn Db, typevar: TypeVarInstance<'db>) {
         walk_type_var_type(db, typevar, self);
->>>>>>> 79c949f0
     }
 
     fn visit_protocol_instance_type(&self, db: &'db dyn Db, protocol: ProtocolInstanceType<'db>) {
