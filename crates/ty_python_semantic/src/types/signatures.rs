//! _Signatures_ describe the expected parameters and return type of a function or other callable.
//! Overloads and unions add complexity to this simple description.
//!
//! In a call expression, the type of the callable might be a union of several types. The call must
//! be compatible with _all_ of these types, since at runtime the callable might be an instance of
//! any of them.
//!
//! Each of the atomic types in the union must be callable. Each callable might be _overloaded_,
//! containing multiple _overload signatures_, each of which describes a different combination of
//! argument types and return types. For each callable type in the union, the call expression's
//! arguments must match _at least one_ overload.

use std::{collections::HashMap, slice::Iter};

use itertools::EitherOrBoth;
use smallvec::{SmallVec, smallvec_inline};

use super::{DynamicType, Type, TypeVarVariance};
use crate::semantic_index::definition::Definition;
use crate::semantic_index::scope::NodeWithScopeRef;
use crate::semantic_index::semantic_index;
use crate::types::constraints::{ConstraintSet, IteratorConstraintsExtension};
use crate::types::function::InferredFunctionSignature;
use crate::types::generics::{GenericContext, InferableTypeVars, walk_generic_context};
use crate::types::{
    ApplyTypeMappingVisitor, BindingContext, BoundTypeVarInstance, CallableTypeKind,
    FindLegacyTypeVarsVisitor, HasRelationToVisitor, IsDisjointVisitor, IsEquivalentVisitor,
    KnownClass, MaterializationKind, NormalizedVisitor, ParamSpecAttrKind, TypeContext,
    TypeMapping, TypeRelation, VarianceInferable, infer_deferred_types, infer_scope_types,
    todo_type,
};
use crate::{Db, FxOrderSet};
use ruff_python_ast::{self as ast, name::Name};

/// The signature of a single callable. If the callable is overloaded, there is a separate
/// [`Signature`] for each overload.
#[derive(Clone, Debug, PartialEq, Eq, Hash, salsa::Update, get_size2::GetSize)]
pub struct CallableSignature<'db> {
    /// The signatures of each overload of this callable. Will be empty if the type is not
    /// callable.
    pub(crate) overloads: SmallVec<[Signature<'db>; 1]>,
}

impl<'db> CallableSignature<'db> {
    pub(crate) fn single(signature: Signature<'db>) -> Self {
        Self {
            overloads: smallvec_inline![signature],
        }
    }

    pub(crate) fn bottom() -> Self {
        Self::single(Signature::bottom())
    }

    /// Creates a new `CallableSignature` from an iterator of [`Signature`]s. Returns a
    /// non-callable signature if the iterator is empty.
    pub(crate) fn from_overloads<I>(overloads: I) -> Self
    where
        I: IntoIterator<Item = Signature<'db>>,
    {
        Self {
            overloads: overloads.into_iter().collect(),
        }
    }

    pub(crate) fn iter(&self) -> std::slice::Iter<'_, Signature<'db>> {
        self.overloads.iter()
    }

    pub(crate) fn as_slice(&self) -> &[Signature<'db>] {
        &self.overloads
    }

    pub(crate) fn with_inherited_generic_context(
        &self,
        db: &'db dyn Db,
        inherited_generic_context: GenericContext<'db>,
    ) -> Self {
        Self::from_overloads(self.overloads.iter().map(|signature| {
            signature
                .clone()
                .with_inherited_generic_context(db, inherited_generic_context)
        }))
    }

    pub(crate) fn normalized_impl(
        &self,
        db: &'db dyn Db,
        visitor: &NormalizedVisitor<'db>,
    ) -> Self {
        Self::from_overloads(
            self.overloads
                .iter()
                .map(|signature| signature.normalized_impl(db, visitor)),
        )
    }

    pub(super) fn recursive_type_normalized_impl(
        &self,
        db: &'db dyn Db,
        div: Type<'db>,
        nested: bool,
    ) -> Option<Self> {
        Some(Self {
            overloads: self
                .overloads
                .iter()
                .map(|signature| signature.recursive_type_normalized_impl(db, div, nested))
                .collect::<Option<SmallVec<_>>>()?,
        })
    }

    pub(crate) fn apply_type_mapping_impl<'a>(
        &self,
        db: &'db dyn Db,
        type_mapping: &TypeMapping<'a, 'db>,
        tcx: TypeContext<'db>,
        visitor: &ApplyTypeMappingVisitor<'db>,
    ) -> Self {
        fn try_apply_type_mapping_for_paramspec<'db>(
            db: &'db dyn Db,
            self_signature: &Signature<'db>,
            prefix_parameters: &[Parameter<'db>],
            paramspec_value: Type<'db>,
            type_mapping: &TypeMapping<'_, 'db>,
            tcx: TypeContext<'db>,
            visitor: &ApplyTypeMappingVisitor<'db>,
        ) -> Option<CallableSignature<'db>> {
            match paramspec_value {
                Type::TypeVar(typevar) if typevar.is_paramspec(db) => {
                    Some(CallableSignature::single(Signature {
                        generic_context: self_signature.generic_context.map(|context| {
                            type_mapping.update_signature_generic_context(db, context)
                        }),
                        definition: self_signature.definition,
                        parameters: Parameters::new(
                            db,
                            prefix_parameters
                                .iter()
                                .map(|param| {
                                    param.apply_type_mapping_impl(db, type_mapping, tcx, visitor)
                                })
                                .chain([
                                    Parameter::variadic(Name::new_static("args"))
                                        .with_annotated_type(Type::TypeVar(
                                            typevar
                                                .with_paramspec_attr(db, ParamSpecAttrKind::Args),
                                        )),
                                    Parameter::keyword_variadic(Name::new_static("kwargs"))
                                        .with_annotated_type(Type::TypeVar(
                                            typevar
                                                .with_paramspec_attr(db, ParamSpecAttrKind::Kwargs),
                                        )),
                                ]),
                        ),
                        return_ty: self_signature
                            .return_ty
                            .map(|ty| ty.apply_type_mapping_impl(db, type_mapping, tcx, visitor)),
                    }))
                }
                Type::Callable(callable)
                    if matches!(callable.kind(db), CallableTypeKind::ParamSpecValue) =>
                {
                    Some(CallableSignature::from_overloads(
                        callable.signatures(db).iter().map(|signature| Signature {
                            generic_context: self_signature.generic_context.map(|context| {
                                type_mapping.update_signature_generic_context(db, context)
                            }),
                            definition: signature.definition,
                            parameters: Parameters::new(
                                db,
                                prefix_parameters
                                    .iter()
                                    .map(|param| {
                                        param.apply_type_mapping_impl(
                                            db,
                                            type_mapping,
                                            tcx,
                                            visitor,
                                        )
                                    })
                                    .chain(signature.parameters().iter().cloned()),
                            ),
                            return_ty: self_signature.return_ty.map(|ty| {
                                ty.apply_type_mapping_impl(db, type_mapping, tcx, visitor)
                            }),
                        }),
                    ))
                }
                _ => None,
            }
        }

        match type_mapping {
            TypeMapping::Specialization(specialization) => {
                if let [self_signature] = self.overloads.as_slice()
                    && let Some((prefix_parameters, paramspec)) = self_signature
                        .parameters
                        .find_paramspec_from_args_kwargs(db)
                    && let Some(paramspec_value) = specialization.get(db, paramspec)
                    && let Some(result) = try_apply_type_mapping_for_paramspec(
                        db,
                        self_signature,
                        prefix_parameters,
                        paramspec_value,
                        type_mapping,
                        tcx,
                        visitor,
                    )
                {
                    return result;
                }
            }
            TypeMapping::PartialSpecialization(partial) => {
                if let [self_signature] = self.overloads.as_slice()
                    && let Some((prefix_parameters, paramspec)) = self_signature
                        .parameters
                        .find_paramspec_from_args_kwargs(db)
                    && let Some(paramspec_value) = partial.get(db, paramspec)
                    && let Some(result) = try_apply_type_mapping_for_paramspec(
                        db,
                        self_signature,
                        prefix_parameters,
                        paramspec_value,
                        type_mapping,
                        tcx,
                        visitor,
                    )
                {
                    return result;
                }
            }
            _ => {}
        }

        Self::from_overloads(
            self.overloads
                .iter()
                .map(|signature| signature.apply_type_mapping_impl(db, type_mapping, tcx, visitor)),
        )
    }

    pub(crate) fn find_legacy_typevars_impl(
        &self,
        db: &'db dyn Db,
        binding_context: Option<Definition<'db>>,
        typevars: &mut FxOrderSet<BoundTypeVarInstance<'db>>,
        visitor: &FindLegacyTypeVarsVisitor<'db>,
    ) {
        for signature in &self.overloads {
            signature.find_legacy_typevars_impl(db, binding_context, typevars, visitor);
        }
    }

    /// Binds the first (presumably `self`) parameter of this signature. If a `self_type` is
    /// provided, we will replace any occurrences of `typing.Self` in the parameter and return
    /// annotations with that type.
    pub(crate) fn bind_self(&self, db: &'db dyn Db, self_type: Option<Type<'db>>) -> Self {
        Self {
            overloads: self
                .overloads
                .iter()
                .map(|signature| signature.bind_self(db, self_type))
                .collect(),
        }
    }

    /// Replaces any occurrences of `typing.Self` in the parameter and return annotations with the
    /// given type. (Does not bind the `self` parameter; to do that, use
    /// [`bind_self`][Self::bind_self].)
    pub(crate) fn apply_self(&self, db: &'db dyn Db, self_type: Type<'db>) -> Self {
        Self {
            overloads: self
                .overloads
                .iter()
                .map(|signature| signature.apply_self(db, self_type))
                .collect(),
        }
    }

    fn is_subtype_of_impl(
        &self,
        db: &'db dyn Db,
        other: &Self,
        inferable: InferableTypeVars<'_, 'db>,
    ) -> ConstraintSet<'db> {
        self.has_relation_to_impl(
            db,
            other,
            inferable,
            TypeRelation::Subtyping,
            &HasRelationToVisitor::default(),
            &IsDisjointVisitor::default(),
        )
    }

    pub(crate) fn has_relation_to_impl(
        &self,
        db: &'db dyn Db,
        other: &Self,
        inferable: InferableTypeVars<'_, 'db>,
        relation: TypeRelation<'db>,
        relation_visitor: &HasRelationToVisitor<'db>,
        disjointness_visitor: &IsDisjointVisitor<'db>,
    ) -> ConstraintSet<'db> {
        Self::has_relation_to_inner(
            db,
            &self.overloads,
            &other.overloads,
            inferable,
            relation,
            relation_visitor,
            disjointness_visitor,
        )
    }

    /// Implementation of subtyping and assignability between two, possible overloaded, callable
    /// types.
    fn has_relation_to_inner(
        db: &'db dyn Db,
        self_signatures: &[Signature<'db>],
        other_signatures: &[Signature<'db>],
        inferable: InferableTypeVars<'_, 'db>,
        relation: TypeRelation<'db>,
        relation_visitor: &HasRelationToVisitor<'db>,
        disjointness_visitor: &IsDisjointVisitor<'db>,
    ) -> ConstraintSet<'db> {
        match (self_signatures, other_signatures) {
            ([self_signature], [other_signature]) => {
                // Base case: both callable types contain a single signature.
                self_signature.has_relation_to_impl(
                    db,
                    other_signature,
                    inferable,
                    relation,
                    relation_visitor,
                    disjointness_visitor,
                )
            }

            // `self` is possibly overloaded while `other` is definitely not overloaded.
            (_, [_]) => self_signatures.iter().when_any(db, |self_signature| {
                Self::has_relation_to_inner(
                    db,
                    std::slice::from_ref(self_signature),
                    other_signatures,
                    inferable,
                    relation,
                    relation_visitor,
                    disjointness_visitor,
                )
            }),

            // `self` is definitely not overloaded while `other` is possibly overloaded.
            ([_], _) => other_signatures.iter().when_all(db, |other_signature| {
                Self::has_relation_to_inner(
                    db,
                    self_signatures,
                    std::slice::from_ref(other_signature),
                    inferable,
                    relation,
                    relation_visitor,
                    disjointness_visitor,
                )
            }),

            // `self` is definitely overloaded while `other` is possibly overloaded.
            (_, _) => other_signatures.iter().when_all(db, |other_signature| {
                Self::has_relation_to_inner(
                    db,
                    self_signatures,
                    std::slice::from_ref(other_signature),
                    inferable,
                    relation,
                    relation_visitor,
                    disjointness_visitor,
                )
            }),
        }
    }

    /// Check whether this callable type is equivalent to another callable type.
    ///
    /// See [`Type::is_equivalent_to`] for more details.
    pub(crate) fn is_equivalent_to_impl(
        &self,
        db: &'db dyn Db,
        other: &Self,
        inferable: InferableTypeVars<'_, 'db>,
        visitor: &IsEquivalentVisitor<'db>,
    ) -> ConstraintSet<'db> {
        match (self.overloads.as_slice(), other.overloads.as_slice()) {
            ([self_signature], [other_signature]) => {
                // Common case: both callable types contain a single signature, use the custom
                // equivalence check instead of delegating it to the subtype check.
                self_signature.is_equivalent_to_impl(db, other_signature, inferable, visitor)
            }
            (_, _) => {
                if self == other {
                    return ConstraintSet::from(true);
                }
                self.is_subtype_of_impl(db, other, inferable)
                    .and(db, || other.is_subtype_of_impl(db, self, inferable))
            }
        }
    }
}

impl<'a, 'db> IntoIterator for &'a CallableSignature<'db> {
    type Item = &'a Signature<'db>;
    type IntoIter = std::slice::Iter<'a, Signature<'db>>;

    fn into_iter(self) -> Self::IntoIter {
        self.iter()
    }
}

impl<'db> VarianceInferable<'db> for &CallableSignature<'db> {
    // TODO: possibly need to replace self
    fn variance_of(self, db: &'db dyn Db, typevar: BoundTypeVarInstance<'db>) -> TypeVarVariance {
        self.overloads
            .iter()
            .map(|signature| signature.variance_of(db, typevar))
            .collect()
    }
}

/// The signature of one of the overloads of a callable.
#[derive(Clone, Debug, salsa::Update, get_size2::GetSize, PartialEq, Eq, Hash)]
pub struct Signature<'db> {
    /// The generic context for this overload, if it is generic.
    pub(crate) generic_context: Option<GenericContext<'db>>,

    /// The original definition associated with this function, if available.
    /// This is useful for locating and extracting docstring information for the signature.
    pub(crate) definition: Option<Definition<'db>>,

    /// Parameters, in source order.
    ///
    /// The ordering of parameters in a valid signature must be: first positional-only parameters,
    /// then positional-or-keyword, then optionally the variadic parameter, then keyword-only
    /// parameters, and last, optionally the variadic keywords parameter. Parameters with defaults
    /// must come after parameters without defaults.
    ///
    /// We may get invalid signatures, though, and need to handle them without panicking.
    parameters: Parameters<'db>,

    /// Annotated return type, if any.
    pub(crate) return_ty: Option<Type<'db>>,
}

pub(super) fn walk_signature<'db, V: super::visitor::TypeVisitor<'db> + ?Sized>(
    db: &'db dyn Db,
    signature: &Signature<'db>,
    visitor: &V,
) {
    if let Some(generic_context) = &signature.generic_context {
        walk_generic_context(db, *generic_context, visitor);
    }
    // By default we usually don't visit the type of the default value,
    // as it isn't relevant to most things
    for parameter in &signature.parameters {
        if let Some(ty) = parameter.annotated_type() {
            visitor.visit_type(db, ty);
        }
    }
    if let Some(return_ty) = &signature.return_ty {
        visitor.visit_type(db, *return_ty);
    }
}

impl<'db> Signature<'db> {
    pub(crate) fn new(parameters: Parameters<'db>, return_ty: Option<Type<'db>>) -> Self {
        Self {
            generic_context: None,
            definition: None,
            parameters,
            return_ty,
        }
    }

    pub(crate) fn new_generic(
        generic_context: Option<GenericContext<'db>>,
        parameters: Parameters<'db>,
        return_ty: Option<Type<'db>>,
    ) -> Self {
        Self {
            generic_context,
            definition: None,
            parameters,
            return_ty,
        }
    }

    /// Return a signature for a dynamic callable
    pub(crate) fn dynamic(signature_type: Type<'db>) -> Self {
        Signature {
            generic_context: None,
            definition: None,
            parameters: Parameters::gradual_form(),
            return_ty: Some(signature_type),
        }
    }

    /// Return a todo signature: (*args: Todo, **kwargs: Todo) -> Todo
    #[allow(unused_variables)] // 'reason' only unused in debug builds
    pub(crate) fn todo(reason: &'static str) -> Self {
        let signature_type = todo_type!(reason);
        Signature {
            generic_context: None,
            definition: None,
            parameters: Parameters::todo(),
            return_ty: Some(signature_type),
        }
    }

    /// Return a typed signature from a function definition.
    pub(super) fn from_function(
        db: &'db dyn Db,
        pep695_generic_context: Option<GenericContext<'db>>,
        definition: Definition<'db>,
        function_node: &ast::StmtFunctionDef,
        inferred_signature: Option<InferredFunctionSignature<'db>>,
        defaults: &[Option<Type<'db>>],
        has_implicitly_positional_first_parameter: bool,
    ) -> Self {
        let inferred_signature = inferred_signature
            .or_else(|| {
                let file = definition.file(db);
                let index = semantic_index(db, file);
                let file_scope = index
                    .try_node_scope(NodeWithScopeRef::FunctionTypeParameters(function_node))?;
                let scope = file_scope.to_scope_id(db, file);
                infer_scope_types(db, scope).inferred_function_signature()
            })
            .or_else(|| infer_deferred_types(db, definition).inferred_function_signature());
        let Some(mut inferred_signature) = inferred_signature else {
            return Self::bottom();
        };

        let mut defaults = defaults.iter();
        for parameter in &mut inferred_signature.parameters {
            parameter.update_default_type(|| {
                defaults
                    .next()
                    .expect("should have optional default for each non-variadic parameter")
                    .map(|ty| ty.replace_parameter_defaults(db))
            });
        }
        let mut parameters = Parameters::new(db, inferred_signature.parameters);
        parameters
            .find_pep484_positional_only_parameters(has_implicitly_positional_first_parameter);

        let legacy_generic_context = GenericContext::from_function_params(
            db,
            definition,
            &parameters,
            inferred_signature.return_type,
        );
        let full_generic_context = GenericContext::merge_pep695_and_legacy(
            db,
            pep695_generic_context,
            legacy_generic_context,
        );

        Self {
            generic_context: full_generic_context,
            definition: Some(definition),
            parameters,
            return_ty: inferred_signature.return_type,
        }
    }

    pub(super) fn wrap_coroutine_return_type(self, db: &'db dyn Db) -> Self {
        let return_ty = self.return_ty.map(|return_ty| {
            KnownClass::CoroutineType
                .to_specialized_instance(db, [Type::any(), Type::any(), return_ty])
        });
        Self { return_ty, ..self }
    }

    /// Returns the signature which accepts any parameters and returns an `Unknown` type.
    pub(crate) fn unknown() -> Self {
        Self::new(Parameters::unknown(), Some(Type::unknown()))
    }

    /// Return the "bottom" signature, subtype of all other fully-static signatures.
    pub(crate) fn bottom() -> Self {
        Self::new(Parameters::object(), Some(Type::Never))
    }

    pub(crate) fn with_inherited_generic_context(
        mut self,
        db: &'db dyn Db,
        inherited_generic_context: GenericContext<'db>,
    ) -> Self {
        match self.generic_context.as_mut() {
            Some(generic_context) => {
                *generic_context = generic_context.merge(db, inherited_generic_context);
            }
            None => {
                self.generic_context = Some(inherited_generic_context);
            }
        }
        self
    }

    pub(crate) fn normalized_impl(
        &self,
        db: &'db dyn Db,
        visitor: &NormalizedVisitor<'db>,
    ) -> Self {
        Self {
            generic_context: self
                .generic_context
                .map(|ctx| ctx.normalized_impl(db, visitor)),
            // Discard the definition when normalizing, so that two equivalent signatures
            // with different `Definition`s share the same Salsa ID when normalized
            definition: None,
            parameters: Parameters::new(
                db,
                self.parameters
                    .iter()
                    .map(|param| param.normalized_impl(db, visitor)),
            ),
            return_ty: self
                .return_ty
                .map(|return_ty| return_ty.normalized_impl(db, visitor)),
        }
    }

    pub(super) fn recursive_type_normalized_impl(
        &self,
        db: &'db dyn Db,
        div: Type<'db>,
        nested: bool,
    ) -> Option<Self> {
        let return_ty = match self.return_ty {
            Some(return_ty) if nested => {
                Some(return_ty.recursive_type_normalized_impl(db, div, true)?)
            }
            Some(return_ty) => Some(
                return_ty
                    .recursive_type_normalized_impl(db, div, true)
                    .unwrap_or(div),
            ),
            None => None,
        };
        let parameters = {
            let mut parameters = Vec::with_capacity(self.parameters.len());
            for param in &self.parameters {
                parameters.push(param.recursive_type_normalized_impl(db, div, true)?);
            }
            Parameters::new(db, parameters)
        };
        Some(Self {
            generic_context: self.generic_context,
            definition: self.definition,
            parameters,
            return_ty,
        })
    }

    pub(crate) fn apply_type_mapping_impl<'a>(
        &self,
        db: &'db dyn Db,
        type_mapping: &TypeMapping<'a, 'db>,
        tcx: TypeContext<'db>,
        visitor: &ApplyTypeMappingVisitor<'db>,
    ) -> Self {
        Self {
            generic_context: self
                .generic_context
                .map(|context| type_mapping.update_signature_generic_context(db, context)),
            definition: self.definition,
            parameters: self.parameters.apply_type_mapping_impl(
                db,
                &type_mapping.flip(),
                tcx,
                visitor,
            ),
            return_ty: self
                .return_ty
                .map(|ty| ty.apply_type_mapping_impl(db, type_mapping, tcx, visitor)),
        }
    }

    pub(crate) fn find_legacy_typevars_impl(
        &self,
        db: &'db dyn Db,
        binding_context: Option<Definition<'db>>,
        typevars: &mut FxOrderSet<BoundTypeVarInstance<'db>>,
        visitor: &FindLegacyTypeVarsVisitor<'db>,
    ) {
        for param in &self.parameters {
            if let Some(ty) = param.annotated_type() {
                ty.find_legacy_typevars_impl(db, binding_context, typevars, visitor);
            }
            if let Some(ty) = param.default_type() {
                ty.find_legacy_typevars_impl(db, binding_context, typevars, visitor);
            }
        }
        if let Some(ty) = self.return_ty {
            ty.find_legacy_typevars_impl(db, binding_context, typevars, visitor);
        }
    }

    /// Return the parameters in this signature.
    pub(crate) fn parameters(&self) -> &Parameters<'db> {
        &self.parameters
    }

    /// Adds an implicit annotation to the first parameter of this signature, if that parameter is
    /// positional and does not already have an annotation. We do not check whether that's the
    /// right thing to do! The caller must determine whether the first parameter is actually a
    /// `self` or `cls` parameter, and must determine the correct type to use as the implicit
    /// annotation.
    pub(crate) fn add_implicit_self_annotation(
        &mut self,
        db: &'db dyn Db,
        self_type: impl FnOnce() -> Option<Type<'db>>,
    ) {
        if let Some(first_parameter) = self.parameters.value.first_mut()
            && first_parameter.is_positional()
            && first_parameter.annotated_type.is_none()
            && let Some(self_type) = self_type()
        {
            first_parameter.annotated_type = Some(self_type);
            first_parameter.inferred_annotation = true;

            // If we've added an implicit `self` annotation, we might need to update the
            // signature's generic context, too. (The generic context should include any synthetic
            // typevars created for `typing.Self`, even if the `typing.Self` annotation was added
            // implicitly.)
            if let Type::TypeVar(self_typevar) = self_type {
                match self.generic_context.as_mut() {
                    Some(generic_context)
                        if generic_context
                            .binds_typevar(db, self_typevar.typevar(db))
                            .is_some() => {}
                    Some(generic_context) => {
                        *generic_context = GenericContext::from_typevar_instances(
                            db,
                            std::iter::once(self_typevar).chain(generic_context.variables(db)),
                        );
                    }
                    None => {
                        self.generic_context = Some(GenericContext::from_typevar_instances(
                            db,
                            std::iter::once(self_typevar),
                        ));
                    }
                }
            }
        }
    }

    /// Return the definition associated with this signature, if any.
    pub(crate) fn definition(&self) -> Option<Definition<'db>> {
        self.definition
    }

    pub(crate) fn bind_self(&self, db: &'db dyn Db, self_type: Option<Type<'db>>) -> Self {
        let mut parameters = self.parameters.iter().cloned().peekable();

        // TODO: Theoretically, for a signature like `f(*args: *tuple[MyClass, int, *tuple[str, ...]])` with
        // a variadic first parameter, we should also "skip the first parameter" by modifying the tuple type.
        if parameters.peek().is_some_and(Parameter::is_positional) {
            parameters.next();
        }

        let mut parameters = Parameters::new(db, parameters);
        let mut return_ty = self.return_ty;
        let binding_context = self.definition.map(BindingContext::Definition);
        if let Some(self_type) = self_type {
            let self_mapping = TypeMapping::BindSelf {
                self_type,
                binding_context,
            };
            parameters = parameters.apply_type_mapping_impl(
                db,
                &self_mapping,
                TypeContext::default(),
                &ApplyTypeMappingVisitor::default(),
            );
            return_ty = return_ty
                .map(|ty| ty.apply_type_mapping(db, &self_mapping, TypeContext::default()));
        }
        Self {
            generic_context: self
                .generic_context
                .map(|generic_context| generic_context.remove_self(db, binding_context)),
            definition: self.definition,
            parameters,
            return_ty,
        }
    }

    pub(crate) fn apply_self(&self, db: &'db dyn Db, self_type: Type<'db>) -> Self {
        let self_mapping = TypeMapping::BindSelf {
            self_type,
            binding_context: self.definition.map(BindingContext::Definition),
        };
        let parameters = self.parameters.apply_type_mapping_impl(
            db,
            &self_mapping,
            TypeContext::default(),
            &ApplyTypeMappingVisitor::default(),
        );
        let return_ty = self
            .return_ty
            .map(|ty| ty.apply_type_mapping(db, &self_mapping, TypeContext::default()));
        Self {
            generic_context: self.generic_context,
            definition: self.definition,
            parameters,
            return_ty,
        }
    }

    fn inferable_typevars(&self, db: &'db dyn Db) -> InferableTypeVars<'db, 'db> {
        match self.generic_context {
            Some(generic_context) => generic_context.inferable_typevars(db),
            None => InferableTypeVars::None,
        }
    }

    /// Return `true` if `self` has exactly the same set of possible static materializations as
    /// `other` (if `self` represents the same set of possible sets of possible runtime objects as
    /// `other`).
    pub(crate) fn is_equivalent_to_impl(
        &self,
        db: &'db dyn Db,
        other: &Signature<'db>,
        inferable: InferableTypeVars<'_, 'db>,
        visitor: &IsEquivalentVisitor<'db>,
    ) -> ConstraintSet<'db> {
        // If either signature is generic, their typevars should also be considered inferable when
        // checking whether the signatures are equivalent, since we only need to find one
        // specialization that causes the check to succeed.
        //
        // TODO: We should alpha-rename these typevars, too, to correctly handle when a generic
        // callable refers to typevars from within the context that defines them. This primarily
        // comes up when referring to a generic function recursively from within its body:
        //
        //     def identity[T](t: T) -> T:
        //         # Here, TypeOf[identity2] is a generic callable that should consider T to be
        //         # inferable, even though other uses of T in the function body are non-inferable.
        //         return t
        let self_inferable = self.inferable_typevars(db);
        let other_inferable = other.inferable_typevars(db);
        let inferable = inferable.merge(&self_inferable);
        let inferable = inferable.merge(&other_inferable);

        // `inner` will create a constraint set that references these newly inferable typevars.
        let when = self.is_equivalent_to_inner(db, other, inferable, visitor);

        // But the caller does not need to consider those extra typevars. Whatever constraint set
        // we produce, we reduce it back down to the inferable set that the caller asked about.
        // If we introduced new inferable typevars, those will be existentially quantified away
        // before returning.
        when.reduce_inferable(db, self_inferable.iter().chain(other_inferable.iter()))
    }

    fn is_equivalent_to_inner(
        &self,
        db: &'db dyn Db,
        other: &Signature<'db>,
        inferable: InferableTypeVars<'_, 'db>,
        visitor: &IsEquivalentVisitor<'db>,
    ) -> ConstraintSet<'db> {
        let mut result = ConstraintSet::from(true);
        let mut check_types = |self_type: Option<Type<'db>>, other_type: Option<Type<'db>>| {
            let self_type = self_type.unwrap_or(Type::unknown());
            let other_type = other_type.unwrap_or(Type::unknown());
            !result
                .intersect(
                    db,
                    self_type.is_equivalent_to_impl(db, other_type, inferable, visitor),
                )
                .is_never_satisfied(db)
        };

        if self.parameters.is_gradual() != other.parameters.is_gradual() {
            return ConstraintSet::from(false);
        }

        if self.parameters.len() != other.parameters.len() {
            return ConstraintSet::from(false);
        }

        if !check_types(self.return_ty, other.return_ty) {
            return result;
        }

        for (self_parameter, other_parameter) in self.parameters.iter().zip(&other.parameters) {
            match (self_parameter.kind(), other_parameter.kind()) {
                (
                    ParameterKind::PositionalOnly {
                        default_type: self_default,
                        ..
                    },
                    ParameterKind::PositionalOnly {
                        default_type: other_default,
                        ..
                    },
                ) if self_default.is_some() == other_default.is_some() => {}

                (
                    ParameterKind::PositionalOrKeyword {
                        name: self_name,
                        default_type: self_default,
                    },
                    ParameterKind::PositionalOrKeyword {
                        name: other_name,
                        default_type: other_default,
                    },
                ) if self_default.is_some() == other_default.is_some()
                    && self_name == other_name => {}

                (ParameterKind::Variadic { .. }, ParameterKind::Variadic { .. }) => {}

                (
                    ParameterKind::KeywordOnly {
                        name: self_name,
                        default_type: self_default,
                    },
                    ParameterKind::KeywordOnly {
                        name: other_name,
                        default_type: other_default,
                    },
                ) if self_default.is_some() == other_default.is_some()
                    && self_name == other_name => {}

                (ParameterKind::KeywordVariadic { .. }, ParameterKind::KeywordVariadic { .. }) => {}

                _ => return ConstraintSet::from(false),
            }

            if !check_types(
                self_parameter.annotated_type(),
                other_parameter.annotated_type(),
            ) {
                return result;
            }
        }

        result
    }

    /// Implementation of subtyping and assignability for signature.
    fn has_relation_to_impl(
        &self,
        db: &'db dyn Db,
        other: &Signature<'db>,
        inferable: InferableTypeVars<'_, 'db>,
        relation: TypeRelation<'db>,
        relation_visitor: &HasRelationToVisitor<'db>,
        disjointness_visitor: &IsDisjointVisitor<'db>,
    ) -> ConstraintSet<'db> {
        // If either signature is generic, their typevars should also be considered inferable when
        // checking whether one signature is a subtype/etc of the other, since we only need to find
        // one specialization that causes the check to succeed.
        //
        // TODO: We should alpha-rename these typevars, too, to correctly handle when a generic
        // callable refers to typevars from within the context that defines them. This primarily
        // comes up when referring to a generic function recursively from within its body:
        //
        //     def identity[T](t: T) -> T:
        //         # Here, TypeOf[identity2] is a generic callable that should consider T to be
        //         # inferable, even though other uses of T in the function body are non-inferable.
        //         return t
        let self_inferable = self.inferable_typevars(db);
        let other_inferable = other.inferable_typevars(db);
        let inferable = inferable.merge(&self_inferable);
        let inferable = inferable.merge(&other_inferable);

        // `inner` will create a constraint set that references these newly inferable typevars.
        let when = self.has_relation_to_inner(
            db,
            other,
            inferable,
            relation,
            relation_visitor,
            disjointness_visitor,
        );

        // But the caller does not need to consider those extra typevars. Whatever constraint set
        // we produce, we reduce it back down to the inferable set that the caller asked about.
        // If we introduced new inferable typevars, those will be existentially quantified away
        // before returning.
        when.reduce_inferable(db, self_inferable.iter().chain(other_inferable.iter()))
    }

    fn has_relation_to_inner(
        &self,
        db: &'db dyn Db,
        other: &Signature<'db>,
        inferable: InferableTypeVars<'_, 'db>,
        relation: TypeRelation<'db>,
        relation_visitor: &HasRelationToVisitor<'db>,
        disjointness_visitor: &IsDisjointVisitor<'db>,
    ) -> ConstraintSet<'db> {
        /// A helper struct to zip two slices of parameters together that provides control over the
        /// two iterators individually. It also keeps track of the current parameter in each
        /// iterator.
        struct ParametersZip<'a, 'db> {
            current_self: Option<&'a Parameter<'db>>,
            current_other: Option<&'a Parameter<'db>>,
            iter_self: Iter<'a, Parameter<'db>>,
            iter_other: Iter<'a, Parameter<'db>>,
        }

        impl<'a, 'db> ParametersZip<'a, 'db> {
            /// Move to the next parameter in both the `self` and `other` parameter iterators,
            /// [`None`] if both iterators are exhausted.
            fn next(&mut self) -> Option<EitherOrBoth<&'a Parameter<'db>, &'a Parameter<'db>>> {
                match (self.next_self(), self.next_other()) {
                    (Some(self_param), Some(other_param)) => {
                        Some(EitherOrBoth::Both(self_param, other_param))
                    }
                    (Some(self_param), None) => Some(EitherOrBoth::Left(self_param)),
                    (None, Some(other_param)) => Some(EitherOrBoth::Right(other_param)),
                    (None, None) => None,
                }
            }

            /// Move to the next parameter in the `self` parameter iterator, [`None`] if the
            /// iterator is exhausted.
            fn next_self(&mut self) -> Option<&'a Parameter<'db>> {
                self.current_self = self.iter_self.next();
                self.current_self
            }

            /// Move to the next parameter in the `other` parameter iterator, [`None`] if the
            /// iterator is exhausted.
            fn next_other(&mut self) -> Option<&'a Parameter<'db>> {
                self.current_other = self.iter_other.next();
                self.current_other
            }

            /// Peek at the next parameter in the `other` parameter iterator without consuming it.
            fn peek_other(&mut self) -> Option<&'a Parameter<'db>> {
                self.iter_other.clone().next()
            }

            /// Consumes the `ParametersZip` and returns a two-element tuple containing the
            /// remaining parameters in the `self` and `other` iterators respectively.
            ///
            /// The returned iterators starts with the current parameter, if any, followed by the
            /// remaining parameters in the respective iterators.
            fn into_remaining(
                self,
            ) -> (
                impl Iterator<Item = &'a Parameter<'db>>,
                impl Iterator<Item = &'a Parameter<'db>>,
            ) {
                (
                    self.current_self.into_iter().chain(self.iter_self),
                    self.current_other.into_iter().chain(self.iter_other),
                )
            }
        }

        let mut result = ConstraintSet::from(true);
        let mut check_types = |type1: Option<Type<'db>>, type2: Option<Type<'db>>| {
            let type1 = type1.unwrap_or(Type::unknown());
            let type2 = type2.unwrap_or(Type::unknown());
            !result
                .intersect(
                    db,
                    type1.has_relation_to_impl(
                        db,
                        type2,
                        inferable,
                        relation,
                        relation_visitor,
                        disjointness_visitor,
                    ),
                )
                .is_never_satisfied(db)
        };

        // Return types are covariant.
        if !check_types(self.return_ty, other.return_ty) {
            return result;
        }

        // A gradual parameter list is a supertype of the "bottom" parameter list (*args: object,
        // **kwargs: object).
        if other.parameters.is_gradual()
            && self
                .parameters
                .variadic()
                .is_some_and(|(_, param)| param.annotated_type().is_some_and(|ty| ty.is_object()))
            && self
                .parameters
                .keyword_variadic()
                .is_some_and(|(_, param)| param.annotated_type().is_some_and(|ty| ty.is_object()))
        {
            return ConstraintSet::from(true);
        }

        // If either of the parameter lists is gradual (`...`), then it is assignable to and from
        // any other parameter list, but not a subtype or supertype of any other parameter list.
        if self.parameters.is_gradual() || other.parameters.is_gradual() {
            return ConstraintSet::from(relation.is_assignability());
        }

        let mut parameters = ParametersZip {
            current_self: None,
            current_other: None,
            iter_self: self.parameters.iter(),
            iter_other: other.parameters.iter(),
        };

        // Collect all the standard parameters that have only been matched against a variadic
        // parameter which means that the keyword variant is still unmatched.
        let mut other_keywords = Vec::new();

        loop {
            let Some(next_parameter) = parameters.next() else {
                // All parameters have been checked or both the parameter lists were empty. In
                // either case, `self` is a subtype of `other`.
                return result;
            };

            match next_parameter {
                EitherOrBoth::Left(self_parameter) => match self_parameter.kind() {
                    ParameterKind::KeywordOnly { .. } | ParameterKind::KeywordVariadic { .. }
                        if !other_keywords.is_empty() =>
                    {
                        // If there are any unmatched keyword parameters in `other`, they need to
                        // be checked against the keyword-only / keyword-variadic parameters that
                        // will be done after this loop.
                        break;
                    }
                    ParameterKind::PositionalOnly { default_type, .. }
                    | ParameterKind::PositionalOrKeyword { default_type, .. }
                    | ParameterKind::KeywordOnly { default_type, .. } => {
                        // For `self <: other` to be valid, if there are no more parameters in
                        // `other`, then the non-variadic parameters in `self` must have a default
                        // value.
                        if default_type.is_none() {
                            return ConstraintSet::from(false);
                        }
                    }
                    ParameterKind::Variadic { .. } | ParameterKind::KeywordVariadic { .. } => {
                        // Variadic parameters don't have any restrictions in this context, so
                        // we'll just continue to the next parameter set.
                    }
                },

                EitherOrBoth::Right(_) => {
                    // If there are more parameters in `other` than in `self`, then `self` is not a
                    // subtype of `other`.
                    return ConstraintSet::from(false);
                }

                EitherOrBoth::Both(self_parameter, other_parameter) => {
                    match (self_parameter.kind(), other_parameter.kind()) {
                        (
                            ParameterKind::PositionalOnly {
                                default_type: self_default,
                                ..
                            }
                            | ParameterKind::PositionalOrKeyword {
                                default_type: self_default,
                                ..
                            },
                            ParameterKind::PositionalOnly {
                                default_type: other_default,
                                ..
                            },
                        ) => {
                            if self_default.is_none() && other_default.is_some() {
                                return ConstraintSet::from(false);
                            }
                            if !check_types(
                                other_parameter.annotated_type(),
                                self_parameter.annotated_type(),
                            ) {
                                return result;
                            }
                        }

                        (
                            ParameterKind::PositionalOrKeyword {
                                name: self_name,
                                default_type: self_default,
                            },
                            ParameterKind::PositionalOrKeyword {
                                name: other_name,
                                default_type: other_default,
                            },
                        ) => {
                            if self_name != other_name {
                                return ConstraintSet::from(false);
                            }
                            // The following checks are the same as positional-only parameters.
                            if self_default.is_none() && other_default.is_some() {
                                return ConstraintSet::from(false);
                            }
                            if !check_types(
                                other_parameter.annotated_type(),
                                self_parameter.annotated_type(),
                            ) {
                                return result;
                            }
                        }

                        (
                            ParameterKind::Variadic { .. },
                            ParameterKind::PositionalOnly { .. }
                            | ParameterKind::PositionalOrKeyword { .. },
                        ) => {
                            if !check_types(
                                other_parameter.annotated_type(),
                                self_parameter.annotated_type(),
                            ) {
                                return result;
                            }

                            if matches!(
                                other_parameter.kind(),
                                ParameterKind::PositionalOrKeyword { .. }
                            ) {
                                other_keywords.push(other_parameter);
                            }

                            // We've reached a variadic parameter in `self` which means there can
                            // be no more positional parameters after this in a valid AST. But, the
                            // current parameter in `other` is a positional-only which means there
                            // can be more positional parameters after this which could be either
                            // more positional-only parameters, standard parameters or a variadic
                            // parameter.
                            //
                            // So, any remaining positional parameters in `other` would need to be
                            // checked against the variadic parameter in `self`. This loop does
                            // that by only moving the `other` iterator forward.
                            loop {
                                let Some(other_parameter) = parameters.peek_other() else {
                                    break;
                                };
                                match other_parameter.kind() {
                                    ParameterKind::PositionalOrKeyword { .. } => {
                                        other_keywords.push(other_parameter);
                                    }
                                    ParameterKind::PositionalOnly { .. }
                                    | ParameterKind::Variadic { .. } => {}
                                    _ => {
                                        // Any other parameter kind cannot be checked against a
                                        // variadic parameter and is deferred to the next iteration.
                                        break;
                                    }
                                }
                                if !check_types(
                                    other_parameter.annotated_type(),
                                    self_parameter.annotated_type(),
                                ) {
                                    return result;
                                }
                                parameters.next_other();
                            }
                        }

                        (ParameterKind::Variadic { .. }, ParameterKind::Variadic { .. }) => {
                            if !check_types(
                                other_parameter.annotated_type(),
                                self_parameter.annotated_type(),
                            ) {
                                return result;
                            }
                        }

                        (
                            _,
                            ParameterKind::KeywordOnly { .. }
                            | ParameterKind::KeywordVariadic { .. },
                        ) => {
                            // Keyword parameters are not considered in this loop as the order of
                            // parameters is not important for them and so they are checked by
                            // doing name-based lookups.
                            break;
                        }

                        _ => return ConstraintSet::from(false),
                    }
                }
            }
        }

        // At this point, the remaining parameters in `other` are keyword-only or keyword variadic.
        // But, `self` could contain any unmatched positional parameters.
        let (self_parameters, other_parameters) = parameters.into_remaining();

        // Collect all the keyword-only parameters and the unmatched standard parameters.
        let mut self_keywords = HashMap::new();

        // Type of the variadic keyword parameter in `self`.
        //
        // This is a nested option where the outer option represents the presence of a keyword
        // variadic parameter in `self` and the inner option represents the annotated type of the
        // keyword variadic parameter.
        let mut self_keyword_variadic: Option<Option<Type<'db>>> = None;

        for self_parameter in self_parameters {
            match self_parameter.kind() {
                ParameterKind::KeywordOnly { name, .. }
                | ParameterKind::PositionalOrKeyword { name, .. } => {
                    self_keywords.insert(name.clone(), self_parameter);
                }
                ParameterKind::KeywordVariadic { .. } => {
                    self_keyword_variadic = Some(self_parameter.annotated_type());
                }
                ParameterKind::PositionalOnly { .. } => {
                    // These are the unmatched positional-only parameters in `self` from the
                    // previous loop. They cannot be matched against any parameter in `other` which
                    // only contains keyword-only and keyword-variadic parameters so the subtype
                    // relation is invalid.
                    return ConstraintSet::from(false);
                }
                ParameterKind::Variadic { .. } => {}
            }
        }

        for other_parameter in other_keywords.into_iter().chain(other_parameters) {
            match other_parameter.kind() {
                ParameterKind::KeywordOnly {
                    name: other_name,
                    default_type: other_default,
                }
                | ParameterKind::PositionalOrKeyword {
                    name: other_name,
                    default_type: other_default,
                } => {
                    if let Some(self_parameter) = self_keywords.remove(other_name) {
                        match self_parameter.kind() {
                            ParameterKind::PositionalOrKeyword {
                                default_type: self_default,
                                ..
                            }
                            | ParameterKind::KeywordOnly {
                                default_type: self_default,
                                ..
                            } => {
                                if self_default.is_none() && other_default.is_some() {
                                    return ConstraintSet::from(false);
                                }
                                if !check_types(
                                    other_parameter.annotated_type(),
                                    self_parameter.annotated_type(),
                                ) {
                                    return result;
                                }
                            }
                            _ => unreachable!(
                                "`self_keywords` should only contain keyword-only or standard parameters"
                            ),
                        }
                    } else if let Some(self_keyword_variadic_type) = self_keyword_variadic {
                        if !check_types(
                            other_parameter.annotated_type(),
                            self_keyword_variadic_type,
                        ) {
                            return result;
                        }
                    } else {
                        return ConstraintSet::from(false);
                    }
                }
                ParameterKind::KeywordVariadic { .. } => {
                    let Some(self_keyword_variadic_type) = self_keyword_variadic else {
                        // For a `self <: other` relationship, if `other` has a keyword variadic
                        // parameter, `self` must also have a keyword variadic parameter.
                        return ConstraintSet::from(false);
                    };
                    if !check_types(other_parameter.annotated_type(), self_keyword_variadic_type) {
                        return result;
                    }
                }
                _ => {
                    // This can only occur in case of a syntax error.
                    return ConstraintSet::from(false);
                }
            }
        }

        // If there are still unmatched keyword parameters from `self`, then they should be
        // optional otherwise the subtype relation is invalid.
        for (_, self_parameter) in self_keywords {
            if self_parameter.default_type().is_none() {
                return ConstraintSet::from(false);
            }
        }

        result
    }

    /// Create a new signature with the given definition.
    pub(crate) fn with_definition(self, definition: Option<Definition<'db>>) -> Self {
        Self { definition, ..self }
    }
}

impl<'db> VarianceInferable<'db> for &Signature<'db> {
    fn variance_of(self, db: &'db dyn Db, typevar: BoundTypeVarInstance<'db>) -> TypeVarVariance {
        tracing::trace!(
            "Checking variance of `{tvar}` in `{self:?}`",
            tvar = typevar.typevar(db).name(db)
        );
        itertools::chain(
            self.parameters
                .iter()
                .filter_map(|parameter| match parameter.form {
                    ParameterForm::Type => None,
                    ParameterForm::Value => parameter.annotated_type().map(|ty| {
                        ty.with_polarity(TypeVarVariance::Contravariant)
                            .variance_of(db, typevar)
                    }),
                }),
            self.return_ty.map(|ty| ty.variance_of(db, typevar)),
        )
        .collect()
    }
}

// TODO: the spec also allows signatures like `Concatenate[int, ...]` or `Concatenate[int, P]`,
// which have some number of required positional-only parameters followed by a gradual form or a
// `ParamSpec`. Our representation will need some adjustments to represent that.

/// The kind of parameter list represented.
#[derive(Copy, Clone, Debug, Default, PartialEq, Eq, Hash, salsa::Update, get_size2::GetSize)]
pub(crate) enum ParametersKind<'db> {
    /// A standard parameter list.
    #[default]
    Standard,

    /// Represents a gradual parameter list using `...` as the only parameter.
    ///
    /// Per [the typing specification], any signature with a variadic and a keyword-variadic
    /// argument, both annotated (explicitly or implicitly) as `Any` or `Unknown`, is considered
    /// equivalent to `...`.
    ///
    /// The display implementation utilizes this flag to use `...` instead of displaying the
    /// individual variadic and keyword-variadic parameters.
    ///
    /// Note: This flag can also result from invalid forms of `Callable` annotations.
    ///
    /// [the typing specification]: https://typing.python.org/en/latest/spec/callables.html#meaning-of-in-callable
    Gradual,

    /// Represents a parameter list containing a `ParamSpec` as the only parameter.
    ///
    /// Note that this is distinct from a parameter list _containing_ a `ParamSpec` which is
    /// considered a standard parameter list that just contains a `ParamSpec`.
    // TODO: Maybe we should use `find_paramspec_from_args_kwargs` instead of storing the typevar
    // here?
    ParamSpec(BoundTypeVarInstance<'db>),
}

#[derive(Clone, Debug, PartialEq, Eq, Hash, salsa::Update, get_size2::GetSize)]
pub(crate) struct Parameters<'db> {
    // TODO: use SmallVec here once invariance bug is fixed
    value: Vec<Parameter<'db>>,
    kind: ParametersKind<'db>,
}

impl<'db> Parameters<'db> {
    /// Create a new parameter list from an iterator of parameters.
    ///
    /// The kind of the parameter list is determined based on the provided parameters.
    /// Specifically, if the parameters is made up of `*args` and `**kwargs` only, it checks
    /// their annotated types to determine if they represent a gradual form or a `ParamSpec`.
    pub(crate) fn new(
        db: &'db dyn Db,
        parameters: impl IntoIterator<Item = Parameter<'db>>,
    ) -> Self {
        let value: Vec<Parameter<'db>> = parameters.into_iter().collect();
        let mut kind = ParametersKind::Standard;
        if let [p1, p2] = value.as_slice()
            && p1.is_variadic()
            && p2.is_keyword_variadic()
        {
            match (p1.annotated_type(), p2.annotated_type()) {
                (None | Some(Type::Dynamic(_)), None | Some(Type::Dynamic(_))) => {
                    kind = ParametersKind::Gradual;
                }
                (Some(Type::TypeVar(args_typevar)), Some(Type::TypeVar(kwargs_typevar))) => {
                    if let (Some(ParamSpecAttrKind::Args), Some(ParamSpecAttrKind::Kwargs)) = (
                        args_typevar.paramspec_attr(db),
                        kwargs_typevar.paramspec_attr(db),
                    ) {
                        let typevar = args_typevar.without_paramspec_attr(db);
                        if typevar.is_same_typevar_as(db, kwargs_typevar.without_paramspec_attr(db))
                        {
                            kind = ParametersKind::ParamSpec(typevar);
                        }
                    }
                }
                _ => {}
            }
        }
        Self { value, kind }
    }

    /// Create an empty parameter list.
    pub(crate) fn empty() -> Self {
        Self {
            value: Vec::new(),
            kind: ParametersKind::Standard,
        }
    }

    pub(crate) fn as_slice(&self) -> &[Parameter<'db>] {
        self.value.as_slice()
    }

    pub(crate) const fn kind(&self) -> ParametersKind<'db> {
        self.kind
    }

    pub(crate) const fn is_gradual(&self) -> bool {
        matches!(self.kind, ParametersKind::Gradual)
    }

    /// Return todo parameters: (*args: Todo, **kwargs: Todo)
    pub(crate) fn todo() -> Self {
        Self {
            value: vec![
                Parameter::variadic(Name::new_static("args"))
                    .with_annotated_type(todo_type!("todo signature *args")),
                Parameter::keyword_variadic(Name::new_static("kwargs"))
                    .with_annotated_type(todo_type!("todo signature **kwargs")),
            ],
            kind: ParametersKind::Gradual,
        }
    }

    /// Return parameters that represents a gradual form using `...` as the only parameter.
    ///
    /// Internally, this is represented as `(*Any, **Any)` that accepts parameters of type [`Any`].
    ///
    /// [`Any`]: crate::types::DynamicType::Any
    pub(crate) fn gradual_form() -> Self {
        Self {
            value: vec![
                Parameter::variadic(Name::new_static("args"))
                    .with_annotated_type(Type::Dynamic(DynamicType::Any)),
                Parameter::keyword_variadic(Name::new_static("kwargs"))
                    .with_annotated_type(Type::Dynamic(DynamicType::Any)),
            ],
            kind: ParametersKind::Gradual,
        }
    }

    pub(crate) fn paramspec(db: &'db dyn Db, typevar: BoundTypeVarInstance<'db>) -> Self {
        Self {
            value: vec![
                Parameter::variadic(Name::new_static("args")).with_annotated_type(Type::TypeVar(
                    typevar.with_paramspec_attr(db, ParamSpecAttrKind::Args),
                )),
                Parameter::keyword_variadic(Name::new_static("kwargs")).with_annotated_type(
                    Type::TypeVar(typevar.with_paramspec_attr(db, ParamSpecAttrKind::Kwargs)),
                ),
            ],
            kind: ParametersKind::ParamSpec(typevar),
        }
    }

    /// Return parameters that represents an unknown list of parameters.
    ///
    /// Internally, this is represented as `(*Unknown, **Unknown)` that accepts parameters of type
    /// [`Unknown`].
    ///
    /// [`Unknown`]: crate::types::DynamicType::Unknown
    pub(crate) fn unknown() -> Self {
        Self {
            value: vec![
                Parameter::variadic(Name::new_static("args"))
                    .with_annotated_type(Type::Dynamic(DynamicType::Unknown)),
                Parameter::keyword_variadic(Name::new_static("kwargs"))
                    .with_annotated_type(Type::Dynamic(DynamicType::Unknown)),
            ],
            kind: ParametersKind::Gradual,
        }
    }

    /// Return parameters that represents `(*args: object, **kwargs: object)`.
    pub(crate) fn object() -> Self {
        Self {
            value: vec![
                Parameter::variadic(Name::new_static("args")).with_annotated_type(Type::object()),
                Parameter::keyword_variadic(Name::new_static("kwargs"))
                    .with_annotated_type(Type::object()),
            ],
            kind: ParametersKind::Standard,
        }
    }

    /// Returns the bound `ParamSpec` type variable if the parameters contain a `ParamSpec`.
    pub(crate) fn find_paramspec_from_args_kwargs<'a>(
        &'a self,
        db: &'db dyn Db,
    ) -> Option<(&'a [Parameter<'db>], BoundTypeVarInstance<'db>)> {
        let [prefix @ .., maybe_args, maybe_kwargs] = self.value.as_slice() else {
            return None;
        };

        if !maybe_args.is_variadic() || !maybe_kwargs.is_keyword_variadic() {
            return None;
        }

        let (Type::TypeVar(args_typevar), Type::TypeVar(kwargs_typevar)) =
            (maybe_args.annotated_type()?, maybe_kwargs.annotated_type()?)
        else {
            return None;
        };

        if matches!(
            (
                args_typevar.paramspec_attr(db),
                kwargs_typevar.paramspec_attr(db)
            ),
            (
                Some(ParamSpecAttrKind::Args),
                Some(ParamSpecAttrKind::Kwargs)
            )
        ) {
            let typevar = args_typevar.without_paramspec_attr(db);
            if typevar.is_same_typevar_as(db, kwargs_typevar.without_paramspec_attr(db)) {
                return Some((prefix, typevar));
            }
        }

        None
    }

    pub(crate) fn find_pep484_positional_only_parameters(
        &mut self,
        has_implicitly_positional_first_parameter: bool,
<<<<<<< HEAD
    ) {
        // If there are any PEP-570 positional-only parameters, those take precedence, and PEP-484
        // isn't relevant.
        if self.value.iter().any(Parameter::is_positional_only) {
            return;
        }

        // Otherwise we want to convert some of the initial positional-or-keyword parameters to
        // become positional-only. An initial `self` and `cls` parameter might be converted
        // (controlled by `has_implicitly_positional_first_parameter`), and any other leading
        // parameters with PEP-484-compatible names are converted.
        let mut positional_or_keyword_parameters = self
            .value
            .iter_mut()
            .take_while(|param| param.is_positional_or_keyword());

        if has_implicitly_positional_first_parameter
            && let Some(param) = positional_or_keyword_parameters.next()
        {
            param.convert_positional_or_keyword_to_positional_only();
=======
    ) -> Self {
        let ast::Parameters {
            posonlyargs,
            args,
            vararg,
            kwonlyargs,
            kwarg,
            range: _,
            node_index: _,
        } = parameters;

        let default_type = |param: &ast::ParameterWithDefault| {
            param.default().map(|default| {
                definition_expression_type(db, definition, default).replace_parameter_defaults(db)
            })
        };

        let method_info = infer_method_information(db, definition);
        let is_static_or_classmethod =
            method_info.is_some_and(|f| f.is_staticmethod || f.is_classmethod);

        let inferred_annotation = |arg: &ParameterWithDefault| {
            if let Some(MethodInformation {
                method_may_be_generic,
                class_literal,
                class_is_generic,
                ..
            }) = method_info
                && !is_static_or_classmethod
                && arg.parameter.annotation().is_none()
                && parameters.index(arg.name().id()) == Some(0)
            {
                if method_may_be_generic
                    || class_is_generic
                    || class_literal
                        .known(db)
                        .is_some_and(KnownClass::is_fallback_class)
                {
                    let scope_id = definition.scope(db);
                    let typevar_binding_context = Some(definition);
                    let index = semantic_index(db, scope_id.file(db));
                    let class = nearest_enclosing_class(db, index, scope_id).unwrap();

                    Some(
                        typing_self(db, scope_id, typevar_binding_context, class)
                            .map(Type::TypeVar)
                            .expect("We should always find the surrounding class for an implicit self: Self annotation"),
                    )
                } else {
                    // For methods of non-generic classes that are not otherwise generic (e.g. return `Self` or
                    // have additional type parameters), the implicit `Self` type of the `self` parameter would
                    // be the only type variable, so we can just use the class directly.
                    Some(class_literal.to_non_generic_instance(db))
                }
            } else {
                None
            }
        };

        let pos_only_param = |param: &ast::ParameterWithDefault| {
            if let Some(inferred_annotation_type) = inferred_annotation(param) {
                Parameter {
                    annotated_type: Some(inferred_annotation_type),
                    inferred_annotation: true,
                    kind: ParameterKind::PositionalOnly {
                        name: Some(param.parameter.name.id.clone()),
                        default_type: default_type(param),
                    },
                    form: ParameterForm::Value,
                }
            } else {
                Parameter::from_node_and_kind(
                    db,
                    definition,
                    &param.parameter,
                    ParameterKind::PositionalOnly {
                        name: Some(param.parameter.name.id.clone()),
                        default_type: default_type(param),
                    },
                )
            }
        };

        let mut positional_only: Vec<Parameter> = posonlyargs.iter().map(pos_only_param).collect();

        let mut pos_or_keyword_iter = args.iter();

        // If there are no PEP-570 positional-only parameters, check for the legacy PEP-484 convention
        // for denoting positional-only parameters (parameters that start with `__` and do not end with `__`)
        if positional_only.is_empty() {
            let pos_or_keyword_iter = pos_or_keyword_iter.by_ref();

            if has_implicitly_positional_first_parameter {
                positional_only.extend(pos_or_keyword_iter.next().map(pos_only_param));
            }

            positional_only.extend(
                pos_or_keyword_iter
                    .peeking_take_while(|param| param.uses_pep_484_positional_only_convention())
                    .map(pos_only_param),
            );
>>>>>>> ff7086d9
        }

        let pep484_parameters = positional_or_keyword_parameters
            .take_while(|param| param.uses_pep_484_positional_only_convention());
        for param in pep484_parameters {
            param.convert_positional_or_keyword_to_positional_only();
        }
    }

    fn apply_type_mapping_impl<'a>(
        &self,
        db: &'db dyn Db,
        type_mapping: &TypeMapping<'a, 'db>,
        tcx: TypeContext<'db>,
        visitor: &ApplyTypeMappingVisitor<'db>,
    ) -> Self {
        match type_mapping {
            // Note that we've already flipped the materialization in Signature.apply_type_mapping_impl(),
            // so the "top" materialization here is the bottom materialization of the whole Signature.
            // It might make sense to flip the materialization here instead.
            TypeMapping::Materialize(MaterializationKind::Top) if self.is_gradual() => {
                Parameters::object()
            }
            // TODO: This is wrong, the empty Parameters is not a subtype of all materializations.
            // The bottom materialization is not currently representable and implementing it
            // properly requires extending the Parameters struct.
            TypeMapping::Materialize(MaterializationKind::Bottom) if self.is_gradual() => {
                Parameters::empty()
            }
            _ => Self {
                value: self
                    .value
                    .iter()
                    .map(|param| param.apply_type_mapping_impl(db, type_mapping, tcx, visitor))
                    .collect(),
                kind: self.kind,
            },
        }
    }

    pub(crate) fn len(&self) -> usize {
        self.value.len()
    }

    pub(crate) fn iter(&self) -> std::slice::Iter<'_, Parameter<'db>> {
        self.value.iter()
    }

    /// Iterate initial positional parameters, not including variadic parameter, if any.
    ///
    /// For a valid signature, this will be all positional parameters. In an invalid signature,
    /// there could be non-initial positional parameters; effectively, we just won't consider those
    /// to be positional, which is fine.
    pub(crate) fn positional(&self) -> impl Iterator<Item = &Parameter<'db>> {
        self.iter().take_while(|param| param.is_positional())
    }

    /// Return parameter at given index, or `None` if index is out-of-range.
    pub(crate) fn get(&self, index: usize) -> Option<&Parameter<'db>> {
        self.value.get(index)
    }

    /// Return positional parameter at given index, or `None` if `index` is out of range.
    ///
    /// Does not return variadic parameter.
    pub(crate) fn get_positional(&self, index: usize) -> Option<&Parameter<'db>> {
        self.get(index)
            .and_then(|parameter| parameter.is_positional().then_some(parameter))
    }

    /// Return a positional-only parameter (with index) with the given name.
    pub(crate) fn positional_only_by_name(&self, name: &str) -> Option<(usize, &Parameter<'db>)> {
        self.iter().enumerate().find(|(_, parameter)| {
            parameter.is_positional_only()
                && parameter
                    .name()
                    .map(|p_name| p_name == name)
                    .unwrap_or(false)
        })
    }

    /// Return the variadic parameter (`*args`), if any, and its index, or `None`.
    pub(crate) fn variadic(&self) -> Option<(usize, &Parameter<'db>)> {
        self.iter()
            .enumerate()
            .find(|(_, parameter)| parameter.is_variadic())
    }

    /// Return parameter (with index) for given name, or `None` if no such parameter.
    ///
    /// Does not return keywords (`**kwargs`) parameter.
    ///
    /// In an invalid signature, there could be multiple parameters with the same name; we will
    /// just return the first that matches.
    pub(crate) fn keyword_by_name(&self, name: &str) -> Option<(usize, &Parameter<'db>)> {
        self.iter()
            .enumerate()
            .find(|(_, parameter)| parameter.callable_by_name(name))
    }

    /// Return the keywords parameter (`**kwargs`), if any, and its index, or `None`.
    pub(crate) fn keyword_variadic(&self) -> Option<(usize, &Parameter<'db>)> {
        self.iter()
            .enumerate()
            .rfind(|(_, parameter)| parameter.is_keyword_variadic())
    }
}

impl<'db, 'a> IntoIterator for &'a Parameters<'db> {
    type Item = &'a Parameter<'db>;
    type IntoIter = std::slice::Iter<'a, Parameter<'db>>;

    fn into_iter(self) -> Self::IntoIter {
        self.value.iter()
    }
}

impl<'db> std::ops::Index<usize> for Parameters<'db> {
    type Output = Parameter<'db>;

    fn index(&self, index: usize) -> &Self::Output {
        &self.value[index]
    }
}

#[derive(Clone, Debug, PartialEq, Eq, Hash, salsa::Update, get_size2::GetSize)]
pub(crate) struct Parameter<'db> {
    /// Annotated type of the parameter.
    annotated_type: Option<Type<'db>>,

    /// Does the type of this parameter come from an explicit annotation, or was it inferred from
    /// the context, like `Self` for the `self` parameter of instance methods.
    inferred_annotation: bool,

    kind: ParameterKind<'db>,
    pub(crate) form: ParameterForm,
}

impl<'db> Parameter<'db> {
    pub(crate) fn positional_only(name: Option<Name>) -> Self {
        Self {
            annotated_type: None,
            inferred_annotation: false,
            kind: ParameterKind::PositionalOnly {
                name,
                default_type: None,
            },
            form: ParameterForm::Value,
        }
    }

    pub(crate) fn positional_or_keyword(name: Name) -> Self {
        Self {
            annotated_type: None,
            inferred_annotation: false,
            kind: ParameterKind::PositionalOrKeyword {
                name,
                default_type: None,
            },
            form: ParameterForm::Value,
        }
    }

    pub(crate) fn variadic(name: Name) -> Self {
        Self {
            annotated_type: None,
            inferred_annotation: false,
            kind: ParameterKind::Variadic { name },
            form: ParameterForm::Value,
        }
    }

    pub(crate) fn keyword_only(name: Name) -> Self {
        Self {
            annotated_type: None,
            inferred_annotation: false,
            kind: ParameterKind::KeywordOnly {
                name,
                default_type: None,
            },
            form: ParameterForm::Value,
        }
    }

    pub(crate) fn keyword_variadic(name: Name) -> Self {
        Self {
            annotated_type: None,
            inferred_annotation: false,
            kind: ParameterKind::KeywordVariadic { name },
            form: ParameterForm::Value,
        }
    }

    pub(crate) fn with_annotated_type(self, annotated_type: Type<'db>) -> Self {
        self.with_optional_annotated_type(Some(annotated_type))
    }

    pub(crate) fn with_optional_annotated_type(
        mut self,
        annotated_type: Option<Type<'db>>,
    ) -> Self {
        self.annotated_type = annotated_type;
        self
    }

    pub(crate) fn with_default_type(mut self, default: Type<'db>) -> Self {
        match &mut self.kind {
            ParameterKind::PositionalOnly { default_type, .. }
            | ParameterKind::PositionalOrKeyword { default_type, .. }
            | ParameterKind::KeywordOnly { default_type, .. } => *default_type = Some(default),
            ParameterKind::Variadic { .. } | ParameterKind::KeywordVariadic { .. } => {
                panic!("cannot set default value for variadic parameter")
            }
        }
        self
    }

    pub(crate) fn update_default_type(&mut self, default: impl FnOnce() -> Option<Type<'db>>) {
        match &mut self.kind {
            ParameterKind::PositionalOnly { default_type, .. }
            | ParameterKind::PositionalOrKeyword { default_type, .. }
            | ParameterKind::KeywordOnly { default_type, .. } => *default_type = default(),
            ParameterKind::Variadic { .. } | ParameterKind::KeywordVariadic { .. } => {}
        }
    }

    pub(crate) fn type_form(mut self) -> Self {
        self.form = ParameterForm::Type;
        self
    }

    fn apply_type_mapping_impl<'a>(
        &self,
        db: &'db dyn Db,
        type_mapping: &TypeMapping<'a, 'db>,
        tcx: TypeContext<'db>,
        visitor: &ApplyTypeMappingVisitor<'db>,
    ) -> Self {
        Self {
            annotated_type: self
                .annotated_type
                .map(|ty| ty.apply_type_mapping_impl(db, type_mapping, tcx, visitor)),
            kind: self
                .kind
                .apply_type_mapping_impl(db, type_mapping, tcx, visitor),
            inferred_annotation: self.inferred_annotation,
            form: self.form,
        }
    }

    /// Strip information from the parameter so that two equivalent parameters compare equal.
    /// Normalize nested unions and intersections in the annotated type, if any.
    ///
    /// See [`Type::normalized`] for more details.
    pub(crate) fn normalized_impl(
        &self,
        db: &'db dyn Db,
        visitor: &NormalizedVisitor<'db>,
    ) -> Self {
        let Parameter {
            annotated_type,
            inferred_annotation,
            kind,
            form,
        } = self;

        // Ensure unions and intersections are ordered in the annotated type (if there is one).
        // Ensure that a parameter without an annotation is treated equivalently to a parameter
        // with a dynamic type as its annotation. (We must use `Any` here as all dynamic types
        // normalize to `Any`.)
        let annotated_type = annotated_type
            .map(|ty| ty.normalized_impl(db, visitor))
            .unwrap_or_else(Type::any);

        // Ensure that parameter names are stripped from positional-only, variadic and keyword-variadic parameters.
        // Ensure that we only record whether a parameter *has* a default
        // (strip the precise *type* of the default from the parameter, replacing it with `Never`).
        let kind = match kind {
            ParameterKind::PositionalOnly {
                name: _,
                default_type,
            } => ParameterKind::PositionalOnly {
                name: None,
                default_type: default_type.map(|_| Type::Never),
            },
            ParameterKind::PositionalOrKeyword { name, default_type } => {
                ParameterKind::PositionalOrKeyword {
                    name: name.clone(),
                    default_type: default_type.map(|_| Type::Never),
                }
            }
            ParameterKind::KeywordOnly { name, default_type } => ParameterKind::KeywordOnly {
                name: name.clone(),
                default_type: default_type.map(|_| Type::Never),
            },
            ParameterKind::Variadic { name: _ } => ParameterKind::Variadic {
                name: Name::new_static("args"),
            },
            ParameterKind::KeywordVariadic { name: _ } => ParameterKind::KeywordVariadic {
                name: Name::new_static("kwargs"),
            },
        };

        Self {
            annotated_type: Some(annotated_type),
            inferred_annotation: *inferred_annotation,
            kind,
            form: *form,
        }
    }

    pub(super) fn recursive_type_normalized_impl(
        &self,
        db: &'db dyn Db,
        div: Type<'db>,
        nested: bool,
    ) -> Option<Self> {
        let Parameter {
            annotated_type,
            inferred_annotation,
            kind,
            form,
        } = self;

        let annotated_type = match annotated_type {
            Some(ty) if nested => Some(ty.recursive_type_normalized_impl(db, div, true)?),
            Some(ty) => Some(
                ty.recursive_type_normalized_impl(db, div, true)
                    .unwrap_or(div),
            ),
            None => None,
        };

        let kind = match kind {
            ParameterKind::PositionalOnly { name, default_type } => ParameterKind::PositionalOnly {
                name: name.clone(),
                default_type: match default_type {
                    Some(ty) if nested => Some(ty.recursive_type_normalized_impl(db, div, true)?),
                    Some(ty) => Some(
                        ty.recursive_type_normalized_impl(db, div, true)
                            .unwrap_or(div),
                    ),
                    None => None,
                },
            },
            ParameterKind::PositionalOrKeyword { name, default_type } => {
                ParameterKind::PositionalOrKeyword {
                    name: name.clone(),
                    default_type: match default_type {
                        Some(ty) if nested => {
                            Some(ty.recursive_type_normalized_impl(db, div, true)?)
                        }
                        Some(ty) => Some(
                            ty.recursive_type_normalized_impl(db, div, true)
                                .unwrap_or(div),
                        ),
                        None => None,
                    },
                }
            }
            ParameterKind::KeywordOnly { name, default_type } => ParameterKind::KeywordOnly {
                name: name.clone(),
                default_type: match default_type {
                    Some(ty) if nested => Some(ty.recursive_type_normalized_impl(db, div, true)?),
                    Some(ty) => Some(
                        ty.recursive_type_normalized_impl(db, div, true)
                            .unwrap_or(div),
                    ),
                    None => None,
                },
            },
            ParameterKind::Variadic { name } => ParameterKind::Variadic { name: name.clone() },
            ParameterKind::KeywordVariadic { name } => {
                ParameterKind::KeywordVariadic { name: name.clone() }
            }
        };

        Some(Self {
            annotated_type,
            inferred_annotation: *inferred_annotation,
            kind,
            form: *form,
        })
    }

    /// Returns `true` if this is a keyword-only parameter.
    pub(crate) fn is_keyword_only(&self) -> bool {
        matches!(self.kind, ParameterKind::KeywordOnly { .. })
    }

    /// Returns `true` if this is a positional-only parameter.
    pub(crate) fn is_positional_only(&self) -> bool {
        matches!(self.kind, ParameterKind::PositionalOnly { .. })
    }

    /// Returns `true` if this is a positional-or-keyword parameter.
    pub(crate) fn is_positional_or_keyword(&self) -> bool {
        matches!(self.kind, ParameterKind::PositionalOrKeyword { .. })
    }

    /// Returns `true` if this is a variadic parameter.
    pub(crate) fn is_variadic(&self) -> bool {
        matches!(self.kind, ParameterKind::Variadic { .. })
    }

    /// Returns `true` if this is a keyword-variadic parameter.
    pub(crate) fn is_keyword_variadic(&self) -> bool {
        matches!(self.kind, ParameterKind::KeywordVariadic { .. })
    }

    /// Returns `true` if this is either a positional-only or standard (positional or keyword)
    /// parameter.
    pub(crate) fn is_positional(&self) -> bool {
        matches!(
            self.kind,
            ParameterKind::PositionalOnly { .. } | ParameterKind::PositionalOrKeyword { .. }
        )
    }

    pub(crate) fn callable_by_name(&self, name: &str) -> bool {
        match &self.kind {
            ParameterKind::PositionalOrKeyword {
                name: param_name, ..
            }
            | ParameterKind::KeywordOnly {
                name: param_name, ..
            } => param_name == name,
            _ => false,
        }
    }

    /// Annotated type of the parameter, if annotated.
    pub(crate) fn annotated_type(&self) -> Option<Type<'db>> {
        self.annotated_type
    }

    /// Kind of the parameter.
    pub(crate) fn kind(&self) -> &ParameterKind<'db> {
        &self.kind
    }

    /// Whether or not the type of this parameter should be displayed.
    pub(crate) fn should_annotation_be_displayed(&self) -> bool {
        !self.inferred_annotation
    }

    /// Name of the parameter (if it has one).
    pub(crate) fn name(&self) -> Option<&ast::name::Name> {
        match &self.kind {
            ParameterKind::PositionalOnly { name, .. } => name.as_ref(),
            ParameterKind::PositionalOrKeyword { name, .. } => Some(name),
            ParameterKind::Variadic { name } => Some(name),
            ParameterKind::KeywordOnly { name, .. } => Some(name),
            ParameterKind::KeywordVariadic { name } => Some(name),
        }
    }

    /// Return `true` if the parameter name uses the pre-PEP-570 convention
    /// (specified in PEP 484) to indicate to a type checker that it should be treated
    /// as positional-only.
    fn uses_pep_484_positional_only_convention(&self) -> bool {
        self.name()
            .is_some_and(|name| name.starts_with("__") && !name.ends_with("__"))
    }

    fn convert_positional_or_keyword_to_positional_only(&mut self) {
        let ParameterKind::PositionalOrKeyword { name, default_type } = &self.kind else {
            unreachable!("we should be limited to positional-or-keyword parameters");
        };
        self.kind = ParameterKind::PositionalOnly {
            name: Some(name.clone()),
            default_type: *default_type,
        };
    }

    /// Display name of the parameter, if it has one.
    pub(crate) fn display_name(&self) -> Option<ast::name::Name> {
        self.name().map(|name| match self.kind {
            ParameterKind::Variadic { .. } => ast::name::Name::new(format!("*{name}")),
            ParameterKind::KeywordVariadic { .. } => ast::name::Name::new(format!("**{name}")),
            _ => name.clone(),
        })
    }

    /// Default-value type of the parameter, if any.
    pub(crate) fn default_type(&self) -> Option<Type<'db>> {
        match self.kind {
            ParameterKind::PositionalOnly { default_type, .. }
            | ParameterKind::PositionalOrKeyword { default_type, .. }
            | ParameterKind::KeywordOnly { default_type, .. } => default_type,
            ParameterKind::Variadic { .. } | ParameterKind::KeywordVariadic { .. } => None,
        }
    }
}

#[derive(Clone, Debug, PartialEq, Eq, Hash, salsa::Update, get_size2::GetSize)]
pub enum ParameterKind<'db> {
    /// Positional-only parameter, e.g. `def f(x, /): ...`
    PositionalOnly {
        /// Parameter name.
        ///
        /// It is possible for signatures to be defined in ways that leave positional-only parameters
        /// nameless (e.g. via `Callable` annotations).
        name: Option<Name>,
        default_type: Option<Type<'db>>,
    },

    /// Positional-or-keyword parameter, e.g. `def f(x): ...`
    PositionalOrKeyword {
        /// Parameter name.
        name: Name,
        default_type: Option<Type<'db>>,
    },

    /// Variadic parameter, e.g. `def f(*args): ...`
    Variadic {
        /// Parameter name.
        name: Name,
    },

    /// Keyword-only parameter, e.g. `def f(*, x): ...`
    KeywordOnly {
        /// Parameter name.
        name: Name,
        default_type: Option<Type<'db>>,
    },

    /// Variadic keywords parameter, e.g. `def f(**kwargs): ...`
    KeywordVariadic {
        /// Parameter name.
        name: Name,
    },
}

impl<'db> ParameterKind<'db> {
    fn apply_type_mapping_impl<'a>(
        &self,
        db: &'db dyn Db,
        type_mapping: &TypeMapping<'a, 'db>,
        tcx: TypeContext<'db>,
        visitor: &ApplyTypeMappingVisitor<'db>,
    ) -> Self {
        let apply_to_default_type = |default_type: &Option<Type<'db>>| {
            if type_mapping == &TypeMapping::ReplaceParameterDefaults && default_type.is_some() {
                Some(Type::unknown())
            } else {
                default_type
                    .as_ref()
                    .map(|ty| ty.apply_type_mapping_impl(db, type_mapping, tcx, visitor))
            }
        };

        match self {
            Self::PositionalOnly { default_type, name } => Self::PositionalOnly {
                default_type: apply_to_default_type(default_type),
                name: name.clone(),
            },
            Self::PositionalOrKeyword { default_type, name } => Self::PositionalOrKeyword {
                default_type: apply_to_default_type(default_type),
                name: name.clone(),
            },
            Self::KeywordOnly { default_type, name } => Self::KeywordOnly {
                default_type: apply_to_default_type(default_type),
                name: name.clone(),
            },
            Self::Variadic { .. } | Self::KeywordVariadic { .. } => self.clone(),
        }
    }
}

/// Whether a parameter is used as a value or a type form.
#[derive(Clone, Copy, Debug, Eq, Hash, PartialEq, get_size2::GetSize)]
pub(crate) enum ParameterForm {
    Value,
    Type,
}

#[cfg(test)]
mod tests {
    use super::*;
    use crate::db::tests::{TestDb, setup_db};
    use crate::place::global_symbol;
    use crate::types::{FunctionType, KnownClass};
    use ruff_db::system::DbWithWritableSystem as _;

    #[track_caller]
    fn get_function_f<'db>(db: &'db TestDb, file: &'static str) -> FunctionType<'db> {
        let module = ruff_db::files::system_path_to_file(db, file).unwrap();
        global_symbol(db, module, "f")
            .place
            .expect_type()
            .expect_function_literal()
    }

    #[track_caller]
    fn assert_params<'db>(signature: &Signature<'db>, expected: &[Parameter<'db>]) {
        assert_eq!(signature.parameters.value.as_slice(), expected);
    }

    #[test]
    fn empty() {
        let mut db = setup_db();
        db.write_dedented("/src/a.py", "def f(): ...").unwrap();
        let func = get_function_f(&db, "/src/a.py")
            .literal(&db)
            .last_definition(&db);

        let sig = func.signature(&db);

        assert!(sig.return_ty.is_none());
        assert_params(&sig, &[]);
    }

    #[test]
    #[allow(clippy::many_single_char_names)]
    fn full() {
        let mut db = setup_db();
        db.write_dedented(
            "/src/a.py",
            "
            from typing import Literal

            def f(a, b: int, c = 1, d: int = 2, /,
                  e = 3, f: Literal[4] = 4, *args: object,
                  g = 5, h: Literal[6] = 6, **kwargs: str) -> bytes: ...
            ",
        )
        .unwrap();
        let func = get_function_f(&db, "/src/a.py")
            .literal(&db)
            .last_definition(&db);

        let sig = func.signature(&db);

        assert_eq!(sig.return_ty.unwrap().display(&db).to_string(), "bytes");
        assert_params(
            &sig,
            &[
                Parameter::positional_only(Some(Name::new_static("a"))),
                Parameter::positional_only(Some(Name::new_static("b")))
                    .with_annotated_type(KnownClass::Int.to_instance(&db)),
                Parameter::positional_only(Some(Name::new_static("c")))
                    .with_default_type(Type::IntLiteral(1)),
                Parameter::positional_only(Some(Name::new_static("d")))
                    .with_annotated_type(KnownClass::Int.to_instance(&db))
                    .with_default_type(Type::IntLiteral(2)),
                Parameter::positional_or_keyword(Name::new_static("e"))
                    .with_default_type(Type::IntLiteral(3)),
                Parameter::positional_or_keyword(Name::new_static("f"))
                    .with_annotated_type(Type::IntLiteral(4))
                    .with_default_type(Type::IntLiteral(4)),
                Parameter::variadic(Name::new_static("args")).with_annotated_type(Type::object()),
                Parameter::keyword_only(Name::new_static("g"))
                    .with_default_type(Type::IntLiteral(5)),
                Parameter::keyword_only(Name::new_static("h"))
                    .with_annotated_type(Type::IntLiteral(6))
                    .with_default_type(Type::IntLiteral(6)),
                Parameter::keyword_variadic(Name::new_static("kwargs"))
                    .with_annotated_type(KnownClass::Str.to_instance(&db)),
            ],
        );
    }

    #[test]
    fn not_deferred() {
        let mut db = setup_db();
        db.write_dedented(
            "/src/a.py",
            "
            class A: ...
            class B: ...

            alias = A

            def f(a: alias): ...

            alias = B
            ",
        )
        .unwrap();
        let func = get_function_f(&db, "/src/a.py")
            .literal(&db)
            .last_definition(&db);

        let sig = func.signature(&db);

        let [
            Parameter {
                annotated_type,
                kind: ParameterKind::PositionalOrKeyword { name, .. },
                ..
            },
        ] = &sig.parameters.value[..]
        else {
            panic!("expected one positional-or-keyword parameter");
        };
        assert_eq!(name, "a");
        // Parameter resolution not deferred; we should see A not B
        assert_eq!(annotated_type.unwrap().display(&db).to_string(), "A");
    }

    #[test]
    fn deferred_in_stub() {
        let mut db = setup_db();
        db.write_dedented(
            "/src/a.pyi",
            "
            class A: ...
            class B: ...

            alias = A

            def f(a: alias): ...

            alias = B
            ",
        )
        .unwrap();
        let func = get_function_f(&db, "/src/a.pyi")
            .literal(&db)
            .last_definition(&db);

        let sig = func.signature(&db);

        let [
            Parameter {
                annotated_type,
                kind: ParameterKind::PositionalOrKeyword { name, .. },
                ..
            },
        ] = &sig.parameters.value[..]
        else {
            panic!("expected one positional-or-keyword parameter");
        };
        assert_eq!(name, "a");
        // Parameter resolution deferred:
        assert_eq!(annotated_type.unwrap().display(&db).to_string(), "A | B");
    }

    #[test]
    fn generic_not_deferred() {
        let mut db = setup_db();
        db.write_dedented(
            "/src/a.py",
            "
            class A: ...
            class B: ...

            alias = A

            def f[T](a: alias, b: T) -> T: ...

            alias = B
            ",
        )
        .unwrap();
        let func = get_function_f(&db, "/src/a.py")
            .literal(&db)
            .last_definition(&db);

        let sig = func.signature(&db);

        let [
            Parameter {
                annotated_type: a_annotated_ty,
                kind: ParameterKind::PositionalOrKeyword { name: a_name, .. },
                ..
            },
            Parameter {
                annotated_type: b_annotated_ty,
                kind: ParameterKind::PositionalOrKeyword { name: b_name, .. },
                ..
            },
        ] = &sig.parameters.value[..]
        else {
            panic!("expected two positional-or-keyword parameters");
        };
        assert_eq!(a_name, "a");
        assert_eq!(b_name, "b");
        assert_eq!(a_annotated_ty.unwrap().display(&db).to_string(), "A");
        assert_eq!(b_annotated_ty.unwrap().display(&db).to_string(), "T@f");
    }

    #[test]
    fn generic_deferred_in_stub() {
        let mut db = setup_db();
        db.write_dedented(
            "/src/a.pyi",
            "
            class A: ...
            class B: ...

            alias = A

            def f[T](a: alias, b: T) -> T: ...

            alias = B
            ",
        )
        .unwrap();
        let func = get_function_f(&db, "/src/a.pyi")
            .literal(&db)
            .last_definition(&db);

        let sig = func.signature(&db);

        let [
            Parameter {
                annotated_type: a_annotated_ty,
                kind: ParameterKind::PositionalOrKeyword { name: a_name, .. },
                ..
            },
            Parameter {
                annotated_type: b_annotated_ty,
                kind: ParameterKind::PositionalOrKeyword { name: b_name, .. },
                ..
            },
        ] = &sig.parameters.value[..]
        else {
            panic!("expected two positional-or-keyword parameters");
        };
        assert_eq!(a_name, "a");
        assert_eq!(b_name, "b");
        // Parameter resolution deferred:
        assert_eq!(a_annotated_ty.unwrap().display(&db).to_string(), "A | B");
        assert_eq!(b_annotated_ty.unwrap().display(&db).to_string(), "T@f");
    }

    #[test]
    fn external_signature_no_decorator() {
        let mut db = setup_db();
        db.write_dedented(
            "/src/a.py",
            "
            def f(a: int) -> int: ...
            ",
        )
        .unwrap();
        let func = get_function_f(&db, "/src/a.py");

        let overload = func.literal(&db).last_definition(&db);
        let expected_sig = overload.signature(&db);

        // With no decorators, internal and external signature are the same
        assert_eq!(
            func.signature(&db),
            &CallableSignature::single(expected_sig)
        );
    }
}<|MERGE_RESOLUTION|>--- conflicted
+++ resolved
@@ -1639,7 +1639,6 @@
     pub(crate) fn find_pep484_positional_only_parameters(
         &mut self,
         has_implicitly_positional_first_parameter: bool,
-<<<<<<< HEAD
     ) {
         // If there are any PEP-570 positional-only parameters, those take precedence, and PEP-484
         // isn't relevant.
@@ -1660,109 +1659,6 @@
             && let Some(param) = positional_or_keyword_parameters.next()
         {
             param.convert_positional_or_keyword_to_positional_only();
-=======
-    ) -> Self {
-        let ast::Parameters {
-            posonlyargs,
-            args,
-            vararg,
-            kwonlyargs,
-            kwarg,
-            range: _,
-            node_index: _,
-        } = parameters;
-
-        let default_type = |param: &ast::ParameterWithDefault| {
-            param.default().map(|default| {
-                definition_expression_type(db, definition, default).replace_parameter_defaults(db)
-            })
-        };
-
-        let method_info = infer_method_information(db, definition);
-        let is_static_or_classmethod =
-            method_info.is_some_and(|f| f.is_staticmethod || f.is_classmethod);
-
-        let inferred_annotation = |arg: &ParameterWithDefault| {
-            if let Some(MethodInformation {
-                method_may_be_generic,
-                class_literal,
-                class_is_generic,
-                ..
-            }) = method_info
-                && !is_static_or_classmethod
-                && arg.parameter.annotation().is_none()
-                && parameters.index(arg.name().id()) == Some(0)
-            {
-                if method_may_be_generic
-                    || class_is_generic
-                    || class_literal
-                        .known(db)
-                        .is_some_and(KnownClass::is_fallback_class)
-                {
-                    let scope_id = definition.scope(db);
-                    let typevar_binding_context = Some(definition);
-                    let index = semantic_index(db, scope_id.file(db));
-                    let class = nearest_enclosing_class(db, index, scope_id).unwrap();
-
-                    Some(
-                        typing_self(db, scope_id, typevar_binding_context, class)
-                            .map(Type::TypeVar)
-                            .expect("We should always find the surrounding class for an implicit self: Self annotation"),
-                    )
-                } else {
-                    // For methods of non-generic classes that are not otherwise generic (e.g. return `Self` or
-                    // have additional type parameters), the implicit `Self` type of the `self` parameter would
-                    // be the only type variable, so we can just use the class directly.
-                    Some(class_literal.to_non_generic_instance(db))
-                }
-            } else {
-                None
-            }
-        };
-
-        let pos_only_param = |param: &ast::ParameterWithDefault| {
-            if let Some(inferred_annotation_type) = inferred_annotation(param) {
-                Parameter {
-                    annotated_type: Some(inferred_annotation_type),
-                    inferred_annotation: true,
-                    kind: ParameterKind::PositionalOnly {
-                        name: Some(param.parameter.name.id.clone()),
-                        default_type: default_type(param),
-                    },
-                    form: ParameterForm::Value,
-                }
-            } else {
-                Parameter::from_node_and_kind(
-                    db,
-                    definition,
-                    &param.parameter,
-                    ParameterKind::PositionalOnly {
-                        name: Some(param.parameter.name.id.clone()),
-                        default_type: default_type(param),
-                    },
-                )
-            }
-        };
-
-        let mut positional_only: Vec<Parameter> = posonlyargs.iter().map(pos_only_param).collect();
-
-        let mut pos_or_keyword_iter = args.iter();
-
-        // If there are no PEP-570 positional-only parameters, check for the legacy PEP-484 convention
-        // for denoting positional-only parameters (parameters that start with `__` and do not end with `__`)
-        if positional_only.is_empty() {
-            let pos_or_keyword_iter = pos_or_keyword_iter.by_ref();
-
-            if has_implicitly_positional_first_parameter {
-                positional_only.extend(pos_or_keyword_iter.next().map(pos_only_param));
-            }
-
-            positional_only.extend(
-                pos_or_keyword_iter
-                    .peeking_take_while(|param| param.uses_pep_484_positional_only_convention())
-                    .map(pos_only_param),
-            );
->>>>>>> ff7086d9
         }
 
         let pep484_parameters = positional_or_keyword_parameters
