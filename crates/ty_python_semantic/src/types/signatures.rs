//! _Signatures_ describe the expected parameters and return type of a function or other callable.
//! Overloads and unions add complexity to this simple description.
//!
//! In a call expression, the type of the callable might be a union of several types. The call must
//! be compatible with _all_ of these types, since at runtime the callable might be an instance of
//! any of them.
//!
//! Each of the atomic types in the union must be callable. Each callable might be _overloaded_,
//! containing multiple _overload signatures_, each of which describes a different combination of
//! argument types and return types. For each callable type in the union, the call expression's
//! arguments must match _at least one_ overload.

use std::{collections::HashMap, slice::Iter};

use itertools::{EitherOrBoth, Itertools};
use ruff_python_ast::ParameterWithDefault;
use smallvec::{SmallVec, smallvec_inline};

use super::{
    DynamicType, Type, TypeVarVariance, definition_expression_type, infer_definition_types,
    semantic_index,
};
use crate::semantic_index::definition::Definition;
use crate::types::constraints::{ConstraintSet, IteratorConstraintsExtension};
use crate::types::function::FunctionType;
use crate::types::generics::{GenericContext, typing_self, walk_generic_context};
use crate::types::infer::nearest_enclosing_class;
use crate::types::{
    ApplyTypeMappingVisitor, BindingContext, BoundTypeVarInstance, ClassType,
    FindLegacyTypeVarsVisitor, HasRelationToVisitor, IsEquivalentVisitor, KnownClass,
    MaterializationKind, NormalizedVisitor, TypeMapping, TypeRelation, VarianceInferable,
    todo_type,
};
use crate::{Db, FxOrderSet};
use ruff_python_ast::{self as ast, name::Name};

#[derive(Clone, Copy, Debug)]
struct MethodInformation<'db> {
    method: FunctionType<'db>,
    class: ClassType<'db>,
}

fn infer_method_information<'db>(
    db: &'db dyn Db,
    definition: Definition<'db>,
) -> Option<MethodInformation<'db>> {
    let class_scope_id = definition.scope(db);
    let file = class_scope_id.file(db);
    let index = semantic_index(db, file);

    let class_scope = index.scope(class_scope_id.file_scope_id(db));
    let class_node = class_scope.node().as_class()?;

    let method = infer_definition_types(db, definition)
        .declaration_type(definition)
        .inner_type()
        .into_function_literal()?;

    let class_def = index.expect_single_definition(class_node);
    let class_literal = infer_definition_types(db, class_def)
        .declaration_type(class_def)
        .inner_type();
    let class = class_literal.to_class_type(db)?;

    Some(MethodInformation { method, class })
}

/// The signature of a single callable. If the callable is overloaded, there is a separate
/// [`Signature`] for each overload.
#[derive(Clone, Debug, PartialEq, Eq, Hash, salsa::Update, get_size2::GetSize)]
pub struct CallableSignature<'db> {
    /// The signatures of each overload of this callable. Will be empty if the type is not
    /// callable.
    pub(crate) overloads: SmallVec<[Signature<'db>; 1]>,
}

impl<'db> CallableSignature<'db> {
    pub(crate) fn single(signature: Signature<'db>) -> Self {
        Self {
            overloads: smallvec_inline![signature],
        }
    }

    pub(crate) fn bottom() -> Self {
        Self::single(Signature::bottom())
    }

    /// Creates a new `CallableSignature` from an iterator of [`Signature`]s. Returns a
    /// non-callable signature if the iterator is empty.
    pub(crate) fn from_overloads<I>(overloads: I) -> Self
    where
        I: IntoIterator<Item = Signature<'db>>,
    {
        Self {
            overloads: overloads.into_iter().collect(),
        }
    }

    pub(crate) fn iter(&self) -> std::slice::Iter<'_, Signature<'db>> {
        self.overloads.iter()
    }

    pub(crate) fn with_inherited_generic_context(
        &self,
        db: &'db dyn Db,
        inherited_generic_context: GenericContext<'db>,
    ) -> Self {
        Self::from_overloads(self.overloads.iter().map(|signature| {
            signature
                .clone()
                .with_inherited_generic_context(db, inherited_generic_context)
        }))
    }

    pub(crate) fn normalized_impl(
        &self,
        db: &'db dyn Db,
        visitor: &NormalizedVisitor<'db>,
    ) -> Self {
        Self::from_overloads(
            self.overloads
                .iter()
                .map(|signature| signature.normalized_impl(db, visitor)),
        )
    }

    pub(crate) fn apply_type_mapping_impl<'a>(
        &self,
        db: &'db dyn Db,
        type_mapping: &TypeMapping<'a, 'db>,
        visitor: &ApplyTypeMappingVisitor<'db>,
    ) -> Self {
        Self::from_overloads(
            self.overloads
                .iter()
                .map(|signature| signature.apply_type_mapping_impl(db, type_mapping, visitor)),
        )
    }

    pub(crate) fn find_legacy_typevars_impl(
        &self,
        db: &'db dyn Db,
        binding_context: Option<Definition<'db>>,
        typevars: &mut FxOrderSet<BoundTypeVarInstance<'db>>,
        visitor: &FindLegacyTypeVarsVisitor<'db>,
    ) {
        for signature in &self.overloads {
            signature.find_legacy_typevars_impl(db, binding_context, typevars, visitor);
        }
    }

    /// Binds the first (presumably `self`) parameter of this signature. If a `self_type` is
    /// provided, we will replace any occurrences of `typing.Self` in the parameter and return
    /// annotations with that type.
    pub(crate) fn bind_self(&self, db: &'db dyn Db, self_type: Option<Type<'db>>) -> Self {
        Self {
            overloads: self
                .overloads
                .iter()
                .map(|signature| signature.bind_self(db, self_type))
                .collect(),
        }
    }

    /// Check whether this callable type is a subtype of another callable type.
    ///
    /// See [`Type::is_subtype_of`] for more details.
    pub(crate) fn is_subtype_of(&self, db: &'db dyn Db, other: &Self) -> bool {
        self.is_subtype_of_impl(db, other).is_always_satisfied()
    }

    fn is_subtype_of_impl(&self, db: &'db dyn Db, other: &Self) -> ConstraintSet<'db> {
        self.has_relation_to_impl(
            db,
            other,
            TypeRelation::Subtyping,
            &HasRelationToVisitor::default(),
        )
    }

    /// Check whether this callable type is assignable to another callable type.
    ///
    /// See [`Type::is_assignable_to`] for more details.
    pub(crate) fn is_assignable_to(&self, db: &'db dyn Db, other: &Self) -> bool {
        self.has_relation_to_impl(
            db,
            other,
            TypeRelation::Assignability,
            &HasRelationToVisitor::default(),
        )
        .is_always_satisfied()
    }

    pub(crate) fn has_relation_to_impl(
        &self,
        db: &'db dyn Db,
        other: &Self,
        relation: TypeRelation,
        visitor: &HasRelationToVisitor<'db>,
    ) -> ConstraintSet<'db> {
        Self::has_relation_to_inner(db, &self.overloads, &other.overloads, relation, visitor)
    }

    /// Implementation of subtyping and assignability between two, possible overloaded, callable
    /// types.
    fn has_relation_to_inner(
        db: &'db dyn Db,
        self_signatures: &[Signature<'db>],
        other_signatures: &[Signature<'db>],
        relation: TypeRelation,
        visitor: &HasRelationToVisitor<'db>,
    ) -> ConstraintSet<'db> {
        match (self_signatures, other_signatures) {
            ([self_signature], [other_signature]) => {
                // Base case: both callable types contain a single signature.
                self_signature.has_relation_to_impl(db, other_signature, relation, visitor)
            }

            // `self` is possibly overloaded while `other` is definitely not overloaded.
            (_, [_]) => self_signatures.iter().when_any(db, |self_signature| {
                Self::has_relation_to_inner(
                    db,
                    std::slice::from_ref(self_signature),
                    other_signatures,
                    relation,
                    visitor,
                )
            }),

            // `self` is definitely not overloaded while `other` is possibly overloaded.
            ([_], _) => other_signatures.iter().when_all(db, |other_signature| {
                Self::has_relation_to_inner(
                    db,
                    self_signatures,
                    std::slice::from_ref(other_signature),
                    relation,
                    visitor,
                )
            }),

            // `self` is definitely overloaded while `other` is possibly overloaded.
            (_, _) => other_signatures.iter().when_all(db, |other_signature| {
                Self::has_relation_to_inner(
                    db,
                    self_signatures,
                    std::slice::from_ref(other_signature),
                    relation,
                    visitor,
                )
            }),
        }
    }

    /// Check whether this callable type is equivalent to another callable type.
    ///
    /// See [`Type::is_equivalent_to`] for more details.
    pub(crate) fn is_equivalent_to_impl(
        &self,
        db: &'db dyn Db,
        other: &Self,
        visitor: &IsEquivalentVisitor<'db>,
    ) -> ConstraintSet<'db> {
        match (self.overloads.as_slice(), other.overloads.as_slice()) {
            ([self_signature], [other_signature]) => {
                // Common case: both callable types contain a single signature, use the custom
                // equivalence check instead of delegating it to the subtype check.
                self_signature.is_equivalent_to_impl(db, other_signature, visitor)
            }
            (_, _) => {
                if self == other {
                    return ConstraintSet::from(true);
                }
                self.is_subtype_of_impl(db, other)
                    .and(db, || other.is_subtype_of_impl(db, self))
            }
        }
    }
}

impl<'a, 'db> IntoIterator for &'a CallableSignature<'db> {
    type Item = &'a Signature<'db>;
    type IntoIter = std::slice::Iter<'a, Signature<'db>>;

    fn into_iter(self) -> Self::IntoIter {
        self.iter()
    }
}

impl<'db> VarianceInferable<'db> for &CallableSignature<'db> {
    // TODO: possibly need to replace self
    fn variance_of(self, db: &'db dyn Db, typevar: BoundTypeVarInstance<'db>) -> TypeVarVariance {
        self.overloads
            .iter()
            .map(|signature| signature.variance_of(db, typevar))
            .collect()
    }
}

/// The signature of one of the overloads of a callable.
#[derive(Clone, Debug, salsa::Update, get_size2::GetSize, PartialEq, Eq, Hash)]
pub struct Signature<'db> {
    /// The generic context for this overload, if it is generic.
    pub(crate) generic_context: Option<GenericContext<'db>>,

    /// The original definition associated with this function, if available.
    /// This is useful for locating and extracting docstring information for the signature.
    pub(crate) definition: Option<Definition<'db>>,

    /// Parameters, in source order.
    ///
    /// The ordering of parameters in a valid signature must be: first positional-only parameters,
    /// then positional-or-keyword, then optionally the variadic parameter, then keyword-only
    /// parameters, and last, optionally the variadic keywords parameter. Parameters with defaults
    /// must come after parameters without defaults.
    ///
    /// We may get invalid signatures, though, and need to handle them without panicking.
    parameters: Parameters<'db>,

    /// Annotated return type, if any.
    pub(crate) return_ty: Option<Type<'db>>,
}

pub(super) fn walk_signature<'db, V: super::visitor::TypeVisitor<'db> + ?Sized>(
    db: &'db dyn Db,
    signature: &Signature<'db>,
    visitor: &V,
) {
    if let Some(generic_context) = &signature.generic_context {
        walk_generic_context(db, *generic_context, visitor);
    }
    // By default we usually don't visit the type of the default value,
    // as it isn't relevant to most things
    for parameter in &signature.parameters {
        if let Some(ty) = parameter.annotated_type() {
            visitor.visit_type(db, ty);
        }
    }
    if let Some(return_ty) = &signature.return_ty {
        visitor.visit_type(db, *return_ty);
    }
}

impl<'db> Signature<'db> {
    pub(crate) fn new(parameters: Parameters<'db>, return_ty: Option<Type<'db>>) -> Self {
        Self {
            generic_context: None,
            definition: None,
            parameters,
            return_ty,
        }
    }

    pub(crate) fn new_generic(
        generic_context: Option<GenericContext<'db>>,
        parameters: Parameters<'db>,
        return_ty: Option<Type<'db>>,
    ) -> Self {
        Self {
            generic_context,
            definition: None,
            parameters,
            return_ty,
        }
    }

    /// Return a signature for a dynamic callable
    pub(crate) fn dynamic(signature_type: Type<'db>) -> Self {
        Signature {
            generic_context: None,
            definition: None,
            parameters: Parameters::gradual_form(),
            return_ty: Some(signature_type),
        }
    }

    /// Return a todo signature: (*args: Todo, **kwargs: Todo) -> Todo
    #[allow(unused_variables)] // 'reason' only unused in debug builds
    pub(crate) fn todo(reason: &'static str) -> Self {
        let signature_type = todo_type!(reason);
        Signature {
            generic_context: None,
            definition: None,
            parameters: Parameters::todo(),
            return_ty: Some(signature_type),
        }
    }

    /// Return a typed signature from a function definition.
    pub(super) fn from_function(
        db: &'db dyn Db,
<<<<<<< HEAD
        pep695_generic_context: Option<GenericContext<'db>>,
        inherited_generic_context: Option<GenericContext<'db>>,
=======
        generic_context: Option<GenericContext<'db>>,
>>>>>>> 80b33766
        definition: Definition<'db>,
        function_node: &ast::StmtFunctionDef,
        has_implicitly_positional_first_parameter: bool,
    ) -> Self {
        let parameters = Parameters::from_parameters(
            db,
            definition,
            function_node.parameters.as_ref(),
            has_implicitly_positional_first_parameter,
        );
        let return_ty = function_node
            .returns
            .as_ref()
            .map(|returns| definition_expression_type(db, definition, returns.as_ref()));
        let legacy_generic_context =
            GenericContext::from_function_params(db, definition, &parameters, return_ty);
<<<<<<< HEAD
        let full_generic_context = GenericContext::merge_pep695_and_legacy(
            db,
            pep695_generic_context,
            legacy_generic_context,
        );
=======

        let full_generic_context = match (legacy_generic_context, generic_context) {
            (Some(legacy_ctx), Some(ctx)) => {
                if legacy_ctx
                    .variables(db)
                    .exactly_one()
                    .is_ok_and(|bound_typevar| bound_typevar.typevar(db).is_self(db))
                {
                    Some(legacy_ctx.merge(db, ctx))
                } else {
                    // TODO: Raise a diagnostic — mixing PEP 695 and legacy typevars is not allowed
                    Some(ctx)
                }
            }
            (left, right) => left.or(right),
        };
>>>>>>> 80b33766

        Self {
            generic_context: full_generic_context,
            definition: Some(definition),
            parameters,
            return_ty,
        }
    }

    pub(super) fn mark_typevars_inferable(self, db: &'db dyn Db) -> Self {
        if let Some(definition) = self.definition {
            self.apply_type_mapping_impl(
                db,
                &TypeMapping::MarkTypeVarsInferable(Some(BindingContext::Definition(definition))),
                &ApplyTypeMappingVisitor::default(),
            )
        } else {
            self
        }
    }

    pub(super) fn wrap_coroutine_return_type(self, db: &'db dyn Db) -> Self {
        let return_ty = self.return_ty.map(|return_ty| {
            KnownClass::CoroutineType
                .to_specialized_instance(db, [Type::any(), Type::any(), return_ty])
        });
        Self { return_ty, ..self }
    }

    /// Returns the signature which accepts any parameters and returns an `Unknown` type.
    pub(crate) fn unknown() -> Self {
        Self::new(Parameters::unknown(), Some(Type::unknown()))
    }

    /// Return the "bottom" signature, subtype of all other fully-static signatures.
    pub(crate) fn bottom() -> Self {
        Self::new(Parameters::object(), Some(Type::Never))
    }

    pub(crate) fn with_inherited_generic_context(
        mut self,
        db: &'db dyn Db,
        inherited_generic_context: GenericContext<'db>,
    ) -> Self {
        match self.generic_context.as_mut() {
            Some(generic_context) => {
                *generic_context = generic_context.merge(db, inherited_generic_context);
            }
            None => {
                self.generic_context = Some(inherited_generic_context);
            }
        }
        self
    }

    pub(crate) fn normalized_impl(
        &self,
        db: &'db dyn Db,
        visitor: &NormalizedVisitor<'db>,
    ) -> Self {
        Self {
            generic_context: self
                .generic_context
                .map(|ctx| ctx.normalized_impl(db, visitor)),
            // Discard the definition when normalizing, so that two equivalent signatures
            // with different `Definition`s share the same Salsa ID when normalized
            definition: None,
            parameters: self
                .parameters
                .iter()
                .map(|param| param.normalized_impl(db, visitor))
                .collect(),
            return_ty: self
                .return_ty
                .map(|return_ty| return_ty.normalized_impl(db, visitor)),
        }
    }

    pub(crate) fn apply_type_mapping_impl<'a>(
        &self,
        db: &'db dyn Db,
        type_mapping: &TypeMapping<'a, 'db>,
        visitor: &ApplyTypeMappingVisitor<'db>,
    ) -> Self {
        let flipped_mapping = match type_mapping {
            TypeMapping::Materialize(materialization_kind) => {
                &TypeMapping::Materialize(materialization_kind.flip())
            }
            _ => type_mapping,
        };
        Self {
            generic_context: self
                .generic_context
                .map(|context| type_mapping.update_signature_generic_context(db, context)),
            definition: self.definition,
            parameters: self
                .parameters
                .apply_type_mapping_impl(db, flipped_mapping, visitor),
            return_ty: self
                .return_ty
                .map(|ty| ty.apply_type_mapping_impl(db, type_mapping, visitor)),
        }
    }

    pub(crate) fn find_legacy_typevars_impl(
        &self,
        db: &'db dyn Db,
        binding_context: Option<Definition<'db>>,
        typevars: &mut FxOrderSet<BoundTypeVarInstance<'db>>,
        visitor: &FindLegacyTypeVarsVisitor<'db>,
    ) {
        for param in &self.parameters {
            if let Some(ty) = param.annotated_type() {
                ty.find_legacy_typevars_impl(db, binding_context, typevars, visitor);
            }
            if let Some(ty) = param.default_type() {
                ty.find_legacy_typevars_impl(db, binding_context, typevars, visitor);
            }
        }
        if let Some(ty) = self.return_ty {
            ty.find_legacy_typevars_impl(db, binding_context, typevars, visitor);
        }
    }

    /// Return the parameters in this signature.
    pub(crate) fn parameters(&self) -> &Parameters<'db> {
        &self.parameters
    }

    /// Return the definition associated with this signature, if any.
    pub(crate) fn definition(&self) -> Option<Definition<'db>> {
        self.definition
    }

    pub(crate) fn bind_self(&self, db: &'db dyn Db, self_type: Option<Type<'db>>) -> Self {
        let mut parameters = Parameters::new(self.parameters().iter().skip(1).cloned());
        let mut return_ty = self.return_ty;
        if let Some(self_type) = self_type {
            parameters = parameters.apply_type_mapping_impl(
                db,
                &TypeMapping::BindSelf(self_type),
                &ApplyTypeMappingVisitor::default(),
            );
            return_ty =
                return_ty.map(|ty| ty.apply_type_mapping(db, &TypeMapping::BindSelf(self_type)));
        }
        Self {
            generic_context: self.generic_context,
            definition: self.definition,
            parameters,
            return_ty,
        }
    }

    /// Return `true` if `self` has exactly the same set of possible static materializations as
    /// `other` (if `self` represents the same set of possible sets of possible runtime objects as
    /// `other`).
    pub(crate) fn is_equivalent_to_impl(
        &self,
        db: &'db dyn Db,
        other: &Signature<'db>,
        visitor: &IsEquivalentVisitor<'db>,
    ) -> ConstraintSet<'db> {
        let mut result = ConstraintSet::from(true);
        let mut check_types = |self_type: Option<Type<'db>>, other_type: Option<Type<'db>>| {
            let self_type = self_type.unwrap_or(Type::unknown());
            let other_type = other_type.unwrap_or(Type::unknown());
            !result
                .intersect(db, self_type.is_equivalent_to_impl(db, other_type, visitor))
                .is_never_satisfied()
        };

        if self.parameters.is_gradual() != other.parameters.is_gradual() {
            return ConstraintSet::from(false);
        }

        if self.parameters.len() != other.parameters.len() {
            return ConstraintSet::from(false);
        }

        if !check_types(self.return_ty, other.return_ty) {
            return result;
        }

        for (self_parameter, other_parameter) in self.parameters.iter().zip(&other.parameters) {
            match (self_parameter.kind(), other_parameter.kind()) {
                (
                    ParameterKind::PositionalOnly {
                        default_type: self_default,
                        ..
                    },
                    ParameterKind::PositionalOnly {
                        default_type: other_default,
                        ..
                    },
                ) if self_default.is_some() == other_default.is_some() => {}

                (
                    ParameterKind::PositionalOrKeyword {
                        name: self_name,
                        default_type: self_default,
                    },
                    ParameterKind::PositionalOrKeyword {
                        name: other_name,
                        default_type: other_default,
                    },
                ) if self_default.is_some() == other_default.is_some()
                    && self_name == other_name => {}

                (ParameterKind::Variadic { .. }, ParameterKind::Variadic { .. }) => {}

                (
                    ParameterKind::KeywordOnly {
                        name: self_name,
                        default_type: self_default,
                    },
                    ParameterKind::KeywordOnly {
                        name: other_name,
                        default_type: other_default,
                    },
                ) if self_default.is_some() == other_default.is_some()
                    && self_name == other_name => {}

                (ParameterKind::KeywordVariadic { .. }, ParameterKind::KeywordVariadic { .. }) => {}

                _ => return ConstraintSet::from(false),
            }

            if !check_types(
                self_parameter.annotated_type(),
                other_parameter.annotated_type(),
            ) {
                return result;
            }
        }

        result
    }

    /// Implementation of subtyping and assignability for signature.
    fn has_relation_to_impl(
        &self,
        db: &'db dyn Db,
        other: &Signature<'db>,
        relation: TypeRelation,
        visitor: &HasRelationToVisitor<'db>,
    ) -> ConstraintSet<'db> {
        /// A helper struct to zip two slices of parameters together that provides control over the
        /// two iterators individually. It also keeps track of the current parameter in each
        /// iterator.
        struct ParametersZip<'a, 'db> {
            current_self: Option<&'a Parameter<'db>>,
            current_other: Option<&'a Parameter<'db>>,
            iter_self: Iter<'a, Parameter<'db>>,
            iter_other: Iter<'a, Parameter<'db>>,
        }

        impl<'a, 'db> ParametersZip<'a, 'db> {
            /// Move to the next parameter in both the `self` and `other` parameter iterators,
            /// [`None`] if both iterators are exhausted.
            fn next(&mut self) -> Option<EitherOrBoth<&'a Parameter<'db>, &'a Parameter<'db>>> {
                match (self.next_self(), self.next_other()) {
                    (Some(self_param), Some(other_param)) => {
                        Some(EitherOrBoth::Both(self_param, other_param))
                    }
                    (Some(self_param), None) => Some(EitherOrBoth::Left(self_param)),
                    (None, Some(other_param)) => Some(EitherOrBoth::Right(other_param)),
                    (None, None) => None,
                }
            }

            /// Move to the next parameter in the `self` parameter iterator, [`None`] if the
            /// iterator is exhausted.
            fn next_self(&mut self) -> Option<&'a Parameter<'db>> {
                self.current_self = self.iter_self.next();
                self.current_self
            }

            /// Move to the next parameter in the `other` parameter iterator, [`None`] if the
            /// iterator is exhausted.
            fn next_other(&mut self) -> Option<&'a Parameter<'db>> {
                self.current_other = self.iter_other.next();
                self.current_other
            }

            /// Peek at the next parameter in the `other` parameter iterator without consuming it.
            fn peek_other(&mut self) -> Option<&'a Parameter<'db>> {
                self.iter_other.clone().next()
            }

            /// Consumes the `ParametersZip` and returns a two-element tuple containing the
            /// remaining parameters in the `self` and `other` iterators respectively.
            ///
            /// The returned iterators starts with the current parameter, if any, followed by the
            /// remaining parameters in the respective iterators.
            fn into_remaining(
                self,
            ) -> (
                impl Iterator<Item = &'a Parameter<'db>>,
                impl Iterator<Item = &'a Parameter<'db>>,
            ) {
                (
                    self.current_self.into_iter().chain(self.iter_self),
                    self.current_other.into_iter().chain(self.iter_other),
                )
            }
        }

        let mut result = ConstraintSet::from(true);
        let mut check_types = |type1: Option<Type<'db>>, type2: Option<Type<'db>>| {
            let type1 = type1.unwrap_or(Type::unknown());
            let type2 = type2.unwrap_or(Type::unknown());
            !result
                .intersect(db, type1.has_relation_to_impl(db, type2, relation, visitor))
                .is_never_satisfied()
        };

        // Return types are covariant.
        if !check_types(self.return_ty, other.return_ty) {
            return result;
        }

        // A gradual parameter list is a supertype of the "bottom" parameter list (*args: object,
        // **kwargs: object).
        if other.parameters.is_gradual()
            && self
                .parameters
                .variadic()
                .is_some_and(|(_, param)| param.annotated_type().is_some_and(|ty| ty.is_object()))
            && self
                .parameters
                .keyword_variadic()
                .is_some_and(|(_, param)| param.annotated_type().is_some_and(|ty| ty.is_object()))
        {
            return ConstraintSet::from(true);
        }

        // If either of the parameter lists is gradual (`...`), then it is assignable to and from
        // any other parameter list, but not a subtype or supertype of any other parameter list.
        if self.parameters.is_gradual() || other.parameters.is_gradual() {
            return ConstraintSet::from(relation.is_assignability());
        }

        let mut parameters = ParametersZip {
            current_self: None,
            current_other: None,
            iter_self: self.parameters.iter(),
            iter_other: other.parameters.iter(),
        };

        // Collect all the standard parameters that have only been matched against a variadic
        // parameter which means that the keyword variant is still unmatched.
        let mut other_keywords = Vec::new();

        loop {
            let Some(next_parameter) = parameters.next() else {
                // All parameters have been checked or both the parameter lists were empty. In
                // either case, `self` is a subtype of `other`.
                return result;
            };

            match next_parameter {
                EitherOrBoth::Left(self_parameter) => match self_parameter.kind() {
                    ParameterKind::KeywordOnly { .. } | ParameterKind::KeywordVariadic { .. }
                        if !other_keywords.is_empty() =>
                    {
                        // If there are any unmatched keyword parameters in `other`, they need to
                        // be checked against the keyword-only / keyword-variadic parameters that
                        // will be done after this loop.
                        break;
                    }
                    ParameterKind::PositionalOnly { default_type, .. }
                    | ParameterKind::PositionalOrKeyword { default_type, .. }
                    | ParameterKind::KeywordOnly { default_type, .. } => {
                        // For `self <: other` to be valid, if there are no more parameters in
                        // `other`, then the non-variadic parameters in `self` must have a default
                        // value.
                        if default_type.is_none() {
                            return ConstraintSet::from(false);
                        }
                    }
                    ParameterKind::Variadic { .. } | ParameterKind::KeywordVariadic { .. } => {
                        // Variadic parameters don't have any restrictions in this context, so
                        // we'll just continue to the next parameter set.
                    }
                },

                EitherOrBoth::Right(_) => {
                    // If there are more parameters in `other` than in `self`, then `self` is not a
                    // subtype of `other`.
                    return ConstraintSet::from(false);
                }

                EitherOrBoth::Both(self_parameter, other_parameter) => {
                    match (self_parameter.kind(), other_parameter.kind()) {
                        (
                            ParameterKind::PositionalOnly {
                                default_type: self_default,
                                ..
                            }
                            | ParameterKind::PositionalOrKeyword {
                                default_type: self_default,
                                ..
                            },
                            ParameterKind::PositionalOnly {
                                default_type: other_default,
                                ..
                            },
                        ) => {
                            if self_default.is_none() && other_default.is_some() {
                                return ConstraintSet::from(false);
                            }
                            if !check_types(
                                other_parameter.annotated_type(),
                                self_parameter.annotated_type(),
                            ) {
                                return result;
                            }
                        }

                        (
                            ParameterKind::PositionalOrKeyword {
                                name: self_name,
                                default_type: self_default,
                            },
                            ParameterKind::PositionalOrKeyword {
                                name: other_name,
                                default_type: other_default,
                            },
                        ) => {
                            if self_name != other_name {
                                return ConstraintSet::from(false);
                            }
                            // The following checks are the same as positional-only parameters.
                            if self_default.is_none() && other_default.is_some() {
                                return ConstraintSet::from(false);
                            }
                            if !check_types(
                                other_parameter.annotated_type(),
                                self_parameter.annotated_type(),
                            ) {
                                return result;
                            }
                        }

                        (
                            ParameterKind::Variadic { .. },
                            ParameterKind::PositionalOnly { .. }
                            | ParameterKind::PositionalOrKeyword { .. },
                        ) => {
                            if !check_types(
                                other_parameter.annotated_type(),
                                self_parameter.annotated_type(),
                            ) {
                                return result;
                            }

                            if matches!(
                                other_parameter.kind(),
                                ParameterKind::PositionalOrKeyword { .. }
                            ) {
                                other_keywords.push(other_parameter);
                            }

                            // We've reached a variadic parameter in `self` which means there can
                            // be no more positional parameters after this in a valid AST. But, the
                            // current parameter in `other` is a positional-only which means there
                            // can be more positional parameters after this which could be either
                            // more positional-only parameters, standard parameters or a variadic
                            // parameter.
                            //
                            // So, any remaining positional parameters in `other` would need to be
                            // checked against the variadic parameter in `self`. This loop does
                            // that by only moving the `other` iterator forward.
                            loop {
                                let Some(other_parameter) = parameters.peek_other() else {
                                    break;
                                };
                                match other_parameter.kind() {
                                    ParameterKind::PositionalOrKeyword { .. } => {
                                        other_keywords.push(other_parameter);
                                    }
                                    ParameterKind::PositionalOnly { .. }
                                    | ParameterKind::Variadic { .. } => {}
                                    _ => {
                                        // Any other parameter kind cannot be checked against a
                                        // variadic parameter and is deferred to the next iteration.
                                        break;
                                    }
                                }
                                if !check_types(
                                    other_parameter.annotated_type(),
                                    self_parameter.annotated_type(),
                                ) {
                                    return result;
                                }
                                parameters.next_other();
                            }
                        }

                        (ParameterKind::Variadic { .. }, ParameterKind::Variadic { .. }) => {
                            if !check_types(
                                other_parameter.annotated_type(),
                                self_parameter.annotated_type(),
                            ) {
                                return result;
                            }
                        }

                        (
                            _,
                            ParameterKind::KeywordOnly { .. }
                            | ParameterKind::KeywordVariadic { .. },
                        ) => {
                            // Keyword parameters are not considered in this loop as the order of
                            // parameters is not important for them and so they are checked by
                            // doing name-based lookups.
                            break;
                        }

                        _ => return ConstraintSet::from(false),
                    }
                }
            }
        }

        // At this point, the remaining parameters in `other` are keyword-only or keyword variadic.
        // But, `self` could contain any unmatched positional parameters.
        let (self_parameters, other_parameters) = parameters.into_remaining();

        // Collect all the keyword-only parameters and the unmatched standard parameters.
        let mut self_keywords = HashMap::new();

        // Type of the variadic keyword parameter in `self`.
        //
        // This is a nested option where the outer option represents the presence of a keyword
        // variadic parameter in `self` and the inner option represents the annotated type of the
        // keyword variadic parameter.
        let mut self_keyword_variadic: Option<Option<Type<'db>>> = None;

        for self_parameter in self_parameters {
            match self_parameter.kind() {
                ParameterKind::KeywordOnly { name, .. }
                | ParameterKind::PositionalOrKeyword { name, .. } => {
                    self_keywords.insert(name.clone(), self_parameter);
                }
                ParameterKind::KeywordVariadic { .. } => {
                    self_keyword_variadic = Some(self_parameter.annotated_type());
                }
                ParameterKind::PositionalOnly { .. } => {
                    // These are the unmatched positional-only parameters in `self` from the
                    // previous loop. They cannot be matched against any parameter in `other` which
                    // only contains keyword-only and keyword-variadic parameters so the subtype
                    // relation is invalid.
                    return ConstraintSet::from(false);
                }
                ParameterKind::Variadic { .. } => {}
            }
        }

        for other_parameter in other_keywords.into_iter().chain(other_parameters) {
            match other_parameter.kind() {
                ParameterKind::KeywordOnly {
                    name: other_name,
                    default_type: other_default,
                }
                | ParameterKind::PositionalOrKeyword {
                    name: other_name,
                    default_type: other_default,
                } => {
                    if let Some(self_parameter) = self_keywords.remove(other_name) {
                        match self_parameter.kind() {
                            ParameterKind::PositionalOrKeyword {
                                default_type: self_default,
                                ..
                            }
                            | ParameterKind::KeywordOnly {
                                default_type: self_default,
                                ..
                            } => {
                                if self_default.is_none() && other_default.is_some() {
                                    return ConstraintSet::from(false);
                                }
                                if !check_types(
                                    other_parameter.annotated_type(),
                                    self_parameter.annotated_type(),
                                ) {
                                    return result;
                                }
                            }
                            _ => unreachable!(
                                "`self_keywords` should only contain keyword-only or standard parameters"
                            ),
                        }
                    } else if let Some(self_keyword_variadic_type) = self_keyword_variadic {
                        if !check_types(
                            other_parameter.annotated_type(),
                            self_keyword_variadic_type,
                        ) {
                            return result;
                        }
                    } else {
                        return ConstraintSet::from(false);
                    }
                }
                ParameterKind::KeywordVariadic { .. } => {
                    let Some(self_keyword_variadic_type) = self_keyword_variadic else {
                        // For a `self <: other` relationship, if `other` has a keyword variadic
                        // parameter, `self` must also have a keyword variadic parameter.
                        return ConstraintSet::from(false);
                    };
                    if !check_types(other_parameter.annotated_type(), self_keyword_variadic_type) {
                        return result;
                    }
                }
                _ => {
                    // This can only occur in case of a syntax error.
                    return ConstraintSet::from(false);
                }
            }
        }

        // If there are still unmatched keyword parameters from `self`, then they should be
        // optional otherwise the subtype relation is invalid.
        for (_, self_parameter) in self_keywords {
            if self_parameter.default_type().is_none() {
                return ConstraintSet::from(false);
            }
        }

        result
    }

    /// Create a new signature with the given definition.
    pub(crate) fn with_definition(self, definition: Option<Definition<'db>>) -> Self {
        Self { definition, ..self }
    }
}

impl<'db> VarianceInferable<'db> for &Signature<'db> {
    fn variance_of(self, db: &'db dyn Db, typevar: BoundTypeVarInstance<'db>) -> TypeVarVariance {
        tracing::debug!(
            "Checking variance of `{tvar}` in `{self:?}`",
            tvar = typevar.typevar(db).name(db)
        );
        itertools::chain(
            self.parameters
                .iter()
                .filter_map(|parameter| match parameter.form {
                    ParameterForm::Type => None,
                    ParameterForm::Value => parameter.annotated_type().map(|ty| {
                        ty.with_polarity(TypeVarVariance::Contravariant)
                            .variance_of(db, typevar)
                    }),
                }),
            self.return_ty.map(|ty| ty.variance_of(db, typevar)),
        )
        .collect()
    }
}

#[derive(Clone, Debug, PartialEq, Eq, Hash, salsa::Update, get_size2::GetSize)]
pub(crate) struct Parameters<'db> {
    // TODO: use SmallVec here once invariance bug is fixed
    value: Vec<Parameter<'db>>,

    /// Whether this parameter list represents a gradual form using `...` as the only parameter.
    ///
    /// If this is `true`, the `value` will still contain the variadic and keyword-variadic
    /// parameters.
    ///
    /// Per [the typing specification], any signature with a variadic and a keyword-variadic
    /// argument, both annotated (explicitly or implicitly) as `Any` or `Unknown`, is considered
    /// equivalent to `...`.
    ///
    /// The display implementation utilizes this flag to use `...` instead of displaying the
    /// individual variadic and keyword-variadic parameters.
    ///
    /// Note: This flag can also result from invalid forms of `Callable` annotations.
    ///
    /// TODO: the spec also allows signatures like `Concatenate[int, ...]`, which have some number
    /// of required positional parameters followed by a gradual form. Our representation will need
    /// some adjustments to represent that.
    ///
    ///   [the typing specification]: https://typing.python.org/en/latest/spec/callables.html#meaning-of-in-callable
    is_gradual: bool,
}

impl<'db> Parameters<'db> {
    pub(crate) fn new(parameters: impl IntoIterator<Item = Parameter<'db>>) -> Self {
        let value: Vec<Parameter<'db>> = parameters.into_iter().collect();
        let is_gradual = value.len() == 2
            && value
                .iter()
                .any(|p| p.is_variadic() && p.annotated_type().is_none_or(|ty| ty.is_dynamic()))
            && value.iter().any(|p| {
                p.is_keyword_variadic() && p.annotated_type().is_none_or(|ty| ty.is_dynamic())
            });
        Self { value, is_gradual }
    }

    /// Create an empty parameter list.
    pub(crate) fn empty() -> Self {
        Self {
            value: Vec::new(),
            is_gradual: false,
        }
    }

    pub(crate) fn as_slice(&self) -> &[Parameter<'db>] {
        self.value.as_slice()
    }

    pub(crate) const fn is_gradual(&self) -> bool {
        self.is_gradual
    }

    /// Return todo parameters: (*args: Todo, **kwargs: Todo)
    pub(crate) fn todo() -> Self {
        Self {
            value: vec![
                Parameter::variadic(Name::new_static("args"))
                    .with_annotated_type(todo_type!("todo signature *args")),
                Parameter::keyword_variadic(Name::new_static("kwargs"))
                    .with_annotated_type(todo_type!("todo signature **kwargs")),
            ],
            is_gradual: true,
        }
    }

    /// Return parameters that represents a gradual form using `...` as the only parameter.
    ///
    /// Internally, this is represented as `(*Any, **Any)` that accepts parameters of type [`Any`].
    ///
    /// [`Any`]: crate::types::DynamicType::Any
    pub(crate) fn gradual_form() -> Self {
        Self {
            value: vec![
                Parameter::variadic(Name::new_static("args"))
                    .with_annotated_type(Type::Dynamic(DynamicType::Any)),
                Parameter::keyword_variadic(Name::new_static("kwargs"))
                    .with_annotated_type(Type::Dynamic(DynamicType::Any)),
            ],
            is_gradual: true,
        }
    }

    /// Return parameters that represents an unknown list of parameters.
    ///
    /// Internally, this is represented as `(*Unknown, **Unknown)` that accepts parameters of type
    /// [`Unknown`].
    ///
    /// [`Unknown`]: crate::types::DynamicType::Unknown
    pub(crate) fn unknown() -> Self {
        Self {
            value: vec![
                Parameter::variadic(Name::new_static("args"))
                    .with_annotated_type(Type::Dynamic(DynamicType::Unknown)),
                Parameter::keyword_variadic(Name::new_static("kwargs"))
                    .with_annotated_type(Type::Dynamic(DynamicType::Unknown)),
            ],
            is_gradual: true,
        }
    }

    /// Return parameters that represents `(*args: object, **kwargs: object)`.
    pub(crate) fn object() -> Self {
        Self {
            value: vec![
                Parameter::variadic(Name::new_static("args")).with_annotated_type(Type::object()),
                Parameter::keyword_variadic(Name::new_static("kwargs"))
                    .with_annotated_type(Type::object()),
            ],
            is_gradual: false,
        }
    }

    fn from_parameters(
        db: &'db dyn Db,
        definition: Definition<'db>,
        parameters: &ast::Parameters,
        has_implicitly_positional_first_parameter: bool,
    ) -> Self {
        let ast::Parameters {
            posonlyargs,
            args,
            vararg,
            kwonlyargs,
            kwarg,
            range: _,
            node_index: _,
        } = parameters;

        let default_type = |param: &ast::ParameterWithDefault| {
            param
                .default()
                .map(|default| definition_expression_type(db, definition, default))
        };

        let method_info = infer_method_information(db, definition);
        let is_static_or_classmethod = method_info
            .is_some_and(|f| f.method.is_staticmethod(db) || f.method.is_classmethod(db));

        let inferred_annotation = |arg: &ParameterWithDefault| {
            if let Some(MethodInformation { method, class }) = method_info
                && !is_static_or_classmethod
                && arg.parameter.annotation().is_none()
                && parameters.index(arg.name().id()) == Some(0)
            {
                let method_has_self_in_generic_context =
                    method.signature(db).overloads.iter().any(|s| {
                        s.generic_context.is_some_and(|context| {
                            context.variables(db).any(|v| v.typevar(db).is_self(db))
                        })
                    });

                if method_has_self_in_generic_context
                    || class.is_generic()
                    || class.known(db).is_some_and(KnownClass::is_fallback_class)
                {
                    let scope_id = definition.scope(db);
                    let typevar_binding_context = Some(definition);
                    let index = semantic_index(db, scope_id.file(db));
                    let class = nearest_enclosing_class(db, index, scope_id).unwrap();

                    Some(
                        typing_self(db, scope_id, typevar_binding_context, class, &Type::TypeVar)
                            .expect("We should always find the surrounding class for an implicit self: Self annotation"),
                    )
                } else {
                    // For methods of non-generic classes that are not otherwise generic (e.g. return `Self` or
                    // have additional type parameters), the implicit `Self` type of the `self` parameter would
                    // be the only type variable, so we can just use the class directly.
                    Some(Type::instance(db, class))
                }
            } else {
                None
            }
        };

        let pos_only_param = |param: &ast::ParameterWithDefault| {
            if let Some(inferred_annotation_type) = inferred_annotation(param) {
                Parameter {
                    annotated_type: Some(inferred_annotation_type),
                    inferred_annotation: true,
                    kind: ParameterKind::PositionalOnly {
                        name: Some(param.parameter.name.id.clone()),
                        default_type: default_type(param),
                    },
                    form: ParameterForm::Value,
                }
            } else {
                Parameter::from_node_and_kind(
                    db,
                    definition,
                    &param.parameter,
                    ParameterKind::PositionalOnly {
                        name: Some(param.parameter.name.id.clone()),
                        default_type: default_type(param),
                    },
                )
            }
        };

        let mut positional_only: Vec<Parameter> = posonlyargs.iter().map(pos_only_param).collect();

        let mut pos_or_keyword_iter = args.iter();

        // If there are no PEP-570 positional-only parameters, check for the legacy PEP-484 convention
        // for denoting positional-only parameters (parameters that start with `__` and do not end with `__`)
        if positional_only.is_empty() {
            let pos_or_keyword_iter = pos_or_keyword_iter.by_ref();

            if has_implicitly_positional_first_parameter {
                positional_only.extend(pos_or_keyword_iter.next().map(pos_only_param));
            }

            positional_only.extend(
                pos_or_keyword_iter
                    .peeking_take_while(|param| param.uses_pep_484_positional_only_convention())
                    .map(pos_only_param),
            );
        }

        let positional_or_keyword = pos_or_keyword_iter.map(|arg| {
            if let Some(inferred_annotation_type) = inferred_annotation(arg) {
                Parameter {
                    annotated_type: Some(inferred_annotation_type),
                    inferred_annotation: true,
                    kind: ParameterKind::PositionalOrKeyword {
                        name: arg.parameter.name.id.clone(),
                        default_type: default_type(arg),
                    },
                    form: ParameterForm::Value,
                }
            } else {
                Parameter::from_node_and_kind(
                    db,
                    definition,
                    &arg.parameter,
                    ParameterKind::PositionalOrKeyword {
                        name: arg.parameter.name.id.clone(),
                        default_type: default_type(arg),
                    },
                )
            }
        });

        let variadic = vararg.as_ref().map(|arg| {
            Parameter::from_node_and_kind(
                db,
                definition,
                arg,
                ParameterKind::Variadic {
                    name: arg.name.id.clone(),
                },
            )
        });

        let keyword_only = kwonlyargs.iter().map(|arg| {
            Parameter::from_node_and_kind(
                db,
                definition,
                &arg.parameter,
                ParameterKind::KeywordOnly {
                    name: arg.parameter.name.id.clone(),
                    default_type: default_type(arg),
                },
            )
        });

        let keywords = kwarg.as_ref().map(|arg| {
            Parameter::from_node_and_kind(
                db,
                definition,
                arg,
                ParameterKind::KeywordVariadic {
                    name: arg.name.id.clone(),
                },
            )
        });

        Self::new(
            positional_only
                .into_iter()
                .chain(positional_or_keyword)
                .chain(variadic)
                .chain(keyword_only)
                .chain(keywords),
        )
    }

    fn apply_type_mapping_impl<'a>(
        &self,
        db: &'db dyn Db,
        type_mapping: &TypeMapping<'a, 'db>,
        visitor: &ApplyTypeMappingVisitor<'db>,
    ) -> Self {
        match type_mapping {
            // Note that we've already flipped the materialization in Signature.apply_type_mapping_impl(),
            // so the "top" materialization here is the bottom materialization of the whole Signature.
            // It might make sense to flip the materialization here instead.
            TypeMapping::Materialize(MaterializationKind::Top) if self.is_gradual => {
                Parameters::object()
            }
            // TODO: This is wrong, the empty Parameters is not a subtype of all materializations.
            // The bottom materialization is not currently representable and implementing it
            // properly requires extending the Parameters struct.
            TypeMapping::Materialize(MaterializationKind::Bottom) if self.is_gradual => {
                Parameters::empty()
            }
            _ => Self {
                value: self
                    .value
                    .iter()
                    .map(|param| param.apply_type_mapping_impl(db, type_mapping, visitor))
                    .collect(),
                is_gradual: self.is_gradual,
            },
        }
    }

    pub(crate) fn len(&self) -> usize {
        self.value.len()
    }

    pub(crate) fn iter(&self) -> std::slice::Iter<'_, Parameter<'db>> {
        self.value.iter()
    }

    /// Iterate initial positional parameters, not including variadic parameter, if any.
    ///
    /// For a valid signature, this will be all positional parameters. In an invalid signature,
    /// there could be non-initial positional parameters; effectively, we just won't consider those
    /// to be positional, which is fine.
    pub(crate) fn positional(&self) -> impl Iterator<Item = &Parameter<'db>> {
        self.iter().take_while(|param| param.is_positional())
    }

    /// Return parameter at given index, or `None` if index is out-of-range.
    pub(crate) fn get(&self, index: usize) -> Option<&Parameter<'db>> {
        self.value.get(index)
    }

    /// Return positional parameter at given index, or `None` if `index` is out of range.
    ///
    /// Does not return variadic parameter.
    pub(crate) fn get_positional(&self, index: usize) -> Option<&Parameter<'db>> {
        self.get(index)
            .and_then(|parameter| parameter.is_positional().then_some(parameter))
    }

    /// Return a positional-only parameter (with index) with the given name.
    pub(crate) fn positional_only_by_name(&self, name: &str) -> Option<(usize, &Parameter<'db>)> {
        self.iter().enumerate().find(|(_, parameter)| {
            parameter.is_positional_only()
                && parameter
                    .name()
                    .map(|p_name| p_name == name)
                    .unwrap_or(false)
        })
    }

    /// Return the variadic parameter (`*args`), if any, and its index, or `None`.
    pub(crate) fn variadic(&self) -> Option<(usize, &Parameter<'db>)> {
        self.iter()
            .enumerate()
            .find(|(_, parameter)| parameter.is_variadic())
    }

    /// Return parameter (with index) for given name, or `None` if no such parameter.
    ///
    /// Does not return keywords (`**kwargs`) parameter.
    ///
    /// In an invalid signature, there could be multiple parameters with the same name; we will
    /// just return the first that matches.
    pub(crate) fn keyword_by_name(&self, name: &str) -> Option<(usize, &Parameter<'db>)> {
        self.iter()
            .enumerate()
            .find(|(_, parameter)| parameter.callable_by_name(name))
    }

    /// Return the keywords parameter (`**kwargs`), if any, and its index, or `None`.
    pub(crate) fn keyword_variadic(&self) -> Option<(usize, &Parameter<'db>)> {
        self.iter()
            .enumerate()
            .rfind(|(_, parameter)| parameter.is_keyword_variadic())
    }
}

impl<'db, 'a> IntoIterator for &'a Parameters<'db> {
    type Item = &'a Parameter<'db>;
    type IntoIter = std::slice::Iter<'a, Parameter<'db>>;

    fn into_iter(self) -> Self::IntoIter {
        self.value.iter()
    }
}

impl<'db> FromIterator<Parameter<'db>> for Parameters<'db> {
    fn from_iter<T: IntoIterator<Item = Parameter<'db>>>(iter: T) -> Self {
        Self::new(iter)
    }
}

impl<'db> std::ops::Index<usize> for Parameters<'db> {
    type Output = Parameter<'db>;

    fn index(&self, index: usize) -> &Self::Output {
        &self.value[index]
    }
}

#[derive(Clone, Debug, PartialEq, Eq, Hash, salsa::Update, get_size2::GetSize)]
pub(crate) struct Parameter<'db> {
    /// Annotated type of the parameter.
    annotated_type: Option<Type<'db>>,

    /// Does the type of this parameter come from an explicit annotation, or was it inferred from
    /// the context, like `Self` for the `self` parameter of instance methods.
    inferred_annotation: bool,

    kind: ParameterKind<'db>,
    pub(crate) form: ParameterForm,
}

impl<'db> Parameter<'db> {
    pub(crate) fn positional_only(name: Option<Name>) -> Self {
        Self {
            annotated_type: None,
            inferred_annotation: false,
            kind: ParameterKind::PositionalOnly {
                name,
                default_type: None,
            },
            form: ParameterForm::Value,
        }
    }

    pub(crate) fn positional_or_keyword(name: Name) -> Self {
        Self {
            annotated_type: None,
            inferred_annotation: false,
            kind: ParameterKind::PositionalOrKeyword {
                name,
                default_type: None,
            },
            form: ParameterForm::Value,
        }
    }

    pub(crate) fn variadic(name: Name) -> Self {
        Self {
            annotated_type: None,
            inferred_annotation: false,
            kind: ParameterKind::Variadic { name },
            form: ParameterForm::Value,
        }
    }

    pub(crate) fn keyword_only(name: Name) -> Self {
        Self {
            annotated_type: None,
            inferred_annotation: false,
            kind: ParameterKind::KeywordOnly {
                name,
                default_type: None,
            },
            form: ParameterForm::Value,
        }
    }

    pub(crate) fn keyword_variadic(name: Name) -> Self {
        Self {
            annotated_type: None,
            inferred_annotation: false,
            kind: ParameterKind::KeywordVariadic { name },
            form: ParameterForm::Value,
        }
    }

    pub(crate) fn with_annotated_type(mut self, annotated_type: Type<'db>) -> Self {
        self.annotated_type = Some(annotated_type);
        self
    }

    pub(crate) fn with_default_type(mut self, default: Type<'db>) -> Self {
        match &mut self.kind {
            ParameterKind::PositionalOnly { default_type, .. }
            | ParameterKind::PositionalOrKeyword { default_type, .. }
            | ParameterKind::KeywordOnly { default_type, .. } => *default_type = Some(default),
            ParameterKind::Variadic { .. } | ParameterKind::KeywordVariadic { .. } => {
                panic!("cannot set default value for variadic parameter")
            }
        }
        self
    }

    pub(crate) fn type_form(mut self) -> Self {
        self.form = ParameterForm::Type;
        self
    }

    fn apply_type_mapping_impl<'a>(
        &self,
        db: &'db dyn Db,
        type_mapping: &TypeMapping<'a, 'db>,
        visitor: &ApplyTypeMappingVisitor<'db>,
    ) -> Self {
        Self {
            annotated_type: self
                .annotated_type
                .map(|ty| ty.apply_type_mapping_impl(db, type_mapping, visitor)),
            kind: self.kind.apply_type_mapping_impl(db, type_mapping, visitor),
            inferred_annotation: self.inferred_annotation,
            form: self.form,
        }
    }

    /// Strip information from the parameter so that two equivalent parameters compare equal.
    /// Normalize nested unions and intersections in the annotated type, if any.
    ///
    /// See [`Type::normalized`] for more details.
    pub(crate) fn normalized_impl(
        &self,
        db: &'db dyn Db,
        visitor: &NormalizedVisitor<'db>,
    ) -> Self {
        let Parameter {
            annotated_type,
            inferred_annotation,
            kind,
            form,
        } = self;

        // Ensure unions and intersections are ordered in the annotated type (if there is one).
        // Ensure that a parameter without an annotation is treated equivalently to a parameter
        // with a dynamic type as its annotation. (We must use `Any` here as all dynamic types
        // normalize to `Any`.)
        let annotated_type = annotated_type
            .map(|ty| ty.normalized_impl(db, visitor))
            .unwrap_or_else(Type::any);

        // Ensure that parameter names are stripped from positional-only, variadic and keyword-variadic parameters.
        // Ensure that we only record whether a parameter *has* a default
        // (strip the precise *type* of the default from the parameter, replacing it with `Never`).
        let kind = match kind {
            ParameterKind::PositionalOnly {
                name: _,
                default_type,
            } => ParameterKind::PositionalOnly {
                name: None,
                default_type: default_type.map(|_| Type::Never),
            },
            ParameterKind::PositionalOrKeyword { name, default_type } => {
                ParameterKind::PositionalOrKeyword {
                    name: name.clone(),
                    default_type: default_type.map(|_| Type::Never),
                }
            }
            ParameterKind::KeywordOnly { name, default_type } => ParameterKind::KeywordOnly {
                name: name.clone(),
                default_type: default_type.map(|_| Type::Never),
            },
            ParameterKind::Variadic { name: _ } => ParameterKind::Variadic {
                name: Name::new_static("args"),
            },
            ParameterKind::KeywordVariadic { name: _ } => ParameterKind::KeywordVariadic {
                name: Name::new_static("kwargs"),
            },
        };

        Self {
            annotated_type: Some(annotated_type),
            inferred_annotation: *inferred_annotation,
            kind,
            form: *form,
        }
    }

    fn from_node_and_kind(
        db: &'db dyn Db,
        definition: Definition<'db>,
        parameter: &ast::Parameter,
        kind: ParameterKind<'db>,
    ) -> Self {
        Self {
            annotated_type: parameter
                .annotation()
                .map(|annotation| definition_expression_type(db, definition, annotation)),
            kind,
            form: ParameterForm::Value,
            inferred_annotation: false,
        }
    }

    /// Returns `true` if this is a keyword-only parameter.
    pub(crate) fn is_keyword_only(&self) -> bool {
        matches!(self.kind, ParameterKind::KeywordOnly { .. })
    }

    /// Returns `true` if this is a positional-only parameter.
    pub(crate) fn is_positional_only(&self) -> bool {
        matches!(self.kind, ParameterKind::PositionalOnly { .. })
    }

    /// Returns `true` if this is a variadic parameter.
    pub(crate) fn is_variadic(&self) -> bool {
        matches!(self.kind, ParameterKind::Variadic { .. })
    }

    /// Returns `true` if this is a keyword-variadic parameter.
    pub(crate) fn is_keyword_variadic(&self) -> bool {
        matches!(self.kind, ParameterKind::KeywordVariadic { .. })
    }

    /// Returns `true` if this is either a positional-only or standard (positional or keyword)
    /// parameter.
    pub(crate) fn is_positional(&self) -> bool {
        matches!(
            self.kind,
            ParameterKind::PositionalOnly { .. } | ParameterKind::PositionalOrKeyword { .. }
        )
    }

    pub(crate) fn callable_by_name(&self, name: &str) -> bool {
        match &self.kind {
            ParameterKind::PositionalOrKeyword {
                name: param_name, ..
            }
            | ParameterKind::KeywordOnly {
                name: param_name, ..
            } => param_name == name,
            _ => false,
        }
    }

    /// Annotated type of the parameter, if annotated.
    pub(crate) fn annotated_type(&self) -> Option<Type<'db>> {
        self.annotated_type
    }

    /// Kind of the parameter.
    pub(crate) fn kind(&self) -> &ParameterKind<'db> {
        &self.kind
    }

    /// Whether or not the type of this parameter should be displayed.
    pub(crate) fn should_annotation_be_displayed(&self) -> bool {
        !self.inferred_annotation
    }

    /// Name of the parameter (if it has one).
    pub(crate) fn name(&self) -> Option<&ast::name::Name> {
        match &self.kind {
            ParameterKind::PositionalOnly { name, .. } => name.as_ref(),
            ParameterKind::PositionalOrKeyword { name, .. } => Some(name),
            ParameterKind::Variadic { name } => Some(name),
            ParameterKind::KeywordOnly { name, .. } => Some(name),
            ParameterKind::KeywordVariadic { name } => Some(name),
        }
    }

    /// Display name of the parameter, if it has one.
    pub(crate) fn display_name(&self) -> Option<ast::name::Name> {
        self.name().map(|name| match self.kind {
            ParameterKind::Variadic { .. } => ast::name::Name::new(format!("*{name}")),
            ParameterKind::KeywordVariadic { .. } => ast::name::Name::new(format!("**{name}")),
            _ => name.clone(),
        })
    }

    /// Default-value type of the parameter, if any.
    pub(crate) fn default_type(&self) -> Option<Type<'db>> {
        match self.kind {
            ParameterKind::PositionalOnly { default_type, .. }
            | ParameterKind::PositionalOrKeyword { default_type, .. }
            | ParameterKind::KeywordOnly { default_type, .. } => default_type,
            ParameterKind::Variadic { .. } | ParameterKind::KeywordVariadic { .. } => None,
        }
    }
}

#[derive(Clone, Debug, PartialEq, Eq, Hash, salsa::Update, get_size2::GetSize)]
pub(crate) enum ParameterKind<'db> {
    /// Positional-only parameter, e.g. `def f(x, /): ...`
    PositionalOnly {
        /// Parameter name.
        ///
        /// It is possible for signatures to be defined in ways that leave positional-only parameters
        /// nameless (e.g. via `Callable` annotations).
        name: Option<Name>,
        default_type: Option<Type<'db>>,
    },

    /// Positional-or-keyword parameter, e.g. `def f(x): ...`
    PositionalOrKeyword {
        /// Parameter name.
        name: Name,
        default_type: Option<Type<'db>>,
    },

    /// Variadic parameter, e.g. `def f(*args): ...`
    Variadic {
        /// Parameter name.
        name: Name,
    },

    /// Keyword-only parameter, e.g. `def f(*, x): ...`
    KeywordOnly {
        /// Parameter name.
        name: Name,
        default_type: Option<Type<'db>>,
    },

    /// Variadic keywords parameter, e.g. `def f(**kwargs): ...`
    KeywordVariadic {
        /// Parameter name.
        name: Name,
    },
}

impl<'db> ParameterKind<'db> {
    fn apply_type_mapping_impl<'a>(
        &self,
        db: &'db dyn Db,
        type_mapping: &TypeMapping<'a, 'db>,
        visitor: &ApplyTypeMappingVisitor<'db>,
    ) -> Self {
        match self {
            Self::PositionalOnly { default_type, name } => Self::PositionalOnly {
                default_type: default_type
                    .as_ref()
                    .map(|ty| ty.apply_type_mapping_impl(db, type_mapping, visitor)),
                name: name.clone(),
            },
            Self::PositionalOrKeyword { default_type, name } => Self::PositionalOrKeyword {
                default_type: default_type
                    .as_ref()
                    .map(|ty| ty.apply_type_mapping_impl(db, type_mapping, visitor)),
                name: name.clone(),
            },
            Self::KeywordOnly { default_type, name } => Self::KeywordOnly {
                default_type: default_type
                    .as_ref()
                    .map(|ty| ty.apply_type_mapping_impl(db, type_mapping, visitor)),
                name: name.clone(),
            },
            Self::Variadic { .. } | Self::KeywordVariadic { .. } => self.clone(),
        }
    }
}

/// Whether a parameter is used as a value or a type form.
#[derive(Clone, Copy, Debug, Eq, Hash, PartialEq, get_size2::GetSize)]
pub(crate) enum ParameterForm {
    Value,
    Type,
}

#[cfg(test)]
mod tests {
    use super::*;
    use crate::db::tests::{TestDb, setup_db};
    use crate::place::global_symbol;
    use crate::types::{FunctionType, KnownClass};
    use ruff_db::system::DbWithWritableSystem as _;

    #[track_caller]
    fn get_function_f<'db>(db: &'db TestDb, file: &'static str) -> FunctionType<'db> {
        let module = ruff_db::files::system_path_to_file(db, file).unwrap();
        global_symbol(db, module, "f")
            .place
            .expect_type()
            .expect_function_literal()
    }

    #[track_caller]
    fn assert_params<'db>(signature: &Signature<'db>, expected: &[Parameter<'db>]) {
        assert_eq!(signature.parameters.value.as_slice(), expected);
    }

    #[test]
    fn empty() {
        let mut db = setup_db();
        db.write_dedented("/src/a.py", "def f(): ...").unwrap();
        let func = get_function_f(&db, "/src/a.py")
            .literal(&db)
            .last_definition(&db);

        let sig = func.signature(&db);

        assert!(sig.return_ty.is_none());
        assert_params(&sig, &[]);
    }

    #[test]
    #[allow(clippy::many_single_char_names)]
    fn full() {
        let mut db = setup_db();
        db.write_dedented(
            "/src/a.py",
            "
            from typing import Literal

            def f(a, b: int, c = 1, d: int = 2, /,
                  e = 3, f: Literal[4] = 4, *args: object,
                  g = 5, h: Literal[6] = 6, **kwargs: str) -> bytes: ...
            ",
        )
        .unwrap();
        let func = get_function_f(&db, "/src/a.py")
            .literal(&db)
            .last_definition(&db);

        let sig = func.signature(&db);

        assert_eq!(sig.return_ty.unwrap().display(&db).to_string(), "bytes");
        assert_params(
            &sig,
            &[
                Parameter::positional_only(Some(Name::new_static("a"))),
                Parameter::positional_only(Some(Name::new_static("b")))
                    .with_annotated_type(KnownClass::Int.to_instance(&db)),
                Parameter::positional_only(Some(Name::new_static("c")))
                    .with_default_type(Type::IntLiteral(1)),
                Parameter::positional_only(Some(Name::new_static("d")))
                    .with_annotated_type(KnownClass::Int.to_instance(&db))
                    .with_default_type(Type::IntLiteral(2)),
                Parameter::positional_or_keyword(Name::new_static("e"))
                    .with_default_type(Type::IntLiteral(3)),
                Parameter::positional_or_keyword(Name::new_static("f"))
                    .with_annotated_type(Type::IntLiteral(4))
                    .with_default_type(Type::IntLiteral(4)),
                Parameter::variadic(Name::new_static("args")).with_annotated_type(Type::object()),
                Parameter::keyword_only(Name::new_static("g"))
                    .with_default_type(Type::IntLiteral(5)),
                Parameter::keyword_only(Name::new_static("h"))
                    .with_annotated_type(Type::IntLiteral(6))
                    .with_default_type(Type::IntLiteral(6)),
                Parameter::keyword_variadic(Name::new_static("kwargs"))
                    .with_annotated_type(KnownClass::Str.to_instance(&db)),
            ],
        );
    }

    #[test]
    fn not_deferred() {
        let mut db = setup_db();
        db.write_dedented(
            "/src/a.py",
            "
            class A: ...
            class B: ...

            alias = A

            def f(a: alias): ...

            alias = B
            ",
        )
        .unwrap();
        let func = get_function_f(&db, "/src/a.py")
            .literal(&db)
            .last_definition(&db);

        let sig = func.signature(&db);

        let [
            Parameter {
                annotated_type,
                kind: ParameterKind::PositionalOrKeyword { name, .. },
                ..
            },
        ] = &sig.parameters.value[..]
        else {
            panic!("expected one positional-or-keyword parameter");
        };
        assert_eq!(name, "a");
        // Parameter resolution not deferred; we should see A not B
        assert_eq!(annotated_type.unwrap().display(&db).to_string(), "A");
    }

    #[test]
    fn deferred_in_stub() {
        let mut db = setup_db();
        db.write_dedented(
            "/src/a.pyi",
            "
            class A: ...
            class B: ...

            alias = A

            def f(a: alias): ...

            alias = B
            ",
        )
        .unwrap();
        let func = get_function_f(&db, "/src/a.pyi")
            .literal(&db)
            .last_definition(&db);

        let sig = func.signature(&db);

        let [
            Parameter {
                annotated_type,
                kind: ParameterKind::PositionalOrKeyword { name, .. },
                ..
            },
        ] = &sig.parameters.value[..]
        else {
            panic!("expected one positional-or-keyword parameter");
        };
        assert_eq!(name, "a");
        // Parameter resolution deferred:
        assert_eq!(annotated_type.unwrap().display(&db).to_string(), "A | B");
    }

    #[test]
    fn generic_not_deferred() {
        let mut db = setup_db();
        db.write_dedented(
            "/src/a.py",
            "
            class A: ...
            class B: ...

            alias = A

            def f[T](a: alias, b: T) -> T: ...

            alias = B
            ",
        )
        .unwrap();
        let func = get_function_f(&db, "/src/a.py")
            .literal(&db)
            .last_definition(&db);

        let sig = func.signature(&db);

        let [
            Parameter {
                annotated_type: a_annotated_ty,
                kind: ParameterKind::PositionalOrKeyword { name: a_name, .. },
                ..
            },
            Parameter {
                annotated_type: b_annotated_ty,
                kind: ParameterKind::PositionalOrKeyword { name: b_name, .. },
                ..
            },
        ] = &sig.parameters.value[..]
        else {
            panic!("expected two positional-or-keyword parameters");
        };
        assert_eq!(a_name, "a");
        assert_eq!(b_name, "b");
        assert_eq!(a_annotated_ty.unwrap().display(&db).to_string(), "A");
        assert_eq!(b_annotated_ty.unwrap().display(&db).to_string(), "T@f");
    }

    #[test]
    fn generic_deferred_in_stub() {
        let mut db = setup_db();
        db.write_dedented(
            "/src/a.pyi",
            "
            class A: ...
            class B: ...

            alias = A

            def f[T](a: alias, b: T) -> T: ...

            alias = B
            ",
        )
        .unwrap();
        let func = get_function_f(&db, "/src/a.pyi")
            .literal(&db)
            .last_definition(&db);

        let sig = func.signature(&db);

        let [
            Parameter {
                annotated_type: a_annotated_ty,
                kind: ParameterKind::PositionalOrKeyword { name: a_name, .. },
                ..
            },
            Parameter {
                annotated_type: b_annotated_ty,
                kind: ParameterKind::PositionalOrKeyword { name: b_name, .. },
                ..
            },
        ] = &sig.parameters.value[..]
        else {
            panic!("expected two positional-or-keyword parameters");
        };
        assert_eq!(a_name, "a");
        assert_eq!(b_name, "b");
        // Parameter resolution deferred:
        assert_eq!(a_annotated_ty.unwrap().display(&db).to_string(), "A | B");
        assert_eq!(b_annotated_ty.unwrap().display(&db).to_string(), "T@f");
    }

    #[test]
    fn external_signature_no_decorator() {
        let mut db = setup_db();
        db.write_dedented(
            "/src/a.py",
            "
            def f(a: int) -> int: ...
            ",
        )
        .unwrap();
        let func = get_function_f(&db, "/src/a.py");

        let overload = func.literal(&db).last_definition(&db);
        let expected_sig = overload.signature(&db);

        // With no decorators, internal and external signature are the same
        assert_eq!(
            func.signature(&db),
            &CallableSignature::single(expected_sig)
        );
    }
}<|MERGE_RESOLUTION|>--- conflicted
+++ resolved
@@ -388,12 +388,7 @@
     /// Return a typed signature from a function definition.
     pub(super) fn from_function(
         db: &'db dyn Db,
-<<<<<<< HEAD
         pep695_generic_context: Option<GenericContext<'db>>,
-        inherited_generic_context: Option<GenericContext<'db>>,
-=======
-        generic_context: Option<GenericContext<'db>>,
->>>>>>> 80b33766
         definition: Definition<'db>,
         function_node: &ast::StmtFunctionDef,
         has_implicitly_positional_first_parameter: bool,
@@ -410,30 +405,11 @@
             .map(|returns| definition_expression_type(db, definition, returns.as_ref()));
         let legacy_generic_context =
             GenericContext::from_function_params(db, definition, &parameters, return_ty);
-<<<<<<< HEAD
         let full_generic_context = GenericContext::merge_pep695_and_legacy(
             db,
             pep695_generic_context,
             legacy_generic_context,
         );
-=======
-
-        let full_generic_context = match (legacy_generic_context, generic_context) {
-            (Some(legacy_ctx), Some(ctx)) => {
-                if legacy_ctx
-                    .variables(db)
-                    .exactly_one()
-                    .is_ok_and(|bound_typevar| bound_typevar.typevar(db).is_self(db))
-                {
-                    Some(legacy_ctx.merge(db, ctx))
-                } else {
-                    // TODO: Raise a diagnostic — mixing PEP 695 and legacy typevars is not allowed
-                    Some(ctx)
-                }
-            }
-            (left, right) => left.or(right),
-        };
->>>>>>> 80b33766
 
         Self {
             generic_context: full_generic_context,
