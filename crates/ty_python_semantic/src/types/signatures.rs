//! _Signatures_ describe the expected parameters and return type of a function or other callable.
//! Overloads and unions add complexity to this simple description.
//!
//! In a call expression, the type of the callable might be a union of several types. The call must
//! be compatible with _all_ of these types, since at runtime the callable might be an instance of
//! any of them.
//!
//! Each of the atomic types in the union must be callable. Each callable might be _overloaded_,
//! containing multiple _overload signatures_, each of which describes a different combination of
//! argument types and return types. For each callable type in the union, the call expression's
//! arguments must match _at least one_ overload.

use std::{collections::HashMap, slice::Iter};

use itertools::{EitherOrBoth, Itertools};
use ruff_db::parsed::parsed_module;
use ruff_python_ast::ParameterWithDefault;
use smallvec::{SmallVec, smallvec_inline};

use super::{
    DynamicType, Type, TypeVarVariance, definition_expression_type, infer_definition_types,
    semantic_index,
};
use crate::semantic_index::definition::{Definition, DefinitionKind};
use crate::types::constraints::{ConstraintSet, IteratorConstraintsExtension};
use crate::types::function::{is_implicit_classmethod, is_implicit_staticmethod};
use crate::types::generics::{
    GenericContext, InferableTypeVars, typing_self, walk_generic_context,
};
use crate::types::infer::nearest_enclosing_class;
use crate::types::{
<<<<<<< HEAD
    ApplyTypeMappingVisitor, BoundTypeVarInstance, CallableTypeKind, ClassLiteral,
    FindLegacyTypeVarsVisitor, HasRelationToVisitor, IsDisjointVisitor, IsEquivalentVisitor,
    KnownClass, MaterializationKind, NormalizedVisitor, ParamSpecAttrKind, TypeContext,
    TypeMapping, TypeRelation, VarianceInferable, todo_type,
=======
    ApplyTypeMappingVisitor, BindingContext, BoundTypeVarInstance, ClassLiteral,
    FindLegacyTypeVarsVisitor, HasRelationToVisitor, IsDisjointVisitor, IsEquivalentVisitor,
    KnownClass, MaterializationKind, NormalizedVisitor, TypeContext, TypeMapping, TypeRelation,
    VarianceInferable, todo_type,
>>>>>>> abaa49f5
};
use crate::{Db, FxOrderSet};
use ruff_python_ast::{self as ast, name::Name};

#[derive(Clone, Copy, Debug)]
#[expect(clippy::struct_excessive_bools)]
struct MethodInformation<'db> {
    is_staticmethod: bool,
    is_classmethod: bool,
    method_may_be_generic: bool,
    class_literal: ClassLiteral<'db>,
    class_is_generic: bool,
}

fn infer_method_information<'db>(
    db: &'db dyn Db,
    definition: Definition<'db>,
) -> Option<MethodInformation<'db>> {
    let DefinitionKind::Function(function_definition) = definition.kind(db) else {
        return None;
    };

    let class_scope_id = definition.scope(db);
    let file = class_scope_id.file(db);
    let module = parsed_module(db, file).load(db);
    let index = semantic_index(db, file);

    let class_scope = index.scope(class_scope_id.file_scope_id(db));
    let class_node = class_scope.node().as_class()?;

    let function_node = function_definition.node(&module);
    let function_name = &function_node.name;

    let mut is_staticmethod = is_implicit_classmethod(function_name);
    let mut is_classmethod = is_implicit_staticmethod(function_name);

    let inference = infer_definition_types(db, definition);
    for decorator in &function_node.decorator_list {
        let decorator_ty = inference.expression_type(&decorator.expression);

        match decorator_ty
            .as_class_literal()
            .and_then(|class| class.known(db))
        {
            Some(KnownClass::Staticmethod) => {
                is_staticmethod = true;
            }
            Some(KnownClass::Classmethod) => {
                is_classmethod = true;
            }
            _ => {}
        }
    }

    let method_may_be_generic = match inference.declaration_type(definition).inner_type() {
        Type::FunctionLiteral(f) => f.signature(db).overloads.iter().any(|s| {
            s.generic_context
                .is_some_and(|context| context.variables(db).any(|v| v.typevar(db).is_self(db)))
        }),
        _ => true,
    };

    let class_def = index.expect_single_definition(class_node);
    let (class_literal, class_is_generic) = match infer_definition_types(db, class_def)
        .declaration_type(class_def)
        .inner_type()
    {
        Type::ClassLiteral(class_literal) => {
            (class_literal, class_literal.generic_context(db).is_some())
        }
        Type::GenericAlias(alias) => (alias.origin(db), true),
        _ => return None,
    };

    Some(MethodInformation {
        is_staticmethod,
        is_classmethod,
        method_may_be_generic,
        class_literal,
        class_is_generic,
    })
}

/// The signature of a single callable. If the callable is overloaded, there is a separate
/// [`Signature`] for each overload.
#[derive(Clone, Debug, PartialEq, Eq, Hash, salsa::Update, get_size2::GetSize)]
pub struct CallableSignature<'db> {
    /// The signatures of each overload of this callable. Will be empty if the type is not
    /// callable.
    pub(crate) overloads: SmallVec<[Signature<'db>; 1]>,
}

impl<'db> CallableSignature<'db> {
    pub(crate) fn single(signature: Signature<'db>) -> Self {
        Self {
            overloads: smallvec_inline![signature],
        }
    }

    pub(crate) fn bottom() -> Self {
        Self::single(Signature::bottom())
    }

    /// Creates a new `CallableSignature` from an iterator of [`Signature`]s. Returns a
    /// non-callable signature if the iterator is empty.
    pub(crate) fn from_overloads<I>(overloads: I) -> Self
    where
        I: IntoIterator<Item = Signature<'db>>,
    {
        Self {
            overloads: overloads.into_iter().collect(),
        }
    }

    pub(crate) fn iter(&self) -> std::slice::Iter<'_, Signature<'db>> {
        self.overloads.iter()
    }

    pub(crate) fn as_slice(&self) -> &[Signature<'db>] {
        &self.overloads
    }

    pub(crate) fn with_inherited_generic_context(
        &self,
        db: &'db dyn Db,
        inherited_generic_context: GenericContext<'db>,
    ) -> Self {
        Self::from_overloads(self.overloads.iter().map(|signature| {
            signature
                .clone()
                .with_inherited_generic_context(db, inherited_generic_context)
        }))
    }

    pub(crate) fn normalized_impl(
        &self,
        db: &'db dyn Db,
        visitor: &NormalizedVisitor<'db>,
    ) -> Self {
        Self::from_overloads(
            self.overloads
                .iter()
                .map(|signature| signature.normalized_impl(db, visitor)),
        )
    }

    pub(super) fn recursive_type_normalized_impl(
        &self,
        db: &'db dyn Db,
        div: Type<'db>,
        nested: bool,
    ) -> Option<Self> {
        Some(Self {
            overloads: self
                .overloads
                .iter()
                .map(|signature| signature.recursive_type_normalized_impl(db, div, nested))
                .collect::<Option<SmallVec<_>>>()?,
        })
    }

    pub(crate) fn apply_type_mapping_impl<'a>(
        &self,
        db: &'db dyn Db,
        type_mapping: &TypeMapping<'a, 'db>,
        tcx: TypeContext<'db>,
        visitor: &ApplyTypeMappingVisitor<'db>,
    ) -> Self {
        if let TypeMapping::Specialization(specialization) = type_mapping
            && let [self_signature] = self.overloads.as_slice()
            && let Some((prefix_parameters, typevar)) = self_signature
                .parameters
                .find_paramspec_from_args_kwargs(db)
        {
            let prefix_parameters = prefix_parameters
                .iter()
                .map(|param| param.apply_type_mapping_impl(db, type_mapping, tcx, visitor))
                .collect::<Vec<_>>();

            let return_ty = self_signature
                .return_ty
                .map(|ty| ty.apply_type_mapping_impl(db, type_mapping, tcx, visitor));

            match specialization.get(db, typevar) {
                Some(Type::TypeVar(typevar)) if typevar.is_paramspec(db) => {
                    return Self::single(Signature::new(
                        Parameters::new(
                            db,
                            prefix_parameters.into_iter().chain([
                                Parameter::variadic(Name::new_static("args")).with_annotated_type(
                                    Type::TypeVar(
                                        typevar.with_paramspec_attr(db, ParamSpecAttrKind::Args),
                                    ),
                                ),
                                Parameter::keyword_variadic(Name::new_static("kwargs"))
                                    .with_annotated_type(Type::TypeVar(
                                        typevar.with_paramspec_attr(db, ParamSpecAttrKind::Kwargs),
                                    )),
                            ]),
                        ),
                        return_ty,
                    ));
                }
                Some(Type::Callable(callable))
                    if matches!(callable.kind(db), CallableTypeKind::ParamSpecValue) =>
                {
                    return Self::from_overloads(callable.signatures(db).iter().map(|signature| {
                        Signature::new(
                            Parameters::new(
                                db,
                                prefix_parameters
                                    .iter()
                                    .cloned()
                                    .chain(signature.parameters().iter().cloned()),
                            ),
                            return_ty,
                        )
                    }));
                }
                _ => {}
            }
        }

        Self::from_overloads(
            self.overloads
                .iter()
                .map(|signature| signature.apply_type_mapping_impl(db, type_mapping, tcx, visitor)),
        )
    }

    pub(crate) fn find_legacy_typevars_impl(
        &self,
        db: &'db dyn Db,
        binding_context: Option<Definition<'db>>,
        typevars: &mut FxOrderSet<BoundTypeVarInstance<'db>>,
        visitor: &FindLegacyTypeVarsVisitor<'db>,
    ) {
        for signature in &self.overloads {
            signature.find_legacy_typevars_impl(db, binding_context, typevars, visitor);
        }
    }

    /// Binds the first (presumably `self`) parameter of this signature. If a `self_type` is
    /// provided, we will replace any occurrences of `typing.Self` in the parameter and return
    /// annotations with that type.
    pub(crate) fn bind_self(&self, db: &'db dyn Db, self_type: Option<Type<'db>>) -> Self {
        Self {
            overloads: self
                .overloads
                .iter()
                .map(|signature| signature.bind_self(db, self_type))
                .collect(),
        }
    }

    /// Replaces any occurrences of `typing.Self` in the parameter and return annotations with the
    /// given type. (Does not bind the `self` parameter; to do that, use
    /// [`bind_self`][Self::bind_self].)
    pub(crate) fn apply_self(&self, db: &'db dyn Db, self_type: Type<'db>) -> Self {
        Self {
            overloads: self
                .overloads
                .iter()
                .map(|signature| signature.apply_self(db, self_type))
                .collect(),
        }
    }

    fn is_subtype_of_impl(
        &self,
        db: &'db dyn Db,
        other: &Self,
        inferable: InferableTypeVars<'_, 'db>,
    ) -> ConstraintSet<'db> {
        self.has_relation_to_impl(
            db,
            other,
            inferable,
            TypeRelation::Subtyping,
            &HasRelationToVisitor::default(),
            &IsDisjointVisitor::default(),
        )
    }

    pub(crate) fn has_relation_to_impl(
        &self,
        db: &'db dyn Db,
        other: &Self,
        inferable: InferableTypeVars<'_, 'db>,
        relation: TypeRelation<'db>,
        relation_visitor: &HasRelationToVisitor<'db>,
        disjointness_visitor: &IsDisjointVisitor<'db>,
    ) -> ConstraintSet<'db> {
        Self::has_relation_to_inner(
            db,
            &self.overloads,
            &other.overloads,
            inferable,
            relation,
            relation_visitor,
            disjointness_visitor,
        )
    }

    /// Implementation of subtyping and assignability between two, possible overloaded, callable
    /// types.
    fn has_relation_to_inner(
        db: &'db dyn Db,
        self_signatures: &[Signature<'db>],
        other_signatures: &[Signature<'db>],
        inferable: InferableTypeVars<'_, 'db>,
        relation: TypeRelation<'db>,
        relation_visitor: &HasRelationToVisitor<'db>,
        disjointness_visitor: &IsDisjointVisitor<'db>,
    ) -> ConstraintSet<'db> {
        match (self_signatures, other_signatures) {
            ([self_signature], [other_signature]) => {
                // Base case: both callable types contain a single signature.
                self_signature.has_relation_to_impl(
                    db,
                    other_signature,
                    inferable,
                    relation,
                    relation_visitor,
                    disjointness_visitor,
                )
            }

            // `self` is possibly overloaded while `other` is definitely not overloaded.
            (_, [_]) => self_signatures.iter().when_any(db, |self_signature| {
                Self::has_relation_to_inner(
                    db,
                    std::slice::from_ref(self_signature),
                    other_signatures,
                    inferable,
                    relation,
                    relation_visitor,
                    disjointness_visitor,
                )
            }),

            // `self` is definitely not overloaded while `other` is possibly overloaded.
            ([_], _) => other_signatures.iter().when_all(db, |other_signature| {
                Self::has_relation_to_inner(
                    db,
                    self_signatures,
                    std::slice::from_ref(other_signature),
                    inferable,
                    relation,
                    relation_visitor,
                    disjointness_visitor,
                )
            }),

            // `self` is definitely overloaded while `other` is possibly overloaded.
            (_, _) => other_signatures.iter().when_all(db, |other_signature| {
                Self::has_relation_to_inner(
                    db,
                    self_signatures,
                    std::slice::from_ref(other_signature),
                    inferable,
                    relation,
                    relation_visitor,
                    disjointness_visitor,
                )
            }),
        }
    }

    /// Check whether this callable type is equivalent to another callable type.
    ///
    /// See [`Type::is_equivalent_to`] for more details.
    pub(crate) fn is_equivalent_to_impl(
        &self,
        db: &'db dyn Db,
        other: &Self,
        inferable: InferableTypeVars<'_, 'db>,
        visitor: &IsEquivalentVisitor<'db>,
    ) -> ConstraintSet<'db> {
        match (self.overloads.as_slice(), other.overloads.as_slice()) {
            ([self_signature], [other_signature]) => {
                // Common case: both callable types contain a single signature, use the custom
                // equivalence check instead of delegating it to the subtype check.
                self_signature.is_equivalent_to_impl(db, other_signature, inferable, visitor)
            }
            (_, _) => {
                if self == other {
                    return ConstraintSet::from(true);
                }
                self.is_subtype_of_impl(db, other, inferable)
                    .and(db, || other.is_subtype_of_impl(db, self, inferable))
            }
        }
    }
}

impl<'a, 'db> IntoIterator for &'a CallableSignature<'db> {
    type Item = &'a Signature<'db>;
    type IntoIter = std::slice::Iter<'a, Signature<'db>>;

    fn into_iter(self) -> Self::IntoIter {
        self.iter()
    }
}

impl<'db> VarianceInferable<'db> for &CallableSignature<'db> {
    // TODO: possibly need to replace self
    fn variance_of(self, db: &'db dyn Db, typevar: BoundTypeVarInstance<'db>) -> TypeVarVariance {
        self.overloads
            .iter()
            .map(|signature| signature.variance_of(db, typevar))
            .collect()
    }
}

/// The signature of one of the overloads of a callable.
#[derive(Clone, Debug, salsa::Update, get_size2::GetSize, PartialEq, Eq, Hash)]
pub struct Signature<'db> {
    /// The generic context for this overload, if it is generic.
    pub(crate) generic_context: Option<GenericContext<'db>>,

    /// The original definition associated with this function, if available.
    /// This is useful for locating and extracting docstring information for the signature.
    pub(crate) definition: Option<Definition<'db>>,

    /// Parameters, in source order.
    ///
    /// The ordering of parameters in a valid signature must be: first positional-only parameters,
    /// then positional-or-keyword, then optionally the variadic parameter, then keyword-only
    /// parameters, and last, optionally the variadic keywords parameter. Parameters with defaults
    /// must come after parameters without defaults.
    ///
    /// We may get invalid signatures, though, and need to handle them without panicking.
    parameters: Parameters<'db>,

    /// Annotated return type, if any.
    pub(crate) return_ty: Option<Type<'db>>,
}

pub(super) fn walk_signature<'db, V: super::visitor::TypeVisitor<'db> + ?Sized>(
    db: &'db dyn Db,
    signature: &Signature<'db>,
    visitor: &V,
) {
    if let Some(generic_context) = &signature.generic_context {
        walk_generic_context(db, *generic_context, visitor);
    }
    // By default we usually don't visit the type of the default value,
    // as it isn't relevant to most things
    for parameter in &signature.parameters {
        if let Some(ty) = parameter.annotated_type() {
            visitor.visit_type(db, ty);
        }
    }
    if let Some(return_ty) = &signature.return_ty {
        visitor.visit_type(db, *return_ty);
    }
}

impl<'db> Signature<'db> {
    pub(crate) fn new(parameters: Parameters<'db>, return_ty: Option<Type<'db>>) -> Self {
        Self {
            generic_context: None,
            definition: None,
            parameters,
            return_ty,
        }
    }

    pub(crate) fn new_generic(
        generic_context: Option<GenericContext<'db>>,
        parameters: Parameters<'db>,
        return_ty: Option<Type<'db>>,
    ) -> Self {
        Self {
            generic_context,
            definition: None,
            parameters,
            return_ty,
        }
    }

    /// Return a signature for a dynamic callable
    pub(crate) fn dynamic(signature_type: Type<'db>) -> Self {
        Signature {
            generic_context: None,
            definition: None,
            parameters: Parameters::gradual_form(),
            return_ty: Some(signature_type),
        }
    }

    /// Return a todo signature: (*args: Todo, **kwargs: Todo) -> Todo
    #[allow(unused_variables)] // 'reason' only unused in debug builds
    pub(crate) fn todo(reason: &'static str) -> Self {
        let signature_type = todo_type!(reason);
        Signature {
            generic_context: None,
            definition: None,
            parameters: Parameters::todo(),
            return_ty: Some(signature_type),
        }
    }

    /// Return a typed signature from a function definition.
    pub(super) fn from_function(
        db: &'db dyn Db,
        pep695_generic_context: Option<GenericContext<'db>>,
        definition: Definition<'db>,
        function_node: &ast::StmtFunctionDef,
        has_implicitly_positional_first_parameter: bool,
    ) -> Self {
        let parameters = Parameters::from_parameters(
            db,
            definition,
            function_node.parameters.as_ref(),
            has_implicitly_positional_first_parameter,
        );
        let return_ty = function_node
            .returns
            .as_ref()
            .map(|returns| definition_expression_type(db, definition, returns.as_ref()));
        let legacy_generic_context =
            GenericContext::from_function_params(db, definition, &parameters, return_ty);
        let full_generic_context = GenericContext::merge_pep695_and_legacy(
            db,
            pep695_generic_context,
            legacy_generic_context,
        );

        Self {
            generic_context: full_generic_context,
            definition: Some(definition),
            parameters,
            return_ty,
        }
    }

    pub(super) fn wrap_coroutine_return_type(self, db: &'db dyn Db) -> Self {
        let return_ty = self.return_ty.map(|return_ty| {
            KnownClass::CoroutineType
                .to_specialized_instance(db, [Type::any(), Type::any(), return_ty])
        });
        Self { return_ty, ..self }
    }

    /// Returns the signature which accepts any parameters and returns an `Unknown` type.
    pub(crate) fn unknown() -> Self {
        Self::new(Parameters::unknown(), Some(Type::unknown()))
    }

    /// Return the "bottom" signature, subtype of all other fully-static signatures.
    pub(crate) fn bottom() -> Self {
        Self::new(Parameters::object(), Some(Type::Never))
    }

    pub(crate) fn with_inherited_generic_context(
        mut self,
        db: &'db dyn Db,
        inherited_generic_context: GenericContext<'db>,
    ) -> Self {
        match self.generic_context.as_mut() {
            Some(generic_context) => {
                *generic_context = generic_context.merge(db, inherited_generic_context);
            }
            None => {
                self.generic_context = Some(inherited_generic_context);
            }
        }
        self
    }

    pub(crate) fn normalized_impl(
        &self,
        db: &'db dyn Db,
        visitor: &NormalizedVisitor<'db>,
    ) -> Self {
        Self {
            generic_context: self
                .generic_context
                .map(|ctx| ctx.normalized_impl(db, visitor)),
            // Discard the definition when normalizing, so that two equivalent signatures
            // with different `Definition`s share the same Salsa ID when normalized
            definition: None,
            parameters: Parameters::new(
                db,
                self.parameters
                    .iter()
                    .map(|param| param.normalized_impl(db, visitor)),
            ),
            return_ty: self
                .return_ty
                .map(|return_ty| return_ty.normalized_impl(db, visitor)),
        }
    }

    pub(super) fn recursive_type_normalized_impl(
        &self,
        db: &'db dyn Db,
        div: Type<'db>,
        nested: bool,
    ) -> Option<Self> {
        let return_ty = match self.return_ty {
            Some(return_ty) if nested => {
                Some(return_ty.recursive_type_normalized_impl(db, div, true)?)
            }
            Some(return_ty) => Some(
                return_ty
                    .recursive_type_normalized_impl(db, div, true)
                    .unwrap_or(div),
            ),
            None => None,
        };
        let parameters = {
            let mut parameters = Vec::with_capacity(self.parameters.len());
            for param in &self.parameters {
                parameters.push(param.recursive_type_normalized_impl(db, div, nested)?);
            }
            Parameters::new(db, parameters)
        };
        Some(Self {
            generic_context: self.generic_context,
            definition: self.definition,
            parameters,
            return_ty,
        })
    }

    pub(crate) fn apply_type_mapping_impl<'a>(
        &self,
        db: &'db dyn Db,
        type_mapping: &TypeMapping<'a, 'db>,
        tcx: TypeContext<'db>,
        visitor: &ApplyTypeMappingVisitor<'db>,
    ) -> Self {
        Self {
            generic_context: self
                .generic_context
                .map(|context| type_mapping.update_signature_generic_context(db, context)),
            definition: self.definition,
            parameters: self.parameters.apply_type_mapping_impl(
                db,
                &type_mapping.flip(),
                tcx,
                visitor,
            ),
            return_ty: self
                .return_ty
                .map(|ty| ty.apply_type_mapping_impl(db, type_mapping, tcx, visitor)),
        }
    }

    pub(crate) fn find_legacy_typevars_impl(
        &self,
        db: &'db dyn Db,
        binding_context: Option<Definition<'db>>,
        typevars: &mut FxOrderSet<BoundTypeVarInstance<'db>>,
        visitor: &FindLegacyTypeVarsVisitor<'db>,
    ) {
        for param in &self.parameters {
            if let Some(ty) = param.annotated_type() {
                ty.find_legacy_typevars_impl(db, binding_context, typevars, visitor);
            }
            if let Some(ty) = param.default_type() {
                ty.find_legacy_typevars_impl(db, binding_context, typevars, visitor);
            }
        }
        if let Some(ty) = self.return_ty {
            ty.find_legacy_typevars_impl(db, binding_context, typevars, visitor);
        }
    }

    /// Return the parameters in this signature.
    pub(crate) fn parameters(&self) -> &Parameters<'db> {
        &self.parameters
    }

    /// Return the definition associated with this signature, if any.
    pub(crate) fn definition(&self) -> Option<Definition<'db>> {
        self.definition
    }

    pub(crate) fn bind_self(&self, db: &'db dyn Db, self_type: Option<Type<'db>>) -> Self {
        let mut parameters = self.parameters.iter().cloned().peekable();

        // TODO: Theoretically, for a signature like `f(*args: *tuple[MyClass, int, *tuple[str, ...]])` with
        // a variadic first parameter, we should also "skip the first parameter" by modifying the tuple type.
        if parameters.peek().is_some_and(Parameter::is_positional) {
            parameters.next();
        }

        let mut parameters = Parameters::new(db, parameters);
        let mut return_ty = self.return_ty;
        if let Some(self_type) = self_type {
            let self_mapping = TypeMapping::BindSelf {
                self_type,
                binding_context: self.definition.map(BindingContext::Definition),
            };
            parameters = parameters.apply_type_mapping_impl(
                db,
                &self_mapping,
                TypeContext::default(),
                &ApplyTypeMappingVisitor::default(),
            );
            return_ty = return_ty
                .map(|ty| ty.apply_type_mapping(db, &self_mapping, TypeContext::default()));
        }
        Self {
            generic_context: self.generic_context,
            definition: self.definition,
            parameters,
            return_ty,
        }
    }

    pub(crate) fn apply_self(&self, db: &'db dyn Db, self_type: Type<'db>) -> Self {
        let self_mapping = TypeMapping::BindSelf {
            self_type,
            binding_context: self.definition.map(BindingContext::Definition),
        };
        let parameters = self.parameters.apply_type_mapping_impl(
            db,
            &self_mapping,
            TypeContext::default(),
            &ApplyTypeMappingVisitor::default(),
        );
        let return_ty = self
            .return_ty
            .map(|ty| ty.apply_type_mapping(db, &self_mapping, TypeContext::default()));
        Self {
            generic_context: self.generic_context,
            definition: self.definition,
            parameters,
            return_ty,
        }
    }

    fn inferable_typevars(&self, db: &'db dyn Db) -> InferableTypeVars<'db, 'db> {
        match self.generic_context {
            Some(generic_context) => generic_context.inferable_typevars(db),
            None => InferableTypeVars::None,
        }
    }

    /// Return `true` if `self` has exactly the same set of possible static materializations as
    /// `other` (if `self` represents the same set of possible sets of possible runtime objects as
    /// `other`).
    pub(crate) fn is_equivalent_to_impl(
        &self,
        db: &'db dyn Db,
        other: &Signature<'db>,
        inferable: InferableTypeVars<'_, 'db>,
        visitor: &IsEquivalentVisitor<'db>,
    ) -> ConstraintSet<'db> {
        // If either signature is generic, their typevars should also be considered inferable when
        // checking whether the signatures are equivalent, since we only need to find one
        // specialization that causes the check to succeed.
        //
        // TODO: We should alpha-rename these typevars, too, to correctly handle when a generic
        // callable refers to typevars from within the context that defines them. This primarily
        // comes up when referring to a generic function recursively from within its body:
        //
        //     def identity[T](t: T) -> T:
        //         # Here, TypeOf[identity2] is a generic callable that should consider T to be
        //         # inferable, even though other uses of T in the function body are non-inferable.
        //         return t
        let self_inferable = self.inferable_typevars(db);
        let other_inferable = other.inferable_typevars(db);
        let inferable = inferable.merge(&self_inferable);
        let inferable = inferable.merge(&other_inferable);

        // `inner` will create a constraint set that references these newly inferable typevars.
        let when = self.is_equivalent_to_inner(db, other, inferable, visitor);

        // But the caller does not need to consider those extra typevars. Whatever constraint set
        // we produce, we reduce it back down to the inferable set that the caller asked about.
        // If we introduced new inferable typevars, those will be existentially quantified away
        // before returning.
        when.reduce_inferable(db, self_inferable.iter().chain(other_inferable.iter()))
    }

    fn is_equivalent_to_inner(
        &self,
        db: &'db dyn Db,
        other: &Signature<'db>,
        inferable: InferableTypeVars<'_, 'db>,
        visitor: &IsEquivalentVisitor<'db>,
    ) -> ConstraintSet<'db> {
        let mut result = ConstraintSet::from(true);
        let mut check_types = |self_type: Option<Type<'db>>, other_type: Option<Type<'db>>| {
            let self_type = self_type.unwrap_or(Type::unknown());
            let other_type = other_type.unwrap_or(Type::unknown());
            !result
                .intersect(
                    db,
                    self_type.is_equivalent_to_impl(db, other_type, inferable, visitor),
                )
                .is_never_satisfied(db)
        };

        if self.parameters.is_gradual() != other.parameters.is_gradual() {
            return ConstraintSet::from(false);
        }

        if self.parameters.len() != other.parameters.len() {
            return ConstraintSet::from(false);
        }

        if !check_types(self.return_ty, other.return_ty) {
            return result;
        }

        for (self_parameter, other_parameter) in self.parameters.iter().zip(&other.parameters) {
            match (self_parameter.kind(), other_parameter.kind()) {
                (
                    ParameterKind::PositionalOnly {
                        default_type: self_default,
                        ..
                    },
                    ParameterKind::PositionalOnly {
                        default_type: other_default,
                        ..
                    },
                ) if self_default.is_some() == other_default.is_some() => {}

                (
                    ParameterKind::PositionalOrKeyword {
                        name: self_name,
                        default_type: self_default,
                    },
                    ParameterKind::PositionalOrKeyword {
                        name: other_name,
                        default_type: other_default,
                    },
                ) if self_default.is_some() == other_default.is_some()
                    && self_name == other_name => {}

                (ParameterKind::Variadic { .. }, ParameterKind::Variadic { .. }) => {}

                (
                    ParameterKind::KeywordOnly {
                        name: self_name,
                        default_type: self_default,
                    },
                    ParameterKind::KeywordOnly {
                        name: other_name,
                        default_type: other_default,
                    },
                ) if self_default.is_some() == other_default.is_some()
                    && self_name == other_name => {}

                (ParameterKind::KeywordVariadic { .. }, ParameterKind::KeywordVariadic { .. }) => {}

                _ => return ConstraintSet::from(false),
            }

            if !check_types(
                self_parameter.annotated_type(),
                other_parameter.annotated_type(),
            ) {
                return result;
            }
        }

        result
    }

    /// Implementation of subtyping and assignability for signature.
    fn has_relation_to_impl(
        &self,
        db: &'db dyn Db,
        other: &Signature<'db>,
        inferable: InferableTypeVars<'_, 'db>,
        relation: TypeRelation<'db>,
        relation_visitor: &HasRelationToVisitor<'db>,
        disjointness_visitor: &IsDisjointVisitor<'db>,
    ) -> ConstraintSet<'db> {
        // If either signature is generic, their typevars should also be considered inferable when
        // checking whether one signature is a subtype/etc of the other, since we only need to find
        // one specialization that causes the check to succeed.
        //
        // TODO: We should alpha-rename these typevars, too, to correctly handle when a generic
        // callable refers to typevars from within the context that defines them. This primarily
        // comes up when referring to a generic function recursively from within its body:
        //
        //     def identity[T](t: T) -> T:
        //         # Here, TypeOf[identity2] is a generic callable that should consider T to be
        //         # inferable, even though other uses of T in the function body are non-inferable.
        //         return t
        let self_inferable = self.inferable_typevars(db);
        let other_inferable = other.inferable_typevars(db);
        let inferable = inferable.merge(&self_inferable);
        let inferable = inferable.merge(&other_inferable);

        // `inner` will create a constraint set that references these newly inferable typevars.
        let when = self.has_relation_to_inner(
            db,
            other,
            inferable,
            relation,
            relation_visitor,
            disjointness_visitor,
        );

        // But the caller does not need to consider those extra typevars. Whatever constraint set
        // we produce, we reduce it back down to the inferable set that the caller asked about.
        // If we introduced new inferable typevars, those will be existentially quantified away
        // before returning.
        when.reduce_inferable(db, self_inferable.iter().chain(other_inferable.iter()))
    }

    fn has_relation_to_inner(
        &self,
        db: &'db dyn Db,
        other: &Signature<'db>,
        inferable: InferableTypeVars<'_, 'db>,
        relation: TypeRelation<'db>,
        relation_visitor: &HasRelationToVisitor<'db>,
        disjointness_visitor: &IsDisjointVisitor<'db>,
    ) -> ConstraintSet<'db> {
        /// A helper struct to zip two slices of parameters together that provides control over the
        /// two iterators individually. It also keeps track of the current parameter in each
        /// iterator.
        struct ParametersZip<'a, 'db> {
            current_self: Option<&'a Parameter<'db>>,
            current_other: Option<&'a Parameter<'db>>,
            iter_self: Iter<'a, Parameter<'db>>,
            iter_other: Iter<'a, Parameter<'db>>,
        }

        impl<'a, 'db> ParametersZip<'a, 'db> {
            /// Move to the next parameter in both the `self` and `other` parameter iterators,
            /// [`None`] if both iterators are exhausted.
            fn next(&mut self) -> Option<EitherOrBoth<&'a Parameter<'db>, &'a Parameter<'db>>> {
                match (self.next_self(), self.next_other()) {
                    (Some(self_param), Some(other_param)) => {
                        Some(EitherOrBoth::Both(self_param, other_param))
                    }
                    (Some(self_param), None) => Some(EitherOrBoth::Left(self_param)),
                    (None, Some(other_param)) => Some(EitherOrBoth::Right(other_param)),
                    (None, None) => None,
                }
            }

            /// Move to the next parameter in the `self` parameter iterator, [`None`] if the
            /// iterator is exhausted.
            fn next_self(&mut self) -> Option<&'a Parameter<'db>> {
                self.current_self = self.iter_self.next();
                self.current_self
            }

            /// Move to the next parameter in the `other` parameter iterator, [`None`] if the
            /// iterator is exhausted.
            fn next_other(&mut self) -> Option<&'a Parameter<'db>> {
                self.current_other = self.iter_other.next();
                self.current_other
            }

            /// Peek at the next parameter in the `other` parameter iterator without consuming it.
            fn peek_other(&mut self) -> Option<&'a Parameter<'db>> {
                self.iter_other.clone().next()
            }

            /// Consumes the `ParametersZip` and returns a two-element tuple containing the
            /// remaining parameters in the `self` and `other` iterators respectively.
            ///
            /// The returned iterators starts with the current parameter, if any, followed by the
            /// remaining parameters in the respective iterators.
            fn into_remaining(
                self,
            ) -> (
                impl Iterator<Item = &'a Parameter<'db>>,
                impl Iterator<Item = &'a Parameter<'db>>,
            ) {
                (
                    self.current_self.into_iter().chain(self.iter_self),
                    self.current_other.into_iter().chain(self.iter_other),
                )
            }
        }

        let mut result = ConstraintSet::from(true);
        let mut check_types = |type1: Option<Type<'db>>, type2: Option<Type<'db>>| {
            let type1 = type1.unwrap_or(Type::unknown());
            let type2 = type2.unwrap_or(Type::unknown());
            !result
                .intersect(
                    db,
                    type1.has_relation_to_impl(
                        db,
                        type2,
                        inferable,
                        relation,
                        relation_visitor,
                        disjointness_visitor,
                    ),
                )
                .is_never_satisfied(db)
        };

        // Return types are covariant.
        if !check_types(self.return_ty, other.return_ty) {
            return result;
        }

        // A gradual parameter list is a supertype of the "bottom" parameter list (*args: object,
        // **kwargs: object).
        if other.parameters.is_gradual()
            && self
                .parameters
                .variadic()
                .is_some_and(|(_, param)| param.annotated_type().is_some_and(|ty| ty.is_object()))
            && self
                .parameters
                .keyword_variadic()
                .is_some_and(|(_, param)| param.annotated_type().is_some_and(|ty| ty.is_object()))
        {
            return ConstraintSet::from(true);
        }

        // If either of the parameter lists is gradual (`...`), then it is assignable to and from
        // any other parameter list, but not a subtype or supertype of any other parameter list.
        if self.parameters.is_gradual() || other.parameters.is_gradual() {
            return ConstraintSet::from(relation.is_assignability());
        }

        // TODO: Handle `Concatenate`
        match (self.parameters.kind(), other.parameters.kind()) {
            (ParametersKind::ParamSpec(self_typevar), ParametersKind::ParamSpec(other_typevar)) => {
                return if self_typevar.is_same_typevar_as(db, other_typevar) {
                    ConstraintSet::from(true)
                } else {
                    ConstraintSet::constrain_typevar(
                        db,
                        self_typevar,
                        Type::TypeVar(other_typevar),
                        Type::TypeVar(other_typevar),
                        relation,
                    )
                };
            }
            (ParametersKind::ParamSpec(typevar), _) => {
                let paramspec_value = Type::paramspec_value_callable(db, other.parameters.clone());
                return ConstraintSet::constrain_typevar(
                    db,
                    typevar,
                    paramspec_value,
                    paramspec_value,
                    relation,
                );
            }
            (_, ParametersKind::ParamSpec(typevar)) => {
                let paramspec_value = Type::paramspec_value_callable(db, self.parameters.clone());
                return ConstraintSet::constrain_typevar(
                    db,
                    typevar,
                    paramspec_value,
                    paramspec_value,
                    relation,
                );
            }
            _ => {}
        }

        let mut parameters = ParametersZip {
            current_self: None,
            current_other: None,
            iter_self: self.parameters.iter(),
            iter_other: other.parameters.iter(),
        };

        // Collect all the standard parameters that have only been matched against a variadic
        // parameter which means that the keyword variant is still unmatched.
        let mut other_keywords = Vec::new();

        loop {
            let Some(next_parameter) = parameters.next() else {
                // All parameters have been checked or both the parameter lists were empty. In
                // either case, `self` is a subtype of `other`.
                return result;
            };

            match next_parameter {
                EitherOrBoth::Left(self_parameter) => match self_parameter.kind() {
                    ParameterKind::KeywordOnly { .. } | ParameterKind::KeywordVariadic { .. }
                        if !other_keywords.is_empty() =>
                    {
                        // If there are any unmatched keyword parameters in `other`, they need to
                        // be checked against the keyword-only / keyword-variadic parameters that
                        // will be done after this loop.
                        break;
                    }
                    ParameterKind::PositionalOnly { default_type, .. }
                    | ParameterKind::PositionalOrKeyword { default_type, .. }
                    | ParameterKind::KeywordOnly { default_type, .. } => {
                        // For `self <: other` to be valid, if there are no more parameters in
                        // `other`, then the non-variadic parameters in `self` must have a default
                        // value.
                        if default_type.is_none() {
                            return ConstraintSet::from(false);
                        }
                    }
                    ParameterKind::Variadic { .. } | ParameterKind::KeywordVariadic { .. } => {
                        // Variadic parameters don't have any restrictions in this context, so
                        // we'll just continue to the next parameter set.
                    }
                },

                EitherOrBoth::Right(_) => {
                    // If there are more parameters in `other` than in `self`, then `self` is not a
                    // subtype of `other`.
                    return ConstraintSet::from(false);
                }

                EitherOrBoth::Both(self_parameter, other_parameter) => {
                    match (self_parameter.kind(), other_parameter.kind()) {
                        (
                            ParameterKind::PositionalOnly {
                                default_type: self_default,
                                ..
                            }
                            | ParameterKind::PositionalOrKeyword {
                                default_type: self_default,
                                ..
                            },
                            ParameterKind::PositionalOnly {
                                default_type: other_default,
                                ..
                            },
                        ) => {
                            if self_default.is_none() && other_default.is_some() {
                                return ConstraintSet::from(false);
                            }
                            if !check_types(
                                other_parameter.annotated_type(),
                                self_parameter.annotated_type(),
                            ) {
                                return result;
                            }
                        }

                        (
                            ParameterKind::PositionalOrKeyword {
                                name: self_name,
                                default_type: self_default,
                            },
                            ParameterKind::PositionalOrKeyword {
                                name: other_name,
                                default_type: other_default,
                            },
                        ) => {
                            if self_name != other_name {
                                return ConstraintSet::from(false);
                            }
                            // The following checks are the same as positional-only parameters.
                            if self_default.is_none() && other_default.is_some() {
                                return ConstraintSet::from(false);
                            }
                            if !check_types(
                                other_parameter.annotated_type(),
                                self_parameter.annotated_type(),
                            ) {
                                return result;
                            }
                        }

                        (
                            ParameterKind::Variadic { .. },
                            ParameterKind::PositionalOnly { .. }
                            | ParameterKind::PositionalOrKeyword { .. },
                        ) => {
                            if !check_types(
                                other_parameter.annotated_type(),
                                self_parameter.annotated_type(),
                            ) {
                                return result;
                            }

                            if matches!(
                                other_parameter.kind(),
                                ParameterKind::PositionalOrKeyword { .. }
                            ) {
                                other_keywords.push(other_parameter);
                            }

                            // We've reached a variadic parameter in `self` which means there can
                            // be no more positional parameters after this in a valid AST. But, the
                            // current parameter in `other` is a positional-only which means there
                            // can be more positional parameters after this which could be either
                            // more positional-only parameters, standard parameters or a variadic
                            // parameter.
                            //
                            // So, any remaining positional parameters in `other` would need to be
                            // checked against the variadic parameter in `self`. This loop does
                            // that by only moving the `other` iterator forward.
                            loop {
                                let Some(other_parameter) = parameters.peek_other() else {
                                    break;
                                };
                                match other_parameter.kind() {
                                    ParameterKind::PositionalOrKeyword { .. } => {
                                        other_keywords.push(other_parameter);
                                    }
                                    ParameterKind::PositionalOnly { .. }
                                    | ParameterKind::Variadic { .. } => {}
                                    _ => {
                                        // Any other parameter kind cannot be checked against a
                                        // variadic parameter and is deferred to the next iteration.
                                        break;
                                    }
                                }
                                if !check_types(
                                    other_parameter.annotated_type(),
                                    self_parameter.annotated_type(),
                                ) {
                                    return result;
                                }
                                parameters.next_other();
                            }
                        }

                        (ParameterKind::Variadic { .. }, ParameterKind::Variadic { .. }) => {
                            if !check_types(
                                other_parameter.annotated_type(),
                                self_parameter.annotated_type(),
                            ) {
                                return result;
                            }
                        }

                        (
                            _,
                            ParameterKind::KeywordOnly { .. }
                            | ParameterKind::KeywordVariadic { .. },
                        ) => {
                            // Keyword parameters are not considered in this loop as the order of
                            // parameters is not important for them and so they are checked by
                            // doing name-based lookups.
                            break;
                        }

                        _ => return ConstraintSet::from(false),
                    }
                }
            }
        }

        // At this point, the remaining parameters in `other` are keyword-only or keyword variadic.
        // But, `self` could contain any unmatched positional parameters.
        let (self_parameters, other_parameters) = parameters.into_remaining();

        // Collect all the keyword-only parameters and the unmatched standard parameters.
        let mut self_keywords = HashMap::new();

        // Type of the variadic keyword parameter in `self`.
        //
        // This is a nested option where the outer option represents the presence of a keyword
        // variadic parameter in `self` and the inner option represents the annotated type of the
        // keyword variadic parameter.
        let mut self_keyword_variadic: Option<Option<Type<'db>>> = None;

        for self_parameter in self_parameters {
            match self_parameter.kind() {
                ParameterKind::KeywordOnly { name, .. }
                | ParameterKind::PositionalOrKeyword { name, .. } => {
                    self_keywords.insert(name.clone(), self_parameter);
                }
                ParameterKind::KeywordVariadic { .. } => {
                    self_keyword_variadic = Some(self_parameter.annotated_type());
                }
                ParameterKind::PositionalOnly { .. } => {
                    // These are the unmatched positional-only parameters in `self` from the
                    // previous loop. They cannot be matched against any parameter in `other` which
                    // only contains keyword-only and keyword-variadic parameters so the subtype
                    // relation is invalid.
                    return ConstraintSet::from(false);
                }
                ParameterKind::Variadic { .. } => {}
            }
        }

        for other_parameter in other_keywords.into_iter().chain(other_parameters) {
            match other_parameter.kind() {
                ParameterKind::KeywordOnly {
                    name: other_name,
                    default_type: other_default,
                }
                | ParameterKind::PositionalOrKeyword {
                    name: other_name,
                    default_type: other_default,
                } => {
                    if let Some(self_parameter) = self_keywords.remove(other_name) {
                        match self_parameter.kind() {
                            ParameterKind::PositionalOrKeyword {
                                default_type: self_default,
                                ..
                            }
                            | ParameterKind::KeywordOnly {
                                default_type: self_default,
                                ..
                            } => {
                                if self_default.is_none() && other_default.is_some() {
                                    return ConstraintSet::from(false);
                                }
                                if !check_types(
                                    other_parameter.annotated_type(),
                                    self_parameter.annotated_type(),
                                ) {
                                    return result;
                                }
                            }
                            _ => unreachable!(
                                "`self_keywords` should only contain keyword-only or standard parameters"
                            ),
                        }
                    } else if let Some(self_keyword_variadic_type) = self_keyword_variadic {
                        if !check_types(
                            other_parameter.annotated_type(),
                            self_keyword_variadic_type,
                        ) {
                            return result;
                        }
                    } else {
                        return ConstraintSet::from(false);
                    }
                }
                ParameterKind::KeywordVariadic { .. } => {
                    let Some(self_keyword_variadic_type) = self_keyword_variadic else {
                        // For a `self <: other` relationship, if `other` has a keyword variadic
                        // parameter, `self` must also have a keyword variadic parameter.
                        return ConstraintSet::from(false);
                    };
                    if !check_types(other_parameter.annotated_type(), self_keyword_variadic_type) {
                        return result;
                    }
                }
                _ => {
                    // This can only occur in case of a syntax error.
                    return ConstraintSet::from(false);
                }
            }
        }

        // If there are still unmatched keyword parameters from `self`, then they should be
        // optional otherwise the subtype relation is invalid.
        for (_, self_parameter) in self_keywords {
            if self_parameter.default_type().is_none() {
                return ConstraintSet::from(false);
            }
        }

        result
    }

    /// Create a new signature with the given definition.
    pub(crate) fn with_definition(self, definition: Option<Definition<'db>>) -> Self {
        Self { definition, ..self }
    }
}

impl<'db> VarianceInferable<'db> for &Signature<'db> {
    fn variance_of(self, db: &'db dyn Db, typevar: BoundTypeVarInstance<'db>) -> TypeVarVariance {
        tracing::trace!(
            "Checking variance of `{tvar}` in `{self:?}`",
            tvar = typevar.typevar(db).name(db)
        );
        itertools::chain(
            self.parameters
                .iter()
                .filter_map(|parameter| match parameter.form {
                    ParameterForm::Type => None,
                    ParameterForm::Value => parameter.annotated_type().map(|ty| {
                        ty.with_polarity(TypeVarVariance::Contravariant)
                            .variance_of(db, typevar)
                    }),
                }),
            self.return_ty.map(|ty| ty.variance_of(db, typevar)),
        )
        .collect()
    }
}

// TODO: the spec also allows signatures like `Concatenate[int, ...]` or `Concatenate[int, P]`,
// which have some number of required positional-only parameters followed by a gradual form or a
// `ParamSpec`. Our representation will need some adjustments to represent that.

/// The kind of parameter list represented.
#[derive(Copy, Clone, Debug, Default, PartialEq, Eq, Hash, salsa::Update, get_size2::GetSize)]
pub(crate) enum ParametersKind<'db> {
    /// A standard parameter list.
    #[default]
    Standard,

    /// Represents a gradual parameter list using `...` as the only parameter.
    ///
    /// Per [the typing specification], any signature with a variadic and a keyword-variadic
    /// argument, both annotated (explicitly or implicitly) as `Any` or `Unknown`, is considered
    /// equivalent to `...`.
    ///
    /// The display implementation utilizes this flag to use `...` instead of displaying the
    /// individual variadic and keyword-variadic parameters.
    ///
    /// Note: This flag can also result from invalid forms of `Callable` annotations.
    ///
    /// [the typing specification]: https://typing.python.org/en/latest/spec/callables.html#meaning-of-in-callable
    Gradual,

    /// Represents a parameter list containing a `ParamSpec` as the only parameter.
    ///
    /// Note that this is distinct from a parameter list _containing_ a `ParamSpec` which is
    /// considered a standard parameter list that just contains a `ParamSpec`.
    // TODO: Maybe we should use `find_paramspec_from_args_kwargs` instead of storing the typevar
    // here?
    ParamSpec(BoundTypeVarInstance<'db>),
}

#[derive(Clone, Debug, PartialEq, Eq, Hash, salsa::Update, get_size2::GetSize)]
pub(crate) struct Parameters<'db> {
    // TODO: use SmallVec here once invariance bug is fixed
    value: Vec<Parameter<'db>>,
    kind: ParametersKind<'db>,
}

impl<'db> Parameters<'db> {
    /// Create a new parameter list from an iterator of parameters.
    ///
    /// The kind of the parameter list is determined based on the provided parameters.
    /// Specifically, if the parameters is made up of `*args` and `**kwargs` only, it checks
    /// their annotated types to determine if they represent a gradual form or a `ParamSpec`.
    pub(crate) fn new(
        db: &'db dyn Db,
        parameters: impl IntoIterator<Item = Parameter<'db>>,
    ) -> Self {
        let value: Vec<Parameter<'db>> = parameters.into_iter().collect();
        let mut kind = ParametersKind::Standard;
        if let [p1, p2] = value.as_slice()
            && p1.is_variadic()
            && p2.is_keyword_variadic()
        {
            match (p1.annotated_type(), p2.annotated_type()) {
                (None | Some(Type::Dynamic(_)), None | Some(Type::Dynamic(_))) => {
                    kind = ParametersKind::Gradual;
                }
                (Some(Type::TypeVar(args_typevar)), Some(Type::TypeVar(kwargs_typevar))) => {
                    if let (Some(ParamSpecAttrKind::Args), Some(ParamSpecAttrKind::Kwargs)) = (
                        args_typevar.paramspec_attr(db),
                        kwargs_typevar.paramspec_attr(db),
                    ) {
                        let typevar = args_typevar.without_paramspec_attr(db);
                        if typevar.is_same_typevar_as(db, kwargs_typevar.without_paramspec_attr(db))
                        {
                            kind = ParametersKind::ParamSpec(typevar);
                        }
                    }
                }
                _ => {}
            }
        }
        Self { value, kind }
    }

    /// Create an empty parameter list.
    pub(crate) fn empty() -> Self {
        Self {
            value: Vec::new(),
            kind: ParametersKind::Standard,
        }
    }

    pub(crate) fn as_slice(&self) -> &[Parameter<'db>] {
        self.value.as_slice()
    }

    pub(crate) const fn kind(&self) -> ParametersKind<'db> {
        self.kind
    }

    pub(crate) const fn is_gradual(&self) -> bool {
        matches!(self.kind, ParametersKind::Gradual)
    }

    /// Return todo parameters: (*args: Todo, **kwargs: Todo)
    pub(crate) fn todo() -> Self {
        Self {
            value: vec![
                Parameter::variadic(Name::new_static("args"))
                    .with_annotated_type(todo_type!("todo signature *args")),
                Parameter::keyword_variadic(Name::new_static("kwargs"))
                    .with_annotated_type(todo_type!("todo signature **kwargs")),
            ],
            kind: ParametersKind::Gradual,
        }
    }

    /// Return parameters that represents a gradual form using `...` as the only parameter.
    ///
    /// Internally, this is represented as `(*Any, **Any)` that accepts parameters of type [`Any`].
    ///
    /// [`Any`]: crate::types::DynamicType::Any
    pub(crate) fn gradual_form() -> Self {
        Self {
            value: vec![
                Parameter::variadic(Name::new_static("args"))
                    .with_annotated_type(Type::Dynamic(DynamicType::Any)),
                Parameter::keyword_variadic(Name::new_static("kwargs"))
                    .with_annotated_type(Type::Dynamic(DynamicType::Any)),
            ],
            kind: ParametersKind::Gradual,
        }
    }

    pub(crate) fn paramspec(db: &'db dyn Db, typevar: BoundTypeVarInstance<'db>) -> Self {
        Self {
            value: vec![
                Parameter::variadic(Name::new_static("args")).with_annotated_type(Type::TypeVar(
                    typevar.with_paramspec_attr(db, ParamSpecAttrKind::Args),
                )),
                Parameter::keyword_variadic(Name::new_static("kwargs")).with_annotated_type(
                    Type::TypeVar(typevar.with_paramspec_attr(db, ParamSpecAttrKind::Kwargs)),
                ),
            ],
            kind: ParametersKind::ParamSpec(typevar),
        }
    }

    /// Return parameters that represents an unknown list of parameters.
    ///
    /// Internally, this is represented as `(*Unknown, **Unknown)` that accepts parameters of type
    /// [`Unknown`].
    ///
    /// [`Unknown`]: crate::types::DynamicType::Unknown
    pub(crate) fn unknown() -> Self {
        Self {
            value: vec![
                Parameter::variadic(Name::new_static("args"))
                    .with_annotated_type(Type::Dynamic(DynamicType::Unknown)),
                Parameter::keyword_variadic(Name::new_static("kwargs"))
                    .with_annotated_type(Type::Dynamic(DynamicType::Unknown)),
            ],
            kind: ParametersKind::Gradual,
        }
    }

    /// Return parameters that represents `(*args: object, **kwargs: object)`.
    pub(crate) fn object() -> Self {
        Self {
            value: vec![
                Parameter::variadic(Name::new_static("args")).with_annotated_type(Type::object()),
                Parameter::keyword_variadic(Name::new_static("kwargs"))
                    .with_annotated_type(Type::object()),
            ],
            kind: ParametersKind::Standard,
        }
    }

    /// Returns the bound `ParamSpec` type variable if the parameters contain a `ParamSpec`.
    pub(crate) fn find_paramspec_from_args_kwargs<'a>(
        &'a self,
        db: &'db dyn Db,
    ) -> Option<(&'a [Parameter<'db>], BoundTypeVarInstance<'db>)> {
        let [prefix @ .., maybe_args, maybe_kwargs] = self.value.as_slice() else {
            return None;
        };

        if !maybe_args.is_variadic() || !maybe_kwargs.is_keyword_variadic() {
            return None;
        }

        let (Type::TypeVar(args_typevar), Type::TypeVar(kwargs_typevar)) =
            (maybe_args.annotated_type()?, maybe_kwargs.annotated_type()?)
        else {
            return None;
        };

        if matches!(
            (
                args_typevar.paramspec_attr(db),
                kwargs_typevar.paramspec_attr(db)
            ),
            (
                Some(ParamSpecAttrKind::Args),
                Some(ParamSpecAttrKind::Kwargs)
            )
        ) {
            let typevar = args_typevar.without_paramspec_attr(db);
            if typevar.is_same_typevar_as(db, kwargs_typevar.without_paramspec_attr(db)) {
                return Some((prefix, typevar));
            }
        }

        None
    }

    fn from_parameters(
        db: &'db dyn Db,
        definition: Definition<'db>,
        parameters: &ast::Parameters,
        has_implicitly_positional_first_parameter: bool,
    ) -> Self {
        let ast::Parameters {
            posonlyargs,
            args,
            vararg,
            kwonlyargs,
            kwarg,
            range: _,
            node_index: _,
        } = parameters;

        let default_type = |param: &ast::ParameterWithDefault| {
            param.default().map(|default| {
                definition_expression_type(db, definition, default).replace_parameter_defaults(db)
            })
        };

        let method_info = infer_method_information(db, definition);
        let is_static_or_classmethod =
            method_info.is_some_and(|f| f.is_staticmethod || f.is_classmethod);

        let inferred_annotation = |arg: &ParameterWithDefault| {
            if let Some(MethodInformation {
                method_may_be_generic,
                class_literal,
                class_is_generic,
                ..
            }) = method_info
                && !is_static_or_classmethod
                && arg.parameter.annotation().is_none()
                && parameters.index(arg.name().id()) == Some(0)
            {
                if method_may_be_generic
                    || class_is_generic
                    || class_literal
                        .known(db)
                        .is_some_and(KnownClass::is_fallback_class)
                {
                    let scope_id = definition.scope(db);
                    let typevar_binding_context = Some(definition);
                    let index = semantic_index(db, scope_id.file(db));
                    let class = nearest_enclosing_class(db, index, scope_id).unwrap();

                    Some(
                        typing_self(db, scope_id, typevar_binding_context, class)
                            .expect("We should always find the surrounding class for an implicit self: Self annotation"),
                    )
                } else {
                    // For methods of non-generic classes that are not otherwise generic (e.g. return `Self` or
                    // have additional type parameters), the implicit `Self` type of the `self` parameter would
                    // be the only type variable, so we can just use the class directly.
                    Some(class_literal.to_non_generic_instance(db))
                }
            } else {
                None
            }
        };

        let pos_only_param = |param: &ast::ParameterWithDefault| {
            if let Some(inferred_annotation_type) = inferred_annotation(param) {
                Parameter {
                    annotated_type: Some(inferred_annotation_type),
                    inferred_annotation: true,
                    kind: ParameterKind::PositionalOnly {
                        name: Some(param.parameter.name.id.clone()),
                        default_type: default_type(param),
                    },
                    form: ParameterForm::Value,
                }
            } else {
                Parameter::from_node_and_kind(
                    db,
                    definition,
                    &param.parameter,
                    ParameterKind::PositionalOnly {
                        name: Some(param.parameter.name.id.clone()),
                        default_type: default_type(param),
                    },
                )
            }
        };

        let mut positional_only: Vec<Parameter> = posonlyargs.iter().map(pos_only_param).collect();

        let mut pos_or_keyword_iter = args.iter();

        // If there are no PEP-570 positional-only parameters, check for the legacy PEP-484 convention
        // for denoting positional-only parameters (parameters that start with `__` and do not end with `__`)
        if positional_only.is_empty() {
            let pos_or_keyword_iter = pos_or_keyword_iter.by_ref();

            if has_implicitly_positional_first_parameter {
                positional_only.extend(pos_or_keyword_iter.next().map(pos_only_param));
            }

            positional_only.extend(
                pos_or_keyword_iter
                    .peeking_take_while(|param| param.uses_pep_484_positional_only_convention())
                    .map(pos_only_param),
            );
        }

        let positional_or_keyword = pos_or_keyword_iter.map(|arg| {
            if let Some(inferred_annotation_type) = inferred_annotation(arg) {
                Parameter {
                    annotated_type: Some(inferred_annotation_type),
                    inferred_annotation: true,
                    kind: ParameterKind::PositionalOrKeyword {
                        name: arg.parameter.name.id.clone(),
                        default_type: default_type(arg),
                    },
                    form: ParameterForm::Value,
                }
            } else {
                Parameter::from_node_and_kind(
                    db,
                    definition,
                    &arg.parameter,
                    ParameterKind::PositionalOrKeyword {
                        name: arg.parameter.name.id.clone(),
                        default_type: default_type(arg),
                    },
                )
            }
        });

        let variadic = vararg.as_ref().map(|arg| {
            Parameter::from_node_and_kind(
                db,
                definition,
                arg,
                ParameterKind::Variadic {
                    name: arg.name.id.clone(),
                },
            )
        });

        let keyword_only = kwonlyargs.iter().map(|arg| {
            Parameter::from_node_and_kind(
                db,
                definition,
                &arg.parameter,
                ParameterKind::KeywordOnly {
                    name: arg.parameter.name.id.clone(),
                    default_type: default_type(arg),
                },
            )
        });

        let keywords = kwarg.as_ref().map(|arg| {
            Parameter::from_node_and_kind(
                db,
                definition,
                arg,
                ParameterKind::KeywordVariadic {
                    name: arg.name.id.clone(),
                },
            )
        });

        Self::new(
            db,
            positional_only
                .into_iter()
                .chain(positional_or_keyword)
                .chain(variadic)
                .chain(keyword_only)
                .chain(keywords),
        )
    }

    fn apply_type_mapping_impl<'a>(
        &self,
        db: &'db dyn Db,
        type_mapping: &TypeMapping<'a, 'db>,
        tcx: TypeContext<'db>,
        visitor: &ApplyTypeMappingVisitor<'db>,
    ) -> Self {
        match type_mapping {
            // Note that we've already flipped the materialization in Signature.apply_type_mapping_impl(),
            // so the "top" materialization here is the bottom materialization of the whole Signature.
            // It might make sense to flip the materialization here instead.
            TypeMapping::Materialize(MaterializationKind::Top) if self.is_gradual() => {
                Parameters::object()
            }
            // TODO: This is wrong, the empty Parameters is not a subtype of all materializations.
            // The bottom materialization is not currently representable and implementing it
            // properly requires extending the Parameters struct.
            TypeMapping::Materialize(MaterializationKind::Bottom) if self.is_gradual() => {
                Parameters::empty()
            }
            _ => Self {
                value: self
                    .value
                    .iter()
                    .map(|param| param.apply_type_mapping_impl(db, type_mapping, tcx, visitor))
                    .collect(),
                kind: self.kind,
            },
        }
    }

    pub(crate) fn len(&self) -> usize {
        self.value.len()
    }

    pub(crate) fn iter(&self) -> std::slice::Iter<'_, Parameter<'db>> {
        self.value.iter()
    }

    /// Iterate initial positional parameters, not including variadic parameter, if any.
    ///
    /// For a valid signature, this will be all positional parameters. In an invalid signature,
    /// there could be non-initial positional parameters; effectively, we just won't consider those
    /// to be positional, which is fine.
    pub(crate) fn positional(&self) -> impl Iterator<Item = &Parameter<'db>> {
        self.iter().take_while(|param| param.is_positional())
    }

    /// Return parameter at given index, or `None` if index is out-of-range.
    pub(crate) fn get(&self, index: usize) -> Option<&Parameter<'db>> {
        self.value.get(index)
    }

    /// Return positional parameter at given index, or `None` if `index` is out of range.
    ///
    /// Does not return variadic parameter.
    pub(crate) fn get_positional(&self, index: usize) -> Option<&Parameter<'db>> {
        self.get(index)
            .and_then(|parameter| parameter.is_positional().then_some(parameter))
    }

    /// Return a positional-only parameter (with index) with the given name.
    pub(crate) fn positional_only_by_name(&self, name: &str) -> Option<(usize, &Parameter<'db>)> {
        self.iter().enumerate().find(|(_, parameter)| {
            parameter.is_positional_only()
                && parameter
                    .name()
                    .map(|p_name| p_name == name)
                    .unwrap_or(false)
        })
    }

    /// Return the variadic parameter (`*args`), if any, and its index, or `None`.
    pub(crate) fn variadic(&self) -> Option<(usize, &Parameter<'db>)> {
        self.iter()
            .enumerate()
            .find(|(_, parameter)| parameter.is_variadic())
    }

    /// Return parameter (with index) for given name, or `None` if no such parameter.
    ///
    /// Does not return keywords (`**kwargs`) parameter.
    ///
    /// In an invalid signature, there could be multiple parameters with the same name; we will
    /// just return the first that matches.
    pub(crate) fn keyword_by_name(&self, name: &str) -> Option<(usize, &Parameter<'db>)> {
        self.iter()
            .enumerate()
            .find(|(_, parameter)| parameter.callable_by_name(name))
    }

    /// Return the keywords parameter (`**kwargs`), if any, and its index, or `None`.
    pub(crate) fn keyword_variadic(&self) -> Option<(usize, &Parameter<'db>)> {
        self.iter()
            .enumerate()
            .rfind(|(_, parameter)| parameter.is_keyword_variadic())
    }
}

impl<'db, 'a> IntoIterator for &'a Parameters<'db> {
    type Item = &'a Parameter<'db>;
    type IntoIter = std::slice::Iter<'a, Parameter<'db>>;

    fn into_iter(self) -> Self::IntoIter {
        self.value.iter()
    }
}

impl<'db> std::ops::Index<usize> for Parameters<'db> {
    type Output = Parameter<'db>;

    fn index(&self, index: usize) -> &Self::Output {
        &self.value[index]
    }
}

#[derive(Clone, Debug, PartialEq, Eq, Hash, salsa::Update, get_size2::GetSize)]
pub(crate) struct Parameter<'db> {
    /// Annotated type of the parameter.
    annotated_type: Option<Type<'db>>,

    /// Does the type of this parameter come from an explicit annotation, or was it inferred from
    /// the context, like `Self` for the `self` parameter of instance methods.
    inferred_annotation: bool,

    kind: ParameterKind<'db>,
    pub(crate) form: ParameterForm,
}

impl<'db> Parameter<'db> {
    pub(crate) fn positional_only(name: Option<Name>) -> Self {
        Self {
            annotated_type: None,
            inferred_annotation: false,
            kind: ParameterKind::PositionalOnly {
                name,
                default_type: None,
            },
            form: ParameterForm::Value,
        }
    }

    pub(crate) fn positional_or_keyword(name: Name) -> Self {
        Self {
            annotated_type: None,
            inferred_annotation: false,
            kind: ParameterKind::PositionalOrKeyword {
                name,
                default_type: None,
            },
            form: ParameterForm::Value,
        }
    }

    pub(crate) fn variadic(name: Name) -> Self {
        Self {
            annotated_type: None,
            inferred_annotation: false,
            kind: ParameterKind::Variadic { name },
            form: ParameterForm::Value,
        }
    }

    pub(crate) fn keyword_only(name: Name) -> Self {
        Self {
            annotated_type: None,
            inferred_annotation: false,
            kind: ParameterKind::KeywordOnly {
                name,
                default_type: None,
            },
            form: ParameterForm::Value,
        }
    }

    pub(crate) fn keyword_variadic(name: Name) -> Self {
        Self {
            annotated_type: None,
            inferred_annotation: false,
            kind: ParameterKind::KeywordVariadic { name },
            form: ParameterForm::Value,
        }
    }

    pub(crate) fn with_annotated_type(mut self, annotated_type: Type<'db>) -> Self {
        self.annotated_type = Some(annotated_type);
        self
    }

    pub(crate) fn with_default_type(mut self, default: Type<'db>) -> Self {
        match &mut self.kind {
            ParameterKind::PositionalOnly { default_type, .. }
            | ParameterKind::PositionalOrKeyword { default_type, .. }
            | ParameterKind::KeywordOnly { default_type, .. } => *default_type = Some(default),
            ParameterKind::Variadic { .. } | ParameterKind::KeywordVariadic { .. } => {
                panic!("cannot set default value for variadic parameter")
            }
        }
        self
    }

    pub(crate) fn type_form(mut self) -> Self {
        self.form = ParameterForm::Type;
        self
    }

    fn apply_type_mapping_impl<'a>(
        &self,
        db: &'db dyn Db,
        type_mapping: &TypeMapping<'a, 'db>,
        tcx: TypeContext<'db>,
        visitor: &ApplyTypeMappingVisitor<'db>,
    ) -> Self {
        Self {
            annotated_type: self
                .annotated_type
                .map(|ty| ty.apply_type_mapping_impl(db, type_mapping, tcx, visitor)),
            kind: self
                .kind
                .apply_type_mapping_impl(db, type_mapping, tcx, visitor),
            inferred_annotation: self.inferred_annotation,
            form: self.form,
        }
    }

    /// Strip information from the parameter so that two equivalent parameters compare equal.
    /// Normalize nested unions and intersections in the annotated type, if any.
    ///
    /// See [`Type::normalized`] for more details.
    pub(crate) fn normalized_impl(
        &self,
        db: &'db dyn Db,
        visitor: &NormalizedVisitor<'db>,
    ) -> Self {
        let Parameter {
            annotated_type,
            inferred_annotation,
            kind,
            form,
        } = self;

        // Ensure unions and intersections are ordered in the annotated type (if there is one).
        // Ensure that a parameter without an annotation is treated equivalently to a parameter
        // with a dynamic type as its annotation. (We must use `Any` here as all dynamic types
        // normalize to `Any`.)
        let annotated_type = annotated_type
            .map(|ty| ty.normalized_impl(db, visitor))
            .unwrap_or_else(Type::any);

        // Ensure that parameter names are stripped from positional-only, variadic and keyword-variadic parameters.
        // Ensure that we only record whether a parameter *has* a default
        // (strip the precise *type* of the default from the parameter, replacing it with `Never`).
        let kind = match kind {
            ParameterKind::PositionalOnly {
                name: _,
                default_type,
            } => ParameterKind::PositionalOnly {
                name: None,
                default_type: default_type.map(|_| Type::Never),
            },
            ParameterKind::PositionalOrKeyword { name, default_type } => {
                ParameterKind::PositionalOrKeyword {
                    name: name.clone(),
                    default_type: default_type.map(|_| Type::Never),
                }
            }
            ParameterKind::KeywordOnly { name, default_type } => ParameterKind::KeywordOnly {
                name: name.clone(),
                default_type: default_type.map(|_| Type::Never),
            },
            ParameterKind::Variadic { name: _ } => ParameterKind::Variadic {
                name: Name::new_static("args"),
            },
            ParameterKind::KeywordVariadic { name: _ } => ParameterKind::KeywordVariadic {
                name: Name::new_static("kwargs"),
            },
        };

        Self {
            annotated_type: Some(annotated_type),
            inferred_annotation: *inferred_annotation,
            kind,
            form: *form,
        }
    }

    pub(super) fn recursive_type_normalized_impl(
        &self,
        db: &'db dyn Db,
        div: Type<'db>,
        nested: bool,
    ) -> Option<Self> {
        let Parameter {
            annotated_type,
            inferred_annotation,
            kind,
            form,
        } = self;

        let annotated_type = match annotated_type {
            Some(ty) if nested => Some(ty.recursive_type_normalized_impl(db, div, true)?),
            Some(ty) => Some(
                ty.recursive_type_normalized_impl(db, div, true)
                    .unwrap_or(div),
            ),
            None => None,
        };

        let kind = match kind {
            ParameterKind::PositionalOnly { name, default_type } => ParameterKind::PositionalOnly {
                name: name.clone(),
                default_type: match default_type {
                    Some(ty) if nested => Some(ty.recursive_type_normalized_impl(db, div, true)?),
                    Some(ty) => Some(
                        ty.recursive_type_normalized_impl(db, div, true)
                            .unwrap_or(div),
                    ),
                    None => None,
                },
            },
            ParameterKind::PositionalOrKeyword { name, default_type } => {
                ParameterKind::PositionalOrKeyword {
                    name: name.clone(),
                    default_type: match default_type {
                        Some(ty) if nested => {
                            Some(ty.recursive_type_normalized_impl(db, div, true)?)
                        }
                        Some(ty) => Some(
                            ty.recursive_type_normalized_impl(db, div, true)
                                .unwrap_or(div),
                        ),
                        None => None,
                    },
                }
            }
            ParameterKind::KeywordOnly { name, default_type } => ParameterKind::KeywordOnly {
                name: name.clone(),
                default_type: match default_type {
                    Some(ty) if nested => Some(ty.recursive_type_normalized_impl(db, div, true)?),
                    Some(ty) => Some(
                        ty.recursive_type_normalized_impl(db, div, true)
                            .unwrap_or(div),
                    ),
                    None => None,
                },
            },
            ParameterKind::Variadic { name } => ParameterKind::Variadic { name: name.clone() },
            ParameterKind::KeywordVariadic { name } => {
                ParameterKind::KeywordVariadic { name: name.clone() }
            }
        };

        Some(Self {
            annotated_type,
            inferred_annotation: *inferred_annotation,
            kind,
            form: *form,
        })
    }

    fn from_node_and_kind(
        db: &'db dyn Db,
        definition: Definition<'db>,
        parameter: &ast::Parameter,
        kind: ParameterKind<'db>,
    ) -> Self {
        Self {
            annotated_type: parameter
                .annotation()
                .map(|annotation| definition_expression_type(db, definition, annotation)),
            kind,
            form: ParameterForm::Value,
            inferred_annotation: false,
        }
    }

    /// Returns `true` if this is a keyword-only parameter.
    pub(crate) fn is_keyword_only(&self) -> bool {
        matches!(self.kind, ParameterKind::KeywordOnly { .. })
    }

    /// Returns `true` if this is a positional-only parameter.
    pub(crate) fn is_positional_only(&self) -> bool {
        matches!(self.kind, ParameterKind::PositionalOnly { .. })
    }

    /// Returns `true` if this is a variadic parameter.
    pub(crate) fn is_variadic(&self) -> bool {
        matches!(self.kind, ParameterKind::Variadic { .. })
    }

    /// Returns `true` if this is a keyword-variadic parameter.
    pub(crate) fn is_keyword_variadic(&self) -> bool {
        matches!(self.kind, ParameterKind::KeywordVariadic { .. })
    }

    /// Returns `true` if this is either a positional-only or standard (positional or keyword)
    /// parameter.
    pub(crate) fn is_positional(&self) -> bool {
        matches!(
            self.kind,
            ParameterKind::PositionalOnly { .. } | ParameterKind::PositionalOrKeyword { .. }
        )
    }

    pub(crate) fn callable_by_name(&self, name: &str) -> bool {
        match &self.kind {
            ParameterKind::PositionalOrKeyword {
                name: param_name, ..
            }
            | ParameterKind::KeywordOnly {
                name: param_name, ..
            } => param_name == name,
            _ => false,
        }
    }

    /// Annotated type of the parameter, if annotated.
    pub(crate) fn annotated_type(&self) -> Option<Type<'db>> {
        self.annotated_type
    }

    /// Kind of the parameter.
    pub(crate) fn kind(&self) -> &ParameterKind<'db> {
        &self.kind
    }

    /// Whether or not the type of this parameter should be displayed.
    pub(crate) fn should_annotation_be_displayed(&self) -> bool {
        !self.inferred_annotation
    }

    /// Name of the parameter (if it has one).
    pub(crate) fn name(&self) -> Option<&ast::name::Name> {
        match &self.kind {
            ParameterKind::PositionalOnly { name, .. } => name.as_ref(),
            ParameterKind::PositionalOrKeyword { name, .. } => Some(name),
            ParameterKind::Variadic { name } => Some(name),
            ParameterKind::KeywordOnly { name, .. } => Some(name),
            ParameterKind::KeywordVariadic { name } => Some(name),
        }
    }

    /// Display name of the parameter, if it has one.
    pub(crate) fn display_name(&self) -> Option<ast::name::Name> {
        self.name().map(|name| match self.kind {
            ParameterKind::Variadic { .. } => ast::name::Name::new(format!("*{name}")),
            ParameterKind::KeywordVariadic { .. } => ast::name::Name::new(format!("**{name}")),
            _ => name.clone(),
        })
    }

    /// Default-value type of the parameter, if any.
    pub(crate) fn default_type(&self) -> Option<Type<'db>> {
        match self.kind {
            ParameterKind::PositionalOnly { default_type, .. }
            | ParameterKind::PositionalOrKeyword { default_type, .. }
            | ParameterKind::KeywordOnly { default_type, .. } => default_type,
            ParameterKind::Variadic { .. } | ParameterKind::KeywordVariadic { .. } => None,
        }
    }
}

#[derive(Clone, Debug, PartialEq, Eq, Hash, salsa::Update, get_size2::GetSize)]
pub(crate) enum ParameterKind<'db> {
    /// Positional-only parameter, e.g. `def f(x, /): ...`
    PositionalOnly {
        /// Parameter name.
        ///
        /// It is possible for signatures to be defined in ways that leave positional-only parameters
        /// nameless (e.g. via `Callable` annotations).
        name: Option<Name>,
        default_type: Option<Type<'db>>,
    },

    /// Positional-or-keyword parameter, e.g. `def f(x): ...`
    PositionalOrKeyword {
        /// Parameter name.
        name: Name,
        default_type: Option<Type<'db>>,
    },

    /// Variadic parameter, e.g. `def f(*args): ...`
    Variadic {
        /// Parameter name.
        name: Name,
    },

    /// Keyword-only parameter, e.g. `def f(*, x): ...`
    KeywordOnly {
        /// Parameter name.
        name: Name,
        default_type: Option<Type<'db>>,
    },

    /// Variadic keywords parameter, e.g. `def f(**kwargs): ...`
    KeywordVariadic {
        /// Parameter name.
        name: Name,
    },
}

impl<'db> ParameterKind<'db> {
    fn apply_type_mapping_impl<'a>(
        &self,
        db: &'db dyn Db,
        type_mapping: &TypeMapping<'a, 'db>,
        tcx: TypeContext<'db>,
        visitor: &ApplyTypeMappingVisitor<'db>,
    ) -> Self {
        let apply_to_default_type = |default_type: &Option<Type<'db>>| {
            if type_mapping == &TypeMapping::ReplaceParameterDefaults && default_type.is_some() {
                Some(Type::unknown())
            } else {
                default_type
                    .as_ref()
                    .map(|ty| ty.apply_type_mapping_impl(db, type_mapping, tcx, visitor))
            }
        };

        match self {
            Self::PositionalOnly { default_type, name } => Self::PositionalOnly {
                default_type: apply_to_default_type(default_type),
                name: name.clone(),
            },
            Self::PositionalOrKeyword { default_type, name } => Self::PositionalOrKeyword {
                default_type: apply_to_default_type(default_type),
                name: name.clone(),
            },
            Self::KeywordOnly { default_type, name } => Self::KeywordOnly {
                default_type: apply_to_default_type(default_type),
                name: name.clone(),
            },
            Self::Variadic { .. } | Self::KeywordVariadic { .. } => self.clone(),
        }
    }
}

/// Whether a parameter is used as a value or a type form.
#[derive(Clone, Copy, Debug, Eq, Hash, PartialEq, get_size2::GetSize)]
pub(crate) enum ParameterForm {
    Value,
    Type,
}

#[cfg(test)]
mod tests {
    use super::*;
    use crate::db::tests::{TestDb, setup_db};
    use crate::place::global_symbol;
    use crate::types::{FunctionType, KnownClass};
    use ruff_db::system::DbWithWritableSystem as _;

    #[track_caller]
    fn get_function_f<'db>(db: &'db TestDb, file: &'static str) -> FunctionType<'db> {
        let module = ruff_db::files::system_path_to_file(db, file).unwrap();
        global_symbol(db, module, "f")
            .place
            .expect_type()
            .expect_function_literal()
    }

    #[track_caller]
    fn assert_params<'db>(signature: &Signature<'db>, expected: &[Parameter<'db>]) {
        assert_eq!(signature.parameters.value.as_slice(), expected);
    }

    #[test]
    fn empty() {
        let mut db = setup_db();
        db.write_dedented("/src/a.py", "def f(): ...").unwrap();
        let func = get_function_f(&db, "/src/a.py")
            .literal(&db)
            .last_definition(&db);

        let sig = func.signature(&db);

        assert!(sig.return_ty.is_none());
        assert_params(&sig, &[]);
    }

    #[test]
    #[allow(clippy::many_single_char_names)]
    fn full() {
        let mut db = setup_db();
        db.write_dedented(
            "/src/a.py",
            "
            from typing import Literal

            def f(a, b: int, c = 1, d: int = 2, /,
                  e = 3, f: Literal[4] = 4, *args: object,
                  g = 5, h: Literal[6] = 6, **kwargs: str) -> bytes: ...
            ",
        )
        .unwrap();
        let func = get_function_f(&db, "/src/a.py")
            .literal(&db)
            .last_definition(&db);

        let sig = func.signature(&db);

        assert_eq!(sig.return_ty.unwrap().display(&db).to_string(), "bytes");
        assert_params(
            &sig,
            &[
                Parameter::positional_only(Some(Name::new_static("a"))),
                Parameter::positional_only(Some(Name::new_static("b")))
                    .with_annotated_type(KnownClass::Int.to_instance(&db)),
                Parameter::positional_only(Some(Name::new_static("c")))
                    .with_default_type(Type::IntLiteral(1)),
                Parameter::positional_only(Some(Name::new_static("d")))
                    .with_annotated_type(KnownClass::Int.to_instance(&db))
                    .with_default_type(Type::IntLiteral(2)),
                Parameter::positional_or_keyword(Name::new_static("e"))
                    .with_default_type(Type::IntLiteral(3)),
                Parameter::positional_or_keyword(Name::new_static("f"))
                    .with_annotated_type(Type::IntLiteral(4))
                    .with_default_type(Type::IntLiteral(4)),
                Parameter::variadic(Name::new_static("args")).with_annotated_type(Type::object()),
                Parameter::keyword_only(Name::new_static("g"))
                    .with_default_type(Type::IntLiteral(5)),
                Parameter::keyword_only(Name::new_static("h"))
                    .with_annotated_type(Type::IntLiteral(6))
                    .with_default_type(Type::IntLiteral(6)),
                Parameter::keyword_variadic(Name::new_static("kwargs"))
                    .with_annotated_type(KnownClass::Str.to_instance(&db)),
            ],
        );
    }

    #[test]
    fn not_deferred() {
        let mut db = setup_db();
        db.write_dedented(
            "/src/a.py",
            "
            class A: ...
            class B: ...

            alias = A

            def f(a: alias): ...

            alias = B
            ",
        )
        .unwrap();
        let func = get_function_f(&db, "/src/a.py")
            .literal(&db)
            .last_definition(&db);

        let sig = func.signature(&db);

        let [
            Parameter {
                annotated_type,
                kind: ParameterKind::PositionalOrKeyword { name, .. },
                ..
            },
        ] = &sig.parameters.value[..]
        else {
            panic!("expected one positional-or-keyword parameter");
        };
        assert_eq!(name, "a");
        // Parameter resolution not deferred; we should see A not B
        assert_eq!(annotated_type.unwrap().display(&db).to_string(), "A");
    }

    #[test]
    fn deferred_in_stub() {
        let mut db = setup_db();
        db.write_dedented(
            "/src/a.pyi",
            "
            class A: ...
            class B: ...

            alias = A

            def f(a: alias): ...

            alias = B
            ",
        )
        .unwrap();
        let func = get_function_f(&db, "/src/a.pyi")
            .literal(&db)
            .last_definition(&db);

        let sig = func.signature(&db);

        let [
            Parameter {
                annotated_type,
                kind: ParameterKind::PositionalOrKeyword { name, .. },
                ..
            },
        ] = &sig.parameters.value[..]
        else {
            panic!("expected one positional-or-keyword parameter");
        };
        assert_eq!(name, "a");
        // Parameter resolution deferred:
        assert_eq!(annotated_type.unwrap().display(&db).to_string(), "A | B");
    }

    #[test]
    fn generic_not_deferred() {
        let mut db = setup_db();
        db.write_dedented(
            "/src/a.py",
            "
            class A: ...
            class B: ...

            alias = A

            def f[T](a: alias, b: T) -> T: ...

            alias = B
            ",
        )
        .unwrap();
        let func = get_function_f(&db, "/src/a.py")
            .literal(&db)
            .last_definition(&db);

        let sig = func.signature(&db);

        let [
            Parameter {
                annotated_type: a_annotated_ty,
                kind: ParameterKind::PositionalOrKeyword { name: a_name, .. },
                ..
            },
            Parameter {
                annotated_type: b_annotated_ty,
                kind: ParameterKind::PositionalOrKeyword { name: b_name, .. },
                ..
            },
        ] = &sig.parameters.value[..]
        else {
            panic!("expected two positional-or-keyword parameters");
        };
        assert_eq!(a_name, "a");
        assert_eq!(b_name, "b");
        assert_eq!(a_annotated_ty.unwrap().display(&db).to_string(), "A");
        assert_eq!(b_annotated_ty.unwrap().display(&db).to_string(), "T@f");
    }

    #[test]
    fn generic_deferred_in_stub() {
        let mut db = setup_db();
        db.write_dedented(
            "/src/a.pyi",
            "
            class A: ...
            class B: ...

            alias = A

            def f[T](a: alias, b: T) -> T: ...

            alias = B
            ",
        )
        .unwrap();
        let func = get_function_f(&db, "/src/a.pyi")
            .literal(&db)
            .last_definition(&db);

        let sig = func.signature(&db);

        let [
            Parameter {
                annotated_type: a_annotated_ty,
                kind: ParameterKind::PositionalOrKeyword { name: a_name, .. },
                ..
            },
            Parameter {
                annotated_type: b_annotated_ty,
                kind: ParameterKind::PositionalOrKeyword { name: b_name, .. },
                ..
            },
        ] = &sig.parameters.value[..]
        else {
            panic!("expected two positional-or-keyword parameters");
        };
        assert_eq!(a_name, "a");
        assert_eq!(b_name, "b");
        // Parameter resolution deferred:
        assert_eq!(a_annotated_ty.unwrap().display(&db).to_string(), "A | B");
        assert_eq!(b_annotated_ty.unwrap().display(&db).to_string(), "T@f");
    }

    #[test]
    fn external_signature_no_decorator() {
        let mut db = setup_db();
        db.write_dedented(
            "/src/a.py",
            "
            def f(a: int) -> int: ...
            ",
        )
        .unwrap();
        let func = get_function_f(&db, "/src/a.py");

        let overload = func.literal(&db).last_definition(&db);
        let expected_sig = overload.signature(&db);

        // With no decorators, internal and external signature are the same
        assert_eq!(
            func.signature(&db),
            &CallableSignature::single(expected_sig)
        );
    }
}<|MERGE_RESOLUTION|>--- conflicted
+++ resolved
@@ -29,17 +29,10 @@
 };
 use crate::types::infer::nearest_enclosing_class;
 use crate::types::{
-<<<<<<< HEAD
-    ApplyTypeMappingVisitor, BoundTypeVarInstance, CallableTypeKind, ClassLiteral,
+    ApplyTypeMappingVisitor, BindingContext, BoundTypeVarInstance, CallableTypeKind, ClassLiteral,
     FindLegacyTypeVarsVisitor, HasRelationToVisitor, IsDisjointVisitor, IsEquivalentVisitor,
     KnownClass, MaterializationKind, NormalizedVisitor, ParamSpecAttrKind, TypeContext,
     TypeMapping, TypeRelation, VarianceInferable, todo_type,
-=======
-    ApplyTypeMappingVisitor, BindingContext, BoundTypeVarInstance, ClassLiteral,
-    FindLegacyTypeVarsVisitor, HasRelationToVisitor, IsDisjointVisitor, IsEquivalentVisitor,
-    KnownClass, MaterializationKind, NormalizedVisitor, TypeContext, TypeMapping, TypeRelation,
-    VarianceInferable, todo_type,
->>>>>>> abaa49f5
 };
 use crate::{Db, FxOrderSet};
 use ruff_python_ast::{self as ast, name::Name};
