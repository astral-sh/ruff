--- conflicted
+++ resolved
@@ -15,25 +15,16 @@
 use itertools::{EitherOrBoth, Itertools};
 use smallvec::{SmallVec, smallvec_inline};
 
-<<<<<<< HEAD
-use super::{DynamicType, Type, TypeVarVariance, definition_expression_type};
+use super::{DynamicType, Type, TypeVarVariance, definition_expression_type, semantic_index};
 use crate::semantic_index::definition::Definition;
-use crate::semantic_index::semantic_index;
-=======
-use super::{
-    ClassType, DynamicType, Type, TypeVarVariance, definition_expression_type,
-    infer_definition_types, semantic_index,
-};
-use crate::semantic_index::definition::{Definition, DefinitionKind};
->>>>>>> 29bf2cd2
 use crate::types::constraints::{ConstraintSet, IteratorConstraintsExtension};
 use crate::types::generics::{GenericContext, InferableTypeVars, walk_generic_context};
 use crate::types::infer::{infer_deferred_types, infer_scope_types};
 use crate::types::{
     ApplyTypeMappingVisitor, BindingContext, BoundTypeVarInstance, CallableTypeKind,
     FindLegacyTypeVarsVisitor, HasRelationToVisitor, IsDisjointVisitor, IsEquivalentVisitor,
-    KnownClass, MaterializationKind, NormalizedVisitor, ParamSpecAttrKind, SubclassOfInner,
-    SubclassOfType, TypeContext, TypeMapping, TypeRelation, VarianceInferable, todo_type,
+    KnownClass, MaterializationKind, NormalizedVisitor, ParamSpecAttrKind, TypeContext,
+    TypeMapping, TypeRelation, VarianceInferable, todo_type,
 };
 use crate::{Db, FxOrderSet};
 use ruff_python_ast::{self as ast, name::Name};
@@ -1667,65 +1658,6 @@
             })
         };
 
-<<<<<<< HEAD
-=======
-        let method_info = infer_method_information(db, definition);
-        let is_staticmethod = method_info.is_some_and(|f| f.is_staticmethod);
-        let is_classmethod = method_info.is_some_and(|f| f.is_classmethod);
-
-        let inferred_annotation = |arg: &ParameterWithDefault| {
-            if let Some(MethodInformation {
-                method_may_be_generic,
-                class_literal,
-                class_is_generic,
-                ..
-            }) = method_info
-                && !is_staticmethod
-                && arg.parameter.annotation().is_none()
-                && parameters.index(arg.name().id()) == Some(0)
-            {
-                if method_may_be_generic
-                    || class_is_generic
-                    || class_literal
-                        .known(db)
-                        .is_some_and(KnownClass::is_fallback_class)
-                {
-                    let scope_id = definition.scope(db);
-                    let typevar_binding_context = Some(definition);
-                    let index = semantic_index(db, scope_id.file(db));
-                    let class = nearest_enclosing_class(db, index, scope_id).unwrap();
-
-                    let typing_self = typing_self(db, scope_id, typevar_binding_context, class)
-                        .expect("We should always find the surrounding class for an implicit self: Self annotation");
-
-                    if is_classmethod {
-                        Some(SubclassOfType::from(
-                            db,
-                            SubclassOfInner::TypeVar(typing_self),
-                        ))
-                    } else {
-                        Some(Type::TypeVar(typing_self))
-                    }
-                } else {
-                    // For methods of non-generic classes that are not otherwise generic (e.g. return `Self` or
-                    // have additional type parameters), the implicit `Self` type of the `self`, or the implicit
-                    // `type[Self]` type of the `cls` parameter, would be the only type variable, so we can just
-                    // use the class directly.
-                    if is_classmethod {
-                        Some(SubclassOfType::from(
-                            db,
-                            SubclassOfInner::Class(ClassType::NonGeneric(class_literal)),
-                        ))
-                    } else {
-                        Some(class_literal.to_non_generic_instance(db))
-                    }
-                }
-            } else {
-                None
-            }
-        };
-
->>>>>>> 29bf2cd2
         let pos_only_param = |param: &ast::ParameterWithDefault| {
             Parameter::from_node_and_kind(
                 db,
