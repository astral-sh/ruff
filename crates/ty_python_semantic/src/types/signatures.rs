--- conflicted
+++ resolved
@@ -426,22 +426,10 @@
             function_node.parameters.as_ref(),
             has_implicitly_positional_first_parameter,
         );
-<<<<<<< HEAD
-        let return_ty = function_node.returns.as_ref().map(|returns| {
-            let plain_return_ty = definition_expression_type(db, definition, returns.as_ref());
-            if function_node.is_async && !is_generator {
-                KnownClass::CoroutineType
-                    .to_specialized_instance(db, [Type::any(), Type::any(), plain_return_ty])
-            } else {
-                plain_return_ty
-            }
-        });
-=======
         let return_ty = function_node
             .returns
             .as_ref()
             .map(|returns| definition_expression_type(db, definition, returns.as_ref()));
->>>>>>> 5d2738ea
         let legacy_generic_context =
             GenericContext::from_function_params(db, definition, &parameters, return_ty);
         let full_generic_context = GenericContext::merge_pep695_and_legacy(
