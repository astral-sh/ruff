//! _Signatures_ describe the expected parameters and return type of a function or other callable.
//! Overloads and unions add complexity to this simple description.
//!
//! In a call expression, the type of the callable might be a union of several types. The call must
//! be compatible with _all_ of these types, since at runtime the callable might be an instance of
//! any of them.
//!
//! Each of the atomic types in the union must be callable. Each callable might be _overloaded_,
//! containing multiple _overload signatures_, each of which describes a different combination of
//! argument types and return types. For each callable type in the union, the call expression's
//! arguments must match _at least one_ overload.

use std::{collections::HashMap, slice::Iter};

use itertools::{EitherOrBoth, Itertools};
use smallvec::{SmallVec, smallvec_inline};

use super::{
    DynamicType, Type, TypeVarVariance, definition_expression_type, infer_definition_types,
    semantic_index,
};
use crate::semantic_index::definition::{Definition, DefinitionKind};
use crate::types::constraints::{ConstraintSet, Constraints, IteratorConstraintsExtension};
use crate::types::function::FunctionType;
use crate::types::generics::{GenericContext, walk_generic_context};
use crate::types::{
    ApplyTypeMappingVisitor, BindingContext, BoundTypeVarInstance, FindLegacyTypeVarsVisitor,
    HasRelationToVisitor, IsEquivalentVisitor, KnownClass, MaterializationKind, NormalizedVisitor,
    SpecialFormType, TypeMapping, TypeRelation, VarianceInferable, todo_type,
};
use crate::{Db, FxOrderSet};
use ruff_db::parsed::parsed_module;
use ruff_python_ast::{self as ast, name::Name};

fn infer_method_type<'db>(
    db: &'db dyn Db,
    definition: Definition<'db>,
) -> Option<FunctionType<'db>> {
    let class_scope_id = definition.scope(db);
    let file = class_scope_id.file(db);
    let index = semantic_index(db, file);
    let module = parsed_module(db, file).load(db);

    let DefinitionKind::Function(func_def) = definition.kind(db) else {
        return None;
    };
    let class_scope = index.scope(class_scope_id.file_scope_id(db));
    class_scope.node().as_class(&module)?;

    let method_definition = index.expect_single_definition(func_def.node(&module));
    let func_type = infer_definition_types(db, method_definition)
        .declaration_type(method_definition)
        .inner_type()
        .into_function_literal()?;
    Some(func_type)
}

/// The signature of a single callable. If the callable is overloaded, there is a separate
/// [`Signature`] for each overload.
#[derive(Clone, Debug, PartialEq, Eq, Hash, salsa::Update, get_size2::GetSize)]
pub struct CallableSignature<'db> {
    /// The signatures of each overload of this callable. Will be empty if the type is not
    /// callable.
    pub(crate) overloads: SmallVec<[Signature<'db>; 1]>,
}

impl<'db> CallableSignature<'db> {
    pub(crate) fn single(signature: Signature<'db>) -> Self {
        Self {
            overloads: smallvec_inline![signature],
        }
    }

    /// Creates a new `CallableSignature` from an iterator of [`Signature`]s. Returns a
    /// non-callable signature if the iterator is empty.
    pub(crate) fn from_overloads<I>(overloads: I) -> Self
    where
        I: IntoIterator<Item = Signature<'db>>,
    {
        Self {
            overloads: overloads.into_iter().collect(),
        }
    }

    pub(crate) fn iter(&self) -> std::slice::Iter<'_, Signature<'db>> {
        self.overloads.iter()
    }

    pub(crate) fn normalized_impl(
        &self,
        db: &'db dyn Db,
        visitor: &NormalizedVisitor<'db>,
    ) -> Self {
        Self::from_overloads(
            self.overloads
                .iter()
                .map(|signature| signature.normalized_impl(db, visitor)),
        )
    }

    pub(crate) fn apply_type_mapping_impl<'a>(
        &self,
        db: &'db dyn Db,
        type_mapping: &TypeMapping<'a, 'db>,
        visitor: &ApplyTypeMappingVisitor<'db>,
    ) -> Self {
        Self::from_overloads(
            self.overloads
                .iter()
                .map(|signature| signature.apply_type_mapping_impl(db, type_mapping, visitor)),
        )
    }

    pub(crate) fn find_legacy_typevars_impl(
        &self,
        db: &'db dyn Db,
        binding_context: Option<Definition<'db>>,
        typevars: &mut FxOrderSet<BoundTypeVarInstance<'db>>,
        visitor: &FindLegacyTypeVarsVisitor<'db>,
    ) {
        for signature in &self.overloads {
            signature.find_legacy_typevars_impl(db, binding_context, typevars, visitor);
        }
    }

    /// Binds the first (presumably `self`) parameter of this signature. If a `self_type` is
    /// provided, we will replace any occurrences of `typing.Self` in the parameter and return
    /// annotations with that type.
    pub(crate) fn bind_self(&self, db: &'db dyn Db, self_type: Option<Type<'db>>) -> Self {
        Self {
            overloads: self
                .overloads
                .iter()
                .map(|signature| signature.bind_self(db, self_type))
                .collect(),
        }
    }

    /// Check whether this callable type is a subtype of another callable type.
    ///
    /// See [`Type::is_subtype_of`] for more details.
    pub(crate) fn is_subtype_of(&self, db: &'db dyn Db, other: &Self) -> bool {
        self.is_subtype_of_impl::<ConstraintSet>(db, other)
            .is_always_satisfied(db)
    }

    fn is_subtype_of_impl<C: Constraints<'db>>(&self, db: &'db dyn Db, other: &Self) -> C {
        self.has_relation_to_impl(
            db,
            other,
            TypeRelation::Subtyping,
            &HasRelationToVisitor::new(C::always_satisfiable(db)),
        )
    }

    /// Check whether this callable type is assignable to another callable type.
    ///
    /// See [`Type::is_assignable_to`] for more details.
    pub(crate) fn is_assignable_to(&self, db: &'db dyn Db, other: &Self) -> bool {
        self.has_relation_to_impl(
            db,
            other,
            TypeRelation::Assignability,
            &HasRelationToVisitor::new(ConstraintSet::always_satisfiable(db)),
        )
        .is_always_satisfied(db)
    }

    pub(crate) fn has_relation_to_impl<C: Constraints<'db>>(
        &self,
        db: &'db dyn Db,
        other: &Self,
        relation: TypeRelation,
        visitor: &HasRelationToVisitor<'db, C>,
    ) -> C {
        Self::has_relation_to_inner(db, &self.overloads, &other.overloads, relation, visitor)
    }

    /// Implementation of subtyping and assignability between two, possible overloaded, callable
    /// types.
    fn has_relation_to_inner<C: Constraints<'db>>(
        db: &'db dyn Db,
        self_signatures: &[Signature<'db>],
        other_signatures: &[Signature<'db>],
        relation: TypeRelation,
        visitor: &HasRelationToVisitor<'db, C>,
    ) -> C {
        match (self_signatures, other_signatures) {
            ([self_signature], [other_signature]) => {
                // Base case: both callable types contain a single signature.
                self_signature.has_relation_to_impl(db, other_signature, relation, visitor)
            }

            // `self` is possibly overloaded while `other` is definitely not overloaded.
            (_, [_]) => self_signatures.iter().when_any(db, |self_signature| {
                Self::has_relation_to_inner(
                    db,
                    std::slice::from_ref(self_signature),
                    other_signatures,
                    relation,
                    visitor,
                )
            }),

            // `self` is definitely not overloaded while `other` is possibly overloaded.
            ([_], _) => other_signatures.iter().when_all(db, |other_signature| {
                Self::has_relation_to_inner(
                    db,
                    self_signatures,
                    std::slice::from_ref(other_signature),
                    relation,
                    visitor,
                )
            }),

            // `self` is definitely overloaded while `other` is possibly overloaded.
            (_, _) => other_signatures.iter().when_all(db, |other_signature| {
                Self::has_relation_to_inner(
                    db,
                    self_signatures,
                    std::slice::from_ref(other_signature),
                    relation,
                    visitor,
                )
            }),
        }
    }

    /// Check whether this callable type is equivalent to another callable type.
    ///
    /// See [`Type::is_equivalent_to`] for more details.
    pub(crate) fn is_equivalent_to_impl<C: Constraints<'db>>(
        &self,
        db: &'db dyn Db,
        other: &Self,
        visitor: &IsEquivalentVisitor<'db, C>,
    ) -> C {
        match (self.overloads.as_slice(), other.overloads.as_slice()) {
            ([self_signature], [other_signature]) => {
                // Common case: both callable types contain a single signature, use the custom
                // equivalence check instead of delegating it to the subtype check.
                self_signature.is_equivalent_to_impl(db, other_signature, visitor)
            }
            (_, _) => {
                if self == other {
                    return C::always_satisfiable(db);
                }
                self.is_subtype_of_impl::<C>(db, other)
                    .and(db, || other.is_subtype_of_impl(db, self))
            }
        }
    }
}

impl<'a, 'db> IntoIterator for &'a CallableSignature<'db> {
    type Item = &'a Signature<'db>;
    type IntoIter = std::slice::Iter<'a, Signature<'db>>;

    fn into_iter(self) -> Self::IntoIter {
        self.iter()
    }
}

impl<'db> VarianceInferable<'db> for &CallableSignature<'db> {
    // TODO: possibly need to replace self
    fn variance_of(self, db: &'db dyn Db, typevar: BoundTypeVarInstance<'db>) -> TypeVarVariance {
        self.overloads
            .iter()
            .map(|signature| signature.variance_of(db, typevar))
            .collect()
    }
}

/// The signature of one of the overloads of a callable.
#[derive(Clone, Debug, salsa::Update, get_size2::GetSize, PartialEq, Eq, Hash)]
pub struct Signature<'db> {
    /// The generic context for this overload, if it is generic.
    pub(crate) generic_context: Option<GenericContext<'db>>,

    /// The inherited generic context, if this function is a class method being used to infer the
    /// specialization of its generic class. If the method is itself generic, this is in addition
    /// to its own generic context.
    pub(crate) inherited_generic_context: Option<GenericContext<'db>>,

    /// The original definition associated with this function, if available.
    /// This is useful for locating and extracting docstring information for the signature.
    pub(crate) definition: Option<Definition<'db>>,

    /// Parameters, in source order.
    ///
    /// The ordering of parameters in a valid signature must be: first positional-only parameters,
    /// then positional-or-keyword, then optionally the variadic parameter, then keyword-only
    /// parameters, and last, optionally the variadic keywords parameter. Parameters with defaults
    /// must come after parameters without defaults.
    ///
    /// We may get invalid signatures, though, and need to handle them without panicking.
    parameters: Parameters<'db>,

    /// Annotated return type, if any.
    pub(crate) return_ty: Option<Type<'db>>,
}

pub(super) fn walk_signature<'db, V: super::visitor::TypeVisitor<'db> + ?Sized>(
    db: &'db dyn Db,
    signature: &Signature<'db>,
    visitor: &V,
) {
    if let Some(generic_context) = &signature.generic_context {
        walk_generic_context(db, *generic_context, visitor);
    }
    if let Some(inherited_generic_context) = &signature.inherited_generic_context {
        walk_generic_context(db, *inherited_generic_context, visitor);
    }
    // By default we usually don't visit the type of the default value,
    // as it isn't relevant to most things
    for parameter in &signature.parameters {
        if let Some(ty) = parameter.annotated_type() {
            visitor.visit_type(db, ty);
        }
    }
    if let Some(return_ty) = &signature.return_ty {
        visitor.visit_type(db, *return_ty);
    }
}

impl<'db> Signature<'db> {
    pub(crate) fn new(parameters: Parameters<'db>, return_ty: Option<Type<'db>>) -> Self {
        Self {
            generic_context: None,
            inherited_generic_context: None,
            definition: None,
            parameters,
            return_ty,
        }
    }

    pub(crate) fn new_generic(
        generic_context: Option<GenericContext<'db>>,
        parameters: Parameters<'db>,
        return_ty: Option<Type<'db>>,
    ) -> Self {
        Self {
            generic_context,
            inherited_generic_context: None,
            definition: None,
            parameters,
            return_ty,
        }
    }

    /// Return a signature for a dynamic callable
    pub(crate) fn dynamic(signature_type: Type<'db>) -> Self {
        Signature {
            generic_context: None,
            inherited_generic_context: None,
            definition: None,
            parameters: Parameters::gradual_form(),
            return_ty: Some(signature_type),
        }
    }

    /// Return a todo signature: (*args: Todo, **kwargs: Todo) -> Todo
    #[allow(unused_variables)] // 'reason' only unused in debug builds
    pub(crate) fn todo(reason: &'static str) -> Self {
        let signature_type = todo_type!(reason);
        Signature {
            generic_context: None,
            inherited_generic_context: None,
            definition: None,
            parameters: Parameters::todo(),
            return_ty: Some(signature_type),
        }
    }

    /// Return a typed signature from a function definition.
    pub(super) fn from_function(
        db: &'db dyn Db,
        generic_context: Option<GenericContext<'db>>,
        inherited_generic_context: Option<GenericContext<'db>>,
        definition: Definition<'db>,
        function_node: &ast::StmtFunctionDef,
        is_generator: bool,
        has_implicitly_positional_first_parameter: bool,
    ) -> Self {
<<<<<<< HEAD
        let parameters =
            Parameters::from_parameters(db, definition, function_node.parameters.as_ref());

=======
        let parameters = Parameters::from_parameters(
            db,
            definition,
            function_node.parameters.as_ref(),
            has_implicitly_positional_first_parameter,
        );
>>>>>>> 5d52902e
        let return_ty = function_node.returns.as_ref().map(|returns| {
            let plain_return_ty = definition_expression_type(db, definition, returns.as_ref())
                .apply_type_mapping(
                    db,
                    &TypeMapping::MarkTypeVarsInferable(BindingContext::Definition(definition)),
                );
            if function_node.is_async && !is_generator {
                KnownClass::CoroutineType
                    .to_specialized_instance(db, [Type::any(), Type::any(), plain_return_ty])
            } else {
                plain_return_ty
            }
        });
        let legacy_generic_context =
            GenericContext::from_function_params(db, definition, &parameters, return_ty);

        if generic_context.is_some() && legacy_generic_context.is_some() {
            // TODO: Raise a diagnostic!
        }

        Self {
            generic_context: generic_context.or(legacy_generic_context),
            inherited_generic_context,
            definition: Some(definition),
            parameters,
            return_ty,
        }
    }

    /// Returns the signature which accepts any parameters and returns an `Unknown` type.
    pub(crate) fn unknown() -> Self {
        Self::new(Parameters::unknown(), Some(Type::unknown()))
    }

    /// Return the "bottom" signature, subtype of all other fully-static signatures.
    pub(crate) fn bottom(db: &'db dyn Db) -> Self {
        Self::new(Parameters::object(db), Some(Type::Never))
    }

    pub(crate) fn with_inherited_generic_context(
        mut self,
        inherited_generic_context: Option<GenericContext<'db>>,
    ) -> Self {
        self.inherited_generic_context = inherited_generic_context;
        self
    }

    pub(crate) fn normalized_impl(
        &self,
        db: &'db dyn Db,
        visitor: &NormalizedVisitor<'db>,
    ) -> Self {
        Self {
            generic_context: self
                .generic_context
                .map(|ctx| ctx.normalized_impl(db, visitor)),
            inherited_generic_context: self
                .inherited_generic_context
                .map(|ctx| ctx.normalized_impl(db, visitor)),
            // Discard the definition when normalizing, so that two equivalent signatures
            // with different `Definition`s share the same Salsa ID when normalized
            definition: None,
            parameters: self
                .parameters
                .iter()
                .map(|param| param.normalized_impl(db, visitor))
                .collect(),
            return_ty: self
                .return_ty
                .map(|return_ty| return_ty.normalized_impl(db, visitor)),
        }
    }

    pub(crate) fn apply_type_mapping<'a>(
        &self,
        db: &'db dyn Db,
        type_mapping: &TypeMapping<'a, 'db>,
    ) -> Self {
        self.apply_type_mapping_impl(db, type_mapping, &ApplyTypeMappingVisitor::default())
    }

    pub(crate) fn apply_type_mapping_impl<'a>(
        &self,
        db: &'db dyn Db,
        type_mapping: &TypeMapping<'a, 'db>,
        visitor: &ApplyTypeMappingVisitor<'db>,
    ) -> Self {
        let flipped_mapping = match type_mapping {
            TypeMapping::Materialize(materialization_kind) => {
                &TypeMapping::Materialize(materialization_kind.flip())
            }
            _ => type_mapping,
        };
        Self {
            generic_context: self.generic_context,
            inherited_generic_context: self.inherited_generic_context,
            definition: self.definition,
            parameters: self
                .parameters
                .apply_type_mapping_impl(db, flipped_mapping, visitor),
            return_ty: self
                .return_ty
                .map(|ty| ty.apply_type_mapping_impl(db, type_mapping, visitor)),
        }
    }

    pub(crate) fn find_legacy_typevars_impl(
        &self,
        db: &'db dyn Db,
        binding_context: Option<Definition<'db>>,
        typevars: &mut FxOrderSet<BoundTypeVarInstance<'db>>,
        visitor: &FindLegacyTypeVarsVisitor<'db>,
    ) {
        for param in &self.parameters {
            if let Some(ty) = param.annotated_type() {
                ty.find_legacy_typevars_impl(db, binding_context, typevars, visitor);
            }
            if let Some(ty) = param.default_type() {
                ty.find_legacy_typevars_impl(db, binding_context, typevars, visitor);
            }
        }
        if let Some(ty) = self.return_ty {
            ty.find_legacy_typevars_impl(db, binding_context, typevars, visitor);
        }
    }

    /// Return the parameters in this signature.
    pub(crate) fn parameters(&self) -> &Parameters<'db> {
        &self.parameters
    }

    /// Return the definition associated with this signature, if any.
    pub(crate) fn definition(&self) -> Option<Definition<'db>> {
        self.definition
    }

    pub(crate) fn bind_self(&self, db: &'db dyn Db, self_type: Option<Type<'db>>) -> Self {
        let mut parameters = Parameters::new(self.parameters().iter().skip(1).cloned());
        let mut return_ty = self.return_ty;
        if let Some(self_type) = self_type {
            parameters = parameters.apply_type_mapping_impl(
                db,
                &TypeMapping::BindSelf(self_type),
                &ApplyTypeMappingVisitor::default(),
            );
            return_ty =
                return_ty.map(|ty| ty.apply_type_mapping(db, &TypeMapping::BindSelf(self_type)));
        }
        Self {
            generic_context: self.generic_context,
            inherited_generic_context: self.inherited_generic_context,
            definition: self.definition,
            parameters,
            return_ty,
        }
    }

    /// Return `true` if `self` has exactly the same set of possible static materializations as
    /// `other` (if `self` represents the same set of possible sets of possible runtime objects as
    /// `other`).
    pub(crate) fn is_equivalent_to_impl<C: Constraints<'db>>(
        &self,
        db: &'db dyn Db,
        other: &Signature<'db>,
        visitor: &IsEquivalentVisitor<'db, C>,
    ) -> C {
        let mut result = C::always_satisfiable(db);
        let mut check_types = |self_type: Option<Type<'db>>, other_type: Option<Type<'db>>| {
            let self_type = self_type.unwrap_or(Type::unknown());
            let other_type = other_type.unwrap_or(Type::unknown());
            !result
                .intersect(db, self_type.is_equivalent_to_impl(db, other_type, visitor))
                .is_never_satisfied(db)
        };

        if self.parameters.is_gradual() != other.parameters.is_gradual() {
            return C::unsatisfiable(db);
        }

        if self.parameters.len() != other.parameters.len() {
            return C::unsatisfiable(db);
        }

        if !check_types(self.return_ty, other.return_ty) {
            return result;
        }

        for (self_parameter, other_parameter) in self.parameters.iter().zip(&other.parameters) {
            match (self_parameter.kind(), other_parameter.kind()) {
                (
                    ParameterKind::PositionalOnly {
                        default_type: self_default,
                        ..
                    },
                    ParameterKind::PositionalOnly {
                        default_type: other_default,
                        ..
                    },
                ) if self_default.is_some() == other_default.is_some() => {}

                (
                    ParameterKind::PositionalOrKeyword {
                        name: self_name,
                        default_type: self_default,
                    },
                    ParameterKind::PositionalOrKeyword {
                        name: other_name,
                        default_type: other_default,
                    },
                ) if self_default.is_some() == other_default.is_some()
                    && self_name == other_name => {}

                (ParameterKind::Variadic { .. }, ParameterKind::Variadic { .. }) => {}

                (
                    ParameterKind::KeywordOnly {
                        name: self_name,
                        default_type: self_default,
                    },
                    ParameterKind::KeywordOnly {
                        name: other_name,
                        default_type: other_default,
                    },
                ) if self_default.is_some() == other_default.is_some()
                    && self_name == other_name => {}

                (ParameterKind::KeywordVariadic { .. }, ParameterKind::KeywordVariadic { .. }) => {}

                _ => return C::unsatisfiable(db),
            }

            if !check_types(
                self_parameter.annotated_type(),
                other_parameter.annotated_type(),
            ) {
                return result;
            }
        }

        result
    }

    /// Implementation of subtyping and assignability for signature.
    fn has_relation_to_impl<C: Constraints<'db>>(
        &self,
        db: &'db dyn Db,
        other: &Signature<'db>,
        relation: TypeRelation,
        visitor: &HasRelationToVisitor<'db, C>,
    ) -> C {
        /// A helper struct to zip two slices of parameters together that provides control over the
        /// two iterators individually. It also keeps track of the current parameter in each
        /// iterator.
        struct ParametersZip<'a, 'db> {
            current_self: Option<&'a Parameter<'db>>,
            current_other: Option<&'a Parameter<'db>>,
            iter_self: Iter<'a, Parameter<'db>>,
            iter_other: Iter<'a, Parameter<'db>>,
        }

        impl<'a, 'db> ParametersZip<'a, 'db> {
            /// Move to the next parameter in both the `self` and `other` parameter iterators,
            /// [`None`] if both iterators are exhausted.
            fn next(&mut self) -> Option<EitherOrBoth<&'a Parameter<'db>, &'a Parameter<'db>>> {
                match (self.next_self(), self.next_other()) {
                    (Some(self_param), Some(other_param)) => {
                        Some(EitherOrBoth::Both(self_param, other_param))
                    }
                    (Some(self_param), None) => Some(EitherOrBoth::Left(self_param)),
                    (None, Some(other_param)) => Some(EitherOrBoth::Right(other_param)),
                    (None, None) => None,
                }
            }

            /// Move to the next parameter in the `self` parameter iterator, [`None`] if the
            /// iterator is exhausted.
            fn next_self(&mut self) -> Option<&'a Parameter<'db>> {
                self.current_self = self.iter_self.next();
                self.current_self
            }

            /// Move to the next parameter in the `other` parameter iterator, [`None`] if the
            /// iterator is exhausted.
            fn next_other(&mut self) -> Option<&'a Parameter<'db>> {
                self.current_other = self.iter_other.next();
                self.current_other
            }

            /// Peek at the next parameter in the `other` parameter iterator without consuming it.
            fn peek_other(&mut self) -> Option<&'a Parameter<'db>> {
                self.iter_other.clone().next()
            }

            /// Consumes the `ParametersZip` and returns a two-element tuple containing the
            /// remaining parameters in the `self` and `other` iterators respectively.
            ///
            /// The returned iterators starts with the current parameter, if any, followed by the
            /// remaining parameters in the respective iterators.
            fn into_remaining(
                self,
            ) -> (
                impl Iterator<Item = &'a Parameter<'db>>,
                impl Iterator<Item = &'a Parameter<'db>>,
            ) {
                (
                    self.current_self.into_iter().chain(self.iter_self),
                    self.current_other.into_iter().chain(self.iter_other),
                )
            }
        }

        let mut result = C::always_satisfiable(db);
        let mut check_types = |type1: Option<Type<'db>>, type2: Option<Type<'db>>| {
            let type1 = type1.unwrap_or(Type::unknown());
            let type2 = type2.unwrap_or(Type::unknown());
            !result
                .intersect(db, type1.has_relation_to_impl(db, type2, relation, visitor))
                .is_never_satisfied(db)
        };

        // Return types are covariant.
        if !check_types(self.return_ty, other.return_ty) {
            return result;
        }

        // A gradual parameter list is a supertype of the "bottom" parameter list (*args: object,
        // **kwargs: object).
        if other.parameters.is_gradual()
            && self
                .parameters
                .variadic()
                .is_some_and(|(_, param)| param.annotated_type().is_some_and(|ty| ty.is_object(db)))
            && self
                .parameters
                .keyword_variadic()
                .is_some_and(|(_, param)| param.annotated_type().is_some_and(|ty| ty.is_object(db)))
        {
            return C::always_satisfiable(db);
        }

        // If either of the parameter lists is gradual (`...`), then it is assignable to and from
        // any other parameter list, but not a subtype or supertype of any other parameter list.
        if self.parameters.is_gradual() || other.parameters.is_gradual() {
            return C::from_bool(db, relation.is_assignability());
        }

        let mut parameters = ParametersZip {
            current_self: None,
            current_other: None,
            iter_self: self.parameters.iter(),
            iter_other: other.parameters.iter(),
        };

        // Collect all the standard parameters that have only been matched against a variadic
        // parameter which means that the keyword variant is still unmatched.
        let mut other_keywords = Vec::new();

        loop {
            let Some(next_parameter) = parameters.next() else {
                // All parameters have been checked or both the parameter lists were empty. In
                // either case, `self` is a subtype of `other`.
                return result;
            };

            match next_parameter {
                EitherOrBoth::Left(self_parameter) => match self_parameter.kind() {
                    ParameterKind::KeywordOnly { .. } | ParameterKind::KeywordVariadic { .. }
                        if !other_keywords.is_empty() =>
                    {
                        // If there are any unmatched keyword parameters in `other`, they need to
                        // be checked against the keyword-only / keyword-variadic parameters that
                        // will be done after this loop.
                        break;
                    }
                    ParameterKind::PositionalOnly { default_type, .. }
                    | ParameterKind::PositionalOrKeyword { default_type, .. }
                    | ParameterKind::KeywordOnly { default_type, .. } => {
                        // For `self <: other` to be valid, if there are no more parameters in
                        // `other`, then the non-variadic parameters in `self` must have a default
                        // value.
                        if default_type.is_none() {
                            return C::unsatisfiable(db);
                        }
                    }
                    ParameterKind::Variadic { .. } | ParameterKind::KeywordVariadic { .. } => {
                        // Variadic parameters don't have any restrictions in this context, so
                        // we'll just continue to the next parameter set.
                    }
                },

                EitherOrBoth::Right(_) => {
                    // If there are more parameters in `other` than in `self`, then `self` is not a
                    // subtype of `other`.
                    return C::unsatisfiable(db);
                }

                EitherOrBoth::Both(self_parameter, other_parameter) => {
                    match (self_parameter.kind(), other_parameter.kind()) {
                        (
                            ParameterKind::PositionalOnly {
                                default_type: self_default,
                                ..
                            }
                            | ParameterKind::PositionalOrKeyword {
                                default_type: self_default,
                                ..
                            },
                            ParameterKind::PositionalOnly {
                                default_type: other_default,
                                ..
                            },
                        ) => {
                            if self_default.is_none() && other_default.is_some() {
                                return C::unsatisfiable(db);
                            }
                            if !check_types(
                                other_parameter.annotated_type(),
                                self_parameter.annotated_type(),
                            ) {
                                return result;
                            }
                        }

                        (
                            ParameterKind::PositionalOrKeyword {
                                name: self_name,
                                default_type: self_default,
                            },
                            ParameterKind::PositionalOrKeyword {
                                name: other_name,
                                default_type: other_default,
                            },
                        ) => {
                            if self_name != other_name {
                                return C::unsatisfiable(db);
                            }
                            // The following checks are the same as positional-only parameters.
                            if self_default.is_none() && other_default.is_some() {
                                return C::unsatisfiable(db);
                            }
                            if !check_types(
                                other_parameter.annotated_type(),
                                self_parameter.annotated_type(),
                            ) {
                                return result;
                            }
                        }

                        (
                            ParameterKind::Variadic { .. },
                            ParameterKind::PositionalOnly { .. }
                            | ParameterKind::PositionalOrKeyword { .. },
                        ) => {
                            if !check_types(
                                other_parameter.annotated_type(),
                                self_parameter.annotated_type(),
                            ) {
                                return result;
                            }

                            if matches!(
                                other_parameter.kind(),
                                ParameterKind::PositionalOrKeyword { .. }
                            ) {
                                other_keywords.push(other_parameter);
                            }

                            // We've reached a variadic parameter in `self` which means there can
                            // be no more positional parameters after this in a valid AST. But, the
                            // current parameter in `other` is a positional-only which means there
                            // can be more positional parameters after this which could be either
                            // more positional-only parameters, standard parameters or a variadic
                            // parameter.
                            //
                            // So, any remaining positional parameters in `other` would need to be
                            // checked against the variadic parameter in `self`. This loop does
                            // that by only moving the `other` iterator forward.
                            loop {
                                let Some(other_parameter) = parameters.peek_other() else {
                                    break;
                                };
                                match other_parameter.kind() {
                                    ParameterKind::PositionalOrKeyword { .. } => {
                                        other_keywords.push(other_parameter);
                                    }
                                    ParameterKind::PositionalOnly { .. }
                                    | ParameterKind::Variadic { .. } => {}
                                    _ => {
                                        // Any other parameter kind cannot be checked against a
                                        // variadic parameter and is deferred to the next iteration.
                                        break;
                                    }
                                }
                                if !check_types(
                                    other_parameter.annotated_type(),
                                    self_parameter.annotated_type(),
                                ) {
                                    return result;
                                }
                                parameters.next_other();
                            }
                        }

                        (ParameterKind::Variadic { .. }, ParameterKind::Variadic { .. }) => {
                            if !check_types(
                                other_parameter.annotated_type(),
                                self_parameter.annotated_type(),
                            ) {
                                return result;
                            }
                        }

                        (
                            _,
                            ParameterKind::KeywordOnly { .. }
                            | ParameterKind::KeywordVariadic { .. },
                        ) => {
                            // Keyword parameters are not considered in this loop as the order of
                            // parameters is not important for them and so they are checked by
                            // doing name-based lookups.
                            break;
                        }

                        _ => return C::unsatisfiable(db),
                    }
                }
            }
        }

        // At this point, the remaining parameters in `other` are keyword-only or keyword variadic.
        // But, `self` could contain any unmatched positional parameters.
        let (self_parameters, other_parameters) = parameters.into_remaining();

        // Collect all the keyword-only parameters and the unmatched standard parameters.
        let mut self_keywords = HashMap::new();

        // Type of the variadic keyword parameter in `self`.
        //
        // This is a nested option where the outer option represents the presence of a keyword
        // variadic parameter in `self` and the inner option represents the annotated type of the
        // keyword variadic parameter.
        let mut self_keyword_variadic: Option<Option<Type<'db>>> = None;

        for self_parameter in self_parameters {
            match self_parameter.kind() {
                ParameterKind::KeywordOnly { name, .. }
                | ParameterKind::PositionalOrKeyword { name, .. } => {
                    self_keywords.insert(name.clone(), self_parameter);
                }
                ParameterKind::KeywordVariadic { .. } => {
                    self_keyword_variadic = Some(self_parameter.annotated_type());
                }
                ParameterKind::PositionalOnly { .. } => {
                    // These are the unmatched positional-only parameters in `self` from the
                    // previous loop. They cannot be matched against any parameter in `other` which
                    // only contains keyword-only and keyword-variadic parameters so the subtype
                    // relation is invalid.
                    return C::unsatisfiable(db);
                }
                ParameterKind::Variadic { .. } => {}
            }
        }

        for other_parameter in other_keywords.into_iter().chain(other_parameters) {
            match other_parameter.kind() {
                ParameterKind::KeywordOnly {
                    name: other_name,
                    default_type: other_default,
                }
                | ParameterKind::PositionalOrKeyword {
                    name: other_name,
                    default_type: other_default,
                } => {
                    if let Some(self_parameter) = self_keywords.remove(other_name) {
                        match self_parameter.kind() {
                            ParameterKind::PositionalOrKeyword {
                                default_type: self_default,
                                ..
                            }
                            | ParameterKind::KeywordOnly {
                                default_type: self_default,
                                ..
                            } => {
                                if self_default.is_none() && other_default.is_some() {
                                    return C::unsatisfiable(db);
                                }
                                if !check_types(
                                    other_parameter.annotated_type(),
                                    self_parameter.annotated_type(),
                                ) {
                                    return result;
                                }
                            }
                            _ => unreachable!(
                                "`self_keywords` should only contain keyword-only or standard parameters"
                            ),
                        }
                    } else if let Some(self_keyword_variadic_type) = self_keyword_variadic {
                        if !check_types(
                            other_parameter.annotated_type(),
                            self_keyword_variadic_type,
                        ) {
                            return result;
                        }
                    } else {
                        return C::unsatisfiable(db);
                    }
                }
                ParameterKind::KeywordVariadic { .. } => {
                    let Some(self_keyword_variadic_type) = self_keyword_variadic else {
                        // For a `self <: other` relationship, if `other` has a keyword variadic
                        // parameter, `self` must also have a keyword variadic parameter.
                        return C::unsatisfiable(db);
                    };
                    if !check_types(other_parameter.annotated_type(), self_keyword_variadic_type) {
                        return result;
                    }
                }
                _ => {
                    // This can only occur in case of a syntax error.
                    return C::unsatisfiable(db);
                }
            }
        }

        // If there are still unmatched keyword parameters from `self`, then they should be
        // optional otherwise the subtype relation is invalid.
        for (_, self_parameter) in self_keywords {
            if self_parameter.default_type().is_none() {
                return C::unsatisfiable(db);
            }
        }

        result
    }

    /// Create a new signature with the given definition.
    pub(crate) fn with_definition(self, definition: Option<Definition<'db>>) -> Self {
        Self { definition, ..self }
    }
}

impl<'db> VarianceInferable<'db> for &Signature<'db> {
    fn variance_of(self, db: &'db dyn Db, typevar: BoundTypeVarInstance<'db>) -> TypeVarVariance {
        tracing::debug!(
            "Checking variance of `{tvar}` in `{self:?}`",
            tvar = typevar.typevar(db).name(db)
        );
        itertools::chain(
            self.parameters
                .iter()
                .filter_map(|parameter| match parameter.form {
                    ParameterForm::Type => None,
                    ParameterForm::Value => parameter.annotated_type().map(|ty| {
                        ty.with_polarity(TypeVarVariance::Contravariant)
                            .variance_of(db, typevar)
                    }),
                }),
            self.return_ty.map(|ty| ty.variance_of(db, typevar)),
        )
        .collect()
    }
}

#[derive(Clone, Debug, PartialEq, Eq, Hash, salsa::Update, get_size2::GetSize)]
pub(crate) struct Parameters<'db> {
    // TODO: use SmallVec here once invariance bug is fixed
    value: Vec<Parameter<'db>>,

    /// Whether this parameter list represents a gradual form using `...` as the only parameter.
    ///
    /// If this is `true`, the `value` will still contain the variadic and keyword-variadic
    /// parameters.
    ///
    /// Per [the typing specification], any signature with a variadic and a keyword-variadic
    /// argument, both annotated (explicitly or implicitly) as `Any` or `Unknown`, is considered
    /// equivalent to `...`.
    ///
    /// The display implementation utilizes this flag to use `...` instead of displaying the
    /// individual variadic and keyword-variadic parameters.
    ///
    /// Note: This flag can also result from invalid forms of `Callable` annotations.
    ///
    /// TODO: the spec also allows signatures like `Concatenate[int, ...]`, which have some number
    /// of required positional parameters followed by a gradual form. Our representation will need
    /// some adjustments to represent that.
    ///
    ///   [the typing specification]: https://typing.python.org/en/latest/spec/callables.html#meaning-of-in-callable
    is_gradual: bool,
}

impl<'db> Parameters<'db> {
    pub(crate) fn new(parameters: impl IntoIterator<Item = Parameter<'db>>) -> Self {
        let value: Vec<Parameter<'db>> = parameters.into_iter().collect();
        let is_gradual = value.len() == 2
            && value
                .iter()
                .any(|p| p.is_variadic() && p.annotated_type().is_none_or(|ty| ty.is_dynamic()))
            && value.iter().any(|p| {
                p.is_keyword_variadic() && p.annotated_type().is_none_or(|ty| ty.is_dynamic())
            });
        Self { value, is_gradual }
    }

    /// Create an empty parameter list.
    pub(crate) fn empty() -> Self {
        Self {
            value: Vec::new(),
            is_gradual: false,
        }
    }

    pub(crate) fn as_slice(&self) -> &[Parameter<'db>] {
        self.value.as_slice()
    }

    pub(crate) const fn is_gradual(&self) -> bool {
        self.is_gradual
    }

    /// Return todo parameters: (*args: Todo, **kwargs: Todo)
    pub(crate) fn todo() -> Self {
        Self {
            value: vec![
                Parameter::variadic(Name::new_static("args"))
                    .with_annotated_type(todo_type!("todo signature *args")),
                Parameter::keyword_variadic(Name::new_static("kwargs"))
                    .with_annotated_type(todo_type!("todo signature **kwargs")),
            ],
            is_gradual: true,
        }
    }

    /// Return parameters that represents a gradual form using `...` as the only parameter.
    ///
    /// Internally, this is represented as `(*Any, **Any)` that accepts parameters of type [`Any`].
    ///
    /// [`Any`]: crate::types::DynamicType::Any
    pub(crate) fn gradual_form() -> Self {
        Self {
            value: vec![
                Parameter::variadic(Name::new_static("args"))
                    .with_annotated_type(Type::Dynamic(DynamicType::Any)),
                Parameter::keyword_variadic(Name::new_static("kwargs"))
                    .with_annotated_type(Type::Dynamic(DynamicType::Any)),
            ],
            is_gradual: true,
        }
    }

    /// Return parameters that represents an unknown list of parameters.
    ///
    /// Internally, this is represented as `(*Unknown, **Unknown)` that accepts parameters of type
    /// [`Unknown`].
    ///
    /// [`Unknown`]: crate::types::DynamicType::Unknown
    pub(crate) fn unknown() -> Self {
        Self {
            value: vec![
                Parameter::variadic(Name::new_static("args"))
                    .with_annotated_type(Type::Dynamic(DynamicType::Unknown)),
                Parameter::keyword_variadic(Name::new_static("kwargs"))
                    .with_annotated_type(Type::Dynamic(DynamicType::Unknown)),
            ],
            is_gradual: true,
        }
    }

    /// Return parameters that represents `(*args: object, **kwargs: object)`.
    pub(crate) fn object(db: &'db dyn Db) -> Self {
        Self {
            value: vec![
                Parameter::variadic(Name::new_static("args")).with_annotated_type(Type::object(db)),
                Parameter::keyword_variadic(Name::new_static("kwargs"))
                    .with_annotated_type(Type::object(db)),
            ],
            is_gradual: false,
        }
    }

    fn from_parameters(
        db: &'db dyn Db,
        definition: Definition<'db>,
        parameters: &ast::Parameters,
        has_implicitly_positional_first_parameter: bool,
    ) -> Self {
        let ast::Parameters {
            posonlyargs,
            args,
            vararg,
            kwonlyargs,
            kwarg,
            range: _,
            node_index: _,
        } = parameters;

        let default_type = |param: &ast::ParameterWithDefault| {
            param
                .default()
                .map(|default| definition_expression_type(db, definition, default))
        };

        let pos_only_param = |param: &ast::ParameterWithDefault| {
            Parameter::from_node_and_kind(
                db,
                definition,
                &param.parameter,
                ParameterKind::PositionalOnly {
                    name: Some(param.parameter.name.id.clone()),
                    default_type: default_type(param),
                },
            )
<<<<<<< HEAD
        });

        let method_type = infer_method_type(db, definition);
        let is_method = method_type.is_some();
        let is_classmethod = method_type.is_some_and(|f| f.is_classmethod(db));
        let is_staticmethod = method_type.is_some_and(|f| f.is_staticmethod(db));

        let positional_or_keyword = args.iter().map(|arg| {
            // TODO(https://github.com/astral-sh/ty/issues/159): Also set the type for `cls` argument
            if is_method
                && !is_staticmethod
                && !is_classmethod
                && arg.parameter.annotation().is_none()
                && parameters.index(arg.name().id()) == Some(0)
            {
                let implicit_annotation = Type::SpecialForm(SpecialFormType::TypingSelf)
                    .in_type_expression(db, definition.scope(db), Some(definition))
                    .ok();
                Parameter {
                    annotated_type: implicit_annotation,
                    synthetic_annotation: true,
                    kind: ParameterKind::PositionalOrKeyword {
                        name: arg.parameter.name.id.clone(),
                        default_type: default_type(arg),
                    },
                    form: ParameterForm::Value,
                }
            } else {
                Parameter::from_node_and_kind(
                    db,
                    definition,
                    &arg.parameter,
                    ParameterKind::PositionalOrKeyword {
                        name: arg.parameter.name.id.clone(),
                        default_type: default_type(arg),
                    },
                )
            }
=======
        };

        let mut positional_only: Vec<Parameter> = posonlyargs.iter().map(pos_only_param).collect();

        let mut pos_or_keyword_iter = args.iter();

        // If there are no PEP-570 positional-only parameters, check for the legacy PEP-484 convention
        // for denoting positional-only parameters (parameters that start with `__` and do not end with `__`)
        if positional_only.is_empty() {
            let pos_or_keyword_iter = pos_or_keyword_iter.by_ref();

            if has_implicitly_positional_first_parameter {
                positional_only.extend(pos_or_keyword_iter.next().map(pos_only_param));
            }

            positional_only.extend(
                pos_or_keyword_iter
                    .peeking_take_while(|param| param.uses_pep_484_positional_only_convention())
                    .map(pos_only_param),
            );
        }

        let positional_or_keyword = pos_or_keyword_iter.map(|arg| {
            Parameter::from_node_and_kind(
                db,
                definition,
                &arg.parameter,
                ParameterKind::PositionalOrKeyword {
                    name: arg.parameter.name.id.clone(),
                    default_type: default_type(arg),
                },
            )
>>>>>>> 5d52902e
        });

        let variadic = vararg.as_ref().map(|arg| {
            Parameter::from_node_and_kind(
                db,
                definition,
                arg,
                ParameterKind::Variadic {
                    name: arg.name.id.clone(),
                },
            )
        });

        let keyword_only = kwonlyargs.iter().map(|arg| {
            Parameter::from_node_and_kind(
                db,
                definition,
                &arg.parameter,
                ParameterKind::KeywordOnly {
                    name: arg.parameter.name.id.clone(),
                    default_type: default_type(arg),
                },
            )
        });

        let keywords = kwarg.as_ref().map(|arg| {
            Parameter::from_node_and_kind(
                db,
                definition,
                arg,
                ParameterKind::KeywordVariadic {
                    name: arg.name.id.clone(),
                },
            )
        });

        Self::new(
            positional_only
                .into_iter()
                .chain(positional_or_keyword)
                .chain(variadic)
                .chain(keyword_only)
                .chain(keywords),
        )
    }

    fn apply_type_mapping_impl<'a>(
        &self,
        db: &'db dyn Db,
        type_mapping: &TypeMapping<'a, 'db>,
        visitor: &ApplyTypeMappingVisitor<'db>,
    ) -> Self {
        match type_mapping {
            // Note that we've already flipped the materialization in Signature.apply_type_mapping_impl(),
            // so the "top" materialization here is the bottom materialization of the whole Signature.
            // It might make sense to flip the materialization here instead.
            TypeMapping::Materialize(MaterializationKind::Top) if self.is_gradual => {
                Parameters::object(db)
            }
            // TODO: This is wrong, the empty Parameters is not a subtype of all materializations.
            // The bottom materialization is not currently representable and implementing it
            // properly requires extending the Parameters struct.
            TypeMapping::Materialize(MaterializationKind::Bottom) if self.is_gradual => {
                Parameters::empty()
            }
            _ => Self {
                value: self
                    .value
                    .iter()
                    .map(|param| param.apply_type_mapping_impl(db, type_mapping, visitor))
                    .collect(),
                is_gradual: self.is_gradual,
            },
        }
    }

    pub(crate) fn len(&self) -> usize {
        self.value.len()
    }

    pub(crate) fn iter(&self) -> std::slice::Iter<'_, Parameter<'db>> {
        self.value.iter()
    }

    /// Iterate initial positional parameters, not including variadic parameter, if any.
    ///
    /// For a valid signature, this will be all positional parameters. In an invalid signature,
    /// there could be non-initial positional parameters; effectively, we just won't consider those
    /// to be positional, which is fine.
    pub(crate) fn positional(&self) -> impl Iterator<Item = &Parameter<'db>> {
        self.iter().take_while(|param| param.is_positional())
    }

    /// Return parameter at given index, or `None` if index is out-of-range.
    pub(crate) fn get(&self, index: usize) -> Option<&Parameter<'db>> {
        self.value.get(index)
    }

    /// Return positional parameter at given index, or `None` if `index` is out of range.
    ///
    /// Does not return variadic parameter.
    pub(crate) fn get_positional(&self, index: usize) -> Option<&Parameter<'db>> {
        self.get(index)
            .and_then(|parameter| parameter.is_positional().then_some(parameter))
    }

    /// Return the variadic parameter (`*args`), if any, and its index, or `None`.
    pub(crate) fn variadic(&self) -> Option<(usize, &Parameter<'db>)> {
        self.iter()
            .enumerate()
            .find(|(_, parameter)| parameter.is_variadic())
    }

    /// Return parameter (with index) for given name, or `None` if no such parameter.
    ///
    /// Does not return keywords (`**kwargs`) parameter.
    ///
    /// In an invalid signature, there could be multiple parameters with the same name; we will
    /// just return the first that matches.
    pub(crate) fn keyword_by_name(&self, name: &str) -> Option<(usize, &Parameter<'db>)> {
        self.iter()
            .enumerate()
            .find(|(_, parameter)| parameter.callable_by_name(name))
    }

    /// Return the keywords parameter (`**kwargs`), if any, and its index, or `None`.
    pub(crate) fn keyword_variadic(&self) -> Option<(usize, &Parameter<'db>)> {
        self.iter()
            .enumerate()
            .rfind(|(_, parameter)| parameter.is_keyword_variadic())
    }
}

impl<'db, 'a> IntoIterator for &'a Parameters<'db> {
    type Item = &'a Parameter<'db>;
    type IntoIter = std::slice::Iter<'a, Parameter<'db>>;

    fn into_iter(self) -> Self::IntoIter {
        self.value.iter()
    }
}

impl<'db> FromIterator<Parameter<'db>> for Parameters<'db> {
    fn from_iter<T: IntoIterator<Item = Parameter<'db>>>(iter: T) -> Self {
        Self::new(iter)
    }
}

impl<'db> std::ops::Index<usize> for Parameters<'db> {
    type Output = Parameter<'db>;

    fn index(&self, index: usize) -> &Self::Output {
        &self.value[index]
    }
}

#[derive(Clone, Debug, PartialEq, Eq, Hash, salsa::Update, get_size2::GetSize)]
pub(crate) struct Parameter<'db> {
    /// Annotated type of the parameter.
    annotated_type: Option<Type<'db>>,

    /// If the type of parameter was inferred e.g. the first argument of a method has type
    /// `typing.Self`.
    synthetic_annotation: bool,

    kind: ParameterKind<'db>,
    pub(crate) form: ParameterForm,
}

impl<'db> Parameter<'db> {
    pub(crate) fn positional_only(name: Option<Name>) -> Self {
        Self {
            annotated_type: None,
            synthetic_annotation: false,
            kind: ParameterKind::PositionalOnly {
                name,
                default_type: None,
            },
            form: ParameterForm::Value,
        }
    }

    pub(crate) fn positional_or_keyword(name: Name) -> Self {
        Self {
            annotated_type: None,
            synthetic_annotation: false,
            kind: ParameterKind::PositionalOrKeyword {
                name,
                default_type: None,
            },
            form: ParameterForm::Value,
        }
    }

    pub(crate) fn variadic(name: Name) -> Self {
        Self {
            annotated_type: None,
            synthetic_annotation: false,
            kind: ParameterKind::Variadic { name },
            form: ParameterForm::Value,
        }
    }

    pub(crate) fn keyword_only(name: Name) -> Self {
        Self {
            annotated_type: None,
            synthetic_annotation: false,
            kind: ParameterKind::KeywordOnly {
                name,
                default_type: None,
            },
            form: ParameterForm::Value,
        }
    }

    pub(crate) fn keyword_variadic(name: Name) -> Self {
        Self {
            annotated_type: None,
            synthetic_annotation: false,
            kind: ParameterKind::KeywordVariadic { name },
            form: ParameterForm::Value,
        }
    }

    pub(crate) fn with_annotated_type(mut self, annotated_type: Type<'db>) -> Self {
        self.annotated_type = Some(annotated_type);
        self
    }

    pub(crate) fn with_default_type(mut self, default: Type<'db>) -> Self {
        match &mut self.kind {
            ParameterKind::PositionalOnly { default_type, .. }
            | ParameterKind::PositionalOrKeyword { default_type, .. }
            | ParameterKind::KeywordOnly { default_type, .. } => *default_type = Some(default),
            ParameterKind::Variadic { .. } | ParameterKind::KeywordVariadic { .. } => {
                panic!("cannot set default value for variadic parameter")
            }
        }
        self
    }

    pub(crate) fn type_form(mut self) -> Self {
        self.form = ParameterForm::Type;
        self
    }

    fn apply_type_mapping_impl<'a>(
        &self,
        db: &'db dyn Db,
        type_mapping: &TypeMapping<'a, 'db>,
        visitor: &ApplyTypeMappingVisitor<'db>,
    ) -> Self {
        Self {
            annotated_type: self
                .annotated_type
                .map(|ty| ty.apply_type_mapping_impl(db, type_mapping, visitor)),
            kind: self.kind.apply_type_mapping_impl(db, type_mapping, visitor),
            synthetic_annotation: self.synthetic_annotation,
            form: self.form,
        }
    }

    /// Strip information from the parameter so that two equivalent parameters compare equal.
    /// Normalize nested unions and intersections in the annotated type, if any.
    ///
    /// See [`Type::normalized`] for more details.
    pub(crate) fn normalized_impl(
        &self,
        db: &'db dyn Db,
        visitor: &NormalizedVisitor<'db>,
    ) -> Self {
        let Parameter {
            annotated_type,
            synthetic_annotation,
            kind,
            form,
        } = self;

        // Ensure unions and intersections are ordered in the annotated type (if there is one).
        // Ensure that a parameter without an annotation is treated equivalently to a parameter
        // with a dynamic type as its annotation. (We must use `Any` here as all dynamic types
        // normalize to `Any`.)
        let annotated_type = annotated_type
            .map(|ty| ty.normalized_impl(db, visitor))
            .unwrap_or_else(Type::any);

        // Ensure that parameter names are stripped from positional-only, variadic and keyword-variadic parameters.
        // Ensure that we only record whether a parameter *has* a default
        // (strip the precise *type* of the default from the parameter, replacing it with `Never`).
        let kind = match kind {
            ParameterKind::PositionalOnly {
                name: _,
                default_type,
            } => ParameterKind::PositionalOnly {
                name: None,
                default_type: default_type.map(|_| Type::Never),
            },
            ParameterKind::PositionalOrKeyword { name, default_type } => {
                ParameterKind::PositionalOrKeyword {
                    name: name.clone(),
                    default_type: default_type.map(|_| Type::Never),
                }
            }
            ParameterKind::KeywordOnly { name, default_type } => ParameterKind::KeywordOnly {
                name: name.clone(),
                default_type: default_type.map(|_| Type::Never),
            },
            ParameterKind::Variadic { name: _ } => ParameterKind::Variadic {
                name: Name::new_static("args"),
            },
            ParameterKind::KeywordVariadic { name: _ } => ParameterKind::KeywordVariadic {
                name: Name::new_static("kwargs"),
            },
        };

        Self {
            annotated_type: Some(annotated_type),
            synthetic_annotation: *synthetic_annotation,
            kind,
            form: *form,
        }
    }

    fn from_node_and_kind(
        db: &'db dyn Db,
        definition: Definition<'db>,
        parameter: &ast::Parameter,
        kind: ParameterKind<'db>,
    ) -> Self {
        Self {
            annotated_type: parameter.annotation().map(|annotation| {
                definition_expression_type(db, definition, annotation).apply_type_mapping(
                    db,
                    &TypeMapping::MarkTypeVarsInferable(BindingContext::Definition(definition)),
                )
            }),
            kind,
            form: ParameterForm::Value,
            synthetic_annotation: false,
        }
    }

    /// Returns `true` if this is a keyword-only parameter.
    pub(crate) fn is_keyword_only(&self) -> bool {
        matches!(self.kind, ParameterKind::KeywordOnly { .. })
    }

    /// Returns `true` if this is a positional-only parameter.
    pub(crate) fn is_positional_only(&self) -> bool {
        matches!(self.kind, ParameterKind::PositionalOnly { .. })
    }

    /// Returns `true` if this is a variadic parameter.
    pub(crate) fn is_variadic(&self) -> bool {
        matches!(self.kind, ParameterKind::Variadic { .. })
    }

    /// Returns `true` if this is a keyword-variadic parameter.
    pub(crate) fn is_keyword_variadic(&self) -> bool {
        matches!(self.kind, ParameterKind::KeywordVariadic { .. })
    }

    /// Returns `true` if this is either a positional-only or standard (positional or keyword)
    /// parameter.
    pub(crate) fn is_positional(&self) -> bool {
        matches!(
            self.kind,
            ParameterKind::PositionalOnly { .. } | ParameterKind::PositionalOrKeyword { .. }
        )
    }

    pub(crate) fn callable_by_name(&self, name: &str) -> bool {
        match &self.kind {
            ParameterKind::PositionalOrKeyword {
                name: param_name, ..
            }
            | ParameterKind::KeywordOnly {
                name: param_name, ..
            } => param_name == name,
            _ => false,
        }
    }

    /// Annotated type of the parameter, if annotated.
    pub(crate) fn annotated_type(&self) -> Option<Type<'db>> {
        self.annotated_type
    }

    /// Kind of the parameter.
    pub(crate) fn kind(&self) -> &ParameterKind<'db> {
        &self.kind
    }

    /// Whether the type of the parameter was inferred.
    pub(crate) fn has_synthetic_annotation(&self) -> bool {
        self.synthetic_annotation
    }

    /// Name of the parameter (if it has one).
    pub(crate) fn name(&self) -> Option<&ast::name::Name> {
        match &self.kind {
            ParameterKind::PositionalOnly { name, .. } => name.as_ref(),
            ParameterKind::PositionalOrKeyword { name, .. } => Some(name),
            ParameterKind::Variadic { name } => Some(name),
            ParameterKind::KeywordOnly { name, .. } => Some(name),
            ParameterKind::KeywordVariadic { name } => Some(name),
        }
    }

    /// Display name of the parameter, if it has one.
    pub(crate) fn display_name(&self) -> Option<ast::name::Name> {
        self.name().map(|name| match self.kind {
            ParameterKind::Variadic { .. } => ast::name::Name::new(format!("*{name}")),
            ParameterKind::KeywordVariadic { .. } => ast::name::Name::new(format!("**{name}")),
            _ => name.clone(),
        })
    }

    /// Default-value type of the parameter, if any.
    pub(crate) fn default_type(&self) -> Option<Type<'db>> {
        match self.kind {
            ParameterKind::PositionalOnly { default_type, .. }
            | ParameterKind::PositionalOrKeyword { default_type, .. }
            | ParameterKind::KeywordOnly { default_type, .. } => default_type,
            ParameterKind::Variadic { .. } | ParameterKind::KeywordVariadic { .. } => None,
        }
    }
}

#[derive(Clone, Debug, PartialEq, Eq, Hash, salsa::Update, get_size2::GetSize)]
pub(crate) enum ParameterKind<'db> {
    /// Positional-only parameter, e.g. `def f(x, /): ...`
    PositionalOnly {
        /// Parameter name.
        ///
        /// It is possible for signatures to be defined in ways that leave positional-only parameters
        /// nameless (e.g. via `Callable` annotations).
        name: Option<Name>,
        default_type: Option<Type<'db>>,
    },

    /// Positional-or-keyword parameter, e.g. `def f(x): ...`
    PositionalOrKeyword {
        /// Parameter name.
        name: Name,
        default_type: Option<Type<'db>>,
    },

    /// Variadic parameter, e.g. `def f(*args): ...`
    Variadic {
        /// Parameter name.
        name: Name,
    },

    /// Keyword-only parameter, e.g. `def f(*, x): ...`
    KeywordOnly {
        /// Parameter name.
        name: Name,
        default_type: Option<Type<'db>>,
    },

    /// Variadic keywords parameter, e.g. `def f(**kwargs): ...`
    KeywordVariadic {
        /// Parameter name.
        name: Name,
    },
}

impl<'db> ParameterKind<'db> {
    fn apply_type_mapping_impl<'a>(
        &self,
        db: &'db dyn Db,
        type_mapping: &TypeMapping<'a, 'db>,
        visitor: &ApplyTypeMappingVisitor<'db>,
    ) -> Self {
        match self {
            Self::PositionalOnly { default_type, name } => Self::PositionalOnly {
                default_type: default_type
                    .as_ref()
                    .map(|ty| ty.apply_type_mapping_impl(db, type_mapping, visitor)),
                name: name.clone(),
            },
            Self::PositionalOrKeyword { default_type, name } => Self::PositionalOrKeyword {
                default_type: default_type
                    .as_ref()
                    .map(|ty| ty.apply_type_mapping_impl(db, type_mapping, visitor)),
                name: name.clone(),
            },
            Self::KeywordOnly { default_type, name } => Self::KeywordOnly {
                default_type: default_type
                    .as_ref()
                    .map(|ty| ty.apply_type_mapping_impl(db, type_mapping, visitor)),
                name: name.clone(),
            },
            Self::Variadic { .. } | Self::KeywordVariadic { .. } => self.clone(),
        }
    }
}

/// Whether a parameter is used as a value or a type form.
#[derive(Clone, Copy, Debug, Eq, Hash, PartialEq, get_size2::GetSize)]
pub(crate) enum ParameterForm {
    Value,
    Type,
}

#[cfg(test)]
mod tests {
    use super::*;
    use crate::db::tests::{TestDb, setup_db};
    use crate::place::global_symbol;
    use crate::types::{FunctionType, KnownClass};
    use ruff_db::system::DbWithWritableSystem as _;

    #[track_caller]
    fn get_function_f<'db>(db: &'db TestDb, file: &'static str) -> FunctionType<'db> {
        let module = ruff_db::files::system_path_to_file(db, file).unwrap();
        global_symbol(db, module, "f")
            .place
            .expect_type()
            .expect_function_literal()
    }

    #[track_caller]
    fn assert_params<'db>(signature: &Signature<'db>, expected: &[Parameter<'db>]) {
        assert_eq!(signature.parameters.value.as_slice(), expected);
    }

    #[test]
    fn empty() {
        let mut db = setup_db();
        db.write_dedented("/src/a.py", "def f(): ...").unwrap();
        let func = get_function_f(&db, "/src/a.py")
            .literal(&db)
            .last_definition(&db);

        let sig = func.signature(&db, None);

        assert!(sig.return_ty.is_none());
        assert_params(&sig, &[]);
    }

    #[test]
    #[allow(clippy::many_single_char_names)]
    fn full() {
        let mut db = setup_db();
        db.write_dedented(
            "/src/a.py",
            "
            from typing import Literal

            def f(a, b: int, c = 1, d: int = 2, /,
                  e = 3, f: Literal[4] = 4, *args: object,
                  g = 5, h: Literal[6] = 6, **kwargs: str) -> bytes: ...
            ",
        )
        .unwrap();
        let func = get_function_f(&db, "/src/a.py")
            .literal(&db)
            .last_definition(&db);

        let sig = func.signature(&db, None);

        assert_eq!(sig.return_ty.unwrap().display(&db).to_string(), "bytes");
        assert_params(
            &sig,
            &[
                Parameter::positional_only(Some(Name::new_static("a"))),
                Parameter::positional_only(Some(Name::new_static("b")))
                    .with_annotated_type(KnownClass::Int.to_instance(&db)),
                Parameter::positional_only(Some(Name::new_static("c")))
                    .with_default_type(Type::IntLiteral(1)),
                Parameter::positional_only(Some(Name::new_static("d")))
                    .with_annotated_type(KnownClass::Int.to_instance(&db))
                    .with_default_type(Type::IntLiteral(2)),
                Parameter::positional_or_keyword(Name::new_static("e"))
                    .with_default_type(Type::IntLiteral(3)),
                Parameter::positional_or_keyword(Name::new_static("f"))
                    .with_annotated_type(Type::IntLiteral(4))
                    .with_default_type(Type::IntLiteral(4)),
                Parameter::variadic(Name::new_static("args"))
                    .with_annotated_type(Type::object(&db)),
                Parameter::keyword_only(Name::new_static("g"))
                    .with_default_type(Type::IntLiteral(5)),
                Parameter::keyword_only(Name::new_static("h"))
                    .with_annotated_type(Type::IntLiteral(6))
                    .with_default_type(Type::IntLiteral(6)),
                Parameter::keyword_variadic(Name::new_static("kwargs"))
                    .with_annotated_type(KnownClass::Str.to_instance(&db)),
            ],
        );
    }

    #[test]
    fn not_deferred() {
        let mut db = setup_db();
        db.write_dedented(
            "/src/a.py",
            "
            class A: ...
            class B: ...

            alias = A

            def f(a: alias): ...

            alias = B
            ",
        )
        .unwrap();
        let func = get_function_f(&db, "/src/a.py")
            .literal(&db)
            .last_definition(&db);

        let sig = func.signature(&db, None);

        let [
            Parameter {
                annotated_type,
                kind: ParameterKind::PositionalOrKeyword { name, .. },
                ..
            },
        ] = &sig.parameters.value[..]
        else {
            panic!("expected one positional-or-keyword parameter");
        };
        assert_eq!(name, "a");
        // Parameter resolution not deferred; we should see A not B
        assert_eq!(annotated_type.unwrap().display(&db).to_string(), "A");
    }

    #[test]
    fn deferred_in_stub() {
        let mut db = setup_db();
        db.write_dedented(
            "/src/a.pyi",
            "
            class A: ...
            class B: ...

            alias = A

            def f(a: alias): ...

            alias = B
            ",
        )
        .unwrap();
        let func = get_function_f(&db, "/src/a.pyi")
            .literal(&db)
            .last_definition(&db);

        let sig = func.signature(&db, None);

        let [
            Parameter {
                annotated_type,
                kind: ParameterKind::PositionalOrKeyword { name, .. },
                ..
            },
        ] = &sig.parameters.value[..]
        else {
            panic!("expected one positional-or-keyword parameter");
        };
        assert_eq!(name, "a");
        // Parameter resolution deferred:
        assert_eq!(annotated_type.unwrap().display(&db).to_string(), "A | B");
    }

    #[test]
    fn generic_not_deferred() {
        let mut db = setup_db();
        db.write_dedented(
            "/src/a.py",
            "
            class A: ...
            class B: ...

            alias = A

            def f[T](a: alias, b: T) -> T: ...

            alias = B
            ",
        )
        .unwrap();
        let func = get_function_f(&db, "/src/a.py")
            .literal(&db)
            .last_definition(&db);

        let sig = func.signature(&db, None);

        let [
            Parameter {
                annotated_type: a_annotated_ty,
                kind: ParameterKind::PositionalOrKeyword { name: a_name, .. },
                ..
            },
            Parameter {
                annotated_type: b_annotated_ty,
                kind: ParameterKind::PositionalOrKeyword { name: b_name, .. },
                ..
            },
        ] = &sig.parameters.value[..]
        else {
            panic!("expected two positional-or-keyword parameters");
        };
        assert_eq!(a_name, "a");
        assert_eq!(b_name, "b");
        assert_eq!(a_annotated_ty.unwrap().display(&db).to_string(), "A");
        assert_eq!(b_annotated_ty.unwrap().display(&db).to_string(), "T@f");
    }

    #[test]
    fn generic_deferred_in_stub() {
        let mut db = setup_db();
        db.write_dedented(
            "/src/a.pyi",
            "
            class A: ...
            class B: ...

            alias = A

            def f[T](a: alias, b: T) -> T: ...

            alias = B
            ",
        )
        .unwrap();
        let func = get_function_f(&db, "/src/a.pyi")
            .literal(&db)
            .last_definition(&db);

        let sig = func.signature(&db, None);

        let [
            Parameter {
                annotated_type: a_annotated_ty,
                kind: ParameterKind::PositionalOrKeyword { name: a_name, .. },
                ..
            },
            Parameter {
                annotated_type: b_annotated_ty,
                kind: ParameterKind::PositionalOrKeyword { name: b_name, .. },
                ..
            },
        ] = &sig.parameters.value[..]
        else {
            panic!("expected two positional-or-keyword parameters");
        };
        assert_eq!(a_name, "a");
        assert_eq!(b_name, "b");
        // Parameter resolution deferred:
        assert_eq!(a_annotated_ty.unwrap().display(&db).to_string(), "A | B");
        assert_eq!(b_annotated_ty.unwrap().display(&db).to_string(), "T@f");
    }

    #[test]
    fn external_signature_no_decorator() {
        let mut db = setup_db();
        db.write_dedented(
            "/src/a.py",
            "
            def f(a: int) -> int: ...
            ",
        )
        .unwrap();
        let func = get_function_f(&db, "/src/a.py");

        let overload = func.literal(&db).last_definition(&db);
        let expected_sig = overload.signature(&db, None);

        // With no decorators, internal and external signature are the same
        assert_eq!(
            func.signature(&db),
            &CallableSignature::single(expected_sig)
        );
    }
}<|MERGE_RESOLUTION|>--- conflicted
+++ resolved
@@ -382,18 +382,9 @@
         is_generator: bool,
         has_implicitly_positional_first_parameter: bool,
     ) -> Self {
-<<<<<<< HEAD
         let parameters =
             Parameters::from_parameters(db, definition, function_node.parameters.as_ref());
 
-=======
-        let parameters = Parameters::from_parameters(
-            db,
-            definition,
-            function_node.parameters.as_ref(),
-            has_implicitly_positional_first_parameter,
-        );
->>>>>>> 5d52902e
         let return_ty = function_node.returns.as_ref().map(|returns| {
             let plain_return_ty = definition_expression_type(db, definition, returns.as_ref())
                 .apply_type_mapping(
@@ -1206,79 +1197,63 @@
                     default_type: default_type(param),
                 },
             )
-<<<<<<< HEAD
-        });
-
+        };
+
+        let mut positional_only: Vec<Parameter> = posonlyargs.iter().map(pos_only_param).collect();
+
+        let mut pos_or_keyword_iter = args.iter();
+
+        // If there are no PEP-570 positional-only parameters, check for the legacy PEP-484 convention
+        // for denoting positional-only parameters (parameters that start with `__` and do not end with `__`)
+        if positional_only.is_empty() {
+            let pos_or_keyword_iter = pos_or_keyword_iter.by_ref();
+
+            if has_implicitly_positional_first_parameter {
+                positional_only.extend(pos_or_keyword_iter.next().map(pos_only_param));
+            }
+
+            positional_only.extend(
+                pos_or_keyword_iter
+                    .peeking_take_while(|param| param.uses_pep_484_positional_only_convention())
+                    .map(pos_only_param),
+            );
+        }
+      
         let method_type = infer_method_type(db, definition);
         let is_method = method_type.is_some();
         let is_classmethod = method_type.is_some_and(|f| f.is_classmethod(db));
         let is_staticmethod = method_type.is_some_and(|f| f.is_staticmethod(db));
 
-        let positional_or_keyword = args.iter().map(|arg| {
-            // TODO(https://github.com/astral-sh/ty/issues/159): Also set the type for `cls` argument
-            if is_method
+        let positional_or_keyword = pos_or_keyword_iter.map(|arg| {
+          if is_method
                 && !is_staticmethod
                 && !is_classmethod
                 && arg.parameter.annotation().is_none()
                 && parameters.index(arg.name().id()) == Some(0)
             {
-                let implicit_annotation = Type::SpecialForm(SpecialFormType::TypingSelf)
-                    .in_type_expression(db, definition.scope(db), Some(definition))
-                    .ok();
-                Parameter {
-                    annotated_type: implicit_annotation,
-                    synthetic_annotation: true,
-                    kind: ParameterKind::PositionalOrKeyword {
-                        name: arg.parameter.name.id.clone(),
-                        default_type: default_type(arg),
-                    },
-                    form: ParameterForm::Value,
-                }
+              let implicit_annotation = Type::SpecialForm(SpecialFormType::TypingSelf)
+                  .in_type_expression(db, definition.scope(db), Some(definition))
+                  .ok();
+              Parameter {
+                  annotated_type: implicit_annotation,
+                  synthetic_annotation: true,
+                  kind: ParameterKind::PositionalOrKeyword {
+                      name: arg.parameter.name.id.clone(),
+                      default_type: default_type(arg),
+                  },
+                  form: ParameterForm::Value,
+              }
             } else {
-                Parameter::from_node_and_kind(
-                    db,
-                    definition,
-                    &arg.parameter,
-                    ParameterKind::PositionalOrKeyword {
-                        name: arg.parameter.name.id.clone(),
-                        default_type: default_type(arg),
-                    },
-                )
-            }
-=======
-        };
-
-        let mut positional_only: Vec<Parameter> = posonlyargs.iter().map(pos_only_param).collect();
-
-        let mut pos_or_keyword_iter = args.iter();
-
-        // If there are no PEP-570 positional-only parameters, check for the legacy PEP-484 convention
-        // for denoting positional-only parameters (parameters that start with `__` and do not end with `__`)
-        if positional_only.is_empty() {
-            let pos_or_keyword_iter = pos_or_keyword_iter.by_ref();
-
-            if has_implicitly_positional_first_parameter {
-                positional_only.extend(pos_or_keyword_iter.next().map(pos_only_param));
-            }
-
-            positional_only.extend(
-                pos_or_keyword_iter
-                    .peeking_take_while(|param| param.uses_pep_484_positional_only_convention())
-                    .map(pos_only_param),
-            );
-        }
-
-        let positional_or_keyword = pos_or_keyword_iter.map(|arg| {
-            Parameter::from_node_and_kind(
-                db,
-                definition,
-                &arg.parameter,
-                ParameterKind::PositionalOrKeyword {
-                    name: arg.parameter.name.id.clone(),
-                    default_type: default_type(arg),
-                },
-            )
->>>>>>> 5d52902e
+              Parameter::from_node_and_kind(
+                  db,
+                  definition,
+                  &arg.parameter,
+                  ParameterKind::PositionalOrKeyword {
+                      name: arg.parameter.name.id.clone(),
+                      default_type: default_type(arg),
+                  },
+              )
+          }
         });
 
         let variadic = vararg.as_ref().map(|arg| {
