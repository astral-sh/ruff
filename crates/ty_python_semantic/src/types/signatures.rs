--- conflicted
+++ resolved
@@ -21,16 +21,10 @@
 use crate::types::generics::{GenericContext, InferableTypeVars, walk_generic_context};
 use crate::types::infer::{infer_deferred_types, infer_scope_types};
 use crate::types::{
-<<<<<<< HEAD
-    ApplyTypeMappingVisitor, BindingContext, BoundTypeVarInstance, FindLegacyTypeVarsVisitor,
-    HasRelationToVisitor, IsEquivalentVisitor, KnownClass, MaterializationKind, NormalizedVisitor,
-    RecursiveTypeNormalizedVisitor, TypeMapping, TypeRelation, VarianceInferable, todo_type,
-=======
     ApplyTypeMappingVisitor, BindingContext, BoundTypeVarInstance, CallableTypeKind,
     FindLegacyTypeVarsVisitor, HasRelationToVisitor, IsDisjointVisitor, IsEquivalentVisitor,
     KnownClass, MaterializationKind, NormalizedVisitor, ParamSpecAttrKind, TypeContext,
     TypeMapping, TypeRelation, VarianceInferable, todo_type,
->>>>>>> 0b918ae4
 };
 use crate::{Db, FxOrderSet};
 use ruff_python_ast::{self as ast, name::Name};
@@ -124,18 +118,6 @@
         )
     }
 
-<<<<<<< HEAD
-    pub(super) fn recursive_type_normalized(
-        &self,
-        db: &'db dyn Db,
-        visitor: &RecursiveTypeNormalizedVisitor<'db>,
-    ) -> Self {
-        Self::from_overloads(
-            self.overloads
-                .iter()
-                .map(|signature| signature.recursive_type_normalized(db, visitor)),
-        )
-=======
     pub(super) fn recursive_type_normalized_impl(
         &self,
         db: &'db dyn Db,
@@ -149,7 +131,6 @@
                 .map(|signature| signature.recursive_type_normalized_impl(db, div, nested))
                 .collect::<Option<SmallVec<_>>>()?,
         })
->>>>>>> 0b918ae4
     }
 
     pub(crate) fn apply_type_mapping_impl<'a>(
@@ -648,35 +629,7 @@
         }
     }
 
-<<<<<<< HEAD
-    pub(super) fn recursive_type_normalized(
-        &self,
-        db: &'db dyn Db,
-        visitor: &RecursiveTypeNormalizedVisitor<'db>,
-    ) -> Self {
-        Self {
-            generic_context: self
-                .generic_context
-                .map(|ctx| ctx.recursive_type_normalized(db, visitor)),
-            inherited_generic_context: self
-                .inherited_generic_context
-                .map(|ctx| ctx.recursive_type_normalized(db, visitor)),
-            definition: self.definition,
-            parameters: self
-                .parameters
-                .iter()
-                .map(|param| param.recursive_type_normalized(db, visitor))
-                .collect(),
-            return_ty: self
-                .return_ty
-                .map(|return_ty| return_ty.recursive_type_normalized(db, visitor)),
-        }
-    }
-
-    pub(crate) fn apply_type_mapping<'a>(
-=======
     pub(super) fn recursive_type_normalized_impl(
->>>>>>> 0b918ae4
         &self,
         db: &'db dyn Db,
         div: Type<'db>,
@@ -2109,15 +2062,6 @@
         }
     }
 
-<<<<<<< HEAD
-    pub(super) fn recursive_type_normalized(
-        &self,
-        db: &'db dyn Db,
-        visitor: &RecursiveTypeNormalizedVisitor<'db>,
-    ) -> Self {
-        let Parameter {
-            annotated_type,
-=======
     pub(super) fn recursive_type_normalized_impl(
         &self,
         db: &'db dyn Db,
@@ -2127,14 +2071,10 @@
         let Parameter {
             annotated_type,
             inferred_annotation,
->>>>>>> 0b918ae4
             kind,
             form,
         } = self;
 
-<<<<<<< HEAD
-        let annotated_type = annotated_type.map(|ty| ty.recursive_type_normalized(db, visitor));
-=======
         let annotated_type = match annotated_type {
             Some(ty) if nested => Some(ty.recursive_type_normalized_impl(db, div, true)?),
             Some(ty) => Some(
@@ -2143,14 +2083,10 @@
             ),
             None => None,
         };
->>>>>>> 0b918ae4
 
         let kind = match kind {
             ParameterKind::PositionalOnly { name, default_type } => ParameterKind::PositionalOnly {
                 name: name.clone(),
-<<<<<<< HEAD
-                default_type: default_type.map(|ty| ty.recursive_type_normalized(db, visitor)),
-=======
                 default_type: match default_type {
                     Some(ty) if nested => Some(ty.recursive_type_normalized_impl(db, div, true)?),
                     Some(ty) => Some(
@@ -2159,14 +2095,10 @@
                     ),
                     None => None,
                 },
->>>>>>> 0b918ae4
             },
             ParameterKind::PositionalOrKeyword { name, default_type } => {
                 ParameterKind::PositionalOrKeyword {
                     name: name.clone(),
-<<<<<<< HEAD
-                    default_type: default_type.map(|ty| ty.recursive_type_normalized(db, visitor)),
-=======
                     default_type: match default_type {
                         Some(ty) if nested => {
                             Some(ty.recursive_type_normalized_impl(db, div, true)?)
@@ -2177,14 +2109,10 @@
                         ),
                         None => None,
                     },
->>>>>>> 0b918ae4
                 }
             }
             ParameterKind::KeywordOnly { name, default_type } => ParameterKind::KeywordOnly {
                 name: name.clone(),
-<<<<<<< HEAD
-                default_type: default_type.map(|ty| ty.recursive_type_normalized(db, visitor)),
-=======
                 default_type: match default_type {
                     Some(ty) if nested => Some(ty.recursive_type_normalized_impl(db, div, true)?),
                     Some(ty) => Some(
@@ -2193,7 +2121,6 @@
                     ),
                     None => None,
                 },
->>>>>>> 0b918ae4
             },
             ParameterKind::Variadic { name } => ParameterKind::Variadic { name: name.clone() },
             ParameterKind::KeywordVariadic { name } => {
@@ -2201,20 +2128,12 @@
             }
         };
 
-<<<<<<< HEAD
-        Self {
-            annotated_type,
-            kind,
-            form: *form,
-        }
-=======
         Some(Self {
             annotated_type,
             inferred_annotation: *inferred_annotation,
             kind,
             form: *form,
         })
->>>>>>> 0b918ae4
     }
 
     fn from_node_and_kind(
