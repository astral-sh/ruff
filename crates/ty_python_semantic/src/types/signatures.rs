//! _Signatures_ describe the expected parameters and return type of a function or other callable.
//! Overloads and unions add complexity to this simple description.
//!
//! In a call expression, the type of the callable might be a union of several types. The call must
//! be compatible with _all_ of these types, since at runtime the callable might be an instance of
//! any of them.
//!
//! Each of the atomic types in the union must be callable. Each callable might be _overloaded_,
//! containing multiple _overload signatures_, each of which describes a different combination of
//! argument types and return types. For each callable type in the union, the call expression's
//! arguments must match _at least one_ overload.

use std::{collections::HashMap, slice::Iter};

use itertools::EitherOrBoth;
use smallvec::{SmallVec, smallvec};

use super::{DynamicType, Type, definition_expression_type};
use crate::semantic_index::definition::Definition;
use crate::types::generics::GenericContext;
use crate::types::{ClassLiteral, TypeMapping, TypeVarInstance, todo_type};
use crate::{Db, FxOrderSet};
use ruff_python_ast::{self as ast, name::Name};

/// The signature of a single callable. If the callable is overloaded, there is a separate
/// [`Signature`] for each overload.
#[derive(Clone, Debug, PartialEq, Eq, Hash, salsa::Update)]
pub struct CallableSignature<'db> {
    /// The signatures of each overload of this callable. Will be empty if the type is not
    /// callable.
    pub(crate) overloads: SmallVec<[Signature<'db>; 1]>,
}

impl<'db> CallableSignature<'db> {
    pub(crate) fn single(signature: Signature<'db>) -> Self {
        Self {
            overloads: smallvec![signature],
        }
    }

    /// Creates a new `CallableSignature` from an iterator of [`Signature`]s. Returns a
    /// non-callable signature if the iterator is empty.
    pub(crate) fn from_overloads<I>(overloads: I) -> Self
    where
        I: IntoIterator<Item = Signature<'db>>,
    {
        Self {
            overloads: overloads.into_iter().collect(),
        }
    }

    pub(crate) fn iter(&self) -> std::slice::Iter<'_, Signature<'db>> {
        self.overloads.iter()
    }

    pub(crate) fn normalized(&self, db: &'db dyn Db) -> Self {
        Self::from_overloads(
            self.overloads
                .iter()
                .map(|signature| signature.normalized(db)),
        )
    }

    pub(crate) fn apply_type_mapping<'a>(
        &self,
        db: &'db dyn Db,
        type_mapping: &TypeMapping<'a, 'db>,
    ) -> Self {
        Self::from_overloads(
            self.overloads
                .iter()
                .map(|signature| signature.apply_type_mapping(db, type_mapping)),
        )
    }

    pub(crate) fn find_legacy_typevars(
        &self,
        db: &'db dyn Db,
        typevars: &mut FxOrderSet<TypeVarInstance<'db>>,
    ) {
        for signature in &self.overloads {
            signature.find_legacy_typevars(db, typevars);
        }
    }

    pub(crate) fn bind_self(&self) -> Self {
        Self {
            overloads: self.overloads.iter().map(Signature::bind_self).collect(),
        }
    }

    /// Check whether this callable type is fully static.
    ///
    /// See [`Type::is_fully_static`] for more details.
    pub(crate) fn is_fully_static(&self, db: &'db dyn Db) -> bool {
        self.overloads
            .iter()
            .all(|signature| signature.is_fully_static(db))
    }

    /// Check whether this callable type is a subtype of another callable type.
    ///
    /// See [`Type::is_subtype_of`] for more details.
    pub(crate) fn is_subtype_of(&self, db: &'db dyn Db, other: &Self) -> bool {
        Self::is_assignable_to_impl(
            &self.overloads,
            &other.overloads,
            &|self_signature, other_signature| self_signature.is_subtype_of(db, other_signature),
        )
    }

    /// Check whether this callable type is assignable to another callable type.
    ///
    /// See [`Type::is_assignable_to`] for more details.
    pub(crate) fn is_assignable_to(&self, db: &'db dyn Db, other: &Self) -> bool {
        Self::is_assignable_to_impl(
            &self.overloads,
            &other.overloads,
            &|self_signature, other_signature| self_signature.is_assignable_to(db, other_signature),
        )
    }

    /// Implementation for the various relation checks between two, possible overloaded, callable
    /// types.
    ///
    /// The `check_signature` closure is used to check the relation between two [`Signature`]s.
    fn is_assignable_to_impl<F>(
        self_signatures: &[Signature<'db>],
        other_signatures: &[Signature<'db>],
        check_signature: &F,
    ) -> bool
    where
        F: Fn(&Signature<'db>, &Signature<'db>) -> bool,
    {
        match (self_signatures, other_signatures) {
            ([self_signature], [other_signature]) => {
                // Base case: both callable types contain a single signature.
                check_signature(self_signature, other_signature)
            }

            // `self` is possibly overloaded while `other` is definitely not overloaded.
            (_, [_]) => self_signatures.iter().any(|self_signature| {
                Self::is_assignable_to_impl(
                    std::slice::from_ref(self_signature),
                    other_signatures,
                    check_signature,
                )
            }),

            // `self` is definitely not overloaded while `other` is possibly overloaded.
            ([_], _) => other_signatures.iter().all(|other_signature| {
                Self::is_assignable_to_impl(
                    self_signatures,
                    std::slice::from_ref(other_signature),
                    check_signature,
                )
            }),

            // `self` is definitely overloaded while `other` is possibly overloaded.
            (_, _) => other_signatures.iter().all(|other_signature| {
                Self::is_assignable_to_impl(
                    self_signatures,
                    std::slice::from_ref(other_signature),
                    check_signature,
                )
            }),
        }
    }

    /// Check whether this callable type is equivalent to another callable type.
    ///
    /// See [`Type::is_equivalent_to`] for more details.
    pub(crate) fn is_equivalent_to(&self, db: &'db dyn Db, other: &Self) -> bool {
        match (self.overloads.as_slice(), other.overloads.as_slice()) {
            ([self_signature], [other_signature]) => {
                // Common case: both callable types contain a single signature, use the custom
                // equivalence check instead of delegating it to the subtype check.
                self_signature.is_equivalent_to(db, other_signature)
            }
            (self_signatures, other_signatures) => {
                if !self_signatures
                    .iter()
                    .chain(other_signatures.iter())
                    .all(|signature| signature.is_fully_static(db))
                {
                    return false;
                }
                if self == other {
                    return true;
                }
                self.is_subtype_of(db, other) && other.is_subtype_of(db, self)
            }
        }
    }

    /// Check whether this callable type is gradual equivalent to another callable type.
    ///
    /// See [`Type::is_gradual_equivalent_to`] for more details.
    pub(crate) fn is_gradual_equivalent_to(&self, db: &'db dyn Db, other: &Self) -> bool {
        match (self.overloads.as_slice(), other.overloads.as_slice()) {
            ([self_signature], [other_signature]) => {
                self_signature.is_gradual_equivalent_to(db, other_signature)
            }
            _ => {
                // TODO: overloads
                false
            }
        }
    }

    pub(crate) fn replace_self_reference(&self, db: &'db dyn Db, class: ClassLiteral<'db>) -> Self {
        Self {
            overloads: self
                .overloads
                .iter()
                .cloned()
                .map(|signature| signature.replace_self_reference(db, class))
                .collect(),
        }
    }
}

impl<'a, 'db> IntoIterator for &'a CallableSignature<'db> {
    type Item = &'a Signature<'db>;
    type IntoIter = std::slice::Iter<'a, Signature<'db>>;

    fn into_iter(self) -> Self::IntoIter {
        self.iter()
    }
}

/// The signature of one of the overloads of a callable.
#[derive(Clone, Debug, PartialEq, Eq, Hash, salsa::Update)]
pub struct Signature<'db> {
    /// The generic context for this overload, if it is generic.
    pub(crate) generic_context: Option<GenericContext<'db>>,

    /// The inherited generic context, if this function is a class method being used to infer the
    /// specialization of its generic class. If the method is itself generic, this is in addition
    /// to its own generic context.
    pub(crate) inherited_generic_context: Option<GenericContext<'db>>,

    /// Parameters, in source order.
    ///
    /// The ordering of parameters in a valid signature must be: first positional-only parameters,
    /// then positional-or-keyword, then optionally the variadic parameter, then keyword-only
    /// parameters, and last, optionally the variadic keywords parameter. Parameters with defaults
    /// must come after parameters without defaults.
    ///
    /// We may get invalid signatures, though, and need to handle them without panicking.
    parameters: Parameters<'db>,

    /// Annotated return type, if any.
    pub(crate) return_ty: Option<Type<'db>>,
}

impl<'db> Signature<'db> {
    pub(crate) fn new(parameters: Parameters<'db>, return_ty: Option<Type<'db>>) -> Self {
        Self {
            generic_context: None,
            inherited_generic_context: None,
            parameters,
            return_ty,
        }
    }

    pub(crate) fn new_generic(
        generic_context: Option<GenericContext<'db>>,
        parameters: Parameters<'db>,
        return_ty: Option<Type<'db>>,
    ) -> Self {
        Self {
            generic_context,
            inherited_generic_context: None,
            parameters,
            return_ty,
        }
    }

    /// Return a signature for a dynamic callable
    pub(crate) fn dynamic(signature_type: Type<'db>) -> Self {
        Signature {
            generic_context: None,
            inherited_generic_context: None,
            parameters: Parameters::gradual_form(),
            return_ty: Some(signature_type),
        }
    }

    /// Return a todo signature: (*args: Todo, **kwargs: Todo) -> Todo
    #[allow(unused_variables)] // 'reason' only unused in debug builds
    pub(crate) fn todo(reason: &'static str) -> Self {
        let signature_type = todo_type!(reason);
        Signature {
            generic_context: None,
            inherited_generic_context: None,
            parameters: Parameters::todo(),
            return_ty: Some(signature_type),
        }
    }

    /// Return a typed signature from a function definition.
    pub(super) fn from_function(
        db: &'db dyn Db,
        generic_context: Option<GenericContext<'db>>,
        inherited_generic_context: Option<GenericContext<'db>>,
        definition: Definition<'db>,
        function_node: &ast::StmtFunctionDef,
    ) -> Self {
        let parameters =
            Parameters::from_parameters(db, definition, function_node.parameters.as_ref());
        let return_ty = function_node.returns.as_ref().map(|returns| {
            if function_node.is_async {
                todo_type!("generic types.CoroutineType")
            } else {
                definition_expression_type(db, definition, returns.as_ref())
            }
        });
        let legacy_generic_context =
            GenericContext::from_function_params(db, &parameters, return_ty);

        if generic_context.is_some() && legacy_generic_context.is_some() {
            // TODO: Raise a diagnostic!
        }

        Self {
            generic_context: generic_context.or(legacy_generic_context),
            inherited_generic_context,
            parameters,
            return_ty,
        }
    }

    /// Returns the signature which accepts any parameters and returns an `Unknown` type.
    pub(crate) fn unknown() -> Self {
        Self::new(Parameters::unknown(), Some(Type::unknown()))
    }

    /// Return the "bottom" signature, subtype of all other fully-static signatures.
    pub(crate) fn bottom(db: &'db dyn Db) -> Self {
        Self::new(Parameters::object(db), Some(Type::Never))
    }

    pub(crate) fn normalized(&self, db: &'db dyn Db) -> Self {
        Self {
            generic_context: self.generic_context.map(|ctx| ctx.normalized(db)),
            inherited_generic_context: self.inherited_generic_context.map(|ctx| ctx.normalized(db)),
            parameters: self
                .parameters
                .iter()
                .map(|param| param.normalized(db))
                .collect(),
            return_ty: self.return_ty.map(|return_ty| return_ty.normalized(db)),
        }
    }

    pub(crate) fn apply_type_mapping<'a>(
        &self,
        db: &'db dyn Db,
        type_mapping: &TypeMapping<'a, 'db>,
    ) -> Self {
        Self {
            generic_context: self.generic_context,
            inherited_generic_context: self.inherited_generic_context,
            parameters: self.parameters.apply_type_mapping(db, type_mapping),
            return_ty: self
                .return_ty
                .map(|ty| ty.apply_type_mapping(db, type_mapping)),
        }
    }

    pub(crate) fn find_legacy_typevars(
        &self,
        db: &'db dyn Db,
        typevars: &mut FxOrderSet<TypeVarInstance<'db>>,
    ) {
        for param in &self.parameters {
            if let Some(ty) = param.annotated_type() {
                ty.find_legacy_typevars(db, typevars);
            }
            if let Some(ty) = param.default_type() {
                ty.find_legacy_typevars(db, typevars);
            }
        }
        if let Some(ty) = self.return_ty {
            ty.find_legacy_typevars(db, typevars);
        }
    }

    /// Return the parameters in this signature.
    pub(crate) fn parameters(&self) -> &Parameters<'db> {
        &self.parameters
    }

    pub(crate) fn bind_self(&self) -> Self {
        Self {
            generic_context: self.generic_context,
            inherited_generic_context: self.inherited_generic_context,
            parameters: Parameters::new(self.parameters().iter().skip(1).cloned()),
            return_ty: self.return_ty,
        }
    }

    /// Returns `true` if this is a fully static signature.
    ///
    /// A signature is fully static if all of its parameters and return type are fully static and
    /// if it does not use gradual form (`...`) for its parameters.
    pub(crate) fn is_fully_static(&self, db: &'db dyn Db) -> bool {
        if self.parameters.is_gradual() {
            return false;
        }

        if self.parameters.iter().any(|parameter| {
            parameter
                .annotated_type()
                .is_none_or(|annotated_type| !annotated_type.is_fully_static(db))
        }) {
            return false;
        }

        self.return_ty
            .is_some_and(|return_type| return_type.is_fully_static(db))
    }

    /// Return `true` if `self` has exactly the same set of possible static materializations as
    /// `other` (if `self` represents the same set of possible sets of possible runtime objects as
    /// `other`).
    pub(crate) fn is_gradual_equivalent_to(&self, db: &'db dyn Db, other: &Signature<'db>) -> bool {
        self.is_equivalent_to_impl(other, |self_type, other_type| {
            self_type
                .unwrap_or(Type::unknown())
                .is_gradual_equivalent_to(db, other_type.unwrap_or(Type::unknown()))
        })
    }

    /// Return `true` if `self` represents the exact same set of possible runtime objects as `other`.
    pub(crate) fn is_equivalent_to(&self, db: &'db dyn Db, other: &Signature<'db>) -> bool {
        self.is_equivalent_to_impl(other, |self_type, other_type| {
            match (self_type, other_type) {
                (Some(self_type), Some(other_type)) => self_type.is_equivalent_to(db, other_type),
                // We need the catch-all case here because it's not guaranteed that this is a fully
                // static type.
                _ => false,
            }
        })
    }

    /// Implementation for the [`is_equivalent_to`] and [`is_gradual_equivalent_to`] for signature.
    ///
    /// [`is_equivalent_to`]: Self::is_equivalent_to
    /// [`is_gradual_equivalent_to`]: Self::is_gradual_equivalent_to
    fn is_equivalent_to_impl<F>(&self, other: &Signature<'db>, check_types: F) -> bool
    where
        F: Fn(Option<Type<'db>>, Option<Type<'db>>) -> bool,
    {
        // N.B. We don't need to explicitly check for the use of gradual form (`...`) in the
        // parameters because it is internally represented by adding `*Any` and `**Any` to the
        // parameter list.

        if self.parameters.len() != other.parameters.len() {
            return false;
        }

        if !check_types(self.return_ty, other.return_ty) {
            return false;
        }

        for (self_parameter, other_parameter) in self.parameters.iter().zip(&other.parameters) {
            match (self_parameter.kind(), other_parameter.kind()) {
                (
                    ParameterKind::PositionalOnly {
                        default_type: self_default,
                        ..
                    },
                    ParameterKind::PositionalOnly {
                        default_type: other_default,
                        ..
                    },
                ) if self_default.is_some() == other_default.is_some() => {}

                (
                    ParameterKind::PositionalOrKeyword {
                        name: self_name,
                        default_type: self_default,
                    },
                    ParameterKind::PositionalOrKeyword {
                        name: other_name,
                        default_type: other_default,
                    },
                ) if self_default.is_some() == other_default.is_some()
                    && self_name == other_name => {}

                (ParameterKind::Variadic { .. }, ParameterKind::Variadic { .. }) => {}

                (
                    ParameterKind::KeywordOnly {
                        name: self_name,
                        default_type: self_default,
                    },
                    ParameterKind::KeywordOnly {
                        name: other_name,
                        default_type: other_default,
                    },
                ) if self_default.is_some() == other_default.is_some()
                    && self_name == other_name => {}

                (ParameterKind::KeywordVariadic { .. }, ParameterKind::KeywordVariadic { .. }) => {}

                _ => return false,
            }

            if !check_types(
                self_parameter.annotated_type(),
                other_parameter.annotated_type(),
            ) {
                return false;
            }
        }

        true
    }

    /// Return `true` if a callable with signature `self` is assignable to a callable with
    /// signature `other`.
    pub(crate) fn is_assignable_to(&self, db: &'db dyn Db, other: &Signature<'db>) -> bool {
        self.is_assignable_to_impl(other, |type1, type2| {
            // In the context of a callable type, the `None` variant represents an `Unknown` type.
            type1
                .unwrap_or(Type::unknown())
                .is_assignable_to(db, type2.unwrap_or(Type::unknown()))
        })
    }

    /// Return `true` if a callable with signature `self` is a subtype of a callable with signature
    /// `other`.
    ///
    /// # Panics
    ///
    /// Panics if `self` or `other` is not a fully static signature.
    pub(crate) fn is_subtype_of(&self, db: &'db dyn Db, other: &Signature<'db>) -> bool {
        self.is_assignable_to_impl(other, |type1, type2| {
            // SAFETY: Subtype relation is only checked for fully static types.
            type1.unwrap().is_subtype_of(db, type2.unwrap())
        })
    }

    /// Implementation for the [`is_assignable_to`] and [`is_subtype_of`] for signature.
    ///
    /// [`is_assignable_to`]: Self::is_assignable_to
    /// [`is_subtype_of`]: Self::is_subtype_of
    fn is_assignable_to_impl<F>(&self, other: &Signature<'db>, check_types: F) -> bool
    where
        F: Fn(Option<Type<'db>>, Option<Type<'db>>) -> bool,
    {
        /// A helper struct to zip two slices of parameters together that provides control over the
        /// two iterators individually. It also keeps track of the current parameter in each
        /// iterator.
        struct ParametersZip<'a, 'db> {
            current_self: Option<&'a Parameter<'db>>,
            current_other: Option<&'a Parameter<'db>>,
            iter_self: Iter<'a, Parameter<'db>>,
            iter_other: Iter<'a, Parameter<'db>>,
        }

        impl<'a, 'db> ParametersZip<'a, 'db> {
            /// Move to the next parameter in both the `self` and `other` parameter iterators,
            /// [`None`] if both iterators are exhausted.
            fn next(&mut self) -> Option<EitherOrBoth<&'a Parameter<'db>, &'a Parameter<'db>>> {
                match (self.next_self(), self.next_other()) {
                    (Some(self_param), Some(other_param)) => {
                        Some(EitherOrBoth::Both(self_param, other_param))
                    }
                    (Some(self_param), None) => Some(EitherOrBoth::Left(self_param)),
                    (None, Some(other_param)) => Some(EitherOrBoth::Right(other_param)),
                    (None, None) => None,
                }
            }

            /// Move to the next parameter in the `self` parameter iterator, [`None`] if the
            /// iterator is exhausted.
            fn next_self(&mut self) -> Option<&'a Parameter<'db>> {
                self.current_self = self.iter_self.next();
                self.current_self
            }

            /// Move to the next parameter in the `other` parameter iterator, [`None`] if the
            /// iterator is exhausted.
            fn next_other(&mut self) -> Option<&'a Parameter<'db>> {
                self.current_other = self.iter_other.next();
                self.current_other
            }

            /// Peek at the next parameter in the `other` parameter iterator without consuming it.
            fn peek_other(&mut self) -> Option<&'a Parameter<'db>> {
                self.iter_other.clone().next()
            }

            /// Consumes the `ParametersZip` and returns a two-element tuple containing the
            /// remaining parameters in the `self` and `other` iterators respectively.
            ///
            /// The returned iterators starts with the current parameter, if any, followed by the
            /// remaining parameters in the respective iterators.
            fn into_remaining(
                self,
            ) -> (
                impl Iterator<Item = &'a Parameter<'db>>,
                impl Iterator<Item = &'a Parameter<'db>>,
            ) {
                (
                    self.current_self.into_iter().chain(self.iter_self),
                    self.current_other.into_iter().chain(self.iter_other),
                )
            }
        }

        // Return types are covariant.
        if !check_types(self.return_ty, other.return_ty) {
            return false;
        }

        if self.parameters.is_gradual() || other.parameters.is_gradual() {
            // If either of the parameter lists contains a gradual form (`...`), then it is
            // assignable / subtype to and from any other callable type.
            return true;
        }

        let mut parameters = ParametersZip {
            current_self: None,
            current_other: None,
            iter_self: self.parameters.iter(),
            iter_other: other.parameters.iter(),
        };

        // Collect all the standard parameters that have only been matched against a variadic
        // parameter which means that the keyword variant is still unmatched.
        let mut other_keywords = Vec::new();

        loop {
            let Some(next_parameter) = parameters.next() else {
                // All parameters have been checked or both the parameter lists were empty. In
                // either case, `self` is a subtype of `other`.
                return true;
            };

            match next_parameter {
                EitherOrBoth::Left(self_parameter) => match self_parameter.kind() {
                    ParameterKind::KeywordOnly { .. } | ParameterKind::KeywordVariadic { .. }
                        if !other_keywords.is_empty() =>
                    {
                        // If there are any unmatched keyword parameters in `other`, they need to
                        // be checked against the keyword-only / keyword-variadic parameters that
                        // will be done after this loop.
                        break;
                    }
                    ParameterKind::PositionalOnly { default_type, .. }
                    | ParameterKind::PositionalOrKeyword { default_type, .. }
                    | ParameterKind::KeywordOnly { default_type, .. } => {
                        // For `self <: other` to be valid, if there are no more parameters in
                        // `other`, then the non-variadic parameters in `self` must have a default
                        // value.
                        if default_type.is_none() {
                            return false;
                        }
                    }
                    ParameterKind::Variadic { .. } | ParameterKind::KeywordVariadic { .. } => {
                        // Variadic parameters don't have any restrictions in this context, so
                        // we'll just continue to the next parameter set.
                    }
                },

                EitherOrBoth::Right(_) => {
                    // If there are more parameters in `other` than in `self`, then `self` is not a
                    // subtype of `other`.
                    return false;
                }

                EitherOrBoth::Both(self_parameter, other_parameter) => {
                    match (self_parameter.kind(), other_parameter.kind()) {
                        (
                            ParameterKind::PositionalOnly {
                                default_type: self_default,
                                ..
                            }
                            | ParameterKind::PositionalOrKeyword {
                                default_type: self_default,
                                ..
                            },
                            ParameterKind::PositionalOnly {
                                default_type: other_default,
                                ..
                            },
                        ) => {
                            if self_default.is_none() && other_default.is_some() {
                                return false;
                            }
                            if !check_types(
                                other_parameter.annotated_type(),
                                self_parameter.annotated_type(),
                            ) {
                                return false;
                            }
                        }

                        (
                            ParameterKind::PositionalOrKeyword {
                                name: self_name,
                                default_type: self_default,
                            },
                            ParameterKind::PositionalOrKeyword {
                                name: other_name,
                                default_type: other_default,
                            },
                        ) => {
                            if self_name != other_name {
                                return false;
                            }
                            // The following checks are the same as positional-only parameters.
                            if self_default.is_none() && other_default.is_some() {
                                return false;
                            }
                            if !check_types(
                                other_parameter.annotated_type(),
                                self_parameter.annotated_type(),
                            ) {
                                return false;
                            }
                        }

                        (
                            ParameterKind::Variadic { .. },
                            ParameterKind::PositionalOnly { .. }
                            | ParameterKind::PositionalOrKeyword { .. },
                        ) => {
                            if !check_types(
                                other_parameter.annotated_type(),
                                self_parameter.annotated_type(),
                            ) {
                                return false;
                            }

                            if matches!(
                                other_parameter.kind(),
                                ParameterKind::PositionalOrKeyword { .. }
                            ) {
                                other_keywords.push(other_parameter);
                            }

                            // We've reached a variadic parameter in `self` which means there can
                            // be no more positional parameters after this in a valid AST. But, the
                            // current parameter in `other` is a positional-only which means there
                            // can be more positional parameters after this which could be either
                            // more positional-only parameters, standard parameters or a variadic
                            // parameter.
                            //
                            // So, any remaining positional parameters in `other` would need to be
                            // checked against the variadic parameter in `self`. This loop does
                            // that by only moving the `other` iterator forward.
                            loop {
                                let Some(other_parameter) = parameters.peek_other() else {
                                    break;
                                };
                                match other_parameter.kind() {
                                    ParameterKind::PositionalOrKeyword { .. } => {
                                        other_keywords.push(other_parameter);
                                    }
                                    ParameterKind::PositionalOnly { .. }
                                    | ParameterKind::Variadic { .. } => {}
                                    _ => {
                                        // Any other parameter kind cannot be checked against a
                                        // variadic parameter and is deferred to the next iteration.
                                        break;
                                    }
                                }
                                if !check_types(
                                    other_parameter.annotated_type(),
                                    self_parameter.annotated_type(),
                                ) {
                                    return false;
                                }
                                parameters.next_other();
                            }
                        }

                        (ParameterKind::Variadic { .. }, ParameterKind::Variadic { .. }) => {
                            if !check_types(
                                other_parameter.annotated_type(),
                                self_parameter.annotated_type(),
                            ) {
                                return false;
                            }
                        }

                        (
                            _,
                            ParameterKind::KeywordOnly { .. }
                            | ParameterKind::KeywordVariadic { .. },
                        ) => {
                            // Keyword parameters are not considered in this loop as the order of
                            // parameters is not important for them and so they are checked by
                            // doing name-based lookups.
                            break;
                        }

                        _ => return false,
                    }
                }
            }
        }

        // At this point, the remaining parameters in `other` are keyword-only or keyword variadic.
        // But, `self` could contain any unmatched positional parameters.
        let (self_parameters, other_parameters) = parameters.into_remaining();

        // Collect all the keyword-only parameters and the unmatched standard parameters.
        let mut self_keywords = HashMap::new();

        // Type of the variadic keyword parameter in `self`.
        //
        // This is a nested option where the outer option represents the presence of a keyword
        // variadic parameter in `self` and the inner option represents the annotated type of the
        // keyword variadic parameter.
        let mut self_keyword_variadic: Option<Option<Type<'db>>> = None;

        for self_parameter in self_parameters {
            match self_parameter.kind() {
                ParameterKind::KeywordOnly { name, .. }
                | ParameterKind::PositionalOrKeyword { name, .. } => {
                    self_keywords.insert(name.clone(), self_parameter);
                }
                ParameterKind::KeywordVariadic { .. } => {
                    self_keyword_variadic = Some(self_parameter.annotated_type());
                }
                ParameterKind::PositionalOnly { .. } => {
                    // These are the unmatched positional-only parameters in `self` from the
                    // previous loop. They cannot be matched against any parameter in `other` which
                    // only contains keyword-only and keyword-variadic parameters so the subtype
                    // relation is invalid.
                    return false;
                }
                ParameterKind::Variadic { .. } => {}
            }
        }

        for other_parameter in other_keywords.into_iter().chain(other_parameters) {
            match other_parameter.kind() {
                ParameterKind::KeywordOnly {
                    name: other_name,
                    default_type: other_default,
                }
                | ParameterKind::PositionalOrKeyword {
                    name: other_name,
                    default_type: other_default,
                } => {
                    if let Some(self_parameter) = self_keywords.remove(other_name) {
                        match self_parameter.kind() {
                            ParameterKind::PositionalOrKeyword {
                                default_type: self_default,
                                ..
                            }
                            | ParameterKind::KeywordOnly {
                                default_type: self_default,
                                ..
                            } => {
                                if self_default.is_none() && other_default.is_some() {
                                    return false;
                                }
                                if !check_types(
                                    other_parameter.annotated_type(),
                                    self_parameter.annotated_type(),
                                ) {
                                    return false;
                                }
                            }
                            _ => unreachable!(
                                "`self_keywords` should only contain keyword-only or standard parameters"
                            ),
                        }
                    } else if let Some(self_keyword_variadic_type) = self_keyword_variadic {
                        if !check_types(
                            other_parameter.annotated_type(),
                            self_keyword_variadic_type,
                        ) {
                            return false;
                        }
                    } else {
                        return false;
                    }
                }
                ParameterKind::KeywordVariadic { .. } => {
                    let Some(self_keyword_variadic_type) = self_keyword_variadic else {
                        // For a `self <: other` relationship, if `other` has a keyword variadic
                        // parameter, `self` must also have a keyword variadic parameter.
                        return false;
                    };
                    if !check_types(other_parameter.annotated_type(), self_keyword_variadic_type) {
                        return false;
                    }
                }
                _ => {
                    // This can only occur in case of a syntax error.
                    return false;
                }
            }
        }

        // If there are still unmatched keyword parameters from `self`, then they should be
        // optional otherwise the subtype relation is invalid.
        for (_, self_parameter) in self_keywords {
            if self_parameter.default_type().is_none() {
                return false;
            }
        }

        true
    }

    /// See [`Type::replace_self_reference`].
    pub(crate) fn replace_self_reference(
        mut self,
        db: &'db dyn Db,
        class: ClassLiteral<'db>,
    ) -> Self {
        // TODO: also replace self references in generic context

        self.parameters = self
            .parameters
            .iter()
            .cloned()
            .map(|param| param.replace_self_reference(db, class))
            .collect();

        if let Some(ty) = self.return_ty.as_mut() {
            *ty = ty.replace_self_reference(db, class);
        }

        self
    }
}

#[derive(Clone, Debug, PartialEq, Eq, Hash, salsa::Update)]
pub(crate) struct Parameters<'db> {
    // TODO: use SmallVec here once invariance bug is fixed
    value: Vec<Parameter<'db>>,

    /// Whether this parameter list represents a gradual form using `...` as the only parameter.
    ///
    /// If this is `true`, the `value` will still contain the variadic and keyword-variadic
    /// parameters. This flag is used to distinguish between an explicit `...` in the callable type
    /// as in `Callable[..., int]` and the variadic arguments in `lambda` expression as in
    /// `lambda *args, **kwargs: None`.
    ///
    /// The display implementation utilizes this flag to use `...` instead of displaying the
    /// individual variadic and keyword-variadic parameters.
    ///
    /// Note: This flag is also used to indicate invalid forms of `Callable` annotations.
    is_gradual: bool,
}

impl<'db> Parameters<'db> {
    pub(crate) fn new(parameters: impl IntoIterator<Item = Parameter<'db>>) -> Self {
        Self {
            value: parameters.into_iter().collect(),
            is_gradual: false,
        }
    }

    /// Create an empty parameter list.
    pub(crate) fn empty() -> Self {
        Self {
            value: Vec::new(),
            is_gradual: false,
        }
    }

    pub(crate) fn as_slice(&self) -> &[Parameter<'db>] {
        self.value.as_slice()
    }

    pub(crate) const fn is_gradual(&self) -> bool {
        self.is_gradual
    }

    /// Return todo parameters: (*args: Todo, **kwargs: Todo)
    pub(crate) fn todo() -> Self {
        Self {
            value: vec![
                Parameter::variadic(Name::new_static("args"))
                    .with_annotated_type(todo_type!("todo signature *args")),
                Parameter::keyword_variadic(Name::new_static("kwargs"))
                    .with_annotated_type(todo_type!("todo signature **kwargs")),
            ],
            is_gradual: true,
        }
    }

    /// Return parameters that represents a gradual form using `...` as the only parameter.
    ///
    /// Internally, this is represented as `(*Any, **Any)` that accepts parameters of type [`Any`].
    ///
    /// [`Any`]: crate::types::DynamicType::Any
    pub(crate) fn gradual_form() -> Self {
        Self {
            value: vec![
                Parameter::variadic(Name::new_static("args"))
                    .with_annotated_type(Type::Dynamic(DynamicType::Any)),
                Parameter::keyword_variadic(Name::new_static("kwargs"))
                    .with_annotated_type(Type::Dynamic(DynamicType::Any)),
            ],
            is_gradual: true,
        }
    }

    /// Return parameters that represents an unknown list of parameters.
    ///
    /// Internally, this is represented as `(*Unknown, **Unknown)` that accepts parameters of type
    /// [`Unknown`].
    ///
    /// [`Unknown`]: crate::types::DynamicType::Unknown
    pub(crate) fn unknown() -> Self {
        Self {
            value: vec![
                Parameter::variadic(Name::new_static("args"))
                    .with_annotated_type(Type::Dynamic(DynamicType::Unknown)),
                Parameter::keyword_variadic(Name::new_static("kwargs"))
                    .with_annotated_type(Type::Dynamic(DynamicType::Unknown)),
            ],
            is_gradual: true,
        }
    }

    /// Return parameters that represents `(*args: object, **kwargs: object)`.
    pub(crate) fn object(db: &'db dyn Db) -> Self {
        Self {
            value: vec![
                Parameter::variadic(Name::new_static("args")).with_annotated_type(Type::object(db)),
                Parameter::keyword_variadic(Name::new_static("kwargs"))
                    .with_annotated_type(Type::object(db)),
            ],
            is_gradual: false,
        }
    }

    fn from_parameters(
        db: &'db dyn Db,
        definition: Definition<'db>,
        parameters: &ast::Parameters,
    ) -> Self {
        let ast::Parameters {
            posonlyargs,
            args,
            vararg,
            kwonlyargs,
            kwarg,
            range: _,
        } = parameters;
        let default_type = |param: &ast::ParameterWithDefault| {
            param
                .default()
                .map(|default| definition_expression_type(db, definition, default))
        };
        let positional_only = posonlyargs.iter().map(|arg| {
            Parameter::from_node_and_kind(
                db,
                definition,
                &arg.parameter,
                ParameterKind::PositionalOnly {
                    name: Some(arg.parameter.name.id.clone()),
                    default_type: default_type(arg),
                },
            )
        });
        let positional_or_keyword = args.iter().map(|arg| {
            Parameter::from_node_and_kind(
                db,
                definition,
                &arg.parameter,
                ParameterKind::PositionalOrKeyword {
                    name: arg.parameter.name.id.clone(),
                    default_type: default_type(arg),
                },
            )
        });
        let variadic = vararg.as_ref().map(|arg| {
            Parameter::from_node_and_kind(
                db,
                definition,
                arg,
                ParameterKind::Variadic {
                    name: arg.name.id.clone(),
                },
            )
        });
        let keyword_only = kwonlyargs.iter().map(|arg| {
            Parameter::from_node_and_kind(
                db,
                definition,
                &arg.parameter,
                ParameterKind::KeywordOnly {
                    name: arg.parameter.name.id.clone(),
                    default_type: default_type(arg),
                },
            )
        });
        let keywords = kwarg.as_ref().map(|arg| {
            Parameter::from_node_and_kind(
                db,
                definition,
                arg,
                ParameterKind::KeywordVariadic {
                    name: arg.name.id.clone(),
                },
            )
        });
        Self::new(
            positional_only
                .chain(positional_or_keyword)
                .chain(variadic)
                .chain(keyword_only)
                .chain(keywords),
        )
    }

    fn apply_type_mapping<'a>(&self, db: &'db dyn Db, type_mapping: &TypeMapping<'a, 'db>) -> Self {
        Self {
            value: self
                .value
                .iter()
                .map(|param| param.apply_type_mapping(db, type_mapping))
                .collect(),
            is_gradual: self.is_gradual,
        }
    }

    pub(crate) fn len(&self) -> usize {
        self.value.len()
    }

    pub(crate) fn iter(&self) -> std::slice::Iter<Parameter<'db>> {
        self.value.iter()
    }

    /// Iterate initial positional parameters, not including variadic parameter, if any.
    ///
    /// For a valid signature, this will be all positional parameters. In an invalid signature,
    /// there could be non-initial positional parameters; effectively, we just won't consider those
    /// to be positional, which is fine.
    pub(crate) fn positional(&self) -> impl Iterator<Item = &Parameter<'db>> {
        self.iter().take_while(|param| param.is_positional())
    }

    /// Return parameter at given index, or `None` if index is out-of-range.
    pub(crate) fn get(&self, index: usize) -> Option<&Parameter<'db>> {
        self.value.get(index)
    }

    /// Return positional parameter at given index, or `None` if `index` is out of range.
    ///
    /// Does not return variadic parameter.
    pub(crate) fn get_positional(&self, index: usize) -> Option<&Parameter<'db>> {
        self.get(index)
            .and_then(|parameter| parameter.is_positional().then_some(parameter))
    }

    /// Return the variadic parameter (`*args`), if any, and its index, or `None`.
    pub(crate) fn variadic(&self) -> Option<(usize, &Parameter<'db>)> {
        self.iter()
            .enumerate()
            .find(|(_, parameter)| parameter.is_variadic())
    }

    /// Return parameter (with index) for given name, or `None` if no such parameter.
    ///
    /// Does not return keywords (`**kwargs`) parameter.
    ///
    /// In an invalid signature, there could be multiple parameters with the same name; we will
    /// just return the first that matches.
    pub(crate) fn keyword_by_name(&self, name: &str) -> Option<(usize, &Parameter<'db>)> {
        self.iter()
            .enumerate()
            .find(|(_, parameter)| parameter.callable_by_name(name))
    }

    /// Return the keywords parameter (`**kwargs`), if any, and its index, or `None`.
    pub(crate) fn keyword_variadic(&self) -> Option<(usize, &Parameter<'db>)> {
        self.iter()
            .enumerate()
            .rfind(|(_, parameter)| parameter.is_keyword_variadic())
    }
}

impl<'db, 'a> IntoIterator for &'a Parameters<'db> {
    type Item = &'a Parameter<'db>;
    type IntoIter = std::slice::Iter<'a, Parameter<'db>>;

    fn into_iter(self) -> Self::IntoIter {
        self.value.iter()
    }
}

impl<'db> FromIterator<Parameter<'db>> for Parameters<'db> {
    fn from_iter<T: IntoIterator<Item = Parameter<'db>>>(iter: T) -> Self {
        Self::new(iter)
    }
}

impl<'db> std::ops::Index<usize> for Parameters<'db> {
    type Output = Parameter<'db>;

    fn index(&self, index: usize) -> &Self::Output {
        &self.value[index]
    }
}

#[derive(Clone, Debug, PartialEq, Eq, Hash, salsa::Update)]
pub(crate) struct Parameter<'db> {
    /// Annotated type of the parameter.
    annotated_type: Option<Type<'db>>,

    kind: ParameterKind<'db>,
    pub(crate) form: ParameterForm,
}

impl<'db> Parameter<'db> {
    pub(crate) fn positional_only(name: Option<Name>) -> Self {
        Self {
            annotated_type: None,
            kind: ParameterKind::PositionalOnly {
                name,
                default_type: None,
            },
            form: ParameterForm::Value,
        }
    }

    pub(crate) fn positional_or_keyword(name: Name) -> Self {
        Self {
            annotated_type: None,
            kind: ParameterKind::PositionalOrKeyword {
                name,
                default_type: None,
            },
            form: ParameterForm::Value,
        }
    }

    pub(crate) fn variadic(name: Name) -> Self {
        Self {
            annotated_type: None,
            kind: ParameterKind::Variadic { name },
            form: ParameterForm::Value,
        }
    }

    pub(crate) fn keyword_only(name: Name) -> Self {
        Self {
            annotated_type: None,
            kind: ParameterKind::KeywordOnly {
                name,
                default_type: None,
            },
            form: ParameterForm::Value,
        }
    }

    pub(crate) fn keyword_variadic(name: Name) -> Self {
        Self {
            annotated_type: None,
            kind: ParameterKind::KeywordVariadic { name },
            form: ParameterForm::Value,
        }
    }

    pub(crate) fn with_annotated_type(mut self, annotated_type: Type<'db>) -> Self {
        self.annotated_type = Some(annotated_type);
        self
    }

    pub(crate) fn with_default_type(mut self, default: Type<'db>) -> Self {
        match &mut self.kind {
            ParameterKind::PositionalOnly { default_type, .. }
            | ParameterKind::PositionalOrKeyword { default_type, .. }
            | ParameterKind::KeywordOnly { default_type, .. } => *default_type = Some(default),
            ParameterKind::Variadic { .. } | ParameterKind::KeywordVariadic { .. } => {
                panic!("cannot set default value for variadic parameter")
            }
        }
        self
    }

    pub(crate) fn type_form(mut self) -> Self {
        self.form = ParameterForm::Type;
        self
    }

    fn apply_type_mapping<'a>(&self, db: &'db dyn Db, type_mapping: &TypeMapping<'a, 'db>) -> Self {
        Self {
            annotated_type: self
                .annotated_type
                .map(|ty| ty.apply_type_mapping(db, type_mapping)),
            kind: self.kind.apply_type_mapping(db, type_mapping),
            form: self.form,
        }
    }

    /// Strip information from the parameter so that two equivalent parameters compare equal.
    /// Normalize nested unions and intersections in the annotated type, if any.
    ///
    /// See [`Type::normalized`] for more details.
    pub(crate) fn normalized(&self, db: &'db dyn Db) -> Self {
        let Parameter {
            annotated_type,
            kind,
            form,
        } = self;

        // Ensure unions and intersections are ordered in the annotated type (if there is one)
        let annotated_type = annotated_type.map(|ty| ty.normalized(db));

        // Ensure that parameter names are stripped from positional-only, variadic and keyword-variadic parameters.
        // Ensure that we only record whether a parameter *has* a default
        // (strip the precise *type* of the default from the parameter, replacing it with `Never`).
        let kind = match kind {
            ParameterKind::PositionalOnly {
                name: _,
                default_type,
            } => ParameterKind::PositionalOnly {
                name: None,
                default_type: default_type.map(|_| Type::Never),
            },
            ParameterKind::PositionalOrKeyword { name, default_type } => {
                ParameterKind::PositionalOrKeyword {
                    name: name.clone(),
                    default_type: default_type.map(|_| Type::Never),
                }
            }
            ParameterKind::KeywordOnly { name, default_type } => ParameterKind::KeywordOnly {
                name: name.clone(),
                default_type: default_type.map(|_| Type::Never),
            },
            ParameterKind::Variadic { name: _ } => ParameterKind::Variadic {
                name: Name::new_static("args"),
            },
            ParameterKind::KeywordVariadic { name: _ } => ParameterKind::KeywordVariadic {
                name: Name::new_static("kwargs"),
            },
        };

        Self {
            annotated_type,
            kind,
            form: *form,
        }
    }

    fn from_node_and_kind(
        db: &'db dyn Db,
        definition: Definition<'db>,
        parameter: &ast::Parameter,
        kind: ParameterKind<'db>,
    ) -> Self {
        Self {
            annotated_type: parameter
                .annotation()
                .map(|annotation| definition_expression_type(db, definition, annotation)),
            kind,
            form: ParameterForm::Value,
        }
    }

    /// Returns `true` if this is a keyword-only parameter.
    pub(crate) fn is_keyword_only(&self) -> bool {
        matches!(self.kind, ParameterKind::KeywordOnly { .. })
    }

    /// Returns `true` if this is a positional-only parameter.
    pub(crate) fn is_positional_only(&self) -> bool {
        matches!(self.kind, ParameterKind::PositionalOnly { .. })
    }

    /// Returns `true` if this is a variadic parameter.
    pub(crate) fn is_variadic(&self) -> bool {
        matches!(self.kind, ParameterKind::Variadic { .. })
    }

    /// Returns `true` if this is a keyword-variadic parameter.
    pub(crate) fn is_keyword_variadic(&self) -> bool {
        matches!(self.kind, ParameterKind::KeywordVariadic { .. })
    }

    /// Returns `true` if this is either a positional-only or standard (positional or keyword)
    /// parameter.
    pub(crate) fn is_positional(&self) -> bool {
        matches!(
            self.kind,
            ParameterKind::PositionalOnly { .. } | ParameterKind::PositionalOrKeyword { .. }
        )
    }

    pub(crate) fn callable_by_name(&self, name: &str) -> bool {
        match &self.kind {
            ParameterKind::PositionalOrKeyword {
                name: param_name, ..
            }
            | ParameterKind::KeywordOnly {
                name: param_name, ..
            } => param_name == name,
            _ => false,
        }
    }

    /// Annotated type of the parameter, if annotated.
    pub(crate) fn annotated_type(&self) -> Option<Type<'db>> {
        self.annotated_type
    }

    /// Kind of the parameter.
    pub(crate) fn kind(&self) -> &ParameterKind<'db> {
        &self.kind
    }

    /// Name of the parameter (if it has one).
    pub(crate) fn name(&self) -> Option<&ast::name::Name> {
        match &self.kind {
            ParameterKind::PositionalOnly { name, .. } => name.as_ref(),
            ParameterKind::PositionalOrKeyword { name, .. } => Some(name),
            ParameterKind::Variadic { name } => Some(name),
            ParameterKind::KeywordOnly { name, .. } => Some(name),
            ParameterKind::KeywordVariadic { name } => Some(name),
        }
    }

    /// Display name of the parameter, if it has one.
    pub(crate) fn display_name(&self) -> Option<ast::name::Name> {
        self.name().map(|name| match self.kind {
            ParameterKind::Variadic { .. } => ast::name::Name::new(format!("*{name}")),
            ParameterKind::KeywordVariadic { .. } => ast::name::Name::new(format!("**{name}")),
            _ => name.clone(),
        })
    }

    /// Default-value type of the parameter, if any.
    pub(crate) fn default_type(&self) -> Option<Type<'db>> {
        match self.kind {
            ParameterKind::PositionalOnly { default_type, .. }
            | ParameterKind::PositionalOrKeyword { default_type, .. }
            | ParameterKind::KeywordOnly { default_type, .. } => default_type,
            ParameterKind::Variadic { .. } | ParameterKind::KeywordVariadic { .. } => None,
        }
    }

    /// See [`Type::replace_self_reference`].
    fn replace_self_reference(mut self, db: &'db (dyn Db), class: ClassLiteral<'db>) -> Self {
        if let Some(ty) = self.annotated_type.as_mut() {
            *ty = ty.replace_self_reference(db, class);
        }
        self
    }
}

#[derive(Clone, Debug, PartialEq, Eq, Hash, salsa::Update)]
pub(crate) enum ParameterKind<'db> {
    /// Positional-only parameter, e.g. `def f(x, /): ...`
    PositionalOnly {
        /// Parameter name.
        ///
        /// It is possible for signatures to be defined in ways that leave positional-only parameters
        /// nameless (e.g. via `Callable` annotations).
        name: Option<Name>,
        default_type: Option<Type<'db>>,
    },

    /// Positional-or-keyword parameter, e.g. `def f(x): ...`
    PositionalOrKeyword {
        /// Parameter name.
        name: Name,
        default_type: Option<Type<'db>>,
    },

    /// Variadic parameter, e.g. `def f(*args): ...`
    Variadic {
        /// Parameter name.
        name: Name,
    },

    /// Keyword-only parameter, e.g. `def f(*, x): ...`
    KeywordOnly {
        /// Parameter name.
        name: Name,
        default_type: Option<Type<'db>>,
    },

    /// Variadic keywords parameter, e.g. `def f(**kwargs): ...`
    KeywordVariadic {
        /// Parameter name.
        name: Name,
    },
}

impl<'db> ParameterKind<'db> {
    fn apply_type_mapping<'a>(&self, db: &'db dyn Db, type_mapping: &TypeMapping<'a, 'db>) -> Self {
        match self {
            Self::PositionalOnly { default_type, name } => Self::PositionalOnly {
                default_type: default_type
                    .as_ref()
                    .map(|ty| ty.apply_type_mapping(db, type_mapping)),
                name: name.clone(),
            },
            Self::PositionalOrKeyword { default_type, name } => Self::PositionalOrKeyword {
                default_type: default_type
                    .as_ref()
                    .map(|ty| ty.apply_type_mapping(db, type_mapping)),
                name: name.clone(),
            },
            Self::KeywordOnly { default_type, name } => Self::KeywordOnly {
                default_type: default_type
                    .as_ref()
                    .map(|ty| ty.apply_type_mapping(db, type_mapping)),
                name: name.clone(),
            },
            Self::Variadic { .. } | Self::KeywordVariadic { .. } => self.clone(),
        }
    }
}

/// Whether a parameter is used as a value or a type form.
#[derive(Clone, Copy, Debug, Eq, Hash, PartialEq)]
pub(crate) enum ParameterForm {
    Value,
    Type,
}

#[cfg(test)]
mod tests {
    use super::*;
    use crate::db::tests::{TestDb, setup_db};
<<<<<<< HEAD
    use crate::place::global_symbol;
    use crate::types::{FunctionSignature, FunctionType, KnownClass};
=======
    use crate::symbol::global_symbol;
    use crate::types::KnownClass;
    use crate::types::function::FunctionType;
>>>>>>> 453e5f59
    use ruff_db::system::DbWithWritableSystem as _;

    #[track_caller]
    fn get_function_f<'db>(db: &'db TestDb, file: &'static str) -> FunctionType<'db> {
        let module = ruff_db::files::system_path_to_file(db, file).unwrap();
        global_symbol(db, module, "f")
            .place
            .expect_type()
            .expect_function_literal()
    }

    #[track_caller]
    fn assert_params<'db>(signature: &Signature<'db>, expected: &[Parameter<'db>]) {
        assert_eq!(signature.parameters.value.as_slice(), expected);
    }

    #[test]
    fn empty() {
        let mut db = setup_db();
        db.write_dedented("/src/a.py", "def f(): ...").unwrap();
        let func = get_function_f(&db, "/src/a.py")
            .literal(&db)
            .last_definition(&db);

        let sig = func.signature(&db, None);

        assert!(sig.return_ty.is_none());
        assert_params(&sig, &[]);
    }

    #[test]
    #[allow(clippy::many_single_char_names)]
    fn full() {
        let mut db = setup_db();
        db.write_dedented(
            "/src/a.py",
            "
            from typing import Literal

            def f(a, b: int, c = 1, d: int = 2, /,
                  e = 3, f: Literal[4] = 4, *args: object,
                  g = 5, h: Literal[6] = 6, **kwargs: str) -> bytes: ...
            ",
        )
        .unwrap();
        let func = get_function_f(&db, "/src/a.py")
            .literal(&db)
            .last_definition(&db);

        let sig = func.signature(&db, None);

        assert_eq!(sig.return_ty.unwrap().display(&db).to_string(), "bytes");
        assert_params(
            &sig,
            &[
                Parameter::positional_only(Some(Name::new_static("a"))),
                Parameter::positional_only(Some(Name::new_static("b")))
                    .with_annotated_type(KnownClass::Int.to_instance(&db)),
                Parameter::positional_only(Some(Name::new_static("c")))
                    .with_default_type(Type::IntLiteral(1)),
                Parameter::positional_only(Some(Name::new_static("d")))
                    .with_annotated_type(KnownClass::Int.to_instance(&db))
                    .with_default_type(Type::IntLiteral(2)),
                Parameter::positional_or_keyword(Name::new_static("e"))
                    .with_default_type(Type::IntLiteral(3)),
                Parameter::positional_or_keyword(Name::new_static("f"))
                    .with_annotated_type(Type::IntLiteral(4))
                    .with_default_type(Type::IntLiteral(4)),
                Parameter::variadic(Name::new_static("args"))
                    .with_annotated_type(Type::object(&db)),
                Parameter::keyword_only(Name::new_static("g"))
                    .with_default_type(Type::IntLiteral(5)),
                Parameter::keyword_only(Name::new_static("h"))
                    .with_annotated_type(Type::IntLiteral(6))
                    .with_default_type(Type::IntLiteral(6)),
                Parameter::keyword_variadic(Name::new_static("kwargs"))
                    .with_annotated_type(KnownClass::Str.to_instance(&db)),
            ],
        );
    }

    #[test]
    fn not_deferred() {
        let mut db = setup_db();
        db.write_dedented(
            "/src/a.py",
            "
            class A: ...
            class B: ...

            alias = A

            def f(a: alias): ...

            alias = B
            ",
        )
        .unwrap();
        let func = get_function_f(&db, "/src/a.py")
            .literal(&db)
            .last_definition(&db);

        let sig = func.signature(&db, None);

        let [
            Parameter {
                annotated_type,
                kind: ParameterKind::PositionalOrKeyword { name, .. },
                ..
            },
        ] = &sig.parameters.value[..]
        else {
            panic!("expected one positional-or-keyword parameter");
        };
        assert_eq!(name, "a");
        // Parameter resolution not deferred; we should see A not B
        assert_eq!(annotated_type.unwrap().display(&db).to_string(), "A");
    }

    #[test]
    fn deferred_in_stub() {
        let mut db = setup_db();
        db.write_dedented(
            "/src/a.pyi",
            "
            class A: ...
            class B: ...

            alias = A

            def f(a: alias): ...

            alias = B
            ",
        )
        .unwrap();
        let func = get_function_f(&db, "/src/a.pyi")
            .literal(&db)
            .last_definition(&db);

        let sig = func.signature(&db, None);

        let [
            Parameter {
                annotated_type,
                kind: ParameterKind::PositionalOrKeyword { name, .. },
                ..
            },
        ] = &sig.parameters.value[..]
        else {
            panic!("expected one positional-or-keyword parameter");
        };
        assert_eq!(name, "a");
        // Parameter resolution deferred; we should see B
        assert_eq!(annotated_type.unwrap().display(&db).to_string(), "B");
    }

    #[test]
    fn generic_not_deferred() {
        let mut db = setup_db();
        db.write_dedented(
            "/src/a.py",
            "
            class A: ...
            class B: ...

            alias = A

            def f[T](a: alias, b: T) -> T: ...

            alias = B
            ",
        )
        .unwrap();
        let func = get_function_f(&db, "/src/a.py")
            .literal(&db)
            .last_definition(&db);

        let sig = func.signature(&db, None);

        let [
            Parameter {
                annotated_type: a_annotated_ty,
                kind: ParameterKind::PositionalOrKeyword { name: a_name, .. },
                ..
            },
            Parameter {
                annotated_type: b_annotated_ty,
                kind: ParameterKind::PositionalOrKeyword { name: b_name, .. },
                ..
            },
        ] = &sig.parameters.value[..]
        else {
            panic!("expected two positional-or-keyword parameters");
        };
        assert_eq!(a_name, "a");
        assert_eq!(b_name, "b");
        // TODO resolution should not be deferred; we should see A not B
        assert_eq!(
            a_annotated_ty.unwrap().display(&db).to_string(),
            "Unknown | B"
        );
        assert_eq!(b_annotated_ty.unwrap().display(&db).to_string(), "T");
    }

    #[test]
    fn generic_deferred_in_stub() {
        let mut db = setup_db();
        db.write_dedented(
            "/src/a.pyi",
            "
            class A: ...
            class B: ...

            alias = A

            def f[T](a: alias, b: T) -> T: ...

            alias = B
            ",
        )
        .unwrap();
        let func = get_function_f(&db, "/src/a.pyi")
            .literal(&db)
            .last_definition(&db);

        let sig = func.signature(&db, None);

        let [
            Parameter {
                annotated_type: a_annotated_ty,
                kind: ParameterKind::PositionalOrKeyword { name: a_name, .. },
                ..
            },
            Parameter {
                annotated_type: b_annotated_ty,
                kind: ParameterKind::PositionalOrKeyword { name: b_name, .. },
                ..
            },
        ] = &sig.parameters.value[..]
        else {
            panic!("expected two positional-or-keyword parameters");
        };
        assert_eq!(a_name, "a");
        assert_eq!(b_name, "b");
        // Parameter resolution deferred; we should see B
        assert_eq!(a_annotated_ty.unwrap().display(&db).to_string(), "B");
        assert_eq!(b_annotated_ty.unwrap().display(&db).to_string(), "T");
    }

    #[test]
    fn external_signature_no_decorator() {
        let mut db = setup_db();
        db.write_dedented(
            "/src/a.py",
            "
            def f(a: int) -> int: ...
            ",
        )
        .unwrap();
        let func = get_function_f(&db, "/src/a.py");

        let overload = func.literal(&db).last_definition(&db);
        let expected_sig = overload.signature(&db, None);

        // With no decorators, internal and external signature are the same
        assert_eq!(
            func.signature(&db),
            &CallableSignature::single(expected_sig)
        );
    }
}<|MERGE_RESOLUTION|>--- conflicted
+++ resolved
@@ -1533,14 +1533,8 @@
 mod tests {
     use super::*;
     use crate::db::tests::{TestDb, setup_db};
-<<<<<<< HEAD
     use crate::place::global_symbol;
-    use crate::types::{FunctionSignature, FunctionType, KnownClass};
-=======
-    use crate::symbol::global_symbol;
-    use crate::types::KnownClass;
-    use crate::types::function::FunctionType;
->>>>>>> 453e5f59
+    use crate::types::{FunctionType, KnownClass};
     use ruff_db::system::DbWithWritableSystem as _;
 
     #[track_caller]
