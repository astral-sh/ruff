--- conflicted
+++ resolved
@@ -1164,18 +1164,6 @@
         actual = actual.filter_disjoint_elements(self.db, formal);
 
         match (formal, actual) {
-<<<<<<< HEAD
-            (Type::Union(_), Type::Union(_)) => {
-                // TODO: We need to infer specializations appropriately.
-                // e.g.
-                // `formal: list[T] | T | U, actual: V | int | list[V]` => `T = V, U = int`
-            }
-            (Type::Union(formal), _) => {
-                // TODO: We haven't implemented a full unification solver yet. If typevars appear
-                // in multiple union elements, we ideally want to express that _only one_ of them
-                // needs to match, and that we should infer the smallest type mapping that allows
-                // that.
-=======
             // TODO: We haven't implemented a full unification solver yet. If typevars appear in
             // multiple union elements, we ideally want to express that _only one_ of them needs to
             // match, and that we should infer the smallest type mapping that allows that.
@@ -1193,7 +1181,6 @@
                 // ```py
                 // def f[T](t: T | None) -> T: ...
                 // def g[T](t: T | int | None) -> T | int: ...
->>>>>>> 416e956f
                 //
                 // def _(x: str | None):
                 //     reveal_type(f(x))  # revealed: str
@@ -1201,9 +1188,15 @@
                 // def _(y: str | int | None):
                 //     reveal_type(g(x))  # revealed: str | int
                 // ```
-                let formal_bound_typevars =
-                    (formal_union.elements(self.db).iter()).filter_map(|ty| ty.into_type_var());
-                let Ok(formal_bound_typevar) = formal_bound_typevars.exactly_one() else {
+                // We do not handle cases where the `formal` types contain other types that contain type variables
+                // to prevent incorrect specialization: e.g. `T = int | list[int]` for `formal: T | list[T], actual: int | list[int]`
+                // (the correct specialization is `T = int`).
+                let types_have_typevars = formal_union
+                    .elements(self.db)
+                    .iter()
+                    .filter(|ty| ty.has_type_var(self.db));
+                let Ok(Type::TypeVar(formal_bound_typevar)) = types_have_typevars.exactly_one()
+                else {
                     return Ok(());
                 };
                 if (actual_union.elements(self.db).iter()).any(|ty| ty.is_type_var()) {
@@ -1214,7 +1207,7 @@
                 if remaining_actual.is_never() {
                     return Ok(());
                 }
-                self.add_type_mapping(formal_bound_typevar, remaining_actual);
+                self.add_type_mapping(*formal_bound_typevar, remaining_actual);
             }
             (Type::Union(formal), _) => {
                 // Second, if the formal is a union, and precisely one union element _is_ a typevar (not
