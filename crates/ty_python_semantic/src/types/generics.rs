--- conflicted
+++ resolved
@@ -1,9 +1,5 @@
-<<<<<<< HEAD
 use std::cell::RefCell;
 use std::fmt::Display;
-=======
-use std::marker::PhantomData;
->>>>>>> 5a21bea6
 
 use itertools::Itertools;
 use ruff_python_ast as ast;
@@ -206,16 +202,6 @@
                 .format(", ")
         )
     }
-}
-
-#[derive(Clone, Copy, Debug)]
-pub(crate) enum InferableTypeVars<'a, 'db> {
-    None,
-    // TODO: This variant isn't used, and only exists so that we can include the 'a and 'db in the
-    // type definition. They will be used soon when we start creating real InferableTypeVars
-    // instances.
-    #[expect(unused)]
-    Unused(PhantomData<&'a &'db ()>),
 }
 
 #[derive(Copy, Clone, Debug, Eq, Hash, PartialEq, get_size2::GetSize)]
