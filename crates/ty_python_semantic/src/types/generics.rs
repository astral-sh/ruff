use std::cell::RefCell;
use std::fmt::Display;

use itertools::Itertools;
use ruff_python_ast as ast;
use rustc_hash::{FxHashMap, FxHashSet};

use crate::semantic_index::definition::Definition;
use crate::semantic_index::scope::{FileScopeId, NodeWithScopeKind, ScopeId};
use crate::semantic_index::{SemanticIndex, semantic_index};
use crate::types::class::ClassType;
use crate::types::class_base::ClassBase;
use crate::types::constraints::ConstraintSet;
use crate::types::instance::{Protocol, ProtocolInstanceType};
use crate::types::signatures::{Parameter, Parameters, Signature};
use crate::types::tuple::{TupleSpec, TupleType, walk_tuple_type};
use crate::types::visitor::{NonAtomicType, TypeKind, TypeVisitor, walk_non_atomic_type};
use crate::types::{
    ApplyTypeMappingVisitor, BoundTypeVarIdentity, BoundTypeVarInstance, ClassLiteral,
    FindLegacyTypeVarsVisitor, HasRelationToVisitor, IsDisjointVisitor, IsEquivalentVisitor,
    KnownClass, KnownInstanceType, MaterializationKind, NormalizedVisitor, Type, TypeContext,
    TypeMapping, TypeRelation, TypeVarBoundOrConstraints, TypeVarIdentity, TypeVarInstance,
<<<<<<< HEAD
    TypeVarKind, TypeVarVariance, UnionType, declaration_type,
=======
    TypeVarKind, TypeVarVariance, UnionType, binding_type, declaration_type,
    walk_bound_type_var_type,
>>>>>>> 3c229ae5
};
use crate::{Db, FxIndexSet, FxOrderMap, FxOrderSet};

/// Returns an iterator of any generic context introduced by the given scope or any enclosing
/// scope.
pub(crate) fn enclosing_generic_contexts<'db>(
    db: &'db dyn Db,
    index: &SemanticIndex<'db>,
    scope: FileScopeId,
) -> impl Iterator<Item = GenericContext<'db>> {
    index
        .ancestor_scopes(scope)
        .filter_map(|(_, ancestor_scope)| ancestor_scope.node().generic_context(db, index))
}

/// Binds an unbound typevar.
///
/// When a typevar is first created, we will have a [`TypeVarInstance`] which does not have an
/// associated binding context. When the typevar is used in a generic class or function, we "bind"
/// it, adding the [`Definition`] of the generic class or function as its "binding context".
///
/// When an expression resolves to a typevar, our inferred type will refer to the unbound
/// [`TypeVarInstance`] from when the typevar was first created. This function walks the scopes
/// that enclosing the expression, looking for the innermost binding context that binds the
/// typevar.
///
/// If no enclosing scope has already bound the typevar, we might be in a syntactic position that
/// is about to bind it (indicated by a non-`None` `typevar_binding_context`), in which case we
/// bind the typevar with that new binding context.
pub(crate) fn bind_typevar<'db>(
    db: &'db dyn Db,
    index: &SemanticIndex<'db>,
    containing_scope: FileScopeId,
    typevar_binding_context: Option<Definition<'db>>,
    typevar: TypeVarInstance<'db>,
) -> Option<BoundTypeVarInstance<'db>> {
    // typing.Self is treated like a legacy typevar, but doesn't follow the same scoping rules. It is always bound to the outermost method in the containing class.
    if matches!(typevar.kind(db), TypeVarKind::TypingSelf) {
        for ((_, inner), (_, outer)) in index.ancestor_scopes(containing_scope).tuple_windows() {
            if outer.kind().is_class() {
                if let NodeWithScopeKind::Function(function) = inner.node() {
                    let definition = index.expect_single_definition(function);
                    return Some(typevar.with_binding_context(db, definition));
                }
            }
        }
    }
    enclosing_generic_contexts(db, index, containing_scope)
        .find_map(|enclosing_context| enclosing_context.binds_typevar(db, typevar))
        .or_else(|| {
            typevar_binding_context.map(|typevar_binding_context| {
                typevar.with_binding_context(db, typevar_binding_context)
            })
        })
}

/// Create a `typing.Self` type variable for a given class.
pub(crate) fn typing_self<'db>(
    db: &'db dyn Db,
    scope_id: ScopeId,
    typevar_binding_context: Option<Definition<'db>>,
    class: ClassLiteral<'db>,
) -> Option<Type<'db>> {
    let index = semantic_index(db, scope_id.file(db));

    let identity = TypeVarIdentity::new(
        db,
        ast::name::Name::new_static("Self"),
        Some(class.definition(db)),
        TypeVarKind::TypingSelf,
    );
    let bounds = TypeVarBoundOrConstraints::UpperBound(Type::instance(
        db,
        class.identity_specialization(db),
    ));
    let typevar = TypeVarInstance::new(
        db,
        identity,
        Some(bounds.into()),
        // According to the [spec], we can consider `Self`
        // equivalent to an invariant type variable
        // [spec]: https://typing.python.org/en/latest/spec/generics.html#self
        Some(TypeVarVariance::Invariant),
        None,
    );

    bind_typevar(
        db,
        index,
        scope_id.file_scope_id(db),
        typevar_binding_context,
        typevar,
    )
    .map(Type::TypeVar)
}

#[derive(Clone, Copy, Debug)]
pub(crate) enum InferableTypeVars<'a, 'db> {
    None,
    One(&'a FxHashSet<BoundTypeVarIdentity<'db>>),
    Two(
        &'a InferableTypeVars<'a, 'db>,
        &'a InferableTypeVars<'a, 'db>,
    ),
}

impl<'db> BoundTypeVarInstance<'db> {
    pub(crate) fn is_inferable(
        self,
        db: &'db dyn Db,
        inferable: InferableTypeVars<'_, 'db>,
    ) -> bool {
        match inferable {
            InferableTypeVars::None => false,
            InferableTypeVars::One(typevars) => typevars.contains(&self.identity(db)),
            InferableTypeVars::Two(left, right) => {
                self.is_inferable(db, *left) || self.is_inferable(db, *right)
            }
        }
    }
}

impl<'a, 'db> InferableTypeVars<'a, 'db> {
    pub(crate) fn merge(&'a self, other: Option<&'a InferableTypeVars<'a, 'db>>) -> Self {
        match other {
            Some(other) => InferableTypeVars::Two(self, other),
            None => *self,
        }
    }

    // Keep this around for debugging purposes
    #[expect(dead_code)]
    pub(crate) fn display(&self, db: &'db dyn Db) -> impl Display {
        fn find_typevars<'db>(
            result: &mut FxHashSet<BoundTypeVarIdentity<'db>>,
            inferable: &InferableTypeVars<'_, 'db>,
        ) {
            match inferable {
                InferableTypeVars::None => {}
                InferableTypeVars::One(typevars) => result.extend(typevars.iter().copied()),
                InferableTypeVars::Two(left, right) => {
                    find_typevars(result, left);
                    find_typevars(result, right);
                }
            }
        }

        let mut typevars = FxHashSet::default();
        find_typevars(&mut typevars, self);
        format!(
            "[{}]",
            typevars
                .into_iter()
                .map(|identity| identity.display(db))
                .format(", ")
        )
    }
}

#[derive(Copy, Clone, Debug, Eq, Hash, PartialEq, get_size2::GetSize)]
pub struct GenericContextTypeVar<'db> {
    bound_typevar: BoundTypeVarInstance<'db>,
    should_promote_literals: bool,
}

impl<'db> GenericContextTypeVar<'db> {
    fn new(bound_typevar: BoundTypeVarInstance<'db>) -> Self {
        Self {
            bound_typevar,
            should_promote_literals: false,
        }
    }

    fn promote_literals(mut self) -> Self {
        self.should_promote_literals = true;
        self
    }
}

/// A list of formal type variables for a generic function, class, or type alias.
///
/// # Ordering
/// Ordering is based on the context's salsa-assigned id and not on its values.
/// The id may change between runs, or when the context was garbage collected and recreated.
#[salsa::interned(debug, constructor=new_internal, heap_size=GenericContext::heap_size)]
#[derive(PartialOrd, Ord)]
pub struct GenericContext<'db> {
    #[returns(ref)]
    variables_inner: FxOrderMap<BoundTypeVarIdentity<'db>, GenericContextTypeVar<'db>>,
}

pub(super) fn walk_generic_context<'db, V: super::visitor::TypeVisitor<'db> + ?Sized>(
    db: &'db dyn Db,
    context: GenericContext<'db>,
    visitor: &V,
) {
    for bound_typevar in context.variables(db) {
        visitor.visit_bound_type_var_type(db, bound_typevar);
    }
}

// The Salsa heap is tracked separately.
impl get_size2::GetSize for GenericContext<'_> {}

impl<'db> GenericContext<'db> {
    fn from_variables(
        db: &'db dyn Db,
        variables: impl IntoIterator<Item = GenericContextTypeVar<'db>>,
    ) -> Self {
        Self::new_internal(
            db,
            variables
                .into_iter()
                .map(|variable| (variable.bound_typevar.identity(db), variable))
                .collect::<FxOrderMap<_, _>>(),
        )
    }

    /// Creates a generic context from a list of PEP-695 type parameters.
    pub(crate) fn from_type_params(
        db: &'db dyn Db,
        index: &'db SemanticIndex<'db>,
        binding_context: Definition<'db>,
        type_params_node: &ast::TypeParams,
    ) -> Self {
        let variables = type_params_node.iter().filter_map(|type_param| {
            Self::variable_from_type_param(db, index, binding_context, type_param)
        });

        Self::from_typevar_instances(db, variables)
    }

    /// Creates a generic context from a list of `BoundTypeVarInstance`s.
    pub(crate) fn from_typevar_instances(
        db: &'db dyn Db,
        type_params: impl IntoIterator<Item = BoundTypeVarInstance<'db>>,
    ) -> Self {
        Self::from_variables(db, type_params.into_iter().map(GenericContextTypeVar::new))
    }

    /// Returns a copy of this generic context where we will promote literal types in any inferred
    /// specializations.
    pub(crate) fn promote_literals(self, db: &'db dyn Db) -> Self {
        Self::from_variables(
            db,
            self.variables_inner(db)
                .values()
                .map(|variable| variable.promote_literals()),
        )
    }

    /// Merge this generic context with another, returning a new generic context that
    /// contains type variables from both contexts.
    pub(crate) fn merge(self, db: &'db dyn Db, other: Self) -> Self {
        Self::from_variables(
            db,
            self.variables_inner(db)
                .values()
                .chain(other.variables_inner(db).values())
                .copied(),
        )
    }

    pub(crate) fn inferable_typevars(self, db: &'db dyn Db) -> InferableTypeVars<'db, 'db> {
        #[derive(Default)]
        struct CollectTypeVars<'db> {
            typevars: RefCell<FxHashSet<BoundTypeVarIdentity<'db>>>,
            seen_types: RefCell<FxIndexSet<NonAtomicType<'db>>>,
        }

        impl<'db> TypeVisitor<'db> for CollectTypeVars<'db> {
            fn should_visit_lazy_type_attributes(&self) -> bool {
                true
            }

            fn visit_bound_type_var_type(
                &self,
                db: &'db dyn Db,
                bound_typevar: BoundTypeVarInstance<'db>,
            ) {
                self.typevars
                    .borrow_mut()
                    .insert(bound_typevar.identity(db));
                walk_bound_type_var_type(db, bound_typevar, self);
            }

            fn visit_type(&self, db: &'db dyn Db, ty: Type<'db>) {
                match TypeKind::from(ty) {
                    TypeKind::Atomic => {}
                    TypeKind::NonAtomic(non_atomic_type) => {
                        if !self.seen_types.borrow_mut().insert(non_atomic_type) {
                            // If we have already seen this type, we can skip it.
                            return;
                        }
                        walk_non_atomic_type(db, non_atomic_type, self);
                    }
                }
            }
        }

        #[salsa::tracked(
            returns(ref),
            cycle_fn=inferable_typevars_cycle_recover,
            cycle_initial=inferable_typevars_cycle_initial,
            heap_size=ruff_memory_usage::heap_size,
        )]
        fn inferable_typevars_inner<'db>(
            db: &'db dyn Db,
            generic_context: GenericContext<'db>,
        ) -> FxHashSet<BoundTypeVarIdentity<'db>> {
            let visitor = CollectTypeVars::default();
            for bound_typevar in generic_context.variables(db) {
                visitor.visit_bound_type_var_type(db, bound_typevar);
            }
            visitor.typevars.into_inner()
        }

        // This ensures that salsa caches the FxHashSet, not the InferableTypeVars that wraps it.
        // (That way InferableTypeVars can contain references, and doesn't need to impl
        // salsa::Update.)
        InferableTypeVars::One(inferable_typevars_inner(db, self))
    }

    pub(crate) fn variables(
        self,
        db: &'db dyn Db,
    ) -> impl ExactSizeIterator<Item = BoundTypeVarInstance<'db>> + Clone {
        self.variables_inner(db)
            .values()
            .map(|variable| variable.bound_typevar)
    }

    fn variable_from_type_param(
        db: &'db dyn Db,
        index: &'db SemanticIndex<'db>,
        binding_context: Definition<'db>,
        type_param_node: &ast::TypeParam,
    ) -> Option<BoundTypeVarInstance<'db>> {
        match type_param_node {
            ast::TypeParam::TypeVar(node) => {
                let definition = index.expect_single_definition(node);
                let Type::KnownInstance(KnownInstanceType::TypeVar(typevar)) =
                    declaration_type(db, definition).inner_type()
                else {
                    return None;
                };
                Some(typevar.with_binding_context(db, binding_context))
            }
            // TODO: Support these!
            ast::TypeParam::ParamSpec(_) => None,
            ast::TypeParam::TypeVarTuple(_) => None,
        }
    }

    /// Creates a generic context from the legacy `TypeVar`s that appear in a function parameter
    /// list.
    pub(crate) fn from_function_params(
        db: &'db dyn Db,
        definition: Definition<'db>,
        parameters: &Parameters<'db>,
        return_type: Option<Type<'db>>,
    ) -> Option<Self> {
        // Find all of the legacy typevars mentioned in the function signature.
        let mut variables = FxOrderSet::default();
        for param in parameters {
            if let Some(ty) = param.annotated_type() {
                ty.find_legacy_typevars(db, Some(definition), &mut variables);
            }
            if let Some(ty) = param.default_type() {
                ty.find_legacy_typevars(db, Some(definition), &mut variables);
            }
        }
        if let Some(ty) = return_type {
            ty.find_legacy_typevars(db, Some(definition), &mut variables);
        }

        if variables.is_empty() {
            return None;
        }
        Some(Self::from_typevar_instances(db, variables))
    }

    pub(crate) fn merge_pep695_and_legacy(
        db: &'db dyn Db,
        pep695_generic_context: Option<Self>,
        legacy_generic_context: Option<Self>,
    ) -> Option<Self> {
        match (legacy_generic_context, pep695_generic_context) {
            (Some(legacy_ctx), Some(ctx)) => {
                if legacy_ctx
                    .variables(db)
                    .exactly_one()
                    .is_ok_and(|bound_typevar| bound_typevar.typevar(db).is_self(db))
                {
                    Some(legacy_ctx.merge(db, ctx))
                } else {
                    // TODO: Raise a diagnostic — mixing PEP 695 and legacy typevars is not allowed
                    Some(ctx)
                }
            }
            (left, right) => left.or(right),
        }
    }

    /// Creates a generic context from the legacy `TypeVar`s that appear in class's base class
    /// list.
    pub(crate) fn from_base_classes(
        db: &'db dyn Db,
        definition: Definition<'db>,
        bases: impl Iterator<Item = Type<'db>>,
    ) -> Option<Self> {
        let mut variables = FxOrderSet::default();
        for base in bases {
            base.find_legacy_typevars(db, Some(definition), &mut variables);
        }
        if variables.is_empty() {
            return None;
        }
        Some(Self::from_typevar_instances(db, variables))
    }

    pub(crate) fn len(self, db: &'db dyn Db) -> usize {
        self.variables_inner(db).len()
    }

    pub(crate) fn signature(self, db: &'db dyn Db) -> Signature<'db> {
        let parameters = Parameters::new(
            self.variables(db)
                .map(|typevar| Self::parameter_from_typevar(db, typevar)),
        );
        Signature::new(parameters, None)
    }

    fn parameter_from_typevar(
        db: &'db dyn Db,
        bound_typevar: BoundTypeVarInstance<'db>,
    ) -> Parameter<'db> {
        let typevar = bound_typevar.typevar(db);
        let mut parameter = Parameter::positional_only(Some(typevar.name(db).clone()));
        match typevar.bound_or_constraints(db) {
            Some(TypeVarBoundOrConstraints::UpperBound(bound)) => {
                // TODO: This should be a type form.
                parameter = parameter.with_annotated_type(bound);
            }
            Some(TypeVarBoundOrConstraints::Constraints(constraints)) => {
                // TODO: This should be a new type variant where only these exact types are
                // assignable, and not subclasses of them, nor a union of them.
                parameter = parameter
                    .with_annotated_type(UnionType::from_elements(db, constraints.elements(db)));
            }
            None => {}
        }
        if let Some(default_ty) = bound_typevar.default_type(db) {
            parameter = parameter.with_default_type(default_ty);
        }
        parameter
    }

    pub(crate) fn default_specialization(
        self,
        db: &'db dyn Db,
        known_class: Option<KnownClass>,
    ) -> Specialization<'db> {
        let partial = self.specialize_partial(db, std::iter::repeat_n(None, self.len(db)));
        if known_class == Some(KnownClass::Tuple) {
            Specialization::new(
                db,
                self,
                partial.types(db),
                None,
                Some(TupleType::homogeneous(db, Type::unknown())),
            )
        } else {
            partial
        }
    }

    /// Returns a specialization of this generic context where each typevar is mapped to itself.
    pub(crate) fn identity_specialization(self, db: &'db dyn Db) -> Specialization<'db> {
        let types = self.variables(db).map(Type::TypeVar).collect();
        self.specialize(db, types)
    }

    pub(crate) fn unknown_specialization(self, db: &'db dyn Db) -> Specialization<'db> {
        let types = vec![Type::unknown(); self.len(db)];
        self.specialize(db, types.into())
    }

    /// Returns a tuple type of the typevars introduced by this generic context.
    pub(crate) fn as_tuple(self, db: &'db dyn Db) -> Type<'db> {
        Type::heterogeneous_tuple(db, self.variables(db).map(Type::TypeVar))
    }

    pub(crate) fn is_subset_of(self, db: &'db dyn Db, other: GenericContext<'db>) -> bool {
        let other_variables = other.variables_inner(db);
        self.variables(db)
            .all(|bound_typevar| other_variables.contains_key(&bound_typevar.identity(db)))
    }

    pub(crate) fn binds_named_typevar(
        self,
        db: &'db dyn Db,
        name: &'db ast::name::Name,
    ) -> Option<BoundTypeVarInstance<'db>> {
        self.variables(db)
            .find(|self_bound_typevar| self_bound_typevar.typevar(db).name(db) == name)
    }

    pub(crate) fn binds_typevar(
        self,
        db: &'db dyn Db,
        typevar: TypeVarInstance<'db>,
    ) -> Option<BoundTypeVarInstance<'db>> {
        self.variables(db).find(|self_bound_typevar| {
            self_bound_typevar.typevar(db).identity(db) == typevar.identity(db)
        })
    }

    /// Creates a specialization of this generic context. Panics if the length of `types` does not
    /// match the number of typevars in the generic context. You must provide a specific type for
    /// each typevar; no defaults are used. (Use [`specialize_partial`](Self::specialize_partial)
    /// if you might not have types for every typevar.)
    pub(crate) fn specialize(
        self,
        db: &'db dyn Db,
        types: Box<[Type<'db>]>,
    ) -> Specialization<'db> {
        assert!(self.len(db) == types.len());
        Specialization::new(db, self, types, None, None)
    }

    /// Creates a specialization of this generic context for the `tuple` class.
    pub(crate) fn specialize_tuple(
        self,
        db: &'db dyn Db,
        element_type: Type<'db>,
        tuple: TupleType<'db>,
    ) -> Specialization<'db> {
        Specialization::new(db, self, Box::from([element_type]), None, Some(tuple))
    }

    /// Creates a specialization of this generic context. Panics if the length of `types` does not
    /// match the number of typevars in the generic context. If any provided type is `None`, we
    /// will use the corresponding typevar's default type.
    pub(crate) fn specialize_partial<I>(self, db: &'db dyn Db, types: I) -> Specialization<'db>
    where
        I: IntoIterator<Item = Option<Type<'db>>>,
        I::IntoIter: ExactSizeIterator,
    {
        let types = types.into_iter();
        let variables = self.variables(db);
        assert!(self.len(db) == types.len());

        // Typevars can have other typevars as their default values, e.g.
        //
        // ```py
        // class C[T, U = T]: ...
        // ```
        //
        // If there is a mapping for `T`, we want to map `U` to that type, not to `T`. To handle
        // this, we repeatedly apply the specialization to itself, until we reach a fixed point.
        let mut expanded = vec![Type::unknown(); types.len()];
        for (idx, (ty, typevar)) in types.zip(variables).enumerate() {
            if let Some(ty) = ty {
                expanded[idx] = ty;
                continue;
            }

            let Some(default) = typevar.default_type(db) else {
                continue;
            };

            // Typevars are only allowed to refer to _earlier_ typevars in their defaults. (This is
            // statically enforced for PEP-695 contexts, and is explicitly called out as a
            // requirement for legacy contexts.)
            let partial = PartialSpecialization {
                generic_context: self,
                types: &expanded[0..idx],
            };
            let default = default.apply_type_mapping(
                db,
                &TypeMapping::PartialSpecialization(partial),
                TypeContext::default(),
            );
            expanded[idx] = default;
        }

        Specialization::new(db, self, expanded.into_boxed_slice(), None, None)
    }

    pub(crate) fn normalized_impl(self, db: &'db dyn Db, visitor: &NormalizedVisitor<'db>) -> Self {
        let variables = self
            .variables(db)
            .map(|bound_typevar| bound_typevar.normalized_impl(db, visitor));

        Self::from_typevar_instances(db, variables)
    }

    fn heap_size(
        (variables,): &(FxOrderMap<BoundTypeVarIdentity<'db>, GenericContextTypeVar<'db>>,),
    ) -> usize {
        ruff_memory_usage::order_map_heap_size(variables)
    }
}

fn inferable_typevars_cycle_recover<'db>(
    _db: &'db dyn Db,
    _value: &FxHashSet<BoundTypeVarIdentity<'db>>,
    _count: u32,
    _self: GenericContext<'db>,
) -> salsa::CycleRecoveryAction<FxHashSet<BoundTypeVarIdentity<'db>>> {
    salsa::CycleRecoveryAction::Iterate
}

fn inferable_typevars_cycle_initial<'db>(
    _db: &'db dyn Db,
    _self: GenericContext<'db>,
) -> FxHashSet<BoundTypeVarIdentity<'db>> {
    FxHashSet::default()
}

#[derive(Debug, Copy, Clone, PartialEq, Eq)]
pub(super) enum LegacyGenericBase {
    Generic,
    Protocol,
}

impl LegacyGenericBase {
    const fn as_str(self) -> &'static str {
        match self {
            Self::Generic => "Generic",
            Self::Protocol => "Protocol",
        }
    }
}

impl std::fmt::Display for LegacyGenericBase {
    fn fmt(&self, f: &mut std::fmt::Formatter<'_>) -> std::fmt::Result {
        f.write_str(self.as_str())
    }
}

/// An assignment of a specific type to each type variable in a generic scope.
///
/// TODO: Handle nested specializations better, with actual parent links to the specialization of
/// the lexically containing context.
#[salsa::interned(debug, heap_size=ruff_memory_usage::heap_size)]
pub struct Specialization<'db> {
    pub(crate) generic_context: GenericContext<'db>,
    #[returns(deref)]
    pub(crate) types: Box<[Type<'db>]>,
    /// The materialization kind of the specialization. For example, given an invariant
    /// generic type `A`, `Top[A[Any]]` is a supertype of all materializations of `A[Any]`,
    /// and is represented here with `Some(MaterializationKind::Top)`. Similarly,
    /// `Bottom[A[Any]]` is a subtype of all materializations of `A[Any]`, and is represented
    /// with `Some(MaterializationKind::Bottom)`.
    /// The `materialization_kind` field may be non-`None` only if the specialization contains
    /// dynamic types in invariant positions.
    pub(crate) materialization_kind: Option<MaterializationKind>,

    /// For specializations of `tuple`, we also store more detailed information about the tuple's
    /// elements, above what the class's (single) typevar can represent.
    tuple_inner: Option<TupleType<'db>>,
}

// The Salsa heap is tracked separately.
impl get_size2::GetSize for Specialization<'_> {}

pub(super) fn walk_specialization<'db, V: super::visitor::TypeVisitor<'db> + ?Sized>(
    db: &'db dyn Db,
    specialization: Specialization<'db>,
    visitor: &V,
) {
    walk_generic_context(db, specialization.generic_context(db), visitor);
    for ty in specialization.types(db) {
        visitor.visit_type(db, *ty);
    }
    if let Some(tuple) = specialization.tuple_inner(db) {
        walk_tuple_type(db, tuple, visitor);
    }
}

#[expect(clippy::too_many_arguments)]
fn is_subtype_in_invariant_position<'db>(
    db: &'db dyn Db,
    derived_type: &Type<'db>,
    derived_materialization: MaterializationKind,
    base_type: &Type<'db>,
    base_materialization: MaterializationKind,
    inferable: InferableTypeVars<'_, 'db>,
    relation_visitor: &HasRelationToVisitor<'db>,
    disjointness_visitor: &IsDisjointVisitor<'db>,
) -> ConstraintSet<'db> {
    let derived_top = derived_type.top_materialization(db);
    let derived_bottom = derived_type.bottom_materialization(db);
    let base_top = base_type.top_materialization(db);
    let base_bottom = base_type.bottom_materialization(db);

    let is_subtype_of = |derived: Type<'db>, base: Type<'db>| {
        // TODO:
        // This should be removed and properly handled in the respective
        // `(Type::TypeVar(_), _) | (_, Type::TypeVar(_))` branch of
        // `Type::has_relation_to_impl`. Right now, we can not generally
        // return `ConstraintSet::from(true)` from that branch, as that
        // leads to union simplification, which means that we lose track
        // of type variables without recording the constraints under which
        // the relation holds.
        if matches!(base, Type::TypeVar(_)) || matches!(derived, Type::TypeVar(_)) {
            return ConstraintSet::from(true);
        }

        derived.has_relation_to_impl(
            db,
            base,
            inferable,
            TypeRelation::Subtyping,
            relation_visitor,
            disjointness_visitor,
        )
    };
    match (derived_materialization, base_materialization) {
        // `Derived` is a subtype of `Base` if the range of materializations covered by `Derived`
        // is a subset of the range covered by `Base`.
        (MaterializationKind::Top, MaterializationKind::Top) => {
            is_subtype_of(base_bottom, derived_bottom)
                .and(db, || is_subtype_of(derived_top, base_top))
        }
        // One bottom is a subtype of another if it covers a strictly larger set of materializations.
        (MaterializationKind::Bottom, MaterializationKind::Bottom) => {
            is_subtype_of(derived_bottom, base_bottom)
                .and(db, || is_subtype_of(base_top, derived_top))
        }
        // The bottom materialization of `Derived` is a subtype of the top materialization
        // of `Base` if there is some type that is both within the
        // range of types covered by derived and within the range covered by base, because if such a type
        // exists, it's a subtype of `Top[base]` and a supertype of `Bottom[derived]`.
        (MaterializationKind::Bottom, MaterializationKind::Top) => {
            (is_subtype_of(base_bottom, derived_bottom)
                .and(db, || is_subtype_of(derived_bottom, base_top)))
            .or(db, || {
                is_subtype_of(base_bottom, derived_top)
                    .and(db, || is_subtype_of(derived_top, base_top))
            })
            .or(db, || {
                is_subtype_of(base_top, derived_top)
                    .and(db, || is_subtype_of(derived_bottom, base_top))
            })
        }
        // A top materialization is a subtype of a bottom materialization only if both original
        // un-materialized types are the same fully static type.
        (MaterializationKind::Top, MaterializationKind::Bottom) => {
            is_subtype_of(derived_top, base_bottom)
                .and(db, || is_subtype_of(base_top, derived_bottom))
        }
    }
}

/// Whether two types encountered in an invariant position
/// have a relation (subtyping or assignability), taking into account
/// that the two types may come from a top or bottom materialization.
#[expect(clippy::too_many_arguments)]
fn has_relation_in_invariant_position<'db>(
    db: &'db dyn Db,
    derived_type: &Type<'db>,
    derived_materialization: Option<MaterializationKind>,
    base_type: &Type<'db>,
    base_materialization: Option<MaterializationKind>,
    inferable: InferableTypeVars<'_, 'db>,
    relation: TypeRelation,
    relation_visitor: &HasRelationToVisitor<'db>,
    disjointness_visitor: &IsDisjointVisitor<'db>,
) -> ConstraintSet<'db> {
    match (derived_materialization, base_materialization, relation) {
        // Top and bottom materializations are fully static types, so subtyping
        // is the same as assignability.
        (Some(derived_mat), Some(base_mat), _) => is_subtype_in_invariant_position(
            db,
            derived_type,
            derived_mat,
            base_type,
            base_mat,
            inferable,
            relation_visitor,
            disjointness_visitor,
        ),
        // Subtyping between invariant type parameters without a top/bottom materialization necessitates
        // checking the subtyping relation both ways: `A` must be a subtype of `B` *and* `B` must be a
        // subtype of `A`. The same applies to assignability.
        //
        // For subtyping between fully static types, this is the same as equivalence. However, we cannot
        // use `is_equivalent_to` (or `when_equivalent_to`) here, because we (correctly) understand
        // `list[Any]` as being equivalent to `list[Any]`, but we don't want `list[Any]` to be
        // considered a subtype of `list[Any]`. For assignability, we would have the opposite issue if
        // we simply checked for equivalence here: `Foo[Any]` should be considered assignable to
        // `Foo[list[Any]]` even if `Foo` is invariant, and even though `Any` is not equivalent to
        // `list[Any]`, because `Any` is assignable to `list[Any]` and `list[Any]` is assignable to
        // `Any`.
        (None, None, relation) => derived_type
            .has_relation_to_impl(
                db,
                *base_type,
                inferable,
                relation,
                relation_visitor,
                disjointness_visitor,
            )
            .and(db, || {
                base_type.has_relation_to_impl(
                    db,
                    *derived_type,
                    inferable,
                    relation,
                    relation_visitor,
                    disjointness_visitor,
                )
            }),
        // For gradual types, A <: B (subtyping) is defined as Top[A] <: Bottom[B]
        (None, Some(base_mat), TypeRelation::Subtyping | TypeRelation::Redundancy) => {
            is_subtype_in_invariant_position(
                db,
                derived_type,
                MaterializationKind::Top,
                base_type,
                base_mat,
                inferable,
                relation_visitor,
                disjointness_visitor,
            )
        }
        (Some(derived_mat), None, TypeRelation::Subtyping | TypeRelation::Redundancy) => {
            is_subtype_in_invariant_position(
                db,
                derived_type,
                derived_mat,
                base_type,
                MaterializationKind::Bottom,
                inferable,
                relation_visitor,
                disjointness_visitor,
            )
        }
        // And A <~ B (assignability) is Bottom[A] <: Top[B]
        (None, Some(base_mat), TypeRelation::Assignability) => is_subtype_in_invariant_position(
            db,
            derived_type,
            MaterializationKind::Bottom,
            base_type,
            base_mat,
            inferable,
            relation_visitor,
            disjointness_visitor,
        ),
        (Some(derived_mat), None, TypeRelation::Assignability) => is_subtype_in_invariant_position(
            db,
            derived_type,
            derived_mat,
            base_type,
            MaterializationKind::Top,
            inferable,
            relation_visitor,
            disjointness_visitor,
        ),
    }
}

impl<'db> Specialization<'db> {
    /// Restricts this specialization to only include the typevars in a generic context. If the
    /// specialization does not include all of those typevars, returns `None`.
    pub(crate) fn restrict(
        self,
        db: &'db dyn Db,
        generic_context: GenericContext<'db>,
    ) -> Option<Self> {
        let self_variables = self.generic_context(db).variables_inner(db);
        let self_types = self.types(db);
        let restricted_variables = generic_context.variables(db);
        let restricted_types: Option<Box<[_]>> = restricted_variables
            .map(|variable| {
                let index = self_variables.get_index_of(&variable.identity(db))?;
                self_types.get(index).copied()
            })
            .collect();
        Some(Self::new(
            db,
            generic_context,
            restricted_types?,
            self.materialization_kind(db),
            None,
        ))
    }

    /// Returns the tuple spec for a specialization of the `tuple` class.
    pub(crate) fn tuple(self, db: &'db dyn Db) -> Option<&'db TupleSpec<'db>> {
        self.tuple_inner(db).map(|tuple_type| tuple_type.tuple(db))
    }

    /// Returns the type that a typevar is mapped to, or None if the typevar isn't part of this
    /// mapping.
    pub(crate) fn get(
        self,
        db: &'db dyn Db,
        bound_typevar: BoundTypeVarInstance<'db>,
    ) -> Option<Type<'db>> {
        let index = self
            .generic_context(db)
            .variables_inner(db)
            .get_index_of(&bound_typevar.identity(db))?;
        self.types(db).get(index).copied()
    }

    /// Applies a specialization to this specialization. This is used, for instance, when a generic
    /// class inherits from a generic alias:
    ///
    /// ```py
    /// class A[T]: ...
    /// class B[U](A[U]): ...
    /// ```
    ///
    /// `B` is a generic class, whose MRO includes the generic alias `A[U]`, which specializes `A`
    /// with the specialization `{T: U}`. If `B` is specialized to `B[int]`, with specialization
    /// `{U: int}`, we can apply the second specialization to the first, resulting in `T: int`.
    /// That lets us produce the generic alias `A[int]`, which is the corresponding entry in the
    /// MRO of `B[int]`.
    pub(crate) fn apply_specialization(self, db: &'db dyn Db, other: Specialization<'db>) -> Self {
        let new_specialization = self.apply_type_mapping(db, &TypeMapping::Specialization(other));
        match other.materialization_kind(db) {
            None => new_specialization,
            Some(materialization_kind) => new_specialization.materialize_impl(
                db,
                materialization_kind,
                &ApplyTypeMappingVisitor::default(),
            ),
        }
    }

    pub(crate) fn apply_type_mapping<'a>(
        self,
        db: &'db dyn Db,
        type_mapping: &TypeMapping<'a, 'db>,
    ) -> Self {
        self.apply_type_mapping_impl(db, type_mapping, &[], &ApplyTypeMappingVisitor::default())
    }

    pub(crate) fn apply_type_mapping_impl<'a>(
        self,
        db: &'db dyn Db,
        type_mapping: &TypeMapping<'a, 'db>,
        tcx: &[Type<'db>],
        visitor: &ApplyTypeMappingVisitor<'db>,
    ) -> Self {
        if let TypeMapping::Materialize(materialization_kind) = type_mapping {
            return self.materialize_impl(db, *materialization_kind, visitor);
        }

        let types: Box<[_]> = self
            .types(db)
            .iter()
            .enumerate()
            .map(|(i, ty)| {
                let tcx = TypeContext::new(tcx.get(i).copied());
                ty.apply_type_mapping_impl(db, type_mapping, tcx, visitor)
            })
            .collect();

        let tuple_inner = self.tuple_inner(db).and_then(|tuple| {
            tuple.apply_type_mapping_impl(db, type_mapping, TypeContext::default(), visitor)
        });

        Specialization::new(
            db,
            self.generic_context(db),
            types,
            self.materialization_kind(db),
            tuple_inner,
        )
    }

    /// Applies an optional specialization to this specialization.
    pub(crate) fn apply_optional_specialization(
        self,
        db: &'db dyn Db,
        other: Option<Specialization<'db>>,
    ) -> Self {
        if let Some(other) = other {
            self.apply_specialization(db, other)
        } else {
            self
        }
    }

    /// Combines two specializations of the same generic context. If either specialization maps a
    /// typevar to `Type::Unknown`, the other specialization's mapping is used. If both map the
    /// typevar to a known type, those types are unioned together.
    ///
    /// Panics if the two specializations are not for the same generic context.
    pub(crate) fn combine(self, db: &'db dyn Db, other: Self) -> Self {
        let generic_context = self.generic_context(db);
        assert!(other.generic_context(db) == generic_context);
        // TODO special-casing Unknown to mean "no mapping" is not right here, and can give
        // confusing/wrong results in cases where there was a mapping found for a typevar, and it
        // was of type Unknown. We should probably add a bitset or similar to Specialization that
        // explicitly tells us which typevars are mapped.
        let types: Box<[_]> = self
            .types(db)
            .iter()
            .zip(other.types(db))
            .map(|(self_type, other_type)| match (self_type, other_type) {
                (unknown, known) | (known, unknown) if unknown.is_unknown() => *known,
                _ => UnionType::from_elements(db, [self_type, other_type]),
            })
            .collect();
        // TODO: Combine the tuple specs too
        // TODO(jelle): specialization type?
        Specialization::new(db, self.generic_context(db), types, None, None)
    }

    pub(crate) fn normalized_impl(self, db: &'db dyn Db, visitor: &NormalizedVisitor<'db>) -> Self {
        let types: Box<[_]> = self
            .types(db)
            .iter()
            .map(|ty| ty.normalized_impl(db, visitor))
            .collect();
        let tuple_inner = self
            .tuple_inner(db)
            .and_then(|tuple| tuple.normalized_impl(db, visitor));
        let context = self.generic_context(db).normalized_impl(db, visitor);
        Self::new(
            db,
            context,
            types,
            self.materialization_kind(db),
            tuple_inner,
        )
    }

    pub(super) fn materialize_impl(
        self,
        db: &'db dyn Db,
        materialization_kind: MaterializationKind,
        visitor: &ApplyTypeMappingVisitor<'db>,
    ) -> Self {
        // The top and bottom materializations are fully static types already, so materializing them
        // further does nothing.
        if self.materialization_kind(db).is_some() {
            return self;
        }
        let mut has_dynamic_invariant_typevar = false;
        let types: Box<[_]> = self
            .generic_context(db)
            .variables(db)
            .zip(self.types(db))
            .map(|(bound_typevar, vartype)| {
                match bound_typevar.variance(db) {
                    TypeVarVariance::Bivariant => {
                        // With bivariance, all specializations are subtypes of each other,
                        // so any materialization is acceptable.
                        vartype.materialize(db, MaterializationKind::Top, visitor)
                    }
                    TypeVarVariance::Covariant => {
                        vartype.materialize(db, materialization_kind, visitor)
                    }
                    TypeVarVariance::Contravariant => {
                        vartype.materialize(db, materialization_kind.flip(), visitor)
                    }
                    TypeVarVariance::Invariant => {
                        let top_materialization =
                            vartype.materialize(db, MaterializationKind::Top, visitor);
                        if !vartype.is_equivalent_to(db, top_materialization) {
                            has_dynamic_invariant_typevar = true;
                        }
                        *vartype
                    }
                }
            })
            .collect();
        let tuple_inner = self.tuple_inner(db).and_then(|tuple| {
            // Tuples are immutable, so tuple element types are always in covariant position.
            tuple.apply_type_mapping_impl(
                db,
                &TypeMapping::Materialize(materialization_kind),
                TypeContext::default(),
                visitor,
            )
        });
        let new_materialization_kind = if has_dynamic_invariant_typevar {
            Some(materialization_kind)
        } else {
            None
        };
        Specialization::new(
            db,
            self.generic_context(db),
            types,
            new_materialization_kind,
            tuple_inner,
        )
    }

    pub(crate) fn has_relation_to_impl(
        self,
        db: &'db dyn Db,
        other: Self,
        inferable: InferableTypeVars<'_, 'db>,
        relation: TypeRelation,
        relation_visitor: &HasRelationToVisitor<'db>,
        disjointness_visitor: &IsDisjointVisitor<'db>,
    ) -> ConstraintSet<'db> {
        let generic_context = self.generic_context(db);
        if generic_context != other.generic_context(db) {
            return ConstraintSet::from(false);
        }

        if let (Some(self_tuple), Some(other_tuple)) = (self.tuple_inner(db), other.tuple_inner(db))
        {
            return self_tuple.has_relation_to_impl(
                db,
                other_tuple,
                inferable,
                relation,
                relation_visitor,
                disjointness_visitor,
            );
        }

        let self_materialization_kind = self.materialization_kind(db);
        let other_materialization_kind = other.materialization_kind(db);

        let mut result = ConstraintSet::from(true);
        for ((bound_typevar, self_type), other_type) in (generic_context.variables(db))
            .zip(self.types(db))
            .zip(other.types(db))
        {
            // Subtyping/assignability of each type in the specialization depends on the variance
            // of the corresponding typevar:
            //   - covariant: verify that self_type <: other_type
            //   - contravariant: verify that other_type <: self_type
            //   - invariant: verify that self_type <: other_type AND other_type <: self_type
            //   - bivariant: skip, can't make subtyping/assignability false
            let compatible = match bound_typevar.variance(db) {
                TypeVarVariance::Invariant => has_relation_in_invariant_position(
                    db,
                    self_type,
                    self_materialization_kind,
                    other_type,
                    other_materialization_kind,
                    inferable,
                    relation,
                    relation_visitor,
                    disjointness_visitor,
                ),
                TypeVarVariance::Covariant => self_type.has_relation_to_impl(
                    db,
                    *other_type,
                    inferable,
                    relation,
                    relation_visitor,
                    disjointness_visitor,
                ),
                TypeVarVariance::Contravariant => other_type.has_relation_to_impl(
                    db,
                    *self_type,
                    inferable,
                    relation,
                    relation_visitor,
                    disjointness_visitor,
                ),
                TypeVarVariance::Bivariant => ConstraintSet::from(true),
            };
            if result.intersect(db, compatible).is_never_satisfied() {
                return result;
            }
        }

        result
    }

    pub(crate) fn is_equivalent_to_impl(
        self,
        db: &'db dyn Db,
        other: Specialization<'db>,
        inferable: InferableTypeVars<'_, 'db>,
        visitor: &IsEquivalentVisitor<'db>,
    ) -> ConstraintSet<'db> {
        if self.materialization_kind(db) != other.materialization_kind(db) {
            return ConstraintSet::from(false);
        }
        let generic_context = self.generic_context(db);
        if generic_context != other.generic_context(db) {
            return ConstraintSet::from(false);
        }

        let mut result = ConstraintSet::from(true);
        for ((bound_typevar, self_type), other_type) in (generic_context.variables(db))
            .zip(self.types(db))
            .zip(other.types(db))
        {
            // Equivalence of each type in the specialization depends on the variance of the
            // corresponding typevar:
            //   - covariant: verify that self_type == other_type
            //   - contravariant: verify that other_type == self_type
            //   - invariant: verify that self_type == other_type
            //   - bivariant: skip, can't make equivalence false
            let compatible = match bound_typevar.variance(db) {
                TypeVarVariance::Invariant
                | TypeVarVariance::Covariant
                | TypeVarVariance::Contravariant => {
                    self_type.is_equivalent_to_impl(db, *other_type, inferable, visitor)
                }
                TypeVarVariance::Bivariant => ConstraintSet::from(true),
            };
            if result.intersect(db, compatible).is_never_satisfied() {
                return result;
            }
        }

        match (self.tuple_inner(db), other.tuple_inner(db)) {
            (Some(_), None) | (None, Some(_)) => return ConstraintSet::from(false),
            (None, None) => {}
            (Some(self_tuple), Some(other_tuple)) => {
                let compatible =
                    self_tuple.is_equivalent_to_impl(db, other_tuple, inferable, visitor);
                if result.intersect(db, compatible).is_never_satisfied() {
                    return result;
                }
            }
        }

        result
    }

    pub(crate) fn find_legacy_typevars_impl(
        self,
        db: &'db dyn Db,
        binding_context: Option<Definition<'db>>,
        typevars: &mut FxOrderSet<BoundTypeVarInstance<'db>>,
        visitor: &FindLegacyTypeVarsVisitor<'db>,
    ) {
        for ty in self.types(db) {
            ty.find_legacy_typevars_impl(db, binding_context, typevars, visitor);
        }
        // A tuple's specialization will include all of its element types, so we don't need to also
        // look in `self.tuple`.
    }
}

/// A mapping between type variables and types.
///
/// You will usually use [`Specialization`] instead of this type. This type is used when we need to
/// substitute types for type variables before we have fully constructed a [`Specialization`].
#[derive(Clone, Debug, Eq, Hash, PartialEq, get_size2::GetSize)]
pub struct PartialSpecialization<'a, 'db> {
    generic_context: GenericContext<'db>,
    types: &'a [Type<'db>],
}

impl<'db> PartialSpecialization<'_, 'db> {
    /// Returns the type that a typevar is mapped to, or None if the typevar isn't part of this
    /// mapping.
    pub(crate) fn get(
        &self,
        db: &'db dyn Db,
        bound_typevar: BoundTypeVarInstance<'db>,
    ) -> Option<Type<'db>> {
        let index = self
            .generic_context
            .variables_inner(db)
            .get_index_of(&bound_typevar.identity(db))?;
        self.types.get(index).copied()
    }
}

/// Performs type inference between parameter annotations and argument types, producing a
/// specialization of a generic function.
pub(crate) struct SpecializationBuilder<'db> {
    db: &'db dyn Db,
    inferable: InferableTypeVars<'db, 'db>,
    types: FxHashMap<BoundTypeVarIdentity<'db>, Type<'db>>,
}

impl<'db> SpecializationBuilder<'db> {
    pub(crate) fn new(db: &'db dyn Db, inferable: InferableTypeVars<'db, 'db>) -> Self {
        Self {
            db,
            inferable,
            types: FxHashMap::default(),
        }
    }

    pub(crate) fn build(
        &mut self,
        generic_context: GenericContext<'db>,
        tcx: TypeContext<'db>,
    ) -> Specialization<'db> {
        let tcx_specialization = tcx
            .annotation
            .and_then(|annotation| annotation.specialization_of(self.db, None));

        let types =
            (generic_context.variables_inner(self.db).iter()).map(|(identity, variable)| {
                let mut ty = self.types.get(identity).copied();

                // When inferring a specialization for a generic class typevar from a constructor call,
                // promote any typevars that are inferred as a literal to the corresponding instance type.
                if variable.should_promote_literals {
                    let tcx = tcx_specialization.and_then(|specialization| {
                        specialization.get(self.db, variable.bound_typevar)
                    });

                    ty = ty.map(|ty| ty.promote_literals(self.db, TypeContext::new(tcx)));
                }

                ty
            });

        // TODO Infer the tuple spec for a tuple type
        generic_context.specialize_partial(self.db, types)
    }

    fn add_type_mapping(&mut self, bound_typevar: BoundTypeVarInstance<'db>, ty: Type<'db>) {
        self.types
            .entry(bound_typevar.identity(self.db))
            .and_modify(|existing| {
                *existing = UnionType::from_elements(self.db, [*existing, ty]);
            })
            .or_insert(ty);
    }

    pub(crate) fn infer(
        &mut self,
        formal: Type<'db>,
        actual: Type<'db>,
    ) -> Result<(), SpecializationError<'db>> {
        if formal == actual {
            return Ok(());
        }

        // If the actual type is a subtype of the formal type, then return without adding any new
        // type mappings. (Note that if the formal type contains any typevars, this check will
        // fail, since no non-typevar types are assignable to a typevar. Also note that we are
        // checking _subtyping_, not _assignability_, so that we do specialize typevars to dynamic
        // argument types; and we have a special case for `Never`, which is a subtype of all types,
        // but which we also do want as a specialization candidate.)
        //
        // In particular, this handles a case like
        //
        // ```py
        // def f[T](t: T | None): ...
        //
        // f(None)
        // ```
        //
        // without specializing `T` to `None`.
        if !matches!(formal, Type::ProtocolInstance(_))
            && !actual.is_never()
            && actual
                .when_subtype_of(self.db, formal, self.inferable)
                .is_always_satisfied()
        {
            return Ok(());
        }

        // Remove the union elements that are not related to `formal`.
        //
        // For example, if `formal` is `list[T]` and `actual` is `list[int] | None`, we want to specialize `T`
        // to `int`.
        let actual = actual.filter_disjoint_elements(self.db, formal, self.inferable);

        match (formal, actual) {
            // TODO: We haven't implemented a full unification solver yet. If typevars appear in
            // multiple union elements, we ideally want to express that _only one_ of them needs to
            // match, and that we should infer the smallest type mapping that allows that.
            //
            // For now, we punt on fully handling multiple typevar elements. Instead, we handle two
            // common cases specially:
            (Type::Union(formal_union), Type::Union(actual_union)) => {
                // First, if both formal and actual are unions, and precisely one formal union
                // element _is_ a typevar (not _contains_ a typevar), then we remove any actual
                // union elements that are a subtype of the formal (as a whole), and map the formal
                // typevar to any remaining actual union elements.
                //
                // In particular, this handles cases like
                //
                // ```py
                // def f[T](t: T | None) -> T: ...
                // def g[T](t: T | int | None) -> T | int: ...
                //
                // def _(x: str | None):
                //     reveal_type(f(x))  # revealed: str
                //
                // def _(y: str | int | None):
                //     reveal_type(g(x))  # revealed: str | int
                // ```
                // We do not handle cases where the `formal` types contain other types that contain type variables
                // to prevent incorrect specialization: e.g. `T = int | list[int]` for `formal: T | list[T], actual: int | list[int]`
                // (the correct specialization is `T = int`).
                let types_have_typevars = formal_union
                    .elements(self.db)
                    .iter()
                    .filter(|ty| ty.has_typevar(self.db));
                let Ok(Type::TypeVar(formal_bound_typevar)) = types_have_typevars.exactly_one()
                else {
                    return Ok(());
                };
                if (actual_union.elements(self.db).iter()).any(|ty| ty.is_type_var()) {
                    return Ok(());
                }
                let remaining_actual =
                    actual_union.filter(self.db, |ty| !ty.is_subtype_of(self.db, formal));
                if remaining_actual.is_never() {
                    return Ok(());
                }
                self.add_type_mapping(*formal_bound_typevar, remaining_actual);
            }
            (Type::Union(formal), _) => {
                // Second, if the formal is a union, and precisely one union element _is_ a typevar (not
                // _contains_ a typevar), then we add a mapping between that typevar and the actual
                // type. (Note that we've already handled above the case where the actual is
                // assignable to any _non-typevar_ union element.)
                let bound_typevars =
                    (formal.elements(self.db).iter()).filter_map(|ty| ty.as_typevar());
                if let Ok(bound_typevar) = bound_typevars.exactly_one() {
                    self.add_type_mapping(bound_typevar, actual);
                }
            }

            (Type::Intersection(formal), _) => {
                // The actual type must be assignable to every (positive) element of the
                // formal intersection, so we must infer type mappings for each of them. (The
                // actual type must also be disjoint from every negative element of the
                // intersection, but that doesn't help us infer any type mappings.)
                for positive in formal.iter_positive(self.db) {
                    self.infer(positive, actual)?;
                }
            }

            (Type::TypeVar(bound_typevar), ty) | (ty, Type::TypeVar(bound_typevar))
                if bound_typevar.is_inferable(self.db, self.inferable) =>
            {
                match bound_typevar.typevar(self.db).bound_or_constraints(self.db) {
                    Some(TypeVarBoundOrConstraints::UpperBound(bound)) => {
                        if !ty
                            .when_assignable_to(self.db, bound, self.inferable)
                            .is_always_satisfied()
                        {
                            return Err(SpecializationError::MismatchedBound {
                                bound_typevar,
                                argument: ty,
                            });
                        }
                        self.add_type_mapping(bound_typevar, ty);
                    }
                    Some(TypeVarBoundOrConstraints::Constraints(constraints)) => {
                        for constraint in constraints.elements(self.db) {
                            if ty
                                .when_assignable_to(self.db, *constraint, self.inferable)
                                .is_always_satisfied()
                            {
                                self.add_type_mapping(bound_typevar, *constraint);
                                return Ok(());
                            }
                        }
                        return Err(SpecializationError::MismatchedConstraint {
                            bound_typevar,
                            argument: ty,
                        });
                    }
                    _ => {
                        self.add_type_mapping(bound_typevar, ty);
                    }
                }
            }

            (formal, Type::NominalInstance(actual_nominal)) => {
                // Special case: `formal` and `actual` are both tuples.
                if let (Some(formal_tuple), Some(actual_tuple)) = (
                    formal.tuple_instance_spec(self.db),
                    actual_nominal.tuple_spec(self.db),
                ) {
                    let Some(most_precise_length) =
                        formal_tuple.len().most_precise(actual_tuple.len())
                    else {
                        return Ok(());
                    };
                    let Ok(formal_tuple) = formal_tuple.resize(self.db, most_precise_length) else {
                        return Ok(());
                    };
                    let Ok(actual_tuple) = actual_tuple.resize(self.db, most_precise_length) else {
                        return Ok(());
                    };
                    for (formal_element, actual_element) in
                        formal_tuple.all_elements().zip(actual_tuple.all_elements())
                    {
                        self.infer(*formal_element, *actual_element)?;
                    }
                    return Ok(());
                }

                // Extract formal_alias if this is a generic class
                let formal_alias = match formal {
                    Type::NominalInstance(formal_nominal) => {
                        formal_nominal.class(self.db).into_generic_alias()
                    }
                    // TODO: This will only handle classes that explicit implement a generic protocol
                    // by listing it as a base class. To handle classes that implicitly implement a
                    // generic protocol, we will need to check the types of the protocol members to be
                    // able to infer the specialization of the protocol that the class implements.
                    Type::ProtocolInstance(ProtocolInstanceType {
                        inner: Protocol::FromClass(ClassType::Generic(alias)),
                        ..
                    }) => Some(alias),
                    _ => None,
                };

                if let Some(formal_alias) = formal_alias {
                    let formal_origin = formal_alias.origin(self.db);
                    for base in actual_nominal.class(self.db).iter_mro(self.db) {
                        let ClassBase::Class(ClassType::Generic(base_alias)) = base else {
                            continue;
                        };
                        if formal_origin != base_alias.origin(self.db) {
                            continue;
                        }
                        let formal_specialization =
                            formal_alias.specialization(self.db).types(self.db);
                        let base_specialization = base_alias.specialization(self.db).types(self.db);
                        for (formal_ty, base_ty) in
                            formal_specialization.iter().zip(base_specialization)
                        {
                            self.infer(*formal_ty, *base_ty)?;
                        }
                        return Ok(());
                    }
                }
            }

            // TODO: Add more forms that we can structurally induct into: type[C], callables
            _ => {}
        }

        Ok(())
    }
}

#[derive(Clone, Debug, Eq, PartialEq)]
pub(crate) enum SpecializationError<'db> {
    MismatchedBound {
        bound_typevar: BoundTypeVarInstance<'db>,
        argument: Type<'db>,
    },
    MismatchedConstraint {
        bound_typevar: BoundTypeVarInstance<'db>,
        argument: Type<'db>,
    },
}

impl<'db> SpecializationError<'db> {
    pub(crate) fn bound_typevar(&self) -> BoundTypeVarInstance<'db> {
        match self {
            Self::MismatchedBound { bound_typevar, .. } => *bound_typevar,
            Self::MismatchedConstraint { bound_typevar, .. } => *bound_typevar,
        }
    }

    pub(crate) fn argument_type(&self) -> Type<'db> {
        match self {
            Self::MismatchedBound { argument, .. } => *argument,
            Self::MismatchedConstraint { argument, .. } => *argument,
        }
    }
}<|MERGE_RESOLUTION|>--- conflicted
+++ resolved
@@ -20,12 +20,7 @@
     FindLegacyTypeVarsVisitor, HasRelationToVisitor, IsDisjointVisitor, IsEquivalentVisitor,
     KnownClass, KnownInstanceType, MaterializationKind, NormalizedVisitor, Type, TypeContext,
     TypeMapping, TypeRelation, TypeVarBoundOrConstraints, TypeVarIdentity, TypeVarInstance,
-<<<<<<< HEAD
-    TypeVarKind, TypeVarVariance, UnionType, declaration_type,
-=======
-    TypeVarKind, TypeVarVariance, UnionType, binding_type, declaration_type,
-    walk_bound_type_var_type,
->>>>>>> 3c229ae5
+    TypeVarKind, TypeVarVariance, UnionType, declaration_type, walk_bound_type_var_type,
 };
 use crate::{Db, FxIndexSet, FxOrderMap, FxOrderSet};
 
