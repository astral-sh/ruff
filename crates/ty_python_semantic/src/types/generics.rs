--- conflicted
+++ resolved
@@ -1759,7 +1759,6 @@
             }
 
             (Type::Callable(formal_callable), _) => {
-<<<<<<< HEAD
                 let Some(actual_callables) = actual.try_upcast_to_callable(self.db) else {
                     return Ok(());
                 };
@@ -1775,45 +1774,6 @@
                             self.add_type_mappings_from_constraint_set(when, polarity, &mut f);
                         }
                     }
-=======
-                if let Some(actual_callable) = actual
-                    .try_upcast_to_callable(self.db)
-                    .and_then(CallableTypes::exactly_one)
-                {
-                    // We're only interested in a formal callable of the form `Callable[P, ...]` for
-                    // now where `P` is a `ParamSpec`.
-                    // TODO: This would need to be updated once we support `Concatenate`
-                    // TODO: What to do for overloaded callables?
-                    let [signature] = formal_callable.signatures(self.db).as_slice() else {
-                        return Ok(());
-                    };
-                    let formal_parameters = signature.parameters();
-                    let ParametersKind::ParamSpec(typevar) = formal_parameters.kind() else {
-                        return Ok(());
-                    };
-                    let paramspec_value = match actual_callable.signatures(self.db).as_slice() {
-                        [] => return Ok(()),
-                        [actual_signature] => match actual_signature.parameters().kind() {
-                            ParametersKind::ParamSpec(typevar) => Type::TypeVar(typevar),
-                            _ => Type::Callable(CallableType::new(
-                                self.db,
-                                CallableSignature::single(Signature::new(
-                                    actual_signature.parameters().clone(),
-                                    None,
-                                )),
-                                CallableTypeKind::ParamSpecValue,
-                            )),
-                        },
-                        actual_signatures => Type::Callable(CallableType::new(
-                            self.db,
-                            CallableSignature::from_overloads(actual_signatures.iter().map(
-                                |signature| Signature::new(signature.parameters().clone(), None),
-                            )),
-                            CallableTypeKind::ParamSpecValue,
-                        )),
-                    };
-                    self.add_type_mapping(typevar, paramspec_value, polarity, &mut f);
->>>>>>> ef45c97d
                 }
             }
 
