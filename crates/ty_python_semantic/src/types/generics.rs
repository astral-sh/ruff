use std::cell::RefCell;
use std::fmt::Display;

use itertools::Itertools;
use ruff_python_ast as ast;
use rustc_hash::{FxHashMap, FxHashSet};

use crate::semantic_index::definition::Definition;
use crate::semantic_index::scope::{FileScopeId, NodeWithScopeKind, ScopeId};
use crate::semantic_index::{SemanticIndex, semantic_index};
use crate::types::class::ClassType;
use crate::types::class_base::ClassBase;
use crate::types::constraints::ConstraintSet;
use crate::types::infer::infer_definition_types;
use crate::types::instance::{Protocol, ProtocolInstanceType};
use crate::types::signatures::{Parameter, Parameters, Signature};
use crate::types::tuple::{TupleSpec, TupleType, walk_tuple_type};
use crate::types::visitor::{NonAtomicType, TypeKind, TypeVisitor, walk_non_atomic_type};
use crate::types::{
<<<<<<< HEAD
    ApplyTypeMappingVisitor, BoundTypeVarInstance, ClassLiteral, FindLegacyTypeVarsVisitor,
    HasRelationToVisitor, IsDisjointVisitor, IsEquivalentVisitor, KnownClass, KnownInstanceType,
    MaterializationKind, NormalizedVisitor, Type, TypeContext, TypeMapping, TypeRelation,
    TypeVarBoundOrConstraints, TypeVarInstance, TypeVarKind, TypeVarVariance, UnionType,
    binding_type, declaration_type, walk_bound_type_var_type,
=======
    ApplyTypeMappingVisitor, BoundTypeVarIdentity, BoundTypeVarInstance, ClassLiteral,
    FindLegacyTypeVarsVisitor, HasRelationToVisitor, IsDisjointVisitor, IsEquivalentVisitor,
    KnownClass, KnownInstanceType, MaterializationKind, NormalizedVisitor, Type, TypeContext,
    TypeMapping, TypeRelation, TypeVarBoundOrConstraints, TypeVarIdentity, TypeVarInstance,
    TypeVarKind, TypeVarVariance, UnionType, binding_type, declaration_type,
>>>>>>> a4dc1719
};
use crate::{Db, FxIndexSet, FxOrderMap, FxOrderSet};

/// Returns an iterator of any generic context introduced by the given scope or any enclosing
/// scope.
fn enclosing_generic_contexts<'db>(
    db: &'db dyn Db,
    index: &SemanticIndex<'db>,
    scope: FileScopeId,
) -> impl Iterator<Item = GenericContext<'db>> {
    index
        .ancestor_scopes(scope)
        .filter_map(|(_, ancestor_scope)| match ancestor_scope.node() {
            NodeWithScopeKind::Class(class) => {
                let definition = index.expect_single_definition(class);
                binding_type(db, definition)
                    .into_class_literal()?
                    .generic_context(db)
            }
            NodeWithScopeKind::Function(function) => {
                let definition = index.expect_single_definition(function);
                infer_definition_types(db, definition)
                    .undecorated_type()
                    .expect("function should have undecorated type")
                    .into_function_literal()?
                    .last_definition_signature(db)
                    .generic_context
            }
            NodeWithScopeKind::TypeAlias(type_alias) => {
                let definition = index.expect_single_definition(type_alias);
                binding_type(db, definition)
                    .into_type_alias()?
                    .into_pep_695_type_alias()?
                    .generic_context(db)
            }
            _ => None,
        })
}

/// Binds an unbound typevar.
///
/// When a typevar is first created, we will have a [`TypeVarInstance`] which does not have an
/// associated binding context. When the typevar is used in a generic class or function, we "bind"
/// it, adding the [`Definition`] of the generic class or function as its "binding context".
///
/// When an expression resolves to a typevar, our inferred type will refer to the unbound
/// [`TypeVarInstance`] from when the typevar was first created. This function walks the scopes
/// that enclosing the expression, looking for the innermost binding context that binds the
/// typevar.
///
/// If no enclosing scope has already bound the typevar, we might be in a syntactic position that
/// is about to bind it (indicated by a non-`None` `typevar_binding_context`), in which case we
/// bind the typevar with that new binding context.
pub(crate) fn bind_typevar<'db>(
    db: &'db dyn Db,
    index: &SemanticIndex<'db>,
    containing_scope: FileScopeId,
    typevar_binding_context: Option<Definition<'db>>,
    typevar: TypeVarInstance<'db>,
) -> Option<BoundTypeVarInstance<'db>> {
    // typing.Self is treated like a legacy typevar, but doesn't follow the same scoping rules. It is always bound to the outermost method in the containing class.
    if matches!(typevar.kind(db), TypeVarKind::TypingSelf) {
        for ((_, inner), (_, outer)) in index.ancestor_scopes(containing_scope).tuple_windows() {
            if outer.kind().is_class() {
                if let NodeWithScopeKind::Function(function) = inner.node() {
                    let definition = index.expect_single_definition(function);
                    return Some(typevar.with_binding_context(db, definition));
                }
            }
        }
    }
    enclosing_generic_contexts(db, index, containing_scope)
        .find_map(|enclosing_context| enclosing_context.binds_typevar(db, typevar))
        .or_else(|| {
            typevar_binding_context.map(|typevar_binding_context| {
                typevar.with_binding_context(db, typevar_binding_context)
            })
        })
}

/// Create a `typing.Self` type variable for a given class.
pub(crate) fn typing_self<'db>(
    db: &'db dyn Db,
    scope_id: ScopeId,
    typevar_binding_context: Option<Definition<'db>>,
    class: ClassLiteral<'db>,
) -> Option<Type<'db>> {
    let index = semantic_index(db, scope_id.file(db));

    let identity = TypeVarIdentity::new(
        db,
        ast::name::Name::new_static("Self"),
        Some(class.definition(db)),
<<<<<<< HEAD
        Some(
            TypeVarBoundOrConstraints::UpperBound(Type::instance(
                db,
                class.identity_specialization(db),
            ))
            .into(),
        ),
=======
        TypeVarKind::TypingSelf,
    );
    let bounds = TypeVarBoundOrConstraints::UpperBound(Type::instance(
        db,
        class.identity_specialization(db, typevar_to_type),
    ));
    let typevar = TypeVarInstance::new(
        db,
        identity,
        Some(bounds.into()),
>>>>>>> a4dc1719
        // According to the [spec], we can consider `Self`
        // equivalent to an invariant type variable
        // [spec]: https://typing.python.org/en/latest/spec/generics.html#self
        Some(TypeVarVariance::Invariant),
        None,
    );

    bind_typevar(
        db,
        index,
        scope_id.file_scope_id(db),
        typevar_binding_context,
        typevar,
    )
    .map(Type::TypeVar)
}

#[derive(Clone, Copy, Debug)]
pub(crate) enum InferableTypeVars<'a, 'db> {
    None,
    One(&'a FxHashSet<BoundTypeVarInstance<'db>>),
    Two(
        &'a InferableTypeVars<'a, 'db>,
        &'a InferableTypeVars<'a, 'db>,
    ),
}

impl<'a, 'db> InferableTypeVars<'a, 'db> {
    pub(crate) fn is_inferable(&self, bound_typevar: BoundTypeVarInstance<'db>) -> bool {
        match self {
            InferableTypeVars::None => false,
            InferableTypeVars::One(typevars) => typevars.contains(&bound_typevar),
            InferableTypeVars::Two(left, right) => {
                left.is_inferable(bound_typevar) || right.is_inferable(bound_typevar)
            }
        }
    }

    pub(crate) fn merge(&'a self, other: Option<&'a InferableTypeVars<'a, 'db>>) -> Self {
        match other {
            Some(other) => InferableTypeVars::Two(self, other),
            None => *self,
        }
    }

    // Keep this around for debugging purposes
    #[expect(dead_code)]
    pub(crate) fn display(&self, db: &'db dyn Db) -> impl Display {
        fn find_typevars<'db>(
            result: &mut FxHashSet<BoundTypeVarInstance<'db>>,
            inferable: &InferableTypeVars<'_, 'db>,
        ) {
            match inferable {
                InferableTypeVars::None => {}
                InferableTypeVars::One(typevars) => result.extend(typevars.iter().copied()),
                InferableTypeVars::Two(left, right) => {
                    find_typevars(result, left);
                    find_typevars(result, right);
                }
            }
        }

        let mut typevars = FxHashSet::default();
        find_typevars(&mut typevars, self);
        format!(
            "[{}]",
            typevars.into_iter().map(|btv| btv.display(db)).format(", ")
        )
    }
}

#[derive(Copy, Clone, Debug, Eq, Hash, PartialEq, get_size2::GetSize)]
pub struct GenericContextTypeVar<'db> {
    bound_typevar: BoundTypeVarInstance<'db>,
    should_promote_literals: bool,
}

impl<'db> GenericContextTypeVar<'db> {
    fn new(bound_typevar: BoundTypeVarInstance<'db>) -> Self {
        Self {
            bound_typevar,
            should_promote_literals: false,
        }
    }

    fn promote_literals(mut self) -> Self {
        self.should_promote_literals = true;
        self
    }
}

/// A list of formal type variables for a generic function, class, or type alias.
///
/// # Ordering
/// Ordering is based on the context's salsa-assigned id and not on its values.
/// The id may change between runs, or when the context was garbage collected and recreated.
#[salsa::interned(debug, constructor=new_internal, heap_size=GenericContext::heap_size)]
#[derive(PartialOrd, Ord)]
pub struct GenericContext<'db> {
    #[returns(ref)]
    variables_inner: FxOrderMap<BoundTypeVarIdentity<'db>, GenericContextTypeVar<'db>>,
}

pub(super) fn walk_generic_context<'db, V: super::visitor::TypeVisitor<'db> + ?Sized>(
    db: &'db dyn Db,
    context: GenericContext<'db>,
    visitor: &V,
) {
    for bound_typevar in context.variables(db) {
        visitor.visit_bound_type_var_type(db, bound_typevar);
    }
}

// The Salsa heap is tracked separately.
impl get_size2::GetSize for GenericContext<'_> {}

#[salsa::tracked]
impl<'db> GenericContext<'db> {
    fn from_variables(
        db: &'db dyn Db,
        variables: impl IntoIterator<Item = GenericContextTypeVar<'db>>,
    ) -> Self {
        Self::new_internal(
            db,
            variables
                .into_iter()
                .map(|variable| (variable.bound_typevar.identity(db), variable))
                .collect::<FxOrderMap<_, _>>(),
        )
    }

    /// Creates a generic context from a list of PEP-695 type parameters.
    pub(crate) fn from_type_params(
        db: &'db dyn Db,
        index: &'db SemanticIndex<'db>,
        binding_context: Definition<'db>,
        type_params_node: &ast::TypeParams,
    ) -> Self {
        let variables = type_params_node.iter().filter_map(|type_param| {
            Self::variable_from_type_param(db, index, binding_context, type_param)
        });

        Self::from_typevar_instances(db, variables)
    }

    /// Creates a generic context from a list of `BoundTypeVarInstance`s.
    pub(crate) fn from_typevar_instances(
        db: &'db dyn Db,
        type_params: impl IntoIterator<Item = BoundTypeVarInstance<'db>>,
    ) -> Self {
        Self::from_variables(db, type_params.into_iter().map(GenericContextTypeVar::new))
    }

    /// Returns a copy of this generic context where we will promote literal types in any inferred
    /// specializations.
    pub(crate) fn promote_literals(self, db: &'db dyn Db) -> Self {
        Self::from_variables(
            db,
            self.variables_inner(db)
                .values()
                .map(|variable| variable.promote_literals()),
        )
    }

    /// Merge this generic context with another, returning a new generic context that
    /// contains type variables from both contexts.
    pub(crate) fn merge(self, db: &'db dyn Db, other: Self) -> Self {
        Self::from_variables(
            db,
            self.variables_inner(db)
                .values()
                .chain(other.variables_inner(db).values())
                .copied(),
        )
    }

    pub(crate) fn inferable_typevars(self, db: &'db dyn Db) -> InferableTypeVars<'db, 'db> {
        // The first inner function is so that salsa is caching the FxHashSet, not the
        // InferableTypeVars that wraps it. (That way InferableTypeVars can contain references, and
        // doesn't need to impl salsa::Update.)
        InferableTypeVars::One(self.inferable_typevars_inner(db))
    }

    #[salsa::tracked(
        returns(ref),
        cycle_fn=inferable_typevars_cycle_recover,
        cycle_initial=inferable_typevars_cycle_initial,
        heap_size=ruff_memory_usage::heap_size,
    )]
    fn inferable_typevars_inner(self, db: &'db dyn Db) -> FxHashSet<BoundTypeVarInstance<'db>> {
        // The second inner function is because the salsa macros seem to not like nested structs
        // and impl blocks inside the function.
        self.inferable_typevars_innerer(db)
    }

    fn inferable_typevars_innerer(self, db: &'db dyn Db) -> FxHashSet<BoundTypeVarInstance<'db>> {
        struct CollectTypeVars<'db> {
            typevars: RefCell<FxHashSet<BoundTypeVarInstance<'db>>>,
            seen_types: RefCell<FxIndexSet<NonAtomicType<'db>>>,
        }

        impl<'db> TypeVisitor<'db> for CollectTypeVars<'db> {
            fn should_visit_lazy_type_attributes(&self) -> bool {
                true
            }

            fn visit_bound_type_var_type(
                &self,
                db: &'db dyn Db,
                bound_typevar: BoundTypeVarInstance<'db>,
            ) {
                self.typevars.borrow_mut().insert(bound_typevar);
                walk_bound_type_var_type(db, bound_typevar, self);
            }

            fn visit_type(&self, db: &'db dyn Db, ty: Type<'db>) {
                match TypeKind::from(ty) {
                    TypeKind::Atomic => {}
                    TypeKind::NonAtomic(non_atomic_type) => {
                        if !self.seen_types.borrow_mut().insert(non_atomic_type) {
                            // If we have already seen this type, we can skip it.
                            return;
                        }
                        walk_non_atomic_type(db, non_atomic_type, self);
                    }
                }
            }
        }

        let visitor = CollectTypeVars {
            typevars: RefCell::new(FxHashSet::default()),
            seen_types: RefCell::new(FxIndexSet::default()),
        };
        for bound_typevar in self.variables(db) {
            visitor.visit_bound_type_var_type(db, bound_typevar);
        }
        visitor.typevars.into_inner()
    }

    pub(crate) fn variables(
        self,
        db: &'db dyn Db,
    ) -> impl ExactSizeIterator<Item = BoundTypeVarInstance<'db>> + Clone {
        self.variables_inner(db)
            .values()
            .map(|variable| variable.bound_typevar)
    }

    fn variable_from_type_param(
        db: &'db dyn Db,
        index: &'db SemanticIndex<'db>,
        binding_context: Definition<'db>,
        type_param_node: &ast::TypeParam,
    ) -> Option<BoundTypeVarInstance<'db>> {
        match type_param_node {
            ast::TypeParam::TypeVar(node) => {
                let definition = index.expect_single_definition(node);
                let Type::KnownInstance(KnownInstanceType::TypeVar(typevar)) =
                    declaration_type(db, definition).inner_type()
                else {
                    return None;
                };
                Some(typevar.with_binding_context(db, binding_context))
            }
            // TODO: Support these!
            ast::TypeParam::ParamSpec(_) => None,
            ast::TypeParam::TypeVarTuple(_) => None,
        }
    }

    /// Creates a generic context from the legacy `TypeVar`s that appear in a function parameter
    /// list.
    pub(crate) fn from_function_params(
        db: &'db dyn Db,
        definition: Definition<'db>,
        parameters: &Parameters<'db>,
        return_type: Option<Type<'db>>,
    ) -> Option<Self> {
        // Find all of the legacy typevars mentioned in the function signature.
        let mut variables = FxOrderSet::default();
        for param in parameters {
            if let Some(ty) = param.annotated_type() {
                ty.find_legacy_typevars(db, Some(definition), &mut variables);
            }
            if let Some(ty) = param.default_type() {
                ty.find_legacy_typevars(db, Some(definition), &mut variables);
            }
        }
        if let Some(ty) = return_type {
            ty.find_legacy_typevars(db, Some(definition), &mut variables);
        }

        if variables.is_empty() {
            return None;
        }
        Some(Self::from_typevar_instances(db, variables))
    }

    /// Creates a generic context from the legacy `TypeVar`s that appear in class's base class
    /// list.
    pub(crate) fn from_base_classes(
        db: &'db dyn Db,
        bases: impl Iterator<Item = Type<'db>>,
    ) -> Option<Self> {
        let mut variables = FxOrderSet::default();
        for base in bases {
            base.find_legacy_typevars(db, None, &mut variables);
        }
        if variables.is_empty() {
            return None;
        }
        Some(Self::from_typevar_instances(db, variables))
    }

    pub(crate) fn len(self, db: &'db dyn Db) -> usize {
        self.variables_inner(db).len()
    }

    pub(crate) fn contains(
        self,
        db: &'db dyn Db,
        bound_typevar: BoundTypeVarInstance<'db>,
    ) -> bool {
        self.variables_inner(db).contains_key(&bound_typevar)
    }

    pub(crate) fn signature(self, db: &'db dyn Db) -> Signature<'db> {
        let parameters = Parameters::new(
            self.variables(db)
                .map(|typevar| Self::parameter_from_typevar(db, typevar)),
        );
        Signature::new(parameters, None)
    }

    fn parameter_from_typevar(
        db: &'db dyn Db,
        bound_typevar: BoundTypeVarInstance<'db>,
    ) -> Parameter<'db> {
        let typevar = bound_typevar.typevar(db);
        let mut parameter = Parameter::positional_only(Some(typevar.name(db).clone()));
        match typevar.bound_or_constraints(db) {
            Some(TypeVarBoundOrConstraints::UpperBound(bound)) => {
                // TODO: This should be a type form.
                parameter = parameter.with_annotated_type(bound);
            }
            Some(TypeVarBoundOrConstraints::Constraints(constraints)) => {
                // TODO: This should be a new type variant where only these exact types are
                // assignable, and not subclasses of them, nor a union of them.
                parameter = parameter
                    .with_annotated_type(UnionType::from_elements(db, constraints.elements(db)));
            }
            None => {}
        }
        if let Some(default_ty) = bound_typevar.default_type(db) {
            parameter = parameter.with_default_type(default_ty);
        }
        parameter
    }

    pub(crate) fn default_specialization(
        self,
        db: &'db dyn Db,
        known_class: Option<KnownClass>,
    ) -> Specialization<'db> {
        let partial = self.specialize_partial(db, std::iter::repeat_n(None, self.len(db)));
        if known_class == Some(KnownClass::Tuple) {
            Specialization::new(
                db,
                self,
                partial.types(db),
                None,
                Some(TupleType::homogeneous(db, Type::unknown())),
            )
        } else {
            partial
        }
    }

    /// Returns a specialization of this generic context where each typevar is mapped to itself.
    pub(crate) fn identity_specialization(self, db: &'db dyn Db) -> Specialization<'db> {
        let types = self.variables(db).map(Type::TypeVar).collect();
        self.specialize(db, types)
    }

    pub(crate) fn unknown_specialization(self, db: &'db dyn Db) -> Specialization<'db> {
        let types = vec![Type::unknown(); self.len(db)];
        self.specialize(db, types.into())
    }

    /// Returns a tuple type of the typevars introduced by this generic context.
    pub(crate) fn as_tuple(self, db: &'db dyn Db) -> Type<'db> {
        Type::heterogeneous_tuple(db, self.variables(db).map(Type::TypeVar))
    }

    pub(crate) fn is_subset_of(self, db: &'db dyn Db, other: GenericContext<'db>) -> bool {
        let other_variables = other.variables_inner(db);
        self.variables(db)
            .all(|bound_typevar| other_variables.contains_key(&bound_typevar.identity(db)))
    }

    pub(crate) fn binds_typevar(
        self,
        db: &'db dyn Db,
        typevar: TypeVarInstance<'db>,
    ) -> Option<BoundTypeVarInstance<'db>> {
        self.variables(db).find(|self_bound_typevar| {
            self_bound_typevar.typevar(db).identity(db) == typevar.identity(db)
        })
    }

    /// Creates a specialization of this generic context. Panics if the length of `types` does not
    /// match the number of typevars in the generic context. You must provide a specific type for
    /// each typevar; no defaults are used. (Use [`specialize_partial`](Self::specialize_partial)
    /// if you might not have types for every typevar.)
    pub(crate) fn specialize(
        self,
        db: &'db dyn Db,
        types: Box<[Type<'db>]>,
    ) -> Specialization<'db> {
        assert!(self.len(db) == types.len());
        Specialization::new(db, self, types, None, None)
    }

    /// Creates a specialization of this generic context for the `tuple` class.
    pub(crate) fn specialize_tuple(
        self,
        db: &'db dyn Db,
        element_type: Type<'db>,
        tuple: TupleType<'db>,
    ) -> Specialization<'db> {
        Specialization::new(db, self, Box::from([element_type]), None, Some(tuple))
    }

    /// Creates a specialization of this generic context. Panics if the length of `types` does not
    /// match the number of typevars in the generic context. If any provided type is `None`, we
    /// will use the corresponding typevar's default type.
    pub(crate) fn specialize_partial<I>(self, db: &'db dyn Db, types: I) -> Specialization<'db>
    where
        I: IntoIterator<Item = Option<Type<'db>>>,
        I::IntoIter: ExactSizeIterator,
    {
        let types = types.into_iter();
        let variables = self.variables(db);
        assert!(self.len(db) == types.len());

        // Typevars can have other typevars as their default values, e.g.
        //
        // ```py
        // class C[T, U = T]: ...
        // ```
        //
        // If there is a mapping for `T`, we want to map `U` to that type, not to `T`. To handle
        // this, we repeatedly apply the specialization to itself, until we reach a fixed point.
        let mut expanded = vec![Type::unknown(); types.len()];
        for (idx, (ty, typevar)) in types.zip(variables).enumerate() {
            if let Some(ty) = ty {
                expanded[idx] = ty;
                continue;
            }

            let Some(default) = typevar.default_type(db) else {
                continue;
            };

            // Typevars are only allowed to refer to _earlier_ typevars in their defaults. (This is
            // statically enforced for PEP-695 contexts, and is explicitly called out as a
            // requirement for legacy contexts.)
            let partial = PartialSpecialization {
                generic_context: self,
                types: &expanded[0..idx],
            };
            let default = default.apply_type_mapping(
                db,
                &TypeMapping::PartialSpecialization(partial),
                TypeContext::default(),
            );
            expanded[idx] = default;
        }

        Specialization::new(db, self, expanded.into_boxed_slice(), None, None)
    }

    pub(crate) fn normalized_impl(self, db: &'db dyn Db, visitor: &NormalizedVisitor<'db>) -> Self {
        let variables = self
            .variables(db)
            .map(|bound_typevar| bound_typevar.normalized_impl(db, visitor));

        Self::from_typevar_instances(db, variables)
    }

    fn heap_size(
        (variables,): &(FxOrderMap<BoundTypeVarIdentity<'db>, GenericContextTypeVar<'db>>,),
    ) -> usize {
        ruff_memory_usage::order_map_heap_size(variables)
    }
}

fn inferable_typevars_cycle_recover<'db>(
    _db: &'db dyn Db,
    _value: &FxHashSet<BoundTypeVarInstance<'db>>,
    _count: u32,
    _self: GenericContext<'db>,
) -> salsa::CycleRecoveryAction<FxHashSet<BoundTypeVarInstance<'db>>> {
    salsa::CycleRecoveryAction::Iterate
}

fn inferable_typevars_cycle_initial<'db>(
    _db: &'db dyn Db,
    _self: GenericContext<'db>,
) -> FxHashSet<BoundTypeVarInstance<'db>> {
    FxHashSet::default()
}

#[derive(Debug, Copy, Clone, PartialEq, Eq)]
pub(super) enum LegacyGenericBase {
    Generic,
    Protocol,
}

impl LegacyGenericBase {
    const fn as_str(self) -> &'static str {
        match self {
            Self::Generic => "Generic",
            Self::Protocol => "Protocol",
        }
    }
}

impl std::fmt::Display for LegacyGenericBase {
    fn fmt(&self, f: &mut std::fmt::Formatter<'_>) -> std::fmt::Result {
        f.write_str(self.as_str())
    }
}

/// An assignment of a specific type to each type variable in a generic scope.
///
/// TODO: Handle nested specializations better, with actual parent links to the specialization of
/// the lexically containing context.
#[salsa::interned(debug, heap_size=ruff_memory_usage::heap_size)]
pub struct Specialization<'db> {
    pub(crate) generic_context: GenericContext<'db>,
    #[returns(deref)]
    pub(crate) types: Box<[Type<'db>]>,
    /// The materialization kind of the specialization. For example, given an invariant
    /// generic type `A`, `Top[A[Any]]` is a supertype of all materializations of `A[Any]`,
    /// and is represented here with `Some(MaterializationKind::Top)`. Similarly,
    /// `Bottom[A[Any]]` is a subtype of all materializations of `A[Any]`, and is represented
    /// with `Some(MaterializationKind::Bottom)`.
    /// The `materialization_kind` field may be non-`None` only if the specialization contains
    /// dynamic types in invariant positions.
    pub(crate) materialization_kind: Option<MaterializationKind>,

    /// For specializations of `tuple`, we also store more detailed information about the tuple's
    /// elements, above what the class's (single) typevar can represent.
    tuple_inner: Option<TupleType<'db>>,
}

// The Salsa heap is tracked separately.
impl get_size2::GetSize for Specialization<'_> {}

pub(super) fn walk_specialization<'db, V: super::visitor::TypeVisitor<'db> + ?Sized>(
    db: &'db dyn Db,
    specialization: Specialization<'db>,
    visitor: &V,
) {
    walk_generic_context(db, specialization.generic_context(db), visitor);
    for ty in specialization.types(db) {
        visitor.visit_type(db, *ty);
    }
    if let Some(tuple) = specialization.tuple_inner(db) {
        walk_tuple_type(db, tuple, visitor);
    }
}

#[expect(clippy::too_many_arguments)]
fn is_subtype_in_invariant_position<'db>(
    db: &'db dyn Db,
    derived_type: &Type<'db>,
    derived_materialization: MaterializationKind,
    base_type: &Type<'db>,
    base_materialization: MaterializationKind,
    inferable: InferableTypeVars<'_, 'db>,
    relation_visitor: &HasRelationToVisitor<'db>,
    disjointness_visitor: &IsDisjointVisitor<'db>,
) -> ConstraintSet<'db> {
    let derived_top = derived_type.top_materialization(db);
    let derived_bottom = derived_type.bottom_materialization(db);
    let base_top = base_type.top_materialization(db);
    let base_bottom = base_type.bottom_materialization(db);

    let is_subtype_of = |derived: Type<'db>, base: Type<'db>| {
        // TODO:
        // This should be removed and properly handled in the respective
        // `(Type::TypeVar(_), _) | (_, Type::TypeVar(_))` branch of
        // `Type::has_relation_to_impl`. Right now, we can not generally
        // return `ConstraintSet::from(true)` from that branch, as that
        // leads to union simplification, which means that we lose track
        // of type variables without recording the constraints under which
        // the relation holds.
        if matches!(base, Type::TypeVar(_)) || matches!(derived, Type::TypeVar(_)) {
            return ConstraintSet::from(true);
        }

        derived.has_relation_to_impl(
            db,
            base,
            inferable,
            TypeRelation::Subtyping,
            relation_visitor,
            disjointness_visitor,
        )
    };
    match (derived_materialization, base_materialization) {
        // `Derived` is a subtype of `Base` if the range of materializations covered by `Derived`
        // is a subset of the range covered by `Base`.
        (MaterializationKind::Top, MaterializationKind::Top) => {
            is_subtype_of(base_bottom, derived_bottom)
                .and(db, || is_subtype_of(derived_top, base_top))
        }
        // One bottom is a subtype of another if it covers a strictly larger set of materializations.
        (MaterializationKind::Bottom, MaterializationKind::Bottom) => {
            is_subtype_of(derived_bottom, base_bottom)
                .and(db, || is_subtype_of(base_top, derived_top))
        }
        // The bottom materialization of `Derived` is a subtype of the top materialization
        // of `Base` if there is some type that is both within the
        // range of types covered by derived and within the range covered by base, because if such a type
        // exists, it's a subtype of `Top[base]` and a supertype of `Bottom[derived]`.
        (MaterializationKind::Bottom, MaterializationKind::Top) => {
            (is_subtype_of(base_bottom, derived_bottom)
                .and(db, || is_subtype_of(derived_bottom, base_top)))
            .or(db, || {
                is_subtype_of(base_bottom, derived_top)
                    .and(db, || is_subtype_of(derived_top, base_top))
            })
            .or(db, || {
                is_subtype_of(base_top, derived_top)
                    .and(db, || is_subtype_of(derived_bottom, base_top))
            })
        }
        // A top materialization is a subtype of a bottom materialization only if both original
        // un-materialized types are the same fully static type.
        (MaterializationKind::Top, MaterializationKind::Bottom) => {
            is_subtype_of(derived_top, base_bottom)
                .and(db, || is_subtype_of(base_top, derived_bottom))
        }
    }
}

/// Whether two types encountered in an invariant position
/// have a relation (subtyping or assignability), taking into account
/// that the two types may come from a top or bottom materialization.
#[expect(clippy::too_many_arguments)]
fn has_relation_in_invariant_position<'db>(
    db: &'db dyn Db,
    derived_type: &Type<'db>,
    derived_materialization: Option<MaterializationKind>,
    base_type: &Type<'db>,
    base_materialization: Option<MaterializationKind>,
    inferable: InferableTypeVars<'_, 'db>,
    relation: TypeRelation,
    relation_visitor: &HasRelationToVisitor<'db>,
    disjointness_visitor: &IsDisjointVisitor<'db>,
) -> ConstraintSet<'db> {
    match (derived_materialization, base_materialization, relation) {
        // Top and bottom materializations are fully static types, so subtyping
        // is the same as assignability.
        (Some(derived_mat), Some(base_mat), _) => is_subtype_in_invariant_position(
            db,
            derived_type,
            derived_mat,
            base_type,
            base_mat,
            inferable,
            relation_visitor,
            disjointness_visitor,
        ),
        // Subtyping between invariant type parameters without a top/bottom materialization necessitates
        // checking the subtyping relation both ways: `A` must be a subtype of `B` *and* `B` must be a
        // subtype of `A`. The same applies to assignability.
        //
        // For subtyping between fully static types, this is the same as equivalence. However, we cannot
        // use `is_equivalent_to` (or `when_equivalent_to`) here, because we (correctly) understand
        // `list[Any]` as being equivalent to `list[Any]`, but we don't want `list[Any]` to be
        // considered a subtype of `list[Any]`. For assignability, we would have the opposite issue if
        // we simply checked for equivalence here: `Foo[Any]` should be considered assignable to
        // `Foo[list[Any]]` even if `Foo` is invariant, and even though `Any` is not equivalent to
        // `list[Any]`, because `Any` is assignable to `list[Any]` and `list[Any]` is assignable to
        // `Any`.
        (None, None, relation) => derived_type
            .has_relation_to_impl(
                db,
                *base_type,
                inferable,
                relation,
                relation_visitor,
                disjointness_visitor,
            )
            .and(db, || {
                base_type.has_relation_to_impl(
                    db,
                    *derived_type,
                    inferable,
                    relation,
                    relation_visitor,
                    disjointness_visitor,
                )
            }),
        // For gradual types, A <: B (subtyping) is defined as Top[A] <: Bottom[B]
        (None, Some(base_mat), TypeRelation::Subtyping | TypeRelation::Redundancy) => {
            is_subtype_in_invariant_position(
                db,
                derived_type,
                MaterializationKind::Top,
                base_type,
                base_mat,
                inferable,
                relation_visitor,
                disjointness_visitor,
            )
        }
        (Some(derived_mat), None, TypeRelation::Subtyping | TypeRelation::Redundancy) => {
            is_subtype_in_invariant_position(
                db,
                derived_type,
                derived_mat,
                base_type,
                MaterializationKind::Bottom,
                inferable,
                relation_visitor,
                disjointness_visitor,
            )
        }
        // And A <~ B (assignability) is Bottom[A] <: Top[B]
        (None, Some(base_mat), TypeRelation::Assignability) => is_subtype_in_invariant_position(
            db,
            derived_type,
            MaterializationKind::Bottom,
            base_type,
            base_mat,
            inferable,
            relation_visitor,
            disjointness_visitor,
        ),
        (Some(derived_mat), None, TypeRelation::Assignability) => is_subtype_in_invariant_position(
            db,
            derived_type,
            derived_mat,
            base_type,
            MaterializationKind::Top,
            inferable,
            relation_visitor,
            disjointness_visitor,
        ),
    }
}

impl<'db> Specialization<'db> {
    /// Restricts this specialization to only include the typevars in a generic context. If the
    /// specialization does not include all of those typevars, returns `None`.
    pub(crate) fn restrict(
        self,
        db: &'db dyn Db,
        generic_context: GenericContext<'db>,
    ) -> Option<Self> {
        let self_variables = self.generic_context(db).variables_inner(db);
        let self_types = self.types(db);
        let restricted_variables = generic_context.variables(db);
        let restricted_types: Option<Box<[_]>> = restricted_variables
            .map(|variable| {
                let index = self_variables.get_index_of(&variable.identity(db))?;
                self_types.get(index).copied()
            })
            .collect();
        Some(Self::new(
            db,
            generic_context,
            restricted_types?,
            self.materialization_kind(db),
            None,
        ))
    }

    /// Returns the tuple spec for a specialization of the `tuple` class.
    pub(crate) fn tuple(self, db: &'db dyn Db) -> Option<&'db TupleSpec<'db>> {
        self.tuple_inner(db).map(|tuple_type| tuple_type.tuple(db))
    }

    /// Returns the type that a typevar is mapped to, or None if the typevar isn't part of this
    /// mapping.
    pub(crate) fn get(
        self,
        db: &'db dyn Db,
        bound_typevar: BoundTypeVarInstance<'db>,
    ) -> Option<Type<'db>> {
        let index = self
            .generic_context(db)
            .variables_inner(db)
            .get_index_of(&bound_typevar.identity(db))?;
        self.types(db).get(index).copied()
    }

    /// Applies a specialization to this specialization. This is used, for instance, when a generic
    /// class inherits from a generic alias:
    ///
    /// ```py
    /// class A[T]: ...
    /// class B[U](A[U]): ...
    /// ```
    ///
    /// `B` is a generic class, whose MRO includes the generic alias `A[U]`, which specializes `A`
    /// with the specialization `{T: U}`. If `B` is specialized to `B[int]`, with specialization
    /// `{U: int}`, we can apply the second specialization to the first, resulting in `T: int`.
    /// That lets us produce the generic alias `A[int]`, which is the corresponding entry in the
    /// MRO of `B[int]`.
    pub(crate) fn apply_specialization(self, db: &'db dyn Db, other: Specialization<'db>) -> Self {
        let new_specialization = self.apply_type_mapping(db, &TypeMapping::Specialization(other));
        match other.materialization_kind(db) {
            None => new_specialization,
            Some(materialization_kind) => new_specialization.materialize_impl(
                db,
                materialization_kind,
                &ApplyTypeMappingVisitor::default(),
            ),
        }
    }

    pub(crate) fn apply_type_mapping<'a>(
        self,
        db: &'db dyn Db,
        type_mapping: &TypeMapping<'a, 'db>,
    ) -> Self {
        self.apply_type_mapping_impl(db, type_mapping, &[], &ApplyTypeMappingVisitor::default())
    }

    pub(crate) fn apply_type_mapping_impl<'a>(
        self,
        db: &'db dyn Db,
        type_mapping: &TypeMapping<'a, 'db>,
        tcx: &[Type<'db>],
        visitor: &ApplyTypeMappingVisitor<'db>,
    ) -> Self {
        if let TypeMapping::Materialize(materialization_kind) = type_mapping {
            return self.materialize_impl(db, *materialization_kind, visitor);
        }

        let types: Box<[_]> = self
            .types(db)
            .iter()
            .enumerate()
            .map(|(i, ty)| {
                let tcx = TypeContext::new(tcx.get(i).copied());
                ty.apply_type_mapping_impl(db, type_mapping, tcx, visitor)
            })
            .collect();

        let tuple_inner = self.tuple_inner(db).and_then(|tuple| {
            tuple.apply_type_mapping_impl(db, type_mapping, TypeContext::default(), visitor)
        });

        Specialization::new(
            db,
            self.generic_context(db),
            types,
            self.materialization_kind(db),
            tuple_inner,
        )
    }

    /// Applies an optional specialization to this specialization.
    pub(crate) fn apply_optional_specialization(
        self,
        db: &'db dyn Db,
        other: Option<Specialization<'db>>,
    ) -> Self {
        if let Some(other) = other {
            self.apply_specialization(db, other)
        } else {
            self
        }
    }

    /// Combines two specializations of the same generic context. If either specialization maps a
    /// typevar to `Type::Unknown`, the other specialization's mapping is used. If both map the
    /// typevar to a known type, those types are unioned together.
    ///
    /// Panics if the two specializations are not for the same generic context.
    pub(crate) fn combine(self, db: &'db dyn Db, other: Self) -> Self {
        let generic_context = self.generic_context(db);
        assert!(other.generic_context(db) == generic_context);
        // TODO special-casing Unknown to mean "no mapping" is not right here, and can give
        // confusing/wrong results in cases where there was a mapping found for a typevar, and it
        // was of type Unknown. We should probably add a bitset or similar to Specialization that
        // explicitly tells us which typevars are mapped.
        let types: Box<[_]> = self
            .types(db)
            .iter()
            .zip(other.types(db))
            .map(|(self_type, other_type)| match (self_type, other_type) {
                (unknown, known) | (known, unknown) if unknown.is_unknown() => *known,
                _ => UnionType::from_elements(db, [self_type, other_type]),
            })
            .collect();
        // TODO: Combine the tuple specs too
        // TODO(jelle): specialization type?
        Specialization::new(db, self.generic_context(db), types, None, None)
    }

    pub(crate) fn normalized_impl(self, db: &'db dyn Db, visitor: &NormalizedVisitor<'db>) -> Self {
        let types: Box<[_]> = self
            .types(db)
            .iter()
            .map(|ty| ty.normalized_impl(db, visitor))
            .collect();
        let tuple_inner = self
            .tuple_inner(db)
            .and_then(|tuple| tuple.normalized_impl(db, visitor));
        let context = self.generic_context(db).normalized_impl(db, visitor);
        Self::new(
            db,
            context,
            types,
            self.materialization_kind(db),
            tuple_inner,
        )
    }

    pub(super) fn materialize_impl(
        self,
        db: &'db dyn Db,
        materialization_kind: MaterializationKind,
        visitor: &ApplyTypeMappingVisitor<'db>,
    ) -> Self {
        // The top and bottom materializations are fully static types already, so materializing them
        // further does nothing.
        if self.materialization_kind(db).is_some() {
            return self;
        }
        let mut has_dynamic_invariant_typevar = false;
        let types: Box<[_]> = self
            .generic_context(db)
            .variables(db)
            .zip(self.types(db))
            .map(|(bound_typevar, vartype)| {
                match bound_typevar.variance(db) {
                    TypeVarVariance::Bivariant => {
                        // With bivariance, all specializations are subtypes of each other,
                        // so any materialization is acceptable.
                        vartype.materialize(db, MaterializationKind::Top, visitor)
                    }
                    TypeVarVariance::Covariant => {
                        vartype.materialize(db, materialization_kind, visitor)
                    }
                    TypeVarVariance::Contravariant => {
                        vartype.materialize(db, materialization_kind.flip(), visitor)
                    }
                    TypeVarVariance::Invariant => {
                        let top_materialization =
                            vartype.materialize(db, MaterializationKind::Top, visitor);
                        if !vartype.is_equivalent_to(db, top_materialization) {
                            has_dynamic_invariant_typevar = true;
                        }
                        *vartype
                    }
                }
            })
            .collect();
        let tuple_inner = self.tuple_inner(db).and_then(|tuple| {
            // Tuples are immutable, so tuple element types are always in covariant position.
            tuple.apply_type_mapping_impl(
                db,
                &TypeMapping::Materialize(materialization_kind),
                TypeContext::default(),
                visitor,
            )
        });
        let new_materialization_kind = if has_dynamic_invariant_typevar {
            Some(materialization_kind)
        } else {
            None
        };
        Specialization::new(
            db,
            self.generic_context(db),
            types,
            new_materialization_kind,
            tuple_inner,
        )
    }

    pub(crate) fn has_relation_to_impl(
        self,
        db: &'db dyn Db,
        other: Self,
        inferable: InferableTypeVars<'_, 'db>,
        relation: TypeRelation,
        relation_visitor: &HasRelationToVisitor<'db>,
        disjointness_visitor: &IsDisjointVisitor<'db>,
    ) -> ConstraintSet<'db> {
        let generic_context = self.generic_context(db);
        if generic_context != other.generic_context(db) {
            return ConstraintSet::from(false);
        }

        if let (Some(self_tuple), Some(other_tuple)) = (self.tuple_inner(db), other.tuple_inner(db))
        {
            return self_tuple.has_relation_to_impl(
                db,
                other_tuple,
                inferable,
                relation,
                relation_visitor,
                disjointness_visitor,
            );
        }

        let self_materialization_kind = self.materialization_kind(db);
        let other_materialization_kind = other.materialization_kind(db);

        let mut result = ConstraintSet::from(true);
        for ((bound_typevar, self_type), other_type) in (generic_context.variables(db))
            .zip(self.types(db))
            .zip(other.types(db))
        {
            // Subtyping/assignability of each type in the specialization depends on the variance
            // of the corresponding typevar:
            //   - covariant: verify that self_type <: other_type
            //   - contravariant: verify that other_type <: self_type
            //   - invariant: verify that self_type <: other_type AND other_type <: self_type
            //   - bivariant: skip, can't make subtyping/assignability false
            let compatible = match bound_typevar.variance(db) {
                TypeVarVariance::Invariant => has_relation_in_invariant_position(
                    db,
                    self_type,
                    self_materialization_kind,
                    other_type,
                    other_materialization_kind,
                    inferable,
                    relation,
                    relation_visitor,
                    disjointness_visitor,
                ),
                TypeVarVariance::Covariant => self_type.has_relation_to_impl(
                    db,
                    *other_type,
                    inferable,
                    relation,
                    relation_visitor,
                    disjointness_visitor,
                ),
                TypeVarVariance::Contravariant => other_type.has_relation_to_impl(
                    db,
                    *self_type,
                    inferable,
                    relation,
                    relation_visitor,
                    disjointness_visitor,
                ),
                TypeVarVariance::Bivariant => ConstraintSet::from(true),
            };
            if result.intersect(db, compatible).is_never_satisfied() {
                return result;
            }
        }

        result
    }

    pub(crate) fn is_equivalent_to_impl(
        self,
        db: &'db dyn Db,
        other: Specialization<'db>,
        inferable: InferableTypeVars<'_, 'db>,
        visitor: &IsEquivalentVisitor<'db>,
    ) -> ConstraintSet<'db> {
        if self.materialization_kind(db) != other.materialization_kind(db) {
            return ConstraintSet::from(false);
        }
        let generic_context = self.generic_context(db);
        if generic_context != other.generic_context(db) {
            return ConstraintSet::from(false);
        }

        let mut result = ConstraintSet::from(true);
        for ((bound_typevar, self_type), other_type) in (generic_context.variables(db))
            .zip(self.types(db))
            .zip(other.types(db))
        {
            // Equivalence of each type in the specialization depends on the variance of the
            // corresponding typevar:
            //   - covariant: verify that self_type == other_type
            //   - contravariant: verify that other_type == self_type
            //   - invariant: verify that self_type == other_type
            //   - bivariant: skip, can't make equivalence false
            let compatible = match bound_typevar.variance(db) {
                TypeVarVariance::Invariant
                | TypeVarVariance::Covariant
                | TypeVarVariance::Contravariant => {
                    self_type.is_equivalent_to_impl(db, *other_type, inferable, visitor)
                }
                TypeVarVariance::Bivariant => ConstraintSet::from(true),
            };
            if result.intersect(db, compatible).is_never_satisfied() {
                return result;
            }
        }

        match (self.tuple_inner(db), other.tuple_inner(db)) {
            (Some(_), None) | (None, Some(_)) => return ConstraintSet::from(false),
            (None, None) => {}
            (Some(self_tuple), Some(other_tuple)) => {
                let compatible =
                    self_tuple.is_equivalent_to_impl(db, other_tuple, inferable, visitor);
                if result.intersect(db, compatible).is_never_satisfied() {
                    return result;
                }
            }
        }

        result
    }

    pub(crate) fn find_legacy_typevars_impl(
        self,
        db: &'db dyn Db,
        binding_context: Option<Definition<'db>>,
        typevars: &mut FxOrderSet<BoundTypeVarInstance<'db>>,
        visitor: &FindLegacyTypeVarsVisitor<'db>,
    ) {
        for ty in self.types(db) {
            ty.find_legacy_typevars_impl(db, binding_context, typevars, visitor);
        }
        // A tuple's specialization will include all of its element types, so we don't need to also
        // look in `self.tuple`.
    }
}

/// A mapping between type variables and types.
///
/// You will usually use [`Specialization`] instead of this type. This type is used when we need to
/// substitute types for type variables before we have fully constructed a [`Specialization`].
#[derive(Clone, Debug, Eq, Hash, PartialEq, get_size2::GetSize)]
pub struct PartialSpecialization<'a, 'db> {
    generic_context: GenericContext<'db>,
    types: &'a [Type<'db>],
}

impl<'db> PartialSpecialization<'_, 'db> {
    /// Returns the type that a typevar is mapped to, or None if the typevar isn't part of this
    /// mapping.
    pub(crate) fn get(
        &self,
        db: &'db dyn Db,
        bound_typevar: BoundTypeVarInstance<'db>,
    ) -> Option<Type<'db>> {
        let index = self
            .generic_context
            .variables_inner(db)
            .get_index_of(&bound_typevar.identity(db))?;
        self.types.get(index).copied()
    }
}

/// Performs type inference between parameter annotations and argument types, producing a
/// specialization of a generic function.
pub(crate) struct SpecializationBuilder<'db> {
    db: &'db dyn Db,
<<<<<<< HEAD
    inferable: InferableTypeVars<'db, 'db>,
    types: FxHashMap<BoundTypeVarInstance<'db>, Type<'db>>,
=======
    types: FxHashMap<BoundTypeVarIdentity<'db>, Type<'db>>,
>>>>>>> a4dc1719
}

impl<'db> SpecializationBuilder<'db> {
    pub(crate) fn new(db: &'db dyn Db, inferable: InferableTypeVars<'db, 'db>) -> Self {
        Self {
            db,
            inferable,
            types: FxHashMap::default(),
        }
    }

    pub(crate) fn build(
        &mut self,
        generic_context: GenericContext<'db>,
        tcx: TypeContext<'db>,
    ) -> Specialization<'db> {
        let tcx_specialization = tcx
            .annotation
            .and_then(|annotation| annotation.specialization_of(self.db, None));

        let types =
            (generic_context.variables_inner(self.db).iter()).map(|(identity, variable)| {
                let mut ty = self.types.get(identity).copied();

                // When inferring a specialization for a generic class typevar from a constructor call,
                // promote any typevars that are inferred as a literal to the corresponding instance type.
                if variable.should_promote_literals {
                    let tcx = tcx_specialization.and_then(|specialization| {
                        specialization.get(self.db, variable.bound_typevar)
                    });
                    ty = ty.map(|ty| ty.promote_literals(self.db, TypeContext::new(tcx)));
                }

                ty
            });

        // TODO Infer the tuple spec for a tuple type
        generic_context.specialize_partial(self.db, types)
    }

    fn add_type_mapping(&mut self, bound_typevar: BoundTypeVarInstance<'db>, ty: Type<'db>) {
        self.types
            .entry(bound_typevar.identity(self.db))
            .and_modify(|existing| {
                *existing = UnionType::from_elements(self.db, [*existing, ty]);
            })
            .or_insert(ty);
    }

    pub(crate) fn infer(
        &mut self,
        formal: Type<'db>,
        actual: Type<'db>,
    ) -> Result<(), SpecializationError<'db>> {
        if formal == actual {
            return Ok(());
        }

        // If the actual type is a subtype of the formal type, then return without adding any new
        // type mappings. (Note that if the formal type contains any typevars, this check will
        // fail, since no non-typevar types are assignable to a typevar. Also note that we are
        // checking _subtyping_, not _assignability_, so that we do specialize typevars to dynamic
        // argument types; and we have a special case for `Never`, which is a subtype of all types,
        // but which we also do want as a specialization candidate.)
        //
        // In particular, this handles a case like
        //
        // ```py
        // def f[T](t: T | None): ...
        //
        // f(None)
        // ```
        //
        // without specializing `T` to `None`.
        if !matches!(formal, Type::ProtocolInstance(_))
            && !actual.is_never()
            && actual
                .when_subtype_of(self.db, formal, self.inferable)
                .is_always_satisfied()
        {
            return Ok(());
        }

        match (formal, actual) {
            // TODO: We haven't implemented a full unification solver yet. If typevars appear in
            // multiple union elements, we ideally want to express that _only one_ of them needs to
            // match, and that we should infer the smallest type mapping that allows that.
            //
            // For now, we punt on fully handling multiple typevar elements. Instead, we handle two
            // common cases specially:
            (Type::Union(formal_union), Type::Union(actual_union)) => {
                // First, if both formal and actual are unions, and precisely one formal union
                // element _is_ a typevar (not _contains_ a typevar), then we remove any actual
                // union elements that are a subtype of the formal (as a whole), and map the formal
                // typevar to any remaining actual union elements.
                //
                // In particular, this handles cases like
                //
                // ```py
                // def f[T](t: T | None) -> T: ...
                // def g[T](t: T | int | None) -> T | int: ...
                //
                // def _(x: str | None):
                //     reveal_type(f(x))  # revealed: str
                //
                // def _(y: str | int | None):
                //     reveal_type(g(x))  # revealed: str | int
                // ```
                let formal_bound_typevars =
                    (formal_union.elements(self.db).iter()).filter_map(|ty| ty.into_type_var());
                let Ok(formal_bound_typevar) = formal_bound_typevars.exactly_one() else {
                    return Ok(());
                };
                if (actual_union.elements(self.db).iter()).any(|ty| ty.is_type_var()) {
                    return Ok(());
                }
                let remaining_actual =
                    actual_union.filter(self.db, |ty| !ty.is_subtype_of(self.db, formal));
                if remaining_actual.is_never() {
                    return Ok(());
                }
                self.add_type_mapping(formal_bound_typevar, remaining_actual);
            }
            (Type::Union(formal), _) => {
                // Second, if the formal is a union, and precisely one union element _is_ a typevar (not
                // _contains_ a typevar), then we add a mapping between that typevar and the actual
                // type. (Note that we've already handled above the case where the actual is
                // assignable to any _non-typevar_ union element.)
                let bound_typevars =
                    (formal.elements(self.db).iter()).filter_map(|ty| ty.into_type_var());
                if let Ok(bound_typevar) = bound_typevars.exactly_one() {
                    self.add_type_mapping(bound_typevar, actual);
                }
            }

            (Type::Intersection(formal), _) => {
                // The actual type must be assignable to every (positive) element of the
                // formal intersection, so we must infer type mappings for each of them. (The
                // actual type must also be disjoint from every negative element of the
                // intersection, but that doesn't help us infer any type mappings.)
                for positive in formal.iter_positive(self.db) {
                    self.infer(positive, actual)?;
                }
            }

            (Type::TypeVar(bound_typevar), ty) | (ty, Type::TypeVar(bound_typevar))
                if self.inferable.is_inferable(bound_typevar) =>
            {
                match bound_typevar.typevar(self.db).bound_or_constraints(self.db) {
                    Some(TypeVarBoundOrConstraints::UpperBound(bound)) => {
                        if !ty
                            .when_assignable_to(self.db, bound, self.inferable)
                            .is_always_satisfied()
                        {
                            return Err(SpecializationError::MismatchedBound {
                                bound_typevar,
                                argument: ty,
                            });
                        }
                        self.add_type_mapping(bound_typevar, ty);
                    }
                    Some(TypeVarBoundOrConstraints::Constraints(constraints)) => {
                        for constraint in constraints.elements(self.db) {
                            if ty
                                .when_assignable_to(self.db, *constraint, self.inferable)
                                .is_always_satisfied()
                            {
                                self.add_type_mapping(bound_typevar, *constraint);
                                return Ok(());
                            }
                        }
                        return Err(SpecializationError::MismatchedConstraint {
                            bound_typevar,
                            argument: ty,
                        });
                    }
                    _ => {
                        self.add_type_mapping(bound_typevar, ty);
                    }
                }
            }

            (formal, Type::NominalInstance(actual_nominal)) => {
                // Special case: `formal` and `actual` are both tuples.
                if let (Some(formal_tuple), Some(actual_tuple)) = (
                    formal.tuple_instance_spec(self.db),
                    actual_nominal.tuple_spec(self.db),
                ) {
                    let Some(most_precise_length) =
                        formal_tuple.len().most_precise(actual_tuple.len())
                    else {
                        return Ok(());
                    };
                    let Ok(formal_tuple) = formal_tuple.resize(self.db, most_precise_length) else {
                        return Ok(());
                    };
                    let Ok(actual_tuple) = actual_tuple.resize(self.db, most_precise_length) else {
                        return Ok(());
                    };
                    for (formal_element, actual_element) in
                        formal_tuple.all_elements().zip(actual_tuple.all_elements())
                    {
                        self.infer(*formal_element, *actual_element)?;
                    }
                    return Ok(());
                }

                // Extract formal_alias if this is a generic class
                let formal_alias = match formal {
                    Type::NominalInstance(formal_nominal) => {
                        formal_nominal.class(self.db).into_generic_alias()
                    }
                    // TODO: This will only handle classes that explicit implement a generic protocol
                    // by listing it as a base class. To handle classes that implicitly implement a
                    // generic protocol, we will need to check the types of the protocol members to be
                    // able to infer the specialization of the protocol that the class implements.
                    Type::ProtocolInstance(ProtocolInstanceType {
                        inner: Protocol::FromClass(ClassType::Generic(alias)),
                        ..
                    }) => Some(alias),
                    _ => None,
                };

                if let Some(formal_alias) = formal_alias {
                    let formal_origin = formal_alias.origin(self.db);
                    for base in actual_nominal.class(self.db).iter_mro(self.db) {
                        let ClassBase::Class(ClassType::Generic(base_alias)) = base else {
                            continue;
                        };
                        if formal_origin != base_alias.origin(self.db) {
                            continue;
                        }
                        let formal_specialization =
                            formal_alias.specialization(self.db).types(self.db);
                        let base_specialization = base_alias.specialization(self.db).types(self.db);
                        for (formal_ty, base_ty) in
                            formal_specialization.iter().zip(base_specialization)
                        {
                            self.infer(*formal_ty, *base_ty)?;
                        }
                        return Ok(());
                    }
                }
            }

            // TODO: Add more forms that we can structurally induct into: type[C], callables
            _ => {}
        }

        Ok(())
    }
}

#[derive(Clone, Debug, Eq, PartialEq)]
pub(crate) enum SpecializationError<'db> {
    MismatchedBound {
        bound_typevar: BoundTypeVarInstance<'db>,
        argument: Type<'db>,
    },
    MismatchedConstraint {
        bound_typevar: BoundTypeVarInstance<'db>,
        argument: Type<'db>,
    },
}

impl<'db> SpecializationError<'db> {
    pub(crate) fn bound_typevar(&self) -> BoundTypeVarInstance<'db> {
        match self {
            Self::MismatchedBound { bound_typevar, .. } => *bound_typevar,
            Self::MismatchedConstraint { bound_typevar, .. } => *bound_typevar,
        }
    }

    pub(crate) fn argument_type(&self) -> Type<'db> {
        match self {
            Self::MismatchedBound { argument, .. } => *argument,
            Self::MismatchedConstraint { argument, .. } => *argument,
        }
    }
}<|MERGE_RESOLUTION|>--- conflicted
+++ resolved
@@ -17,19 +17,12 @@
 use crate::types::tuple::{TupleSpec, TupleType, walk_tuple_type};
 use crate::types::visitor::{NonAtomicType, TypeKind, TypeVisitor, walk_non_atomic_type};
 use crate::types::{
-<<<<<<< HEAD
-    ApplyTypeMappingVisitor, BoundTypeVarInstance, ClassLiteral, FindLegacyTypeVarsVisitor,
-    HasRelationToVisitor, IsDisjointVisitor, IsEquivalentVisitor, KnownClass, KnownInstanceType,
-    MaterializationKind, NormalizedVisitor, Type, TypeContext, TypeMapping, TypeRelation,
-    TypeVarBoundOrConstraints, TypeVarInstance, TypeVarKind, TypeVarVariance, UnionType,
-    binding_type, declaration_type, walk_bound_type_var_type,
-=======
     ApplyTypeMappingVisitor, BoundTypeVarIdentity, BoundTypeVarInstance, ClassLiteral,
     FindLegacyTypeVarsVisitor, HasRelationToVisitor, IsDisjointVisitor, IsEquivalentVisitor,
     KnownClass, KnownInstanceType, MaterializationKind, NormalizedVisitor, Type, TypeContext,
     TypeMapping, TypeRelation, TypeVarBoundOrConstraints, TypeVarIdentity, TypeVarInstance,
     TypeVarKind, TypeVarVariance, UnionType, binding_type, declaration_type,
->>>>>>> a4dc1719
+    walk_bound_type_var_type,
 };
 use crate::{Db, FxIndexSet, FxOrderMap, FxOrderSet};
 
@@ -123,26 +116,16 @@
         db,
         ast::name::Name::new_static("Self"),
         Some(class.definition(db)),
-<<<<<<< HEAD
-        Some(
-            TypeVarBoundOrConstraints::UpperBound(Type::instance(
-                db,
-                class.identity_specialization(db),
-            ))
-            .into(),
-        ),
-=======
         TypeVarKind::TypingSelf,
     );
     let bounds = TypeVarBoundOrConstraints::UpperBound(Type::instance(
         db,
-        class.identity_specialization(db, typevar_to_type),
+        class.identity_specialization(db),
     ));
     let typevar = TypeVarInstance::new(
         db,
         identity,
         Some(bounds.into()),
->>>>>>> a4dc1719
         // According to the [spec], we can consider `Self`
         // equivalent to an invariant type variable
         // [spec]: https://typing.python.org/en/latest/spec/generics.html#self
@@ -163,7 +146,7 @@
 #[derive(Clone, Copy, Debug)]
 pub(crate) enum InferableTypeVars<'a, 'db> {
     None,
-    One(&'a FxHashSet<BoundTypeVarInstance<'db>>),
+    One(&'a FxHashSet<BoundTypeVarIdentity<'db>>),
     Two(
         &'a InferableTypeVars<'a, 'db>,
         &'a InferableTypeVars<'a, 'db>,
@@ -171,12 +154,12 @@
 }
 
 impl<'a, 'db> InferableTypeVars<'a, 'db> {
-    pub(crate) fn is_inferable(&self, bound_typevar: BoundTypeVarInstance<'db>) -> bool {
+    pub(crate) fn is_inferable(&self, db: &'db dyn Db, bound_typevar: BoundTypeVarInstance<'db>) -> bool {
         match self {
             InferableTypeVars::None => false,
-            InferableTypeVars::One(typevars) => typevars.contains(&bound_typevar),
+            InferableTypeVars::One(typevars) => typevars.contains(&bound_typevar.identity(db)),
             InferableTypeVars::Two(left, right) => {
-                left.is_inferable(bound_typevar) || right.is_inferable(bound_typevar)
+                left.is_inferable(db, bound_typevar) || right.is_inferable(db, bound_typevar)
             }
         }
     }
@@ -192,7 +175,7 @@
     #[expect(dead_code)]
     pub(crate) fn display(&self, db: &'db dyn Db) -> impl Display {
         fn find_typevars<'db>(
-            result: &mut FxHashSet<BoundTypeVarInstance<'db>>,
+            result: &mut FxHashSet<BoundTypeVarIdentity<'db>>,
             inferable: &InferableTypeVars<'_, 'db>,
         ) {
             match inferable {
@@ -209,7 +192,9 @@
         find_typevars(&mut typevars, self);
         format!(
             "[{}]",
-            typevars.into_iter().map(|btv| btv.display(db)).format(", ")
+            typevars.into_iter().map(|btv_id| {
+                format!("{}@{:?}", btv_id.identity.name(db), btv_id.binding_context)
+            }).format(", ")
         )
     }
 }
@@ -332,15 +317,15 @@
         cycle_initial=inferable_typevars_cycle_initial,
         heap_size=ruff_memory_usage::heap_size,
     )]
-    fn inferable_typevars_inner(self, db: &'db dyn Db) -> FxHashSet<BoundTypeVarInstance<'db>> {
+    fn inferable_typevars_inner(self, db: &'db dyn Db) -> FxHashSet<BoundTypeVarIdentity<'db>> {
         // The second inner function is because the salsa macros seem to not like nested structs
         // and impl blocks inside the function.
         self.inferable_typevars_innerer(db)
     }
 
-    fn inferable_typevars_innerer(self, db: &'db dyn Db) -> FxHashSet<BoundTypeVarInstance<'db>> {
+    fn inferable_typevars_innerer(self, db: &'db dyn Db) -> FxHashSet<BoundTypeVarIdentity<'db>> {
         struct CollectTypeVars<'db> {
-            typevars: RefCell<FxHashSet<BoundTypeVarInstance<'db>>>,
+            typevars: RefCell<FxHashSet<BoundTypeVarIdentity<'db>>>,
             seen_types: RefCell<FxIndexSet<NonAtomicType<'db>>>,
         }
 
@@ -354,7 +339,7 @@
                 db: &'db dyn Db,
                 bound_typevar: BoundTypeVarInstance<'db>,
             ) {
-                self.typevars.borrow_mut().insert(bound_typevar);
+                self.typevars.borrow_mut().insert(bound_typevar.identity(db));
                 walk_bound_type_var_type(db, bound_typevar, self);
             }
 
@@ -466,7 +451,7 @@
         db: &'db dyn Db,
         bound_typevar: BoundTypeVarInstance<'db>,
     ) -> bool {
-        self.variables_inner(db).contains_key(&bound_typevar)
+        self.variables_inner(db).contains_key(&bound_typevar.identity(db))
     }
 
     pub(crate) fn signature(self, db: &'db dyn Db) -> Signature<'db> {
@@ -642,17 +627,17 @@
 
 fn inferable_typevars_cycle_recover<'db>(
     _db: &'db dyn Db,
-    _value: &FxHashSet<BoundTypeVarInstance<'db>>,
+    _value: &FxHashSet<BoundTypeVarIdentity<'db>>,
     _count: u32,
     _self: GenericContext<'db>,
-) -> salsa::CycleRecoveryAction<FxHashSet<BoundTypeVarInstance<'db>>> {
+) -> salsa::CycleRecoveryAction<FxHashSet<BoundTypeVarIdentity<'db>>> {
     salsa::CycleRecoveryAction::Iterate
 }
 
 fn inferable_typevars_cycle_initial<'db>(
     _db: &'db dyn Db,
     _self: GenericContext<'db>,
-) -> FxHashSet<BoundTypeVarInstance<'db>> {
+) -> FxHashSet<BoundTypeVarIdentity<'db>> {
     FxHashSet::default()
 }
 
@@ -1310,12 +1295,8 @@
 /// specialization of a generic function.
 pub(crate) struct SpecializationBuilder<'db> {
     db: &'db dyn Db,
-<<<<<<< HEAD
     inferable: InferableTypeVars<'db, 'db>,
-    types: FxHashMap<BoundTypeVarInstance<'db>, Type<'db>>,
-=======
     types: FxHashMap<BoundTypeVarIdentity<'db>, Type<'db>>,
->>>>>>> a4dc1719
 }
 
 impl<'db> SpecializationBuilder<'db> {
@@ -1462,7 +1443,7 @@
             }
 
             (Type::TypeVar(bound_typevar), ty) | (ty, Type::TypeVar(bound_typevar))
-                if self.inferable.is_inferable(bound_typevar) =>
+                if self.inferable.is_inferable(self.db, bound_typevar) =>
             {
                 match bound_typevar.typevar(self.db).bound_or_constraints(self.db) {
                     Some(TypeVarBoundOrConstraints::UpperBound(bound)) => {
