--- conflicted
+++ resolved
@@ -10,28 +10,18 @@
 use crate::semantic_index::{SemanticIndex, semantic_index};
 use crate::types::class::ClassType;
 use crate::types::class_base::ClassBase;
-<<<<<<< HEAD
-=======
 use crate::types::constraints::ConstraintSet;
->>>>>>> 28aed61a
 use crate::types::instance::{Protocol, ProtocolInstanceType};
 use crate::types::signatures::{Parameter, Parameters, Signature};
 use crate::types::tuple::{TupleSpec, TupleType, walk_tuple_type};
 use crate::types::visitor::{NonAtomicType, TypeKind, TypeVisitor, walk_non_atomic_type};
 use crate::types::{
-<<<<<<< HEAD
-    ApplyTypeMappingVisitor, BoundTypeVarInstance, FindLegacyTypeVarsVisitor, HasRelationToVisitor,
-    IsEquivalentVisitor, KnownClass, KnownInstanceType, MaterializationKind, NormalizedVisitor,
-    RecursiveTypeNormalizedVisitor, Type, TypeMapping, TypeRelation, TypeVarBoundOrConstraints,
-    TypeVarInstance, TypeVarKind, TypeVarVariance, UnionType, binding_type, declaration_type,
-    undecorated_type,
-=======
     ApplyTypeMappingVisitor, BoundTypeVarIdentity, BoundTypeVarInstance, ClassLiteral,
     FindLegacyTypeVarsVisitor, HasRelationToVisitor, IsDisjointVisitor, IsEquivalentVisitor,
-    KnownClass, KnownInstanceType, MaterializationKind, NormalizedVisitor, Type, TypeContext,
-    TypeMapping, TypeRelation, TypeVarBoundOrConstraints, TypeVarIdentity, TypeVarInstance,
-    TypeVarKind, TypeVarVariance, UnionType, declaration_type, walk_bound_type_var_type,
->>>>>>> 28aed61a
+    KnownClass, KnownInstanceType, MaterializationKind, NormalizedVisitor,
+    RecursiveTypeNormalizedVisitor, Type, TypeContext, TypeMapping, TypeRelation,
+    TypeVarBoundOrConstraints, TypeVarIdentity, TypeVarInstance, TypeVarKind, TypeVarVariance,
+    UnionType, declaration_type, walk_bound_type_var_type,
 };
 use crate::{Db, FxIndexSet, FxOrderMap, FxOrderSet};
 
@@ -44,34 +34,7 @@
 ) -> impl Iterator<Item = GenericContext<'db>> {
     index
         .ancestor_scopes(scope)
-<<<<<<< HEAD
-        .filter_map(|(_, ancestor_scope)| match ancestor_scope.node() {
-            NodeWithScopeKind::Class(class) => {
-                let definition = index.expect_single_definition(class.node(module));
-                binding_type(db, definition)
-                    .into_class_literal()?
-                    .generic_context(db)
-            }
-            NodeWithScopeKind::Function(function) => {
-                let definition = index.expect_single_definition(function.node(module));
-                undecorated_type(db, definition)
-                    .expect("function should have undecorated type")
-                    .into_function_literal()?
-                    .last_definition_signature(db)
-                    .generic_context
-            }
-            NodeWithScopeKind::TypeAlias(type_alias) => {
-                let definition = index.expect_single_definition(type_alias.node(module));
-                binding_type(db, definition)
-                    .into_type_alias()?
-                    .into_pep_695_type_alias()?
-                    .generic_context(db)
-            }
-            _ => None,
-        })
-=======
         .filter_map(|(_, ancestor_scope)| ancestor_scope.node().generic_context(db, index))
->>>>>>> 28aed61a
 }
 
 /// Binds an unbound typevar.
@@ -656,7 +619,6 @@
         Self::from_typevar_instances(db, variables)
     }
 
-<<<<<<< HEAD
     pub(super) fn recursive_type_normalized(
         self,
         db: &'db dyn Db,
@@ -664,20 +626,15 @@
     ) -> Self {
         let variables = self
             .variables(db)
-            .iter()
             .map(|bound_typevar| bound_typevar.recursive_type_normalized(db, visitor));
 
         Self::from_typevar_instances(db, variables)
     }
 
-    fn heap_size((variables,): &(FxOrderSet<BoundTypeVarInstance<'db>>,)) -> usize {
-        ruff_memory_usage::order_set_heap_size(variables)
-=======
     fn heap_size(
         (variables,): &(FxOrderMap<BoundTypeVarIdentity<'db>, GenericContextTypeVar<'db>>,),
     ) -> usize {
         ruff_memory_usage::order_map_heap_size(variables)
->>>>>>> 28aed61a
     }
 }
 
@@ -1380,52 +1337,6 @@
             .get_index_of(&bound_typevar.identity(db))?;
         self.types.get(index).copied()
     }
-<<<<<<< HEAD
-
-    pub(crate) fn to_owned(&self) -> PartialSpecialization<'db, 'db> {
-        PartialSpecialization {
-            generic_context: self.generic_context,
-            types: Cow::from(self.types.clone().into_owned()),
-        }
-    }
-
-    pub(crate) fn normalized_impl(
-        &self,
-        db: &'db dyn Db,
-        visitor: &NormalizedVisitor<'db>,
-    ) -> PartialSpecialization<'db, 'db> {
-        let generic_context = self.generic_context.normalized_impl(db, visitor);
-        let types: Cow<_> = self
-            .types
-            .iter()
-            .map(|ty| ty.normalized_impl(db, visitor))
-            .collect();
-
-        PartialSpecialization {
-            generic_context,
-            types,
-        }
-    }
-
-    pub(super) fn recursive_type_normalized(
-        &self,
-        db: &'db dyn Db,
-        visitor: &RecursiveTypeNormalizedVisitor<'db>,
-    ) -> PartialSpecialization<'db, 'db> {
-        let generic_context = self.generic_context.recursive_type_normalized(db, visitor);
-        let types: Cow<_> = self
-            .types
-            .iter()
-            .map(|ty| ty.recursive_type_normalized(db, visitor))
-            .collect();
-
-        PartialSpecialization {
-            generic_context,
-            types,
-        }
-    }
-=======
->>>>>>> 28aed61a
 }
 
 /// Performs type inference between parameter annotations and argument types, producing a
