use crate::Db;
use crate::semantic_index::expression::Expression;
use crate::semantic_index::place::{PlaceExpr, PlaceTable, ScopedPlaceId};
use crate::semantic_index::place_table;
use crate::semantic_index::predicate::{
    CallableAndCallExpr, ClassPatternKind, PatternPredicate, PatternPredicateKind, Predicate,
    PredicateNode,
};
use crate::semantic_index::scope::ScopeId;
use crate::types::enums::{enum_member_literals, enum_metadata};
use crate::types::function::KnownFunction;
use crate::types::infer::infer_same_file_expression_type;
use crate::types::{
    ClassLiteral, ClassType, Inferable, IntersectionBuilder, KnownClass, SubclassOfInner,
    SubclassOfType, Truthiness, Type, TypeVarBoundOrConstraints, UnionBuilder,
    infer_expression_types,
};

use ruff_db::parsed::{ParsedModuleRef, parsed_module};
use ruff_python_stdlib::identifiers::is_identifier;

use itertools::Itertools;
use ruff_python_ast as ast;
use ruff_python_ast::{BoolOp, ExprBoolOp};
use rustc_hash::FxHashMap;
use std::collections::hash_map::Entry;

use super::UnionType;

/// Return the type constraint that `test` (if true) would place on `symbol`, if any.
///
/// For example, if we have this code:
///
/// ```python
/// y = 1 if flag else None
/// x = 1 if flag else None
/// if x is not None:
///     ...
/// ```
///
/// The `test` expression `x is not None` places the constraint "not None" on the definition of
/// `x`, so in that case we'd return `Some(Type::Intersection(negative=[Type::None]))`.
///
/// But if we called this with the same `test` expression, but the `symbol` of `y`, no
/// constraint is applied to that symbol, so we'd just return `None`.
pub(crate) fn infer_narrowing_constraint<'db>(
    db: &'db dyn Db,
    predicate: Predicate<'db>,
    place: ScopedPlaceId,
) -> Option<Type<'db>> {
    let constraints = match predicate.node {
        PredicateNode::Expression(expression) => {
            if predicate.is_positive {
                all_narrowing_constraints_for_expression(db, expression)
            } else {
                all_negative_narrowing_constraints_for_expression(db, expression)
            }
        }
        PredicateNode::Pattern(pattern) => {
            if predicate.is_positive {
                all_narrowing_constraints_for_pattern(db, pattern)
            } else {
                all_negative_narrowing_constraints_for_pattern(db, pattern)
            }
        }
        PredicateNode::ReturnsNever(_) => return None,
        PredicateNode::StarImportPlaceholder(_) => return None,
    };
    if let Some(constraints) = constraints {
        constraints.get(&place).copied()
    } else {
        None
    }
}

#[salsa::tracked(returns(as_ref), heap_size=ruff_memory_usage::heap_size)]
fn all_narrowing_constraints_for_pattern<'db>(
    db: &'db dyn Db,
    pattern: PatternPredicate<'db>,
) -> Option<NarrowingConstraints<'db>> {
    let module = parsed_module(db, pattern.file(db)).load(db);
    NarrowingConstraintsBuilder::new(db, &module, PredicateNode::Pattern(pattern), true).finish()
}

#[salsa::tracked(
    returns(as_ref),
    cycle_fn=constraints_for_expression_cycle_recover,
    cycle_initial=constraints_for_expression_cycle_initial,
    heap_size=ruff_memory_usage::heap_size,
)]
fn all_narrowing_constraints_for_expression<'db>(
    db: &'db dyn Db,
    expression: Expression<'db>,
) -> Option<NarrowingConstraints<'db>> {
    let module = parsed_module(db, expression.file(db)).load(db);
    NarrowingConstraintsBuilder::new(db, &module, PredicateNode::Expression(expression), true)
        .finish()
}

#[salsa::tracked(
    returns(as_ref),
    cycle_fn=negative_constraints_for_expression_cycle_recover,
    cycle_initial=negative_constraints_for_expression_cycle_initial,
    heap_size=ruff_memory_usage::heap_size,
)]
fn all_negative_narrowing_constraints_for_expression<'db>(
    db: &'db dyn Db,
    expression: Expression<'db>,
) -> Option<NarrowingConstraints<'db>> {
    let module = parsed_module(db, expression.file(db)).load(db);
    NarrowingConstraintsBuilder::new(db, &module, PredicateNode::Expression(expression), false)
        .finish()
}

#[salsa::tracked(returns(as_ref), heap_size=ruff_memory_usage::heap_size)]
fn all_negative_narrowing_constraints_for_pattern<'db>(
    db: &'db dyn Db,
    pattern: PatternPredicate<'db>,
) -> Option<NarrowingConstraints<'db>> {
    let module = parsed_module(db, pattern.file(db)).load(db);
    NarrowingConstraintsBuilder::new(db, &module, PredicateNode::Pattern(pattern), false).finish()
}

#[expect(clippy::ref_option)]
fn constraints_for_expression_cycle_recover<'db>(
    _db: &'db dyn Db,
    _value: &Option<NarrowingConstraints<'db>>,
    _count: u32,
    _expression: Expression<'db>,
) -> salsa::CycleRecoveryAction<Option<NarrowingConstraints<'db>>> {
    salsa::CycleRecoveryAction::Iterate
}

fn constraints_for_expression_cycle_initial<'db>(
    _db: &'db dyn Db,
    _expression: Expression<'db>,
) -> Option<NarrowingConstraints<'db>> {
    None
}

#[expect(clippy::ref_option)]
fn negative_constraints_for_expression_cycle_recover<'db>(
    _db: &'db dyn Db,
    _value: &Option<NarrowingConstraints<'db>>,
    _count: u32,
    _expression: Expression<'db>,
) -> salsa::CycleRecoveryAction<Option<NarrowingConstraints<'db>>> {
    salsa::CycleRecoveryAction::Iterate
}

fn negative_constraints_for_expression_cycle_initial<'db>(
    _db: &'db dyn Db,
    _expression: Expression<'db>,
) -> Option<NarrowingConstraints<'db>> {
    None
}

/// Functions that can be used to narrow the type of a first argument using a "classinfo" second argument.
///
/// A "classinfo" argument is either a class or a tuple of classes, or a tuple of tuples of classes
/// (etc. for arbitrary levels of recursion)
#[derive(Debug, Clone, Copy, PartialEq, Eq, Hash)]
pub enum ClassInfoConstraintFunction {
    /// `builtins.isinstance`
    IsInstance,
    /// `builtins.issubclass`
    IsSubclass,
}

impl ClassInfoConstraintFunction {
    /// Generate a constraint from the type of a `classinfo` argument to `isinstance` or `issubclass`.
    ///
    /// The `classinfo` argument can be a class literal, a tuple of (tuples of) class literals. PEP 604
    /// union types are not yet supported. Returns `None` if the `classinfo` argument has a wrong type.
    fn generate_constraint<'db>(self, db: &'db dyn Db, classinfo: Type<'db>) -> Option<Type<'db>> {
        let constraint_fn = |class: ClassLiteral<'db>| match self {
            ClassInfoConstraintFunction::IsInstance => {
                Type::instance(db, class.default_specialization(db))
            }
            ClassInfoConstraintFunction::IsSubclass => {
                SubclassOfType::from(db, class.default_specialization(db))
            }
        };

        match classinfo {
            Type::Tuple(tuple) => UnionType::try_from_elements(
                db,
                tuple
                    .tuple(db)
                    .all_elements()
                    .copied()
                    .map(|element| self.generate_constraint(db, element)),
            ),
            Type::ClassLiteral(class_literal) => {
                // At runtime (on Python 3.11+), this will return `True` for classes that actually
                // do inherit `typing.Any` and `False` otherwise. We could accurately model that?
                if class_literal.is_known(db, KnownClass::Any) {
                    None
                } else {
                    Some(constraint_fn(class_literal))
                }
            }
            Type::SubclassOf(subclass_of_ty) => match subclass_of_ty.subclass_of() {
                SubclassOfInner::Class(ClassType::NonGeneric(class)) => Some(constraint_fn(class)),
                // It's not valid to use a generic alias as the second argument to `isinstance()` or `issubclass()`,
                // e.g. `isinstance(x, list[int])` fails at runtime.
                SubclassOfInner::Class(ClassType::Generic(_)) => None,
                SubclassOfInner::Dynamic(dynamic) => Some(Type::Dynamic(dynamic)),
            },
            Type::Dynamic(_) => Some(classinfo),
            Type::Intersection(intersection) => {
                if intersection.negative(db).is_empty() {
                    let mut builder = IntersectionBuilder::new(db);
                    for element in intersection.positive(db) {
                        builder = builder.add_positive(self.generate_constraint(db, *element)?);
                    }
                    Some(builder.build())
                } else {
                    // TODO: can we do better here?
                    None
                }
            }
            Type::Union(union) => {
                union.try_map(db, |element| self.generate_constraint(db, *element))
            }
<<<<<<< HEAD
            Type::TypeVar(type_var, Inferable::NotInferable) => match type_var
=======
            Type::TypeVar(bound_typevar) => match bound_typevar
                .typevar(db)
>>>>>>> 66500907
                .bound_or_constraints(db)?
            {
                TypeVarBoundOrConstraints::UpperBound(bound) => self.generate_constraint(db, bound),
                TypeVarBoundOrConstraints::Constraints(constraints) => {
                    self.generate_constraint(db, Type::Union(constraints))
                }
            },

            // It's not valid to use a generic alias as the second argument to `isinstance()` or `issubclass()`,
            // e.g. `isinstance(x, list[int])` fails at runtime.
            Type::GenericAlias(_) => None,

            Type::AlwaysFalsy
            | Type::AlwaysTruthy
            | Type::BooleanLiteral(_)
            | Type::BoundMethod(_)
            | Type::BoundSuper(_)
            | Type::BytesLiteral(_)
            | Type::EnumLiteral(_)
            | Type::Callable(_)
            | Type::DataclassDecorator(_)
            | Type::Never
            | Type::MethodWrapper(_)
            | Type::ModuleLiteral(_)
            | Type::FunctionLiteral(_)
            | Type::ProtocolInstance(_)
            | Type::PropertyInstance(_)
            | Type::SpecialForm(_)
            | Type::NominalInstance(_)
            | Type::LiteralString
            | Type::StringLiteral(_)
            | Type::IntLiteral(_)
            | Type::KnownInstance(_)
            | Type::TypeIs(_)
            | Type::TypeVar(_, Inferable::Inferable)
            | Type::WrapperDescriptor(_)
            | Type::DataclassTransformer(_)
            | Type::TypedDict(_) => None,
        }
    }
}

type NarrowingConstraints<'db> = FxHashMap<ScopedPlaceId, Type<'db>>;

fn merge_constraints_and<'db>(
    into: &mut NarrowingConstraints<'db>,
    from: NarrowingConstraints<'db>,
    db: &'db dyn Db,
) {
    for (key, value) in from {
        match into.entry(key) {
            Entry::Occupied(mut entry) => {
                *entry.get_mut() = IntersectionBuilder::new(db)
                    .add_positive(*entry.get())
                    .add_positive(value)
                    .build();
            }
            Entry::Vacant(entry) => {
                entry.insert(value);
            }
        }
    }
}

fn merge_constraints_or<'db>(
    into: &mut NarrowingConstraints<'db>,
    from: &NarrowingConstraints<'db>,
    db: &'db dyn Db,
) {
    for (key, value) in from {
        match into.entry(*key) {
            Entry::Occupied(mut entry) => {
                *entry.get_mut() = UnionBuilder::new(db).add(*entry.get()).add(*value).build();
            }
            Entry::Vacant(entry) => {
                entry.insert(Type::object(db));
            }
        }
    }
    for (key, value) in into.iter_mut() {
        if !from.contains_key(key) {
            *value = Type::object(db);
        }
    }
}

fn negate_if<'db>(constraints: &mut NarrowingConstraints<'db>, db: &'db dyn Db, yes: bool) {
    for (_place, ty) in constraints.iter_mut() {
        *ty = ty.negate_if(db, yes);
    }
}

fn place_expr(expr: &ast::Expr) -> Option<PlaceExpr> {
    match expr {
        ast::Expr::Named(named) => PlaceExpr::try_from_expr(named.target.as_ref()),
        _ => PlaceExpr::try_from_expr(expr),
    }
}

struct NarrowingConstraintsBuilder<'db, 'ast> {
    db: &'db dyn Db,
    module: &'ast ParsedModuleRef,
    predicate: PredicateNode<'db>,
    is_positive: bool,
}

impl<'db, 'ast> NarrowingConstraintsBuilder<'db, 'ast> {
    fn new(
        db: &'db dyn Db,
        module: &'ast ParsedModuleRef,
        predicate: PredicateNode<'db>,
        is_positive: bool,
    ) -> Self {
        Self {
            db,
            module,
            predicate,
            is_positive,
        }
    }

    fn finish(mut self) -> Option<NarrowingConstraints<'db>> {
        let constraints: Option<NarrowingConstraints<'db>> = match self.predicate {
            PredicateNode::Expression(expression) => {
                self.evaluate_expression_predicate(expression, self.is_positive)
            }
            PredicateNode::Pattern(pattern) => {
                self.evaluate_pattern_predicate(pattern, self.is_positive)
            }
            PredicateNode::ReturnsNever(_) => return None,
            PredicateNode::StarImportPlaceholder(_) => return None,
        };
        if let Some(mut constraints) = constraints {
            constraints.shrink_to_fit();
            Some(constraints)
        } else {
            None
        }
    }

    fn evaluate_expression_predicate(
        &mut self,
        expression: Expression<'db>,
        is_positive: bool,
    ) -> Option<NarrowingConstraints<'db>> {
        let expression_node = expression.node_ref(self.db, self.module);
        self.evaluate_expression_node_predicate(expression_node, expression, is_positive)
    }

    fn evaluate_expression_node_predicate(
        &mut self,
        expression_node: &ruff_python_ast::Expr,
        expression: Expression<'db>,
        is_positive: bool,
    ) -> Option<NarrowingConstraints<'db>> {
        match expression_node {
            ast::Expr::Name(_) | ast::Expr::Attribute(_) | ast::Expr::Subscript(_) => {
                self.evaluate_simple_expr(expression_node, is_positive)
            }
            ast::Expr::Compare(expr_compare) => {
                self.evaluate_expr_compare(expr_compare, expression, is_positive)
            }
            ast::Expr::Call(expr_call) => {
                self.evaluate_expr_call(expr_call, expression, is_positive)
            }
            ast::Expr::UnaryOp(unary_op) if unary_op.op == ast::UnaryOp::Not => {
                self.evaluate_expression_node_predicate(&unary_op.operand, expression, !is_positive)
            }
            ast::Expr::BoolOp(bool_op) => self.evaluate_bool_op(bool_op, expression, is_positive),
            ast::Expr::Named(expr_named) => self.evaluate_expr_named(expr_named, is_positive),
            _ => None,
        }
    }

    fn evaluate_pattern_predicate_kind(
        &mut self,
        pattern_predicate_kind: &PatternPredicateKind<'db>,
        subject: Expression<'db>,
        is_positive: bool,
    ) -> Option<NarrowingConstraints<'db>> {
        match pattern_predicate_kind {
            PatternPredicateKind::Singleton(singleton) => {
                self.evaluate_match_pattern_singleton(subject, *singleton)
            }
            PatternPredicateKind::Class(cls, kind) => {
                self.evaluate_match_pattern_class(subject, *cls, *kind, is_positive)
            }
            PatternPredicateKind::Value(expr) => self.evaluate_match_pattern_value(subject, *expr),
            PatternPredicateKind::Or(predicates) => {
                self.evaluate_match_pattern_or(subject, predicates, is_positive)
            }
            PatternPredicateKind::As(pattern, _) => pattern
                .as_deref()
                .and_then(|p| self.evaluate_pattern_predicate_kind(p, subject, is_positive)),
            PatternPredicateKind::Unsupported => None,
        }
    }

    fn evaluate_pattern_predicate(
        &mut self,
        pattern: PatternPredicate<'db>,
        is_positive: bool,
    ) -> Option<NarrowingConstraints<'db>> {
        let subject = pattern.subject(self.db);
        self.evaluate_pattern_predicate_kind(pattern.kind(self.db), subject, is_positive)
            .map(|mut constraints| {
                negate_if(&mut constraints, self.db, !is_positive);
                constraints
            })
    }

    fn places(&self) -> &'db PlaceTable {
        place_table(self.db, self.scope())
    }

    fn scope(&self) -> ScopeId<'db> {
        match self.predicate {
            PredicateNode::Expression(expression) => expression.scope(self.db),
            PredicateNode::Pattern(pattern) => pattern.scope(self.db),
            PredicateNode::ReturnsNever(CallableAndCallExpr { callable, .. }) => {
                callable.scope(self.db)
            }
            PredicateNode::StarImportPlaceholder(definition) => definition.scope(self.db),
        }
    }

    #[track_caller]
    fn expect_place(&self, place_expr: &PlaceExpr) -> ScopedPlaceId {
        self.places()
            .place_id(place_expr)
            .expect("We should always have a place for every `PlaceExpr`")
    }

    fn evaluate_simple_expr(
        &mut self,
        expr: &ast::Expr,
        is_positive: bool,
    ) -> Option<NarrowingConstraints<'db>> {
        let target = place_expr(expr)?;
        let place = self.expect_place(&target);

        let ty = if is_positive {
            Type::AlwaysFalsy.negate(self.db)
        } else {
            Type::AlwaysTruthy.negate(self.db)
        };

        Some(NarrowingConstraints::from_iter([(place, ty)]))
    }

    fn evaluate_expr_named(
        &mut self,
        expr_named: &ast::ExprNamed,
        is_positive: bool,
    ) -> Option<NarrowingConstraints<'db>> {
        self.evaluate_simple_expr(&expr_named.target, is_positive)
    }

    fn evaluate_expr_eq(&mut self, lhs_ty: Type<'db>, rhs_ty: Type<'db>) -> Option<Type<'db>> {
        // We can only narrow on equality checks against single-valued types.
        if rhs_ty.is_single_valued(self.db) || rhs_ty.is_union_of_single_valued(self.db) {
            // The fully-general (and more efficient) approach here would be to introduce a
            // `NeverEqualTo` type that can wrap a single-valued type, and then simply return
            // `~NeverEqualTo(rhs_ty)` here and let union/intersection builder sort it out. This is
            // how we handle `AlwaysTruthy` and `AlwaysFalsy`. But this means we have to deal with
            // this type everywhere, and possibly have it show up unsimplified in some cases, and
            // so we instead prefer to just do the simplification here. (Another hybrid option that
            // would be similar to this, but more efficient, would be to allow narrowing to return
            // something that is not a type, and handle this not-a-type in `symbol_from_bindings`,
            // instead of intersecting with a type.)

            // Return `true` if it is possible for any two inhabitants of the given types to
            // compare equal to each other; otherwise return `false`.
            fn could_compare_equal<'db>(
                db: &'db dyn Db,
                left_ty: Type<'db>,
                right_ty: Type<'db>,
            ) -> bool {
                if !left_ty.is_disjoint_from(db, right_ty) {
                    // If types overlap, they have inhabitants in common; it's definitely possible
                    // for an object to compare equal to itself.
                    return true;
                }
                match (left_ty, right_ty) {
                    // In order to be sure a union type cannot compare equal to another type, it
                    // must be true that no element of the union can compare equal to that type.
                    (Type::Union(union), _) => union
                        .elements(db)
                        .iter()
                        .any(|ty| could_compare_equal(db, *ty, right_ty)),
                    (_, Type::Union(union)) => union
                        .elements(db)
                        .iter()
                        .any(|ty| could_compare_equal(db, left_ty, *ty)),
                    // Boolean literals and int literals are disjoint, and single valued, and yet
                    // `True == 1` and `False == 0`.
                    (Type::BooleanLiteral(b), Type::IntLiteral(i))
                    | (Type::IntLiteral(i), Type::BooleanLiteral(b)) => i64::from(b) == i,
                    // Other than the above cases, two single-valued disjoint types cannot compare
                    // equal.
                    _ => !(left_ty.is_single_valued(db) && right_ty.is_single_valued(db)),
                }
            }

            // Return `true` if `lhs_ty` consists only of `LiteralString` and types that cannot
            // compare equal to `rhs_ty`.
            fn can_narrow_to_rhs<'db>(
                db: &'db dyn Db,
                lhs_ty: Type<'db>,
                rhs_ty: Type<'db>,
            ) -> bool {
                match lhs_ty {
                    Type::Union(union) => union
                        .elements(db)
                        .iter()
                        .all(|ty| can_narrow_to_rhs(db, *ty, rhs_ty)),
                    // Either `rhs_ty` is a string literal, in which case we can narrow to it (no
                    // other string literal could compare equal to it), or it is not a string
                    // literal, in which case (given that it is single-valued), LiteralString
                    // cannot compare equal to it.
                    Type::LiteralString => true,
                    _ => !could_compare_equal(db, lhs_ty, rhs_ty),
                }
            }

            // Filter `ty` to just the types that cannot be equal to `rhs_ty`.
            fn filter_to_cannot_be_equal<'db>(
                db: &'db dyn Db,
                ty: Type<'db>,
                rhs_ty: Type<'db>,
            ) -> Type<'db> {
                match ty {
                    Type::Union(union) => {
                        union.map(db, |ty| filter_to_cannot_be_equal(db, *ty, rhs_ty))
                    }
                    // Treat `bool` as `Literal[True, False]`.
                    Type::NominalInstance(instance)
                        if instance.class.is_known(db, KnownClass::Bool) =>
                    {
                        UnionType::from_elements(
                            db,
                            [Type::BooleanLiteral(true), Type::BooleanLiteral(false)]
                                .into_iter()
                                .map(|ty| filter_to_cannot_be_equal(db, ty, rhs_ty)),
                        )
                    }
                    // Treat enums as a union of their members.
                    Type::NominalInstance(instance)
                        if enum_metadata(db, instance.class.class_literal(db).0).is_some() =>
                    {
                        UnionType::from_elements(
                            db,
                            enum_member_literals(db, instance.class.class_literal(db).0, None)
                                .expect("Calling `enum_member_literals` on an enum class")
                                .map(|ty| filter_to_cannot_be_equal(db, ty, rhs_ty)),
                        )
                    }
                    _ => {
                        if ty.is_single_valued(db) && !could_compare_equal(db, ty, rhs_ty) {
                            ty
                        } else {
                            Type::Never
                        }
                    }
                }
            }
            Some(if can_narrow_to_rhs(self.db, lhs_ty, rhs_ty) {
                rhs_ty
            } else {
                filter_to_cannot_be_equal(self.db, lhs_ty, rhs_ty).negate(self.db)
            })
        } else {
            None
        }
    }

    fn evaluate_expr_ne(&mut self, lhs_ty: Type<'db>, rhs_ty: Type<'db>) -> Option<Type<'db>> {
        match (lhs_ty, rhs_ty) {
            (Type::NominalInstance(instance), Type::IntLiteral(i))
                if instance.class.is_known(self.db, KnownClass::Bool) =>
            {
                if i == 0 {
                    Some(Type::BooleanLiteral(false).negate(self.db))
                } else if i == 1 {
                    Some(Type::BooleanLiteral(true).negate(self.db))
                } else {
                    None
                }
            }
            (_, Type::BooleanLiteral(b)) => Some(
                UnionType::from_elements(self.db, [rhs_ty, Type::IntLiteral(i64::from(b))])
                    .negate(self.db),
            ),
            _ if rhs_ty.is_single_valued(self.db) => Some(rhs_ty.negate(self.db)),
            _ => None,
        }
    }

    fn evaluate_expr_in(&mut self, lhs_ty: Type<'db>, rhs_ty: Type<'db>) -> Option<Type<'db>> {
        if lhs_ty.is_single_valued(self.db) || lhs_ty.is_union_of_single_valued(self.db) {
            match rhs_ty {
                Type::Tuple(rhs_tuple) => Some(UnionType::from_elements(
                    self.db,
                    rhs_tuple.tuple(self.db).all_elements(),
                )),

                Type::StringLiteral(string_literal) => Some(UnionType::from_elements(
                    self.db,
                    string_literal
                        .iter_each_char(self.db)
                        .map(Type::StringLiteral),
                )),

                _ => None,
            }
        } else {
            None
        }
    }

    fn evaluate_expr_compare_op(
        &mut self,
        lhs_ty: Type<'db>,
        rhs_ty: Type<'db>,
        op: ast::CmpOp,
    ) -> Option<Type<'db>> {
        match op {
            ast::CmpOp::IsNot => {
                if rhs_ty.is_singleton(self.db) {
                    let ty = IntersectionBuilder::new(self.db)
                        .add_negative(rhs_ty)
                        .build();
                    Some(ty)
                } else {
                    // Non-singletons cannot be safely narrowed using `is not`
                    None
                }
            }
            ast::CmpOp::Is => Some(rhs_ty),
            ast::CmpOp::Eq => self.evaluate_expr_eq(lhs_ty, rhs_ty),
            ast::CmpOp::NotEq => self.evaluate_expr_ne(lhs_ty, rhs_ty),
            ast::CmpOp::In => self.evaluate_expr_in(lhs_ty, rhs_ty),
            ast::CmpOp::NotIn => self
                .evaluate_expr_in(lhs_ty, rhs_ty)
                .map(|ty| ty.negate(self.db)),
            _ => None,
        }
    }

    fn evaluate_expr_compare(
        &mut self,
        expr_compare: &ast::ExprCompare,
        expression: Expression<'db>,
        is_positive: bool,
    ) -> Option<NarrowingConstraints<'db>> {
        fn is_narrowing_target_candidate(expr: &ast::Expr) -> bool {
            matches!(
                expr,
                ast::Expr::Name(_)
                    | ast::Expr::Attribute(_)
                    | ast::Expr::Subscript(_)
                    | ast::Expr::Call(_)
                    | ast::Expr::Named(_)
            )
        }

        let ast::ExprCompare {
            range: _,
            node_index: _,
            left,
            ops,
            comparators,
        } = expr_compare;

        // Performance optimization: early return if there are no potential narrowing targets.
        if !is_narrowing_target_candidate(left)
            && comparators
                .iter()
                .all(|c| !is_narrowing_target_candidate(c))
        {
            return None;
        }

        if !is_positive && comparators.len() > 1 {
            // We can't negate a constraint made by a multi-comparator expression, since we can't
            // know which comparison part is the one being negated.
            // For example, the negation of  `x is 1 is y is 2`, would be `(x is not 1) or (y is not 1) or (y is not 2)`
            // and that requires cross-symbol constraints, which we don't support yet.
            return None;
        }

        let inference = infer_expression_types(self.db, expression);

        let comparator_tuples = std::iter::once(&**left)
            .chain(comparators)
            .tuple_windows::<(&ruff_python_ast::Expr, &ruff_python_ast::Expr)>();
        let mut constraints = NarrowingConstraints::default();

        let mut last_rhs_ty: Option<Type> = None;

        for (op, (left, right)) in std::iter::zip(&**ops, comparator_tuples) {
            let lhs_ty = last_rhs_ty.unwrap_or_else(|| inference.expression_type(left));
            let rhs_ty = inference.expression_type(right);
            last_rhs_ty = Some(rhs_ty);

            match left {
                ast::Expr::Name(_)
                | ast::Expr::Attribute(_)
                | ast::Expr::Subscript(_)
                | ast::Expr::Named(_) => {
                    if let Some(left) = place_expr(left) {
                        let op = if is_positive { *op } else { op.negate() };

                        if let Some(ty) = self.evaluate_expr_compare_op(lhs_ty, rhs_ty, op) {
                            let place = self.expect_place(&left);
                            constraints.insert(place, ty);
                        }
                    }
                }
                ast::Expr::Call(ast::ExprCall {
                    range: _,
                    node_index: _,
                    func: callable,
                    arguments:
                        ast::Arguments {
                            args,
                            keywords,
                            range: _,
                            node_index: _,
                        },
                }) if keywords.is_empty() => {
                    let rhs_class = match rhs_ty {
                        Type::ClassLiteral(class) => class,
                        Type::GenericAlias(alias) => alias.origin(self.db),
                        _ => {
                            continue;
                        }
                    };

                    let target = match &**args {
                        [first] => match place_expr(first) {
                            Some(target) => target,
                            None => continue,
                        },
                        _ => continue,
                    };

                    let is_valid_constraint = if is_positive {
                        op == &ast::CmpOp::Is
                    } else {
                        op == &ast::CmpOp::IsNot
                    };

                    if !is_valid_constraint {
                        continue;
                    }

                    let callable_type = inference.expression_type(&**callable);

                    if callable_type
                        .into_class_literal()
                        .is_some_and(|c| c.is_known(self.db, KnownClass::Type))
                    {
                        let place = self.expect_place(&target);
                        constraints.insert(
                            place,
                            Type::instance(self.db, rhs_class.unknown_specialization(self.db)),
                        );
                    }
                }
                _ => {}
            }
        }
        Some(constraints)
    }

    fn evaluate_expr_call(
        &mut self,
        expr_call: &ast::ExprCall,
        expression: Expression<'db>,
        is_positive: bool,
    ) -> Option<NarrowingConstraints<'db>> {
        let inference = infer_expression_types(self.db, expression);

        let callable_ty = inference.expression_type(&*expr_call.func);

        // TODO: add support for PEP 604 union types on the right hand side of `isinstance`
        // and `issubclass`, for example `isinstance(x, str | (int | float))`.
        match callable_ty {
            Type::FunctionLiteral(function_type)
                if matches!(
                    function_type.known(self.db),
                    None | Some(KnownFunction::RevealType)
                ) =>
            {
                let return_ty = inference.expression_type(expr_call);

                let (guarded_ty, place) = match return_ty {
                    // TODO: TypeGuard
                    Type::TypeIs(type_is) => {
                        let (_, place) = type_is.place_info(self.db)?;
                        (type_is.return_type(self.db), place)
                    }
                    _ => return None,
                };

                Some(NarrowingConstraints::from_iter([(
                    place,
                    guarded_ty.negate_if(self.db, !is_positive),
                )]))
            }
            Type::FunctionLiteral(function_type) if expr_call.arguments.keywords.is_empty() => {
                let [first_arg, second_arg] = &*expr_call.arguments.args else {
                    return None;
                };
                let first_arg = place_expr(first_arg)?;
                let function = function_type.known(self.db)?;
                let place = self.expect_place(&first_arg);

                if function == KnownFunction::HasAttr {
                    let attr = inference
                        .expression_type(second_arg)
                        .into_string_literal()?
                        .value(self.db);

                    if !is_identifier(attr) {
                        return None;
                    }

                    // Since `hasattr` only checks if an attribute is readable,
                    // the type of the protocol member should be a read-only property that returns `object`.
                    let constraint = Type::protocol_with_readonly_members(
                        self.db,
                        [(attr, Type::object(self.db))],
                    );

                    return Some(NarrowingConstraints::from_iter([(
                        place,
                        constraint.negate_if(self.db, !is_positive),
                    )]));
                }

                let function = function.into_classinfo_constraint_function()?;

                let class_info_ty = inference.expression_type(second_arg);

                function
                    .generate_constraint(self.db, class_info_ty)
                    .map(|constraint| {
                        NarrowingConstraints::from_iter([(
                            place,
                            constraint.negate_if(self.db, !is_positive),
                        )])
                    })
            }
            // for the expression `bool(E)`, we further narrow the type based on `E`
            Type::ClassLiteral(class_type)
                if expr_call.arguments.args.len() == 1
                    && expr_call.arguments.keywords.is_empty()
                    && class_type.is_known(self.db, KnownClass::Bool) =>
            {
                self.evaluate_expression_node_predicate(
                    &expr_call.arguments.args[0],
                    expression,
                    is_positive,
                )
            }
            _ => None,
        }
    }

    fn evaluate_match_pattern_singleton(
        &mut self,
        subject: Expression<'db>,
        singleton: ast::Singleton,
    ) -> Option<NarrowingConstraints<'db>> {
        let subject = place_expr(subject.node_ref(self.db, self.module))?;
        let place = self.expect_place(&subject);

        let ty = match singleton {
            ast::Singleton::None => Type::none(self.db),
            ast::Singleton::True => Type::BooleanLiteral(true),
            ast::Singleton::False => Type::BooleanLiteral(false),
        };
        Some(NarrowingConstraints::from_iter([(place, ty)]))
    }

    fn evaluate_match_pattern_class(
        &mut self,
        subject: Expression<'db>,
        cls: Expression<'db>,
        kind: ClassPatternKind,
        is_positive: bool,
    ) -> Option<NarrowingConstraints<'db>> {
        if !kind.is_irrefutable() && !is_positive {
            // A class pattern like `case Point(x=0, y=0)` is not irrefutable. In the positive case,
            // we can still narrow the type of the match subject to `Point`. But in the negative case,
            // we cannot exclude `Point` as a possibility.
            return None;
        }

        let subject = place_expr(subject.node_ref(self.db, self.module))?;
        let place = self.expect_place(&subject);

        let ty = infer_same_file_expression_type(self.db, cls, self.module).to_instance(self.db)?;

        Some(NarrowingConstraints::from_iter([(place, ty)]))
    }

    fn evaluate_match_pattern_value(
        &mut self,
        subject: Expression<'db>,
        value: Expression<'db>,
    ) -> Option<NarrowingConstraints<'db>> {
        let subject = place_expr(subject.node_ref(self.db, self.module))?;
        let place = self.expect_place(&subject);

        let ty = infer_same_file_expression_type(self.db, value, self.module);
        Some(NarrowingConstraints::from_iter([(place, ty)]))
    }

    fn evaluate_match_pattern_or(
        &mut self,
        subject: Expression<'db>,
        predicates: &Vec<PatternPredicateKind<'db>>,
        is_positive: bool,
    ) -> Option<NarrowingConstraints<'db>> {
        let db = self.db;

        predicates
            .iter()
            .filter_map(|predicate| {
                self.evaluate_pattern_predicate_kind(predicate, subject, is_positive)
            })
            .reduce(|mut constraints, constraints_| {
                merge_constraints_or(&mut constraints, &constraints_, db);
                constraints
            })
    }

    fn evaluate_bool_op(
        &mut self,
        expr_bool_op: &ExprBoolOp,
        expression: Expression<'db>,
        is_positive: bool,
    ) -> Option<NarrowingConstraints<'db>> {
        let inference = infer_expression_types(self.db, expression);
        let mut sub_constraints = expr_bool_op
            .values
            .iter()
            // filter our arms with statically known truthiness
            .filter(|expr| {
                inference.expression_type(*expr).bool(self.db)
                    != match expr_bool_op.op {
                        BoolOp::And => Truthiness::AlwaysTrue,
                        BoolOp::Or => Truthiness::AlwaysFalse,
                    }
            })
            .map(|sub_expr| {
                self.evaluate_expression_node_predicate(sub_expr, expression, is_positive)
            })
            .collect::<Vec<_>>();
        match (expr_bool_op.op, is_positive) {
            (BoolOp::And, true) | (BoolOp::Or, false) => {
                let mut aggregation: Option<NarrowingConstraints> = None;
                for sub_constraint in sub_constraints.into_iter().flatten() {
                    if let Some(ref mut some_aggregation) = aggregation {
                        merge_constraints_and(some_aggregation, sub_constraint, self.db);
                    } else {
                        aggregation = Some(sub_constraint);
                    }
                }
                aggregation
            }
            (BoolOp::Or, true) | (BoolOp::And, false) => {
                let (first, rest) = sub_constraints.split_first_mut()?;
                if let Some(first) = first {
                    for rest_constraint in rest {
                        if let Some(rest_constraint) = rest_constraint {
                            merge_constraints_or(first, rest_constraint, self.db);
                        } else {
                            return None;
                        }
                    }
                }
                first.clone()
            }
        }
    }
}<|MERGE_RESOLUTION|>--- conflicted
+++ resolved
@@ -11,9 +11,8 @@
 use crate::types::function::KnownFunction;
 use crate::types::infer::infer_same_file_expression_type;
 use crate::types::{
-    ClassLiteral, ClassType, Inferable, IntersectionBuilder, KnownClass, SubclassOfInner,
-    SubclassOfType, Truthiness, Type, TypeVarBoundOrConstraints, UnionBuilder,
-    infer_expression_types,
+    ClassLiteral, ClassType, IntersectionBuilder, KnownClass, SubclassOfInner, SubclassOfType,
+    Truthiness, Type, TypeVarBoundOrConstraints, UnionBuilder, infer_expression_types,
 };
 
 use ruff_db::parsed::{ParsedModuleRef, parsed_module};
@@ -223,12 +222,8 @@
             Type::Union(union) => {
                 union.try_map(db, |element| self.generate_constraint(db, *element))
             }
-<<<<<<< HEAD
-            Type::TypeVar(type_var, Inferable::NotInferable) => match type_var
-=======
-            Type::TypeVar(bound_typevar) => match bound_typevar
+            Type::NonInferableTypeVar(bound_typevar) => match bound_typevar
                 .typevar(db)
->>>>>>> 66500907
                 .bound_or_constraints(db)?
             {
                 TypeVarBoundOrConstraints::UpperBound(bound) => self.generate_constraint(db, bound),
@@ -263,7 +258,7 @@
             | Type::IntLiteral(_)
             | Type::KnownInstance(_)
             | Type::TypeIs(_)
-            | Type::TypeVar(_, Inferable::Inferable)
+            | Type::TypeVar(_)
             | Type::WrapperDescriptor(_)
             | Type::DataclassTransformer(_)
             | Type::TypedDict(_) => None,
