//! Instance types: both nominal and structural.

use std::marker::PhantomData;

use super::protocol_class::ProtocolInterface;
use super::{ClassType, KnownClass, SubclassOfType, Type};
<<<<<<< HEAD
use crate::place::{Place, PlaceAndQualifiers};
=======
use crate::symbol::{Boundness, Symbol, SymbolAndQualifiers};
>>>>>>> 5a8cdab7
use crate::types::{ClassLiteral, TypeMapping, TypeVarInstance};
use crate::{Db, FxOrderSet};

pub(super) use synthesized_protocol::SynthesizedProtocolType;

impl<'db> Type<'db> {
    pub(crate) fn instance(db: &'db dyn Db, class: ClassType<'db>) -> Self {
        if class.class_literal(db).0.is_protocol(db) {
            Self::ProtocolInstance(ProtocolInstanceType::from_class(class))
        } else {
            Self::NominalInstance(NominalInstanceType::from_class(class))
        }
    }

    pub(crate) const fn into_nominal_instance(self) -> Option<NominalInstanceType<'db>> {
        match self {
            Type::NominalInstance(instance_type) => Some(instance_type),
            _ => None,
        }
    }

    pub(super) fn synthesized_protocol<'a, M>(db: &'db dyn Db, members: M) -> Self
    where
        M: IntoIterator<Item = (&'a str, Type<'db>)>,
    {
        Self::ProtocolInstance(ProtocolInstanceType::synthesized(
            SynthesizedProtocolType::new(db, ProtocolInterface::with_members(db, members)),
        ))
    }

    /// Return `true` if `self` conforms to the interface described by `protocol`.
    ///
    /// TODO: we may need to split this into two methods in the future, once we start
    /// differentiating between fully-static and non-fully-static protocols.
    pub(super) fn satisfies_protocol(
        self,
        db: &'db dyn Db,
        protocol: ProtocolInstanceType<'db>,
    ) -> bool {
        // TODO: this should consider the types of the protocol members
<<<<<<< HEAD
        // as well as whether each member *exists* on `self`.
        protocol
            .inner
            .interface(db)
            .members(db)
            .all(|member| !self.member(db, member.name()).place.is_unbound())
=======
        protocol.inner.interface(db).members(db).all(|member| {
            matches!(
                self.member(db, member.name()).symbol,
                Symbol::Type(_, Boundness::Bound)
            )
        })
>>>>>>> 5a8cdab7
    }
}

/// A type representing the set of runtime objects which are instances of a certain nominal class.
#[derive(Copy, Clone, Debug, Eq, PartialEq, Hash, salsa::Update)]
pub struct NominalInstanceType<'db> {
    pub(super) class: ClassType<'db>,

    // Keep this field private, so that the only way of constructing `NominalInstanceType` instances
    // is through the `Type::instance` constructor function.
    _phantom: PhantomData<()>,
}

impl<'db> NominalInstanceType<'db> {
    // Keep this method private, so that the only way of constructing `NominalInstanceType`
    // instances is through the `Type::instance` constructor function.
    fn from_class(class: ClassType<'db>) -> Self {
        Self {
            class,
            _phantom: PhantomData,
        }
    }

    pub(super) fn normalized(self, db: &'db dyn Db) -> Self {
        Self::from_class(self.class.normalized(db))
    }

    pub(super) fn is_subtype_of(self, db: &'db dyn Db, other: Self) -> bool {
        // N.B. The subclass relation is fully static
        self.class.is_subclass_of(db, other.class)
    }

    pub(super) fn is_equivalent_to(self, db: &'db dyn Db, other: Self) -> bool {
        self.class.is_equivalent_to(db, other.class)
    }

    pub(super) fn is_assignable_to(self, db: &'db dyn Db, other: Self) -> bool {
        self.class.is_assignable_to(db, other.class)
    }

    pub(super) fn is_disjoint_from(self, db: &'db dyn Db, other: Self) -> bool {
        if self.class.is_final(db) && !self.class.is_subclass_of(db, other.class) {
            return true;
        }

        if other.class.is_final(db) && !other.class.is_subclass_of(db, self.class) {
            return true;
        }

        // Check to see whether the metaclasses of `self` and `other` are disjoint.
        // Avoid this check if the metaclass of either `self` or `other` is `type`,
        // however, since we end up with infinite recursion in that case due to the fact
        // that `type` is its own metaclass (and we know that `type` cannot be disjoint
        // from any metaclass, anyway).
        let type_type = KnownClass::Type.to_instance(db);
        let self_metaclass = self.class.metaclass_instance_type(db);
        if self_metaclass == type_type {
            return false;
        }
        let other_metaclass = other.class.metaclass_instance_type(db);
        if other_metaclass == type_type {
            return false;
        }
        self_metaclass.is_disjoint_from(db, other_metaclass)
    }

    pub(super) fn is_gradual_equivalent_to(self, db: &'db dyn Db, other: Self) -> bool {
        self.class.is_gradual_equivalent_to(db, other.class)
    }

    pub(super) fn is_singleton(self, db: &'db dyn Db) -> bool {
        self.class.known(db).is_some_and(KnownClass::is_singleton)
    }

    pub(super) fn is_single_valued(self, db: &'db dyn Db) -> bool {
        self.class
            .known(db)
            .is_some_and(KnownClass::is_single_valued)
    }

    pub(super) fn to_meta_type(self, db: &'db dyn Db) -> Type<'db> {
        SubclassOfType::from(db, self.class)
    }

    pub(super) fn apply_type_mapping<'a>(
        self,
        db: &'db dyn Db,
        type_mapping: &TypeMapping<'a, 'db>,
    ) -> Self {
        Self::from_class(self.class.apply_type_mapping(db, type_mapping))
    }

    pub(super) fn find_legacy_typevars(
        self,
        db: &'db dyn Db,
        typevars: &mut FxOrderSet<TypeVarInstance<'db>>,
    ) {
        self.class.find_legacy_typevars(db, typevars);
    }
}

impl<'db> From<NominalInstanceType<'db>> for Type<'db> {
    fn from(value: NominalInstanceType<'db>) -> Self {
        Self::NominalInstance(value)
    }
}

/// A `ProtocolInstanceType` represents the set of all possible runtime objects
/// that conform to the interface described by a certain protocol.
#[derive(Copy, Clone, Debug, Eq, PartialEq, Hash, salsa::Update, PartialOrd, Ord)]
pub struct ProtocolInstanceType<'db> {
    pub(super) inner: Protocol<'db>,

    // Keep the inner field here private,
    // so that the only way of constructing `ProtocolInstanceType` instances
    // is through the `Type::instance` constructor function.
    _phantom: PhantomData<()>,
}

impl<'db> ProtocolInstanceType<'db> {
    // Keep this method private, so that the only way of constructing `ProtocolInstanceType`
    // instances is through the `Type::instance` constructor function.
    fn from_class(class: ClassType<'db>) -> Self {
        Self {
            inner: Protocol::FromClass(class),
            _phantom: PhantomData,
        }
    }

    // Keep this method private, so that the only way of constructing `ProtocolInstanceType`
    // instances is through the `Type::instance` constructor function.
    fn synthesized(synthesized: SynthesizedProtocolType<'db>) -> Self {
        Self {
            inner: Protocol::Synthesized(synthesized),
            _phantom: PhantomData,
        }
    }

    /// Return the meta-type of this protocol-instance type.
    pub(super) fn to_meta_type(self, db: &'db dyn Db) -> Type<'db> {
        match self.inner {
            Protocol::FromClass(class) => SubclassOfType::from(db, class),

            // TODO: we can and should do better here.
            //
            // This is supported by mypy, and should be supported by us as well.
            // We'll need to come up with a better solution for the meta-type of
            // synthesized protocols to solve this:
            //
            // ```py
            // from typing import Callable
            //
            // def foo(x: Callable[[], int]) -> None:
            //     reveal_type(type(x))                 # mypy: "type[def (builtins.int) -> builtins.str]"
            //     reveal_type(type(x).__call__)        # mypy: "def (*args: Any, **kwds: Any) -> Any"
            // ```
            Protocol::Synthesized(_) => KnownClass::Type.to_instance(db),
        }
    }

    /// Return a "normalized" version of this `Protocol` type.
    ///
    /// See [`Type::normalized`] for more details.
    pub(super) fn normalized(self, db: &'db dyn Db) -> Type<'db> {
        let object = KnownClass::Object.to_instance(db);
        if object.satisfies_protocol(db, self) {
            return object;
        }
        match self.inner {
            Protocol::FromClass(_) => Type::ProtocolInstance(Self::synthesized(
                SynthesizedProtocolType::new(db, self.inner.interface(db)),
            )),
            Protocol::Synthesized(_) => Type::ProtocolInstance(self),
        }
    }

    /// Replace references to `class` with a self-reference marker
    pub(super) fn replace_self_reference(self, db: &'db dyn Db, class: ClassLiteral<'db>) -> Self {
        match self.inner {
            Protocol::FromClass(class_type) if class_type.class_literal(db).0 == class => {
                ProtocolInstanceType::synthesized(SynthesizedProtocolType::new(
                    db,
                    ProtocolInterface::SelfReference,
                ))
            }
            _ => self,
        }
    }

    /// Return `true` if the types of any of the members match the closure passed in.
    pub(super) fn any_over_type(
        self,
        db: &'db dyn Db,
        type_fn: &dyn Fn(Type<'db>) -> bool,
    ) -> bool {
        self.inner.interface(db).any_over_type(db, type_fn)
    }

    /// Return `true` if this protocol type is fully static.
    pub(super) fn is_fully_static(self, db: &'db dyn Db) -> bool {
        self.inner.interface(db).is_fully_static(db)
    }

    /// Return `true` if this protocol type is a subtype of the protocol `other`.
    pub(super) fn is_subtype_of(self, db: &'db dyn Db, other: Self) -> bool {
        self.is_fully_static(db) && other.is_fully_static(db) && self.is_assignable_to(db, other)
    }

    /// Return `true` if this protocol type is assignable to the protocol `other`.
    ///
    /// TODO: consider the types of the members as well as their existence
    pub(super) fn is_assignable_to(self, db: &'db dyn Db, other: Self) -> bool {
        other
            .inner
            .interface(db)
            .is_sub_interface_of(db, self.inner.interface(db))
    }

    /// Return `true` if this protocol type is equivalent to the protocol `other`.
    ///
    /// TODO: consider the types of the members as well as their existence
    pub(super) fn is_equivalent_to(self, db: &'db dyn Db, other: Self) -> bool {
        self.is_fully_static(db)
            && other.is_fully_static(db)
            && self.normalized(db) == other.normalized(db)
    }

    /// Return `true` if this protocol type is gradually equivalent to the protocol `other`.
    ///
    /// TODO: consider the types of the members as well as their existence
    pub(super) fn is_gradual_equivalent_to(self, db: &'db dyn Db, other: Self) -> bool {
        self.normalized(db) == other.normalized(db)
    }

    /// Return `true` if this protocol type is disjoint from the protocol `other`.
    ///
    /// TODO: a protocol `X` is disjoint from a protocol `Y` if `X` and `Y`
    /// have a member with the same name but disjoint types
    #[expect(clippy::unused_self)]
    pub(super) fn is_disjoint_from(self, _db: &'db dyn Db, _other: Self) -> bool {
        false
    }

    pub(crate) fn instance_member(self, db: &'db dyn Db, name: &str) -> PlaceAndQualifiers<'db> {
        match self.inner {
            Protocol::FromClass(class) => class.instance_member(db, name),
            Protocol::Synthesized(synthesized) => synthesized
                .interface()
                .member_by_name(db, name)
                .map(|member| PlaceAndQualifiers {
                    place: Place::bound(member.ty()),
                    qualifiers: member.qualifiers(),
                })
                .unwrap_or_else(|| KnownClass::Object.to_instance(db).instance_member(db, name)),
        }
    }

    pub(super) fn apply_type_mapping<'a>(
        self,
        db: &'db dyn Db,
        type_mapping: &TypeMapping<'a, 'db>,
    ) -> Self {
        match self.inner {
            Protocol::FromClass(class) => {
                Self::from_class(class.apply_type_mapping(db, type_mapping))
            }
            Protocol::Synthesized(synthesized) => {
                Self::synthesized(synthesized.apply_type_mapping(db, type_mapping))
            }
        }
    }

    pub(super) fn find_legacy_typevars(
        self,
        db: &'db dyn Db,
        typevars: &mut FxOrderSet<TypeVarInstance<'db>>,
    ) {
        match self.inner {
            Protocol::FromClass(class) => {
                class.find_legacy_typevars(db, typevars);
            }
            Protocol::Synthesized(synthesized) => {
                synthesized.find_legacy_typevars(db, typevars);
            }
        }
    }
}

/// An enumeration of the two kinds of protocol types: those that originate from a class
/// definition in source code, and those that are synthesized from a set of members.
#[derive(Copy, Clone, Debug, Eq, PartialEq, Hash, salsa::Update, PartialOrd, Ord)]
pub(super) enum Protocol<'db> {
    FromClass(ClassType<'db>),
    Synthesized(SynthesizedProtocolType<'db>),
}

impl<'db> Protocol<'db> {
    /// Return the members of this protocol type
    fn interface(self, db: &'db dyn Db) -> ProtocolInterface<'db> {
        match self {
            Self::FromClass(class) => class
                .class_literal(db)
                .0
                .into_protocol_class(db)
                .expect("Protocol class literal should be a protocol class")
                .interface(db),
            Self::Synthesized(synthesized) => synthesized.interface(),
        }
    }
}

mod synthesized_protocol {
    use crate::types::protocol_class::ProtocolInterface;
    use crate::types::{TypeMapping, TypeVarInstance};
    use crate::{Db, FxOrderSet};

    /// A "synthesized" protocol type that is dissociated from a class definition in source code.
    ///
    /// Two synthesized protocol types with the same members will share the same Salsa ID,
    /// making them easy to compare for equivalence. A synthesized protocol type is therefore
    /// returned by [`super::ProtocolInstanceType::normalized`] so that two protocols with the same members
    /// will be understood as equivalent even in the context of differently ordered unions or intersections.
    ///
    /// The constructor method of this type maintains the invariant that a synthesized protocol type
    /// is always constructed from a *normalized* protocol interface.
    #[derive(Copy, Clone, Debug, Eq, PartialEq, Hash, salsa::Update, PartialOrd, Ord)]
    pub(in crate::types) struct SynthesizedProtocolType<'db>(ProtocolInterface<'db>);

    impl<'db> SynthesizedProtocolType<'db> {
        pub(super) fn new(db: &'db dyn Db, interface: ProtocolInterface<'db>) -> Self {
            Self(interface.normalized(db))
        }

        pub(super) fn apply_type_mapping<'a>(
            self,
            db: &'db dyn Db,
            type_mapping: &TypeMapping<'a, 'db>,
        ) -> Self {
            Self(self.0.specialized_and_normalized(db, type_mapping))
        }

        pub(super) fn find_legacy_typevars(
            self,
            db: &'db dyn Db,
            typevars: &mut FxOrderSet<TypeVarInstance<'db>>,
        ) {
            self.0.find_legacy_typevars(db, typevars);
        }

        pub(in crate::types) fn interface(self) -> ProtocolInterface<'db> {
            self.0
        }
    }
}<|MERGE_RESOLUTION|>--- conflicted
+++ resolved
@@ -4,11 +4,7 @@
 
 use super::protocol_class::ProtocolInterface;
 use super::{ClassType, KnownClass, SubclassOfType, Type};
-<<<<<<< HEAD
-use crate::place::{Place, PlaceAndQualifiers};
-=======
-use crate::symbol::{Boundness, Symbol, SymbolAndQualifiers};
->>>>>>> 5a8cdab7
+use crate::place::{Boundness, Place, PlaceAndQualifiers};
 use crate::types::{ClassLiteral, TypeMapping, TypeVarInstance};
 use crate::{Db, FxOrderSet};
 
@@ -49,21 +45,12 @@
         protocol: ProtocolInstanceType<'db>,
     ) -> bool {
         // TODO: this should consider the types of the protocol members
-<<<<<<< HEAD
-        // as well as whether each member *exists* on `self`.
-        protocol
-            .inner
-            .interface(db)
-            .members(db)
-            .all(|member| !self.member(db, member.name()).place.is_unbound())
-=======
         protocol.inner.interface(db).members(db).all(|member| {
             matches!(
-                self.member(db, member.name()).symbol,
-                Symbol::Type(_, Boundness::Bound)
+                self.member(db, member.name()).place,
+                Place::Type(_, Boundness::Bound)
             )
         })
->>>>>>> 5a8cdab7
     }
 }
 
