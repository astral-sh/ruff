--- conflicted
+++ resolved
@@ -52,23 +52,11 @@
         protocol: ProtocolInstanceType<'db>,
         relation: TypeRelation,
     ) -> bool {
-<<<<<<< HEAD
-        // TODO: this should consider the types of the protocol members
-        protocol.inner.interface(db).members(db).all(|member| {
-            matches!(
-                self.member(db, member.name())
-                    .unwrap_or_else(|(member, _)| member)
-                    .place,
-                Place::Type(_, Boundness::Bound)
-            )
-        })
-=======
         protocol
             .inner
             .interface(db)
             .members(db)
             .all(|member| member.is_satisfied_by(db, self, relation))
->>>>>>> 34052a11
     }
 }
 
