//! Instance types: both nominal and structural.

use std::borrow::Cow;
use std::marker::PhantomData;

use super::protocol_class::ProtocolInterface;
use super::{BoundTypeVarInstance, ClassType, KnownClass, SubclassOfType, Type, TypeVarVariance};
use crate::place::PlaceAndQualifiers;
use crate::semantic_index::definition::Definition;
use crate::types::constraints::{ConstraintSet, IteratorConstraintsExtension};
use crate::types::enums::is_single_member_enum;
use crate::types::generics::{InferableTypeVars, walk_specialization};
use crate::types::protocol_class::{ProtocolClass, walk_protocol_interface};
use crate::types::tuple::{TupleSpec, TupleType, walk_tuple_type};
use crate::types::{
    ApplyTypeMappingVisitor, ClassBase, ClassLiteral, FindLegacyTypeVarsVisitor,
<<<<<<< HEAD
    HasRelationToVisitor, IsDisjointVisitor, IsEquivalentVisitor, NormalizedVisitor,
    RecursiveTypeNormalizedVisitor, TypeMapping, TypeRelation, VarianceInferable,
=======
    HasRelationToVisitor, IsDisjointVisitor, IsEquivalentVisitor, NormalizedVisitor, TypeContext,
    TypeMapping, TypeRelation, VarianceInferable,
>>>>>>> 0b918ae4
};
use crate::{Db, FxOrderSet};

pub(super) use synthesized_protocol::SynthesizedProtocolType;

impl<'db> Type<'db> {
    pub(crate) const fn object() -> Self {
        Type::NominalInstance(NominalInstanceType(NominalInstanceInner::Object))
    }

    pub(crate) const fn is_object(&self) -> bool {
        matches!(
            self,
            Type::NominalInstance(NominalInstanceType(NominalInstanceInner::Object))
        )
    }

    pub(crate) fn instance(db: &'db dyn Db, class: ClassType<'db>) -> Self {
        let (class_literal, specialization) = class.class_literal(db);
        match class_literal.known(db) {
            Some(KnownClass::Tuple) => Type::tuple(TupleType::new(
                db,
                specialization
                    .and_then(|spec| Some(Cow::Borrowed(spec.tuple(db)?)))
                    .unwrap_or_else(|| Cow::Owned(TupleSpec::homogeneous(Type::unknown())))
                    .as_ref(),
            )),
            Some(KnownClass::Object) => Type::object(),
            _ => class_literal
                .is_typed_dict(db)
                .then(|| Type::typed_dict(class))
                .or_else(|| {
                    class.into_protocol_class(db).map(|protocol_class| {
                        Self::ProtocolInstance(ProtocolInstanceType::from_class(protocol_class))
                    })
                })
                .unwrap_or(Type::NominalInstance(NominalInstanceType(
                    NominalInstanceInner::NonTuple(class),
                ))),
        }
    }

    pub(crate) fn tuple(tuple: Option<TupleType<'db>>) -> Self {
        let Some(tuple) = tuple else {
            return Type::Never;
        };
        Type::tuple_instance(tuple)
    }

    pub(crate) fn homogeneous_tuple(db: &'db dyn Db, element: Type<'db>) -> Self {
        Type::tuple_instance(TupleType::homogeneous(db, element))
    }

    pub(crate) fn heterogeneous_tuple<I, T>(db: &'db dyn Db, elements: I) -> Self
    where
        I: IntoIterator<Item = T>,
        T: Into<Type<'db>>,
    {
        Type::tuple(TupleType::heterogeneous(
            db,
            elements.into_iter().map(Into::into),
        ))
    }

    pub(crate) fn empty_tuple(db: &'db dyn Db) -> Self {
        Type::tuple_instance(TupleType::empty(db))
    }

    /// **Private** helper function to create a `Type::NominalInstance` from a tuple.
    fn tuple_instance(tuple: TupleType<'db>) -> Self {
        Type::NominalInstance(NominalInstanceType(NominalInstanceInner::ExactTuple(tuple)))
    }

    pub(crate) const fn is_nominal_instance(self) -> bool {
        matches!(self, Type::NominalInstance(_))
    }

    pub(crate) const fn as_nominal_instance(self) -> Option<NominalInstanceType<'db>> {
        match self {
            Type::NominalInstance(instance_type) => Some(instance_type),
            _ => None,
        }
    }

    /// Return `true` if `self` is a nominal instance of the given known class.
    pub(crate) fn is_instance_of(self, db: &'db dyn Db, known_class: KnownClass) -> bool {
        match self {
            Type::NominalInstance(instance) => instance.class(db).is_known(db, known_class),
            _ => false,
        }
    }

    /// Synthesize a protocol instance type with a given set of read-only property members.
    pub(super) fn protocol_with_readonly_members<'a, M>(db: &'db dyn Db, members: M) -> Self
    where
        M: IntoIterator<Item = (&'a str, Type<'db>)>,
    {
        Self::ProtocolInstance(ProtocolInstanceType::synthesized(
            SynthesizedProtocolType::new(
                db,
                ProtocolInterface::with_property_members(db, members),
                &NormalizedVisitor::default(),
            ),
        ))
    }

    /// Return `true` if `self` conforms to the interface described by `protocol`.
    pub(super) fn satisfies_protocol(
        self,
        db: &'db dyn Db,
        protocol: ProtocolInstanceType<'db>,
        inferable: InferableTypeVars<'_, 'db>,
        relation: TypeRelation<'db>,
        relation_visitor: &HasRelationToVisitor<'db>,
        disjointness_visitor: &IsDisjointVisitor<'db>,
    ) -> ConstraintSet<'db> {
        let structurally_satisfied = if let Type::ProtocolInstance(self_protocol) = self {
            self_protocol.interface(db).has_relation_to_impl(
                db,
                protocol.interface(db),
                inferable,
                relation,
                relation_visitor,
                disjointness_visitor,
            )
        } else {
            protocol
                .inner
                .interface(db)
                .members(db)
                .when_all(db, |member| {
                    member.is_satisfied_by(
                        db,
                        self,
                        inferable,
                        relation,
                        relation_visitor,
                        disjointness_visitor,
                    )
                })
        };

        // Even if `self` does not satisfy the protocol from a structural perspective,
        // we may still need to consider it as satisfying the protocol if `protocol` is
        // a class-based protocol and `self` has the protocol class in its MRO.
        //
        // This matches the behaviour of other type checkers, and is required for us to
        // recognise `str` as a subtype of `Container[str]`.
        structurally_satisfied.or(db, || {
            let Some(nominal_instance) = protocol.as_nominal_type() else {
                return ConstraintSet::from(false);
            };

            // if `self` and `other` are *both* protocols, we also need to treat `self` as if it
            // were a nominal type, or we won't consider a protocol `P` that explicitly inherits
            // from a protocol `Q` to be a subtype of `Q` to be a subtype of `Q` if it overrides
            // `Q`'s members in a Liskov-incompatible way.
            let type_to_test = self
                .as_protocol_instance()
                .and_then(ProtocolInstanceType::as_nominal_type)
                .map(Type::NominalInstance)
                .unwrap_or(self);

            type_to_test.has_relation_to_impl(
                db,
                Type::NominalInstance(nominal_instance),
                inferable,
                relation,
                relation_visitor,
                disjointness_visitor,
            )
        })
    }
}

/// A type representing the set of runtime objects which are instances of a certain nominal class.
#[derive(Copy, Clone, Debug, Eq, PartialEq, Hash, salsa::Update, get_size2::GetSize)]
pub struct NominalInstanceType<'db>(
    // Keep this field private, so that the only way of constructing `NominalInstanceType` instances
    // is through the `Type::instance` constructor function.
    NominalInstanceInner<'db>,
);

pub(super) fn walk_nominal_instance_type<'db, V: super::visitor::TypeVisitor<'db> + ?Sized>(
    db: &'db dyn Db,
    nominal: NominalInstanceType<'db>,
    visitor: &V,
) {
    match nominal.0 {
        NominalInstanceInner::ExactTuple(tuple) => {
            walk_tuple_type(db, tuple, visitor);
        }
        NominalInstanceInner::Object => {}
        NominalInstanceInner::NonTuple(class) => {
            visitor.visit_type(db, class.into());
        }
    }
}

impl<'db> NominalInstanceType<'db> {
    pub(super) fn class(&self, db: &'db dyn Db) -> ClassType<'db> {
        match self.0 {
            NominalInstanceInner::ExactTuple(tuple) => tuple.to_class_type(db),
            NominalInstanceInner::NonTuple(class) => class,
            NominalInstanceInner::Object => KnownClass::Object
                .try_to_class_literal(db)
                .expect("Typeshed should always have a `object` class in `builtins.pyi`")
                .default_specialization(db),
        }
    }

    pub(super) fn class_literal(&self, db: &'db dyn Db) -> ClassLiteral<'db> {
        let class = match self.0 {
            NominalInstanceInner::ExactTuple(tuple) => tuple.to_class_type(db),
            NominalInstanceInner::NonTuple(class) => class,
            NominalInstanceInner::Object => {
                return KnownClass::Object
                    .try_to_class_literal(db)
                    .expect("Typeshed should always have a `object` class in `builtins.pyi`");
            }
        };
        let (class_literal, _) = class.class_literal(db);
        class_literal
    }

    /// Returns the [`KnownClass`] that this is a nominal instance of, or `None` if it is not an
    /// instance of a known class.
    pub(super) fn known_class(&self, db: &'db dyn Db) -> Option<KnownClass> {
        match self.0 {
            NominalInstanceInner::ExactTuple(_) => Some(KnownClass::Tuple),
            NominalInstanceInner::NonTuple(class) => class.known(db),
            NominalInstanceInner::Object => Some(KnownClass::Object),
        }
    }

    /// Returns whether this is a nominal instance of a particular [`KnownClass`].
    pub(super) fn has_known_class(&self, db: &'db dyn Db, known_class: KnownClass) -> bool {
        self.known_class(db) == Some(known_class)
    }

    /// If this is an instance type where the class has a tuple spec, returns the tuple spec.
    ///
    /// I.e., for the type `tuple[int, str]`, this will return the tuple spec `[int, str]`.
    /// For a subclass of `tuple[int, str]`, it will return the same tuple spec.
    pub(super) fn tuple_spec(&self, db: &'db dyn Db) -> Option<Cow<'db, TupleSpec<'db>>> {
        match self.0 {
            NominalInstanceInner::ExactTuple(tuple) => Some(Cow::Borrowed(tuple.tuple(db))),
            NominalInstanceInner::NonTuple(class) => {
                // Avoid an expensive MRO traversal for common stdlib classes.
                if class
                    .known(db)
                    .is_some_and(|known_class| !known_class.is_tuple_subclass())
                {
                    return None;
                }
                class
                    .iter_mro(db)
                    .filter_map(ClassBase::into_class)
                    .find_map(|class| match class.known(db)? {
                        // N.B. this is a pure optimisation: iterating through the MRO would give us
                        // the correct tuple spec for `sys._version_info`, since we special-case the class
                        // in `ClassLiteral::explicit_bases()` so that it is inferred as inheriting from
                        // a tuple type with the correct spec for the user's configured Python version and platform.
                        KnownClass::VersionInfo => {
                            Some(Cow::Owned(TupleSpec::version_info_spec(db)))
                        }
                        KnownClass::Tuple => Some(
                            class
                                .into_generic_alias()
                                .and_then(|alias| {
                                    Some(Cow::Borrowed(alias.specialization(db).tuple(db)?))
                                })
                                .unwrap_or_else(|| {
                                    Cow::Owned(TupleSpec::homogeneous(Type::unknown()))
                                }),
                        ),
                        _ => None,
                    })
            }
            NominalInstanceInner::Object => None,
        }
    }

    /// Return `true` if this type represents instances of the class `builtins.object`.
    pub(super) const fn is_object(self) -> bool {
        matches!(self.0, NominalInstanceInner::Object)
    }

    pub(super) fn is_definition_generic(self) -> bool {
        match self.0 {
            NominalInstanceInner::NonTuple(class) => class.is_generic(),
            NominalInstanceInner::ExactTuple(_) => true,
            NominalInstanceInner::Object => false,
        }
    }

    /// If this type is an *exact* tuple type (*not* a subclass of `tuple`), returns the
    /// tuple spec.
    ///
    /// You usually don't want to use this method, as you usually want to consider a subclass
    /// of a tuple type in the same way as the `tuple` type itself. Only use this method if you
    /// are certain that a *literal tuple* is required, and that a subclass of tuple will not
    /// do.
    ///
    /// I.e., for the type `tuple[int, str]`, this will return the tuple spec `[int, str]`.
    /// But for a subclass of `tuple[int, str]`, it will return `None`.
    pub(super) fn own_tuple_spec(&self, db: &'db dyn Db) -> Option<Cow<'db, TupleSpec<'db>>> {
        match self.0 {
            NominalInstanceInner::ExactTuple(tuple) => Some(Cow::Borrowed(tuple.tuple(db))),
            NominalInstanceInner::NonTuple(_) | NominalInstanceInner::Object => None,
        }
    }

    /// If this is a specialized instance of `slice`, returns a [`SliceLiteral`] describing it.
    /// Otherwise returns `None`.
    ///
    /// The specialization must be one in which the typevars are solved as being statically known
    /// integers or `None`.
    pub(crate) fn slice_literal(self, db: &'db dyn Db) -> Option<SliceLiteral> {
        let class = match self.0 {
            NominalInstanceInner::ExactTuple(_) | NominalInstanceInner::Object => return None,
            NominalInstanceInner::NonTuple(class) => class,
        };
        let (class, Some(specialization)) = class.class_literal(db) else {
            return None;
        };
        if !class.is_known(db, KnownClass::Slice) {
            return None;
        }
        let [start, stop, step] = specialization.types(db) else {
            return None;
        };

        let to_u32 = |ty: &Type<'db>| match ty {
            Type::IntLiteral(n) => i32::try_from(*n).map(Some).ok(),
            Type::BooleanLiteral(b) => Some(Some(i32::from(*b))),
            Type::NominalInstance(instance)
                if instance.has_known_class(db, KnownClass::NoneType) =>
            {
                Some(None)
            }
            _ => None,
        };
        Some(SliceLiteral {
            start: to_u32(start)?,
            stop: to_u32(stop)?,
            step: to_u32(step)?,
        })
    }

    pub(super) fn normalized_impl(
        self,
        db: &'db dyn Db,
        visitor: &NormalizedVisitor<'db>,
    ) -> Type<'db> {
        match self.0 {
            NominalInstanceInner::ExactTuple(tuple) => {
                Type::tuple(tuple.normalized_impl(db, visitor))
            }
            NominalInstanceInner::NonTuple(class) => Type::NominalInstance(NominalInstanceType(
                NominalInstanceInner::NonTuple(class.normalized_impl(db, visitor)),
            )),
            NominalInstanceInner::Object => Type::object(),
        }
    }

<<<<<<< HEAD
    pub(super) fn recursive_type_normalized(
        self,
        db: &'db dyn Db,
        visitor: &RecursiveTypeNormalizedVisitor<'db>,
    ) -> Self {
        match self.0 {
            NominalInstanceInner::ExactTuple(tuple) => Self(NominalInstanceInner::ExactTuple(
                tuple.recursive_type_normalized(db, visitor),
            )),
            NominalInstanceInner::NonTuple(class) => Self(NominalInstanceInner::NonTuple(
                class.recursive_type_normalized(db, visitor),
            )),
            NominalInstanceInner::Object => Self(NominalInstanceInner::Object),
=======
    pub(super) fn recursive_type_normalized_impl(
        self,
        db: &'db dyn Db,
        div: Type<'db>,
        nested: bool,
    ) -> Option<Self> {
        match self.0 {
            NominalInstanceInner::ExactTuple(tuple) => {
                Some(Self(NominalInstanceInner::ExactTuple(
                    tuple.recursive_type_normalized_impl(db, div, nested)?,
                )))
            }
            NominalInstanceInner::NonTuple(class) => Some(Self(NominalInstanceInner::NonTuple(
                class.recursive_type_normalized_impl(db, div, nested)?,
            ))),
            NominalInstanceInner::Object => Some(Self(NominalInstanceInner::Object)),
>>>>>>> 0b918ae4
        }
    }

    pub(super) fn has_relation_to_impl(
        self,
        db: &'db dyn Db,
        other: Self,
        inferable: InferableTypeVars<'_, 'db>,
        relation: TypeRelation<'db>,
        relation_visitor: &HasRelationToVisitor<'db>,
        disjointness_visitor: &IsDisjointVisitor<'db>,
    ) -> ConstraintSet<'db> {
        match (self.0, other.0) {
            (_, NominalInstanceInner::Object) => ConstraintSet::from(true),
            (
                NominalInstanceInner::ExactTuple(tuple1),
                NominalInstanceInner::ExactTuple(tuple2),
            ) => tuple1.has_relation_to_impl(
                db,
                tuple2,
                inferable,
                relation,
                relation_visitor,
                disjointness_visitor,
            ),
            _ => self.class(db).has_relation_to_impl(
                db,
                other.class(db),
                inferable,
                relation,
                relation_visitor,
                disjointness_visitor,
            ),
        }
    }

    pub(super) fn is_equivalent_to_impl(
        self,
        db: &'db dyn Db,
        other: Self,
        inferable: InferableTypeVars<'_, 'db>,
        visitor: &IsEquivalentVisitor<'db>,
    ) -> ConstraintSet<'db> {
        match (self.0, other.0) {
            (
                NominalInstanceInner::ExactTuple(tuple1),
                NominalInstanceInner::ExactTuple(tuple2),
            ) => tuple1.is_equivalent_to_impl(db, tuple2, inferable, visitor),
            (NominalInstanceInner::Object, NominalInstanceInner::Object) => {
                ConstraintSet::from(true)
            }
            (NominalInstanceInner::NonTuple(class1), NominalInstanceInner::NonTuple(class2)) => {
                class1.is_equivalent_to_impl(db, class2, inferable, visitor)
            }
            _ => ConstraintSet::from(false),
        }
    }

    pub(super) fn is_disjoint_from_impl(
        self,
        db: &'db dyn Db,
        other: Self,
        inferable: InferableTypeVars<'_, 'db>,
        disjointness_visitor: &IsDisjointVisitor<'db>,
        relation_visitor: &HasRelationToVisitor<'db>,
    ) -> ConstraintSet<'db> {
        if self.is_object() || other.is_object() {
            return ConstraintSet::from(false);
        }
        let mut result = ConstraintSet::from(false);
        if let Some(self_spec) = self.tuple_spec(db) {
            if let Some(other_spec) = other.tuple_spec(db) {
                let compatible = self_spec.is_disjoint_from_impl(
                    db,
                    &other_spec,
                    inferable,
                    disjointness_visitor,
                    relation_visitor,
                );
                if result.union(db, compatible).is_always_satisfied(db) {
                    return result;
                }
            }
        }
        result.or(db, || {
            ConstraintSet::from(!(self.class(db)).could_coexist_in_mro_with(db, other.class(db)))
        })
    }

    pub(super) fn is_singleton(self, db: &'db dyn Db) -> bool {
        match self.0 {
            // The empty tuple is a singleton on CPython and PyPy, but not on other Python
            // implementations such as GraalPy. Its *use* as a singleton is discouraged and
            // should not be relied on for type narrowing, so we do not treat it as one.
            // See:
            // https://docs.python.org/3/reference/expressions.html#parenthesized-forms
            NominalInstanceInner::ExactTuple(_) | NominalInstanceInner::Object => false,
            NominalInstanceInner::NonTuple(class) => class
                .known(db)
                .map(KnownClass::is_singleton)
                .unwrap_or_else(|| is_single_member_enum(db, class.class_literal(db).0)),
        }
    }

    pub(super) fn is_single_valued(self, db: &'db dyn Db) -> bool {
        match self.0 {
            NominalInstanceInner::ExactTuple(tuple) => tuple.is_single_valued(db),
            NominalInstanceInner::Object => false,
            NominalInstanceInner::NonTuple(class) => class
                .known(db)
                .and_then(KnownClass::is_single_valued)
                .or_else(|| Some(self.tuple_spec(db)?.is_single_valued(db)))
                .unwrap_or_else(|| is_single_member_enum(db, class.class_literal(db).0)),
        }
    }

    pub(super) fn to_meta_type(self, db: &'db dyn Db) -> Type<'db> {
        SubclassOfType::from(db, self.class(db))
    }

    pub(super) fn apply_type_mapping_impl<'a>(
        self,
        db: &'db dyn Db,
        type_mapping: &TypeMapping<'a, 'db>,
        tcx: TypeContext<'db>,
        visitor: &ApplyTypeMappingVisitor<'db>,
    ) -> Type<'db> {
        match self.0 {
            NominalInstanceInner::ExactTuple(tuple) => {
                Type::tuple(tuple.apply_type_mapping_impl(db, type_mapping, tcx, visitor))
            }
            NominalInstanceInner::NonTuple(class) => {
                Type::NominalInstance(NominalInstanceType(NominalInstanceInner::NonTuple(
                    class.apply_type_mapping_impl(db, type_mapping, tcx, visitor),
                )))
            }
            NominalInstanceInner::Object => Type::object(),
        }
    }

    pub(super) fn find_legacy_typevars_impl(
        self,
        db: &'db dyn Db,
        binding_context: Option<Definition<'db>>,
        typevars: &mut FxOrderSet<BoundTypeVarInstance<'db>>,
        visitor: &FindLegacyTypeVarsVisitor<'db>,
    ) {
        match self.0 {
            NominalInstanceInner::ExactTuple(tuple) => {
                tuple.find_legacy_typevars_impl(db, binding_context, typevars, visitor);
            }
            NominalInstanceInner::NonTuple(class) => {
                class.find_legacy_typevars_impl(db, binding_context, typevars, visitor);
            }
            NominalInstanceInner::Object => {}
        }
    }
}

impl<'db> From<NominalInstanceType<'db>> for Type<'db> {
    fn from(value: NominalInstanceType<'db>) -> Self {
        Self::NominalInstance(value)
    }
}

/// [`NominalInstanceType`] is split into two variants internally as a pure
/// optimization to avoid having to materialize the [`ClassType`] for tuple
/// instances where it would be unnecessary (this is somewhat expensive!).
#[derive(Debug, Copy, Clone, Eq, PartialEq, Hash, salsa::Update, get_size2::GetSize)]
enum NominalInstanceInner<'db> {
    /// An instance of `object`.
    ///
    /// We model it with a dedicated enum variant since its use as "the type of all values" is so
    /// prevalent and foundational, and it's useful to be able to instantiate this without having
    /// to load the definition of `object` from the typeshed.
    Object,
    /// A tuple type, e.g. `tuple[int, str]`.
    ///
    /// Note that the type `tuple[int, str]` includes subtypes of `tuple[int, str]`,
    /// but those subtypes would be represented using the `NonTuple` variant.
    ExactTuple(TupleType<'db>),
    /// Any instance type that does not represent some kind of instance of the
    /// builtin `tuple` class.
    ///
    /// This variant includes types that are subtypes of "exact tuple" types,
    /// because they represent "all instances of a class that is a tuple subclass".
    NonTuple(ClassType<'db>),
}

pub(crate) struct SliceLiteral {
    pub(crate) start: Option<i32>,
    pub(crate) stop: Option<i32>,
    pub(crate) step: Option<i32>,
}

impl<'db> VarianceInferable<'db> for NominalInstanceType<'db> {
    fn variance_of(self, db: &'db dyn Db, typevar: BoundTypeVarInstance<'db>) -> TypeVarVariance {
        self.class(db).variance_of(db, typevar)
    }
}

/// A `ProtocolInstanceType` represents the set of all possible runtime objects
/// that conform to the interface described by a certain protocol.
#[derive(
    Copy, Clone, Debug, Eq, PartialEq, Hash, salsa::Update, PartialOrd, Ord, get_size2::GetSize,
)]
pub struct ProtocolInstanceType<'db> {
    pub(super) inner: Protocol<'db>,

    // Keep the inner field here private,
    // so that the only way of constructing `ProtocolInstanceType` instances
    // is through the `Type::instance` constructor function.
    _phantom: PhantomData<()>,
}

pub(super) fn walk_protocol_instance_type<'db, V: super::visitor::TypeVisitor<'db> + ?Sized>(
    db: &'db dyn Db,
    protocol: ProtocolInstanceType<'db>,
    visitor: &V,
) {
    if visitor.should_visit_lazy_type_attributes() {
        walk_protocol_interface(db, protocol.inner.interface(db), visitor);
    } else {
        match protocol.inner {
            Protocol::FromClass(class) => {
                if let Some(specialization) = class.class_literal(db).1 {
                    walk_specialization(db, specialization, visitor);
                }
            }
            Protocol::Synthesized(synthesized) => {
                walk_protocol_interface(db, synthesized.interface(), visitor);
            }
        }
    }
}

impl<'db> ProtocolInstanceType<'db> {
    // Keep this method private, so that the only way of constructing `ProtocolInstanceType`
    // instances is through the `Type::instance` constructor function.
    fn from_class(class: ProtocolClass<'db>) -> Self {
        Self {
            inner: Protocol::FromClass(class),
            _phantom: PhantomData,
        }
    }

    // Keep this method private, so that the only way of constructing `ProtocolInstanceType`
    // instances is through the `Type::instance` constructor function.
    fn synthesized(synthesized: SynthesizedProtocolType<'db>) -> Self {
        Self {
            inner: Protocol::Synthesized(synthesized),
            _phantom: PhantomData,
        }
    }

    /// If this is a class-based protocol, convert the protocol-instance into a nominal instance.
    ///
    /// If this is a synthesized protocol that does not correspond to a class definition
    /// in source code, return `None`. These are "pure" abstract types, that cannot be
    /// treated in a nominal way.
    pub(super) fn as_nominal_type(self) -> Option<NominalInstanceType<'db>> {
        match self.inner {
            Protocol::FromClass(class) => {
                Some(NominalInstanceType(NominalInstanceInner::NonTuple(*class)))
            }
            Protocol::Synthesized(_) => None,
        }
    }

    /// Return the meta-type of this protocol-instance type.
    pub(super) fn to_meta_type(self, db: &'db dyn Db) -> Type<'db> {
        match self.inner {
            Protocol::FromClass(class) => SubclassOfType::from(db, class),

            // TODO: we can and should do better here.
            //
            // This is supported by mypy, and should be supported by us as well.
            // We'll need to come up with a better solution for the meta-type of
            // synthesized protocols to solve this:
            //
            // ```py
            // from typing import Callable
            //
            // def foo(x: Callable[[], int]) -> None:
            //     reveal_type(type(x))                 # mypy: "type[def (builtins.int) -> builtins.str]"
            //     reveal_type(type(x).__call__)        # mypy: "def (*args: Any, **kwds: Any) -> Any"
            // ```
            Protocol::Synthesized(_) => KnownClass::Type.to_instance(db),
        }
    }

    /// Return `true` if this protocol is a supertype of `object`.
    ///
    /// This indicates that the protocol represents the same set of possible runtime objects
    /// as `object` (since `object` is the universal set of *all* possible runtime objects!).
    /// Such a protocol is therefore an equivalent type to `object`, which would in fact be
    /// normalised to `object`.
    pub(super) fn is_equivalent_to_object(self, db: &'db dyn Db) -> bool {
        #[salsa::tracked(cycle_initial=initial, heap_size=ruff_memory_usage::heap_size)]
        fn is_equivalent_to_object_inner<'db>(
            db: &'db dyn Db,
            protocol: ProtocolInstanceType<'db>,
            _: (),
        ) -> bool {
            Type::object()
                .satisfies_protocol(
                    db,
                    protocol,
                    InferableTypeVars::None,
                    TypeRelation::Subtyping,
                    &HasRelationToVisitor::default(),
                    &IsDisjointVisitor::default(),
                )
                .is_always_satisfied(db)
        }

        fn initial<'db>(
            _db: &'db dyn Db,
            _id: salsa::Id,
            _value: ProtocolInstanceType<'db>,
            _: (),
        ) -> bool {
            true
        }

        is_equivalent_to_object_inner(db, self, ())
    }

    /// Return a "normalized" version of this `Protocol` type.
    ///
    /// See [`Type::normalized`] for more details.
    pub(super) fn normalized(self, db: &'db dyn Db) -> Type<'db> {
        self.normalized_impl(db, &NormalizedVisitor::default())
    }

    /// Return a "normalized" version of this `Protocol` type.
    ///
    /// See [`Type::normalized`] for more details.
    pub(super) fn normalized_impl(
        self,
        db: &'db dyn Db,
        visitor: &NormalizedVisitor<'db>,
    ) -> Type<'db> {
        if self.is_equivalent_to_object(db) {
            return Type::object();
        }
        match self.inner {
            Protocol::FromClass(_) => Type::ProtocolInstance(Self::synthesized(
                SynthesizedProtocolType::new(db, self.inner.interface(db), visitor),
            )),
            Protocol::Synthesized(_) => Type::ProtocolInstance(self),
        }
    }

<<<<<<< HEAD
    pub(super) fn recursive_type_normalized(
        self,
        _db: &'db dyn Db,
        _visitor: &RecursiveTypeNormalizedVisitor<'db>,
    ) -> Self {
        self
=======
    pub(super) fn recursive_type_normalized_impl(
        self,
        db: &'db dyn Db,
        div: Type<'db>,
        nested: bool,
    ) -> Option<Self> {
        Some(Self {
            inner: self.inner.recursive_type_normalized_impl(db, div, nested)?,
            _phantom: PhantomData,
        })
>>>>>>> 0b918ae4
    }

    /// Return `true` if this protocol type is equivalent to the protocol `other`.
    ///
    /// TODO: consider the types of the members as well as their existence
    pub(super) fn is_equivalent_to_impl(
        self,
        db: &'db dyn Db,
        other: Self,
        _inferable: InferableTypeVars<'_, 'db>,
        _visitor: &IsEquivalentVisitor<'db>,
    ) -> ConstraintSet<'db> {
        if self == other {
            return ConstraintSet::from(true);
        }
        let self_normalized = self.normalized(db);
        if self_normalized == Type::ProtocolInstance(other) {
            return ConstraintSet::from(true);
        }
        ConstraintSet::from(self_normalized == other.normalized(db))
    }

    /// Return `true` if this protocol type is disjoint from the protocol `other`.
    ///
    /// TODO: a protocol `X` is disjoint from a protocol `Y` if `X` and `Y`
    /// have a member with the same name but disjoint types
    #[expect(clippy::unused_self)]
    pub(super) fn is_disjoint_from_impl(
        self,
        _db: &'db dyn Db,
        _other: Self,
        _inferable: InferableTypeVars<'_, 'db>,
        _visitor: &IsDisjointVisitor<'db>,
    ) -> ConstraintSet<'db> {
        ConstraintSet::from(false)
    }

    pub(crate) fn instance_member(self, db: &'db dyn Db, name: &str) -> PlaceAndQualifiers<'db> {
        match self.inner {
            Protocol::FromClass(class) => class.instance_member(db, name),
            Protocol::Synthesized(synthesized) => synthesized.interface().instance_member(db, name),
        }
    }

    pub(super) fn apply_type_mapping_impl<'a>(
        self,
        db: &'db dyn Db,
        type_mapping: &TypeMapping<'a, 'db>,
        tcx: TypeContext<'db>,
        visitor: &ApplyTypeMappingVisitor<'db>,
    ) -> Self {
        match self.inner {
            Protocol::FromClass(class) => {
                Self::from_class(class.apply_type_mapping_impl(db, type_mapping, tcx, visitor))
            }
            Protocol::Synthesized(synthesized) => Self::synthesized(
                synthesized.apply_type_mapping_impl(db, type_mapping, tcx, visitor),
            ),
        }
    }

    pub(super) fn find_legacy_typevars_impl(
        self,
        db: &'db dyn Db,
        binding_context: Option<Definition<'db>>,
        typevars: &mut FxOrderSet<BoundTypeVarInstance<'db>>,
        visitor: &FindLegacyTypeVarsVisitor<'db>,
    ) {
        match self.inner {
            Protocol::FromClass(class) => {
                class.find_legacy_typevars_impl(db, binding_context, typevars, visitor);
            }
            Protocol::Synthesized(synthesized) => {
                synthesized.find_legacy_typevars_impl(db, binding_context, typevars, visitor);
            }
        }
    }

    pub(super) fn interface(self, db: &'db dyn Db) -> ProtocolInterface<'db> {
        self.inner.interface(db)
    }
}

impl<'db> VarianceInferable<'db> for ProtocolInstanceType<'db> {
    fn variance_of(self, db: &'db dyn Db, typevar: BoundTypeVarInstance<'db>) -> TypeVarVariance {
        self.inner.variance_of(db, typevar)
    }
}

/// An enumeration of the two kinds of protocol types: those that originate from a class
/// definition in source code, and those that are synthesized from a set of members.
///
/// # Ordering
///
/// Ordering between variants is stable and should be the same between runs.
/// Ordering within variants is based on the wrapped data's salsa-assigned id and not on its values.
/// The id may change between runs, or when e.g. a `Protocol` was garbage-collected and recreated.
#[derive(
    Copy, Clone, Debug, Eq, PartialEq, Hash, salsa::Update, PartialOrd, Ord, get_size2::GetSize,
)]
pub(super) enum Protocol<'db> {
    FromClass(ProtocolClass<'db>),
    Synthesized(SynthesizedProtocolType<'db>),
}

impl<'db> Protocol<'db> {
    /// Return the members of this protocol type
    fn interface(self, db: &'db dyn Db) -> ProtocolInterface<'db> {
        match self {
            Self::FromClass(class) => class.interface(db),
            Self::Synthesized(synthesized) => synthesized.interface(),
        }
    }

    fn recursive_type_normalized_impl(
        self,
        db: &'db dyn Db,
        div: Type<'db>,
        nested: bool,
    ) -> Option<Self> {
        match self {
            Self::FromClass(class) => Some(Self::FromClass(
                class.recursive_type_normalized_impl(db, div, nested)?,
            )),
            Self::Synthesized(synthesized) => Some(Self::Synthesized(
                synthesized.recursive_type_normalized_impl(db, div, nested)?,
            )),
        }
    }
}

impl<'db> VarianceInferable<'db> for Protocol<'db> {
    fn variance_of(self, db: &'db dyn Db, typevar: BoundTypeVarInstance<'db>) -> TypeVarVariance {
        match self {
            Protocol::FromClass(class_type) => class_type.variance_of(db, typevar),
            Protocol::Synthesized(synthesized_protocol_type) => {
                synthesized_protocol_type.variance_of(db, typevar)
            }
        }
    }
}

mod synthesized_protocol {
    use crate::semantic_index::definition::Definition;
    use crate::types::protocol_class::ProtocolInterface;
    use crate::types::{
        ApplyTypeMappingVisitor, BoundTypeVarInstance, FindLegacyTypeVarsVisitor,
        NormalizedVisitor, Type, TypeContext, TypeMapping, TypeVarVariance, VarianceInferable,
    };
    use crate::{Db, FxOrderSet};

    /// A "synthesized" protocol type that is dissociated from a class definition in source code.
    ///
    /// Two synthesized protocol types with the same members will share the same Salsa ID,
    /// making them easy to compare for equivalence. A synthesized protocol type is therefore
    /// returned by [`super::ProtocolInstanceType::normalized`] so that two protocols with the same members
    /// will be understood as equivalent even in the context of differently ordered unions or intersections.
    ///
    /// The constructor method of this type maintains the invariant that a synthesized protocol type
    /// is always constructed from a *normalized* protocol interface.
    #[derive(
        Copy, Clone, Debug, Eq, PartialEq, Hash, salsa::Update, PartialOrd, Ord, get_size2::GetSize,
    )]
    pub(in crate::types) struct SynthesizedProtocolType<'db>(ProtocolInterface<'db>);

    impl<'db> SynthesizedProtocolType<'db> {
        pub(super) fn new(
            db: &'db dyn Db,
            interface: ProtocolInterface<'db>,
            visitor: &NormalizedVisitor<'db>,
        ) -> Self {
            Self(interface.normalized_impl(db, visitor))
        }

        pub(super) fn apply_type_mapping_impl<'a>(
            self,
            db: &'db dyn Db,
            type_mapping: &TypeMapping<'a, 'db>,
            tcx: TypeContext<'db>,
            _visitor: &ApplyTypeMappingVisitor<'db>,
        ) -> Self {
            Self(self.0.specialized_and_normalized(db, type_mapping, tcx))
        }

        pub(super) fn find_legacy_typevars_impl(
            self,
            db: &'db dyn Db,
            binding_context: Option<Definition<'db>>,
            typevars: &mut FxOrderSet<BoundTypeVarInstance<'db>>,
            visitor: &FindLegacyTypeVarsVisitor<'db>,
        ) {
            self.0
                .find_legacy_typevars_impl(db, binding_context, typevars, visitor);
        }

        pub(in crate::types) fn interface(self) -> ProtocolInterface<'db> {
            self.0
        }

        pub(in crate::types) fn recursive_type_normalized_impl(
            self,
            db: &'db dyn Db,
            div: Type<'db>,
            nested: bool,
        ) -> Option<Self> {
            Some(Self(
                self.0.recursive_type_normalized_impl(db, div, nested)?,
            ))
        }
    }

    impl<'db> VarianceInferable<'db> for SynthesizedProtocolType<'db> {
        fn variance_of(
            self,
            db: &'db dyn Db,
            typevar: BoundTypeVarInstance<'db>,
        ) -> TypeVarVariance {
            self.0.variance_of(db, typevar)
        }
    }
}<|MERGE_RESOLUTION|>--- conflicted
+++ resolved
@@ -14,13 +14,8 @@
 use crate::types::tuple::{TupleSpec, TupleType, walk_tuple_type};
 use crate::types::{
     ApplyTypeMappingVisitor, ClassBase, ClassLiteral, FindLegacyTypeVarsVisitor,
-<<<<<<< HEAD
-    HasRelationToVisitor, IsDisjointVisitor, IsEquivalentVisitor, NormalizedVisitor,
-    RecursiveTypeNormalizedVisitor, TypeMapping, TypeRelation, VarianceInferable,
-=======
     HasRelationToVisitor, IsDisjointVisitor, IsEquivalentVisitor, NormalizedVisitor, TypeContext,
     TypeMapping, TypeRelation, VarianceInferable,
->>>>>>> 0b918ae4
 };
 use crate::{Db, FxOrderSet};
 
@@ -387,21 +382,6 @@
         }
     }
 
-<<<<<<< HEAD
-    pub(super) fn recursive_type_normalized(
-        self,
-        db: &'db dyn Db,
-        visitor: &RecursiveTypeNormalizedVisitor<'db>,
-    ) -> Self {
-        match self.0 {
-            NominalInstanceInner::ExactTuple(tuple) => Self(NominalInstanceInner::ExactTuple(
-                tuple.recursive_type_normalized(db, visitor),
-            )),
-            NominalInstanceInner::NonTuple(class) => Self(NominalInstanceInner::NonTuple(
-                class.recursive_type_normalized(db, visitor),
-            )),
-            NominalInstanceInner::Object => Self(NominalInstanceInner::Object),
-=======
     pub(super) fn recursive_type_normalized_impl(
         self,
         db: &'db dyn Db,
@@ -418,7 +398,6 @@
                 class.recursive_type_normalized_impl(db, div, nested)?,
             ))),
             NominalInstanceInner::Object => Some(Self(NominalInstanceInner::Object)),
->>>>>>> 0b918ae4
         }
     }
 
@@ -773,14 +752,6 @@
         }
     }
 
-<<<<<<< HEAD
-    pub(super) fn recursive_type_normalized(
-        self,
-        _db: &'db dyn Db,
-        _visitor: &RecursiveTypeNormalizedVisitor<'db>,
-    ) -> Self {
-        self
-=======
     pub(super) fn recursive_type_normalized_impl(
         self,
         db: &'db dyn Db,
@@ -791,7 +762,6 @@
             inner: self.inner.recursive_type_normalized_impl(db, div, nested)?,
             _phantom: PhantomData,
         })
->>>>>>> 0b918ae4
     }
 
     /// Return `true` if this protocol type is equivalent to the protocol `other`.
