--- conflicted
+++ resolved
@@ -13,11 +13,7 @@
 use crate::types::tuple::{TupleSpec, TupleType};
 use crate::types::{
     ApplyTypeMappingVisitor, ClassBase, DynamicType, HasRelationToVisitor, IsDisjointVisitor,
-<<<<<<< HEAD
-    IsEquivalentVisitor, NormalizedVisitor, TypeMapping, TypeRelation,
-=======
-    NormalizedVisitor, TypeMapping, TypeRelation, TypeTransformer, VarianceInferable,
->>>>>>> 859475f0
+    IsEquivalentVisitor, NormalizedVisitor, TypeMapping, TypeRelation, VarianceInferable,
 };
 use crate::{Db, FxOrderSet};
 
