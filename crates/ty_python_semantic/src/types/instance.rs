//! Instance types: both nominal and structural.

use std::marker::PhantomData;

use super::protocol_class::ProtocolInterface;
use super::{ClassType, KnownClass, SubclassOfType, Type, TypeVarVariance};
use crate::place::PlaceAndQualifiers;
use crate::types::tuple::TupleType;
use crate::types::{DynamicType, TypeMapping, TypeRelation, TypeVarInstance, TypeVisitor};
use crate::{Db, FxOrderSet};

pub(super) use synthesized_protocol::SynthesizedProtocolType;

impl<'db> Type<'db> {
    pub(crate) fn instance(db: &'db dyn Db, class: ClassType<'db>) -> Self {
        match (class, class.known(db)) {
            (_, Some(KnownClass::Any)) => Self::Dynamic(DynamicType::Any),
            (ClassType::NonGeneric(_), Some(KnownClass::Tuple)) => {
                TupleType::homogeneous(db, Type::unknown())
            }
            (ClassType::Generic(alias), Some(KnownClass::Tuple)) => {
                Self::tuple(TupleType::new(db, alias.specialization(db).tuple(db)))
            }
            _ if class.class_literal(db).0.is_protocol(db) => {
                Self::ProtocolInstance(ProtocolInstanceType::from_class(class))
            }
            _ => Self::NominalInstance(NominalInstanceType::from_class(class)),
        }
    }

    pub(crate) const fn into_nominal_instance(self) -> Option<NominalInstanceType<'db>> {
        match self {
            Type::NominalInstance(instance_type) => Some(instance_type),
            _ => None,
        }
    }

    /// Synthesize a protocol instance type with a given set of read-only property members.
    pub(super) fn protocol_with_readonly_members<'a, M>(db: &'db dyn Db, members: M) -> Self
    where
        M: IntoIterator<Item = (&'a str, Type<'db>)>,
    {
        Self::ProtocolInstance(ProtocolInstanceType::synthesized(
            SynthesizedProtocolType::new(
                db,
                ProtocolInterface::with_property_members(db, members),
                &mut TypeVisitor::default(),
            ),
        ))
    }

    /// Return `true` if `self` conforms to the interface described by `protocol`.
    pub(super) fn satisfies_protocol(
        self,
        db: &'db dyn Db,
        protocol: ProtocolInstanceType<'db>,
        relation: TypeRelation,
    ) -> bool {
        protocol
            .inner
            .interface(db)
            .members(db)
            .all(|member| member.is_satisfied_by(db, self, relation))
    }
}

/// A type representing the set of runtime objects which are instances of a certain nominal class.
#[derive(Copy, Clone, Debug, Eq, PartialEq, Hash, salsa::Update, get_size2::GetSize)]
pub struct NominalInstanceType<'db> {
    pub(super) class: ClassType<'db>,

    // Keep this field private, so that the only way of constructing `NominalInstanceType` instances
    // is through the `Type::instance` constructor function.
    _phantom: PhantomData<()>,
}

impl<'db> NominalInstanceType<'db> {
    // Keep this method private, so that the only way of constructing `NominalInstanceType`
    // instances is through the `Type::instance` constructor function.
    fn from_class(class: ClassType<'db>) -> Self {
        Self {
            class,
            _phantom: PhantomData,
        }
    }

    pub(super) fn normalized_impl(self, db: &'db dyn Db, visitor: &mut TypeVisitor<'db>) -> Self {
        Self::from_class(self.class.normalized_impl(db, visitor))
    }

    pub(super) fn materialize(self, db: &'db dyn Db, variance: TypeVarVariance) -> Self {
        Self::from_class(self.class.materialize(db, variance))
    }

    pub(super) fn has_relation_to(
        self,
        db: &'db dyn Db,
        other: Self,
        relation: TypeRelation,
    ) -> bool {
        self.class.has_relation_to(db, other.class, relation)
    }

    pub(super) fn is_equivalent_to(self, db: &'db dyn Db, other: Self) -> bool {
        self.class.is_equivalent_to(db, other.class)
    }

    pub(super) fn is_disjoint_from(self, db: &'db dyn Db, other: Self) -> bool {
        !self.class.could_coexist_in_mro_with(db, other.class)
    }

    pub(super) fn is_singleton(self, db: &'db dyn Db) -> bool {
        self.class.known(db).is_some_and(KnownClass::is_singleton)
    }

    pub(super) fn is_single_valued(self, db: &'db dyn Db) -> bool {
        self.class
            .known(db)
            .is_some_and(KnownClass::is_single_valued)
    }

    pub(super) fn to_meta_type(self, db: &'db dyn Db) -> Type<'db> {
        SubclassOfType::from(db, self.class)
    }

    pub(super) fn apply_type_mapping<'a>(
        self,
        db: &'db dyn Db,
        type_mapping: &TypeMapping<'a, 'db>,
    ) -> Self {
        Self::from_class(self.class.apply_type_mapping(db, type_mapping))
    }

    pub(super) fn find_legacy_typevars(
        self,
        db: &'db dyn Db,
        typevars: &mut FxOrderSet<TypeVarInstance<'db>>,
    ) {
        self.class.find_legacy_typevars(db, typevars);
    }
}

impl<'db> From<NominalInstanceType<'db>> for Type<'db> {
    fn from(value: NominalInstanceType<'db>) -> Self {
        Self::NominalInstance(value)
    }
}

/// A `ProtocolInstanceType` represents the set of all possible runtime objects
/// that conform to the interface described by a certain protocol.
#[derive(
    Copy, Clone, Debug, Eq, PartialEq, Hash, salsa::Update, PartialOrd, Ord, get_size2::GetSize,
)]
pub struct ProtocolInstanceType<'db> {
    pub(super) inner: Protocol<'db>,

    // Keep the inner field here private,
    // so that the only way of constructing `ProtocolInstanceType` instances
    // is through the `Type::instance` constructor function.
    _phantom: PhantomData<()>,
}

impl<'db> ProtocolInstanceType<'db> {
    // Keep this method private, so that the only way of constructing `ProtocolInstanceType`
    // instances is through the `Type::instance` constructor function.
    fn from_class(class: ClassType<'db>) -> Self {
        Self {
            inner: Protocol::FromClass(class),
            _phantom: PhantomData,
        }
    }

    // Keep this method private, so that the only way of constructing `ProtocolInstanceType`
    // instances is through the `Type::instance` constructor function.
    fn synthesized(synthesized: SynthesizedProtocolType<'db>) -> Self {
        Self {
            inner: Protocol::Synthesized(synthesized),
            _phantom: PhantomData,
        }
    }

    /// Return the meta-type of this protocol-instance type.
    pub(super) fn to_meta_type(self, db: &'db dyn Db) -> Type<'db> {
        match self.inner {
            Protocol::FromClass(class) => SubclassOfType::from(db, class),

            // TODO: we can and should do better here.
            //
            // This is supported by mypy, and should be supported by us as well.
            // We'll need to come up with a better solution for the meta-type of
            // synthesized protocols to solve this:
            //
            // ```py
            // from typing import Callable
            //
            // def foo(x: Callable[[], int]) -> None:
            //     reveal_type(type(x))                 # mypy: "type[def (builtins.int) -> builtins.str]"
            //     reveal_type(type(x).__call__)        # mypy: "def (*args: Any, **kwds: Any) -> Any"
            // ```
            Protocol::Synthesized(_) => KnownClass::Type.to_instance(db),
        }
    }

    /// Return a "normalized" version of this `Protocol` type.
    ///
    /// See [`Type::normalized`] for more details.
    pub(super) fn normalized(self, db: &'db dyn Db) -> Type<'db> {
        let mut visitor = TypeVisitor::default();
        self.normalized_impl(db, &mut visitor)
    }

    /// Return a "normalized" version of this `Protocol` type.
    ///
    /// See [`Type::normalized`] for more details.
    pub(super) fn normalized_impl(
        self,
        db: &'db dyn Db,
        visitor: &mut TypeVisitor<'db>,
    ) -> Type<'db> {
        let object = KnownClass::Object.to_instance(db);
        if object.satisfies_protocol(db, self, TypeRelation::Subtyping) {
            return object;
        }
        match self.inner {
            Protocol::FromClass(_) => Type::ProtocolInstance(Self::synthesized(
                SynthesizedProtocolType::new(db, self.inner.interface(db), visitor),
            )),
            Protocol::Synthesized(_) => Type::ProtocolInstance(self),
        }
    }

    /// Return `true` if the types of any of the members match the closure passed in.
    pub(super) fn any_over_type(
        self,
        db: &'db dyn Db,
        type_fn: &dyn Fn(Type<'db>) -> bool,
    ) -> bool {
        self.inner.interface(db).any_over_type(db, type_fn)
    }

    /// Return `true` if this protocol type has the given type relation to the protocol `other`.
    ///
    /// TODO: consider the types of the members as well as their existence
    pub(super) fn has_relation_to(
        self,
        db: &'db dyn Db,
        other: Self,
        _relation: TypeRelation,
    ) -> bool {
        other
            .inner
            .interface(db)
            .is_sub_interface_of(db, self.inner.interface(db))
    }

    /// Return `true` if this protocol type is equivalent to the protocol `other`.
    ///
    /// TODO: consider the types of the members as well as their existence
    pub(super) fn is_equivalent_to(self, db: &'db dyn Db, other: Self) -> bool {
        self.normalized(db) == other.normalized(db)
    }

    /// Return `true` if this protocol type is disjoint from the protocol `other`.
    ///
    /// TODO: a protocol `X` is disjoint from a protocol `Y` if `X` and `Y`
    /// have a member with the same name but disjoint types
    #[expect(clippy::unused_self)]
    pub(super) fn is_disjoint_from(self, _db: &'db dyn Db, _other: Self) -> bool {
        false
    }

    pub(crate) fn instance_member(self, db: &'db dyn Db, name: &str) -> PlaceAndQualifiers<'db> {
        match self.inner {
<<<<<<< HEAD
            Protocol::FromClass(class) => class
                .instance_member(db, name)
                .unwrap_or_else(|(member, _)| member),
            Protocol::Synthesized(synthesized) => synthesized
                .interface()
                .member_by_name(db, name)
                .map(|member| PlaceAndQualifiers {
                    place: Place::bound(member.ty()),
                    qualifiers: member.qualifiers(),
                })
                .unwrap_or_else(|| {
                    KnownClass::Object
                        .to_instance(db)
                        .instance_member(db, name)
                        .unwrap_or_else(|(member, _)| member)
                }),
=======
            Protocol::FromClass(class) => class.instance_member(db, name),
            Protocol::Synthesized(synthesized) => synthesized.interface().instance_member(db, name),
>>>>>>> 9fc04d6b
        }
    }

    pub(super) fn materialize(self, db: &'db dyn Db, variance: TypeVarVariance) -> Self {
        match self.inner {
            // TODO: This should also materialize via `class.materialize(db, variance)`
            Protocol::FromClass(class) => Self::from_class(class),
            Protocol::Synthesized(synthesized) => {
                Self::synthesized(synthesized.materialize(db, variance))
            }
        }
    }

    pub(super) fn apply_type_mapping<'a>(
        self,
        db: &'db dyn Db,
        type_mapping: &TypeMapping<'a, 'db>,
    ) -> Self {
        match self.inner {
            Protocol::FromClass(class) => {
                Self::from_class(class.apply_type_mapping(db, type_mapping))
            }
            Protocol::Synthesized(synthesized) => {
                Self::synthesized(synthesized.apply_type_mapping(db, type_mapping))
            }
        }
    }

    pub(super) fn find_legacy_typevars(
        self,
        db: &'db dyn Db,
        typevars: &mut FxOrderSet<TypeVarInstance<'db>>,
    ) {
        match self.inner {
            Protocol::FromClass(class) => {
                class.find_legacy_typevars(db, typevars);
            }
            Protocol::Synthesized(synthesized) => {
                synthesized.find_legacy_typevars(db, typevars);
            }
        }
    }

    pub(super) fn interface(self, db: &'db dyn Db) -> ProtocolInterface<'db> {
        self.inner.interface(db)
    }
}

/// An enumeration of the two kinds of protocol types: those that originate from a class
/// definition in source code, and those that are synthesized from a set of members.
#[derive(
    Copy, Clone, Debug, Eq, PartialEq, Hash, salsa::Update, PartialOrd, Ord, get_size2::GetSize,
)]
pub(super) enum Protocol<'db> {
    FromClass(ClassType<'db>),
    Synthesized(SynthesizedProtocolType<'db>),
}

impl<'db> Protocol<'db> {
    /// Return the members of this protocol type
    fn interface(self, db: &'db dyn Db) -> ProtocolInterface<'db> {
        match self {
            Self::FromClass(class) => class
                .class_literal(db)
                .0
                .into_protocol_class(db)
                .expect("Protocol class literal should be a protocol class")
                .interface(db),
            Self::Synthesized(synthesized) => synthesized.interface(),
        }
    }
}

mod synthesized_protocol {
    use crate::types::protocol_class::ProtocolInterface;
    use crate::types::{TypeMapping, TypeVarInstance, TypeVarVariance, TypeVisitor};
    use crate::{Db, FxOrderSet};

    /// A "synthesized" protocol type that is dissociated from a class definition in source code.
    ///
    /// Two synthesized protocol types with the same members will share the same Salsa ID,
    /// making them easy to compare for equivalence. A synthesized protocol type is therefore
    /// returned by [`super::ProtocolInstanceType::normalized`] so that two protocols with the same members
    /// will be understood as equivalent even in the context of differently ordered unions or intersections.
    ///
    /// The constructor method of this type maintains the invariant that a synthesized protocol type
    /// is always constructed from a *normalized* protocol interface.
    #[derive(
        Copy, Clone, Debug, Eq, PartialEq, Hash, salsa::Update, PartialOrd, Ord, get_size2::GetSize,
    )]
    pub(in crate::types) struct SynthesizedProtocolType<'db>(ProtocolInterface<'db>);

    impl<'db> SynthesizedProtocolType<'db> {
        pub(super) fn new(
            db: &'db dyn Db,
            interface: ProtocolInterface<'db>,
            visitor: &mut TypeVisitor<'db>,
        ) -> Self {
            Self(interface.normalized_impl(db, visitor))
        }

        pub(super) fn materialize(self, db: &'db dyn Db, variance: TypeVarVariance) -> Self {
            Self(self.0.materialize(db, variance))
        }

        pub(super) fn apply_type_mapping<'a>(
            self,
            db: &'db dyn Db,
            type_mapping: &TypeMapping<'a, 'db>,
        ) -> Self {
            Self(self.0.specialized_and_normalized(db, type_mapping))
        }

        pub(super) fn find_legacy_typevars(
            self,
            db: &'db dyn Db,
            typevars: &mut FxOrderSet<TypeVarInstance<'db>>,
        ) {
            self.0.find_legacy_typevars(db, typevars);
        }

        pub(in crate::types) fn interface(self) -> ProtocolInterface<'db> {
            self.0
        }
    }
}<|MERGE_RESOLUTION|>--- conflicted
+++ resolved
@@ -271,27 +271,8 @@
 
     pub(crate) fn instance_member(self, db: &'db dyn Db, name: &str) -> PlaceAndQualifiers<'db> {
         match self.inner {
-<<<<<<< HEAD
-            Protocol::FromClass(class) => class
-                .instance_member(db, name)
-                .unwrap_or_else(|(member, _)| member),
-            Protocol::Synthesized(synthesized) => synthesized
-                .interface()
-                .member_by_name(db, name)
-                .map(|member| PlaceAndQualifiers {
-                    place: Place::bound(member.ty()),
-                    qualifiers: member.qualifiers(),
-                })
-                .unwrap_or_else(|| {
-                    KnownClass::Object
-                        .to_instance(db)
-                        .instance_member(db, name)
-                        .unwrap_or_else(|(member, _)| member)
-                }),
-=======
-            Protocol::FromClass(class) => class.instance_member(db, name),
+            Protocol::FromClass(class) => class.instance_member(db, name).unwrap_or_else(|(member, _)| member),
             Protocol::Synthesized(synthesized) => synthesized.interface().instance_member(db, name),
->>>>>>> 9fc04d6b
         }
     }
 
