--- conflicted
+++ resolved
@@ -159,34 +159,6 @@
         // This matches the behaviour of other type checkers, and is required for us to
         // recognise `str` as a subtype of `Container[str]`.
         structurally_satisfied.or(db, || {
-<<<<<<< HEAD
-            if let Protocol::FromClass(class) = protocol.inner {
-                // if `self` and `other` are *both* protocols, we also need to treat `self` as if it
-                // were a nominal type, or we won't consider a protocol `P` that explicitly inherits
-                // from a protocol `Q` to be a subtype of `Q` to be a subtype of `Q` if it overrides
-                // `Q`'s members in a Liskov-incompatible way.
-                let type_to_test = if let Type::ProtocolInstance(ProtocolInstanceType {
-                    inner: Protocol::FromClass(class),
-                    ..
-                }) = self
-                {
-                    Type::non_tuple_instance(db, class)
-                } else {
-                    self
-                };
-
-                type_to_test.has_relation_to_impl(
-                    db,
-                    Type::non_tuple_instance(db, class),
-                    inferable,
-                    relation,
-                    relation_visitor,
-                    disjointness_visitor,
-                )
-            } else {
-                ConstraintSet::from(false)
-            }
-=======
             let Some(nominal_instance) = protocol.as_nominal_type() else {
                 return ConstraintSet::from(false);
             };
@@ -204,11 +176,11 @@
             type_to_test.has_relation_to_impl(
                 db,
                 Type::NominalInstance(nominal_instance),
+                inferable,
                 relation,
                 relation_visitor,
                 disjointness_visitor,
             )
->>>>>>> 5e08e545
         })
     }
 }
