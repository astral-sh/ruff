use crate::Db;
use crate::types::class::CodeGeneratorKind;
use crate::types::generics::Specialization;
use crate::types::tuple::TupleType;
use crate::types::{
    ApplyTypeMappingVisitor, ClassLiteral, ClassType, DynamicType, KnownClass, KnownInstanceType,
<<<<<<< HEAD
    MaterializationKind, MroError, MroIterator, NormalizedVisitor, RecursiveTypeNormalizedVisitor,
    SpecialFormType, Type, TypeMapping, todo_type,
=======
    MaterializationKind, MroError, MroIterator, NormalizedVisitor, SpecialFormType, Type,
    TypeContext, TypeMapping, todo_type,
>>>>>>> 28aed61a
};

/// Enumeration of the possible kinds of types we allow in class bases.
///
/// This is much more limited than the [`Type`] enum: all types that would be invalid to have as a
/// class base are transformed into [`ClassBase::unknown()`]
///
/// Note that a non-specialized generic class _cannot_ be a class base. When we see a
/// non-specialized generic class in any type expression (including the list of base classes), we
/// automatically construct the default specialization for that class.
#[derive(Debug, Copy, Clone, Hash, PartialEq, Eq, salsa::Update, get_size2::GetSize)]
pub enum ClassBase<'db> {
    Dynamic(DynamicType<'db>),
    Class(ClassType<'db>),
    /// Although `Protocol` is not a class in typeshed's stubs, it is at runtime,
    /// and can appear in the MRO of a class.
    Protocol,
    /// Bare `Generic` cannot be subclassed directly in user code,
    /// but nonetheless appears in the MRO of classes that inherit from `Generic[T]`,
    /// `Protocol[T]`, or bare `Protocol`.
    Generic,
    TypedDict,
}

impl<'db> ClassBase<'db> {
    pub(crate) const fn unknown() -> Self {
        Self::Dynamic(DynamicType::Unknown)
    }

    pub(crate) fn normalized_impl(self, db: &'db dyn Db, visitor: &NormalizedVisitor<'db>) -> Self {
        match self {
            Self::Dynamic(dynamic) => Self::Dynamic(dynamic.normalized()),
            Self::Class(class) => Self::Class(class.normalized_impl(db, visitor)),
            Self::Protocol | Self::Generic | Self::TypedDict => self,
        }
    }

    pub(super) fn recursive_type_normalized(
        self,
        db: &'db dyn Db,
        visitor: &RecursiveTypeNormalizedVisitor<'db>,
    ) -> Self {
        match self {
            Self::Dynamic(dynamic) => Self::Dynamic(dynamic.recursive_type_normalized()),
            Self::Class(class) => Self::Class(class.recursive_type_normalized(db, visitor)),
            Self::Protocol | Self::Generic | Self::TypedDict => self,
        }
    }

    pub(crate) fn name(self, db: &'db dyn Db) -> &'db str {
        match self {
            ClassBase::Class(class) => class.name(db),
            ClassBase::Dynamic(DynamicType::Any) => "Any",
            ClassBase::Dynamic(DynamicType::Unknown) => "Unknown",
            ClassBase::Dynamic(
                DynamicType::Todo(_)
                | DynamicType::TodoPEP695ParamSpec
                | DynamicType::TodoTypeAlias
                | DynamicType::TodoUnpack,
            ) => "@Todo",
            ClassBase::Dynamic(DynamicType::Divergent(_)) => "Divergent",
            ClassBase::Protocol => "Protocol",
            ClassBase::Generic => "Generic",
            ClassBase::TypedDict => "TypedDict",
        }
    }

    /// Return a `ClassBase` representing the class `builtins.object`
    pub(super) fn object(db: &'db dyn Db) -> Self {
        KnownClass::Object
            .to_class_literal(db)
            .to_class_type(db)
            .map_or(Self::unknown(), Self::Class)
    }

    pub(super) const fn is_typed_dict(self) -> bool {
        matches!(self, ClassBase::TypedDict)
    }

    /// Attempt to resolve `ty` into a `ClassBase`.
    ///
    /// Return `None` if `ty` is not an acceptable type for a class base.
    pub(super) fn try_from_type(
        db: &'db dyn Db,
        ty: Type<'db>,
        subclass: ClassLiteral<'db>,
    ) -> Option<Self> {
        match ty {
            Type::Dynamic(dynamic) => Some(Self::Dynamic(dynamic)),
            Type::ClassLiteral(literal) => Some(Self::Class(literal.default_specialization(db))),
            Type::GenericAlias(generic) => Some(Self::Class(ClassType::Generic(generic))),
            Type::NominalInstance(instance)
                if instance.has_known_class(db, KnownClass::GenericAlias) =>
            {
                Self::try_from_type(db, todo_type!("GenericAlias instance"), subclass)
            }
            Type::SubclassOf(subclass_of) => subclass_of
                .subclass_of()
                .into_dynamic()
                .map(ClassBase::Dynamic),
            Type::Intersection(inter) => {
                let valid_element = inter
                    .positive(db)
                    .iter()
                    .find_map(|elem| ClassBase::try_from_type(db, *elem, subclass))?;

                if ty.is_disjoint_from(db, KnownClass::Type.to_instance(db)) {
                    None
                } else {
                    Some(valid_element)
                }
            }
            Type::Union(union) => {
                // We do not support full unions of MROs (yet). Until we do,
                // support the cases where one of the types in the union is
                // a dynamic type such as `Any` or `Unknown`, and all other
                // types *would be* valid class bases. In this case, we can
                // "fold" the other potential bases into the dynamic type,
                // and return `Any`/`Unknown` as the class base to prevent
                // invalid-base diagnostics and further downstream errors.
                let Some(Type::Dynamic(dynamic)) = union
                    .elements(db)
                    .iter()
                    .find(|elem| matches!(elem, Type::Dynamic(_)))
                else {
                    return None;
                };

                if union
                    .elements(db)
                    .iter()
                    .all(|elem| ClassBase::try_from_type(db, *elem, subclass).is_some())
                {
                    Some(ClassBase::Dynamic(*dynamic))
                } else {
                    None
                }
            }
            Type::NominalInstance(_) => None, // TODO -- handle `__mro_entries__`?

            // This likely means that we're in unreachable code,
            // in which case we want to treat `Never` in a forgiving way and silence diagnostics
            Type::Never => Some(ClassBase::unknown()),

            Type::TypeAlias(alias) => Self::try_from_type(db, alias.value_type(db), subclass),

            Type::PropertyInstance(_)
            | Type::BooleanLiteral(_)
            | Type::FunctionLiteral(_)
            | Type::Callable(..)
            | Type::BoundMethod(_)
            | Type::KnownBoundMethod(_)
            | Type::WrapperDescriptor(_)
            | Type::DataclassDecorator(_)
            | Type::DataclassTransformer(_)
            | Type::BytesLiteral(_)
            | Type::IntLiteral(_)
            | Type::EnumLiteral(_)
            | Type::StringLiteral(_)
            | Type::LiteralString
            | Type::ModuleLiteral(_)
            | Type::TypeVar(_)
            | Type::BoundSuper(_)
            | Type::ProtocolInstance(_)
            | Type::AlwaysFalsy
            | Type::AlwaysTruthy
            | Type::TypeIs(_)
            | Type::TypedDict(_) => None,

            Type::KnownInstance(known_instance) => match known_instance {
                KnownInstanceType::SubscriptedGeneric(_) => Some(Self::Generic),
                KnownInstanceType::SubscriptedProtocol(_) => Some(Self::Protocol),
                KnownInstanceType::TypeAliasType(_)
                | KnownInstanceType::TypeVar(_)
                | KnownInstanceType::Deprecated(_)
                | KnownInstanceType::Field(_)
                | KnownInstanceType::ConstraintSet(_) => None,
            },

            Type::SpecialForm(special_form) => match special_form {
                SpecialFormType::Annotated
                | SpecialFormType::Literal
                | SpecialFormType::LiteralString
                | SpecialFormType::Union
                | SpecialFormType::NoReturn
                | SpecialFormType::Never
                | SpecialFormType::Final
                | SpecialFormType::NotRequired
                | SpecialFormType::TypeGuard
                | SpecialFormType::TypeIs
                | SpecialFormType::TypingSelf
                | SpecialFormType::Unpack
                | SpecialFormType::ClassVar
                | SpecialFormType::Concatenate
                | SpecialFormType::Required
                | SpecialFormType::TypeAlias
                | SpecialFormType::ReadOnly
                | SpecialFormType::Optional
                | SpecialFormType::Not
                | SpecialFormType::Top
                | SpecialFormType::Bottom
                | SpecialFormType::Intersection
                | SpecialFormType::TypeOf
                | SpecialFormType::CallableTypeOf
                | SpecialFormType::AlwaysTruthy
                | SpecialFormType::AlwaysFalsy => None,

                SpecialFormType::Any => Some(Self::Dynamic(DynamicType::Any)),
                SpecialFormType::Unknown => Some(Self::unknown()),

                SpecialFormType::Protocol => Some(Self::Protocol),
                SpecialFormType::Generic => Some(Self::Generic),

                SpecialFormType::NamedTuple => {
                    let fields = subclass.own_fields(db, None, CodeGeneratorKind::NamedTuple);
                    Self::try_from_type(
                        db,
                        TupleType::heterogeneous(
                            db,
                            fields.values().map(|field| field.declared_ty),
                        )?
                        .to_class_type(db)
                        .into(),
                        subclass,
                    )
                }

                // TODO: Classes inheriting from `typing.Type` et al. also have `Generic` in their MRO
                SpecialFormType::Dict => {
                    Self::try_from_type(db, KnownClass::Dict.to_class_literal(db), subclass)
                }
                SpecialFormType::List => {
                    Self::try_from_type(db, KnownClass::List.to_class_literal(db), subclass)
                }
                SpecialFormType::Type => {
                    Self::try_from_type(db, KnownClass::Type.to_class_literal(db), subclass)
                }
                SpecialFormType::Tuple => {
                    Self::try_from_type(db, KnownClass::Tuple.to_class_literal(db), subclass)
                }
                SpecialFormType::Set => {
                    Self::try_from_type(db, KnownClass::Set.to_class_literal(db), subclass)
                }
                SpecialFormType::FrozenSet => {
                    Self::try_from_type(db, KnownClass::FrozenSet.to_class_literal(db), subclass)
                }
                SpecialFormType::ChainMap => {
                    Self::try_from_type(db, KnownClass::ChainMap.to_class_literal(db), subclass)
                }
                SpecialFormType::Counter => {
                    Self::try_from_type(db, KnownClass::Counter.to_class_literal(db), subclass)
                }
                SpecialFormType::DefaultDict => {
                    Self::try_from_type(db, KnownClass::DefaultDict.to_class_literal(db), subclass)
                }
                SpecialFormType::Deque => {
                    Self::try_from_type(db, KnownClass::Deque.to_class_literal(db), subclass)
                }
                SpecialFormType::OrderedDict => {
                    Self::try_from_type(db, KnownClass::OrderedDict.to_class_literal(db), subclass)
                }
                SpecialFormType::TypedDict => Some(Self::TypedDict),
                SpecialFormType::Callable => Self::try_from_type(
                    db,
                    todo_type!("Support for Callable as a base class"),
                    subclass,
                ),
            },
        }
    }

    pub(super) fn into_class(self) -> Option<ClassType<'db>> {
        match self {
            Self::Class(class) => Some(class),
            Self::Dynamic(_) | Self::Generic | Self::Protocol | Self::TypedDict => None,
        }
    }

    fn apply_type_mapping_impl<'a>(
        self,
        db: &'db dyn Db,
        type_mapping: &TypeMapping<'a, 'db>,
        tcx: TypeContext<'db>,
        visitor: &ApplyTypeMappingVisitor<'db>,
    ) -> Self {
        match self {
            Self::Class(class) => {
                Self::Class(class.apply_type_mapping_impl(db, type_mapping, tcx, visitor))
            }
            Self::Dynamic(_) | Self::Generic | Self::Protocol | Self::TypedDict => self,
        }
    }

    pub(crate) fn apply_optional_specialization(
        self,
        db: &'db dyn Db,
        specialization: Option<Specialization<'db>>,
    ) -> Self {
        if let Some(specialization) = specialization {
            let new_self = self.apply_type_mapping_impl(
                db,
                &TypeMapping::Specialization(specialization),
                TypeContext::default(),
                &ApplyTypeMappingVisitor::default(),
            );
            match specialization.materialization_kind(db) {
                None => new_self,
                Some(materialization_kind) => new_self.materialize(db, materialization_kind),
            }
        } else {
            self
        }
    }

    fn materialize(self, db: &'db dyn Db, kind: MaterializationKind) -> Self {
        self.apply_type_mapping_impl(
            db,
            &TypeMapping::Materialize(kind),
            TypeContext::default(),
            &ApplyTypeMappingVisitor::default(),
        )
    }

    pub(super) fn has_cyclic_mro(self, db: &'db dyn Db) -> bool {
        match self {
            ClassBase::Class(class) => {
                let (class_literal, specialization) = class.class_literal(db);
                class_literal
                    .try_mro(db, specialization)
                    .is_err_and(MroError::is_cycle)
            }
            ClassBase::Dynamic(_)
            | ClassBase::Generic
            | ClassBase::Protocol
            | ClassBase::TypedDict => false,
        }
    }

    /// Iterate over the MRO of this base
    pub(super) fn mro(
        self,
        db: &'db dyn Db,
        additional_specialization: Option<Specialization<'db>>,
    ) -> impl Iterator<Item = ClassBase<'db>> {
        match self {
            ClassBase::Protocol => ClassBaseMroIterator::length_3(db, self, ClassBase::Generic),
            ClassBase::Dynamic(_) | ClassBase::Generic | ClassBase::TypedDict => {
                ClassBaseMroIterator::length_2(db, self)
            }
            ClassBase::Class(class) => {
                ClassBaseMroIterator::from_class(db, class, additional_specialization)
            }
        }
    }
}

impl<'db> From<ClassType<'db>> for ClassBase<'db> {
    fn from(value: ClassType<'db>) -> Self {
        ClassBase::Class(value)
    }
}

impl<'db> From<ClassBase<'db>> for Type<'db> {
    fn from(value: ClassBase<'db>) -> Self {
        match value {
            ClassBase::Dynamic(dynamic) => Type::Dynamic(dynamic),
            ClassBase::Class(class) => class.into(),
            ClassBase::Protocol => Type::SpecialForm(SpecialFormType::Protocol),
            ClassBase::Generic => Type::SpecialForm(SpecialFormType::Generic),
            ClassBase::TypedDict => Type::SpecialForm(SpecialFormType::TypedDict),
        }
    }
}

impl<'db> From<&ClassBase<'db>> for Type<'db> {
    fn from(value: &ClassBase<'db>) -> Self {
        Self::from(*value)
    }
}

/// An iterator over the MRO of a class base.
enum ClassBaseMroIterator<'db> {
    Length2(core::array::IntoIter<ClassBase<'db>, 2>),
    Length3(core::array::IntoIter<ClassBase<'db>, 3>),
    FromClass(MroIterator<'db>),
}

impl<'db> ClassBaseMroIterator<'db> {
    /// Iterate over an MRO of length 2 that consists of `first_element` and then `object`.
    fn length_2(db: &'db dyn Db, first_element: ClassBase<'db>) -> Self {
        ClassBaseMroIterator::Length2([first_element, ClassBase::object(db)].into_iter())
    }

    /// Iterate over an MRO of length 3 that consists of `first_element`, then `second_element`, then `object`.
    fn length_3(db: &'db dyn Db, element_1: ClassBase<'db>, element_2: ClassBase<'db>) -> Self {
        ClassBaseMroIterator::Length3([element_1, element_2, ClassBase::object(db)].into_iter())
    }

    /// Iterate over the MRO of an arbitrary class. The MRO may be of any length.
    fn from_class(
        db: &'db dyn Db,
        class: ClassType<'db>,
        additional_specialization: Option<Specialization<'db>>,
    ) -> Self {
        ClassBaseMroIterator::FromClass(class.iter_mro_specialized(db, additional_specialization))
    }
}

impl<'db> Iterator for ClassBaseMroIterator<'db> {
    type Item = ClassBase<'db>;

    fn next(&mut self) -> Option<Self::Item> {
        match self {
            Self::Length2(iter) => iter.next(),
            Self::Length3(iter) => iter.next(),
            Self::FromClass(iter) => iter.next(),
        }
    }
}

impl std::iter::FusedIterator for ClassBaseMroIterator<'_> {}<|MERGE_RESOLUTION|>--- conflicted
+++ resolved
@@ -4,13 +4,8 @@
 use crate::types::tuple::TupleType;
 use crate::types::{
     ApplyTypeMappingVisitor, ClassLiteral, ClassType, DynamicType, KnownClass, KnownInstanceType,
-<<<<<<< HEAD
     MaterializationKind, MroError, MroIterator, NormalizedVisitor, RecursiveTypeNormalizedVisitor,
-    SpecialFormType, Type, TypeMapping, todo_type,
-=======
-    MaterializationKind, MroError, MroIterator, NormalizedVisitor, SpecialFormType, Type,
-    TypeContext, TypeMapping, todo_type,
->>>>>>> 28aed61a
+    SpecialFormType, Type, TypeContext, TypeMapping, todo_type,
 };
 
 /// Enumeration of the possible kinds of types we allow in class bases.
