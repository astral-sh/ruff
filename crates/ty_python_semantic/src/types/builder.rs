//! Smart builders for union and intersection types.
//!
//! Invariants we maintain here:
//!   * No single-element union types (should just be the contained type instead.)
//!   * No single-positive-element intersection types. Single-negative-element are OK, we don't
//!     have a standalone negation type so there's no other representation for this.
//!   * The same type should never appear more than once in a union or intersection. (This should
//!     be expanded to cover subtyping -- see below -- but for now we only implement it for type
//!     identity.)
//!   * Disjunctive normal form (DNF): the tree of unions and intersections can never be deeper
//!     than a union-of-intersections. Unions cannot contain other unions (the inner union just
//!     flattens into the outer one), intersections cannot contain other intersections (also
//!     flattens), and intersections cannot contain unions (the intersection distributes over the
//!     union, inverting it into a union-of-intersections).
//!   * No type in a union can be a subtype of any other type in the union (just eliminate the
//!     subtype from the union).
//!   * No type in an intersection can be a supertype of any other type in the intersection (just
//!     eliminate the supertype from the intersection).
//!   * An intersection containing two non-overlapping types simplifies to [`Type::Never`].
//!
//! The implication of these invariants is that a [`UnionBuilder`] does not necessarily build a
//! [`Type::Union`]. For example, if only one type is added to the [`UnionBuilder`], `build()` will
//! just return that type directly. The same is true for [`IntersectionBuilder`]; for example, if a
//! union type is added to the intersection, it will distribute and [`IntersectionBuilder::build`]
//! may end up returning a [`Type::Union`] of intersections.
//!
//! ## Performance
//!
//! In practice, there are two kinds of unions found in the wild: relatively-small unions made up
//! of normal user types (classes, etc), and large unions made up of literals, which can occur via
//! large enums (not yet implemented) or from string/integer/bytes literals, which can grow due to
//! literal arithmetic or operations on literal strings/bytes. For normal unions, it's most
//! efficient to just store the member types in a vector, and do O(n^2) `is_subtype_of` checks to
//! maintain the union in simplified form. But literal unions can grow to a size where this becomes
//! a performance problem. For this reason, we group literal types in `UnionBuilder`. Since every
//! different string literal type shares exactly the same possible super-types, and none of them
//! are subtypes of each other (unless exactly the same literal type), we can avoid many
//! unnecessary `is_subtype_of` checks.

use crate::types::enums::{enum_member_literals, enum_metadata};
use crate::types::type_ordering::union_or_intersection_elements_ordering;
use crate::types::{
    BytesLiteralType, IntersectionType, KnownClass, StringLiteralType, Type,
    TypeVarBoundOrConstraints, UnionType, structural_type_ordering,
};
use crate::{Db, FxOrderSet};
use rustc_hash::FxHashSet;
use smallvec::SmallVec;

#[derive(Debug, Clone, Copy, PartialEq, Eq)]
enum LiteralKind {
    Int,
    String,
    Bytes,
}

impl<'db> Type<'db> {
    /// Return `true` if this type can be a supertype of some literals of `kind` and not others.
    fn splits_literals(self, db: &'db dyn Db, kind: LiteralKind) -> bool {
        match (self, kind) {
            (Type::AlwaysFalsy | Type::AlwaysTruthy, _) => true,
            (Type::StringLiteral(_), LiteralKind::String) => true,
            (Type::BytesLiteral(_), LiteralKind::Bytes) => true,
            (Type::IntLiteral(_), LiteralKind::Int) => true,
            (Type::Intersection(intersection), _) => {
                intersection
                    .positive(db)
                    .iter()
                    .any(|ty| ty.splits_literals(db, kind))
                    || intersection
                        .negative(db)
                        .iter()
                        .any(|ty| ty.splits_literals(db, kind))
            }
            (Type::Union(union), _) => union
                .elements(db)
                .iter()
                .any(|ty| ty.splits_literals(db, kind)),
            _ => false,
        }
    }
}

#[derive(Debug)]
enum UnionElement<'db> {
    IntLiterals(FxOrderSet<i64>),
    StringLiterals(FxOrderSet<StringLiteralType<'db>>),
    BytesLiterals(FxOrderSet<BytesLiteralType<'db>>),
    Type(Type<'db>),
}

impl<'db> UnionElement<'db> {
    const fn to_type_element(&self) -> Option<Type<'db>> {
        match self {
            UnionElement::Type(ty) => Some(*ty),
            _ => None,
        }
    }

    /// Try reducing this `UnionElement` given the presence in the same union of `other_type`.
    fn try_reduce(&mut self, db: &'db dyn Db, other_type: Type<'db>) -> ReduceResult<'db> {
        match self {
            UnionElement::IntLiterals(literals) => {
                if other_type.splits_literals(db, LiteralKind::Int) {
                    let mut collapse = false;
                    let mut ignore = false;
                    let negated = other_type.negate(db);
                    literals.retain(|literal| {
                        let ty = Type::IntLiteral(*literal);
                        if negated.is_subtype_of(db, ty) {
                            collapse = true;
                        }
                        if other_type.is_subtype_of(db, ty) {
                            ignore = true;
                        }
                        !ty.is_subtype_of(db, other_type)
                    });
                    if ignore {
                        ReduceResult::Ignore
                    } else if collapse {
                        ReduceResult::CollapseToObject
                    } else {
                        ReduceResult::KeepIf(!literals.is_empty())
                    }
                } else {
                    ReduceResult::KeepIf(
                        !Type::IntLiteral(literals[0]).is_subtype_of(db, other_type),
                    )
                }
            }
            UnionElement::StringLiterals(literals) => {
                if other_type.splits_literals(db, LiteralKind::String) {
                    let mut collapse = false;
                    let mut ignore = false;
                    let negated = other_type.negate(db);
                    literals.retain(|literal| {
                        let ty = Type::StringLiteral(*literal);
                        if negated.is_subtype_of(db, ty) {
                            collapse = true;
                        }
                        if other_type.is_subtype_of(db, ty) {
                            ignore = true;
                        }
                        !ty.is_subtype_of(db, other_type)
                    });
                    if ignore {
                        ReduceResult::Ignore
                    } else if collapse {
                        ReduceResult::CollapseToObject
                    } else {
                        ReduceResult::KeepIf(!literals.is_empty())
                    }
                } else {
                    ReduceResult::KeepIf(
                        !Type::StringLiteral(literals[0]).is_subtype_of(db, other_type),
                    )
                }
            }
            UnionElement::BytesLiterals(literals) => {
                if other_type.splits_literals(db, LiteralKind::Bytes) {
                    let mut collapse = false;
                    let mut ignore = false;
                    let negated = other_type.negate(db);
                    literals.retain(|literal| {
                        let ty = Type::BytesLiteral(*literal);
                        if negated.is_subtype_of(db, ty) {
                            collapse = true;
                        }
                        if other_type.is_subtype_of(db, ty) {
                            ignore = true;
                        }
                        !ty.is_subtype_of(db, other_type)
                    });
                    if ignore {
                        ReduceResult::Ignore
                    } else if collapse {
                        ReduceResult::CollapseToObject
                    } else {
                        ReduceResult::KeepIf(!literals.is_empty())
                    }
                } else {
                    ReduceResult::KeepIf(
                        !Type::BytesLiteral(literals[0]).is_subtype_of(db, other_type),
                    )
                }
            }
            UnionElement::Type(existing) => ReduceResult::Type(*existing),
        }
    }
}

enum ReduceResult<'db> {
    /// Reduction of this `UnionElement` is complete; keep it in the union if the nested
    /// boolean is true, eliminate it from the union if false.
    KeepIf(bool),
    /// Collapse this entire union to `object`.
    CollapseToObject,
    /// The new element is a subtype of an existing part of the `UnionElement`, ignore it.
    Ignore,
    /// The given `Type` can stand-in for the entire `UnionElement` for further union
    /// simplification checks.
    Type(Type<'db>),
}

#[derive(Debug, Clone, Copy, PartialEq, Eq, Hash, get_size2::GetSize)]
pub enum RecursivelyDefined {
    Yes,
    No,
}

impl RecursivelyDefined {
    const fn is_yes(self) -> bool {
        matches!(self, RecursivelyDefined::Yes)
    }

    const fn or(self, other: RecursivelyDefined) -> RecursivelyDefined {
        match (self, other) {
            (RecursivelyDefined::Yes, _) | (_, RecursivelyDefined::Yes) => RecursivelyDefined::Yes,
            _ => RecursivelyDefined::No,
        }
    }
}

<<<<<<< HEAD
// TODO increase this once we extend `UnionElement` throughout all union/intersection
// representations, so that we can make large unions of literals fast in all operations.
//
// For now (until we solve https://github.com/astral-sh/ty/issues/957), keep this number
// below 200, which is the salsa fixpoint iteration limit.
const MAX_UNION_LITERALS: usize = 190;
=======
/// If the value ​​is defined recursively, widening is performed from fewer literal elements, resulting in faster convergence of the fixed-point iteration.
const MAX_RECURSIVE_UNION_LITERALS: usize = 10;
/// If the value ​​is defined non-recursively, the fixed-point iteration will converge in one go,
/// so in principle we can have as many literal elements as we want, but to avoid unintended huge computational loads, we limit it to 256.
const MAX_NON_RECURSIVE_UNION_LITERALS: usize = 256;
>>>>>>> ef45c97d

pub(crate) struct UnionBuilder<'db> {
    elements: Vec<UnionElement<'db>>,
    db: &'db dyn Db,
    unpack_aliases: bool,
    order_elements: bool,
    // This is enabled when joining types in a `cycle_recovery` function.
    // Since a cycle cannot be created within a `cycle_recovery` function, execution of `is_redundant_with` is skipped.
    cycle_recovery: bool,
    recursively_defined: RecursivelyDefined,
}

impl<'db> UnionBuilder<'db> {
    pub(crate) fn new(db: &'db dyn Db) -> Self {
        Self {
            db,
            elements: vec![],
            unpack_aliases: true,
            order_elements: false,
            cycle_recovery: false,
            recursively_defined: RecursivelyDefined::No,
        }
    }

    pub(crate) fn unpack_aliases(mut self, val: bool) -> Self {
        self.unpack_aliases = val;
        self
    }

    pub(crate) fn order_elements(mut self, val: bool) -> Self {
        self.order_elements = val;
        self
    }

    pub(crate) fn cycle_recovery(mut self, val: bool) -> Self {
        self.cycle_recovery = val;
        if self.cycle_recovery {
            self.unpack_aliases = false;
        }
        self
    }

    pub(crate) fn recursively_defined(mut self, val: RecursivelyDefined) -> Self {
        self.recursively_defined = val;
        self
    }

    pub(crate) fn is_empty(&self) -> bool {
        self.elements.is_empty()
    }

    /// Collapse the union to a single type: `object`.
    fn collapse_to_object(&mut self) {
        self.elements.clear();
        self.elements.push(UnionElement::Type(Type::object()));
    }

    fn widen_literal_types(&mut self, seen_aliases: &mut Vec<Type<'db>>) {
        let mut replace_with = vec![];
        for elem in &self.elements {
            match elem {
                UnionElement::IntLiterals(_) => {
                    replace_with.push(KnownClass::Int.to_instance(self.db));
                }
                UnionElement::StringLiterals(_) => {
                    replace_with.push(KnownClass::Str.to_instance(self.db));
                }
                UnionElement::BytesLiterals(_) => {
                    replace_with.push(KnownClass::Bytes.to_instance(self.db));
                }
                UnionElement::Type(_) => {}
            }
        }
        for ty in replace_with {
            self.add_in_place_impl(ty, seen_aliases);
        }
    }

    /// Adds a type to this union.
    pub(crate) fn add(mut self, ty: Type<'db>) -> Self {
        self.add_in_place(ty);
        self
    }

    /// Adds a type to this union.
    pub(crate) fn add_in_place(&mut self, ty: Type<'db>) {
        self.add_in_place_impl(ty, &mut vec![]);
    }

    pub(crate) fn add_in_place_impl(&mut self, ty: Type<'db>, seen_aliases: &mut Vec<Type<'db>>) {
        let cycle_recovery = self.cycle_recovery;
        let should_widen = |literals, recursively_defined: RecursivelyDefined| {
            if recursively_defined.is_yes() && cycle_recovery {
                literals >= MAX_RECURSIVE_UNION_LITERALS
            } else {
                literals >= MAX_NON_RECURSIVE_UNION_LITERALS
            }
        };

        match ty {
            Type::Union(union) => {
                let new_elements = union.elements(self.db);
                self.elements.reserve(new_elements.len());
                for element in new_elements {
                    self.add_in_place_impl(*element, seen_aliases);
                }
                self.recursively_defined = self
                    .recursively_defined
                    .or(union.recursively_defined(self.db));
<<<<<<< HEAD
=======
                if self.cycle_recovery && self.recursively_defined.is_yes() {
                    let literals = self.elements.iter().fold(0, |acc, elem| match elem {
                        UnionElement::IntLiterals(literals) => acc + literals.len(),
                        UnionElement::StringLiterals(literals) => acc + literals.len(),
                        UnionElement::BytesLiterals(literals) => acc + literals.len(),
                        UnionElement::Type(_) => acc,
                    });
                    if should_widen(literals, self.recursively_defined) {
                        self.widen_literal_types(seen_aliases);
                    }
                }
>>>>>>> ef45c97d
            }
            // Adding `Never` to a union is a no-op.
            Type::Never => {}
            Type::TypeAlias(alias) if self.unpack_aliases => {
                if seen_aliases.contains(&ty) {
                    // Union contains itself recursively via a type alias. This is an error, just
                    // leave out the recursive alias. TODO surface this error.
                } else {
                    seen_aliases.push(ty);
                    self.add_in_place_impl(alias.value_type(self.db), seen_aliases);
                }
            }
            // If adding a string literal, look for an existing `UnionElement::StringLiterals` to
            // add it to, or an existing element that is a super-type of string literals, which
            // means we shouldn't add it. Otherwise, add a new `UnionElement::StringLiterals`
            // containing it.
            Type::StringLiteral(literal) => {
                let mut found = None;
                let mut to_remove = None;
                let ty_negated = ty.negate(self.db);
                for (index, element) in self.elements.iter_mut().enumerate() {
                    match element {
                        UnionElement::StringLiterals(literals) => {
                            if should_widen(literals.len(), self.recursively_defined) {
                                let replace_with = KnownClass::Str.to_instance(self.db);
                                self.add_in_place_impl(replace_with, seen_aliases);
                                return;
                            }
                            found = Some(literals);
                            continue;
                        }
                        UnionElement::Type(existing) => {
                            if ty.is_subtype_of(self.db, *existing) {
                                return;
                            }
                            if existing.is_subtype_of(self.db, ty) {
                                to_remove = Some(index);
                            }
                            if ty_negated.is_subtype_of(self.db, *existing) {
                                // The type that includes both this new element, and its negation
                                // (or a supertype of its negation), must be simply `object`.
                                self.collapse_to_object();
                                return;
                            }
                        }
                        _ => {}
                    }
                }
                if let Some(found) = found {
                    found.insert(literal);
                } else {
                    self.elements
                        .push(UnionElement::StringLiterals(FxOrderSet::from_iter([
                            literal,
                        ])));
                }
                if let Some(index) = to_remove {
                    self.elements.swap_remove(index);
                }
            }
            // Same for bytes literals as for string literals, above.
            Type::BytesLiteral(literal) => {
                let mut found = None;
                let mut to_remove = None;
                let ty_negated = ty.negate(self.db);
                for (index, element) in self.elements.iter_mut().enumerate() {
                    match element {
                        UnionElement::BytesLiterals(literals) => {
                            if should_widen(literals.len(), self.recursively_defined) {
                                let replace_with = KnownClass::Bytes.to_instance(self.db);
                                self.add_in_place_impl(replace_with, seen_aliases);
                                return;
                            }
                            found = Some(literals);
                            continue;
                        }
                        UnionElement::Type(existing) => {
                            if ty.is_subtype_of(self.db, *existing) {
                                return;
                            }
                            if existing.is_subtype_of(self.db, ty) {
                                to_remove = Some(index);
                            }
                            if ty_negated.is_subtype_of(self.db, *existing) {
                                // The type that includes both this new element, and its negation
                                // (or a supertype of its negation), must be simply `object`.
                                self.collapse_to_object();
                                return;
                            }
                        }
                        _ => {}
                    }
                }
                if let Some(found) = found {
                    found.insert(literal);
                } else {
                    self.elements
                        .push(UnionElement::BytesLiterals(FxOrderSet::from_iter([
                            literal,
                        ])));
                }
                if let Some(index) = to_remove {
                    self.elements.swap_remove(index);
                }
            }
            // And same for int literals as well.
            Type::IntLiteral(literal) => {
                let mut found = None;
                let mut to_remove = None;
                let ty_negated = ty.negate(self.db);
                for (index, element) in self.elements.iter_mut().enumerate() {
                    match element {
                        UnionElement::IntLiterals(literals) => {
                            if should_widen(literals.len(), self.recursively_defined) {
                                let replace_with = KnownClass::Int.to_instance(self.db);
                                self.add_in_place_impl(replace_with, seen_aliases);
                                return;
                            }
                            found = Some(literals);
                            continue;
                        }
                        UnionElement::Type(existing) => {
                            if ty.is_subtype_of(self.db, *existing) {
                                return;
                            }
                            if existing.is_subtype_of(self.db, ty) {
                                to_remove = Some(index);
                            }
                            if ty_negated.is_subtype_of(self.db, *existing) {
                                // The type that includes both this new element, and its negation
                                // (or a supertype of its negation), must be simply `object`.
                                self.collapse_to_object();
                                return;
                            }
                        }
                        _ => {}
                    }
                }
                if let Some(found) = found {
                    found.insert(literal);
                } else {
                    self.elements
                        .push(UnionElement::IntLiterals(FxOrderSet::from_iter([literal])));
                }
                if let Some(index) = to_remove {
                    self.elements.swap_remove(index);
                }
            }
            Type::EnumLiteral(enum_member_to_add) => {
                let enum_class = enum_member_to_add.enum_class(self.db);
                let metadata =
                    enum_metadata(self.db, enum_class).expect("Class of enum literal is an enum");

                let enum_members_in_union = self
                    .elements
                    .iter()
                    .filter_map(UnionElement::to_type_element)
                    .filter_map(Type::as_enum_literal)
                    .map(|literal| literal.name(self.db))
                    .chain(std::iter::once(enum_member_to_add.name(self.db)))
                    .collect::<FxHashSet<_>>();

                let all_members_are_in_union = metadata
                    .members
                    .keys()
                    .all(|name| enum_members_in_union.contains(name));

                if all_members_are_in_union {
                    self.add_in_place_impl(
                        enum_member_to_add.enum_class_instance(self.db),
                        seen_aliases,
                    );
                } else if !self
                    .elements
                    .iter()
                    .filter_map(UnionElement::to_type_element)
                    .any(|ty| Type::EnumLiteral(enum_member_to_add).is_subtype_of(self.db, ty))
                {
                    self.push_type(Type::EnumLiteral(enum_member_to_add), seen_aliases);
                }
            }
            // Adding `object` to a union results in `object`.
            ty if ty.is_object() => {
                self.collapse_to_object();
            }
            _ => {
                self.push_type(ty, seen_aliases);
            }
        }
    }

    fn push_type(&mut self, ty: Type<'db>, seen_aliases: &mut Vec<Type<'db>>) {
        let bool_pair = if let Type::BooleanLiteral(b) = ty {
            Some(Type::BooleanLiteral(!b))
        } else {
            None
        };

        // If an alias gets here, it means we aren't unpacking aliases, and we also
        // shouldn't try to simplify aliases out of the union, because that will require
        // unpacking them.
        let should_simplify_full = !matches!(ty, Type::TypeAlias(_)) && !self.cycle_recovery;

        let mut to_remove = SmallVec::<[usize; 2]>::new();
        let ty_negated = if should_simplify_full {
            ty.negate(self.db)
        } else {
            Type::Never // won't be used
        };

        for (index, element) in self.elements.iter_mut().enumerate() {
            let element_type = match element.try_reduce(self.db, ty) {
                ReduceResult::KeepIf(keep) => {
                    if !keep {
                        to_remove.push(index);
                    }
                    continue;
                }
                ReduceResult::Type(ty) => ty,
                ReduceResult::CollapseToObject => {
                    self.collapse_to_object();
                    return;
                }
                ReduceResult::Ignore => {
                    return;
                }
            };

            if ty == element_type {
                return;
            }

            if Some(element_type) == bool_pair {
                self.add_in_place_impl(KnownClass::Bool.to_instance(self.db), seen_aliases);
                return;
            }

            // Comparing `TypedDict`s for redundancy requires iterating over their fields, which is
            // problematic if some of those fields point to recursive `Union`s. To avoid cycles,
            // compare `TypedDict`s by name/identity instead of using the `has_relation_to`
            // machinery.
            if let (Type::TypedDict(element_td), Type::TypedDict(ty_td)) = (element_type, ty) {
                if element_td == ty_td {
                    return;
                }
                continue;
            }

            if should_simplify_full && !matches!(element_type, Type::TypeAlias(_)) {
                if ty.is_redundant_with(self.db, element_type) {
                    return;
                } else if element_type.is_redundant_with(self.db, ty) {
                    to_remove.push(index);
                } else if ty_negated.is_subtype_of(self.db, element_type) {
                    // We add `ty` to the union. We just checked that `~ty` is a subtype of an
                    // existing `element`. This also means that `~ty | ty` is a subtype of
                    // `element | ty`, because both elements in the first union are subtypes of
                    // the corresponding elements in the second union. But `~ty | ty` is just
                    // `object`. Since `object` is a subtype of `element | ty`, we can only
                    // conclude that `element | ty` must be `object` (object has no other
                    // supertypes). This means we can simplify the whole union to just
                    // `object`, since all other potential elements would also be subtypes of
                    // `object`.
                    self.collapse_to_object();
                    return;
                }
            }
        }
        if let Some((&first, rest)) = to_remove.split_first() {
            self.elements[first] = UnionElement::Type(ty);
            // We iterate in descending order to keep remaining indices valid after `swap_remove`.
            for &index in rest.iter().rev() {
                self.elements.swap_remove(index);
            }
        } else {
            self.elements.push(UnionElement::Type(ty));
        }
    }

    pub(crate) fn build(self) -> Type<'db> {
        self.try_build().unwrap_or(Type::Never)
    }

    pub(crate) fn try_build(mut self) -> Option<Type<'db>> {
        // If the type is defined recursively, the union type is sorted and normalized.
        // This is because the execution order of the queries is not deterministic and may result in a different order of elements.
        // The order of the union type does not affect the type check result, but unstable output is undesirable.
        if self.recursively_defined.is_yes() {
            self.order_elements = true;
        }
        let mut types = vec![];
        for element in self.elements {
            match element {
                UnionElement::IntLiterals(literals) => {
                    types.extend(literals.into_iter().map(Type::IntLiteral));
                }
                UnionElement::StringLiterals(literals) => {
                    types.extend(literals.into_iter().map(Type::StringLiteral));
                }
                UnionElement::BytesLiterals(literals) => {
                    types.extend(literals.into_iter().map(Type::BytesLiteral));
                }
                UnionElement::Type(ty) => types.push(ty),
            }
        }
        if self.order_elements {
            types.sort_unstable_by(|l, r| {
                if self.recursively_defined.is_yes() {
                    structural_type_ordering(self.db, l, r)
                } else {
                    union_or_intersection_elements_ordering(self.db, l, r)
                }
            });
        }
        match types.len() {
            0 => None,
            1 => Some(types[0]),
            _ => Some(Type::Union(UnionType::new(
                self.db,
                types.into_boxed_slice(),
                self.recursively_defined,
            ))),
        }
    }
}

#[derive(Clone)]
pub(crate) struct IntersectionBuilder<'db> {
    // Really this builds a union-of-intersections, because we always keep our set-theoretic types
    // in disjunctive normal form (DNF), a union of intersections. In the simplest case there's
    // just a single intersection in this vector, and we are building a single intersection type,
    // but if a union is added to the intersection, we'll distribute ourselves over that union and
    // create a union of intersections.
    intersections: Vec<InnerIntersectionBuilder<'db>>,
    db: &'db dyn Db,
}

impl<'db> IntersectionBuilder<'db> {
    pub(crate) fn new(db: &'db dyn Db) -> Self {
        Self {
            db,
            intersections: vec![InnerIntersectionBuilder::default()],
        }
    }

    fn empty(db: &'db dyn Db) -> Self {
        Self {
            db,
            intersections: vec![],
        }
    }

    pub(crate) fn add_positive(self, ty: Type<'db>) -> Self {
        self.add_positive_impl(ty, &mut vec![])
    }

    pub(crate) fn add_positive_impl(
        mut self,
        ty: Type<'db>,
        seen_aliases: &mut Vec<Type<'db>>,
    ) -> Self {
        match ty {
            Type::TypeAlias(alias) => {
                if seen_aliases.contains(&ty) {
                    // Recursive alias, add it without expanding to avoid infinite recursion.
                    for inner in &mut self.intersections {
                        inner.positive.insert(ty);
                    }
                    return self;
                }
                seen_aliases.push(ty);
                let value_type = alias.value_type(self.db);
                self.add_positive_impl(value_type, seen_aliases)
            }
            Type::Union(union) => {
                // Distribute ourself over this union: for each union element, clone ourself and
                // intersect with that union element, then create a new union-of-intersections with all
                // of those sub-intersections in it. E.g. if `self` is a simple intersection `T1 & T2`
                // and we add `T3 | T4` to the intersection, we don't get `T1 & T2 & (T3 | T4)` (that's
                // not in DNF), we distribute the union and get `(T1 & T3) | (T2 & T3) | (T1 & T4) |
                // (T2 & T4)`. If `self` is already a union-of-intersections `(T1 & T2) | (T3 & T4)`
                // and we add `T5 | T6` to it, that flattens all the way out to `(T1 & T2 & T5) | (T1 &
                // T2 & T6) | (T3 & T4 & T5) ...` -- you get the idea.
                union
                    .elements(self.db)
                    .iter()
                    .map(|elem| self.clone().add_positive_impl(*elem, seen_aliases))
                    .fold(IntersectionBuilder::empty(self.db), |mut builder, sub| {
                        builder.intersections.extend(sub.intersections);
                        builder
                    })
            }
            // `(A & B & ~C) & (D & E & ~F)` -> `A & B & D & E & ~C & ~F`
            Type::Intersection(other) => {
                let db = self.db;
                for pos in other.positive(db) {
                    self = self.add_positive_impl(*pos, seen_aliases);
                }
                for neg in other.negative(db) {
                    self = self.add_negative_impl(*neg, seen_aliases);
                }
                self
            }
            Type::NominalInstance(instance)
                if enum_metadata(self.db, instance.class_literal(self.db)).is_some() =>
            {
                let mut contains_enum_literal_as_negative_element = false;
                for intersection in &self.intersections {
                    if intersection.negative.iter().any(|negative| {
                        negative
                            .as_enum_literal()
                            .is_some_and(|lit| lit.enum_class_instance(self.db) == ty)
                    }) {
                        contains_enum_literal_as_negative_element = true;
                        break;
                    }
                }

                if contains_enum_literal_as_negative_element {
                    // If we have an enum literal of this enum already in the negative side of
                    // the intersection, expand the instance into the union of enum members, and
                    // add that union to the intersection.
                    // Note: we manually construct a `UnionType` here instead of going through
                    // `UnionBuilder` because we would simplify the union to just the enum instance
                    // and end up in this branch again.
                    let db = self.db;
                    self.add_positive_impl(
                        Type::Union(UnionType::new(
                            db,
                            enum_member_literals(db, instance.class_literal(db), None)
                                .expect("Calling `enum_member_literals` on an enum class")
                                .collect::<Box<[_]>>(),
                            RecursivelyDefined::No,
                        )),
                        seen_aliases,
                    )
                } else {
                    for inner in &mut self.intersections {
                        inner.add_positive(self.db, ty);
                    }
                    self
                }
            }
            _ => {
                // If we are already a union-of-intersections, distribute the new intersected element
                // across all of those intersections.
                for inner in &mut self.intersections {
                    inner.add_positive(self.db, ty);
                }
                self
            }
        }
    }

    pub(crate) fn add_negative(self, ty: Type<'db>) -> Self {
        self.add_negative_impl(ty, &mut vec![])
    }

    pub(crate) fn add_negative_impl(
        mut self,
        ty: Type<'db>,
        seen_aliases: &mut Vec<Type<'db>>,
    ) -> Self {
        let contains_enum = |enum_instance| {
            self.intersections
                .iter()
                .flat_map(|intersection| &intersection.positive)
                .any(|ty| *ty == enum_instance)
        };

        // See comments above in `add_positive`; this is just the negated version.
        match ty {
            Type::TypeAlias(alias) => {
                if seen_aliases.contains(&ty) {
                    // Recursive alias, add it without expanding to avoid infinite recursion.
                    for inner in &mut self.intersections {
                        inner.negative.insert(ty);
                    }
                    return self;
                }
                seen_aliases.push(ty);
                let value_type = alias.value_type(self.db);
                self.add_negative_impl(value_type, seen_aliases)
            }
            Type::Union(union) => {
                for elem in union.elements(self.db) {
                    self = self.add_negative_impl(*elem, seen_aliases);
                }
                self
            }
            Type::Intersection(intersection) => {
                // (A | B) & ~(C & ~D)
                // -> (A | B) & (~C | D)
                // -> ((A | B) & ~C) | ((A | B) & D)
                // i.e. if we have an intersection of positive constraints C
                // and negative constraints D, then our new intersection
                // is (existing & ~C) | (existing & D)

                let positive_side = intersection
                    .positive(self.db)
                    .iter()
                    // we negate all the positive constraints while distributing
                    .map(|elem| {
                        self.clone()
                            .add_negative_impl(*elem, &mut seen_aliases.clone())
                    });

                let negative_side = intersection
                    .negative(self.db)
                    .iter()
                    // all negative constraints end up becoming positive constraints
                    .map(|elem| {
                        self.clone()
                            .add_positive_impl(*elem, &mut seen_aliases.clone())
                    });

                positive_side.chain(negative_side).fold(
                    IntersectionBuilder::empty(self.db),
                    |mut builder, sub| {
                        builder.intersections.extend(sub.intersections);
                        builder
                    },
                )
            }
            Type::EnumLiteral(enum_literal)
                if contains_enum(enum_literal.enum_class_instance(self.db)) =>
            {
                let db = self.db;
                self.add_positive_impl(
                    UnionType::from_elements(
                        db,
                        enum_member_literals(
                            db,
                            enum_literal.enum_class(db),
                            Some(enum_literal.name(db)),
                        )
                        .expect("Calling `enum_member_literals` on an enum class"),
                    ),
                    seen_aliases,
                )
            }
            _ => {
                for inner in &mut self.intersections {
                    inner.add_negative(self.db, ty);
                }
                self
            }
        }
    }

    pub(crate) fn positive_elements<I, T>(mut self, elements: I) -> Self
    where
        I: IntoIterator<Item = T>,
        T: Into<Type<'db>>,
    {
        for element in elements {
            self = self.add_positive(element.into());
        }
        self
    }

    pub(crate) fn build(mut self) -> Type<'db> {
        // Avoid allocating the UnionBuilder unnecessarily if we have just one intersection:
        if self.intersections.len() == 1 {
            self.intersections.pop().unwrap().build(self.db)
        } else {
            UnionType::from_elements(
                self.db,
                self.intersections
                    .into_iter()
                    .map(|inner| inner.build(self.db)),
            )
        }
    }
}

#[derive(Debug, Clone, Default)]
struct InnerIntersectionBuilder<'db> {
    positive: FxOrderSet<Type<'db>>,
    negative: FxOrderSet<Type<'db>>,
}

impl<'db> InnerIntersectionBuilder<'db> {
    /// Adds a positive type to this intersection.
    fn add_positive(&mut self, db: &'db dyn Db, mut new_positive: Type<'db>) {
        match new_positive {
            // `LiteralString & AlwaysTruthy` -> `LiteralString & ~Literal[""]`
            Type::AlwaysTruthy if self.positive.contains(&Type::LiteralString) => {
                self.add_negative(db, Type::string_literal(db, ""));
            }
            // `LiteralString & AlwaysFalsy` -> `Literal[""]`
            Type::AlwaysFalsy if self.positive.swap_remove(&Type::LiteralString) => {
                self.add_positive(db, Type::string_literal(db, ""));
            }
            // `AlwaysTruthy & LiteralString` -> `LiteralString & ~Literal[""]`
            Type::LiteralString if self.positive.swap_remove(&Type::AlwaysTruthy) => {
                self.add_positive(db, Type::LiteralString);
                self.add_negative(db, Type::string_literal(db, ""));
            }
            // `AlwaysFalsy & LiteralString` -> `Literal[""]`
            Type::LiteralString if self.positive.swap_remove(&Type::AlwaysFalsy) => {
                self.add_positive(db, Type::string_literal(db, ""));
            }
            // `LiteralString & ~AlwaysTruthy` -> `LiteralString & AlwaysFalsy` -> `Literal[""]`
            Type::LiteralString if self.negative.swap_remove(&Type::AlwaysTruthy) => {
                self.add_positive(db, Type::string_literal(db, ""));
            }
            // `LiteralString & ~AlwaysFalsy` -> `LiteralString & ~Literal[""]`
            Type::LiteralString if self.negative.swap_remove(&Type::AlwaysFalsy) => {
                self.add_positive(db, Type::LiteralString);
                self.add_negative(db, Type::string_literal(db, ""));
            }

            _ => {
                let known_instance = new_positive
                    .as_nominal_instance()
                    .and_then(|instance| instance.known_class(db));

                if known_instance == Some(KnownClass::Object) {
                    // `object & T` -> `T`; it is always redundant to add `object` to an intersection
                    return;
                }

                let addition_is_bool_instance = known_instance == Some(KnownClass::Bool);

                for (index, existing_positive) in self.positive.iter().enumerate() {
                    match existing_positive {
                        // `AlwaysTruthy & bool` -> `Literal[True]`
                        Type::AlwaysTruthy if addition_is_bool_instance => {
                            new_positive = Type::BooleanLiteral(true);
                        }
                        // `AlwaysFalsy & bool` -> `Literal[False]`
                        Type::AlwaysFalsy if addition_is_bool_instance => {
                            new_positive = Type::BooleanLiteral(false);
                        }
                        Type::NominalInstance(instance)
                            if instance.has_known_class(db, KnownClass::Bool) =>
                        {
                            match new_positive {
                                // `bool & AlwaysTruthy` -> `Literal[True]`
                                Type::AlwaysTruthy => {
                                    new_positive = Type::BooleanLiteral(true);
                                }
                                // `bool & AlwaysFalsy` -> `Literal[False]`
                                Type::AlwaysFalsy => {
                                    new_positive = Type::BooleanLiteral(false);
                                }
                                _ => continue,
                            }
                        }
                        _ => continue,
                    }
                    self.positive.swap_remove_index(index);
                    break;
                }

                if addition_is_bool_instance {
                    for (index, existing_negative) in self.negative.iter().enumerate() {
                        match existing_negative {
                            // `bool & ~Literal[False]` -> `Literal[True]`
                            // `bool & ~Literal[True]` -> `Literal[False]`
                            Type::BooleanLiteral(bool_value) => {
                                new_positive = Type::BooleanLiteral(!bool_value);
                            }
                            // `bool & ~AlwaysTruthy` -> `Literal[False]`
                            Type::AlwaysTruthy => {
                                new_positive = Type::BooleanLiteral(false);
                            }
                            // `bool & ~AlwaysFalsy` -> `Literal[True]`
                            Type::AlwaysFalsy => {
                                new_positive = Type::BooleanLiteral(true);
                            }
                            _ => continue,
                        }
                        self.negative.swap_remove_index(index);
                        break;
                    }
                }

                let mut to_remove = SmallVec::<[usize; 1]>::new();
                for (index, existing_positive) in self.positive.iter().enumerate() {
                    // S & T = S    if S <: T
                    if existing_positive.is_redundant_with(db, new_positive) {
                        return;
                    }
                    // same rule, reverse order
                    if new_positive.is_redundant_with(db, *existing_positive) {
                        to_remove.push(index);
                    }
                    // A & B = Never    if A and B are disjoint
                    if new_positive.is_disjoint_from(db, *existing_positive) {
                        *self = Self::default();
                        self.positive.insert(Type::Never);
                        return;
                    }
                }
                for index in to_remove.into_iter().rev() {
                    self.positive.swap_remove_index(index);
                }

                let mut to_remove = SmallVec::<[usize; 1]>::new();
                for (index, existing_negative) in self.negative.iter().enumerate() {
                    // S & ~T = Never    if S <: T
                    if new_positive.is_subtype_of(db, *existing_negative) {
                        *self = Self::default();
                        self.positive.insert(Type::Never);
                        return;
                    }
                    // A & ~B = A    if A and B are disjoint
                    if existing_negative.is_disjoint_from(db, new_positive) {
                        to_remove.push(index);
                    }
                }
                for index in to_remove.into_iter().rev() {
                    self.negative.swap_remove_index(index);
                }

                self.positive.insert(new_positive);
            }
        }
    }

    /// Adds a negative type to this intersection.
    fn add_negative(&mut self, db: &'db dyn Db, new_negative: Type<'db>) {
        let contains_bool = || {
            self.positive
                .iter()
                .filter_map(|ty| ty.as_nominal_instance())
                .filter_map(|instance| instance.known_class(db))
                .any(KnownClass::is_bool)
        };

        match new_negative {
            Type::Intersection(inter) => {
                for pos in inter.positive(db) {
                    self.add_negative(db, *pos);
                }
                for neg in inter.negative(db) {
                    self.add_positive(db, *neg);
                }
            }
            Type::Never => {
                // Adding ~Never to an intersection is a no-op.
            }
            Type::NominalInstance(instance) if instance.is_object() => {
                // Adding ~object to an intersection results in Never.
                *self = Self::default();
                self.positive.insert(Type::Never);
            }
            ty @ Type::Dynamic(_) => {
                // Adding any of these types to the negative side of an intersection
                // is equivalent to adding it to the positive side. We do this to
                // simplify the representation.
                self.add_positive(db, ty);
            }
            // `bool & ~AlwaysTruthy` -> `bool & Literal[False]`
            // `bool & ~Literal[True]` -> `bool & Literal[False]`
            Type::AlwaysTruthy | Type::BooleanLiteral(true) if contains_bool() => {
                self.add_positive(db, Type::BooleanLiteral(false));
            }
            // `LiteralString & ~AlwaysTruthy` -> `LiteralString & Literal[""]`
            Type::AlwaysTruthy if self.positive.contains(&Type::LiteralString) => {
                self.add_positive(db, Type::string_literal(db, ""));
            }
            // `bool & ~AlwaysFalsy` -> `bool & Literal[True]`
            // `bool & ~Literal[False]` -> `bool & Literal[True]`
            Type::AlwaysFalsy | Type::BooleanLiteral(false) if contains_bool() => {
                self.add_positive(db, Type::BooleanLiteral(true));
            }
            // `LiteralString & ~AlwaysFalsy` -> `LiteralString & ~Literal[""]`
            Type::AlwaysFalsy if self.positive.contains(&Type::LiteralString) => {
                self.add_negative(db, Type::string_literal(db, ""));
            }
            _ => {
                let mut to_remove = SmallVec::<[usize; 1]>::new();
                for (index, existing_negative) in self.negative.iter().enumerate() {
                    // ~S & ~T = ~T    if S <: T
                    if existing_negative.is_redundant_with(db, new_negative) {
                        to_remove.push(index);
                    }
                    // same rule, reverse order
                    if new_negative.is_subtype_of(db, *existing_negative) {
                        return;
                    }
                }
                for index in to_remove.into_iter().rev() {
                    self.negative.swap_remove_index(index);
                }

                for existing_positive in &self.positive {
                    // S & ~T = Never    if S <: T
                    if existing_positive.is_subtype_of(db, new_negative) {
                        *self = Self::default();
                        self.positive.insert(Type::Never);
                        return;
                    }
                    // A & ~B = A    if A and B are disjoint
                    if existing_positive.is_disjoint_from(db, new_negative) {
                        return;
                    }
                }

                self.negative.insert(new_negative);
            }
        }
    }

    /// Tries to simplify any constrained typevars in the intersection:
    ///
    /// - If the intersection contains a positive entry for exactly one of the constraints, we can
    ///   remove the typevar (effectively replacing it with that one positive constraint).
    ///
    /// - If the intersection contains negative entries for all but one of the constraints, we can
    ///   remove the negative constraints and replace the typevar with the remaining positive
    ///   constraint.
    ///
    /// - If the intersection contains negative entries for all of the constraints, the overall
    ///   intersection is `Never`.
    fn simplify_constrained_typevars(&mut self, db: &'db dyn Db) {
        let mut to_add = SmallVec::<[Type<'db>; 1]>::new();
        let mut positive_to_remove = SmallVec::<[usize; 1]>::new();

        for (typevar_index, ty) in self.positive.iter().enumerate() {
            let Type::TypeVar(bound_typevar) = ty else {
                continue;
            };
            let Some(TypeVarBoundOrConstraints::Constraints(constraints)) =
                bound_typevar.typevar(db).bound_or_constraints(db)
            else {
                continue;
            };

            // Determine which constraints appear as positive entries in the intersection. Note
            // that we shouldn't have duplicate entries in the positive or negative lists, so we
            // don't need to worry about finding any particular constraint more than once.
            let constraints = constraints.elements(db);
            let mut positive_constraint_count = 0;
            for (i, positive) in self.positive.iter().enumerate() {
                if i == typevar_index {
                    continue;
                }

                // This linear search should be fine as long as we don't encounter typevars with
                // thousands of constraints.
                positive_constraint_count += constraints
                    .iter()
                    .filter(|c| c.is_subtype_of(db, *positive))
                    .count();
            }

            // If precisely one constraint appears as a positive element, we can replace the
            // typevar with that positive constraint.
            if positive_constraint_count == 1 {
                positive_to_remove.push(typevar_index);
                continue;
            }

            // Determine which constraints appear as negative entries in the intersection.
            let mut to_remove = Vec::with_capacity(constraints.len());
            let mut remaining_constraints: Vec<_> = constraints.iter().copied().map(Some).collect();
            for (negative_index, negative) in self.negative.iter().enumerate() {
                // This linear search should be fine as long as we don't encounter typevars with
                // thousands of constraints.
                let matching_constraints = constraints
                    .iter()
                    .enumerate()
                    .filter(|(_, c)| c.is_subtype_of(db, *negative));
                for (constraint_index, _) in matching_constraints {
                    to_remove.push(negative_index);
                    remaining_constraints[constraint_index] = None;
                }
            }

            let mut iter = remaining_constraints.into_iter().flatten();
            let Some(remaining_constraint) = iter.next() else {
                // All of the typevar constraints have been removed, so the entire intersection is
                // `Never`.
                *self = Self::default();
                self.positive.insert(Type::Never);
                return;
            };

            let more_than_one_remaining_constraint = iter.next().is_some();
            if more_than_one_remaining_constraint {
                // This typevar cannot be simplified.
                continue;
            }

            // Only one typevar constraint remains. Remove all of the negative constraints, and
            // replace the typevar itself with the remaining positive constraint.
            to_add.push(remaining_constraint);
            positive_to_remove.push(typevar_index);
        }

        // We don't need to sort the positive list, since we only append to it in increasing order.
        for index in positive_to_remove.into_iter().rev() {
            self.positive.swap_remove_index(index);
        }

        for remaining_constraint in to_add {
            self.add_positive(db, remaining_constraint);
        }
    }

    fn build(mut self, db: &'db dyn Db) -> Type<'db> {
        self.simplify_constrained_typevars(db);

        // If any typevars are in `self.positive`, speculatively solve all bounded type variables
        // to their upper bound and all constrained type variables to the union of their constraints.
        // If that speculative intersection simplifies to `Never`, this intersection must also simplify
        // to `Never`.
        if self.positive.iter().any(|ty| ty.is_type_var()) {
            let mut speculative = IntersectionBuilder::new(db);
            for pos in &self.positive {
                match pos {
                    Type::TypeVar(type_var) => {
                        match type_var.typevar(db).bound_or_constraints(db) {
                            Some(TypeVarBoundOrConstraints::UpperBound(bound)) => {
                                speculative = speculative.add_positive(bound);
                            }
                            Some(TypeVarBoundOrConstraints::Constraints(constraints)) => {
                                speculative = speculative.add_positive(constraints.as_type(db));
                            }
                            // TypeVars without a bound or constraint implicitly have `object` as their
                            // upper bound, and it is always a no-op to add `object` to an intersection.
                            None => {}
                        }
                    }
                    _ => speculative = speculative.add_positive(*pos),
                }
            }
            for neg in &self.negative {
                speculative = speculative.add_negative(*neg);
            }
            if speculative.build().is_never() {
                return Type::Never;
            }
        }

        match (self.positive.len(), self.negative.len()) {
            (0, 0) => Type::object(),
            (1, 0) => self.positive[0],
            _ => {
                self.positive.shrink_to_fit();
                self.negative.shrink_to_fit();
                Type::Intersection(IntersectionType::new(db, self.positive, self.negative))
            }
        }
    }
}

#[cfg(test)]
mod tests {
    use super::{IntersectionBuilder, Type, UnionBuilder, UnionType};

    use crate::db::tests::setup_db;
    use crate::module_resolver::KnownModule;
    use crate::place::known_module_symbol;
    use crate::types::enums::enum_member_literals;
    use crate::types::{KnownClass, Truthiness};

    use test_case::test_case;

    #[test]
    fn build_union_no_elements() {
        let db = setup_db();

        let empty_union = UnionBuilder::new(&db).build();
        assert_eq!(empty_union, Type::Never);
    }

    #[test]
    fn build_union_single_element() {
        let db = setup_db();

        let t0 = Type::IntLiteral(0);
        let union = UnionType::from_elements(&db, [t0]);
        assert_eq!(union, t0);
    }

    #[test]
    fn build_union_two_elements() {
        let db = setup_db();

        let t0 = Type::IntLiteral(0);
        let t1 = Type::IntLiteral(1);
        let union = UnionType::from_elements(&db, [t0, t1]).expect_union();

        assert_eq!(union.elements(&db), &[t0, t1]);
    }

    #[test]
    fn build_intersection_empty_intersection_equals_object() {
        let db = setup_db();

        let intersection = IntersectionBuilder::new(&db).build();
        assert_eq!(intersection, Type::object());
    }

    #[test_case(Type::BooleanLiteral(true))]
    #[test_case(Type::BooleanLiteral(false))]
    #[test_case(Type::AlwaysTruthy)]
    #[test_case(Type::AlwaysFalsy)]
    fn build_intersection_simplify_split_bool(t_splitter: Type) {
        let db = setup_db();
        let bool_value = t_splitter.bool(&db) == Truthiness::AlwaysTrue;

        // We add t_object in various orders (in first or second position) in
        // the tests below to ensure that the boolean simplification eliminates
        // everything from the intersection, not just `bool`.
        let t_object = Type::object();
        let t_bool = KnownClass::Bool.to_instance(&db);

        let ty = IntersectionBuilder::new(&db)
            .add_positive(t_object)
            .add_positive(t_bool)
            .add_negative(t_splitter)
            .build();
        assert_eq!(ty, Type::BooleanLiteral(!bool_value));

        let ty = IntersectionBuilder::new(&db)
            .add_positive(t_bool)
            .add_positive(t_object)
            .add_negative(t_splitter)
            .build();
        assert_eq!(ty, Type::BooleanLiteral(!bool_value));

        let ty = IntersectionBuilder::new(&db)
            .add_positive(t_object)
            .add_negative(t_splitter)
            .add_positive(t_bool)
            .build();
        assert_eq!(ty, Type::BooleanLiteral(!bool_value));

        let ty = IntersectionBuilder::new(&db)
            .add_negative(t_splitter)
            .add_positive(t_object)
            .add_positive(t_bool)
            .build();
        assert_eq!(ty, Type::BooleanLiteral(!bool_value));
    }

    #[test]
    fn build_intersection_enums() {
        let db = setup_db();

        let safe_uuid_class = known_module_symbol(&db, KnownModule::Uuid, "SafeUUID")
            .place
            .ignore_possibly_undefined()
            .unwrap();

        let literals = enum_member_literals(&db, safe_uuid_class.expect_class_literal(), None)
            .unwrap()
            .collect::<Vec<_>>();
        assert_eq!(literals.len(), 3);

        // SafeUUID.safe
        let l_safe = literals[0];
        assert_eq!(l_safe.expect_enum_literal().name(&db), "safe");
        // SafeUUID.unsafe
        let l_unsafe = literals[1];
        assert_eq!(l_unsafe.expect_enum_literal().name(&db), "unsafe");
        // SafeUUID.unknown
        let l_unknown = literals[2];
        assert_eq!(l_unknown.expect_enum_literal().name(&db), "unknown");

        // The enum itself: SafeUUID
        let safe_uuid = l_safe.expect_enum_literal().enum_class_instance(&db);

        {
            let actual = IntersectionBuilder::new(&db)
                .add_positive(safe_uuid)
                .add_negative(l_safe)
                .build();

            assert_eq!(
                actual.display(&db).to_string(),
                "Literal[SafeUUID.unsafe, SafeUUID.unknown]"
            );
        }
        {
            // Same as above, but with the order reversed
            let actual = IntersectionBuilder::new(&db)
                .add_negative(l_safe)
                .add_positive(safe_uuid)
                .build();

            assert_eq!(
                actual.display(&db).to_string(),
                "Literal[SafeUUID.unsafe, SafeUUID.unknown]"
            );
        }
        {
            // Also the same, but now with a nested intersection
            let actual = IntersectionBuilder::new(&db)
                .add_positive(safe_uuid)
                .add_positive(IntersectionBuilder::new(&db).add_negative(l_safe).build())
                .build();

            assert_eq!(
                actual.display(&db).to_string(),
                "Literal[SafeUUID.unsafe, SafeUUID.unknown]"
            );
        }
        {
            let actual = IntersectionBuilder::new(&db)
                .add_negative(l_safe)
                .add_positive(safe_uuid)
                .add_negative(l_unsafe)
                .build();

            assert_eq!(actual.display(&db).to_string(), "Literal[SafeUUID.unknown]");
        }
    }
}<|MERGE_RESOLUTION|>--- conflicted
+++ resolved
@@ -221,20 +221,11 @@
     }
 }
 
-<<<<<<< HEAD
-// TODO increase this once we extend `UnionElement` throughout all union/intersection
-// representations, so that we can make large unions of literals fast in all operations.
-//
-// For now (until we solve https://github.com/astral-sh/ty/issues/957), keep this number
-// below 200, which is the salsa fixpoint iteration limit.
-const MAX_UNION_LITERALS: usize = 190;
-=======
 /// If the value ​​is defined recursively, widening is performed from fewer literal elements, resulting in faster convergence of the fixed-point iteration.
 const MAX_RECURSIVE_UNION_LITERALS: usize = 10;
 /// If the value ​​is defined non-recursively, the fixed-point iteration will converge in one go,
 /// so in principle we can have as many literal elements as we want, but to avoid unintended huge computational loads, we limit it to 256.
 const MAX_NON_RECURSIVE_UNION_LITERALS: usize = 256;
->>>>>>> ef45c97d
 
 pub(crate) struct UnionBuilder<'db> {
     elements: Vec<UnionElement<'db>>,
@@ -344,8 +335,6 @@
                 self.recursively_defined = self
                     .recursively_defined
                     .or(union.recursively_defined(self.db));
-<<<<<<< HEAD
-=======
                 if self.cycle_recovery && self.recursively_defined.is_yes() {
                     let literals = self.elements.iter().fold(0, |acc, elem| match elem {
                         UnionElement::IntLiterals(literals) => acc + literals.len(),
@@ -357,7 +346,6 @@
                         self.widen_literal_types(seen_aliases);
                     }
                 }
->>>>>>> ef45c97d
             }
             // Adding `Never` to a union is a no-op.
             Type::Never => {}
