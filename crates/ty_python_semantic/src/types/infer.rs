--- conflicted
+++ resolved
@@ -8691,47 +8691,6 @@
             _ => None,
         };
 
-<<<<<<< HEAD
-                        return err.fallback_return_type(self.db());
-                    }
-                    Err(CallDunderError::CallError(call_error_kind, bindings)) => {
-                        match call_error_kind {
-                            CallErrorKind::NotCallable => {
-                                if let Some(builder) =
-                                    self.context.report_lint(&CALL_NON_CALLABLE, value_node)
-                                {
-                                    builder.into_diagnostic(format_args!(
-                                    "Method `__getitem__` of type `{}` is not callable on object of type `{}`",
-                                    bindings.callable_type().display(self.db()),
-                                    value_ty.display(self.db()),
-                                ));
-                                }
-                            }
-                            CallErrorKind::BindingError => {
-                                if let Some(builder) =
-                                    self.context.report_lint(&INVALID_ARGUMENT_TYPE, value_node)
-                                {
-                                    builder.into_diagnostic(format_args!(
-                                        "Method `__getitem__` of type `{}` cannot be called with argument of \
-                                        type `{}` on object of type `{}`",
-                                        bindings.callable_type().display(self.db()),
-                                        slice_ty.display(self.db()),
-                                        value_ty.display(self.db()),
-                                    ));
-                                }
-                            }
-                            CallErrorKind::PossiblyNotCallable => {
-                                if let Some(builder) =
-                                    self.context.report_lint(&CALL_NON_CALLABLE, value_node)
-                                {
-                                    builder.into_diagnostic(format_args!(
-                                    "Method `__getitem__` of type `{}` is possibly not callable on object of type `{}`",
-                                    bindings.callable_type().display(self.db()),
-                                        value_ty.display(self.db()),
-                                    ));
-                                }
-                            }
-=======
         if let Some(inferred) = inferred {
             return inferred;
         }
@@ -8753,14 +8712,44 @@
 
                 return err.fallback_return_type(db);
             }
-            Err(CallDunderError::CallError(_, bindings)) => {
-                if let Some(builder) = context.report_lint(&CALL_NON_CALLABLE, value_node) {
-                    builder.into_diagnostic(format_args!(
-                        "Method `__getitem__` of type `{}` \
-                            is not callable on object of type `{}`",
-                        bindings.callable_type().display(db),
-                        value_ty.display(db),
-                    ));
+            Err(CallDunderError::CallError(call_error_kind, bindings)) => {
+                match call_error_kind {
+                    CallErrorKind::NotCallable => {
+                        if let Some(builder) =
+                            self.context.report_lint(&CALL_NON_CALLABLE, value_node)
+                        {
+                            builder.into_diagnostic(format_args!(
+                                "Method `__getitem__` of type `{}` \
+                                    is not callable on object of type `{}`",
+                                bindings.callable_type().display(db),
+                                value_ty.display(db),
+                            ));
+                        }
+                    }
+                    CallErrorKind::BindingError => {
+                        if let Some(builder) =
+                            self.context.report_lint(&INVALID_ARGUMENT_TYPE, value_node)
+                        {
+                            builder.into_diagnostic(format_args!(
+                                        "Method `__getitem__` of type `{}` cannot be called with argument of \
+                                        type `{}` on object of type `{}`",
+                                        bindings.callable_type().display(self.db()),
+                                        slice_ty.display(self.db()),
+                                        value_ty.display(self.db()),
+                                    ));
+                        }
+                    }
+                    CallErrorKind::PossiblyNotCallable => {
+                        if let Some(builder) =
+                            self.context.report_lint(&CALL_NON_CALLABLE, value_node)
+                        {
+                            builder.into_diagnostic(format_args!(
+                                    "Method `__getitem__` of type `{}` is possibly not callable on object of type `{}`",
+                                    bindings.callable_type().display(self.db()),
+                                        value_ty.display(self.db()),
+                                    ));
+                        }
+                    }
                 }
 
                 return bindings.return_type(db);
@@ -8794,7 +8783,6 @@
                                     is possibly unbound",
                                 value_ty.display(db),
                             ));
->>>>>>> a3f28baa
                         }
                     }
 
