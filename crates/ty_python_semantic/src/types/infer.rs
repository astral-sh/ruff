--- conflicted
+++ resolved
@@ -82,7 +82,6 @@
     TypeInferenceBuilder::new(db, InferenceRegion::Scope(scope), index, &module).finish_scope()
 }
 
-<<<<<<< HEAD
 fn scope_cycle_recover<'db>(
     db: &'db dyn Db,
     id: salsa::Id,
@@ -136,14 +135,6 @@
 ) -> Type<'db> {
     let inference = infer_scope_types(db, scope);
     inference.expression_type(expr)
-=======
-fn scope_cycle_initial<'db>(
-    _db: &'db dyn Db,
-    _id: salsa::Id,
-    scope: ScopeId<'db>,
-) -> ScopeInference<'db> {
-    ScopeInference::cycle_initial(scope)
->>>>>>> e55bc943
 }
 
 /// Infer all types for a [`Definition`] (including sub-expressions).
@@ -268,20 +259,13 @@
 
 fn definition_cycle_initial<'db>(
     db: &'db dyn Db,
-<<<<<<< HEAD
-    id: salsa::Id,
-=======
-    _id: salsa::Id,
->>>>>>> e55bc943
+    id: salsa::Id,
     definition: Definition<'db>,
 ) -> DefinitionInference<'db> {
     DefinitionInference::cycle_initial(definition.scope(db), Type::divergent(id))
 }
 
 /// Infer types for all deferred type expressions in a [`Definition`].
-///
-/// Deferred expressions are type expressions (annotations, base classes, aliases...) in a stub
-/// file, or in a file with `from __future__ import annotations`, or stringified annotations.
 #[salsa::tracked(returns(ref), cycle_fn=deferred_cycle_recovery, cycle_initial=deferred_cycle_initial, heap_size=ruff_memory_usage::heap_size)]
 pub(crate) fn infer_deferred_types<'db>(
     db: &'db dyn Db,
@@ -316,11 +300,7 @@
 
 fn deferred_cycle_initial<'db>(
     db: &'db dyn Db,
-<<<<<<< HEAD
-    id: salsa::Id,
-=======
-    _id: salsa::Id,
->>>>>>> e55bc943
+    id: salsa::Id,
     definition: Definition<'db>,
 ) -> DefinitionInference<'db> {
     DefinitionInference::cycle_initial(definition.scope(db), Type::divergent(id))
@@ -444,11 +424,7 @@
 
 fn expression_cycle_initial<'db>(
     db: &'db dyn Db,
-<<<<<<< HEAD
-    id: salsa::Id,
-=======
-    _id: salsa::Id,
->>>>>>> e55bc943
+    id: salsa::Id,
     input: InferExpression<'db>,
 ) -> ExpressionInference<'db> {
     let cycle_recovery = Type::divergent(id);
@@ -514,11 +490,7 @@
 
 fn single_expression_cycle_initial<'db>(
     _db: &'db dyn Db,
-<<<<<<< HEAD
-    id: salsa::Id,
-=======
-    _id: salsa::Id,
->>>>>>> e55bc943
+    id: salsa::Id,
     _input: InferExpression<'db>,
 ) -> Type<'db> {
     Type::divergent(id)
@@ -662,7 +634,6 @@
 
 fn unpack_cycle_initial<'db>(
     _db: &'db dyn Db,
-<<<<<<< HEAD
     id: salsa::Id,
     _unpack: Unpack<'db>,
 ) -> UnpackResult<'db> {
@@ -692,12 +663,6 @@
         result.diagnostics().clone(),
         result.cycle_recovery(),
     ))
-=======
-    _id: salsa::Id,
-    _unpack: Unpack<'db>,
-) -> UnpackResult<'db> {
-    UnpackResult::cycle_initial(Type::Never)
->>>>>>> e55bc943
 }
 
 /// Returns the type of the nearest enclosing class for the given scope.
