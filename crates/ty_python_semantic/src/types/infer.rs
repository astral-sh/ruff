--- conflicted
+++ resolved
@@ -97,18 +97,12 @@
 use crate::types::{
     BareTypeAliasType, CallDunderError, CallableType, ClassLiteral, ClassType, DataclassParams,
     DynamicType, GenericAlias, IntersectionBuilder, IntersectionType, KnownClass,
-<<<<<<< HEAD
-    KnownInstanceType, MemberLookupPolicy, MetaclassCandidate, PEP695TypeAliasType, Parameter,
-    ParameterForm, Parameters, SpecialFormType, StringLiteralType, SubclassOfType, Symbol,
-    SymbolAndQualifiers, Truthiness, TupleType, Type, TypeAliasType, TypeAndQualifiers,
-    TypeArrayDisplay, TypeMapping, TypeQualifiers, TypeVarBoundOrConstraints, TypeVarInstance,
-=======
     KnownInstanceType, LintDiagnosticGuard, MemberLookupPolicy, MetaclassCandidate,
     PEP695TypeAliasType, Parameter, ParameterForm, Parameters, SpecialFormType, StringLiteralType,
-    SubclassOfType, Truthiness, TupleType, Type, TypeAliasType, TypeAndQualifiers,
-    TypeArrayDisplay, TypeIsType, TypeQualifiers, TypeVarBoundOrConstraints, TypeVarInstance,
->>>>>>> 5e02d839
-    TypeVarKind, TypeVarVariance, UnionBuilder, UnionType, binding_type, todo_type,
+    SubclassOfType, Symbol, SymbolAndQualifiers, Truthiness, TupleType, Type, TypeAliasType,
+    TypeAndQualifiers, TypeArrayDisplay, TypeIsType, TypeMapping, TypeQualifiers,
+    TypeVarBoundOrConstraints, TypeVarInstance, TypeVarKind, TypeVarVariance, UnionBuilder,
+    UnionType, binding_type, todo_type,
 };
 use crate::unpack::{Unpack, UnpackPosition};
 use crate::util::subscript::{PyIndex, PySlice};
