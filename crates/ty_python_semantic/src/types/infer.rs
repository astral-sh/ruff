//! We have Salsa queries for inferring types at three different granularities: scope-level,
//! definition-level, and expression-level.
//!
//! Scope-level inference is for when we are actually checking a file, and need to check types for
//! everything in that file's scopes, or give a linter access to types of arbitrary expressions
//! (via the [`HasType`](crate::semantic_model::HasType) trait).
//!
//! Definition-level inference allows us to look up the types of places in other scopes (e.g. for
//! imports) with the minimum inference necessary, so that if we're looking up one place from a
//! very large module, we can avoid a bunch of unnecessary work. Definition-level inference also
//! allows us to handle import cycles without getting into a cycle of scope-level inference
//! queries.
//!
//! The expression-level inference query is needed in only a few cases. Since some assignments can
//! have multiple targets (via `x = y = z` or unpacking `(x, y) = z`, they can be associated with
//! multiple definitions (one per assigned place). In order to avoid inferring the type of the
//! right-hand side once per definition, we infer it as a standalone query, so its result will be
//! cached by Salsa. We also need the expression-level query for inferring types in type guard
//! expressions (e.g. the test clause of an `if` statement.)
//!
//! Inferring types at any of the three region granularities returns a [`TypeInference`], which
//! holds types for every [`Definition`] and expression within the inferred region.
//!
//! Some type expressions can require deferred evaluation. This includes all type expressions in
//! stub files, or annotation expressions in modules with `from __future__ import annotations`, or
//! stringified annotations. We have a fourth Salsa query for inferring the deferred types
//! associated with a particular definition. Scope-level inference infers deferred types for all
//! definitions once the rest of the types in the scope have been inferred.
//!
//! Many of our type inference Salsa queries implement cycle recovery via fixed-point iteration. In
//! general, they initiate fixed-point iteration by returning a `TypeInference` that returns
//! `Type::Never` for all expressions, bindings, and declarations, and then they continue iterating
//! the query cycle until a fixed-point is reached. Salsa has a built-in fixed limit on the number
//! of iterations, so if we fail to converge, Salsa will eventually panic. (This should of course
//! be considered a bug.)

use itertools::{Either, Itertools};
use ruff_db::diagnostic::{Annotation, DiagnosticId, Severity};
use ruff_db::files::File;
use ruff_db::parsed::{ParsedModuleRef, parsed_module};
use ruff_python_ast::visitor::{Visitor, walk_expr};
use ruff_python_ast::{self as ast, AnyNodeRef, ExprContext, PythonVersion};
use ruff_python_stdlib::builtins::version_builtin_was_added;
use ruff_text_size::{Ranged, TextRange};
use rustc_hash::{FxHashMap, FxHashSet};
use salsa;
use salsa::plumbing::AsId;

use crate::module_name::{ModuleName, ModuleNameResolutionError};
use crate::module_resolver::resolve_module;
use crate::node_key::NodeKey;
use crate::place::{
    Boundness, LookupError, Place, PlaceAndQualifiers, builtins_module_scope, builtins_symbol,
    explicit_global_symbol, global_symbol, module_type_implicit_global_declaration,
    module_type_implicit_global_symbol, place, place_from_bindings, place_from_declarations,
    typing_extensions_symbol,
};
use crate::semantic_index::ast_ids::{
    HasScopedExpressionId, HasScopedUseId, ScopedExpressionId, ScopedUseId,
};
use crate::semantic_index::definition::{
    AnnotatedAssignmentDefinitionKind, AssignmentDefinitionKind, ComprehensionDefinitionKind,
    Definition, DefinitionKind, DefinitionNodeKey, DefinitionState, ExceptHandlerDefinitionKind,
    ForStmtDefinitionKind, TargetKind, WithItemDefinitionKind,
};
use crate::semantic_index::expression::{Expression, ExpressionKind};
use crate::semantic_index::narrowing_constraints::ConstraintKey;
use crate::semantic_index::place::{
    FileScopeId, NodeWithScopeKind, NodeWithScopeRef, PlaceExpr, ScopeId, ScopeKind, ScopedPlaceId,
};
use crate::semantic_index::{
    ApplicableConstraints, EagerSnapshotResult, SemanticIndex, place_table, semantic_index,
};
use crate::types::call::{
    Argument, Binding, Bindings, CallArgumentTypes, CallArguments, CallError,
};
use crate::types::class::{MetaclassErrorKind, SliceLiteral};
use crate::types::diagnostic::{
    self, CALL_NON_CALLABLE, CONFLICTING_DECLARATIONS, CONFLICTING_METACLASS,
    CYCLIC_CLASS_DEFINITION, DIVISION_BY_ZERO, INCONSISTENT_MRO, INVALID_ARGUMENT_TYPE,
    INVALID_ASSIGNMENT, INVALID_ATTRIBUTE_ACCESS, INVALID_BASE, INVALID_DECLARATION,
    INVALID_GENERIC_CLASS, INVALID_LEGACY_TYPE_VARIABLE, INVALID_PARAMETER_DEFAULT,
    INVALID_TYPE_ALIAS_TYPE, INVALID_TYPE_FORM, INVALID_TYPE_GUARD_CALL,
    INVALID_TYPE_VARIABLE_CONSTRAINTS, POSSIBLY_UNBOUND_IMPLICIT_CALL, POSSIBLY_UNBOUND_IMPORT,
    TypeCheckDiagnostics, UNDEFINED_REVEAL, UNRESOLVED_ATTRIBUTE, UNRESOLVED_IMPORT,
    UNRESOLVED_REFERENCE, UNSUPPORTED_OPERATOR, report_implicit_return_type,
    report_invalid_argument_number_to_special_form, report_invalid_arguments_to_annotated,
    report_invalid_arguments_to_callable, report_invalid_assignment,
    report_invalid_attribute_assignment, report_invalid_generator_function_return_type,
    report_invalid_return_type, report_possibly_unbound_attribute,
};
use crate::types::function::{
    FunctionDecorators, FunctionLiteral, FunctionType, KnownFunction, OverloadLiteral,
};
use crate::types::generics::GenericContext;
use crate::types::mro::MroErrorKind;
use crate::types::signatures::{CallableSignature, Signature};
use crate::types::unpacker::{UnpackResult, Unpacker};
use crate::types::{
    BareTypeAliasType, CallDunderError, CallableType, ClassLiteral, ClassType, DataclassParams,
    DynamicType, GenericAlias, IntersectionBuilder, IntersectionType, KnownClass,
    KnownInstanceType, LintDiagnosticGuard, MemberLookupPolicy, MetaclassCandidate,
    PEP695TypeAliasType, Parameter, ParameterForm, Parameters, SpecialFormType, StringLiteralType,
    SubclassOfType, Truthiness, TupleType, Type, TypeAliasType, TypeAndQualifiers,
    TypeArrayDisplay, TypeIsType, TypeQualifiers, TypeVarBoundOrConstraints, TypeVarInstance,
    TypeVarKind, TypeVarVariance, UnionBuilder, UnionType, binding_type, todo_type,
};
use crate::unpack::{Unpack, UnpackPosition};
use crate::util::subscript::{PyIndex, PySlice};
use crate::{Db, FxOrderSet, Program};

use super::context::{InNoTypeCheck, InferContext};
use super::diagnostic::{
    INVALID_METACLASS, INVALID_OVERLOAD, INVALID_PROTOCOL, REDUNDANT_CAST, STATIC_ASSERT_ERROR,
    SUBCLASS_OF_FINAL_CLASS, TYPE_ASSERTION_FAILURE,
    hint_if_stdlib_submodule_exists_on_other_versions, report_attempted_protocol_instantiation,
    report_bad_argument_to_get_protocol_members, report_duplicate_bases,
    report_index_out_of_bounds, report_invalid_exception_caught, report_invalid_exception_cause,
    report_invalid_exception_raised, report_invalid_or_unsupported_base,
    report_invalid_type_checking_constant, report_non_subscriptable,
    report_possibly_unresolved_reference,
    report_runtime_check_against_non_runtime_checkable_protocol, report_slice_step_size_zero,
};
use super::generics::LegacyGenericBase;
use super::slots::check_class_slots;
use super::string_annotation::{
    BYTE_STRING_TYPE_ANNOTATION, FSTRING_TYPE_ANNOTATION, parse_string_annotation,
};
use super::subclass_of::SubclassOfInner;
use super::{
    BoundSuperError, BoundSuperType, ClassBase, NominalInstanceType,
    add_inferred_python_version_hint_to_diagnostic,
};

/// Infer all types for a [`ScopeId`], including all definitions and expressions in that scope.
/// Use when checking a scope, or needing to provide a type for an arbitrary expression in the
/// scope.
#[salsa::tracked(returns(ref), cycle_fn=scope_cycle_recover, cycle_initial=scope_cycle_initial)]
pub(crate) fn infer_scope_types<'db>(db: &'db dyn Db, scope: ScopeId<'db>) -> TypeInference<'db> {
    let file = scope.file(db);
    let _span = tracing::trace_span!("infer_scope_types", scope=?scope.as_id(), ?file).entered();

    let module = parsed_module(db.upcast(), file).load(db.upcast());

    // Using the index here is fine because the code below depends on the AST anyway.
    // The isolation of the query is by the return inferred types.
    let index = semantic_index(db, file);

    TypeInferenceBuilder::new(db, InferenceRegion::Scope(scope), index, &module).finish()
}

fn scope_cycle_recover<'db>(
    _db: &'db dyn Db,
    _value: &TypeInference<'db>,
    _count: u32,
    _scope: ScopeId<'db>,
) -> salsa::CycleRecoveryAction<TypeInference<'db>> {
    salsa::CycleRecoveryAction::Iterate
}

fn scope_cycle_initial<'db>(_db: &'db dyn Db, scope: ScopeId<'db>) -> TypeInference<'db> {
    TypeInference::cycle_fallback(scope, Type::Never)
}

/// Infer all types for a [`Definition`] (including sub-expressions).
/// Use when resolving a place use or public type of a place.
#[salsa::tracked(returns(ref), cycle_fn=definition_cycle_recover, cycle_initial=definition_cycle_initial)]
pub(crate) fn infer_definition_types<'db>(
    db: &'db dyn Db,
    definition: Definition<'db>,
) -> TypeInference<'db> {
    let file = definition.file(db);
    let module = parsed_module(db.upcast(), file).load(db.upcast());
    let _span = tracing::trace_span!(
        "infer_definition_types",
        range = ?definition.kind(db).target_range(&module),
        ?file
    )
    .entered();

    let index = semantic_index(db, file);

    TypeInferenceBuilder::new(db, InferenceRegion::Definition(definition), index, &module).finish()
}

fn definition_cycle_recover<'db>(
    _db: &'db dyn Db,
    _value: &TypeInference<'db>,
    _count: u32,
    _definition: Definition<'db>,
) -> salsa::CycleRecoveryAction<TypeInference<'db>> {
    salsa::CycleRecoveryAction::Iterate
}

fn definition_cycle_initial<'db>(
    db: &'db dyn Db,
    definition: Definition<'db>,
) -> TypeInference<'db> {
    TypeInference::cycle_fallback(definition.scope(db), Type::Never)
}

/// Infer types for all deferred type expressions in a [`Definition`].
///
/// Deferred expressions are type expressions (annotations, base classes, aliases...) in a stub
/// file, or in a file with `from __future__ import annotations`, or stringified annotations.
#[salsa::tracked(returns(ref), cycle_fn=deferred_cycle_recover, cycle_initial=deferred_cycle_initial)]
pub(crate) fn infer_deferred_types<'db>(
    db: &'db dyn Db,
    definition: Definition<'db>,
) -> TypeInference<'db> {
    let file = definition.file(db);
    let module = parsed_module(db.upcast(), file).load(db.upcast());
    let _span = tracing::trace_span!(
        "infer_deferred_types",
        definition = ?definition.as_id(),
        range = ?definition.kind(db).target_range(&module),
        ?file
    )
    .entered();

    let index = semantic_index(db, file);

    TypeInferenceBuilder::new(db, InferenceRegion::Deferred(definition), index, &module).finish()
}

fn deferred_cycle_recover<'db>(
    _db: &'db dyn Db,
    _value: &TypeInference<'db>,
    _count: u32,
    _definition: Definition<'db>,
) -> salsa::CycleRecoveryAction<TypeInference<'db>> {
    salsa::CycleRecoveryAction::Iterate
}

fn deferred_cycle_initial<'db>(db: &'db dyn Db, definition: Definition<'db>) -> TypeInference<'db> {
    TypeInference::cycle_fallback(definition.scope(db), Type::Never)
}

/// Infer all types for an [`Expression`] (including sub-expressions).
/// Use rarely; only for cases where we'd otherwise risk double-inferring an expression: RHS of an
/// assignment, which might be unpacking/multi-target and thus part of multiple definitions, or a
/// type narrowing guard expression (e.g. if statement test node).
#[salsa::tracked(returns(ref), cycle_fn=expression_cycle_recover, cycle_initial=expression_cycle_initial)]
pub(crate) fn infer_expression_types<'db>(
    db: &'db dyn Db,
    expression: Expression<'db>,
) -> TypeInference<'db> {
    let file = expression.file(db);
    let module = parsed_module(db.upcast(), file).load(db.upcast());
    let _span = tracing::trace_span!(
        "infer_expression_types",
        expression = ?expression.as_id(),
        range = ?expression.node_ref(db, &module).range(),
        ?file
    )
    .entered();

    let index = semantic_index(db, file);

    TypeInferenceBuilder::new(db, InferenceRegion::Expression(expression), index, &module).finish()
}

fn expression_cycle_recover<'db>(
    _db: &'db dyn Db,
    _value: &TypeInference<'db>,
    _count: u32,
    _expression: Expression<'db>,
) -> salsa::CycleRecoveryAction<TypeInference<'db>> {
    salsa::CycleRecoveryAction::Iterate
}

fn expression_cycle_initial<'db>(
    db: &'db dyn Db,
    expression: Expression<'db>,
) -> TypeInference<'db> {
    TypeInference::cycle_fallback(expression.scope(db), Type::Never)
}

/// Infers the type of an `expression` that is guaranteed to be in the same file as the calling query.
///
/// This is a small helper around [`infer_expression_types()`] to reduce the boilerplate.
/// Use [`infer_expression_type()`] if it isn't guaranteed that `expression` is in the same file to
/// avoid cross-file query dependencies.
pub(super) fn infer_same_file_expression_type<'db>(
    db: &'db dyn Db,
    expression: Expression<'db>,
    parsed: &ParsedModuleRef,
) -> Type<'db> {
    let inference = infer_expression_types(db, expression);
    let scope = expression.scope(db);
    inference.expression_type(
        expression
            .node_ref(db, parsed)
            .scoped_expression_id(db, scope),
    )
}

/// Infers the type of an expression where the expression might come from another file.
///
/// Use this over [`infer_expression_types`] if the expression might come from another file than the
/// enclosing query to avoid cross-file query dependencies.
///
/// Use [`infer_same_file_expression_type`] if it is guaranteed that  `expression` is in the same
/// to avoid unnecessary salsa ingredients. This is normally the case inside the `TypeInferenceBuilder`.
#[salsa::tracked(cycle_fn=single_expression_cycle_recover, cycle_initial=single_expression_cycle_initial)]
pub(crate) fn infer_expression_type<'db>(
    db: &'db dyn Db,
    expression: Expression<'db>,
) -> Type<'db> {
    let file = expression.file(db);
    let module = parsed_module(db.upcast(), file).load(db.upcast());

    // It's okay to call the "same file" version here because we're inside a salsa query.
    infer_same_file_expression_type(db, expression, &module)
}

fn single_expression_cycle_recover<'db>(
    _db: &'db dyn Db,
    _value: &Type<'db>,
    _count: u32,
    _expression: Expression<'db>,
) -> salsa::CycleRecoveryAction<Type<'db>> {
    salsa::CycleRecoveryAction::Iterate
}

fn single_expression_cycle_initial<'db>(
    _db: &'db dyn Db,
    _expression: Expression<'db>,
) -> Type<'db> {
    Type::Never
}

/// Infer the types for an [`Unpack`] operation.
///
/// This infers the expression type and performs structural match against the target expression
/// involved in an unpacking operation. It returns a result-like object that can be used to get the
/// type of the variables involved in this unpacking along with any violations that are detected
/// during this unpacking.
#[salsa::tracked(returns(ref), cycle_fn=unpack_cycle_recover, cycle_initial=unpack_cycle_initial)]
pub(super) fn infer_unpack_types<'db>(db: &'db dyn Db, unpack: Unpack<'db>) -> UnpackResult<'db> {
    let file = unpack.file(db);
    let module = parsed_module(db.upcast(), file).load(db.upcast());
    let _span = tracing::trace_span!("infer_unpack_types", range=?unpack.range(db, &module), ?file)
        .entered();

    let mut unpacker = Unpacker::new(db, unpack.target_scope(db), unpack.value_scope(db), &module);
    unpacker.unpack(unpack.target(db, &module), unpack.value(db));
    unpacker.finish()
}

fn unpack_cycle_recover<'db>(
    _db: &'db dyn Db,
    _value: &UnpackResult<'db>,
    _count: u32,
    _unpack: Unpack<'db>,
) -> salsa::CycleRecoveryAction<UnpackResult<'db>> {
    salsa::CycleRecoveryAction::Iterate
}

fn unpack_cycle_initial<'db>(_db: &'db dyn Db, _unpack: Unpack<'db>) -> UnpackResult<'db> {
    UnpackResult::cycle_fallback(Type::Never)
}

/// Returns the type of the nearest enclosing class for the given scope.
///
/// This function walks up the ancestor scopes starting from the given scope,
/// and finds the closest class definition. This is different to the behaviour of
/// [`TypeInferenceBuilder::class_context_of_current_method`], which will only return
/// `Some(class)` if either the immediate parent scope is a class OR the immediate parent
/// scope is a type-parameters scope and the grandparent scope is a class.
///
/// Returns `None` if no enclosing class is found.
pub(crate) fn nearest_enclosing_class<'db>(
    db: &'db dyn Db,
    semantic: &SemanticIndex<'db>,
    scope: ScopeId,
    parsed: &ParsedModuleRef,
) -> Option<ClassLiteral<'db>> {
    semantic
        .ancestor_scopes(scope.file_scope_id(db))
        .find_map(|(_, ancestor_scope)| {
            let class = ancestor_scope.node().as_class(parsed)?;
            let definition = semantic.expect_single_definition(class);
            infer_definition_types(db, definition)
                .declaration_type(definition)
                .inner_type()
                .into_class_literal()
        })
}

/// A region within which we can infer types.
#[derive(Copy, Clone, Debug)]
pub(crate) enum InferenceRegion<'db> {
    /// infer types for a standalone [`Expression`]
    Expression(Expression<'db>),
    /// infer types for a [`Definition`]
    Definition(Definition<'db>),
    /// infer deferred types for a [`Definition`]
    Deferred(Definition<'db>),
    /// infer types for an entire [`ScopeId`]
    Scope(ScopeId<'db>),
}

impl<'db> InferenceRegion<'db> {
    fn scope(self, db: &'db dyn Db) -> ScopeId<'db> {
        match self {
            InferenceRegion::Expression(expression) => expression.scope(db),
            InferenceRegion::Definition(definition) | InferenceRegion::Deferred(definition) => {
                definition.scope(db)
            }
            InferenceRegion::Scope(scope) => scope,
        }
    }
}

#[derive(Debug, Clone, Copy, Eq, PartialEq)]
struct TypeAndRange<'db> {
    ty: Type<'db>,
    range: TextRange,
}

/// The inferred types for a single region.
#[derive(Debug, Eq, PartialEq, salsa::Update)]
pub(crate) struct TypeInference<'db> {
    /// The types of every expression in this region.
    expressions: FxHashMap<ScopedExpressionId, Type<'db>>,

    /// The types of every binding in this region.
    bindings: FxHashMap<Definition<'db>, Type<'db>>,

    /// The types and type qualifiers of every declaration in this region.
    declarations: FxHashMap<Definition<'db>, TypeAndQualifiers<'db>>,

    /// The definitions that are deferred.
    deferred: FxHashSet<Definition<'db>>,

    /// The diagnostics for this region.
    diagnostics: TypeCheckDiagnostics,

    /// The scope this region is part of.
    scope: ScopeId<'db>,

    /// The fallback type for missing expressions/bindings/declarations.
    ///
    /// This is used only when constructing a cycle-recovery `TypeInference`.
    cycle_fallback_type: Option<Type<'db>>,
}

impl<'db> TypeInference<'db> {
    pub(crate) fn empty(scope: ScopeId<'db>) -> Self {
        Self {
            expressions: FxHashMap::default(),
            bindings: FxHashMap::default(),
            declarations: FxHashMap::default(),
            deferred: FxHashSet::default(),
            diagnostics: TypeCheckDiagnostics::default(),
            scope,
            cycle_fallback_type: None,
        }
    }

    fn cycle_fallback(scope: ScopeId<'db>, cycle_fallback_type: Type<'db>) -> Self {
        Self {
            expressions: FxHashMap::default(),
            bindings: FxHashMap::default(),
            declarations: FxHashMap::default(),
            deferred: FxHashSet::default(),
            diagnostics: TypeCheckDiagnostics::default(),
            scope,
            cycle_fallback_type: Some(cycle_fallback_type),
        }
    }

    #[track_caller]
    pub(crate) fn expression_type(&self, expression: ScopedExpressionId) -> Type<'db> {
        self.try_expression_type(expression).expect(
            "Failed to retrieve the inferred type for an `ast::Expr` node \
            passed to `TypeInference::expression_type()`. The `TypeInferenceBuilder` \
            should infer and store types for all `ast::Expr` nodes in any `TypeInference` \
            region it analyzes.",
        )
    }

    pub(crate) fn try_expression_type(&self, expression: ScopedExpressionId) -> Option<Type<'db>> {
        self.expressions
            .get(&expression)
            .copied()
            .or(self.cycle_fallback_type)
    }

    #[track_caller]
    pub(crate) fn binding_type(&self, definition: Definition<'db>) -> Type<'db> {
        self.bindings
            .get(&definition)
            .copied()
            .or(self.cycle_fallback_type)
            .expect(
                "definition should belong to this TypeInference region and \
                TypeInferenceBuilder should have inferred a type for it",
            )
    }

    #[track_caller]
    pub(crate) fn declaration_type(&self, definition: Definition<'db>) -> TypeAndQualifiers<'db> {
        self.declarations
            .get(&definition)
            .copied()
            .or(self.cycle_fallback_type.map(Into::into))
            .expect(
                "definition should belong to this TypeInference region and \
                TypeInferenceBuilder should have inferred a type for it",
            )
    }

    pub(crate) fn diagnostics(&self) -> &TypeCheckDiagnostics {
        &self.diagnostics
    }

    fn shrink_to_fit(&mut self) {
        self.expressions.shrink_to_fit();
        self.bindings.shrink_to_fit();
        self.declarations.shrink_to_fit();
        self.diagnostics.shrink_to_fit();
        self.deferred.shrink_to_fit();
    }
}

/// Whether the intersection type is on the left or right side of the comparison.
#[derive(Debug, Clone, Copy)]
enum IntersectionOn {
    Left,
    Right,
}

/// A helper to track if we already know that declared and inferred types are the same.
#[derive(Debug, Clone, PartialEq, Eq)]
enum DeclaredAndInferredType<'db> {
    /// We know that both the declared and inferred types are the same.
    AreTheSame(Type<'db>),
    /// Declared and inferred types might be different, we need to check assignability.
    MightBeDifferent {
        declared_ty: TypeAndQualifiers<'db>,
        inferred_ty: Type<'db>,
    },
}

/// Builder to infer all types in a region.
///
/// A builder is used by creating it with [`new()`](TypeInferenceBuilder::new), and then calling
/// [`finish()`](TypeInferenceBuilder::finish) on it, which returns the resulting
/// [`TypeInference`].
///
/// There are a few different kinds of methods in the type inference builder, and the naming
/// distinctions are a bit subtle.
///
/// The `finish` method calls [`infer_region`](TypeInferenceBuilder::infer_region), which delegates
/// to one of [`infer_region_scope`](TypeInferenceBuilder::infer_region_scope),
/// [`infer_region_definition`](TypeInferenceBuilder::infer_region_definition), or
/// [`infer_region_expression`](TypeInferenceBuilder::infer_region_expression), depending which
/// kind of [`InferenceRegion`] we are inferring types for.
///
/// Scope inference starts with the scope body, walking all statements and expressions and
/// recording the types of each expression in the [`TypeInference`] result. Most of the methods
/// here (with names like `infer_*_statement` or `infer_*_expression` or some other node kind) take
/// a single AST node and are called as part of this AST visit.
///
/// When the visit encounters a node which creates a [`Definition`], we look up the definition in
/// the semantic index and call the [`infer_definition_types()`] query on it, which creates another
/// [`TypeInferenceBuilder`] just for that definition, and we merge the returned [`TypeInference`]
/// into the one we are currently building for the entire scope. Using the query in this way
/// ensures that if we first infer types for some scattered definitions in a scope, and later for
/// the entire scope, we don't re-infer any types, we reuse the cached inference for those
/// definitions and their sub-expressions.
///
/// Functions with a name like `infer_*_definition` take both a node and a [`Definition`], and are
/// called by [`infer_region_definition`](TypeInferenceBuilder::infer_region_definition).
///
/// So for example we have both
/// [`infer_function_definition_statement`](TypeInferenceBuilder::infer_function_definition_statement),
/// which takes just the function AST node, and
/// [`infer_function_definition`](TypeInferenceBuilder::infer_function_definition), which takes
/// both the node and the [`Definition`] id. The former is called as part of walking the AST, and
/// it just looks up the [`Definition`] for that function in the semantic index and calls
/// [`infer_definition_types()`] on it, which will create a new [`TypeInferenceBuilder`] with
/// [`InferenceRegion::Definition`], and in that builder
/// [`infer_region_definition`](TypeInferenceBuilder::infer_region_definition) will call
/// [`infer_function_definition`](TypeInferenceBuilder::infer_function_definition) to actually
/// infer a type for the definition.
///
/// Similarly, when we encounter a standalone-inferable expression (right-hand side of an
/// assignment, type narrowing guard), we use the [`infer_expression_types()`] query to ensure we
/// don't infer its types more than once.
pub(super) struct TypeInferenceBuilder<'db, 'ast> {
    context: InferContext<'db, 'ast>,
    index: &'db SemanticIndex<'db>,
    region: InferenceRegion<'db>,

    /// The type inference results
    types: TypeInference<'db>,

    /// The returned types and their corresponding ranges of the region, if it is a function body.
    return_types_and_ranges: Vec<TypeAndRange<'db>>,

    /// A set of functions that have been defined **and** called in this region.
    ///
    /// This is a set because the same function could be called multiple times in the same region.
    /// This is mainly used in [`check_overloaded_functions`] to check an overloaded function that
    /// is shadowed by a function with the same name in this scope but has been called before. For
    /// example:
    ///
    /// ```py
    /// from typing import overload
    ///
    /// @overload
    /// def foo() -> None: ...
    /// @overload
    /// def foo(x: int) -> int: ...
    /// def foo(x: int | None) -> int | None: return x
    ///
    /// foo()  # An overloaded function that was defined in this scope have been called
    ///
    /// def foo(x: int) -> int:
    ///     return x
    /// ```
    ///
    /// [`check_overloaded_functions`]: TypeInferenceBuilder::check_overloaded_functions
    called_functions: FxHashSet<FunctionType<'db>>,

    /// The deferred state of inferring types of certain expressions within the region.
    ///
    /// This is different from [`InferenceRegion::Deferred`] which works on the entire definition
    /// while this is relevant for specific expressions within the region itself and is updated
    /// during the inference process.
    ///
    /// For example, when inferring the types of an annotated assignment, the type of an annotation
    /// expression could be deferred if the file has `from __future__ import annotations` import or
    /// is a stub file but we're still in a non-deferred region.
    deferred_state: DeferredExpressionState,
}

impl<'db, 'ast> TypeInferenceBuilder<'db, 'ast> {
    /// How big a string do we build before bailing?
    ///
    /// This is a fairly arbitrary number. It should be *far* more than enough
    /// for most use cases, but we can reevaluate it later if useful.
    const MAX_STRING_LITERAL_SIZE: usize = 4096;

    /// Creates a new builder for inferring types in a region.
    pub(super) fn new(
        db: &'db dyn Db,
        region: InferenceRegion<'db>,
        index: &'db SemanticIndex<'db>,
        module: &'ast ParsedModuleRef,
    ) -> Self {
        let scope = region.scope(db);

        Self {
            context: InferContext::new(db, scope, module),
            index,
            region,
            return_types_and_ranges: vec![],
            called_functions: FxHashSet::default(),
            deferred_state: DeferredExpressionState::None,
            types: TypeInference::empty(scope),
        }
    }

    fn extend(&mut self, inference: &TypeInference<'db>) {
        debug_assert_eq!(self.types.scope, inference.scope);

        self.types.bindings.extend(inference.bindings.iter());
        self.types
            .declarations
            .extend(inference.declarations.iter());
        self.types.expressions.extend(inference.expressions.iter());
        self.types.deferred.extend(inference.deferred.iter());
        self.context.extend(inference.diagnostics());
        self.types.cycle_fallback_type = self
            .types
            .cycle_fallback_type
            .or(inference.cycle_fallback_type);
    }

    fn file(&self) -> File {
        self.context.file()
    }

    fn module(&self) -> &'ast ParsedModuleRef {
        self.context.module()
    }

    fn db(&self) -> &'db dyn Db {
        self.context.db()
    }

    fn scope(&self) -> ScopeId<'db> {
        self.types.scope
    }

    /// Are we currently inferring types in file with deferred types?
    /// This is true for stub files and files with `__future__.annotations`
    fn defer_annotations(&self) -> bool {
        self.index.has_future_annotations() || self.in_stub()
    }

    /// Are we currently inferring deferred types?
    fn is_deferred(&self) -> bool {
        matches!(self.region, InferenceRegion::Deferred(_)) || self.deferred_state.is_deferred()
    }

    /// Return the node key of the given AST node, or the key of the outermost enclosing string
    /// literal, if the node originates from inside a stringified annotation.
    fn enclosing_node_key(&self, node: AnyNodeRef<'_>) -> NodeKey {
        match self.deferred_state {
            DeferredExpressionState::InStringAnnotation(enclosing_node_key) => enclosing_node_key,
            _ => NodeKey::from_node(node),
        }
    }

    /// Check if a given AST node is reachable.
    ///
    /// Note that this only works if reachability is explicitly tracked for this specific
    /// type of node (see `node_reachability` in the use-def map).
    fn is_reachable<'a, N>(&self, node: N) -> bool
    where
        N: Into<AnyNodeRef<'a>>,
    {
        let file_scope_id = self.scope().file_scope_id(self.db());
        self.index.is_node_reachable(
            self.db(),
            file_scope_id,
            self.enclosing_node_key(node.into()),
        )
    }

    fn in_stub(&self) -> bool {
        self.context.in_stub()
    }

    /// Get the already-inferred type of an expression node.
    ///
    /// ## Panics
    /// If the expression is not within this region, or if no type has yet been inferred for
    /// this node.
    #[track_caller]
    fn expression_type(&self, expr: &ast::Expr) -> Type<'db> {
        self.types
            .expression_type(expr.scoped_expression_id(self.db(), self.scope()))
    }

    fn try_expression_type(&self, expr: &ast::Expr) -> Option<Type<'db>> {
        self.types
            .try_expression_type(expr.scoped_expression_id(self.db(), self.scope()))
    }

    /// Get the type of an expression from any scope in the same file.
    ///
    /// If the expression is in the current scope, and we are inferring the entire scope, just look
    /// up the expression in our own results, otherwise call [`infer_scope_types()`] for the scope
    /// of the expression.
    ///
    /// ## Panics
    ///
    /// If the expression is in the current scope but we haven't yet inferred a type for it.
    ///
    /// Can cause query cycles if the expression is from a different scope and type inference is
    /// already in progress for that scope (further up the stack).
    fn file_expression_type(&self, expression: &ast::Expr) -> Type<'db> {
        let file_scope = self.index.expression_scope_id(expression);
        let expr_scope = file_scope.to_scope_id(self.db(), self.file());
        let expr_id = expression.scoped_expression_id(self.db(), expr_scope);
        match self.region {
            InferenceRegion::Scope(scope) if scope == expr_scope => {
                self.expression_type(expression)
            }
            _ => infer_scope_types(self.db(), expr_scope).expression_type(expr_id),
        }
    }

    /// Infers types in the given [`InferenceRegion`].
    fn infer_region(&mut self) {
        match self.region {
            InferenceRegion::Scope(scope) => self.infer_region_scope(scope),
            InferenceRegion::Definition(definition) => self.infer_region_definition(definition),
            InferenceRegion::Deferred(definition) => self.infer_region_deferred(definition),
            InferenceRegion::Expression(expression) => self.infer_region_expression(expression),
        }
    }

    fn infer_region_scope(&mut self, scope: ScopeId<'db>) {
        let node = scope.node(self.db());
        match node {
            NodeWithScopeKind::Module => {
                self.infer_module(self.module().syntax());
            }
            NodeWithScopeKind::Function(function) => {
                self.infer_function_body(function.node(self.module()));
            }
            NodeWithScopeKind::Lambda(lambda) => self.infer_lambda_body(lambda.node(self.module())),
            NodeWithScopeKind::Class(class) => self.infer_class_body(class.node(self.module())),
            NodeWithScopeKind::ClassTypeParameters(class) => {
                self.infer_class_type_params(class.node(self.module()));
            }
            NodeWithScopeKind::FunctionTypeParameters(function) => {
                self.infer_function_type_params(function.node(self.module()));
            }
            NodeWithScopeKind::TypeAliasTypeParameters(type_alias) => {
                self.infer_type_alias_type_params(type_alias.node(self.module()));
            }
            NodeWithScopeKind::TypeAlias(type_alias) => {
                self.infer_type_alias(type_alias.node(self.module()));
            }
            NodeWithScopeKind::ListComprehension(comprehension) => {
                self.infer_list_comprehension_expression_scope(comprehension.node(self.module()));
            }
            NodeWithScopeKind::SetComprehension(comprehension) => {
                self.infer_set_comprehension_expression_scope(comprehension.node(self.module()));
            }
            NodeWithScopeKind::DictComprehension(comprehension) => {
                self.infer_dict_comprehension_expression_scope(comprehension.node(self.module()));
            }
            NodeWithScopeKind::GeneratorExpression(generator) => {
                self.infer_generator_expression_scope(generator.node(self.module()));
            }
        }

        // Infer the deferred types for the definitions here to consider the end-of-scope
        // semantics.
        for definition in std::mem::take(&mut self.types.deferred) {
            self.extend(infer_deferred_types(self.db(), definition));
        }
        assert!(
            self.types.deferred.is_empty(),
            "Inferring deferred types should not add more deferred definitions"
        );

        // TODO: Only call this function when diagnostics are enabled.
        self.check_class_definitions();
        self.check_overloaded_functions(node);
    }

    /// Iterate over all class definitions to check that the definition will not cause an exception
    /// to be raised at runtime. This needs to be done after most other types in the scope have been
    /// inferred, due to the fact that base classes can be deferred. If it looks like a class
    /// definition is invalid in some way, issue a diagnostic.
    ///
    /// Among the things we check for in this method are whether Python will be able to determine a
    /// consistent "[method resolution order]" and [metaclass] for each class.
    ///
    /// [method resolution order]: https://docs.python.org/3/glossary.html#term-method-resolution-order
    /// [metaclass]: https://docs.python.org/3/reference/datamodel.html#metaclasses
    fn check_class_definitions(&mut self) {
        let class_definitions = self
            .types
            .declarations
            .iter()
            .filter_map(|(definition, ty)| {
                // Filter out class literals that result from imports
                if let DefinitionKind::Class(class) = definition.kind(self.db()) {
                    ty.inner_type()
                        .into_class_literal()
                        .map(|class_literal| (class_literal, class.node(self.module())))
                } else {
                    None
                }
            });

        // Iterate through all class definitions in this scope.
        for (class, class_node) in class_definitions {
            // (1) Check that the class does not have a cyclic definition
            if let Some(inheritance_cycle) = class.inheritance_cycle(self.db()) {
                if inheritance_cycle.is_participant() {
                    if let Some(builder) = self
                        .context
                        .report_lint(&CYCLIC_CLASS_DEFINITION, class_node)
                    {
                        builder.into_diagnostic(format_args!(
                            "Cyclic definition of `{}` (class cannot inherit from itself)",
                            class.name(self.db())
                        ));
                    }
                }
                // If a class is cyclically defined, that's a sufficient error to report; the
                // following checks (which are all inheritance-based) aren't even relevant.
                continue;
            }

            let is_protocol = class.is_protocol(self.db());

            // (2) Iterate through the class's explicit bases to check for various possible errors:
            //     - Check for inheritance from plain `Generic`,
            //     - Check for inheritance from a `@final` classes
            //     - If the class is a protocol class: check for inheritance from a non-protocol class
            for (i, base_class) in class.explicit_bases(self.db()).iter().enumerate() {
                let base_class = match base_class {
                    Type::SpecialForm(SpecialFormType::Generic) => {
                        if let Some(builder) = self
                            .context
                            .report_lint(&INVALID_BASE, &class_node.bases()[i])
                        {
                            // Unsubscripted `Generic` can appear in the MRO of many classes,
                            // but it is never valid as an explicit base class in user code.
                            builder.into_diagnostic("Cannot inherit from plain `Generic`");
                        }
                        continue;
                    }
                    // Note that unlike several of the other errors caught in this function,
                    // this does not lead to the class creation failing at runtime,
                    // but it is semantically invalid.
                    Type::KnownInstance(KnownInstanceType::SubscriptedProtocol(_)) => {
                        if class_node.type_params.is_none() {
                            continue;
                        }
                        let Some(builder) = self
                            .context
                            .report_lint(&INVALID_GENERIC_CLASS, &class_node.bases()[i])
                        else {
                            continue;
                        };
                        builder.into_diagnostic(
                            "Cannot both inherit from subscripted `Protocol` \
                            and use PEP 695 type variables",
                        );
                        continue;
                    }
                    Type::ClassLiteral(class) => class,
                    // dynamic/unknown bases are never `@final`
                    _ => continue,
                };

                if is_protocol
                    && !(base_class.is_protocol(self.db())
                        || base_class.is_known(self.db(), KnownClass::Object))
                {
                    if let Some(builder) = self
                        .context
                        .report_lint(&INVALID_PROTOCOL, &class_node.bases()[i])
                    {
                        builder.into_diagnostic(format_args!(
                            "Protocol class `{}` cannot inherit from non-protocol class `{}`",
                            class.name(self.db()),
                            base_class.name(self.db()),
                        ));
                    }
                }

                if base_class.is_final(self.db()) {
                    if let Some(builder) = self
                        .context
                        .report_lint(&SUBCLASS_OF_FINAL_CLASS, &class_node.bases()[i])
                    {
                        builder.into_diagnostic(format_args!(
                            "Class `{}` cannot inherit from final class `{}`",
                            class.name(self.db()),
                            base_class.name(self.db()),
                        ));
                    }
                }
            }

            // (3) Check that the class's MRO is resolvable
            match class.try_mro(self.db(), None) {
                Err(mro_error) => match mro_error.reason() {
                    MroErrorKind::DuplicateBases(duplicates) => {
                        let base_nodes = class_node.bases();
                        for duplicate in duplicates {
                            report_duplicate_bases(&self.context, class, duplicate, base_nodes);
                        }
                    }
                    MroErrorKind::InvalidBases(bases) => {
                        let base_nodes = class_node.bases();
                        for (index, base_ty) in bases {
                            report_invalid_or_unsupported_base(
                                &self.context,
                                &base_nodes[*index],
                                *base_ty,
                                class,
                            );
                        }
                    }
                    MroErrorKind::UnresolvableMro { bases_list } => {
                        if let Some(builder) =
                            self.context.report_lint(&INCONSISTENT_MRO, class_node)
                        {
                            builder.into_diagnostic(format_args!(
                                "Cannot create a consistent method resolution order (MRO) \
                                    for class `{}` with bases list `[{}]`",
                                class.name(self.db()),
                                bases_list
                                    .iter()
                                    .map(|base| base.display(self.db()))
                                    .join(", ")
                            ));
                        }
                    }
                    MroErrorKind::Pep695ClassWithGenericInheritance => {
                        if let Some(builder) =
                            self.context.report_lint(&INVALID_GENERIC_CLASS, class_node)
                        {
                            builder.into_diagnostic(
                                "Cannot both inherit from `typing.Generic` \
                                and use PEP 695 type variables",
                            );
                        }
                    }
                    MroErrorKind::InheritanceCycle => {
                        if let Some(builder) = self
                            .context
                            .report_lint(&CYCLIC_CLASS_DEFINITION, class_node)
                        {
                            builder.into_diagnostic(format_args!(
                                "Cyclic definition of `{}` (class cannot inherit from itself)",
                                class.name(self.db())
                            ));
                        }
                    }
                },
                Ok(_) => check_class_slots(&self.context, class, class_node),
            }

            // (4) Check that the class's metaclass can be determined without error.
            if let Err(metaclass_error) = class.try_metaclass(self.db()) {
                match metaclass_error.reason() {
                    MetaclassErrorKind::Cycle => {
                        if let Some(builder) = self
                            .context
                            .report_lint(&CYCLIC_CLASS_DEFINITION, class_node)
                        {
                            builder.into_diagnostic(format_args!(
                                "Cyclic definition of `{}`",
                                class.name(self.db())
                            ));
                        }
                    }
                    MetaclassErrorKind::NotCallable(ty) => {
                        if let Some(builder) =
                            self.context.report_lint(&INVALID_METACLASS, class_node)
                        {
                            builder.into_diagnostic(format_args!(
                                "Metaclass type `{}` is not callable",
                                ty.display(self.db())
                            ));
                        }
                    }
                    MetaclassErrorKind::PartlyNotCallable(ty) => {
                        if let Some(builder) =
                            self.context.report_lint(&INVALID_METACLASS, class_node)
                        {
                            builder.into_diagnostic(format_args!(
                                "Metaclass type `{}` is partly not callable",
                                ty.display(self.db())
                            ));
                        }
                    }
                    MetaclassErrorKind::Conflict {
                        candidate1:
                            MetaclassCandidate {
                                metaclass: metaclass1,
                                explicit_metaclass_of: class1,
                            },
                        candidate2:
                            MetaclassCandidate {
                                metaclass: metaclass2,
                                explicit_metaclass_of: class2,
                            },
                        candidate1_is_base_class,
                    } => {
                        if let Some(builder) =
                            self.context.report_lint(&CONFLICTING_METACLASS, class_node)
                        {
                            if *candidate1_is_base_class {
                                builder.into_diagnostic(format_args!(
                                    "The metaclass of a derived class (`{class}`) \
                                     must be a subclass of the metaclasses of all its bases, \
                                     but `{metaclass1}` (metaclass of base class `{base1}`) \
                                     and `{metaclass2}` (metaclass of base class `{base2}`) \
                                     have no subclass relationship",
                                    class = class.name(self.db()),
                                    metaclass1 = metaclass1.name(self.db()),
                                    base1 = class1.name(self.db()),
                                    metaclass2 = metaclass2.name(self.db()),
                                    base2 = class2.name(self.db()),
                                ));
                            } else {
                                builder.into_diagnostic(format_args!(
                                    "The metaclass of a derived class (`{class}`) \
                                     must be a subclass of the metaclasses of all its bases, \
                                     but `{metaclass_of_class}` (metaclass of `{class}`) \
                                     and `{metaclass_of_base}` (metaclass of base class `{base}`) \
                                     have no subclass relationship",
                                    class = class.name(self.db()),
                                    metaclass_of_class = metaclass1.name(self.db()),
                                    metaclass_of_base = metaclass2.name(self.db()),
                                    base = class2.name(self.db()),
                                ));
                            }
                        }
                    }
                }
            }

            if let (Some(legacy), Some(inherited)) = (
                class.legacy_generic_context(self.db()),
                class.inherited_legacy_generic_context(self.db()),
            ) {
                if !inherited.is_subset_of(self.db(), legacy) {
                    if let Some(builder) =
                        self.context.report_lint(&INVALID_GENERIC_CLASS, class_node)
                    {
                        builder.into_diagnostic(
                            "`Generic` base class must include all type \
                            variables used in other base classes",
                        );
                    }
                }
            }
        }
    }

    /// Check the overloaded functions in this scope.
    ///
    /// This only checks the overloaded functions that are:
    /// 1. Visible publicly at the end of this scope
    /// 2. Or, defined and called in this scope
    ///
    /// For (1), this has the consequence of not checking an overloaded function that is being
    /// shadowed by another function with the same name in this scope.
    fn check_overloaded_functions(&mut self, scope: &NodeWithScopeKind) {
        // Collect all the unique overloaded function places in this scope. This requires a set
        // because an overloaded function uses the same place for each of the overloads and the
        // implementation.
        let overloaded_function_places: FxHashSet<_> = self
            .types
            .declarations
            .iter()
            .filter_map(|(definition, ty)| {
                // Filter out function literals that result from anything other than a function
                // definition e.g., imports which would create a cross-module AST dependency.
                if !matches!(definition.kind(self.db()), DefinitionKind::Function(_)) {
                    return None;
                }
                let function = ty.inner_type().into_function_literal()?;
                if function.has_known_decorator(self.db(), FunctionDecorators::OVERLOAD) {
                    Some(definition.place(self.db()))
                } else {
                    None
                }
            })
            .collect();

        let use_def = self
            .index
            .use_def_map(self.scope().file_scope_id(self.db()));

        let mut public_functions = FxHashSet::default();

        for place in overloaded_function_places {
            if let Place::Type(Type::FunctionLiteral(function), Boundness::Bound) =
                place_from_bindings(self.db(), use_def.public_bindings(place))
            {
                if function.file(self.db()) != self.file() {
                    // If the function is not in this file, we don't need to check it.
                    // https://github.com/astral-sh/ruff/pull/17609#issuecomment-2839445740
                    continue;
                }

                // Extend the functions that we need to check with the publicly visible overloaded
                // function. This is always going to be either the implementation or the last
                // overload if the implementation doesn't exists.
                public_functions.insert(function);
            }
        }

        for function in self.called_functions.union(&public_functions) {
            let (overloads, implementation) = function.overloads_and_implementation(self.db());
            if overloads.is_empty() {
                continue;
            }

            // Check that the overloaded function has at least two overloads
            if let [single_overload] = overloads.as_ref() {
                let function_node = function.node(self.db(), self.file(), self.module());
                if let Some(builder) = self
                    .context
                    .report_lint(&INVALID_OVERLOAD, &function_node.name)
                {
                    let mut diagnostic = builder.into_diagnostic(format_args!(
                        "Overloaded function `{}` requires at least two overloads",
                        &function_node.name
                    ));
                    diagnostic.annotate(
                        self.context
                            .secondary(single_overload.focus_range(self.db(), self.module()))
                            .message(format_args!("Only one overload defined here")),
                    );
                }
            }

            // Check that the overloaded function has an implementation. Overload definitions
            // within stub files, protocols, and on abstract methods within abstract base classes
            // are exempt from this check.
            if implementation.is_none() && !self.in_stub() {
                let mut implementation_required = true;

                if let NodeWithScopeKind::Class(class_node_ref) = scope {
                    let class = binding_type(
                        self.db(),
                        self.index
                            .expect_single_definition(class_node_ref.node(self.module())),
                    )
                    .expect_class_literal();

                    if class.is_protocol(self.db())
                        || (class.is_abstract(self.db())
                            && overloads.iter().all(|overload| {
                                overload.has_known_decorator(
                                    self.db(),
                                    FunctionDecorators::ABSTRACT_METHOD,
                                )
                            }))
                    {
                        implementation_required = false;
                    }
                }

                if implementation_required {
                    let function_node = function.node(self.db(), self.file(), self.module());
                    if let Some(builder) = self
                        .context
                        .report_lint(&INVALID_OVERLOAD, &function_node.name)
                    {
                        builder.into_diagnostic(format_args!(
                            "Overloaded non-stub function `{}` must have an implementation",
                            &function_node.name
                        ));
                    }
                }
            }

            // TODO: Add `@staticmethod`
            for (decorator, name) in [(FunctionDecorators::CLASSMETHOD, "classmethod")] {
                let mut decorator_present = false;
                let mut decorator_missing = vec![];

                for function in overloads.iter().chain(implementation.as_ref()) {
                    if function.has_known_decorator(self.db(), decorator) {
                        decorator_present = true;
                    } else {
                        decorator_missing.push(function);
                    }
                }

                if !decorator_present {
                    // Both overloads and implementation does not have the decorator
                    continue;
                }
                if decorator_missing.is_empty() {
                    // All overloads and implementation have the decorator
                    continue;
                }

                let function_node = function.node(self.db(), self.file(), self.module());
                if let Some(builder) = self
                    .context
                    .report_lint(&INVALID_OVERLOAD, &function_node.name)
                {
                    let mut diagnostic = builder.into_diagnostic(format_args!(
                        "Overloaded function `{}` does not use the `@{name}` decorator \
                         consistently",
                        &function_node.name
                    ));
                    for function in decorator_missing {
                        diagnostic.annotate(
                            self.context
                                .secondary(function.focus_range(self.db(), self.module()))
                                .message(format_args!("Missing here")),
                        );
                    }
                }
            }

            for (decorator, name) in [
                (FunctionDecorators::FINAL, "final"),
                (FunctionDecorators::OVERRIDE, "override"),
            ] {
                if let Some(implementation) = implementation {
                    for overload in overloads.as_ref() {
                        if !overload.has_known_decorator(self.db(), decorator) {
                            continue;
                        }
                        let function_node = function.node(self.db(), self.file(), self.module());
                        let Some(builder) = self
                            .context
                            .report_lint(&INVALID_OVERLOAD, &function_node.name)
                        else {
                            continue;
                        };
                        let mut diagnostic = builder.into_diagnostic(format_args!(
                            "`@{name}` decorator should be applied only to the \
                                overload implementation"
                        ));
                        diagnostic.annotate(
                            self.context
                                .secondary(implementation.focus_range(self.db(), self.module()))
                                .message(format_args!("Implementation defined here")),
                        );
                    }
                } else {
                    let mut overloads = overloads.iter();
                    let Some(first_overload) = overloads.next() else {
                        continue;
                    };
                    for overload in overloads {
                        if !overload.has_known_decorator(self.db(), decorator) {
                            continue;
                        }
                        let function_node = function.node(self.db(), self.file(), self.module());
                        let Some(builder) = self
                            .context
                            .report_lint(&INVALID_OVERLOAD, &function_node.name)
                        else {
                            continue;
                        };
                        let mut diagnostic = builder.into_diagnostic(format_args!(
                            "`@{name}` decorator should be applied only to the \
                                first overload"
                        ));
                        diagnostic.annotate(
                            self.context
                                .secondary(first_overload.focus_range(self.db(), self.module()))
                                .message(format_args!("First overload defined here")),
                        );
                    }
                }
            }
        }
    }

    fn infer_region_definition(&mut self, definition: Definition<'db>) {
        match definition.kind(self.db()) {
            DefinitionKind::Function(function) => {
                self.infer_function_definition(function.node(self.module()), definition);
            }
            DefinitionKind::Class(class) => {
                self.infer_class_definition(class.node(self.module()), definition);
            }
            DefinitionKind::TypeAlias(type_alias) => {
                self.infer_type_alias_definition(type_alias.node(self.module()), definition);
            }
            DefinitionKind::Import(import) => {
                self.infer_import_definition(
                    import.import(self.module()),
                    import.alias(self.module()),
                    definition,
                );
            }
            DefinitionKind::ImportFrom(import_from) => {
                self.infer_import_from_definition(
                    import_from.import(self.module()),
                    import_from.alias(self.module()),
                    definition,
                );
            }
            DefinitionKind::StarImport(import) => {
                self.infer_import_from_definition(
                    import.import(self.module()),
                    import.alias(self.module()),
                    definition,
                );
            }
            DefinitionKind::Assignment(assignment) => {
                self.infer_assignment_definition(assignment, definition);
            }
            DefinitionKind::AnnotatedAssignment(annotated_assignment) => {
                self.infer_annotated_assignment_definition(annotated_assignment, definition);
            }
            DefinitionKind::AugmentedAssignment(augmented_assignment) => {
                self.infer_augment_assignment_definition(
                    augmented_assignment.node(self.module()),
                    definition,
                );
            }
            DefinitionKind::For(for_statement_definition) => {
                self.infer_for_statement_definition(for_statement_definition, definition);
            }
            DefinitionKind::NamedExpression(named_expression) => {
                self.infer_named_expression_definition(
                    named_expression.node(self.module()),
                    definition,
                );
            }
            DefinitionKind::Comprehension(comprehension) => {
                self.infer_comprehension_definition(comprehension, definition);
            }
            DefinitionKind::VariadicPositionalParameter(parameter) => {
                self.infer_variadic_positional_parameter_definition(
                    parameter.node(self.module()),
                    definition,
                );
            }
            DefinitionKind::VariadicKeywordParameter(parameter) => {
                self.infer_variadic_keyword_parameter_definition(
                    parameter.node(self.module()),
                    definition,
                );
            }
            DefinitionKind::Parameter(parameter_with_default) => {
                self.infer_parameter_definition(
                    parameter_with_default.node(self.module()),
                    definition,
                );
            }
            DefinitionKind::WithItem(with_item_definition) => {
                self.infer_with_item_definition(with_item_definition, definition);
            }
            DefinitionKind::MatchPattern(match_pattern) => {
                self.infer_match_pattern_definition(
                    match_pattern.pattern(self.module()),
                    match_pattern.index(),
                    definition,
                );
            }
            DefinitionKind::ExceptHandler(except_handler_definition) => {
                self.infer_except_handler_definition(except_handler_definition, definition);
            }
            DefinitionKind::TypeVar(node) => {
                self.infer_typevar_definition(node.node(self.module()), definition);
            }
            DefinitionKind::ParamSpec(node) => {
                self.infer_paramspec_definition(node.node(self.module()), definition);
            }
            DefinitionKind::TypeVarTuple(node) => {
                self.infer_typevartuple_definition(node.node(self.module()), definition);
            }
        }
    }

    fn infer_region_deferred(&mut self, definition: Definition<'db>) {
        // N.B. We don't defer the types for an annotated assignment here because it is done in
        // the same definition query. It utilizes the deferred expression state instead.
        //
        // This is because for partially stringified annotations like `a: tuple[int, "ForwardRef"]`,
        // we need to defer the types of non-stringified expressions like `tuple` and `int` in the
        // definition query while the stringified expression `"ForwardRef"` would need to deferred
        // to use end-of-scope semantics. This would require custom and possibly a complex
        // implementation to allow this "split" to happen.

        match definition.kind(self.db()) {
            DefinitionKind::Function(function) => {
                self.infer_function_deferred(function.node(self.module()));
            }
            DefinitionKind::Class(class) => self.infer_class_deferred(class.node(self.module())),
            _ => {}
        }
    }

    fn infer_region_expression(&mut self, expression: Expression<'db>) {
        match expression.kind(self.db()) {
            ExpressionKind::Normal => {
                self.infer_expression_impl(expression.node_ref(self.db(), self.module()));
            }
            ExpressionKind::TypeExpression => {
                self.infer_type_expression(expression.node_ref(self.db(), self.module()));
            }
        }
    }

    /// Raise a diagnostic if the given type cannot be divided by zero.
    ///
    /// Expects the resolved type of the left side of the binary expression.
    fn check_division_by_zero(
        &mut self,
        node: AnyNodeRef<'_>,
        op: ast::Operator,
        left: Type<'db>,
    ) -> bool {
        match left {
            Type::BooleanLiteral(_) | Type::IntLiteral(_) => {}
            Type::NominalInstance(instance)
                if matches!(
                    instance.class.known(self.db()),
                    Some(KnownClass::Float | KnownClass::Int | KnownClass::Bool)
                ) => {}
            _ => return false,
        }

        let (op, by_zero) = match op {
            ast::Operator::Div => ("divide", "by zero"),
            ast::Operator::FloorDiv => ("floor divide", "by zero"),
            ast::Operator::Mod => ("reduce", "modulo zero"),
            _ => return false,
        };

        if let Some(builder) = self.context.report_lint(&DIVISION_BY_ZERO, node) {
            builder.into_diagnostic(format_args!(
                "Cannot {op} object of type `{}` {by_zero}",
                left.display(self.db())
            ));
        }

        true
    }

    fn add_binding(&mut self, node: AnyNodeRef, binding: Definition<'db>, ty: Type<'db>) {
        debug_assert!(
            binding
                .kind(self.db())
                .category(self.context.in_stub(), self.module())
                .is_binding()
        );

        let db = self.db();
        let file_scope_id = binding.file_scope(db);
        let place_table = self.index.place_table(file_scope_id);
        let use_def = self.index.use_def_map(file_scope_id);
        let mut bound_ty = ty;

        let global_use_def_map = self.index.use_def_map(FileScopeId::global());
        let place_id = binding.place(self.db());
        let place = place_table.place_expr(place_id);
        let skip_non_global_scopes = self.skip_non_global_scopes(file_scope_id, place_id);
        let declarations = if skip_non_global_scopes {
            match self
                .index
                .place_table(FileScopeId::global())
                .place_id_by_expr(&place.expr)
            {
                Some(id) => global_use_def_map.public_declarations(id),
                // This case is a syntax error (load before global declaration) but ignore that here
                None => use_def.declarations_at_binding(binding),
            }
        } else {
            use_def.declarations_at_binding(binding)
        };

        let declared_ty = place_from_declarations(self.db(), declarations)
            .and_then(|place_and_quals| {
                Ok(
                    if matches!(place_and_quals.place, Place::Type(_, Boundness::Bound)) {
                        place_and_quals
                    } else if skip_non_global_scopes
                        || self.scope().file_scope_id(self.db()).is_global()
                    {
                        let module_type_declarations =
                            module_type_implicit_global_declaration(self.db(), &place.expr)?;
                        place_and_quals.or_fall_back_to(self.db(), || module_type_declarations)
                    } else {
                        place_and_quals
                    },
                )
            })
            .map(
                |PlaceAndQualifiers {
                     place: resolved_place,
                     ..
                 }| {
                    if resolved_place.is_unbound() && !place_table.place_expr(place_id).is_name() {
                        if let AnyNodeRef::ExprAttribute(ast::ExprAttribute {
                            value, attr, ..
                        }) = node
                        {
                            let value_type = self.infer_maybe_standalone_expression(value);
                            if let Place::Type(ty, Boundness::Bound) =
                                value_type.member(db, attr).place
                            {
                                return ty;
                            }
                        } else if let AnyNodeRef::ExprSubscript(ast::ExprSubscript {
                            value,
                            slice,
                            ..
                        }) = node
                        {
                            let value_ty = self.infer_expression(value);
                            let slice_ty = self.infer_expression(slice);
                            let result_ty =
                                self.infer_subscript_expression_types(value, value_ty, slice_ty);
                            return result_ty;
                        }
                    }
                    resolved_place
                        .ignore_possibly_unbound()
                        .unwrap_or(Type::unknown())
                },
            )
            .unwrap_or_else(|(ty, conflicting)| {
                // TODO point out the conflicting declarations in the diagnostic?
                let place = place_table.place_expr(binding.place(db));
                if let Some(builder) = self.context.report_lint(&CONFLICTING_DECLARATIONS, node) {
                    builder.into_diagnostic(format_args!(
                        "Conflicting declared types for `{place}`: {}",
                        conflicting.display(db)
                    ));
                }
                ty.inner_type()
            });
        if !bound_ty.is_assignable_to(db, declared_ty) {
            report_invalid_assignment(&self.context, node, declared_ty, bound_ty);
            // allow declarations to override inference in case of invalid assignment
            bound_ty = declared_ty;
        }
        // In the following cases, the bound type may not be the same as the RHS value type.
        if let AnyNodeRef::ExprAttribute(ast::ExprAttribute { value, attr, .. }) = node {
            let value_ty = self
                .try_expression_type(value)
                .unwrap_or_else(|| self.infer_maybe_standalone_expression(value));
            // If the member is a data descriptor, the RHS value may differ from the value actually assigned.
            if value_ty
                .class_member(db, attr.id.clone())
                .place
                .ignore_possibly_unbound()
                .is_some_and(|ty| ty.may_be_data_descriptor(db))
            {
                bound_ty = declared_ty;
            }
        } else if let AnyNodeRef::ExprSubscript(ast::ExprSubscript { value, .. }) = node {
            let value_ty = self
                .try_expression_type(value)
                .unwrap_or_else(|| self.infer_expression(value));
            // Arbitrary `__getitem__`/`__setitem__` methods on a class do not
            // necessarily guarantee that the passed-in value for `__setitem__` is stored and
            // can be retrieved unmodified via `__getitem__`. Therefore, we currently only
            // perform assignment-based narrowing on a few built-in classes (`list`, `dict`,
            // `bytesarray`, `TypedDict` and `collections` types) where we are confident that
            // this kind of narrowing can be performed soundly. This is the same approach as
            // pyright. TODO: Other standard library classes may also be considered safe. Also,
            // subclasses of these safe classes that do not override `__getitem__/__setitem__`
            // may be considered safe.
            let safe_mutable_classes = [
                KnownClass::List.to_instance(db),
                KnownClass::Dict.to_instance(db),
                KnownClass::Bytearray.to_instance(db),
                KnownClass::DefaultDict.to_instance(db),
                SpecialFormType::ChainMap.instance_fallback(db),
                SpecialFormType::Counter.instance_fallback(db),
                SpecialFormType::Deque.instance_fallback(db),
                SpecialFormType::OrderedDict.instance_fallback(db),
                SpecialFormType::TypedDict.instance_fallback(db),
            ];
            if safe_mutable_classes.iter().all(|safe_mutable_class| {
                !value_ty.is_equivalent_to(db, *safe_mutable_class)
                    && value_ty
                        .generic_origin(db)
                        .zip(safe_mutable_class.generic_origin(db))
                        .is_none_or(|(l, r)| l != r)
            }) {
                bound_ty = declared_ty;
            }
        }

        self.types.bindings.insert(binding, bound_ty);
    }

    /// Returns `true` if `symbol_id` should be looked up in the global scope, skipping intervening
    /// local scopes.
    fn skip_non_global_scopes(&self, file_scope_id: FileScopeId, symbol_id: ScopedPlaceId) -> bool {
        !file_scope_id.is_global()
            && self
                .index
                .symbol_is_global_in_scope(symbol_id, file_scope_id)
    }

    fn add_declaration(
        &mut self,
        node: AnyNodeRef,
        declaration: Definition<'db>,
        ty: TypeAndQualifiers<'db>,
    ) {
        debug_assert!(
            declaration
                .kind(self.db())
                .category(self.context.in_stub(), self.module())
                .is_declaration()
        );
        let use_def = self.index.use_def_map(declaration.file_scope(self.db()));
        let prior_bindings = use_def.bindings_at_declaration(declaration);
        // unbound_ty is Never because for this check we don't care about unbound
        let inferred_ty = place_from_bindings(self.db(), prior_bindings)
            .with_qualifiers(TypeQualifiers::empty())
            .or_fall_back_to(self.db(), || {
                // Fallback to bindings declared on `types.ModuleType` if it's a global symbol
                let scope = self.scope().file_scope_id(self.db());
                let place_table = self.index.place_table(scope);
                let place = place_table.place_expr(declaration.place(self.db()));
                if scope.is_global() && place.is_name() {
                    module_type_implicit_global_symbol(self.db(), place.expect_name())
                } else {
                    Place::Unbound.into()
                }
            })
            .place
            .ignore_possibly_unbound()
            .unwrap_or(Type::Never);
        let ty = if inferred_ty.is_assignable_to(self.db(), ty.inner_type()) {
            ty
        } else {
            if let Some(builder) = self.context.report_lint(&INVALID_DECLARATION, node) {
                builder.into_diagnostic(format_args!(
                    "Cannot declare type `{}` for inferred type `{}`",
                    ty.inner_type().display(self.db()),
                    inferred_ty.display(self.db())
                ));
            }
            TypeAndQualifiers::unknown()
        };
        self.types.declarations.insert(declaration, ty);
    }

    fn add_declaration_with_binding(
        &mut self,
        node: AnyNodeRef,
        definition: Definition<'db>,
        declared_and_inferred_ty: &DeclaredAndInferredType<'db>,
    ) {
        debug_assert!(
            definition
                .kind(self.db())
                .category(self.context.in_stub(), self.module())
                .is_binding()
        );
        debug_assert!(
            definition
                .kind(self.db())
                .category(self.context.in_stub(), self.module())
                .is_declaration()
        );

        let (declared_ty, inferred_ty) = match *declared_and_inferred_ty {
            DeclaredAndInferredType::AreTheSame(ty) => (ty.into(), ty),
            DeclaredAndInferredType::MightBeDifferent {
                declared_ty,
                inferred_ty,
            } => {
                let file_scope_id = self.scope().file_scope_id(self.db());
                if file_scope_id.is_global() {
                    let place_table = self.index.place_table(file_scope_id);
                    let place = place_table.place_expr(definition.place(self.db()));
                    if let Some(module_type_implicit_declaration) =
                        module_type_implicit_global_declaration(self.db(), &place.expr)
                            .ok()
                            .and_then(|place| place.place.ignore_possibly_unbound())
                    {
                        let declared_type = declared_ty.inner_type();
                        if !declared_type
                            .is_assignable_to(self.db(), module_type_implicit_declaration)
                        {
                            if let Some(builder) =
                                self.context.report_lint(&INVALID_DECLARATION, node)
                            {
                                let mut diagnostic = builder.into_diagnostic(format_args!(
                                    "Cannot shadow implicit global attribute `{place}` with declaration of type `{}`",
                                    declared_type.display(self.db())
                                ));
                                diagnostic.info(format_args!("The global symbol `{}` must always have a type assignable to `{}`",
                                    place,
                                    module_type_implicit_declaration.display(self.db())
                                ));
                            }
                        }
                    }
                }
                if inferred_ty.is_assignable_to(self.db(), declared_ty.inner_type()) {
                    (declared_ty, inferred_ty)
                } else {
                    report_invalid_assignment(
                        &self.context,
                        node,
                        declared_ty.inner_type(),
                        inferred_ty,
                    );
                    // if the assignment is invalid, fall back to assuming the annotation is correct
                    (declared_ty, declared_ty.inner_type())
                }
            }
        };
        self.types.declarations.insert(definition, declared_ty);
        self.types.bindings.insert(definition, inferred_ty);
    }

    fn add_unknown_declaration_with_binding(
        &mut self,
        node: AnyNodeRef,
        definition: Definition<'db>,
    ) {
        self.add_declaration_with_binding(
            node,
            definition,
            &DeclaredAndInferredType::AreTheSame(Type::unknown()),
        );
    }

    fn record_return_type(&mut self, ty: Type<'db>, range: TextRange) {
        self.return_types_and_ranges
            .push(TypeAndRange { ty, range });
    }

    fn infer_module(&mut self, module: &ast::ModModule) {
        self.infer_body(&module.body);
    }

    fn infer_class_type_params(&mut self, class: &ast::StmtClassDef) {
        let type_params = class
            .type_params
            .as_deref()
            .expect("class type params scope without type params");

        self.infer_type_parameters(type_params);

        if let Some(arguments) = class.arguments.as_deref() {
            let call_arguments = Self::parse_arguments(arguments);
            let argument_forms = vec![Some(ParameterForm::Value); call_arguments.len()];
            self.infer_argument_types(arguments, call_arguments, &argument_forms);
        }
    }

    fn infer_class_body(&mut self, class: &ast::StmtClassDef) {
        self.infer_body(&class.body);
    }

    fn infer_function_type_params(&mut self, function: &ast::StmtFunctionDef) {
        let type_params = function
            .type_params
            .as_deref()
            .expect("function type params scope without type params");

        self.infer_optional_annotation_expression(
            function.returns.as_deref(),
            DeferredExpressionState::None,
        );
        self.infer_type_parameters(type_params);
        self.infer_parameters(&function.parameters);
    }

    fn infer_type_alias_type_params(&mut self, type_alias: &ast::StmtTypeAlias) {
        let type_params = type_alias
            .type_params
            .as_ref()
            .expect("type alias type params scope without type params");

        self.infer_type_parameters(type_params);
    }

    fn infer_type_alias(&mut self, type_alias: &ast::StmtTypeAlias) {
        self.infer_annotation_expression(&type_alias.value, DeferredExpressionState::Deferred);
    }

    /// If the current scope is a method inside an enclosing class,
    /// return `Some(class)` where `class` represents the enclosing class.
    ///
    /// If the current scope is not a method inside an enclosing class,
    /// return `None`.
    ///
    /// Note that this method will only return `Some` if the immediate parent scope
    /// is a class scope OR the immediate parent scope is an annotation scope
    /// and the grandparent scope is a class scope. This means it has different
    /// behaviour to the [`nearest_enclosing_class`] function.
    fn class_context_of_current_method(&self) -> Option<ClassLiteral<'db>> {
        let current_scope_id = self.scope().file_scope_id(self.db());
        let current_scope = self.index.scope(current_scope_id);
        if current_scope.kind() != ScopeKind::Function {
            return None;
        }
        let parent_scope_id = current_scope.parent()?;
        let parent_scope = self.index.scope(parent_scope_id);

        let class_scope = match parent_scope.kind() {
            ScopeKind::Class => parent_scope,
            ScopeKind::Annotation => {
                let class_scope_id = parent_scope.parent()?;
                let potentially_class_scope = self.index.scope(class_scope_id);

                match potentially_class_scope.kind() {
                    ScopeKind::Class => potentially_class_scope,
                    _ => return None,
                }
            }
            _ => return None,
        };

        let class_stmt = class_scope.node().as_class(self.module())?;
        let class_definition = self.index.expect_single_definition(class_stmt);
        binding_type(self.db(), class_definition).into_class_literal()
    }

    fn function_decorators(&self, ty: Type<'db>) -> FunctionDecorators {
        match ty {
            Type::FunctionLiteral(function) => match function.known(self.db()) {
                Some(KnownFunction::NoTypeCheck) => FunctionDecorators::NO_TYPE_CHECK,
                Some(KnownFunction::Overload) => FunctionDecorators::OVERLOAD,
                Some(KnownFunction::AbstractMethod) => FunctionDecorators::ABSTRACT_METHOD,
                Some(KnownFunction::Final) => FunctionDecorators::FINAL,
                Some(KnownFunction::Override) => FunctionDecorators::OVERRIDE,
                _ => FunctionDecorators::empty(),
            },
            Type::ClassLiteral(class) => match class.known(self.db()) {
                Some(KnownClass::Classmethod) => FunctionDecorators::CLASSMETHOD,
                Some(KnownClass::Staticmethod) => FunctionDecorators::STATICMETHOD,
                _ => FunctionDecorators::empty(),
            },
            _ => FunctionDecorators::empty(),
        }
    }

    /// If the current scope is a function, return the decorators applied to the method.
    ///
    /// If the current scope not is a function, return `None`.
    fn current_function_definition(&self) -> Option<&ast::StmtFunctionDef> {
        let current_scope_id = self.scope().file_scope_id(self.db());
        let current_scope = self.index.scope(current_scope_id);

        let function_scope = match current_scope.kind() {
            ScopeKind::Function => current_scope,
            _ => return None,
        };

        let NodeWithScopeKind::Function(node_ref) = function_scope.node() else {
            return None;
        };

        let function = node_ref.node(self.module());

<<<<<<< HEAD
        Some(function)
    }

    /// Returns `true` if the current scope is the function body scope of a function overload (that
    /// is, the stub declaration decorated with `@overload`, not the implementation), or an
    /// abstract method (decorated with `@abstractmethod`.)
    fn in_function_overload_or_abstractmethod(&self) -> bool {
        let current_function_definition = self.current_function_definition();

        if let Some(function) = current_function_definition {
            let mut function_decorators = FunctionDecorators::empty();

            for decorator in &function.decorator_list {
                let decorator_ty = self.file_expression_type(&decorator.expression);
                function_decorators |= self.function_decorators(decorator_ty);
            }

            function_decorators.contains(FunctionDecorators::OVERLOAD)
                || function_decorators.contains(FunctionDecorators::ABSTRACT_METHOD)
        } else {
            false
        }
=======
                match decorator_type {
                    Type::FunctionLiteral(function) => matches!(
                        function.known(self.db()),
                        Some(KnownFunction::Overload | KnownFunction::AbstractMethod)
                    ),
                    Type::Never => {
                        // In unreachable code, we infer `Never` for decorators like `typing.overload`.
                        // Return `true` here to avoid false positive `invalid-return-type` lints for
                        // `@overload`ed functions without a body in unreachable code.
                        true
                    }
                    _ => false,
                }
            })
>>>>>>> 87f0feb2
    }

    fn infer_function_body(&mut self, function: &ast::StmtFunctionDef) {
        // Parameters are odd: they are Definitions in the function body scope, but have no
        // constituent nodes that are part of the function body. In order to get diagnostics
        // merged/emitted for them, we need to explicitly infer their definitions here.
        for parameter in &function.parameters {
            self.infer_definition(parameter);
        }
        self.infer_body(&function.body);

        if let Some(returns) = function.returns.as_deref() {
            fn is_stub_suite(suite: &[ast::Stmt]) -> bool {
                match suite {
                    [
                        ast::Stmt::Expr(ast::StmtExpr { value: first, .. }),
                        ast::Stmt::Expr(ast::StmtExpr { value: second, .. }),
                        ..,
                    ] => first.is_string_literal_expr() && second.is_ellipsis_literal_expr(),
                    [
                        ast::Stmt::Expr(ast::StmtExpr { value, .. }),
                        ast::Stmt::Pass(_),
                        ..,
                    ] => value.is_string_literal_expr(),
                    [ast::Stmt::Expr(ast::StmtExpr { value, .. }), ..] => {
                        value.is_ellipsis_literal_expr() || value.is_string_literal_expr()
                    }
                    [ast::Stmt::Pass(_)] => true,
                    _ => false,
                }
            }

            let has_empty_body =
                self.return_types_and_ranges.is_empty() && is_stub_suite(&function.body);

            let mut enclosing_class_context = None;

            if has_empty_body {
                if self.in_stub() {
                    return;
                }
                if self.in_function_overload_or_abstractmethod() {
                    return;
                }
                if let Some(class) = self.class_context_of_current_method() {
                    enclosing_class_context = Some(class);
                    if class.is_protocol(self.db()) {
                        return;
                    }
                }
            }

            let declared_ty = self.file_expression_type(returns);
            let expected_ty = match declared_ty {
                Type::TypeIs(_) => KnownClass::Bool.to_instance(self.db()),
                ty => ty,
            };

            let scope_id = self.index.node_scope(NodeWithScopeRef::Function(function));
            if scope_id.is_generator_function(self.index) {
                // TODO: `AsyncGeneratorType` and `GeneratorType` are both generic classes.
                //
                // If type arguments are supplied to `(Async)Iterable`, `(Async)Iterator`,
                // `(Async)Generator` or `(Async)GeneratorType` in the return annotation,
                // we should iterate over the `yield` expressions and `return` statements in the function
                // to check that they are consistent with the type arguments provided.
                let inferred_return = if function.is_async {
                    KnownClass::AsyncGeneratorType
                } else {
                    KnownClass::GeneratorType
                };

                if !inferred_return
                    .to_instance(self.db())
                    .is_assignable_to(self.db(), expected_ty)
                {
                    report_invalid_generator_function_return_type(
                        &self.context,
                        returns.range(),
                        inferred_return,
                        declared_ty,
                    );
                }
                return;
            }

            for invalid in self
                .return_types_and_ranges
                .iter()
                .copied()
                .filter_map(|ty_range| match ty_range.ty {
                    // We skip `is_assignable_to` checks for `NotImplemented`,
                    // so we remove it beforehand.
                    Type::Union(union) => Some(TypeAndRange {
                        ty: union.filter(self.db(), |ty| !ty.is_notimplemented(self.db())),
                        range: ty_range.range,
                    }),
                    ty if ty.is_notimplemented(self.db()) => None,
                    _ => Some(ty_range),
                })
                .filter(|ty_range| !ty_range.ty.is_assignable_to(self.db(), expected_ty))
            {
                report_invalid_return_type(
                    &self.context,
                    invalid.range,
                    returns.range(),
                    declared_ty,
                    invalid.ty,
                );
            }
            let use_def = self.index.use_def_map(scope_id);
            if use_def.can_implicitly_return_none(self.db())
                && !Type::none(self.db()).is_assignable_to(self.db(), expected_ty)
            {
                let no_return = self.return_types_and_ranges.is_empty();
                report_implicit_return_type(
                    &self.context,
                    returns.range(),
                    declared_ty,
                    has_empty_body,
                    enclosing_class_context,
                    no_return,
                );
            }
        }
    }

    fn infer_body(&mut self, suite: &[ast::Stmt]) {
        for statement in suite {
            self.infer_statement(statement);
        }
    }

    fn infer_statement(&mut self, statement: &ast::Stmt) {
        match statement {
            ast::Stmt::FunctionDef(function) => self.infer_function_definition_statement(function),
            ast::Stmt::ClassDef(class) => self.infer_class_definition_statement(class),
            ast::Stmt::Expr(ast::StmtExpr {
                range: _,
                node_index: _,
                value,
            }) => {
                self.infer_expression(value);
            }
            ast::Stmt::If(if_statement) => self.infer_if_statement(if_statement),
            ast::Stmt::Try(try_statement) => self.infer_try_statement(try_statement),
            ast::Stmt::With(with_statement) => self.infer_with_statement(with_statement),
            ast::Stmt::Match(match_statement) => self.infer_match_statement(match_statement),
            ast::Stmt::Assign(assign) => self.infer_assignment_statement(assign),
            ast::Stmt::AnnAssign(assign) => self.infer_annotated_assignment_statement(assign),
            ast::Stmt::AugAssign(aug_assign) => {
                self.infer_augmented_assignment_statement(aug_assign);
            }
            ast::Stmt::TypeAlias(type_statement) => self.infer_type_alias_statement(type_statement),
            ast::Stmt::For(for_statement) => self.infer_for_statement(for_statement),
            ast::Stmt::While(while_statement) => self.infer_while_statement(while_statement),
            ast::Stmt::Import(import) => self.infer_import_statement(import),
            ast::Stmt::ImportFrom(import) => self.infer_import_from_statement(import),
            ast::Stmt::Assert(assert_statement) => self.infer_assert_statement(assert_statement),
            ast::Stmt::Raise(raise) => self.infer_raise_statement(raise),
            ast::Stmt::Return(ret) => self.infer_return_statement(ret),
            ast::Stmt::Delete(delete) => self.infer_delete_statement(delete),
            ast::Stmt::Break(_)
            | ast::Stmt::Continue(_)
            | ast::Stmt::Pass(_)
            | ast::Stmt::IpyEscapeCommand(_)
            | ast::Stmt::Global(_)
            | ast::Stmt::Nonlocal(_) => {
                // No-op
            }
        }
    }

    fn infer_definition(&mut self, node: impl Into<DefinitionNodeKey> + std::fmt::Debug + Copy) {
        let definition = self.index.expect_single_definition(node);
        let result = infer_definition_types(self.db(), definition);
        self.extend(result);
    }

    fn infer_function_definition_statement(&mut self, function: &ast::StmtFunctionDef) {
        self.infer_definition(function);
    }

    fn infer_function_definition(
        &mut self,
        function: &ast::StmtFunctionDef,
        definition: Definition<'db>,
    ) {
        let ast::StmtFunctionDef {
            range: _,
            node_index: _,
            is_async: _,
            name,
            type_params,
            parameters,
            returns,
            body: _,
            decorator_list,
        } = function;

        let mut decorator_types_and_nodes = Vec::with_capacity(decorator_list.len());

        let mut function_decorators = FunctionDecorators::empty();

        let mut dataclass_transformer_params = None;

        for decorator in decorator_list {
            let decorator_ty = self.infer_decorator(decorator);

            let decorator_function_decorator = self.function_decorators(decorator_ty);

            function_decorators |= decorator_function_decorator;

            match decorator_ty {
                Type::FunctionLiteral(function) => {
                    if let Some(KnownFunction::NoTypeCheck) = function.known(self.db()) {
                        // If the function is decorated with the `no_type_check` decorator,
                        // we need to suppress any errors that come after the decorators.
                        self.context.set_in_no_type_check(InNoTypeCheck::Yes);
                        continue;
                    }
                }
                Type::DataclassTransformer(params) => {
                    dataclass_transformer_params = Some(params);
                }
                _ => {}
            }
            if !decorator_function_decorator.is_empty() {
                continue;
            }

            decorator_types_and_nodes.push((decorator_ty, decorator));
        }

        for default in parameters
            .iter_non_variadic_params()
            .filter_map(|param| param.default.as_deref())
        {
            self.infer_expression(default);
        }

        // If there are type params, parameters and returns are evaluated in that scope, that is, in
        // `infer_function_type_params`, rather than here.
        if type_params.is_none() {
            if self.defer_annotations() {
                self.types.deferred.insert(definition);
            } else {
                self.infer_optional_annotation_expression(
                    returns.as_deref(),
                    DeferredExpressionState::None,
                );
                self.infer_parameters(parameters);
            }
        }

        let known_function =
            KnownFunction::try_from_definition_and_name(self.db(), definition, name);

        let body_scope = self
            .index
            .node_scope(NodeWithScopeRef::Function(function))
            .to_scope_id(self.db(), self.file());

        let overload_literal = OverloadLiteral::new(
            self.db(),
            &name.id,
            known_function,
            body_scope,
            function_decorators,
            dataclass_transformer_params,
        );

        let inherited_generic_context = None;
        let function_literal =
            FunctionLiteral::new(self.db(), overload_literal, inherited_generic_context);

        let type_mappings = Box::from([]);
        let mut inferred_ty = Type::FunctionLiteral(FunctionType::new(
            self.db(),
            function_literal,
            type_mappings,
        ));

        for (decorator_ty, decorator_node) in decorator_types_and_nodes.iter().rev() {
            inferred_ty = match decorator_ty
                .try_call(self.db(), &CallArgumentTypes::positional([inferred_ty]))
                .map(|bindings| bindings.return_type(self.db()))
            {
                Ok(return_ty) => return_ty,
                Err(CallError(_, bindings)) => {
                    bindings.report_diagnostics(&self.context, (*decorator_node).into());
                    bindings.return_type(self.db())
                }
            };
        }

        self.add_declaration_with_binding(
            function.into(),
            definition,
            &DeclaredAndInferredType::AreTheSame(inferred_ty),
        );
    }

    fn infer_parameters(&mut self, parameters: &ast::Parameters) {
        let ast::Parameters {
            range: _,
            node_index: _,
            posonlyargs: _,
            args: _,
            vararg,
            kwonlyargs: _,
            kwarg,
        } = parameters;

        for param_with_default in parameters.iter_non_variadic_params() {
            self.infer_parameter_with_default(param_with_default);
        }
        if let Some(vararg) = vararg {
            self.infer_parameter(vararg);
        }
        if let Some(kwarg) = kwarg {
            self.infer_parameter(kwarg);
        }
    }

    fn infer_parameter_with_default(&mut self, parameter_with_default: &ast::ParameterWithDefault) {
        let ast::ParameterWithDefault {
            range: _,
            node_index: _,
            parameter,
            default: _,
        } = parameter_with_default;

        self.infer_optional_annotation_expression(
            parameter.annotation.as_deref(),
            DeferredExpressionState::None,
        );
    }

    fn infer_parameter(&mut self, parameter: &ast::Parameter) {
        let ast::Parameter {
            range: _,
            node_index: _,
            name: _,
            annotation,
        } = parameter;

        self.infer_optional_annotation_expression(
            annotation.as_deref(),
            DeferredExpressionState::None,
        );
    }

    /// Set initial declared type (if annotated) and inferred type for a function-parameter symbol,
    /// in the function body scope.
    ///
    /// The declared type is the annotated type, if any, or `Unknown`.
    ///
    /// The inferred type is the annotated type, unioned with the type of the default value, if
    /// any. If both types are fully static, this union is a no-op (it should simplify to just the
    /// annotated type.) But in a case like `f(x=None)` with no annotated type, we want to infer
    /// the type `Unknown | None` for `x`, not just `Unknown`, so that we can error on usage of `x`
    /// that would not be valid for `None`.
    ///
    /// If the default-value type is not assignable to the declared (annotated) type, we ignore the
    /// default-value type and just infer the annotated type; this is the same way we handle
    /// assignments, and allows an explicit annotation to override a bad inference.
    ///
    /// Parameter definitions are odd in that they define a symbol in the function-body scope, so
    /// the Definition belongs to the function body scope, but the expressions (annotation and
    /// default value) both belong to outer scopes. (The default value always belongs to the outer
    /// scope in which the function is defined, the annotation belongs either to the outer scope,
    /// or maybe to an intervening type-params scope, if it's a generic function.) So we don't use
    /// `self.infer_expression` or store any expression types here, we just use `expression_ty` to
    /// get the types of the expressions from their respective scopes.
    ///
    /// It is safe (non-cycle-causing) to use `expression_ty` here, because an outer scope can't
    /// depend on a definition from an inner scope, so we shouldn't be in-process of inferring the
    /// outer scope here.
    fn infer_parameter_definition(
        &mut self,
        parameter_with_default: &ast::ParameterWithDefault,
        definition: Definition<'db>,
    ) {
        let ast::ParameterWithDefault {
            parameter,
            default,
            range: _,
            node_index: _,
        } = parameter_with_default;
        let default_ty = default
            .as_ref()
            .map(|default| self.file_expression_type(default));
        if let Some(annotation) = parameter.annotation.as_ref() {
            let declared_ty = self.file_expression_type(annotation);
            let declared_and_inferred_ty = if let Some(default_ty) = default_ty {
                if default_ty.is_assignable_to(self.db(), declared_ty) {
                    DeclaredAndInferredType::MightBeDifferent {
                        declared_ty: declared_ty.into(),
                        inferred_ty: UnionType::from_elements(self.db(), [declared_ty, default_ty]),
                    }
                } else if (self.in_stub()
                    || self.in_function_overload_or_abstractmethod()
                    || self
                        .class_context_of_current_method()
                        .is_some_and(|class| class.is_protocol(self.db())))
                    && default
                        .as_ref()
                        .is_some_and(|d| d.is_ellipsis_literal_expr())
                {
                    DeclaredAndInferredType::AreTheSame(declared_ty)
                } else {
                    if let Some(builder) = self
                        .context
                        .report_lint(&INVALID_PARAMETER_DEFAULT, parameter_with_default)
                    {
                        builder.into_diagnostic(format_args!(
                            "Default value of type `{}` is not assignable \
                             to annotated parameter type `{}`",
                            default_ty.display(self.db()),
                            declared_ty.display(self.db())
                        ));
                    }
                    DeclaredAndInferredType::AreTheSame(declared_ty)
                }
            } else {
                DeclaredAndInferredType::AreTheSame(declared_ty)
            };
            self.add_declaration_with_binding(
                parameter.into(),
                definition,
                &declared_and_inferred_ty,
            );
        } else {
            let ty = if let Some(default_ty) = default_ty {
                UnionType::from_elements(self.db(), [Type::unknown(), default_ty])
            } else {
                Type::unknown()
            };
            self.add_binding(parameter.into(), definition, ty);
        }
    }

    /// Set initial declared/inferred types for a `*args` variadic positional parameter.
    ///
    /// The annotated type is implicitly wrapped in a homogeneous tuple.
    ///
    /// See [`infer_parameter_definition`] doc comment for some relevant observations about scopes.
    ///
    /// [`infer_parameter_definition`]: Self::infer_parameter_definition
    fn infer_variadic_positional_parameter_definition(
        &mut self,
        parameter: &ast::Parameter,
        definition: Definition<'db>,
    ) {
        if let Some(annotation) = parameter.annotation() {
            let ty = if annotation.is_starred_expr() {
                todo_type!("PEP 646")
            } else {
                let annotated_type = self.file_expression_type(annotation);
                KnownClass::Tuple.to_specialized_instance(self.db(), [annotated_type])
            };

            self.add_declaration_with_binding(
                parameter.into(),
                definition,
                &DeclaredAndInferredType::AreTheSame(ty),
            );
        } else {
            self.add_binding(
                parameter.into(),
                definition,
                KnownClass::Tuple.to_specialized_instance(self.db(), [Type::unknown()]),
            );
        }
    }

    /// Set initial declared/inferred types for a `*args` variadic positional parameter.
    ///
    /// The annotated type is implicitly wrapped in a string-keyed dictionary.
    ///
    /// See [`infer_parameter_definition`] doc comment for some relevant observations about scopes.
    ///
    /// [`infer_parameter_definition`]: Self::infer_parameter_definition
    fn infer_variadic_keyword_parameter_definition(
        &mut self,
        parameter: &ast::Parameter,
        definition: Definition<'db>,
    ) {
        if let Some(annotation) = parameter.annotation() {
            let annotated_ty = self.file_expression_type(annotation);
            let ty = KnownClass::Dict.to_specialized_instance(
                self.db(),
                [KnownClass::Str.to_instance(self.db()), annotated_ty],
            );
            self.add_declaration_with_binding(
                parameter.into(),
                definition,
                &DeclaredAndInferredType::AreTheSame(ty),
            );
        } else {
            self.add_binding(
                parameter.into(),
                definition,
                KnownClass::Dict.to_specialized_instance(
                    self.db(),
                    [KnownClass::Str.to_instance(self.db()), Type::unknown()],
                ),
            );
        }
    }

    fn infer_class_definition_statement(&mut self, class: &ast::StmtClassDef) {
        self.infer_definition(class);
    }

    fn infer_class_definition(
        &mut self,
        class_node: &ast::StmtClassDef,
        definition: Definition<'db>,
    ) {
        let ast::StmtClassDef {
            range: _,
            node_index: _,
            name,
            type_params,
            decorator_list,
            arguments: _,
            body: _,
        } = class_node;

        let mut dataclass_params = None;
        let mut dataclass_transformer_params = None;
        for decorator in decorator_list {
            let decorator_ty = self.infer_decorator(decorator);
            if decorator_ty
                .into_function_literal()
                .is_some_and(|function| function.is_known(self.db(), KnownFunction::Dataclass))
            {
                dataclass_params = Some(DataclassParams::default());
                continue;
            }

            if let Type::DataclassDecorator(params) = decorator_ty {
                dataclass_params = Some(params);
                continue;
            }

            if let Type::FunctionLiteral(f) = decorator_ty {
                // We do not yet detect or flag `@dataclass_transform` applied to more than one
                // overload, or an overload and the implementation both. Nevertheless, this is not
                // allowed. We do not try to treat the offenders intelligently -- just use the
                // params of the last seen usage of `@dataclass_transform`
                let params = f
                    .iter_overloads_and_implementation(self.db())
                    .find_map(|overload| overload.dataclass_transformer_params(self.db()));
                if let Some(params) = params {
                    dataclass_params = Some(params.into());
                    continue;
                }
            }

            if let Type::DataclassTransformer(params) = decorator_ty {
                dataclass_transformer_params = Some(params);
                continue;
            }
        }

        let body_scope = self
            .index
            .node_scope(NodeWithScopeRef::Class(class_node))
            .to_scope_id(self.db(), self.file());

        let maybe_known_class = KnownClass::try_from_file_and_name(self.db(), self.file(), name);

        let class_ty = Type::from(ClassLiteral::new(
            self.db(),
            name.id.clone(),
            body_scope,
            maybe_known_class,
            dataclass_params,
            dataclass_transformer_params,
        ));

        self.add_declaration_with_binding(
            class_node.into(),
            definition,
            &DeclaredAndInferredType::AreTheSame(class_ty),
        );

        // if there are type parameters, then the keywords and bases are within that scope
        // and we don't need to run inference here
        if type_params.is_none() {
            for keyword in class_node.keywords() {
                self.infer_expression(&keyword.value);
            }

            // Inference of bases deferred in stubs
            // TODO: Only defer the references that are actually string literals, instead of
            // deferring the entire class definition if a string literal occurs anywhere in the
            // base class list.
            if self.in_stub() || class_node.bases().iter().any(contains_string_literal) {
                self.types.deferred.insert(definition);
            } else {
                for base in class_node.bases() {
                    self.infer_expression(base);
                }
            }
        }
    }

    fn infer_function_deferred(&mut self, function: &ast::StmtFunctionDef) {
        self.infer_optional_annotation_expression(
            function.returns.as_deref(),
            DeferredExpressionState::Deferred,
        );
        self.infer_parameters(function.parameters.as_ref());
    }

    fn infer_class_deferred(&mut self, class: &ast::StmtClassDef) {
        for base in class.bases() {
            self.infer_expression(base);
        }
    }

    fn infer_type_alias_definition(
        &mut self,
        type_alias: &ast::StmtTypeAlias,
        definition: Definition<'db>,
    ) {
        self.infer_expression(&type_alias.name);

        let rhs_scope = self
            .index
            .node_scope(NodeWithScopeRef::TypeAlias(type_alias))
            .to_scope_id(self.db(), self.file());

        let type_alias_ty = Type::KnownInstance(KnownInstanceType::TypeAliasType(
            TypeAliasType::PEP695(PEP695TypeAliasType::new(
                self.db(),
                &type_alias.name.as_name_expr().unwrap().id,
                rhs_scope,
            )),
        ));

        self.add_declaration_with_binding(
            type_alias.into(),
            definition,
            &DeclaredAndInferredType::AreTheSame(type_alias_ty),
        );
    }

    fn infer_if_statement(&mut self, if_statement: &ast::StmtIf) {
        let ast::StmtIf {
            range: _,
            node_index: _,
            test,
            body,
            elif_else_clauses,
        } = if_statement;

        let test_ty = self.infer_standalone_expression(test);

        if let Err(err) = test_ty.try_bool(self.db()) {
            err.report_diagnostic(&self.context, &**test);
        }

        self.infer_body(body);

        for clause in elif_else_clauses {
            let ast::ElifElseClause {
                range: _,
                node_index: _,
                test,
                body,
            } = clause;

            if let Some(test) = &test {
                let test_ty = self.infer_standalone_expression(test);

                if let Err(err) = test_ty.try_bool(self.db()) {
                    err.report_diagnostic(&self.context, test);
                }
            }

            self.infer_body(body);
        }
    }

    fn infer_try_statement(&mut self, try_statement: &ast::StmtTry) {
        let ast::StmtTry {
            range: _,
            node_index: _,
            body,
            handlers,
            orelse,
            finalbody,
            is_star: _,
        } = try_statement;

        self.infer_body(body);

        for handler in handlers {
            let ast::ExceptHandler::ExceptHandler(handler) = handler;
            let ast::ExceptHandlerExceptHandler {
                type_: handled_exceptions,
                name: symbol_name,
                body,
                range: _,
                node_index: _,
            } = handler;

            // If `symbol_name` is `Some()` and `handled_exceptions` is `None`,
            // it's invalid syntax (something like `except as e:`).
            // However, it's obvious that the user *wanted* `e` to be bound here,
            // so we'll have created a definition in the semantic-index stage anyway.
            if symbol_name.is_some() {
                self.infer_definition(handler);
            } else {
                self.infer_exception(handled_exceptions.as_deref(), try_statement.is_star);
            }

            self.infer_body(body);
        }

        self.infer_body(orelse);
        self.infer_body(finalbody);
    }

    fn infer_with_statement(&mut self, with_statement: &ast::StmtWith) {
        let ast::StmtWith {
            range: _,
            node_index: _,
            is_async,
            items,
            body,
        } = with_statement;
        for item in items {
            let target = item.optional_vars.as_deref();
            if let Some(target) = target {
                self.infer_target(target, &item.context_expr, |builder, context_expr| {
                    // TODO: `infer_with_statement_definition` reports a diagnostic if `ctx_manager_ty` isn't a context manager
                    //  but only if the target is a name. We should report a diagnostic here if the target isn't a name:
                    //  `with not_context_manager as a.x: ...
                    builder
                        .infer_standalone_expression(context_expr)
                        .enter(builder.db())
                });
            } else {
                // Call into the context expression inference to validate that it evaluates
                // to a valid context manager.
                let context_expression_ty = self.infer_expression(&item.context_expr);
                self.infer_context_expression(&item.context_expr, context_expression_ty, *is_async);
                self.infer_optional_expression(target);
            }
        }

        self.infer_body(body);
    }

    fn infer_with_item_definition(
        &mut self,
        with_item: &WithItemDefinitionKind<'db>,
        definition: Definition<'db>,
    ) {
        let context_expr = with_item.context_expr(self.module());
        let target = with_item.target(self.module());

        let context_expr_ty = self.infer_standalone_expression(context_expr);

        let target_ty = if with_item.is_async() {
            todo_type!("async `with` statement")
        } else {
            match with_item.target_kind() {
                TargetKind::Sequence(unpack_position, unpack) => {
                    let unpacked = infer_unpack_types(self.db(), unpack);
                    let target_ast_id = target.scoped_expression_id(self.db(), self.scope());
                    if unpack_position == UnpackPosition::First {
                        self.context.extend(unpacked.diagnostics());
                    }
                    unpacked.expression_type(target_ast_id)
                }
                TargetKind::Single => self.infer_context_expression(
                    context_expr,
                    context_expr_ty,
                    with_item.is_async(),
                ),
            }
        };

        self.store_expression_type(target, target_ty);
        self.add_binding(target.into(), definition, target_ty);
    }

    /// Infers the type of a context expression (`with expr`) and returns the target's type
    ///
    /// Returns [`Type::unknown`] if the context expression doesn't implement the context manager protocol.
    ///
    /// ## Terminology
    /// See [PEP343](https://peps.python.org/pep-0343/#standard-terminology).
    fn infer_context_expression(
        &mut self,
        context_expression: &ast::Expr,
        context_expression_type: Type<'db>,
        is_async: bool,
    ) -> Type<'db> {
        // TODO: Handle async with statements (they use `aenter` and `aexit`)
        if is_async {
            return todo_type!("async `with` statement");
        }

        context_expression_type
            .try_enter(self.db())
            .unwrap_or_else(|err| {
                err.report_diagnostic(
                    &self.context,
                    context_expression_type,
                    context_expression.into(),
                );
                err.fallback_enter_type(self.db())
            })
    }

    fn infer_exception(&mut self, node: Option<&ast::Expr>, is_star: bool) -> Type<'db> {
        fn extract_tuple_specialization<'db>(db: &'db dyn Db, ty: Type<'db>) -> Option<Type<'db>> {
            let class = ty.into_nominal_instance()?.class;
            if !class.is_known(db, KnownClass::Tuple) {
                return None;
            }
            let ClassType::Generic(class) = class else {
                return None;
            };
            let specialization = class.specialization(db).types(db)[0];
            let specialization_instance = specialization.to_instance(db)?;

            specialization_instance
                .is_assignable_to(db, KnownClass::BaseException.to_instance(db))
                .then_some(specialization_instance)
        }

        // If there is no handled exception, it's invalid syntax;
        // a diagnostic will have already been emitted
        let node_ty = node.map_or(Type::unknown(), |ty| self.infer_expression(ty));
        let type_base_exception = KnownClass::BaseException.to_subclass_of(self.db());

        // If it's an `except*` handler, this won't actually be the type of the bound symbol;
        // it will actually be the type of the generic parameters to `BaseExceptionGroup` or `ExceptionGroup`.
        let symbol_ty = if let Type::Tuple(tuple) = node_ty {
            let mut builder = UnionBuilder::new(self.db());
            for element in tuple.elements(self.db()).iter().copied() {
                builder = builder.add(
                    if element.is_assignable_to(self.db(), type_base_exception) {
                        element.to_instance(self.db()).expect(
                            "`Type::to_instance()` should always return `Some()` \
                                if called on a type assignable to `type[BaseException]`",
                        )
                    } else {
                        if let Some(node) = node {
                            report_invalid_exception_caught(&self.context, node, element);
                        }
                        Type::unknown()
                    },
                );
            }
            builder.build()
        } else if node_ty.is_assignable_to(self.db(), type_base_exception) {
            node_ty.to_instance(self.db()).expect(
                "`Type::to_instance()` should always return `Some()` \
                    if called on a type assignable to `type[BaseException]`",
            )
        } else if node_ty.is_assignable_to(
            self.db(),
            KnownClass::Tuple.to_specialized_instance(self.db(), [type_base_exception]),
        ) {
            extract_tuple_specialization(self.db(), node_ty)
                .unwrap_or_else(|| KnownClass::BaseException.to_instance(self.db()))
        } else if node_ty.is_assignable_to(
            self.db(),
            UnionType::from_elements(
                self.db(),
                [
                    type_base_exception,
                    KnownClass::Tuple.to_specialized_instance(self.db(), [type_base_exception]),
                ],
            ),
        ) {
            KnownClass::BaseException.to_instance(self.db())
        } else {
            if let Some(node) = node {
                report_invalid_exception_caught(&self.context, node, node_ty);
            }
            Type::unknown()
        };

        if is_star {
            let class = if symbol_ty
                .is_subtype_of(self.db(), KnownClass::Exception.to_instance(self.db()))
            {
                KnownClass::ExceptionGroup
            } else {
                KnownClass::BaseExceptionGroup
            };
            class.to_specialized_instance(self.db(), [symbol_ty])
        } else {
            symbol_ty
        }
    }

    fn infer_except_handler_definition(
        &mut self,
        except_handler_definition: &ExceptHandlerDefinitionKind,
        definition: Definition<'db>,
    ) {
        let symbol_ty = self.infer_exception(
            except_handler_definition.handled_exceptions(self.module()),
            except_handler_definition.is_star(),
        );

        self.add_binding(
            except_handler_definition.node(self.module()).into(),
            definition,
            symbol_ty,
        );
    }

    fn infer_typevar_definition(
        &mut self,
        node: &ast::TypeParamTypeVar,
        definition: Definition<'db>,
    ) {
        let ast::TypeParamTypeVar {
            range: _,
            node_index: _,
            name,
            bound,
            default,
        } = node;
        let bound_or_constraint = match bound.as_deref() {
            Some(expr @ ast::Expr::Tuple(ast::ExprTuple { elts, .. })) => {
                if elts.len() < 2 {
                    if let Some(builder) = self
                        .context
                        .report_lint(&INVALID_TYPE_VARIABLE_CONSTRAINTS, expr)
                    {
                        builder.into_diagnostic("TypeVar must have at least two constrained types");
                    }
                    self.infer_expression(expr);
                    None
                } else {
                    // We don't use UnionType::from_elements or UnionBuilder here, because we don't
                    // want to simplify the list of constraints like we do with the elements of an
                    // actual union type.
                    // TODO: Consider using a new `OneOfType` connective here instead, since that
                    // more accurately represents the actual semantics of typevar constraints.
                    let elements = UnionType::new(
                        self.db(),
                        elts.iter()
                            .map(|expr| self.infer_type_expression(expr))
                            .collect::<Box<[_]>>(),
                    );
                    let constraints = TypeVarBoundOrConstraints::Constraints(elements);
                    // But when we construct an actual union type for the constraint expression as
                    // a whole, we do use UnionType::from_elements to maintain the invariant that
                    // all union types are simplified.
                    self.store_expression_type(
                        expr,
                        UnionType::from_elements(self.db(), elements.elements(self.db())),
                    );
                    Some(constraints)
                }
            }
            Some(expr) => Some(TypeVarBoundOrConstraints::UpperBound(
                self.infer_type_expression(expr),
            )),
            None => None,
        };
        let default_ty = self.infer_optional_type_expression(default.as_deref());
        let ty = Type::KnownInstance(KnownInstanceType::TypeVar(TypeVarInstance::new(
            self.db(),
            name.id.clone(),
            Some(definition),
            bound_or_constraint,
            TypeVarVariance::Invariant, // TODO: infer this
            default_ty,
            TypeVarKind::Pep695,
        )));
        self.add_declaration_with_binding(
            node.into(),
            definition,
            &DeclaredAndInferredType::AreTheSame(ty),
        );
    }

    fn infer_paramspec_definition(
        &mut self,
        node: &ast::TypeParamParamSpec,
        definition: Definition<'db>,
    ) {
        let ast::TypeParamParamSpec {
            range: _,
            node_index: _,
            name: _,
            default,
        } = node;
        self.infer_optional_expression(default.as_deref());
        let pep_695_todo = Type::Dynamic(DynamicType::TodoPEP695ParamSpec);
        self.add_declaration_with_binding(
            node.into(),
            definition,
            &DeclaredAndInferredType::AreTheSame(pep_695_todo),
        );
    }

    fn infer_typevartuple_definition(
        &mut self,
        node: &ast::TypeParamTypeVarTuple,
        definition: Definition<'db>,
    ) {
        let ast::TypeParamTypeVarTuple {
            range: _,
            node_index: _,
            name: _,
            default,
        } = node;
        self.infer_optional_expression(default.as_deref());
        let pep_695_todo = todo_type!("PEP-695 TypeVarTuple definition types");
        self.add_declaration_with_binding(
            node.into(),
            definition,
            &DeclaredAndInferredType::AreTheSame(pep_695_todo),
        );
    }

    fn infer_match_statement(&mut self, match_statement: &ast::StmtMatch) {
        let ast::StmtMatch {
            range: _,
            node_index: _,
            subject,
            cases,
        } = match_statement;

        self.infer_standalone_expression(subject);

        for case in cases {
            let ast::MatchCase {
                range: _,
                node_index: _,
                body,
                pattern,
                guard,
            } = case;
            self.infer_match_pattern(pattern);

            if let Some(guard) = guard.as_deref() {
                let guard_ty = self.infer_standalone_expression(guard);

                if let Err(err) = guard_ty.try_bool(self.db()) {
                    err.report_diagnostic(&self.context, guard);
                }
            }

            self.infer_body(body);
        }
    }

    fn infer_match_pattern_definition(
        &mut self,
        pattern: &ast::Pattern,
        _index: u32,
        definition: Definition<'db>,
    ) {
        // TODO(dhruvmanila): The correct way to infer types here is to perform structural matching
        // against the subject expression type (which we can query via `infer_expression_types`)
        // and extract the type at the `index` position if the pattern matches. This will be
        // similar to the logic in `self.infer_assignment_definition`.
        self.add_binding(
            pattern.into(),
            definition,
            todo_type!("`match` pattern definition types"),
        );
    }

    fn infer_match_pattern(&mut self, pattern: &ast::Pattern) {
        // We need to create a standalone expression for each arm of a match statement, since they
        // can introduce constraints on the match subject. (Or more accurately, for the match arm's
        // pattern, since its the pattern that introduces any constraints, not the body.) Ideally,
        // that standalone expression would wrap the match arm's pattern as a whole. But a
        // standalone expression can currently only wrap an ast::Expr, which patterns are not. So,
        // we need to choose an Expr that can “stand in” for the pattern, which we can wrap in a
        // standalone expression.
        //
        // That said, when inferring the type of a standalone expression, we don't have access to
        // its parent or sibling nodes.  That means, for instance, that in a class pattern, where
        // we are currently using the class name as the standalone expression, we do not have
        // access to the class pattern's arguments in the standalone expression inference scope.
        // At the moment, we aren't trying to do anything with those arguments when creating a
        // narrowing constraint for the pattern.  But in the future, if we do, we will have to
        // either wrap those arguments in their own standalone expressions, or update Expression to
        // be able to wrap other AST node types besides just ast::Expr.
        //
        // This function is only called for the top-level pattern of a match arm, and is
        // responsible for inferring the standalone expression for each supported pattern type. It
        // then hands off to `infer_nested_match_pattern` for any subexpressions and subpatterns,
        // where we do NOT have any additional standalone expressions to infer through.
        //
        // TODO(dhruvmanila): Add a Salsa query for inferring pattern types and matching against
        // the subject expression: https://github.com/astral-sh/ruff/pull/13147#discussion_r1739424510
        match pattern {
            ast::Pattern::MatchValue(match_value) => {
                self.infer_standalone_expression(&match_value.value);
            }
            ast::Pattern::MatchClass(match_class) => {
                let ast::PatternMatchClass {
                    range: _,
                    node_index: _,
                    cls,
                    arguments,
                } = match_class;
                for pattern in &arguments.patterns {
                    self.infer_nested_match_pattern(pattern);
                }
                for keyword in &arguments.keywords {
                    self.infer_nested_match_pattern(&keyword.pattern);
                }
                self.infer_standalone_expression(cls);
            }
            ast::Pattern::MatchOr(match_or) => {
                for pattern in &match_or.patterns {
                    self.infer_match_pattern(pattern);
                }
            }
            _ => {
                self.infer_nested_match_pattern(pattern);
            }
        }
    }

    fn infer_nested_match_pattern(&mut self, pattern: &ast::Pattern) {
        match pattern {
            ast::Pattern::MatchValue(match_value) => {
                self.infer_expression(&match_value.value);
            }
            ast::Pattern::MatchSequence(match_sequence) => {
                for pattern in &match_sequence.patterns {
                    self.infer_nested_match_pattern(pattern);
                }
            }
            ast::Pattern::MatchMapping(match_mapping) => {
                let ast::PatternMatchMapping {
                    range: _,
                    node_index: _,
                    keys,
                    patterns,
                    rest: _,
                } = match_mapping;
                for key in keys {
                    self.infer_expression(key);
                }
                for pattern in patterns {
                    self.infer_nested_match_pattern(pattern);
                }
            }
            ast::Pattern::MatchClass(match_class) => {
                let ast::PatternMatchClass {
                    range: _,
                    node_index: _,
                    cls,
                    arguments,
                } = match_class;
                for pattern in &arguments.patterns {
                    self.infer_nested_match_pattern(pattern);
                }
                for keyword in &arguments.keywords {
                    self.infer_nested_match_pattern(&keyword.pattern);
                }
                self.infer_expression(cls);
            }
            ast::Pattern::MatchAs(match_as) => {
                if let Some(pattern) = &match_as.pattern {
                    self.infer_nested_match_pattern(pattern);
                }
            }
            ast::Pattern::MatchOr(match_or) => {
                for pattern in &match_or.patterns {
                    self.infer_nested_match_pattern(pattern);
                }
            }
            ast::Pattern::MatchStar(_) | ast::Pattern::MatchSingleton(_) => {}
        }
    }

    fn infer_assignment_statement(&mut self, assignment: &ast::StmtAssign) {
        let ast::StmtAssign {
            range: _,
            node_index: _,
            targets,
            value,
        } = assignment;

        for target in targets {
            self.infer_target(target, value, |builder, value_expr| {
                builder.infer_standalone_expression(value_expr)
            });
        }
    }

    /// Infer the (definition) types involved in a `target` expression.
    ///
    /// This is used for assignment statements, for statements, etc. with a single or multiple
    /// targets (unpacking). If `target` is an attribute expression, we check that the assignment
    /// is valid. For 'target's that are definitions, this check happens elsewhere.
    ///
    /// The `infer_value_expr` function is used to infer the type of the `value` expression which
    /// are not `Name` expressions. The returned type is the one that is eventually assigned to the
    /// `target`.
    fn infer_target<F>(&mut self, target: &ast::Expr, value: &ast::Expr, infer_value_expr: F)
    where
        F: Fn(&mut TypeInferenceBuilder<'db, '_>, &ast::Expr) -> Type<'db>,
    {
        let assigned_ty = match target {
            ast::Expr::Name(_) => None,
            _ => Some(infer_value_expr(self, value)),
        };
        self.infer_target_impl(target, assigned_ty);
    }

    /// Make sure that the attribute assignment `obj.attribute = value` is valid.
    ///
    /// `target` is the node for the left-hand side, `object_ty` is the type of `obj`, `attribute` is
    /// the name of the attribute being assigned, and `value_ty` is the type of the right-hand side of
    /// the assignment. If the assignment is invalid, emit diagnostics.
    fn validate_attribute_assignment(
        &mut self,
        target: &ast::ExprAttribute,
        object_ty: Type<'db>,
        attribute: &str,
        value_ty: Type<'db>,
        emit_diagnostics: bool,
    ) -> bool {
        let db = self.db();

        let ensure_assignable_to = |attr_ty| -> bool {
            let assignable = value_ty.is_assignable_to(db, attr_ty);
            if !assignable && emit_diagnostics {
                report_invalid_attribute_assignment(
                    &self.context,
                    target.into(),
                    attr_ty,
                    value_ty,
                    attribute,
                );
            }
            assignable
        };

        match object_ty {
            Type::Union(union) => {
                if union.elements(self.db()).iter().all(|elem| {
                    self.validate_attribute_assignment(target, *elem, attribute, value_ty, false)
                }) {
                    true
                } else {
                    // TODO: This is not a very helpful error message, as it does not include the underlying reason
                    // why the assignment is invalid. This would be a good use case for sub-diagnostics.
                    if emit_diagnostics {
                        if let Some(builder) = self.context.report_lint(&INVALID_ASSIGNMENT, target)
                        {
                            builder.into_diagnostic(format_args!(
                                "Object of type `{}` is not assignable \
                                 to attribute `{attribute}` on type `{}`",
                                value_ty.display(self.db()),
                                object_ty.display(self.db()),
                            ));
                        }
                    }

                    false
                }
            }

            Type::Intersection(intersection) => {
                // TODO: Handle negative intersection elements
                if intersection.positive(db).iter().any(|elem| {
                    self.validate_attribute_assignment(target, *elem, attribute, value_ty, false)
                }) {
                    true
                } else {
                    if emit_diagnostics {
                        if let Some(builder) = self.context.report_lint(&INVALID_ASSIGNMENT, target)
                        {
                            // TODO: same here, see above
                            builder.into_diagnostic(format_args!(
                                "Object of type `{}` is not assignable \
                                 to attribute `{attribute}` on type `{}`",
                                value_ty.display(self.db()),
                                object_ty.display(self.db()),
                            ));
                        }
                    }
                    false
                }
            }

            // Super instances do not allow attribute assignment
            Type::NominalInstance(instance) if instance.class.is_known(db, KnownClass::Super) => {
                if emit_diagnostics {
                    if let Some(builder) = self.context.report_lint(&INVALID_ASSIGNMENT, target) {
                        builder.into_diagnostic(format_args!(
                            "Cannot assign to attribute `{attribute}` on type `{}`",
                            object_ty.display(self.db()),
                        ));
                    }
                }
                false
            }
            Type::BoundSuper(_) => {
                if emit_diagnostics {
                    if let Some(builder) = self.context.report_lint(&INVALID_ASSIGNMENT, target) {
                        builder.into_diagnostic(format_args!(
                            "Cannot assign to attribute `{attribute}` on type `{}`",
                            object_ty.display(self.db()),
                        ));
                    }
                }
                false
            }

            Type::Dynamic(..) | Type::Never => true,

            Type::NominalInstance(..)
            | Type::ProtocolInstance(_)
            | Type::BooleanLiteral(..)
            | Type::IntLiteral(..)
            | Type::StringLiteral(..)
            | Type::BytesLiteral(..)
            | Type::LiteralString
            | Type::Tuple(..)
            | Type::SpecialForm(..)
            | Type::KnownInstance(..)
            | Type::PropertyInstance(..)
            | Type::FunctionLiteral(..)
            | Type::Callable(..)
            | Type::BoundMethod(_)
            | Type::MethodWrapper(_)
            | Type::WrapperDescriptor(_)
            | Type::DataclassDecorator(_)
            | Type::DataclassTransformer(_)
            | Type::TypeVar(..)
            | Type::AlwaysTruthy
            | Type::AlwaysFalsy
            | Type::TypeIs(_) => {
                let is_read_only = || {
                    let dataclass_params = match object_ty {
                        Type::NominalInstance(instance) => match instance.class {
                            ClassType::NonGeneric(cls) => cls.dataclass_params(self.db()),
                            ClassType::Generic(cls) => {
                                cls.origin(self.db()).dataclass_params(self.db())
                            }
                        },
                        _ => None,
                    };

                    dataclass_params.is_some_and(|params| params.contains(DataclassParams::FROZEN))
                };

                match object_ty.class_member(db, attribute.into()) {
                    meta_attr @ PlaceAndQualifiers { .. } if meta_attr.is_class_var() => {
                        if emit_diagnostics {
                            if let Some(builder) =
                                self.context.report_lint(&INVALID_ATTRIBUTE_ACCESS, target)
                            {
                                builder.into_diagnostic(format_args!(
                                    "Cannot assign to ClassVar `{attribute}` \
                                     from an instance of type `{ty}`",
                                    ty = object_ty.display(self.db()),
                                ));
                            }
                        }
                        false
                    }
                    PlaceAndQualifiers {
                        place: Place::Type(meta_attr_ty, meta_attr_boundness),
                        qualifiers: _,
                    } => {
                        if is_read_only() {
                            if emit_diagnostics {
                                if let Some(builder) =
                                    self.context.report_lint(&INVALID_ASSIGNMENT, target)
                                {
                                    builder.into_diagnostic(format_args!(
                                        "Property `{attribute}` defined in `{ty}` is read-only",
                                        ty = object_ty.display(self.db()),
                                    ));
                                }
                            }
                            false
                        } else {
                            let assignable_to_meta_attr = if let Place::Type(meta_dunder_set, _) =
                                meta_attr_ty.class_member(db, "__set__".into()).place
                            {
                                let successful_call = meta_dunder_set
                                    .try_call(
                                        db,
                                        &CallArgumentTypes::positional([
                                            meta_attr_ty,
                                            object_ty,
                                            value_ty,
                                        ]),
                                    )
                                    .is_ok();

                                if !successful_call && emit_diagnostics {
                                    if let Some(builder) =
                                        self.context.report_lint(&INVALID_ASSIGNMENT, target)
                                    {
                                        // TODO: Here, it would be nice to emit an additional diagnostic that explains why the call failed
                                        builder.into_diagnostic(format_args!(
                                            "Invalid assignment to data descriptor attribute \
                                         `{attribute}` on type `{}` with custom `__set__` method",
                                            object_ty.display(db)
                                        ));
                                    }
                                }

                                successful_call
                            } else {
                                ensure_assignable_to(meta_attr_ty)
                            };

                            let assignable_to_instance_attribute = if meta_attr_boundness
                                == Boundness::PossiblyUnbound
                            {
                                let (assignable, boundness) =
                                    if let Place::Type(instance_attr_ty, instance_attr_boundness) =
                                        object_ty.instance_member(db, attribute).place
                                    {
                                        (
                                            ensure_assignable_to(instance_attr_ty),
                                            instance_attr_boundness,
                                        )
                                    } else {
                                        (true, Boundness::PossiblyUnbound)
                                    };

                                if boundness == Boundness::PossiblyUnbound {
                                    report_possibly_unbound_attribute(
                                        &self.context,
                                        target,
                                        attribute,
                                        object_ty,
                                    );
                                }

                                assignable
                            } else {
                                true
                            };

                            assignable_to_meta_attr && assignable_to_instance_attribute
                        }
                    }

                    PlaceAndQualifiers {
                        place: Place::Unbound,
                        ..
                    } => {
                        if let Place::Type(instance_attr_ty, instance_attr_boundness) =
                            object_ty.instance_member(db, attribute).place
                        {
                            if instance_attr_boundness == Boundness::PossiblyUnbound {
                                report_possibly_unbound_attribute(
                                    &self.context,
                                    target,
                                    attribute,
                                    object_ty,
                                );
                            }

                            if is_read_only() {
                                if emit_diagnostics {
                                    if let Some(builder) =
                                        self.context.report_lint(&INVALID_ASSIGNMENT, target)
                                    {
                                        builder.into_diagnostic(format_args!(
                                            "Property `{attribute}` defined in `{ty}` is read-only",
                                            ty = object_ty.display(self.db()),
                                        ));
                                    }
                                }
                                false
                            } else {
                                ensure_assignable_to(instance_attr_ty)
                            }
                        } else {
                            let result = object_ty.try_call_dunder_with_policy(
                                db,
                                "__setattr__",
                                &mut CallArgumentTypes::positional([
                                    Type::StringLiteral(StringLiteralType::new(
                                        db,
                                        Box::from(attribute),
                                    )),
                                    value_ty,
                                ]),
                                MemberLookupPolicy::MRO_NO_OBJECT_FALLBACK,
                            );

                            match result {
                                Ok(_) | Err(CallDunderError::PossiblyUnbound(_)) => true,
                                Err(CallDunderError::CallError(..)) => {
                                    if emit_diagnostics {
                                        if let Some(builder) =
                                            self.context.report_lint(&UNRESOLVED_ATTRIBUTE, target)
                                        {
                                            builder.into_diagnostic(format_args!(
                                                "Can not assign object of `{}` to attribute \
                                                 `{attribute}` on type `{}` with \
                                                 custom `__setattr__` method.",
                                                value_ty.display(db),
                                                object_ty.display(db)
                                            ));
                                        }
                                    }
                                    false
                                }
                                Err(CallDunderError::MethodNotAvailable) => {
                                    if emit_diagnostics {
                                        if let Some(builder) =
                                            self.context.report_lint(&UNRESOLVED_ATTRIBUTE, target)
                                        {
                                            builder.into_diagnostic(format_args!(
                                                "Unresolved attribute `{}` on type `{}`.",
                                                attribute,
                                                object_ty.display(db)
                                            ));
                                        }
                                    }

                                    false
                                }
                            }
                        }
                    }
                }
            }

            Type::ClassLiteral(..) | Type::GenericAlias(..) | Type::SubclassOf(..) => {
                match object_ty.class_member(db, attribute.into()) {
                    PlaceAndQualifiers {
                        place: Place::Type(meta_attr_ty, meta_attr_boundness),
                        qualifiers: _,
                    } => {
                        let assignable_to_meta_attr = if let Place::Type(meta_dunder_set, _) =
                            meta_attr_ty.class_member(db, "__set__".into()).place
                        {
                            let successful_call = meta_dunder_set
                                .try_call(
                                    db,
                                    &CallArgumentTypes::positional([
                                        meta_attr_ty,
                                        object_ty,
                                        value_ty,
                                    ]),
                                )
                                .is_ok();

                            if !successful_call && emit_diagnostics {
                                if let Some(builder) =
                                    self.context.report_lint(&INVALID_ASSIGNMENT, target)
                                {
                                    // TODO: Here, it would be nice to emit an additional diagnostic that explains why the call failed
                                    builder.into_diagnostic(format_args!(
                                        "Invalid assignment to data descriptor attribute \
                                         `{attribute}` on type `{}` with custom `__set__` method",
                                        object_ty.display(db)
                                    ));
                                }
                            }

                            successful_call
                        } else {
                            ensure_assignable_to(meta_attr_ty)
                        };

                        let assignable_to_class_attr = if meta_attr_boundness
                            == Boundness::PossiblyUnbound
                        {
                            let (assignable, boundness) =
                                if let Place::Type(class_attr_ty, class_attr_boundness) = object_ty
                                    .find_name_in_mro(db, attribute)
                                    .expect("called on Type::ClassLiteral or Type::SubclassOf")
                                    .place
                                {
                                    (ensure_assignable_to(class_attr_ty), class_attr_boundness)
                                } else {
                                    (true, Boundness::PossiblyUnbound)
                                };

                            if boundness == Boundness::PossiblyUnbound {
                                report_possibly_unbound_attribute(
                                    &self.context,
                                    target,
                                    attribute,
                                    object_ty,
                                );
                            }

                            assignable
                        } else {
                            true
                        };

                        assignable_to_meta_attr && assignable_to_class_attr
                    }
                    PlaceAndQualifiers {
                        place: Place::Unbound,
                        ..
                    } => {
                        if let Place::Type(class_attr_ty, class_attr_boundness) = object_ty
                            .find_name_in_mro(db, attribute)
                            .expect("called on Type::ClassLiteral or Type::SubclassOf")
                            .place
                        {
                            if class_attr_boundness == Boundness::PossiblyUnbound {
                                report_possibly_unbound_attribute(
                                    &self.context,
                                    target,
                                    attribute,
                                    object_ty,
                                );
                            }

                            ensure_assignable_to(class_attr_ty)
                        } else {
                            let attribute_is_bound_on_instance =
                                object_ty.to_instance(self.db()).is_some_and(|instance| {
                                    !instance
                                        .instance_member(self.db(), attribute)
                                        .place
                                        .is_unbound()
                                });

                            // Attribute is declared or bound on instance. Forbid access from the class object
                            if emit_diagnostics {
                                if attribute_is_bound_on_instance {
                                    if let Some(builder) =
                                        self.context.report_lint(&INVALID_ATTRIBUTE_ACCESS, target)
                                    {
                                        builder.into_diagnostic(format_args!(
                                            "Cannot assign to instance attribute \
                                             `{attribute}` from the class object `{ty}`",
                                            ty = object_ty.display(self.db()),
                                        ));
                                    }
                                } else {
                                    if let Some(builder) =
                                        self.context.report_lint(&UNRESOLVED_ATTRIBUTE, target)
                                    {
                                        builder.into_diagnostic(format_args!(
                                            "Unresolved attribute `{}` on type `{}`.",
                                            attribute,
                                            object_ty.display(db)
                                        ));
                                    }
                                }
                            }

                            false
                        }
                    }
                }
            }

            Type::ModuleLiteral(module) => {
                if let Place::Type(attr_ty, _) = module.static_member(db, attribute) {
                    let assignable = value_ty.is_assignable_to(db, attr_ty);
                    if assignable {
                        true
                    } else {
                        if emit_diagnostics {
                            report_invalid_attribute_assignment(
                                &self.context,
                                target.into(),
                                attr_ty,
                                value_ty,
                                attribute,
                            );
                        }
                        false
                    }
                } else {
                    if emit_diagnostics {
                        if let Some(builder) =
                            self.context.report_lint(&UNRESOLVED_ATTRIBUTE, target)
                        {
                            builder.into_diagnostic(format_args!(
                                "Unresolved attribute `{}` on type `{}`.",
                                attribute,
                                object_ty.display(db)
                            ));
                        }
                    }

                    false
                }
            }
        }
    }

    fn infer_target_impl(&mut self, target: &ast::Expr, assigned_ty: Option<Type<'db>>) {
        match target {
            ast::Expr::Name(name) => self.infer_definition(name),
            ast::Expr::List(ast::ExprList { elts, .. })
            | ast::Expr::Tuple(ast::ExprTuple { elts, .. }) => {
                let mut assigned_tys = match assigned_ty {
                    Some(Type::Tuple(tuple)) => {
                        Either::Left(tuple.elements(self.db()).iter().copied())
                    }
                    Some(_) | None => Either::Right(std::iter::empty()),
                };

                for element in elts {
                    self.infer_target_impl(element, assigned_tys.next());
                }
            }
            ast::Expr::Attribute(
                attr_expr @ ast::ExprAttribute {
                    value: object,
                    ctx: ExprContext::Store,
                    attr,
                    ..
                },
            ) => {
                self.store_expression_type(target, assigned_ty.unwrap_or(Type::unknown()));

                let object_ty = self.infer_expression(object);

                if let Some(assigned_ty) = assigned_ty {
                    self.validate_attribute_assignment(
                        attr_expr,
                        object_ty,
                        attr.id(),
                        assigned_ty,
                        true,
                    );
                }
            }
            _ => {
                // TODO: Remove this once we handle all possible assignment targets.
                self.infer_expression(target);
            }
        }
    }

    fn infer_assignment_definition(
        &mut self,
        assignment: &AssignmentDefinitionKind<'db>,
        definition: Definition<'db>,
    ) {
        let value = assignment.value(self.module());
        let target = assignment.target(self.module());

        let value_ty = self.infer_standalone_expression(value);

        let mut target_ty = match assignment.target_kind() {
            TargetKind::Sequence(unpack_position, unpack) => {
                let unpacked = infer_unpack_types(self.db(), unpack);
                // Only copy the diagnostics if this is the first assignment to avoid duplicating the
                // unpack assignments.
                if unpack_position == UnpackPosition::First {
                    self.context.extend(unpacked.diagnostics());
                }

                let target_ast_id = target.scoped_expression_id(self.db(), self.scope());
                unpacked.expression_type(target_ast_id)
            }
            TargetKind::Single => {
                // `TYPE_CHECKING` is a special variable that should only be assigned `False`
                // at runtime, but is always considered `True` in type checking.
                // See mdtest/known_constants.md#user-defined-type_checking for details.
                if target.as_name_expr().map(|name| name.id.as_str()) == Some("TYPE_CHECKING") {
                    if !matches!(
                        value.as_boolean_literal_expr(),
                        Some(ast::ExprBooleanLiteral { value: false, .. })
                    ) {
                        report_invalid_type_checking_constant(&self.context, target.into());
                    }
                    Type::BooleanLiteral(true)
                } else if self.in_stub() && value.is_ellipsis_literal_expr() {
                    Type::unknown()
                } else {
                    value_ty
                }
            }
        };

        if let Some(special_form) = target.as_name_expr().and_then(|name| {
            SpecialFormType::try_from_file_and_name(self.db(), self.file(), &name.id)
        }) {
            target_ty = Type::SpecialForm(special_form);
        }

        self.store_expression_type(target, target_ty);
        self.add_binding(target.into(), definition, target_ty);
    }

    fn infer_annotated_assignment_statement(&mut self, assignment: &ast::StmtAnnAssign) {
        if assignment.target.is_name_expr() {
            self.infer_definition(assignment);
        } else {
            // Non-name assignment targets are inferred as ordinary expressions, not definitions.
            let ast::StmtAnnAssign {
                range: _,
                node_index: _,
                annotation,
                value,
                target,
                simple: _,
            } = assignment;
            let annotated =
                self.infer_annotation_expression(annotation, DeferredExpressionState::None);
            self.infer_optional_expression(value.as_deref());

            // If we have an annotated assignment like `self.attr: int = 1`, we still need to
            // do type inference on the `self.attr` target to get types for all sub-expressions.
            self.infer_expression(target);

            // But here we explicitly overwrite the type for the overall `self.attr` node with
            // the annotated type. We do no use `store_expression_type` here, because it checks
            // that no type has been stored for the expression before.
            let expr_id = target.scoped_expression_id(self.db(), self.scope());
            self.types
                .expressions
                .insert(expr_id, annotated.inner_type());
        }
    }

    /// Infer the types in an annotated assignment definition.
    fn infer_annotated_assignment_definition(
        &mut self,
        assignment: &'db AnnotatedAssignmentDefinitionKind,
        definition: Definition<'db>,
    ) {
        let annotation = assignment.annotation(self.module());
        let target = assignment.target(self.module());
        let value = assignment.value(self.module());

        let mut declared_ty = self.infer_annotation_expression(
            annotation,
            DeferredExpressionState::from(self.defer_annotations()),
        );

        if target
            .as_name_expr()
            .is_some_and(|name| &name.id == "TYPE_CHECKING")
        {
            if !KnownClass::Bool
                .to_instance(self.db())
                .is_assignable_to(self.db(), declared_ty.inner_type())
            {
                // annotation not assignable from `bool` is an error
                report_invalid_type_checking_constant(&self.context, target.into());
            } else if self.in_stub()
                && value
                    .as_ref()
                    .is_none_or(|value| value.is_ellipsis_literal_expr())
            {
                // stub file assigning nothing or `...` is fine
            } else if !matches!(
                value
                    .as_ref()
                    .and_then(|value| value.as_boolean_literal_expr()),
                Some(ast::ExprBooleanLiteral { value: false, .. })
            ) {
                // otherwise, assigning something other than `False` is an error
                report_invalid_type_checking_constant(&self.context, target.into());
            }
            declared_ty.inner = Type::BooleanLiteral(true);
        }

        // Handle various singletons.
        if let Type::NominalInstance(instance) = declared_ty.inner_type() {
            if instance.class.is_known(self.db(), KnownClass::SpecialForm) {
                if let Some(name_expr) = target.as_name_expr() {
                    if let Some(special_form) = SpecialFormType::try_from_file_and_name(
                        self.db(),
                        self.file(),
                        &name_expr.id,
                    ) {
                        declared_ty.inner = Type::SpecialForm(special_form);
                    }
                }
            }
        }

        // If the target of an assignment is not one of the place expressions we support,
        // then they are not definitions, so we can only be here if the target is in a form supported as a place expression.
        // In this case, we can simply store types in `target` below, instead of calling `infer_expression` (which would return `Never`).
        debug_assert!(PlaceExpr::try_from(target).is_ok());

        if let Some(value) = value {
            let inferred_ty = self.infer_expression(value);
            let inferred_ty = if target
                .as_name_expr()
                .is_some_and(|name| &name.id == "TYPE_CHECKING")
            {
                Type::BooleanLiteral(true)
            } else if self.in_stub() && value.is_ellipsis_literal_expr() {
                declared_ty.inner_type()
            } else {
                inferred_ty
            };
            self.add_declaration_with_binding(
                target.into(),
                definition,
                &DeclaredAndInferredType::MightBeDifferent {
                    declared_ty,
                    inferred_ty,
                },
            );

            self.store_expression_type(target, inferred_ty);
        } else {
            if self.in_stub() {
                self.add_declaration_with_binding(
                    target.into(),
                    definition,
                    &DeclaredAndInferredType::AreTheSame(declared_ty.inner_type()),
                );
            } else {
                self.add_declaration(target.into(), definition, declared_ty);
            }

            self.store_expression_type(target, declared_ty.inner_type());
        }
    }

    fn infer_augmented_assignment_statement(&mut self, assignment: &ast::StmtAugAssign) {
        if assignment.target.is_name_expr() {
            self.infer_definition(assignment);
        } else {
            // Non-name assignment targets are inferred as ordinary expressions, not definitions.
            self.infer_augment_assignment(assignment);
        }
    }

    fn infer_augmented_op(
        &mut self,
        assignment: &ast::StmtAugAssign,
        target_type: Type<'db>,
        value_type: Type<'db>,
    ) -> Type<'db> {
        // If the target defines, e.g., `__iadd__`, infer the augmented assignment as a call to that
        // dunder.
        let op = assignment.op;
        let db = self.db();

        let report_unsupported_augmented_op = |ctx: &mut InferContext| {
            let Some(builder) = ctx.report_lint(&UNSUPPORTED_OPERATOR, assignment) else {
                return;
            };
            builder.into_diagnostic(format_args!(
                "Operator `{op}=` is unsupported between objects of type `{}` and `{}`",
                target_type.display(db),
                value_type.display(db)
            ));
        };

        // Fall back to non-augmented binary operator inference.
        let mut binary_return_ty = || {
            self.infer_binary_expression_type(assignment.into(), false, target_type, value_type, op)
                .unwrap_or_else(|| {
                    report_unsupported_augmented_op(&mut self.context);
                    Type::unknown()
                })
        };

        match target_type {
            Type::Union(union) => union.map(db, |&elem_type| {
                self.infer_augmented_op(assignment, elem_type, value_type)
            }),
            _ => {
                let call = target_type.try_call_dunder(
                    db,
                    op.in_place_dunder(),
                    CallArgumentTypes::positional([value_type]),
                );

                match call {
                    Ok(outcome) => outcome.return_type(db),
                    Err(CallDunderError::MethodNotAvailable) => binary_return_ty(),
                    Err(CallDunderError::PossiblyUnbound(outcome)) => {
                        UnionType::from_elements(db, [outcome.return_type(db), binary_return_ty()])
                    }
                    Err(CallDunderError::CallError(_, bindings)) => {
                        report_unsupported_augmented_op(&mut self.context);
                        bindings.return_type(db)
                    }
                }
            }
        }
    }

    fn infer_augment_assignment_definition(
        &mut self,
        assignment: &ast::StmtAugAssign,
        definition: Definition<'db>,
    ) {
        let target_ty = self.infer_augment_assignment(assignment);
        self.add_binding(assignment.into(), definition, target_ty);
    }

    fn infer_augment_assignment(&mut self, assignment: &ast::StmtAugAssign) -> Type<'db> {
        let ast::StmtAugAssign {
            range: _,
            node_index: _,
            target,
            op: _,
            value,
        } = assignment;

        // Resolve the target type, assuming a load context.
        let target_type = match &**target {
            ast::Expr::Name(name) => {
                let previous_value = self.infer_name_load(name);
                self.store_expression_type(target, previous_value);
                previous_value
            }
            ast::Expr::Attribute(attr) => {
                let previous_value = self.infer_attribute_load(attr);
                self.store_expression_type(target, previous_value);
                previous_value
            }
            ast::Expr::Subscript(subscript) => {
                let previous_value = self.infer_subscript_load(subscript);
                self.store_expression_type(target, previous_value);
                previous_value
            }
            _ => self.infer_expression(target),
        };
        let value_type = self.infer_expression(value);

        self.infer_augmented_op(assignment, target_type, value_type)
    }

    fn infer_type_alias_statement(&mut self, node: &ast::StmtTypeAlias) {
        self.infer_definition(node);
    }

    fn infer_for_statement(&mut self, for_statement: &ast::StmtFor) {
        let ast::StmtFor {
            range: _,
            node_index: _,
            target,
            iter,
            body,
            orelse,
            is_async: _,
        } = for_statement;

        self.infer_target(target, iter, |builder, iter_expr| {
            // TODO: `infer_for_statement_definition` reports a diagnostic if `iter_ty` isn't iterable
            //  but only if the target is a name. We should report a diagnostic here if the target isn't a name:
            //  `for a.x in not_iterable: ...
            builder
                .infer_standalone_expression(iter_expr)
                .iterate(builder.db())
        });

        self.infer_body(body);
        self.infer_body(orelse);
    }

    fn infer_for_statement_definition(
        &mut self,
        for_stmt: &ForStmtDefinitionKind<'db>,
        definition: Definition<'db>,
    ) {
        let iterable = for_stmt.iterable(self.module());
        let target = for_stmt.target(self.module());

        let iterable_type = self.infer_standalone_expression(iterable);

        let loop_var_value_type = if for_stmt.is_async() {
            todo_type!("async iterables/iterators")
        } else {
            match for_stmt.target_kind() {
                TargetKind::Sequence(unpack_position, unpack) => {
                    let unpacked = infer_unpack_types(self.db(), unpack);
                    if unpack_position == UnpackPosition::First {
                        self.context.extend(unpacked.diagnostics());
                    }
                    let target_ast_id = target.scoped_expression_id(self.db(), self.scope());
                    unpacked.expression_type(target_ast_id)
                }
                TargetKind::Single => iterable_type.try_iterate(self.db()).unwrap_or_else(|err| {
                    err.report_diagnostic(&self.context, iterable_type, iterable.into());
                    err.fallback_element_type(self.db())
                }),
            }
        };

        self.store_expression_type(target, loop_var_value_type);
        self.add_binding(target.into(), definition, loop_var_value_type);
    }

    fn infer_while_statement(&mut self, while_statement: &ast::StmtWhile) {
        let ast::StmtWhile {
            range: _,
            node_index: _,
            test,
            body,
            orelse,
        } = while_statement;

        let test_ty = self.infer_standalone_expression(test);

        if let Err(err) = test_ty.try_bool(self.db()) {
            err.report_diagnostic(&self.context, &**test);
        }

        self.infer_body(body);
        self.infer_body(orelse);
    }

    fn infer_import_statement(&mut self, import: &ast::StmtImport) {
        let ast::StmtImport {
            range: _,
            node_index: _,
            names,
        } = import;

        for alias in names {
            self.infer_definition(alias);
        }
    }

    fn report_unresolved_import(
        &self,
        import_node: AnyNodeRef<'_>,
        range: TextRange,
        level: u32,
        module: Option<&str>,
    ) {
        let is_import_reachable = self.is_reachable(import_node);

        if !is_import_reachable {
            return;
        }

        let Some(builder) = self.context.report_lint(&UNRESOLVED_IMPORT, range) else {
            return;
        };
        let mut diagnostic = builder.into_diagnostic(format_args!(
            "Cannot resolve imported module `{}{}`",
            ".".repeat(level as usize),
            module.unwrap_or_default()
        ));
        if level == 0 {
            if let Some(module_name) = module.and_then(ModuleName::new) {
                let program = Program::get(self.db());
                let typeshed_versions = program.search_paths(self.db()).typeshed_versions();

                if let Some(version_range) = typeshed_versions.exact(&module_name) {
                    // We know it is a stdlib module on *some* Python versions...
                    let python_version = program.python_version(self.db());
                    if !version_range.contains(python_version) {
                        // ...But not on *this* Python version.
                        diagnostic.info(format_args!(
                            "The stdlib module `{module_name}` is only available on Python {version_range}",
                            version_range = version_range.diagnostic_display(),
                        ));
                        add_inferred_python_version_hint_to_diagnostic(
                            self.db(),
                            &mut diagnostic,
                            "resolving modules",
                        );
                        return;
                    }
                }
            }

            diagnostic.info(
                "make sure your Python environment is properly configured: \
                https://github.com/astral-sh/ty/blob/main/docs/README.md#python-environment",
            );
        }
    }

    fn infer_import_definition(
        &mut self,
        node: &ast::StmtImport,
        alias: &ast::Alias,
        definition: Definition<'db>,
    ) {
        let ast::Alias {
            range: _,
            node_index: _,
            name,
            asname,
        } = alias;

        // The name of the module being imported
        let Some(full_module_name) = ModuleName::new(name) else {
            tracing::debug!("Failed to resolve import due to invalid syntax");
            self.add_unknown_declaration_with_binding(alias.into(), definition);
            return;
        };

        // Resolve the module being imported.
        let Some(full_module_ty) = self.module_type_from_name(&full_module_name) else {
            self.report_unresolved_import(node.into(), alias.range(), 0, Some(name));
            self.add_unknown_declaration_with_binding(alias.into(), definition);
            return;
        };

        let binding_ty = if asname.is_some() {
            // If we are renaming the imported module via an `as` clause, then we bind the resolved
            // module's type to that name, even if that module is nested.
            full_module_ty
        } else if full_module_name.contains('.') {
            // If there's no `as` clause and the imported module is nested, we're not going to bind
            // the resolved module itself into the current scope; we're going to bind the top-most
            // parent package of that module.
            let topmost_parent_name =
                ModuleName::new(full_module_name.components().next().unwrap()).unwrap();
            let Some(topmost_parent_ty) = self.module_type_from_name(&topmost_parent_name) else {
                self.add_unknown_declaration_with_binding(alias.into(), definition);
                return;
            };
            topmost_parent_ty
        } else {
            // If there's no `as` clause and the imported module isn't nested, then the imported
            // module _is_ what we bind into the current scope.
            full_module_ty
        };

        self.add_declaration_with_binding(
            alias.into(),
            definition,
            &DeclaredAndInferredType::AreTheSame(binding_ty),
        );
    }

    fn infer_import_from_statement(&mut self, import: &ast::StmtImportFrom) {
        let ast::StmtImportFrom {
            range: _,
            node_index: _,
            module: _,
            names,
            level: _,
        } = import;

        self.check_import_from_module_is_resolvable(import);

        for alias in names {
            for definition in self.index.definitions(alias) {
                self.extend(infer_definition_types(self.db(), *definition));
            }
        }
    }

    fn infer_assert_statement(&mut self, assert: &ast::StmtAssert) {
        let ast::StmtAssert {
            range: _,
            node_index: _,
            test,
            msg,
        } = assert;

        let test_ty = self.infer_standalone_expression(test);

        if let Err(err) = test_ty.try_bool(self.db()) {
            err.report_diagnostic(&self.context, &**test);
        }

        self.infer_optional_expression(msg.as_deref());
    }

    fn infer_raise_statement(&mut self, raise: &ast::StmtRaise) {
        let ast::StmtRaise {
            range: _,
            node_index: _,
            exc,
            cause,
        } = raise;

        let base_exception_type = KnownClass::BaseException.to_subclass_of(self.db());
        let base_exception_instance = KnownClass::BaseException.to_instance(self.db());

        let can_be_raised =
            UnionType::from_elements(self.db(), [base_exception_type, base_exception_instance]);
        let can_be_exception_cause =
            UnionType::from_elements(self.db(), [can_be_raised, Type::none(self.db())]);

        if let Some(raised) = exc {
            let raised_type = self.infer_expression(raised);

            if !raised_type.is_assignable_to(self.db(), can_be_raised) {
                report_invalid_exception_raised(&self.context, raised, raised_type);
            }
        }

        if let Some(cause) = cause {
            let cause_type = self.infer_expression(cause);

            if !cause_type.is_assignable_to(self.db(), can_be_exception_cause) {
                report_invalid_exception_cause(&self.context, cause, cause_type);
            }
        }
    }

    /// Resolve the [`ModuleName`], and the type of the module, being referred to by an
    /// [`ast::StmtImportFrom`] node. Emit a diagnostic if the module cannot be resolved.
    fn check_import_from_module_is_resolvable(&mut self, import_from: &ast::StmtImportFrom) {
        let ast::StmtImportFrom { module, level, .. } = import_from;

        // For diagnostics, we want to highlight the unresolvable
        // module and not the entire `from ... import ...` statement.
        let module_ref = module
            .as_ref()
            .map(AnyNodeRef::from)
            .unwrap_or_else(|| AnyNodeRef::from(import_from));
        let module = module.as_deref();

        tracing::trace!(
            "Resolving import statement from module `{}` into file `{}`",
            format_import_from_module(*level, module),
            self.file().path(self.db()),
        );
        let module_name = ModuleName::from_import_statement(self.db(), self.file(), import_from);

        let module_name = match module_name {
            Ok(module_name) => module_name,
            Err(ModuleNameResolutionError::InvalidSyntax) => {
                tracing::debug!("Failed to resolve import due to invalid syntax");
                // Invalid syntax diagnostics are emitted elsewhere.
                return;
            }
            Err(ModuleNameResolutionError::TooManyDots) => {
                tracing::debug!(
                    "Relative module resolution `{}` failed: too many leading dots",
                    format_import_from_module(*level, module),
                );
                self.report_unresolved_import(
                    import_from.into(),
                    module_ref.range(),
                    *level,
                    module,
                );
                return;
            }
            Err(ModuleNameResolutionError::UnknownCurrentModule) => {
                tracing::debug!(
                    "Relative module resolution `{}` failed; could not resolve file `{}` to a module",
                    format_import_from_module(*level, module),
                    self.file().path(self.db())
                );
                self.report_unresolved_import(
                    import_from.into(),
                    module_ref.range(),
                    *level,
                    module,
                );
                return;
            }
        };

        if resolve_module(self.db(), &module_name).is_none() {
            self.report_unresolved_import(import_from.into(), module_ref.range(), *level, module);
        }
    }

    fn infer_import_from_definition(
        &mut self,
        import_from: &ast::StmtImportFrom,
        alias: &ast::Alias,
        definition: Definition<'db>,
    ) {
        let Ok(module_name) =
            ModuleName::from_import_statement(self.db(), self.file(), import_from)
        else {
            self.add_unknown_declaration_with_binding(alias.into(), definition);
            return;
        };

        let Some(module) = resolve_module(self.db(), &module_name) else {
            self.add_unknown_declaration_with_binding(alias.into(), definition);
            return;
        };

        let module_ty = Type::module_literal(self.db(), self.file(), &module);

        // The indirection of having `star_import_info` as a separate variable
        // is required in order to make the borrow checker happy.
        let star_import_info = definition
            .kind(self.db())
            .as_star_import()
            .map(|star_import| {
                let symbol_table = self
                    .index
                    .place_table(self.scope().file_scope_id(self.db()));
                (star_import, symbol_table)
            });

        let name = if let Some((star_import, symbol_table)) = star_import_info.as_ref() {
            symbol_table
                .place_expr(star_import.place_id())
                .expect_name()
        } else {
            &alias.name.id
        };

        // Avoid looking up attributes on a module if a module imports from itself
        // (e.g. `from parent import submodule` inside the `parent` module).
        let import_is_self_referential = module_ty
            .into_module_literal()
            .is_some_and(|module| Some(self.file()) == module.module(self.db()).file());

        // First try loading the requested attribute from the module.
        if !import_is_self_referential {
            if let Place::Type(ty, boundness) = module_ty.member(self.db(), name).place {
                if &alias.name != "*" && boundness == Boundness::PossiblyUnbound {
                    // TODO: Consider loading _both_ the attribute and any submodule and unioning them
                    // together if the attribute exists but is possibly-unbound.
                    if let Some(builder) = self
                        .context
                        .report_lint(&POSSIBLY_UNBOUND_IMPORT, AnyNodeRef::Alias(alias))
                    {
                        builder.into_diagnostic(format_args!(
                            "Member `{name}` of module `{module_name}` is possibly unbound",
                        ));
                    }
                }
                self.add_declaration_with_binding(
                    alias.into(),
                    definition,
                    &DeclaredAndInferredType::AreTheSame(ty),
                );
                return;
            }
        }

        // Evaluate whether `X.Y` would constitute a valid submodule name,
        // given a `from X import Y` statement. If it is valid, this will be `Some()`;
        // else, it will be `None`.
        let full_submodule_name = ModuleName::new(name).map(|final_part| {
            let mut ret = module_name.clone();
            ret.extend(&final_part);
            ret
        });

        // If the module doesn't bind the symbol, check if it's a submodule.  This won't get
        // handled by the `Type::member` call because it relies on the semantic index's
        // `imported_modules` set.  The semantic index does not include information about
        // `from...import` statements because there are two things it cannot determine while only
        // inspecting the content of the current file:
        //
        //   - whether the imported symbol is an attribute or submodule
        //   - whether the containing file is in a module or a package (needed to correctly resolve
        //     relative imports)
        //
        // The first would be solvable by making it a _potentially_ imported modules set.  The
        // second is not.
        //
        // Regardless, for now, we sidestep all of that by repeating the submodule-or-attribute
        // check here when inferring types for a `from...import` statement.
        if let Some(submodule_type) = full_submodule_name
            .as_ref()
            .and_then(|submodule_name| self.module_type_from_name(submodule_name))
        {
            self.add_declaration_with_binding(
                alias.into(),
                definition,
                &DeclaredAndInferredType::AreTheSame(submodule_type),
            );
            return;
        }

        self.add_unknown_declaration_with_binding(alias.into(), definition);

        if &alias.name == "*" {
            return;
        }

        if !self.is_reachable(import_from) {
            return;
        }

        let Some(builder) = self
            .context
            .report_lint(&UNRESOLVED_IMPORT, AnyNodeRef::Alias(alias))
        else {
            return;
        };

        let diagnostic = builder.into_diagnostic(format_args!(
            "Module `{module_name}` has no member `{name}`"
        ));

        if let Some(full_submodule_name) = full_submodule_name {
            hint_if_stdlib_submodule_exists_on_other_versions(
                self.db(),
                diagnostic,
                &full_submodule_name,
                &module,
            );
        }
    }

    fn infer_return_statement(&mut self, ret: &ast::StmtReturn) {
        if let Some(ty) = self.infer_optional_expression(ret.value.as_deref()) {
            let range = ret
                .value
                .as_ref()
                .map_or(ret.range(), |value| value.range());
            self.record_return_type(ty, range);
        } else {
            self.record_return_type(Type::none(self.db()), ret.range());
        }
    }

    fn infer_delete_statement(&mut self, delete: &ast::StmtDelete) {
        let ast::StmtDelete {
            range: _,
            node_index: _,
            targets,
        } = delete;
        for target in targets {
            self.infer_expression(target);
        }
    }

    fn module_type_from_name(&self, module_name: &ModuleName) -> Option<Type<'db>> {
        resolve_module(self.db(), module_name)
            .map(|module| Type::module_literal(self.db(), self.file(), &module))
    }

    fn infer_decorator(&mut self, decorator: &ast::Decorator) -> Type<'db> {
        let ast::Decorator {
            range: _,
            node_index: _,
            expression,
        } = decorator;

        self.infer_expression(expression)
    }

    fn parse_arguments(arguments: &ast::Arguments) -> CallArguments<'_> {
        arguments
            .arguments_source_order()
            .map(|arg_or_keyword| {
                match arg_or_keyword {
                    ast::ArgOrKeyword::Arg(arg) => match arg {
                        ast::Expr::Starred(ast::ExprStarred { .. }) => Argument::Variadic,
                        // TODO diagnostic if after a keyword argument
                        _ => Argument::Positional,
                    },
                    ast::ArgOrKeyword::Keyword(ast::Keyword { arg, .. }) => {
                        if let Some(arg) = arg {
                            Argument::Keyword(&arg.id)
                        } else {
                            // TODO diagnostic if not last
                            Argument::Keywords
                        }
                    }
                }
            })
            .collect()
    }

    fn infer_argument_types<'a>(
        &mut self,
        ast_arguments: &ast::Arguments,
        arguments: CallArguments<'a>,
        argument_forms: &[Option<ParameterForm>],
    ) -> CallArgumentTypes<'a, 'db> {
        let mut ast_arguments = ast_arguments.arguments_source_order();
        CallArgumentTypes::new(arguments, |index, _| {
            let arg_or_keyword = ast_arguments
                .next()
                .expect("argument lists should have consistent lengths");
            match arg_or_keyword {
                ast::ArgOrKeyword::Arg(arg) => match arg {
                    ast::Expr::Starred(ast::ExprStarred { value, .. }) => {
                        let ty = self.infer_argument_type(value, argument_forms[index]);
                        self.store_expression_type(arg, ty);
                        ty
                    }
                    _ => self.infer_argument_type(arg, argument_forms[index]),
                },
                ast::ArgOrKeyword::Keyword(ast::Keyword { value, .. }) => {
                    self.infer_argument_type(value, argument_forms[index])
                }
            }
        })
    }

    fn infer_argument_type(
        &mut self,
        ast_argument: &ast::Expr,
        form: Option<ParameterForm>,
    ) -> Type<'db> {
        match form {
            None | Some(ParameterForm::Value) => self.infer_expression(ast_argument),
            Some(ParameterForm::Type) => self.infer_type_expression(ast_argument),
        }
    }

    fn infer_optional_expression(&mut self, expression: Option<&ast::Expr>) -> Option<Type<'db>> {
        expression.map(|expr| self.infer_expression(expr))
    }

    #[track_caller]
    fn infer_expression(&mut self, expression: &ast::Expr) -> Type<'db> {
        debug_assert!(
            !self.index.is_standalone_expression(expression),
            "Calling `self.infer_expression` on a standalone-expression is not allowed because it can lead to double-inference. Use `self.infer_standalone_expression` instead."
        );

        self.infer_expression_impl(expression)
    }

    fn infer_maybe_standalone_expression(&mut self, expression: &ast::Expr) -> Type<'db> {
        if self.index.is_standalone_expression(expression) {
            self.infer_standalone_expression(expression)
        } else {
            self.infer_expression(expression)
        }
    }

    fn infer_standalone_expression(&mut self, expression: &ast::Expr) -> Type<'db> {
        let standalone_expression = self.index.expression(expression);
        let types = infer_expression_types(self.db(), standalone_expression);
        self.extend(types);

        // Instead of calling `self.expression_type(expr)` after extending here, we get
        // the result from `types` directly because we might be in cycle recovery where
        // `types.cycle_fallback_type` is `Some(fallback_ty)`, which we can retrieve by
        // using `expression_type` on `types`:
        types.expression_type(expression.scoped_expression_id(self.db(), self.scope()))
    }

    fn infer_expression_impl(&mut self, expression: &ast::Expr) -> Type<'db> {
        let ty = match expression {
            ast::Expr::NoneLiteral(ast::ExprNoneLiteral {
                range: _,
                node_index: _,
            }) => Type::none(self.db()),
            ast::Expr::NumberLiteral(literal) => self.infer_number_literal_expression(literal),
            ast::Expr::BooleanLiteral(literal) => self.infer_boolean_literal_expression(literal),
            ast::Expr::StringLiteral(literal) => self.infer_string_literal_expression(literal),
            ast::Expr::BytesLiteral(bytes_literal) => {
                self.infer_bytes_literal_expression(bytes_literal)
            }
            ast::Expr::FString(fstring) => self.infer_fstring_expression(fstring),
            ast::Expr::TString(tstring) => self.infer_tstring_expression(tstring),
            ast::Expr::EllipsisLiteral(literal) => self.infer_ellipsis_literal_expression(literal),
            ast::Expr::Tuple(tuple) => self.infer_tuple_expression(tuple),
            ast::Expr::List(list) => self.infer_list_expression(list),
            ast::Expr::Set(set) => self.infer_set_expression(set),
            ast::Expr::Dict(dict) => self.infer_dict_expression(dict),
            ast::Expr::Generator(generator) => self.infer_generator_expression(generator),
            ast::Expr::ListComp(listcomp) => self.infer_list_comprehension_expression(listcomp),
            ast::Expr::DictComp(dictcomp) => self.infer_dict_comprehension_expression(dictcomp),
            ast::Expr::SetComp(setcomp) => self.infer_set_comprehension_expression(setcomp),
            ast::Expr::Name(name) => self.infer_name_expression(name),
            ast::Expr::Attribute(attribute) => self.infer_attribute_expression(attribute),
            ast::Expr::UnaryOp(unary_op) => self.infer_unary_expression(unary_op),
            ast::Expr::BinOp(binary) => self.infer_binary_expression(binary),
            ast::Expr::BoolOp(bool_op) => self.infer_boolean_expression(bool_op),
            ast::Expr::Compare(compare) => self.infer_compare_expression(compare),
            ast::Expr::Subscript(subscript) => self.infer_subscript_expression(subscript),
            ast::Expr::Slice(slice) => self.infer_slice_expression(slice),
            ast::Expr::Named(named) => self.infer_named_expression(named),
            ast::Expr::If(if_expression) => self.infer_if_expression(if_expression),
            ast::Expr::Lambda(lambda_expression) => self.infer_lambda_expression(lambda_expression),
            ast::Expr::Call(call_expression) => {
                self.infer_call_expression(expression, call_expression)
            }
            ast::Expr::Starred(starred) => self.infer_starred_expression(starred),
            ast::Expr::Yield(yield_expression) => self.infer_yield_expression(yield_expression),
            ast::Expr::YieldFrom(yield_from) => self.infer_yield_from_expression(yield_from),
            ast::Expr::Await(await_expression) => self.infer_await_expression(await_expression),
            ast::Expr::IpyEscapeCommand(_) => {
                todo_type!("Ipy escape command support")
            }
        };

        self.store_expression_type(expression, ty);

        ty
    }

    fn store_expression_type(&mut self, expression: &impl HasScopedExpressionId, ty: Type<'db>) {
        if self.deferred_state.in_string_annotation() {
            // Avoid storing the type of expressions that are part of a string annotation because
            // the expression ids don't exists in the semantic index. Instead, we'll store the type
            // on the string expression itself that represents the annotation.
            return;
        }
        let expr_id = expression.scoped_expression_id(self.db(), self.scope());
        let previous = self.types.expressions.insert(expr_id, ty);
        assert_eq!(previous, None);
    }

    fn infer_number_literal_expression(&mut self, literal: &ast::ExprNumberLiteral) -> Type<'db> {
        let ast::ExprNumberLiteral {
            range: _,
            node_index: _,
            value,
        } = literal;
        let db = self.db();

        match value {
            ast::Number::Int(n) => n
                .as_i64()
                .map(Type::IntLiteral)
                .unwrap_or_else(|| KnownClass::Int.to_instance(db)),
            ast::Number::Float(_) => KnownClass::Float.to_instance(db),
            ast::Number::Complex { .. } => KnownClass::Complex.to_instance(db),
        }
    }

    #[expect(clippy::unused_self)]
    fn infer_boolean_literal_expression(&mut self, literal: &ast::ExprBooleanLiteral) -> Type<'db> {
        let ast::ExprBooleanLiteral {
            range: _,
            node_index: _,
            value,
        } = literal;

        Type::BooleanLiteral(*value)
    }

    fn infer_string_literal_expression(&mut self, literal: &ast::ExprStringLiteral) -> Type<'db> {
        if literal.value.len() <= Self::MAX_STRING_LITERAL_SIZE {
            Type::string_literal(self.db(), literal.value.to_str())
        } else {
            Type::LiteralString
        }
    }

    fn infer_bytes_literal_expression(&mut self, literal: &ast::ExprBytesLiteral) -> Type<'db> {
        // TODO: ignoring r/R prefixes for now, should normalize bytes values
        let bytes: Vec<u8> = literal.value.bytes().collect();
        Type::bytes_literal(self.db(), &bytes)
    }

    fn infer_fstring_expression(&mut self, fstring: &ast::ExprFString) -> Type<'db> {
        let ast::ExprFString {
            range: _,
            node_index: _,
            value,
        } = fstring;

        let mut collector = StringPartsCollector::new();
        for part in value {
            // Make sure we iter through every parts to infer all sub-expressions. The `collector`
            // struct ensures we don't allocate unnecessary strings.
            match part {
                ast::FStringPart::Literal(literal) => {
                    collector.push_str(&literal.value);
                }
                ast::FStringPart::FString(fstring) => {
                    for element in &fstring.elements {
                        match element {
                            ast::InterpolatedStringElement::Interpolation(expression) => {
                                let ast::InterpolatedElement {
                                    range: _,
                                    node_index: _,
                                    expression,
                                    debug_text: _,
                                    conversion,
                                    format_spec,
                                } = expression;
                                let ty = self.infer_expression(expression);

                                if let Some(format_spec) = format_spec {
                                    for element in format_spec.elements.interpolations() {
                                        self.infer_expression(&element.expression);
                                    }
                                }

                                // TODO: handle format specifiers by calling a method
                                // (`Type::format`?) that handles the `__format__` method.
                                // Conversion flags should be handled before calling `__format__`.
                                // https://docs.python.org/3/library/string.html#format-string-syntax
                                if !conversion.is_none() || format_spec.is_some() {
                                    collector.add_expression();
                                } else {
                                    if let Type::StringLiteral(literal) = ty.str(self.db()) {
                                        collector.push_str(literal.value(self.db()));
                                    } else {
                                        collector.add_expression();
                                    }
                                }
                            }
                            ast::InterpolatedStringElement::Literal(literal) => {
                                collector.push_str(&literal.value);
                            }
                        }
                    }
                }
            }
        }
        collector.string_type(self.db())
    }

    fn infer_tstring_expression(&mut self, tstring: &ast::ExprTString) -> Type<'db> {
        let ast::ExprTString { value, .. } = tstring;
        for part in value {
            match part {
                ast::TStringPart::Literal(_) => {}
                ast::TStringPart::FString(fstring) => {
                    for element in &fstring.elements {
                        match element {
                            ast::InterpolatedStringElement::Interpolation(expression) => {
                                let ast::InterpolatedElement {
                                    expression,
                                    format_spec,
                                    ..
                                } = expression;
                                self.infer_expression(expression);

                                if let Some(format_spec) = format_spec {
                                    for element in format_spec.elements.interpolations() {
                                        self.infer_expression(&element.expression);
                                    }
                                }
                            }
                            ast::InterpolatedStringElement::Literal(_) => {}
                        }
                    }
                }
                ast::TStringPart::TString(tstring) => {
                    for element in &tstring.elements {
                        match element {
                            ast::InterpolatedStringElement::Interpolation(
                                tstring_interpolation_element,
                            ) => {
                                let ast::InterpolatedElement {
                                    expression,
                                    format_spec,
                                    ..
                                } = tstring_interpolation_element;
                                self.infer_expression(expression);
                                if let Some(format_spec) = format_spec {
                                    for element in format_spec.elements.interpolations() {
                                        self.infer_expression(&element.expression);
                                    }
                                }
                            }
                            ast::InterpolatedStringElement::Literal(_) => {}
                        }
                    }
                }
            }
        }
        todo_type!("Template")
    }

    fn infer_ellipsis_literal_expression(
        &mut self,
        _literal: &ast::ExprEllipsisLiteral,
    ) -> Type<'db> {
        KnownClass::EllipsisType.to_instance(self.db())
    }

    fn infer_tuple_expression(&mut self, tuple: &ast::ExprTuple) -> Type<'db> {
        let ast::ExprTuple {
            range: _,
            node_index: _,
            elts,
            ctx: _,
            parenthesized: _,
        } = tuple;

        // Collecting all elements is necessary to infer all sub-expressions even if some
        // element types are `Never` (which leads `from_elements` to return early without
        // consuming the whole iterator).
        let element_types: Vec<_> = elts.iter().map(|elt| self.infer_expression(elt)).collect();

        TupleType::from_elements(self.db(), element_types)
    }

    fn infer_list_expression(&mut self, list: &ast::ExprList) -> Type<'db> {
        let ast::ExprList {
            range: _,
            node_index: _,
            elts,
            ctx: _,
        } = list;

        for elt in elts {
            self.infer_expression(elt);
        }

        // TODO generic
        KnownClass::List.to_instance(self.db())
    }

    fn infer_set_expression(&mut self, set: &ast::ExprSet) -> Type<'db> {
        let ast::ExprSet {
            range: _,
            node_index: _,
            elts,
        } = set;

        for elt in elts {
            self.infer_expression(elt);
        }

        // TODO generic
        KnownClass::Set.to_instance(self.db())
    }

    fn infer_dict_expression(&mut self, dict: &ast::ExprDict) -> Type<'db> {
        let ast::ExprDict {
            range: _,
            node_index: _,
            items,
        } = dict;

        for item in items {
            self.infer_optional_expression(item.key.as_ref());
            self.infer_expression(&item.value);
        }

        // TODO generic
        KnownClass::Dict.to_instance(self.db())
    }

    /// Infer the type of the `iter` expression of the first comprehension.
    fn infer_first_comprehension_iter(&mut self, comprehensions: &[ast::Comprehension]) {
        let mut comprehensions_iter = comprehensions.iter();
        let Some(first_comprehension) = comprehensions_iter.next() else {
            unreachable!("Comprehension must contain at least one generator");
        };
        self.infer_standalone_expression(&first_comprehension.iter);
    }

    fn infer_generator_expression(&mut self, generator: &ast::ExprGenerator) -> Type<'db> {
        let ast::ExprGenerator {
            range: _,
            node_index: _,
            elt: _,
            generators,
            parenthesized: _,
        } = generator;

        self.infer_first_comprehension_iter(generators);

        todo_type!("generator type")
    }

    fn infer_list_comprehension_expression(&mut self, listcomp: &ast::ExprListComp) -> Type<'db> {
        let ast::ExprListComp {
            range: _,
            node_index: _,
            elt: _,
            generators,
        } = listcomp;

        self.infer_first_comprehension_iter(generators);

        todo_type!("list comprehension type")
    }

    fn infer_dict_comprehension_expression(&mut self, dictcomp: &ast::ExprDictComp) -> Type<'db> {
        let ast::ExprDictComp {
            range: _,
            node_index: _,
            key: _,
            value: _,
            generators,
        } = dictcomp;

        self.infer_first_comprehension_iter(generators);

        todo_type!("dict comprehension type")
    }

    fn infer_set_comprehension_expression(&mut self, setcomp: &ast::ExprSetComp) -> Type<'db> {
        let ast::ExprSetComp {
            range: _,
            node_index: _,
            elt: _,
            generators,
        } = setcomp;

        self.infer_first_comprehension_iter(generators);

        todo_type!("set comprehension type")
    }

    fn infer_generator_expression_scope(&mut self, generator: &ast::ExprGenerator) {
        let ast::ExprGenerator {
            range: _,
            node_index: _,
            elt,
            generators,
            parenthesized: _,
        } = generator;

        self.infer_expression(elt);
        self.infer_comprehensions(generators);
    }

    fn infer_list_comprehension_expression_scope(&mut self, listcomp: &ast::ExprListComp) {
        let ast::ExprListComp {
            range: _,
            node_index: _,
            elt,
            generators,
        } = listcomp;

        self.infer_expression(elt);
        self.infer_comprehensions(generators);
    }

    fn infer_dict_comprehension_expression_scope(&mut self, dictcomp: &ast::ExprDictComp) {
        let ast::ExprDictComp {
            range: _,
            node_index: _,
            key,
            value,
            generators,
        } = dictcomp;

        self.infer_expression(key);
        self.infer_expression(value);
        self.infer_comprehensions(generators);
    }

    fn infer_set_comprehension_expression_scope(&mut self, setcomp: &ast::ExprSetComp) {
        let ast::ExprSetComp {
            range: _,
            node_index: _,
            elt,
            generators,
        } = setcomp;

        self.infer_expression(elt);
        self.infer_comprehensions(generators);
    }

    fn infer_comprehensions(&mut self, comprehensions: &[ast::Comprehension]) {
        let mut comprehensions_iter = comprehensions.iter();
        let Some(first_comprehension) = comprehensions_iter.next() else {
            unreachable!("Comprehension must contain at least one generator");
        };
        self.infer_comprehension(first_comprehension, true);
        for comprehension in comprehensions_iter {
            self.infer_comprehension(comprehension, false);
        }
    }

    fn infer_comprehension(&mut self, comprehension: &ast::Comprehension, is_first: bool) {
        let ast::Comprehension {
            range: _,
            node_index: _,
            target,
            iter,
            ifs,
            is_async: _,
        } = comprehension;

        self.infer_target(target, iter, |builder, iter_expr| {
            // TODO: `infer_comprehension_definition` reports a diagnostic if `iter_ty` isn't iterable
            //  but only if the target is a name. We should report a diagnostic here if the target isn't a name:
            //  `[... for a.x in not_iterable]
            if is_first {
                infer_same_file_expression_type(
                    builder.db(),
                    builder.index.expression(iter_expr),
                    builder.module(),
                )
            } else {
                builder.infer_standalone_expression(iter_expr)
            }
            .iterate(builder.db())
        });
        for expr in ifs {
            self.infer_expression(expr);
        }
    }

    fn infer_comprehension_definition(
        &mut self,
        comprehension: &ComprehensionDefinitionKind<'db>,
        definition: Definition<'db>,
    ) {
        let iterable = comprehension.iterable(self.module());
        let target = comprehension.target(self.module());

        let expression = self.index.expression(iterable);
        let result = infer_expression_types(self.db(), expression);

        // Two things are different if it's the first comprehension:
        // (1) We must lookup the `ScopedExpressionId` of the iterable expression in the outer scope,
        //     because that's the scope we visit it in in the semantic index builder
        // (2) We must *not* call `self.extend()` on the result of the type inference,
        //     because `ScopedExpressionId`s are only meaningful within their own scope, so
        //     we'd add types for random wrong expressions in the current scope
        let iterable_type = if comprehension.is_first() && target.is_name_expr() {
            let lookup_scope = self
                .index
                .parent_scope_id(self.scope().file_scope_id(self.db()))
                .expect("A comprehension should never be the top-level scope")
                .to_scope_id(self.db(), self.file());
            result.expression_type(iterable.scoped_expression_id(self.db(), lookup_scope))
        } else {
            let scope = self.types.scope;
            self.types.scope = result.scope;
            self.extend(result);
            self.types.scope = scope;
            result.expression_type(
                iterable.scoped_expression_id(self.db(), expression.scope(self.db())),
            )
        };

        let target_type = if comprehension.is_async() {
            // TODO: async iterables/iterators! -- Alex
            todo_type!("async iterables/iterators")
        } else {
            match comprehension.target_kind() {
                TargetKind::Sequence(unpack_position, unpack) => {
                    let unpacked = infer_unpack_types(self.db(), unpack);
                    if unpack_position == UnpackPosition::First {
                        self.context.extend(unpacked.diagnostics());
                    }
                    let target_ast_id =
                        target.scoped_expression_id(self.db(), unpack.target_scope(self.db()));
                    unpacked.expression_type(target_ast_id)
                }
                TargetKind::Single => iterable_type.try_iterate(self.db()).unwrap_or_else(|err| {
                    err.report_diagnostic(&self.context, iterable_type, iterable.into());
                    err.fallback_element_type(self.db())
                }),
            }
        };

        self.types.expressions.insert(
            target.scoped_expression_id(self.db(), self.scope()),
            target_type,
        );
        self.add_binding(target.into(), definition, target_type);
    }

    fn infer_named_expression(&mut self, named: &ast::ExprNamed) -> Type<'db> {
        // See https://peps.python.org/pep-0572/#differences-between-assignment-expressions-and-assignment-statements
        if named.target.is_name_expr() {
            let definition = self.index.expect_single_definition(named);
            let result = infer_definition_types(self.db(), definition);
            self.extend(result);
            result.binding_type(definition)
        } else {
            // For syntactically invalid targets, we still need to run type inference:
            self.infer_expression(&named.target);
            self.infer_expression(&named.value);
            Type::unknown()
        }
    }

    fn infer_named_expression_definition(
        &mut self,
        named: &ast::ExprNamed,
        definition: Definition<'db>,
    ) -> Type<'db> {
        let ast::ExprNamed {
            range: _,
            node_index: _,
            target,
            value,
        } = named;

        let value_ty = self.infer_expression(value);
        self.infer_expression(target);

        self.add_binding(named.into(), definition, value_ty);

        value_ty
    }

    fn infer_if_expression(&mut self, if_expression: &ast::ExprIf) -> Type<'db> {
        let ast::ExprIf {
            range: _,
            node_index: _,
            test,
            body,
            orelse,
        } = if_expression;

        let test_ty = self.infer_standalone_expression(test);
        let body_ty = self.infer_expression(body);
        let orelse_ty = self.infer_expression(orelse);

        match test_ty.try_bool(self.db()).unwrap_or_else(|err| {
            err.report_diagnostic(&self.context, &**test);
            err.fallback_truthiness()
        }) {
            Truthiness::AlwaysTrue => body_ty,
            Truthiness::AlwaysFalse => orelse_ty,
            Truthiness::Ambiguous => UnionType::from_elements(self.db(), [body_ty, orelse_ty]),
        }
    }

    fn infer_lambda_body(&mut self, lambda_expression: &ast::ExprLambda) {
        self.infer_expression(&lambda_expression.body);
    }

    fn infer_lambda_expression(&mut self, lambda_expression: &ast::ExprLambda) -> Type<'db> {
        let ast::ExprLambda {
            range: _,
            node_index: _,
            parameters,
            body: _,
        } = lambda_expression;

        let parameters = if let Some(parameters) = parameters {
            let positional_only = parameters
                .posonlyargs
                .iter()
                .map(|param| {
                    let mut parameter = Parameter::positional_only(Some(param.name().id.clone()));
                    if let Some(default) = param.default() {
                        parameter = parameter.with_default_type(self.infer_expression(default));
                    }
                    parameter
                })
                .collect::<Vec<_>>();
            let positional_or_keyword = parameters
                .args
                .iter()
                .map(|param| {
                    let mut parameter = Parameter::positional_or_keyword(param.name().id.clone());
                    if let Some(default) = param.default() {
                        parameter = parameter.with_default_type(self.infer_expression(default));
                    }
                    parameter
                })
                .collect::<Vec<_>>();
            let variadic = parameters
                .vararg
                .as_ref()
                .map(|param| Parameter::variadic(param.name().id.clone()));
            let keyword_only = parameters
                .kwonlyargs
                .iter()
                .map(|param| {
                    let mut parameter = Parameter::keyword_only(param.name().id.clone());
                    if let Some(default) = param.default() {
                        parameter = parameter.with_default_type(self.infer_expression(default));
                    }
                    parameter
                })
                .collect::<Vec<_>>();
            let keyword_variadic = parameters
                .kwarg
                .as_ref()
                .map(|param| Parameter::keyword_variadic(param.name().id.clone()));

            Parameters::new(
                positional_only
                    .into_iter()
                    .chain(positional_or_keyword)
                    .chain(variadic)
                    .chain(keyword_only)
                    .chain(keyword_variadic),
            )
        } else {
            Parameters::empty()
        };

        // TODO: Useful inference of a lambda's return type will require a different approach,
        // which does the inference of the body expression based on arguments at each call site,
        // rather than eagerly computing a return type without knowing the argument types.
        CallableType::function_like(self.db(), Signature::new(parameters, Some(Type::unknown())))
    }

    /// Returns the type of the first parameter if the given scope is function-like (i.e. function or lambda).
    /// Returns `None` if the scope is not function-like, or has no parameters.
    fn first_param_type_in_scope(&self, scope: ScopeId) -> Option<Type<'db>> {
        let first_param = match scope.node(self.db()) {
            NodeWithScopeKind::Function(f) => f.node(self.module()).parameters.iter().next(),
            NodeWithScopeKind::Lambda(l) => {
                l.node(self.module()).parameters.as_ref()?.iter().next()
            }
            _ => None,
        }?;

        let definition = self.index.expect_single_definition(first_param);

        Some(infer_definition_types(self.db(), definition).binding_type(definition))
    }

    fn infer_call_expression(
        &mut self,
        call_expression_node: &ast::Expr,
        call_expression: &ast::ExprCall,
    ) -> Type<'db> {
        let ast::ExprCall {
            range: _,
            node_index: _,
            func,
            arguments,
        } = call_expression;

        // We don't call `Type::try_call`, because we want to perform type inference on the
        // arguments after matching them to parameters, but before checking that the argument types
        // are assignable to any parameter annotations.
        let call_arguments = Self::parse_arguments(arguments);
        let callable_type = self.infer_expression(func);

        if let Type::FunctionLiteral(function) = callable_type {
            // Make sure that the `function.definition` is only called when the function is defined
            // in the same file as the one we're currently inferring the types for. This is because
            // the `definition` method accesses the semantic index, which could create a
            // cross-module AST dependency.
            if function.file(self.db()) == self.file()
                && function.definition(self.db()).scope(self.db()) == self.scope()
            {
                self.called_functions.insert(function);
            }
        }

        let class = match callable_type {
            Type::ClassLiteral(class) => Some(ClassType::NonGeneric(class)),
            Type::GenericAlias(generic) => Some(ClassType::Generic(generic)),
            Type::SubclassOf(subclass) => subclass.subclass_of().into_class(),
            _ => None,
        };

        if let Some(class) = class {
            // It might look odd here that we emit an error for class-literals and generic aliases but not
            // `type[]` types. But it's deliberate! The typing spec explicitly mandates that `type[]` types
            // can be called even though class-literals cannot. This is because even though a protocol class
            // `SomeProtocol` is always an abstract class, `type[SomeProtocol]` can be a concrete subclass of
            // that protocol -- and indeed, according to the spec, type checkers must disallow abstract
            // subclasses of the protocol to be passed to parameters that accept `type[SomeProtocol]`.
            // <https://typing.python.org/en/latest/spec/protocol.html#type-and-class-objects-vs-protocols>.
            if !callable_type.is_subclass_of() {
                if let Some(protocol) = class
                    .class_literal(self.db())
                    .0
                    .into_protocol_class(self.db())
                {
                    report_attempted_protocol_instantiation(
                        &self.context,
                        call_expression,
                        protocol,
                    );
                }
            }

            // For class literals we model the entire class instantiation logic, so it is handled
            // in a separate function. For some known classes we have manual signatures defined and use
            // the `try_call` path below.
            // TODO: it should be possible to move these special cases into the `try_call_constructor`
            // path instead, or even remove some entirely once we support overloads fully.
            if !matches!(
                class.known(self.db()),
                Some(
                    KnownClass::Bool
                        | KnownClass::Str
                        | KnownClass::Type
                        | KnownClass::Object
                        | KnownClass::Property
                        | KnownClass::Super
                        | KnownClass::TypeVar
                        | KnownClass::NamedTuple
                        | KnownClass::TypeAliasType
                )
            )
            // temporary special-casing for all subclasses of `enum.Enum`
            // until we support the functional syntax for creating enum classes
            && KnownClass::Enum
                .to_class_literal(self.db())
                .to_class_type(self.db())
                .is_none_or(|enum_class| !class.is_subclass_of(self.db(), enum_class))
            {
                let argument_forms = vec![Some(ParameterForm::Value); call_arguments.len()];
                let call_argument_types =
                    self.infer_argument_types(arguments, call_arguments, &argument_forms);

                return callable_type
                    .try_call_constructor(self.db(), call_argument_types)
                    .unwrap_or_else(|err| {
                        err.report_diagnostic(&self.context, callable_type, call_expression.into());
                        err.return_type()
                    });
            }
        }

        let bindings = callable_type
            .bindings(self.db())
            .match_parameters(&call_arguments);
        let call_argument_types =
            self.infer_argument_types(arguments, call_arguments, &bindings.argument_forms);

        match bindings.check_types(self.db(), &call_argument_types) {
            Ok(mut bindings) => {
                for binding in &mut bindings {
                    let binding_type = binding.callable_type;
                    for (_, overload) in binding.matching_overloads_mut() {
                        match binding_type {
                            Type::FunctionLiteral(function_literal) => {
                                let Some(known_function) = function_literal.known(self.db()) else {
                                    continue;
                                };

                                match known_function {
                                    KnownFunction::RevealType => {
                                        if let [Some(revealed_type)] = overload.parameter_types() {
                                            if let Some(builder) = self.context.report_diagnostic(
                                                DiagnosticId::RevealedType,
                                                Severity::Info,
                                            ) {
                                                let mut diag =
                                                    builder.into_diagnostic("Revealed type");
                                                let span = self
                                                    .context
                                                    .span(&call_expression.arguments.args[0]);
                                                diag.annotate(Annotation::primary(span).message(
                                                    format_args!(
                                                        "`{}`",
                                                        revealed_type.display(self.db())
                                                    ),
                                                ));
                                            }
                                        }
                                    }
                                    KnownFunction::AssertType => {
                                        if let [Some(actual_ty), Some(asserted_ty)] =
                                            overload.parameter_types()
                                        {
                                            if !actual_ty
                                                .is_gradual_equivalent_to(self.db(), *asserted_ty)
                                            {
                                                if let Some(builder) = self.context.report_lint(
                                                    &TYPE_ASSERTION_FAILURE,
                                                    call_expression,
                                                ) {
                                                    let mut diagnostic =
                                                        builder.into_diagnostic(format_args!(
                                                            "Argument does not have asserted type `{}`",
                                                            asserted_ty.display(self.db()),
                                                        ));
                                                    diagnostic.annotate(
                                                        Annotation::secondary(self.context.span(
                                                            &call_expression.arguments.args[0],
                                                        ))
                                                        .message(format_args!(
                                                            "Inferred type of argument is `{}`",
                                                            actual_ty.display(self.db()),
                                                        )),
                                                    );
                                                    diagnostic.info(
                                                        format_args!(
                                                            "`{asserted_type}` and `{inferred_type}` are not equivalent types",
                                                            asserted_type = asserted_ty.display(self.db()),
                                                            inferred_type = actual_ty.display(self.db()),
                                                        )
                                                    );
                                                }
                                            }
                                        }
                                    }
                                    KnownFunction::AssertNever => {
                                        if let [Some(actual_ty)] = overload.parameter_types() {
                                            if !actual_ty.is_equivalent_to(self.db(), Type::Never) {
                                                if let Some(builder) = self.context.report_lint(
                                                    &TYPE_ASSERTION_FAILURE,
                                                    call_expression,
                                                ) {
                                                    let mut diagnostic = builder.into_diagnostic(
                                                        "Argument does not have asserted type `Never`",
                                                    );
                                                    diagnostic.annotate(
                                                        Annotation::secondary(self.context.span(
                                                            &call_expression.arguments.args[0],
                                                        ))
                                                        .message(format_args!(
                                                            "Inferred type of argument is `{}`",
                                                            actual_ty.display(self.db())
                                                        )),
                                                    );
                                                    diagnostic.info(
                                                        format_args!(
                                                            "`Never` and `{inferred_type}` are not equivalent types",
                                                            inferred_type = actual_ty.display(self.db()),
                                                        )
                                                    );
                                                }
                                            }
                                        }
                                    }
                                    KnownFunction::StaticAssert => {
                                        if let [Some(parameter_ty), message] =
                                            overload.parameter_types()
                                        {
                                            let truthiness = match parameter_ty.try_bool(self.db())
                                            {
                                                Ok(truthiness) => truthiness,
                                                Err(err) => {
                                                    let condition = arguments
                                                        .find_argument("condition", 0)
                                                        .map(|argument| {
                                                            match argument {
                                                        ruff_python_ast::ArgOrKeyword::Arg(
                                                            expr,
                                                        ) => ast::AnyNodeRef::from(expr),
                                                        ruff_python_ast::ArgOrKeyword::Keyword(
                                                            keyword,
                                                        ) => ast::AnyNodeRef::from(keyword),
                                                    }
                                                        })
                                                        .unwrap_or(ast::AnyNodeRef::from(
                                                            call_expression,
                                                        ));

                                                    err.report_diagnostic(&self.context, condition);

                                                    continue;
                                                }
                                            };

                                            if let Some(builder) = self
                                                .context
                                                .report_lint(&STATIC_ASSERT_ERROR, call_expression)
                                            {
                                                if !truthiness.is_always_true() {
                                                    if let Some(message) = message
                                                        .and_then(Type::into_string_literal)
                                                        .map(|s| s.value(self.db()))
                                                    {
                                                        builder.into_diagnostic(format_args!(
                                                            "Static assertion error: {message}"
                                                        ));
                                                    } else if *parameter_ty
                                                        == Type::BooleanLiteral(false)
                                                    {
                                                        builder.into_diagnostic(
                                                            "Static assertion error: \
                                                        argument evaluates to `False`",
                                                        );
                                                    } else if truthiness.is_always_false() {
                                                        builder.into_diagnostic(format_args!(
                                                            "Static assertion error: \
                                                        argument of type `{parameter_ty}` \
                                                        is statically known to be falsy",
                                                            parameter_ty =
                                                                parameter_ty.display(self.db())
                                                        ));
                                                    } else {
                                                        builder.into_diagnostic(format_args!(
                                                            "Static assertion error: \
                                                         argument of type `{parameter_ty}` \
                                                         has an ambiguous static truthiness",
                                                            parameter_ty =
                                                                parameter_ty.display(self.db())
                                                        ));
                                                    }
                                                }
                                            }
                                        }
                                    }
                                    KnownFunction::Cast => {
                                        if let [Some(casted_type), Some(source_type)] =
                                            overload.parameter_types()
                                        {
                                            let db = self.db();
                                            let contains_unknown_or_todo = |ty| matches!(ty, Type::Dynamic(dynamic) if dynamic != DynamicType::Any);
                                            if source_type.is_equivalent_to(db, *casted_type)
                                                || (source_type.normalized(db)
                                                    == casted_type.normalized(db)
                                                    && !casted_type.any_over_type(db, &|ty| {
                                                        contains_unknown_or_todo(ty)
                                                    })
                                                    && !source_type.any_over_type(db, &|ty| {
                                                        contains_unknown_or_todo(ty)
                                                    }))
                                            {
                                                if let Some(builder) = self
                                                    .context
                                                    .report_lint(&REDUNDANT_CAST, call_expression)
                                                {
                                                    builder.into_diagnostic(format_args!(
                                                        "Value is already of type `{}`",
                                                        casted_type.display(db),
                                                    ));
                                                }
                                            }
                                        }
                                    }
                                    KnownFunction::GetProtocolMembers => {
                                        if let [Some(Type::ClassLiteral(class))] =
                                            overload.parameter_types()
                                        {
                                            if !class.is_protocol(self.db()) {
                                                report_bad_argument_to_get_protocol_members(
                                                    &self.context,
                                                    call_expression,
                                                    *class,
                                                );
                                            }
                                        }
                                    }
                                    KnownFunction::IsInstance | KnownFunction::IsSubclass => {
                                        if let [_, Some(Type::ClassLiteral(class))] =
                                            overload.parameter_types()
                                        {
                                            if let Some(protocol_class) =
                                                class.into_protocol_class(self.db())
                                            {
                                                if !protocol_class.is_runtime_checkable(self.db()) {
                                                    report_runtime_check_against_non_runtime_checkable_protocol(
                                                    &self.context,
                                                    call_expression,
                                                    protocol_class,
                                                    known_function
                                                );
                                                }
                                            }
                                        }
                                    }
                                    _ => {}
                                }
                            }

                            Type::ClassLiteral(class) => {
                                let Some(known_class) = class.known(self.db()) else {
                                    continue;
                                };

                                match known_class {
                                    KnownClass::Super => {
                                        // Handle the case where `super()` is called with no arguments.
                                        // In this case, we need to infer the two arguments:
                                        //   1. The nearest enclosing class
                                        //   2. The first parameter of the current function (typically `self` or `cls`)
                                        match overload.parameter_types() {
                                            [] => {
                                                let scope = self.scope();

                                                let Some(enclosing_class) = nearest_enclosing_class(
                                                    self.db(),
                                                    self.index,
                                                    scope,
                                                    self.module(),
                                                ) else {
                                                    overload.set_return_type(Type::unknown());
                                                    BoundSuperError::UnavailableImplicitArguments
                                                        .report_diagnostic(
                                                            &self.context,
                                                            call_expression.into(),
                                                        );
                                                    continue;
                                                };

                                                let Some(first_param) =
                                                    self.first_param_type_in_scope(scope)
                                                else {
                                                    overload.set_return_type(Type::unknown());
                                                    BoundSuperError::UnavailableImplicitArguments
                                                        .report_diagnostic(
                                                            &self.context,
                                                            call_expression.into(),
                                                        );
                                                    continue;
                                                };

                                                let bound_super = BoundSuperType::build(
                                                    self.db(),
                                                    Type::ClassLiteral(enclosing_class),
                                                    first_param,
                                                )
                                                .unwrap_or_else(|err| {
                                                    err.report_diagnostic(
                                                        &self.context,
                                                        call_expression.into(),
                                                    );
                                                    Type::unknown()
                                                });

                                                overload.set_return_type(bound_super);
                                            }
                                            [Some(pivot_class_type), Some(owner_type)] => {
                                                let bound_super = BoundSuperType::build(
                                                    self.db(),
                                                    *pivot_class_type,
                                                    *owner_type,
                                                )
                                                .unwrap_or_else(|err| {
                                                    err.report_diagnostic(
                                                        &self.context,
                                                        call_expression.into(),
                                                    );
                                                    Type::unknown()
                                                });

                                                overload.set_return_type(bound_super);
                                            }
                                            _ => (),
                                        }
                                    }

                                    KnownClass::TypeVar => {
                                        let assigned_to = (self.index)
                                            .try_expression(call_expression_node)
                                            .and_then(|expr| expr.assigned_to(self.db()));

                                        let Some(target) =
                                            assigned_to.as_ref().and_then(|assigned_to| {
                                                match assigned_to
                                                    .node(self.module())
                                                    .targets
                                                    .as_slice()
                                                {
                                                    [ast::Expr::Name(target)] => Some(target),
                                                    _ => None,
                                                }
                                            })
                                        else {
                                            if let Some(builder) = self.context.report_lint(
                                                &INVALID_LEGACY_TYPE_VARIABLE,
                                                call_expression,
                                            ) {
                                                builder.into_diagnostic(format_args!(
                                                "A legacy `typing.TypeVar` must be immediately assigned to a variable",
                                            ));
                                            }
                                            continue;
                                        };

                                        let [
                                            Some(name_param),
                                            constraints,
                                            bound,
                                            default,
                                            contravariant,
                                            covariant,
                                            _infer_variance,
                                        ] = overload.parameter_types()
                                        else {
                                            continue;
                                        };

                                        let covariant = match covariant {
                                            Some(ty) => ty.bool(self.db()),
                                            None => Truthiness::AlwaysFalse,
                                        };

                                        let contravariant = match contravariant {
                                            Some(ty) => ty.bool(self.db()),
                                            None => Truthiness::AlwaysFalse,
                                        };

                                        let variance = match (contravariant, covariant) {
                                            (Truthiness::Ambiguous, _) => {
                                                if let Some(builder) = self.context.report_lint(
                                                    &INVALID_LEGACY_TYPE_VARIABLE,
                                                    call_expression,
                                                ) {
                                                    builder.into_diagnostic(format_args!(
                                                        "The `contravariant` parameter of \
                                                        a legacy `typing.TypeVar` cannot have \
                                                        an ambiguous value",
                                                    ));
                                                }
                                                continue;
                                            }
                                            (_, Truthiness::Ambiguous) => {
                                                if let Some(builder) = self.context.report_lint(
                                                    &INVALID_LEGACY_TYPE_VARIABLE,
                                                    call_expression,
                                                ) {
                                                    builder.into_diagnostic(format_args!(
                                                        "The `covariant` parameter of \
                                                        a legacy `typing.TypeVar` cannot have \
                                                        an ambiguous value",
                                                    ));
                                                }
                                                continue;
                                            }
                                            (Truthiness::AlwaysTrue, Truthiness::AlwaysTrue) => {
                                                if let Some(builder) = self.context.report_lint(
                                                    &INVALID_LEGACY_TYPE_VARIABLE,
                                                    call_expression,
                                                ) {
                                                    builder.into_diagnostic(format_args!(
                                                        "A legacy `typing.TypeVar` cannot be \
                                                        both covariant and contravariant",
                                                    ));
                                                }
                                                continue;
                                            }
                                            (Truthiness::AlwaysTrue, Truthiness::AlwaysFalse) => {
                                                TypeVarVariance::Contravariant
                                            }
                                            (Truthiness::AlwaysFalse, Truthiness::AlwaysTrue) => {
                                                TypeVarVariance::Covariant
                                            }
                                            (Truthiness::AlwaysFalse, Truthiness::AlwaysFalse) => {
                                                TypeVarVariance::Invariant
                                            }
                                        };

                                        let name_param = name_param
                                            .into_string_literal()
                                            .map(|name| name.value(self.db()));
                                        if name_param
                                            .is_none_or(|name_param| name_param != target.id)
                                        {
                                            if let Some(builder) = self.context.report_lint(
                                                &INVALID_LEGACY_TYPE_VARIABLE,
                                                call_expression,
                                            ) {
                                                builder.into_diagnostic(format_args!(
                                                "The name of a legacy `typing.TypeVar`{} must match \
                                                the name of the variable it is assigned to (`{}`)",
                                                if let Some(name_param) = name_param {
                                                    format!(" (`{name_param}`)")
                                                } else {
                                                    String::new()
                                                },
                                                target.id,
                                            ));
                                            }
                                            continue;
                                        }

                                        let bound_or_constraint = match (bound, constraints) {
                                            (Some(bound), None) => {
                                                Some(TypeVarBoundOrConstraints::UpperBound(*bound))
                                            }

                                            (None, Some(_constraints)) => {
                                                // We don't use UnionType::from_elements or UnionBuilder here,
                                                // because we don't want to simplify the list of constraints like
                                                // we do with the elements of an actual union type.
                                                // TODO: Consider using a new `OneOfType` connective here instead,
                                                // since that more accurately represents the actual semantics of
                                                // typevar constraints.
                                                let elements = UnionType::new(
                                                    self.db(),
                                                    overload
                                                        .arguments_for_parameter(
                                                            &call_argument_types,
                                                            1,
                                                        )
                                                        .map(|(_, ty)| ty)
                                                        .collect::<Box<_>>(),
                                                );
                                                Some(TypeVarBoundOrConstraints::Constraints(
                                                    elements,
                                                ))
                                            }

                                            // TODO: Emit a diagnostic that TypeVar cannot be both bounded and
                                            // constrained
                                            (Some(_), Some(_)) => continue,

                                            (None, None) => None,
                                        };

                                        let containing_assignment =
                                            self.index.expect_single_definition(target);
                                        overload.set_return_type(Type::KnownInstance(
                                            KnownInstanceType::TypeVar(TypeVarInstance::new(
                                                self.db(),
                                                target.id.clone(),
                                                Some(containing_assignment),
                                                bound_or_constraint,
                                                variance,
                                                *default,
                                                TypeVarKind::Legacy,
                                            )),
                                        ));
                                    }

                                    KnownClass::TypeAliasType => {
                                        let assigned_to = (self.index)
                                            .try_expression(call_expression_node)
                                            .and_then(|expr| expr.assigned_to(self.db()));

                                        let containing_assignment =
                                            assigned_to.as_ref().and_then(|assigned_to| {
                                                match assigned_to
                                                    .node(self.module())
                                                    .targets
                                                    .as_slice()
                                                {
                                                    [ast::Expr::Name(target)] => Some(
                                                        self.index.expect_single_definition(target),
                                                    ),
                                                    _ => None,
                                                }
                                            });

                                        let [Some(name), Some(value), ..] =
                                            overload.parameter_types()
                                        else {
                                            continue;
                                        };

                                        if let Some(name) = name.into_string_literal() {
                                            overload.set_return_type(Type::KnownInstance(
                                                KnownInstanceType::TypeAliasType(
                                                    TypeAliasType::Bare(BareTypeAliasType::new(
                                                        self.db(),
                                                        ast::name::Name::new(name.value(self.db())),
                                                        containing_assignment,
                                                        value,
                                                    )),
                                                ),
                                            ));
                                        } else {
                                            if let Some(builder) = self.context.report_lint(
                                                &INVALID_TYPE_ALIAS_TYPE,
                                                call_expression,
                                            ) {
                                                builder.into_diagnostic(format_args!(
                                                    "The name of a `typing.TypeAlias` must be a string literal",
                                                ));
                                            }
                                        }
                                    }

                                    _ => (),
                                }
                            }
                            _ => (),
                        }
                    }
                }

                let db = self.db();
                let scope = self.scope();
                let return_ty = bindings.return_type(db);

                let find_narrowed_place = || match arguments.args.first() {
                    None => {
                        // This branch looks extraneous, especially in the face of `missing-arguments`.
                        // However, that lint won't be able to catch this:
                        //
                        // ```python
                        // def f(v: object = object()) -> TypeIs[int]: ...
                        //
                        // if f(): ...
                        // ```
                        //
                        // TODO: Will this report things that is actually fine?
                        if let Some(builder) = self
                            .context
                            .report_lint(&INVALID_TYPE_GUARD_CALL, arguments)
                        {
                            builder.into_diagnostic("Type guard call does not have a target");
                        }
                        None
                    }
                    Some(expr) => match PlaceExpr::try_from(expr) {
                        Ok(place_expr) => place_table(db, scope).place_id_by_expr(&place_expr),
                        Err(()) => None,
                    },
                };

                match return_ty {
                    // TODO: TypeGuard
                    Type::TypeIs(type_is) => match find_narrowed_place() {
                        Some(place) => type_is.bind(db, scope, place),
                        None => return_ty,
                    },
                    _ => return_ty,
                }
            }

            Err(CallError(_, bindings)) => {
                bindings.report_diagnostics(&self.context, call_expression.into());
                bindings.return_type(self.db())
            }
        }
    }

    fn infer_starred_expression(&mut self, starred: &ast::ExprStarred) -> Type<'db> {
        let ast::ExprStarred {
            range: _,
            node_index: _,
            value,
            ctx: _,
        } = starred;

        let iterable_type = self.infer_expression(value);
        iterable_type.try_iterate(self.db()).unwrap_or_else(|err| {
            err.report_diagnostic(&self.context, iterable_type, value.as_ref().into());
            err.fallback_element_type(self.db())
        });

        // TODO
        todo_type!("starred expression")
    }

    fn infer_yield_expression(&mut self, yield_expression: &ast::ExprYield) -> Type<'db> {
        let ast::ExprYield {
            range: _,
            node_index: _,
            value,
        } = yield_expression;
        self.infer_optional_expression(value.as_deref());
        todo_type!("yield expressions")
    }

    fn infer_yield_from_expression(&mut self, yield_from: &ast::ExprYieldFrom) -> Type<'db> {
        let ast::ExprYieldFrom {
            range: _,
            node_index: _,
            value,
        } = yield_from;

        let iterable_type = self.infer_expression(value);
        iterable_type.try_iterate(self.db()).unwrap_or_else(|err| {
            err.report_diagnostic(&self.context, iterable_type, value.as_ref().into());
            err.fallback_element_type(self.db())
        });

        // TODO get type from `ReturnType` of generator
        todo_type!("Generic `typing.Generator` type")
    }

    fn infer_await_expression(&mut self, await_expression: &ast::ExprAwait) -> Type<'db> {
        let ast::ExprAwait {
            range: _,
            node_index: _,
            value,
        } = await_expression;
        self.infer_expression(value);
        todo_type!("generic `typing.Awaitable` type")
    }

    // Perform narrowing with applicable constraints between the current scope and the enclosing scope.
    fn narrow_place_with_applicable_constraints(
        &self,
        expr: &PlaceExpr,
        mut ty: Type<'db>,
        constraint_keys: &[(FileScopeId, ConstraintKey)],
    ) -> Type<'db> {
        let db = self.db();
        for (enclosing_scope_file_id, constraint_key) in constraint_keys {
            let use_def = self.index.use_def_map(*enclosing_scope_file_id);
            let place_table = self.index.place_table(*enclosing_scope_file_id);
            let place = place_table.place_id_by_expr(expr).unwrap();

            match use_def.applicable_constraints(
                *constraint_key,
                *enclosing_scope_file_id,
                expr,
                self.index,
            ) {
                ApplicableConstraints::UnboundBinding(constraint) => {
                    ty = constraint.narrow(db, ty, place);
                }
                // Performs narrowing based on constrained bindings.
                // This handling must be performed even if narrowing is attempted and failed using `infer_place_load`.
                // The result of `infer_place_load` can be applied as is only when its boundness is `Bound`.
                // For example, this handling is required in the following case:
                // ```python
                // class C:
                //     x: int | None = None
                // c = C()
                // # c.x: int | None = <unbound>
                // if c.x is None:
                //     c.x = 1
                // # else: c.x: int = <unbound>
                // # `c.x` is not definitely bound here
                // reveal_type(c.x)  # revealed: int
                // ```
                ApplicableConstraints::ConstrainedBindings(bindings) => {
                    let reachability_constraints = bindings.reachability_constraints;
                    let predicates = bindings.predicates;
                    let mut union = UnionBuilder::new(db);
                    for binding in bindings {
                        let static_reachability = reachability_constraints.evaluate(
                            db,
                            predicates,
                            binding.reachability_constraint,
                        );
                        if static_reachability.is_always_false() {
                            continue;
                        }
                        match binding.binding {
                            DefinitionState::Defined(definition) => {
                                let binding_ty = binding_type(db, definition);
                                union = union.add(
                                    binding.narrowing_constraint.narrow(db, binding_ty, place),
                                );
                            }
                            DefinitionState::Undefined | DefinitionState::Deleted => {
                                union =
                                    union.add(binding.narrowing_constraint.narrow(db, ty, place));
                            }
                        }
                    }
                    // If there are no visible bindings, the union becomes `Never`.
                    // Since an unbound binding is recorded even for an undefined place,
                    // this can only happen if the code is unreachable
                    // and therefore it is correct to set the result to `Never`.
                    let union = union.build();
                    if union.is_assignable_to(db, ty) {
                        ty = union;
                    }
                }
            }
        }
        ty
    }

    fn infer_name_load(&mut self, name_node: &ast::ExprName) -> Type<'db> {
        let ast::ExprName {
            range: _,
            node_index: _,
            id: symbol_name,
            ctx: _,
        } = name_node;
        let Ok(expr) = PlaceExpr::try_from(symbol_name);
        let db = self.db();

        let (resolved, constraint_keys) =
            self.infer_place_load(&expr, ast::ExprRef::Name(name_node));
        resolved
            // Not found in the module's explicitly declared global symbols?
            // Check the "implicit globals" such as `__doc__`, `__file__`, `__name__`, etc.
            // These are looked up as attributes on `types.ModuleType`.
            .or_fall_back_to(db, || {
                module_type_implicit_global_symbol(db, symbol_name).map_type(|ty| {
                    self.narrow_place_with_applicable_constraints(&expr, ty, &constraint_keys)
                })
            })
            // Not found in globals? Fallback to builtins
            // (without infinite recursion if we're already in builtins.)
            .or_fall_back_to(db, || {
                if Some(self.scope()) == builtins_module_scope(db) {
                    Place::Unbound.into()
                } else {
                    builtins_symbol(db, symbol_name)
                }
            })
            // Still not found? It might be `reveal_type`...
            .or_fall_back_to(db, || {
                if symbol_name == "reveal_type" {
                    if let Some(builder) = self.context.report_lint(&UNDEFINED_REVEAL, name_node) {
                        let mut diag =
                            builder.into_diagnostic("`reveal_type` used without importing it");
                        diag.info(
                            "This is allowed for debugging convenience but will fail at runtime",
                        );
                    }
                    typing_extensions_symbol(db, symbol_name)
                } else {
                    Place::Unbound.into()
                }
            })
            .unwrap_with_diagnostic(|lookup_error| match lookup_error {
                LookupError::Unbound(qualifiers) => {
                    self.report_unresolved_reference(name_node);
                    TypeAndQualifiers::new(Type::unknown(), qualifiers)
                }
                LookupError::PossiblyUnbound(type_when_bound) => {
                    if self.is_reachable(name_node) {
                        report_possibly_unresolved_reference(&self.context, name_node);
                    }
                    type_when_bound
                }
            })
            .inner_type()
    }

    fn infer_local_place_load(
        &self,
        expr: &PlaceExpr,
        expr_ref: ast::ExprRef,
    ) -> (Place<'db>, Option<ScopedUseId>) {
        let db = self.db();
        let scope = self.scope();
        let file_scope_id = scope.file_scope_id(db);
        let place_table = self.index.place_table(file_scope_id);
        let use_def = self.index.use_def_map(file_scope_id);

        // If we're inferring types of deferred expressions, always treat them as public symbols
        if self.is_deferred() {
            let place = if let Some(place_id) = place_table.place_id_by_expr(expr) {
                place_from_bindings(db, use_def.public_bindings(place_id))
            } else {
                assert!(
                    self.deferred_state.in_string_annotation(),
                    "Expected the place table to create a place for every valid PlaceExpr node"
                );
                Place::Unbound
            };
            (place, None)
        } else {
            let use_id = expr_ref.scoped_use_id(db, scope);
            let place = place_from_bindings(db, use_def.bindings_at_use(use_id));
            (place, Some(use_id))
        }
    }

    /// Infer the type of a place expression from definitions, assuming a load context.
    /// This method also returns the [`ConstraintKey`]s for each scope associated with `expr`,
    /// which is used to narrow by condition rather than by assignment.
    fn infer_place_load(
        &self,
        expr: &PlaceExpr,
        expr_ref: ast::ExprRef,
    ) -> (PlaceAndQualifiers<'db>, Vec<(FileScopeId, ConstraintKey)>) {
        let db = self.db();
        let scope = self.scope();
        let file_scope_id = scope.file_scope_id(db);
        let place_table = self.index.place_table(file_scope_id);

        let mut constraint_keys = vec![];
        let (local_scope_place, use_id) = self.infer_local_place_load(expr, expr_ref);
        if let Some(use_id) = use_id {
            constraint_keys.push((file_scope_id, ConstraintKey::UseId(use_id)));
        }

        let place = PlaceAndQualifiers::from(local_scope_place).or_fall_back_to(db, || {
            let has_bindings_in_this_scope = match place_table.place_by_expr(expr) {
                Some(place_expr) => place_expr.is_bound(),
                None => {
                    assert!(
                        self.deferred_state.in_string_annotation(),
                        "Expected the place table to create a place for every Name node"
                    );
                    false
                }
            };

            let current_file = self.file();

            if let Some(name) = expr.as_name() {
                let skip_non_global_scopes = place_table
                    .place_id_by_name(name)
                    .is_some_and(|symbol_id| self.skip_non_global_scopes(file_scope_id, symbol_id));

                if skip_non_global_scopes {
                    return global_symbol(self.db(), self.file(), name);
                }
            }

            // If it's a function-like scope and there is one or more binding in this scope (but
            // none of those bindings are visible from where we are in the control flow), we cannot
            // fallback to any bindings in enclosing scopes. As such, we can immediately short-circuit
            // here and return `Place::Unbound`.
            //
            // This is because Python is very strict in its categorisation of whether a variable is
            // a local variable or not in function-like scopes. If a variable has any bindings in a
            // function-like scope, it is considered a local variable; it never references another
            // scope. (At runtime, it would use the `LOAD_FAST` opcode.)
            if has_bindings_in_this_scope && scope.is_function_like(db) {
                return Place::Unbound.into();
            }

            for root_expr in place_table.root_place_exprs(expr) {
                let mut expr_ref = expr_ref;
                for _ in 0..(expr.sub_segments().len() - root_expr.expr.sub_segments().len()) {
                    match expr_ref {
                        ast::ExprRef::Attribute(attribute) => {
                            expr_ref = ast::ExprRef::from(&attribute.value);
                        }
                        ast::ExprRef::Subscript(subscript) => {
                            expr_ref = ast::ExprRef::from(&subscript.value);
                        }
                        _ => unreachable!(),
                    }
                }
                let (parent_place, _use_id) =
                    self.infer_local_place_load(&root_expr.expr, expr_ref);
                if let Place::Type(_, _) = parent_place {
                    return Place::Unbound.into();
                }
            }

            // Walk up parent scopes looking for a possible enclosing scope that may have a
            // definition of this name visible to us (would be `LOAD_DEREF` at runtime.)
            // Note that we skip the scope containing the use that we are resolving, since we
            // already looked for the place there up above.
            for (enclosing_scope_file_id, _) in self.index.ancestor_scopes(file_scope_id).skip(1) {
                // Class scopes are not visible to nested scopes, and we need to handle global
                // scope differently (because an unbound name there falls back to builtins), so
                // check only function-like scopes.
                // There is one exception to this rule: type parameter scopes can see
                // names defined in an immediately-enclosing class scope.
                let enclosing_scope_id = enclosing_scope_file_id.to_scope_id(db, current_file);

                let is_immediately_enclosing_scope = scope.is_type_parameter(db)
                    && scope
                        .scope(db)
                        .parent()
                        .is_some_and(|parent| parent == enclosing_scope_file_id);

                // If the reference is in a nested eager scope, we need to look for the place at
                // the point where the previous enclosing scope was defined, instead of at the end
                // of the scope. (Note that the semantic index builder takes care of only
                // registering eager bindings for nested scopes that are actually eager, and for
                // enclosing scopes that actually contain bindings that we should use when
                // resolving the reference.)
                if !self.is_deferred() {
                    match self
                        .index
                        .eager_snapshot(enclosing_scope_file_id, expr, file_scope_id)
                    {
                        EagerSnapshotResult::FoundConstraint(constraint) => {
                            constraint_keys.push((
                                enclosing_scope_file_id,
                                ConstraintKey::NarrowingConstraint(constraint),
                            ));
                        }
                        EagerSnapshotResult::FoundBindings(bindings) => {
                            if expr.is_name()
                                && !enclosing_scope_id.is_function_like(db)
                                && !is_immediately_enclosing_scope
                            {
                                continue;
                            }
                            let place = place_from_bindings(db, bindings).map_type(|ty| {
                                self.narrow_place_with_applicable_constraints(
                                    expr,
                                    ty,
                                    &constraint_keys,
                                )
                            });
                            constraint_keys.push((
                                enclosing_scope_file_id,
                                ConstraintKey::EagerNestedScope(file_scope_id),
                            ));
                            return place.into();
                        }
                        // There are no visible bindings / constraint here.
                        // Don't fall back to non-eager place resolution.
                        EagerSnapshotResult::NotFound => {
                            let enclosing_place_table =
                                self.index.place_table(enclosing_scope_file_id);
                            for enclosing_root_place in enclosing_place_table.root_place_exprs(expr)
                            {
                                if enclosing_root_place.is_bound() {
                                    if let Place::Type(_, _) =
                                        place(db, enclosing_scope_id, &enclosing_root_place.expr)
                                            .place
                                    {
                                        return Place::Unbound.into();
                                    }
                                }
                            }
                            continue;
                        }
                        EagerSnapshotResult::NoLongerInEagerContext => {}
                    }
                }

                if !enclosing_scope_id.is_function_like(db) && !is_immediately_enclosing_scope {
                    continue;
                }

                let enclosing_place_table = self.index.place_table(enclosing_scope_file_id);
                let Some(enclosing_place) = enclosing_place_table.place_by_expr(expr) else {
                    continue;
                };
                if enclosing_place.is_bound() {
                    // We can return early here, because the nearest function-like scope that
                    // defines a name must be the only source for the nonlocal reference (at
                    // runtime, it is the scope that creates the cell for our closure.) If the name
                    // isn't bound in that scope, we should get an unbound name, not continue
                    // falling back to other scopes / globals / builtins.
                    return place(db, enclosing_scope_id, expr).map_type(|ty| {
                        self.narrow_place_with_applicable_constraints(expr, ty, &constraint_keys)
                    });
                }
            }

            PlaceAndQualifiers::from(Place::Unbound)
                // No nonlocal binding? Check the module's explicit globals.
                // Avoid infinite recursion if `self.scope` already is the module's global scope.
                .or_fall_back_to(db, || {
                    if file_scope_id.is_global() {
                        return Place::Unbound.into();
                    }

                    if !self.is_deferred() {
                        match self
                            .index
                            .eager_snapshot(FileScopeId::global(), expr, file_scope_id)
                        {
                            EagerSnapshotResult::FoundConstraint(constraint) => {
                                constraint_keys.push((
                                    FileScopeId::global(),
                                    ConstraintKey::NarrowingConstraint(constraint),
                                ));
                            }
                            EagerSnapshotResult::FoundBindings(bindings) => {
                                let place = place_from_bindings(db, bindings).map_type(|ty| {
                                    self.narrow_place_with_applicable_constraints(
                                        expr,
                                        ty,
                                        &constraint_keys,
                                    )
                                });
                                constraint_keys.push((
                                    FileScopeId::global(),
                                    ConstraintKey::EagerNestedScope(file_scope_id),
                                ));
                                return place.into();
                            }
                            // There are no visible bindings / constraint here.
                            EagerSnapshotResult::NotFound => {
                                return Place::Unbound.into();
                            }
                            EagerSnapshotResult::NoLongerInEagerContext => {}
                        }
                    }

                    let Some(name) = expr.as_name() else {
                        return Place::Unbound.into();
                    };

                    explicit_global_symbol(db, self.file(), name).map_type(|ty| {
                        self.narrow_place_with_applicable_constraints(expr, ty, &constraint_keys)
                    })
                })
        });

        (place, constraint_keys)
    }

    pub(super) fn report_unresolved_reference(&self, expr_name_node: &ast::ExprName) {
        if !self.is_reachable(expr_name_node) {
            return;
        }

        let Some(builder) = self
            .context
            .report_lint(&UNRESOLVED_REFERENCE, expr_name_node)
        else {
            return;
        };

        let ast::ExprName { id, .. } = expr_name_node;
        let mut diagnostic =
            builder.into_diagnostic(format_args!("Name `{id}` used when not defined"));

        if let Some(version_added_to_builtins) = version_builtin_was_added(id) {
            diagnostic.info(format_args!(
                "`{id}` was added as a builtin in Python 3.{version_added_to_builtins}"
            ));
            add_inferred_python_version_hint_to_diagnostic(
                self.db(),
                &mut diagnostic,
                "resolving types",
            );
        }

        let current_function_definition = self.current_function_definition();

        if let Some(current_function_definition) = current_function_definition {
            let mut function_decorators = FunctionDecorators::empty();

            for decorator in &current_function_definition.decorator_list {
                let decorator_ty = self.file_expression_type(&decorator.expression);
                function_decorators |= self.function_decorators(decorator_ty);
            }

            let first_function_argument = current_function_definition.parameters.iter().next();

            let class_context = self.class_context_of_current_method();

            if function_decorators.contains(FunctionDecorators::CLASSMETHOD) {
                let class_attribute_exists = class_context
                    .and_then(|class| {
                        SubclassOfType::from(self.db(), class.default_specialization(self.db()))
                            .member(self.db(), id)
                            .place
                            .ignore_possibly_unbound()
                    })
                    .is_some();
                if class_attribute_exists {
                    if let Some(first_function_argument) = first_function_argument {
                        let first_function_argument_name = first_function_argument.name();
                        diagnostic.info(format_args!(
                            "An attribute `{id}` is available: consider using `{first_function_argument_name}.{id}`"
                        ));
                    }
                }
            } else if !function_decorators.contains(FunctionDecorators::STATICMETHOD) {
                let instance_attribute_exists = class_context
                    .and_then(|class| {
                        Type::instance(self.db(), class.default_specialization(self.db()))
                            .member(self.db(), id)
                            .place
                            .ignore_possibly_unbound()
                    })
                    .is_some();

                if instance_attribute_exists {
                    if let Some(first_function_argument) = first_function_argument {
                        let first_function_argument_name = first_function_argument.name();
                        diagnostic.info(format_args!(
                            "An attribute `{id}` is available: consider using `{first_function_argument_name}.{id}`"
                        ));
                    }
                }
            }
        }
    }

    fn infer_name_expression(&mut self, name: &ast::ExprName) -> Type<'db> {
        match name.ctx {
            ExprContext::Load => self.infer_name_load(name),
            ExprContext::Store => Type::Never,
            ExprContext::Del => {
                self.infer_name_load(name);
                Type::Never
            }
            ExprContext::Invalid => Type::unknown(),
        }
    }

    fn narrow_expr_with_applicable_constraints<'r>(
        &self,
        target: impl Into<ast::ExprRef<'r>>,
        target_ty: Type<'db>,
        constraint_keys: &[(FileScopeId, ConstraintKey)],
    ) -> Type<'db> {
        let target = target.into();

        if let Ok(place_expr) = PlaceExpr::try_from(target) {
            self.narrow_place_with_applicable_constraints(&place_expr, target_ty, constraint_keys)
        } else {
            target_ty
        }
    }

    /// Infer the type of a [`ast::ExprAttribute`] expression, assuming a load context.
    fn infer_attribute_load(&mut self, attribute: &ast::ExprAttribute) -> Type<'db> {
        let ast::ExprAttribute {
            value,
            attr,
            range: _,
            node_index: _,
            ctx: _,
        } = attribute;

        let value_type = self.infer_maybe_standalone_expression(value);
        let db = self.db();
        let mut constraint_keys = vec![];

        let mut assigned_type = None;
        if let Ok(place_expr) = PlaceExpr::try_from(attribute) {
            let (resolved, keys) =
                self.infer_place_load(&place_expr, ast::ExprRef::Attribute(attribute));
            constraint_keys.extend(keys);
            if let Place::Type(ty, Boundness::Bound) = resolved.place {
                assigned_type = Some(ty);
            }
        }

        let resolved_type = value_type
            .member(db, &attr.id)
            .map_type(|ty| self.narrow_expr_with_applicable_constraints(attribute, ty, &constraint_keys))
            .unwrap_with_diagnostic(|lookup_error| match lookup_error {
                LookupError::Unbound(_) => {
                    let report_unresolved_attribute = self.is_reachable(attribute);

                    if report_unresolved_attribute {
                        let bound_on_instance = match value_type {
                            Type::ClassLiteral(class) => {
                                !class.instance_member(db, None, attr).place.is_unbound()
                            }
                            Type::SubclassOf(subclass_of @ SubclassOfType { .. }) => {
                                match subclass_of.subclass_of() {
                                    SubclassOfInner::Class(class) => {
                                        !class.instance_member(db, attr).place.is_unbound()
                                    }
                                    SubclassOfInner::Dynamic(_) => unreachable!(
                                        "Attribute lookup on a dynamic `SubclassOf` type should always return a bound symbol"
                                    ),
                                }
                            }
                            _ => false,
                        };

                        if let Some(builder) = self
                            .context
                            .report_lint(&UNRESOLVED_ATTRIBUTE, attribute)
                        {
                        if bound_on_instance {
                            builder.into_diagnostic(
                                format_args!(
                                    "Attribute `{}` can only be accessed on instances, \
                                     not on the class object `{}` itself.",
                                    attr.id,
                                    value_type.display(db)
                                ),
                            );
                        } else {
                            builder.into_diagnostic(
                                format_args!(
                                    "Type `{}` has no attribute `{}`",
                                    value_type.display(db),
                                    attr.id
                                ),
                            );
                        }
                        }
                    }

                    Type::unknown().into()
                }
                LookupError::PossiblyUnbound(type_when_bound) => {
                    report_possibly_unbound_attribute(
                        &self.context,
                        attribute,
                        &attr.id,
                        value_type,
                    );

                    type_when_bound
                }
            })
            .inner_type();
        // Even if we can obtain the attribute type based on the assignments, we still perform default type inference
        // (to report errors).
        assigned_type.unwrap_or(resolved_type)
    }

    fn infer_attribute_expression(&mut self, attribute: &ast::ExprAttribute) -> Type<'db> {
        let ast::ExprAttribute {
            value,
            attr: _,
            range: _,
            node_index: _,
            ctx,
        } = attribute;

        match ctx {
            ExprContext::Load => self.infer_attribute_load(attribute),
            ExprContext::Store => {
                self.infer_expression(value);
                Type::Never
            }
            ExprContext::Del => {
                self.infer_attribute_load(attribute);
                Type::Never
            }
            ExprContext::Invalid => {
                self.infer_expression(value);
                Type::unknown()
            }
        }
    }

    fn infer_unary_expression(&mut self, unary: &ast::ExprUnaryOp) -> Type<'db> {
        let ast::ExprUnaryOp {
            range: _,
            node_index: _,
            op,
            operand,
        } = unary;

        let operand_type = self.infer_expression(operand);

        match (op, operand_type) {
            (_, Type::Dynamic(_)) => operand_type,
            (_, Type::Never) => Type::Never,

            (ast::UnaryOp::UAdd, Type::IntLiteral(value)) => Type::IntLiteral(value),
            (ast::UnaryOp::USub, Type::IntLiteral(value)) => Type::IntLiteral(-value),
            (ast::UnaryOp::Invert, Type::IntLiteral(value)) => Type::IntLiteral(!value),

            (ast::UnaryOp::UAdd, Type::BooleanLiteral(bool)) => Type::IntLiteral(i64::from(bool)),
            (ast::UnaryOp::USub, Type::BooleanLiteral(bool)) => Type::IntLiteral(-i64::from(bool)),
            (ast::UnaryOp::Invert, Type::BooleanLiteral(bool)) => {
                Type::IntLiteral(!i64::from(bool))
            }

            (ast::UnaryOp::Not, ty) => ty
                .try_bool(self.db())
                .unwrap_or_else(|err| {
                    err.report_diagnostic(&self.context, unary);
                    err.fallback_truthiness()
                })
                .negate()
                .into_type(self.db()),
            (
                op @ (ast::UnaryOp::UAdd | ast::UnaryOp::USub | ast::UnaryOp::Invert),
                Type::FunctionLiteral(_)
                | Type::Callable(..)
                | Type::WrapperDescriptor(_)
                | Type::MethodWrapper(_)
                | Type::DataclassDecorator(_)
                | Type::DataclassTransformer(_)
                | Type::BoundMethod(_)
                | Type::ModuleLiteral(_)
                | Type::ClassLiteral(_)
                | Type::GenericAlias(_)
                | Type::SubclassOf(_)
                | Type::NominalInstance(_)
                | Type::ProtocolInstance(_)
                | Type::SpecialForm(_)
                | Type::KnownInstance(_)
                | Type::PropertyInstance(_)
                | Type::Union(_)
                | Type::Intersection(_)
                | Type::AlwaysTruthy
                | Type::AlwaysFalsy
                | Type::StringLiteral(_)
                | Type::LiteralString
                | Type::BytesLiteral(_)
                | Type::Tuple(_)
                | Type::BoundSuper(_)
                | Type::TypeVar(_)
                | Type::TypeIs(_),
            ) => {
                let unary_dunder_method = match op {
                    ast::UnaryOp::Invert => "__invert__",
                    ast::UnaryOp::UAdd => "__pos__",
                    ast::UnaryOp::USub => "__neg__",
                    ast::UnaryOp::Not => {
                        unreachable!("Not operator is handled in its own case");
                    }
                };

                match operand_type.try_call_dunder(
                    self.db(),
                    unary_dunder_method,
                    CallArgumentTypes::none(),
                ) {
                    Ok(outcome) => outcome.return_type(self.db()),
                    Err(e) => {
                        if let Some(builder) =
                            self.context.report_lint(&UNSUPPORTED_OPERATOR, unary)
                        {
                            builder.into_diagnostic(format_args!(
                                "Unary operator `{op}` is unsupported for type `{}`",
                                operand_type.display(self.db()),
                            ));
                        }
                        e.fallback_return_type(self.db())
                    }
                }
            }
        }
    }

    fn infer_binary_expression(&mut self, binary: &ast::ExprBinOp) -> Type<'db> {
        let ast::ExprBinOp {
            left,
            op,
            right,
            range: _,
            node_index: _,
        } = binary;

        let left_ty = self.infer_expression(left);
        let right_ty = self.infer_expression(right);

        self.infer_binary_expression_type(binary.into(), false, left_ty, right_ty, *op)
            .unwrap_or_else(|| {
                let db = self.db();

                if let Some(builder) = self.context.report_lint(&UNSUPPORTED_OPERATOR, binary) {
                    let mut diag = builder.into_diagnostic(format_args!(
                        "Operator `{op}` is unsupported between objects of type `{}` and `{}`",
                        left_ty.display(db),
                        right_ty.display(db)
                    ));

                    if op == &ast::Operator::BitOr
                        && (left_ty.is_subtype_of(db, KnownClass::Type.to_instance(db))
                            || right_ty.is_subtype_of(db, KnownClass::Type.to_instance(db)))
                        && Program::get(db).python_version(db) < PythonVersion::PY310
                    {
                        diag.info(
                            "Note that `X | Y` PEP 604 union syntax is only available in Python 3.10 and later",
                        );
                        add_inferred_python_version_hint_to_diagnostic(db, &mut diag, "resolving types");
                    }
                }
                Type::unknown()
            })
    }

    fn infer_binary_expression_type(
        &mut self,
        node: AnyNodeRef<'_>,
        mut emitted_division_by_zero_diagnostic: bool,
        left_ty: Type<'db>,
        right_ty: Type<'db>,
        op: ast::Operator,
    ) -> Option<Type<'db>> {
        // Check for division by zero; this doesn't change the inferred type for the expression, but
        // may emit a diagnostic
        if !emitted_division_by_zero_diagnostic
            && matches!(
                (op, right_ty),
                (
                    ast::Operator::Div | ast::Operator::FloorDiv | ast::Operator::Mod,
                    Type::IntLiteral(0) | Type::BooleanLiteral(false)
                )
            )
        {
            emitted_division_by_zero_diagnostic = self.check_division_by_zero(node, op, left_ty);
        }

        match (left_ty, right_ty, op) {
            (Type::Union(lhs_union), rhs, _) => {
                let mut union = UnionBuilder::new(self.db());
                for lhs in lhs_union.elements(self.db()) {
                    let result = self.infer_binary_expression_type(
                        node,
                        emitted_division_by_zero_diagnostic,
                        *lhs,
                        rhs,
                        op,
                    )?;
                    union = union.add(result);
                }
                Some(union.build())
            }
            (lhs, Type::Union(rhs_union), _) => {
                let mut union = UnionBuilder::new(self.db());
                for rhs in rhs_union.elements(self.db()) {
                    let result = self.infer_binary_expression_type(
                        node,
                        emitted_division_by_zero_diagnostic,
                        lhs,
                        *rhs,
                        op,
                    )?;
                    union = union.add(result);
                }
                Some(union.build())
            }

            // Non-todo Anys take precedence over Todos (as if we fix this `Todo` in the future,
            // the result would then become Any or Unknown, respectively).
            (any @ Type::Dynamic(DynamicType::Any), _, _)
            | (_, any @ Type::Dynamic(DynamicType::Any), _) => Some(any),
            (unknown @ Type::Dynamic(DynamicType::Unknown), _, _)
            | (_, unknown @ Type::Dynamic(DynamicType::Unknown), _) => Some(unknown),
            (
                todo @ Type::Dynamic(DynamicType::Todo(_) | DynamicType::TodoPEP695ParamSpec),
                _,
                _,
            )
            | (
                _,
                todo @ Type::Dynamic(DynamicType::Todo(_) | DynamicType::TodoPEP695ParamSpec),
                _,
            ) => Some(todo),
            (Type::Never, _, _) | (_, Type::Never, _) => Some(Type::Never),

            (Type::IntLiteral(n), Type::IntLiteral(m), ast::Operator::Add) => Some(
                n.checked_add(m)
                    .map(Type::IntLiteral)
                    .unwrap_or_else(|| KnownClass::Int.to_instance(self.db())),
            ),

            (Type::IntLiteral(n), Type::IntLiteral(m), ast::Operator::Sub) => Some(
                n.checked_sub(m)
                    .map(Type::IntLiteral)
                    .unwrap_or_else(|| KnownClass::Int.to_instance(self.db())),
            ),

            (Type::IntLiteral(n), Type::IntLiteral(m), ast::Operator::Mult) => Some(
                n.checked_mul(m)
                    .map(Type::IntLiteral)
                    .unwrap_or_else(|| KnownClass::Int.to_instance(self.db())),
            ),

            (Type::IntLiteral(_), Type::IntLiteral(_), ast::Operator::Div) => {
                Some(KnownClass::Float.to_instance(self.db()))
            }

            (Type::IntLiteral(n), Type::IntLiteral(m), ast::Operator::FloorDiv) => Some({
                let mut q = n.checked_div(m);
                let r = n.checked_rem(m);
                // Division works differently in Python than in Rust. If the result is negative and
                // there is a remainder, the division rounds down (instead of towards zero):
                if n.is_negative() != m.is_negative() && r.unwrap_or(0) != 0 {
                    q = q.map(|q| q - 1);
                }
                q.map(Type::IntLiteral)
                    .unwrap_or_else(|| KnownClass::Int.to_instance(self.db()))
            }),

            (Type::IntLiteral(n), Type::IntLiteral(m), ast::Operator::Mod) => Some({
                let mut r = n.checked_rem(m);
                // Division works differently in Python than in Rust. If the result is negative and
                // there is a remainder, the division rounds down (instead of towards zero). Adjust
                // the remainder to compensate so that q * m + r == n:
                if n.is_negative() != m.is_negative() && r.unwrap_or(0) != 0 {
                    r = r.map(|x| x + m);
                }
                r.map(Type::IntLiteral)
                    .unwrap_or_else(|| KnownClass::Int.to_instance(self.db()))
            }),

            (Type::IntLiteral(n), Type::IntLiteral(m), ast::Operator::Pow) => Some({
                if m < 0 {
                    KnownClass::Float.to_instance(self.db())
                } else {
                    u32::try_from(m)
                        .ok()
                        .and_then(|m| n.checked_pow(m))
                        .map(Type::IntLiteral)
                        .unwrap_or_else(|| KnownClass::Int.to_instance(self.db()))
                }
            }),

            (Type::IntLiteral(n), Type::IntLiteral(m), ast::Operator::BitOr) => {
                Some(Type::IntLiteral(n | m))
            }

            (Type::IntLiteral(n), Type::IntLiteral(m), ast::Operator::BitAnd) => {
                Some(Type::IntLiteral(n & m))
            }

            (Type::IntLiteral(n), Type::IntLiteral(m), ast::Operator::BitXor) => {
                Some(Type::IntLiteral(n ^ m))
            }

            (Type::BytesLiteral(lhs), Type::BytesLiteral(rhs), ast::Operator::Add) => {
                let bytes = [lhs.value(self.db()), rhs.value(self.db())].concat();
                Some(Type::bytes_literal(self.db(), &bytes))
            }

            (Type::StringLiteral(lhs), Type::StringLiteral(rhs), ast::Operator::Add) => {
                let lhs_value = lhs.value(self.db()).to_string();
                let rhs_value = rhs.value(self.db());
                let ty = if lhs_value.len() + rhs_value.len() <= Self::MAX_STRING_LITERAL_SIZE {
                    Type::string_literal(self.db(), &(lhs_value + rhs_value))
                } else {
                    Type::LiteralString
                };
                Some(ty)
            }

            (
                Type::StringLiteral(_) | Type::LiteralString,
                Type::StringLiteral(_) | Type::LiteralString,
                ast::Operator::Add,
            ) => Some(Type::LiteralString),

            (Type::StringLiteral(s), Type::IntLiteral(n), ast::Operator::Mult)
            | (Type::IntLiteral(n), Type::StringLiteral(s), ast::Operator::Mult) => {
                let ty = if n < 1 {
                    Type::string_literal(self.db(), "")
                } else if let Ok(n) = usize::try_from(n) {
                    if n.checked_mul(s.value(self.db()).len())
                        .is_some_and(|new_length| new_length <= Self::MAX_STRING_LITERAL_SIZE)
                    {
                        let new_literal = s.value(self.db()).repeat(n);
                        Type::string_literal(self.db(), &new_literal)
                    } else {
                        Type::LiteralString
                    }
                } else {
                    Type::LiteralString
                };
                Some(ty)
            }

            (Type::LiteralString, Type::IntLiteral(n), ast::Operator::Mult)
            | (Type::IntLiteral(n), Type::LiteralString, ast::Operator::Mult) => {
                let ty = if n < 1 {
                    Type::string_literal(self.db(), "")
                } else {
                    Type::LiteralString
                };
                Some(ty)
            }

            (Type::BooleanLiteral(b1), Type::BooleanLiteral(b2), ast::Operator::BitOr) => {
                Some(Type::BooleanLiteral(b1 | b2))
            }

            (Type::BooleanLiteral(b1), Type::BooleanLiteral(b2), ast::Operator::BitAnd) => {
                Some(Type::BooleanLiteral(b1 & b2))
            }

            (Type::BooleanLiteral(b1), Type::BooleanLiteral(b2), ast::Operator::BitXor) => {
                Some(Type::BooleanLiteral(b1 ^ b2))
            }

            (Type::BooleanLiteral(bool_value), right, op) => self.infer_binary_expression_type(
                node,
                emitted_division_by_zero_diagnostic,
                Type::IntLiteral(i64::from(bool_value)),
                right,
                op,
            ),
            (left, Type::BooleanLiteral(bool_value), op) => self.infer_binary_expression_type(
                node,
                emitted_division_by_zero_diagnostic,
                left,
                Type::IntLiteral(i64::from(bool_value)),
                op,
            ),

            (Type::Tuple(lhs), Type::Tuple(rhs), ast::Operator::Add) => {
                // Note: this only works on heterogeneous tuples.
                let lhs_elements = lhs.elements(self.db());
                let rhs_elements = rhs.elements(self.db());

                Some(TupleType::from_elements(
                    self.db(),
                    lhs_elements
                        .iter()
                        .copied()
                        .chain(rhs_elements.iter().copied()),
                ))
            }

            // We've handled all of the special cases that we support for literals, so we need to
            // fall back on looking for dunder methods on one of the operand types.
            (
                Type::FunctionLiteral(_)
                | Type::Callable(..)
                | Type::BoundMethod(_)
                | Type::WrapperDescriptor(_)
                | Type::MethodWrapper(_)
                | Type::DataclassDecorator(_)
                | Type::DataclassTransformer(_)
                | Type::ModuleLiteral(_)
                | Type::ClassLiteral(_)
                | Type::GenericAlias(_)
                | Type::SubclassOf(_)
                | Type::NominalInstance(_)
                | Type::ProtocolInstance(_)
                | Type::SpecialForm(_)
                | Type::KnownInstance(_)
                | Type::PropertyInstance(_)
                | Type::Intersection(_)
                | Type::AlwaysTruthy
                | Type::AlwaysFalsy
                | Type::IntLiteral(_)
                | Type::StringLiteral(_)
                | Type::LiteralString
                | Type::BytesLiteral(_)
                | Type::Tuple(_)
                | Type::BoundSuper(_)
                | Type::TypeVar(_)
                | Type::TypeIs(_),
                Type::FunctionLiteral(_)
                | Type::Callable(..)
                | Type::BoundMethod(_)
                | Type::WrapperDescriptor(_)
                | Type::MethodWrapper(_)
                | Type::DataclassDecorator(_)
                | Type::DataclassTransformer(_)
                | Type::ModuleLiteral(_)
                | Type::ClassLiteral(_)
                | Type::GenericAlias(_)
                | Type::SubclassOf(_)
                | Type::NominalInstance(_)
                | Type::ProtocolInstance(_)
                | Type::SpecialForm(_)
                | Type::KnownInstance(_)
                | Type::PropertyInstance(_)
                | Type::Intersection(_)
                | Type::AlwaysTruthy
                | Type::AlwaysFalsy
                | Type::IntLiteral(_)
                | Type::StringLiteral(_)
                | Type::LiteralString
                | Type::BytesLiteral(_)
                | Type::Tuple(_)
                | Type::BoundSuper(_)
                | Type::TypeVar(_)
                | Type::TypeIs(_),
                op,
            ) => {
                // We either want to call lhs.__op__ or rhs.__rop__. The full decision tree from
                // the Python spec [1] is:
                //
                //   - If rhs is a (proper) subclass of lhs, and it provides a different
                //     implementation of __rop__, use that.
                //   - Otherwise, if lhs implements __op__, use that.
                //   - Otherwise, if lhs and rhs are different types, and rhs implements __rop__,
                //     use that.
                //
                // [1] https://docs.python.org/3/reference/datamodel.html#object.__radd__

                // Technically we don't have to check left_ty != right_ty here, since if the types
                // are the same, they will trivially have the same implementation of the reflected
                // dunder, and so we'll fail the inner check. But the type equality check will be
                // faster for the common case, and allow us to skip the (two) class member lookups.
                let left_class = left_ty.to_meta_type(self.db());
                let right_class = right_ty.to_meta_type(self.db());
                if left_ty != right_ty && right_ty.is_subtype_of(self.db(), left_ty) {
                    let reflected_dunder = op.reflected_dunder();
                    let rhs_reflected = right_class.member(self.db(), reflected_dunder).place;
                    // TODO: if `rhs_reflected` is possibly unbound, we should union the two possible
                    // Bindings together
                    if !rhs_reflected.is_unbound()
                        && rhs_reflected != left_class.member(self.db(), reflected_dunder).place
                    {
                        return right_ty
                            .try_call_dunder(
                                self.db(),
                                reflected_dunder,
                                CallArgumentTypes::positional([left_ty]),
                            )
                            .map(|outcome| outcome.return_type(self.db()))
                            .or_else(|_| {
                                left_ty
                                    .try_call_dunder(
                                        self.db(),
                                        op.dunder(),
                                        CallArgumentTypes::positional([right_ty]),
                                    )
                                    .map(|outcome| outcome.return_type(self.db()))
                            })
                            .ok();
                    }
                }

                let call_on_left_instance = left_ty
                    .try_call_dunder(
                        self.db(),
                        op.dunder(),
                        CallArgumentTypes::positional([right_ty]),
                    )
                    .map(|outcome| outcome.return_type(self.db()))
                    .ok();

                call_on_left_instance.or_else(|| {
                    if left_ty == right_ty {
                        None
                    } else {
                        right_ty
                            .try_call_dunder(
                                self.db(),
                                op.reflected_dunder(),
                                CallArgumentTypes::positional([left_ty]),
                            )
                            .map(|outcome| outcome.return_type(self.db()))
                            .ok()
                    }
                })
            }
        }
    }

    fn infer_boolean_expression(&mut self, bool_op: &ast::ExprBoolOp) -> Type<'db> {
        let ast::ExprBoolOp {
            range: _,
            node_index: _,
            op,
            values,
        } = bool_op;
        self.infer_chained_boolean_types(
            *op,
            values.iter().enumerate(),
            |builder, (index, value)| {
                let ty = if index == values.len() - 1 {
                    builder.infer_expression(value)
                } else {
                    builder.infer_standalone_expression(value)
                };

                (ty, value.range())
            },
        )
    }

    /// Computes the output of a chain of (one) boolean operation, consuming as input an iterator
    /// of operations and calling the `infer_ty` for each to infer their types.
    /// The iterator is consumed even if the boolean evaluation can be short-circuited,
    /// in order to ensure the invariant that all expressions are evaluated when inferring types.
    fn infer_chained_boolean_types<Iterator, Item, F>(
        &mut self,
        op: ast::BoolOp,
        operations: Iterator,
        infer_ty: F,
    ) -> Type<'db>
    where
        Iterator: IntoIterator<Item = Item>,
        F: Fn(&mut Self, Item) -> (Type<'db>, TextRange),
    {
        let mut done = false;
        let db = self.db();

        let elements = operations
            .into_iter()
            .with_position()
            .map(|(position, item)| {
                let (ty, range) = infer_ty(self, item);

                let is_last = matches!(
                    position,
                    itertools::Position::Last | itertools::Position::Only
                );

                if is_last {
                    if done { Type::Never } else { ty }
                } else {
                    let truthiness = ty.try_bool(self.db()).unwrap_or_else(|err| {
                        err.report_diagnostic(&self.context, range);
                        err.fallback_truthiness()
                    });

                    if done {
                        return Type::Never;
                    }

                    match (truthiness, op) {
                        (Truthiness::AlwaysTrue, ast::BoolOp::And) => Type::Never,
                        (Truthiness::AlwaysFalse, ast::BoolOp::Or) => Type::Never,

                        (Truthiness::AlwaysFalse, ast::BoolOp::And)
                        | (Truthiness::AlwaysTrue, ast::BoolOp::Or) => {
                            done = true;
                            ty
                        }

                        (Truthiness::Ambiguous, _) => IntersectionBuilder::new(db)
                            .add_positive(ty)
                            .add_negative(match op {
                                ast::BoolOp::And => Type::AlwaysTruthy,
                                ast::BoolOp::Or => Type::AlwaysFalsy,
                            })
                            .build(),
                    }
                }
            });

        UnionType::from_elements(db, elements)
    }

    fn infer_compare_expression(&mut self, compare: &ast::ExprCompare) -> Type<'db> {
        let ast::ExprCompare {
            range: _,
            node_index: _,
            left,
            ops,
            comparators,
        } = compare;

        self.infer_expression(left);

        // https://docs.python.org/3/reference/expressions.html#comparisons
        // > Formally, if `a, b, c, …, y, z` are expressions and `op1, op2, …, opN` are comparison
        // > operators, then `a op1 b op2 c ... y opN z` is equivalent to `a op1 b and b op2 c and
        // ... > y opN z`, except that each expression is evaluated at most once.
        //
        // As some operators (==, !=, <, <=, >, >=) *can* return an arbitrary type, the logic below
        // is shared with the one in `infer_binary_type_comparison`.
        self.infer_chained_boolean_types(
            ast::BoolOp::And,
            std::iter::once(&**left)
                .chain(comparators)
                .tuple_windows::<(_, _)>()
                .zip(ops),
            |builder, ((left, right), op)| {
                let left_ty = builder.expression_type(left);
                let right_ty = builder.infer_expression(right);

                let range = TextRange::new(left.start(), right.end());

                let ty = builder
                    .infer_binary_type_comparison(left_ty, *op, right_ty, range)
                    .unwrap_or_else(|error| {
                        if let Some(diagnostic_builder) =
                            builder.context.report_lint(&UNSUPPORTED_OPERATOR, range)
                        {
                            // Handle unsupported operators (diagnostic, `bool`/`Unknown` outcome)
                            diagnostic_builder.into_diagnostic(format_args!(
                                "Operator `{}` is not supported for types `{}` and `{}`{}",
                                error.op,
                                error.left_ty.display(builder.db()),
                                error.right_ty.display(builder.db()),
                                if (left_ty, right_ty) == (error.left_ty, error.right_ty) {
                                    String::new()
                                } else {
                                    format!(
                                        ", in comparing `{}` with `{}`",
                                        left_ty.display(builder.db()),
                                        right_ty.display(builder.db())
                                    )
                                }
                            ));
                        }

                        match op {
                            // `in, not in, is, is not` always return bool instances
                            ast::CmpOp::In
                            | ast::CmpOp::NotIn
                            | ast::CmpOp::Is
                            | ast::CmpOp::IsNot => KnownClass::Bool.to_instance(builder.db()),
                            // Other operators can return arbitrary types
                            _ => Type::unknown(),
                        }
                    });

                (ty, range)
            },
        )
    }

    fn infer_binary_intersection_type_comparison(
        &mut self,
        intersection: IntersectionType<'db>,
        op: ast::CmpOp,
        other: Type<'db>,
        intersection_on: IntersectionOn,
        range: TextRange,
    ) -> Result<Type<'db>, CompareUnsupportedError<'db>> {
        enum State<'db> {
            // We have not seen any positive elements (yet)
            NoPositiveElements,
            // The operator was unsupported on all elements that we have seen so far.
            // Contains the first error we encountered.
            UnsupportedOnAllElements(CompareUnsupportedError<'db>),
            // The operator was supported on at least one positive element.
            Supported,
        }

        // If a comparison yields a definitive true/false answer on a (positive) part
        // of an intersection type, it will also yield a definitive answer on the full
        // intersection type, which is even more specific.
        for pos in intersection.positive(self.db()) {
            let result = match intersection_on {
                IntersectionOn::Left => self.infer_binary_type_comparison(*pos, op, other, range),
                IntersectionOn::Right => self.infer_binary_type_comparison(other, op, *pos, range),
            };

            if let Ok(Type::BooleanLiteral(_)) = result {
                return result;
            }
        }

        // For negative contributions to the intersection type, there are only a few
        // special cases that allow us to narrow down the result type of the comparison.
        for neg in intersection.negative(self.db()) {
            let result = match intersection_on {
                IntersectionOn::Left => self
                    .infer_binary_type_comparison(*neg, op, other, range)
                    .ok(),
                IntersectionOn::Right => self
                    .infer_binary_type_comparison(other, op, *neg, range)
                    .ok(),
            };

            match (op, result) {
                (ast::CmpOp::Is, Some(Type::BooleanLiteral(true))) => {
                    return Ok(Type::BooleanLiteral(false));
                }
                (ast::CmpOp::IsNot, Some(Type::BooleanLiteral(false))) => {
                    return Ok(Type::BooleanLiteral(true));
                }
                _ => {}
            }
        }

        // If none of the simplifications above apply, we still need to return *some*
        // result type for the comparison 'T_inter `op` T_other' (or reversed), where
        //
        //    T_inter = P1 & P2 & ... & Pn & ~N1 & ~N2 & ... & ~Nm
        //
        // is the intersection type. If f(T) is the function that computes the result
        // type of a `op`-comparison with `T_other`, we are interested in f(T_inter).
        // Since we can't compute it exactly, we return the following approximation:
        //
        //   f(T_inter) = f(P1) & f(P2) & ... & f(Pn)
        //
        // The reason for this is the following: In general, for any function 'f', the
        // set f(A) & f(B) is *larger than or equal to* the set f(A & B). This means
        // that we will return a type that is possibly wider than it could be, but
        // never wrong.
        //
        // However, we do have to leave out the negative contributions. If we were to
        // add a contribution like ~f(N1), we would potentially infer result types
        // that are too narrow.
        //
        // As an example for this, consider the intersection type `int & ~Literal[1]`.
        // If 'f' would be the `==`-comparison with 2, we obviously can't tell if that
        // answer would be true or false, so we need to return `bool`. And indeed, we
        // we have (glossing over notational details):
        //
        //   f(int & ~1)
        //       = f({..., -1, 0, 2, 3, ...})
        //       = {..., False, False, True, False, ...}
        //       = bool
        //
        // On the other hand, if we were to compute
        //
        //   f(int) & ~f(1)
        //       = bool & ~False
        //       = True
        //
        // we would get a result type `Literal[True]` which is too narrow.
        //
        let mut builder = IntersectionBuilder::new(self.db());

        builder = builder.add_positive(KnownClass::Bool.to_instance(self.db()));

        let mut state = State::NoPositiveElements;

        for pos in intersection.positive(self.db()) {
            let result = match intersection_on {
                IntersectionOn::Left => self.infer_binary_type_comparison(*pos, op, other, range),
                IntersectionOn::Right => self.infer_binary_type_comparison(other, op, *pos, range),
            };

            match result {
                Ok(ty) => {
                    state = State::Supported;
                    builder = builder.add_positive(ty);
                }
                Err(error) => {
                    match state {
                        State::NoPositiveElements => {
                            // This is the first positive element, but the operation is not supported.
                            // Store the error and continue.
                            state = State::UnsupportedOnAllElements(error);
                        }
                        State::UnsupportedOnAllElements(_) => {
                            // We already have an error stored, and continue to see elements on which
                            // the operator is not supported. Continue with the same state (only keep
                            // the first error).
                        }
                        State::Supported => {
                            // We previously saw a positive element that supported the operator,
                            // so the overall operation is still supported.
                        }
                    }
                }
            }
        }

        match state {
            State::Supported => Ok(builder.build()),
            State::NoPositiveElements => {
                // We didn't see any positive elements, check if the operation is supported on `object`:
                match intersection_on {
                    IntersectionOn::Left => {
                        self.infer_binary_type_comparison(Type::object(self.db()), op, other, range)
                    }
                    IntersectionOn::Right => {
                        self.infer_binary_type_comparison(other, op, Type::object(self.db()), range)
                    }
                }
            }
            State::UnsupportedOnAllElements(error) => Err(error),
        }
    }

    /// Infers the type of a binary comparison (e.g. 'left == right'). See
    /// `infer_compare_expression` for the higher level logic dealing with multi-comparison
    /// expressions.
    ///
    /// If the operation is not supported, return None (we need upstream context to emit a
    /// diagnostic).
    fn infer_binary_type_comparison(
        &mut self,
        left: Type<'db>,
        op: ast::CmpOp,
        right: Type<'db>,
        range: TextRange,
    ) -> Result<Type<'db>, CompareUnsupportedError<'db>> {
        let is_str_literal_in_tuple = |literal: Type<'db>, tuple: TupleType<'db>| {
            // Protect against doing a lot of work for pathologically large
            // tuples.
            //
            // Ref: https://github.com/astral-sh/ruff/pull/18251#discussion_r2115909311
            if tuple.len(self.db()) > 1 << 12 {
                return None;
            }

            let mut definitely_true = false;
            let mut definitely_false = true;
            for element in tuple.elements(self.db()) {
                if element.is_string_literal() {
                    if literal == *element {
                        definitely_true = true;
                        definitely_false = false;
                    }
                } else if !literal.is_disjoint_from(self.db(), *element) {
                    definitely_false = false;
                }
            }

            if definitely_true {
                Some(true)
            } else if definitely_false {
                Some(false)
            } else {
                None
            }
        };

        // Note: identity (is, is not) for equal builtin types is unreliable and not part of the
        // language spec.
        // - `[ast::CompOp::Is]`: return `false` if unequal, `bool` if equal
        // - `[ast::CompOp::IsNot]`: return `true` if unequal, `bool` if equal
        match (left, right) {
            (Type::Union(union), other) => {
                let mut builder = UnionBuilder::new(self.db());
                for element in union.elements(self.db()) {
                    builder =
                        builder.add(self.infer_binary_type_comparison(*element, op, other, range)?);
                }
                Ok(builder.build())
            }
            (other, Type::Union(union)) => {
                let mut builder = UnionBuilder::new(self.db());
                for element in union.elements(self.db()) {
                    builder =
                        builder.add(self.infer_binary_type_comparison(other, op, *element, range)?);
                }
                Ok(builder.build())
            }

            (Type::Intersection(intersection), right) => self
                .infer_binary_intersection_type_comparison(
                    intersection,
                    op,
                    right,
                    IntersectionOn::Left,
                    range,
                ),
            (left, Type::Intersection(intersection)) => self
                .infer_binary_intersection_type_comparison(
                    intersection,
                    op,
                    left,
                    IntersectionOn::Right,
                    range,
                ),

            (Type::IntLiteral(n), Type::IntLiteral(m)) => match op {
                ast::CmpOp::Eq => Ok(Type::BooleanLiteral(n == m)),
                ast::CmpOp::NotEq => Ok(Type::BooleanLiteral(n != m)),
                ast::CmpOp::Lt => Ok(Type::BooleanLiteral(n < m)),
                ast::CmpOp::LtE => Ok(Type::BooleanLiteral(n <= m)),
                ast::CmpOp::Gt => Ok(Type::BooleanLiteral(n > m)),
                ast::CmpOp::GtE => Ok(Type::BooleanLiteral(n >= m)),
                // We cannot say that two equal int Literals will return True from an `is` or `is not` comparison.
                // Even if they are the same value, they may not be the same object.
                ast::CmpOp::Is => {
                    if n == m {
                        Ok(KnownClass::Bool.to_instance(self.db()))
                    } else {
                        Ok(Type::BooleanLiteral(false))
                    }
                }
                ast::CmpOp::IsNot => {
                    if n == m {
                        Ok(KnownClass::Bool.to_instance(self.db()))
                    } else {
                        Ok(Type::BooleanLiteral(true))
                    }
                }
                // Undefined for (int, int)
                ast::CmpOp::In | ast::CmpOp::NotIn => Err(CompareUnsupportedError {
                    op,
                    left_ty: left,
                    right_ty: right,
                }),
            },
            (Type::IntLiteral(_), Type::NominalInstance(_)) => self.infer_binary_type_comparison(
                KnownClass::Int.to_instance(self.db()),
                op,
                right,
                range,
            ),
            (Type::NominalInstance(_), Type::IntLiteral(_)) => self.infer_binary_type_comparison(
                left,
                op,
                KnownClass::Int.to_instance(self.db()),
                range,
            ),

            // Booleans are coded as integers (False = 0, True = 1)
            (Type::IntLiteral(n), Type::BooleanLiteral(b)) => self.infer_binary_type_comparison(
                Type::IntLiteral(n),
                op,
                Type::IntLiteral(i64::from(b)),
                range,
            ),
            (Type::BooleanLiteral(b), Type::IntLiteral(m)) => self.infer_binary_type_comparison(
                Type::IntLiteral(i64::from(b)),
                op,
                Type::IntLiteral(m),
                range,
            ),
            (Type::BooleanLiteral(a), Type::BooleanLiteral(b)) => self
                .infer_binary_type_comparison(
                    Type::IntLiteral(i64::from(a)),
                    op,
                    Type::IntLiteral(i64::from(b)),
                    range,
                ),

            (Type::StringLiteral(salsa_s1), Type::StringLiteral(salsa_s2)) => {
                let s1 = salsa_s1.value(self.db());
                let s2 = salsa_s2.value(self.db());
                match op {
                    ast::CmpOp::Eq => Ok(Type::BooleanLiteral(s1 == s2)),
                    ast::CmpOp::NotEq => Ok(Type::BooleanLiteral(s1 != s2)),
                    ast::CmpOp::Lt => Ok(Type::BooleanLiteral(s1 < s2)),
                    ast::CmpOp::LtE => Ok(Type::BooleanLiteral(s1 <= s2)),
                    ast::CmpOp::Gt => Ok(Type::BooleanLiteral(s1 > s2)),
                    ast::CmpOp::GtE => Ok(Type::BooleanLiteral(s1 >= s2)),
                    ast::CmpOp::In => Ok(Type::BooleanLiteral(s2.contains(s1))),
                    ast::CmpOp::NotIn => Ok(Type::BooleanLiteral(!s2.contains(s1))),
                    ast::CmpOp::Is => {
                        if s1 == s2 {
                            Ok(KnownClass::Bool.to_instance(self.db()))
                        } else {
                            Ok(Type::BooleanLiteral(false))
                        }
                    }
                    ast::CmpOp::IsNot => {
                        if s1 == s2 {
                            Ok(KnownClass::Bool.to_instance(self.db()))
                        } else {
                            Ok(Type::BooleanLiteral(true))
                        }
                    }
                }
            }
            (Type::StringLiteral(_), Type::Tuple(tuple)) if op == ast::CmpOp::In => {
                if let Some(answer) = is_str_literal_in_tuple(left, tuple) {
                    return Ok(Type::BooleanLiteral(answer));
                }

                self.infer_binary_type_comparison(
                    KnownClass::Str.to_instance(self.db()),
                    op,
                    right,
                    range,
                )
            }
            (Type::StringLiteral(_), Type::Tuple(tuple)) if op == ast::CmpOp::NotIn => {
                if let Some(answer) = is_str_literal_in_tuple(left, tuple) {
                    return Ok(Type::BooleanLiteral(!answer));
                }

                self.infer_binary_type_comparison(
                    KnownClass::Str.to_instance(self.db()),
                    op,
                    right,
                    range,
                )
            }
            (Type::StringLiteral(_), _) => self.infer_binary_type_comparison(
                KnownClass::Str.to_instance(self.db()),
                op,
                right,
                range,
            ),
            (_, Type::StringLiteral(_)) => self.infer_binary_type_comparison(
                left,
                op,
                KnownClass::Str.to_instance(self.db()),
                range,
            ),

            (Type::LiteralString, _) => self.infer_binary_type_comparison(
                KnownClass::Str.to_instance(self.db()),
                op,
                right,
                range,
            ),
            (_, Type::LiteralString) => self.infer_binary_type_comparison(
                left,
                op,
                KnownClass::Str.to_instance(self.db()),
                range,
            ),

            (Type::BytesLiteral(salsa_b1), Type::BytesLiteral(salsa_b2)) => {
                let b1 = salsa_b1.value(self.db());
                let b2 = salsa_b2.value(self.db());
                match op {
                    ast::CmpOp::Eq => Ok(Type::BooleanLiteral(b1 == b2)),
                    ast::CmpOp::NotEq => Ok(Type::BooleanLiteral(b1 != b2)),
                    ast::CmpOp::Lt => Ok(Type::BooleanLiteral(b1 < b2)),
                    ast::CmpOp::LtE => Ok(Type::BooleanLiteral(b1 <= b2)),
                    ast::CmpOp::Gt => Ok(Type::BooleanLiteral(b1 > b2)),
                    ast::CmpOp::GtE => Ok(Type::BooleanLiteral(b1 >= b2)),
                    ast::CmpOp::In => {
                        Ok(Type::BooleanLiteral(memchr::memmem::find(b2, b1).is_some()))
                    }
                    ast::CmpOp::NotIn => {
                        Ok(Type::BooleanLiteral(memchr::memmem::find(b2, b1).is_none()))
                    }
                    ast::CmpOp::Is => {
                        if b1 == b2 {
                            Ok(KnownClass::Bool.to_instance(self.db()))
                        } else {
                            Ok(Type::BooleanLiteral(false))
                        }
                    }
                    ast::CmpOp::IsNot => {
                        if b1 == b2 {
                            Ok(KnownClass::Bool.to_instance(self.db()))
                        } else {
                            Ok(Type::BooleanLiteral(true))
                        }
                    }
                }
            }
            (Type::BytesLiteral(_), _) => self.infer_binary_type_comparison(
                KnownClass::Bytes.to_instance(self.db()),
                op,
                right,
                range,
            ),
            (_, Type::BytesLiteral(_)) => self.infer_binary_type_comparison(
                left,
                op,
                KnownClass::Bytes.to_instance(self.db()),
                range,
            ),
            (Type::Tuple(_), Type::NominalInstance(instance))
                if instance.class.is_known(self.db(), KnownClass::VersionInfo) =>
            {
                self.infer_binary_type_comparison(
                    left,
                    op,
                    Type::version_info_tuple(self.db()),
                    range,
                )
            }
            (Type::NominalInstance(instance), Type::Tuple(_))
                if instance.class.is_known(self.db(), KnownClass::VersionInfo) =>
            {
                self.infer_binary_type_comparison(
                    Type::version_info_tuple(self.db()),
                    op,
                    right,
                    range,
                )
            }
            (Type::Tuple(lhs), Type::Tuple(rhs)) => {
                // Note: This only works on heterogeneous tuple types.
                let lhs_elements = lhs.elements(self.db());
                let rhs_elements = rhs.elements(self.db());

                let mut tuple_rich_comparison =
                    |op| self.infer_tuple_rich_comparison(lhs_elements, op, rhs_elements, range);

                match op {
                    ast::CmpOp::Eq => tuple_rich_comparison(RichCompareOperator::Eq),
                    ast::CmpOp::NotEq => tuple_rich_comparison(RichCompareOperator::Ne),
                    ast::CmpOp::Lt => tuple_rich_comparison(RichCompareOperator::Lt),
                    ast::CmpOp::LtE => tuple_rich_comparison(RichCompareOperator::Le),
                    ast::CmpOp::Gt => tuple_rich_comparison(RichCompareOperator::Gt),
                    ast::CmpOp::GtE => tuple_rich_comparison(RichCompareOperator::Ge),
                    ast::CmpOp::In | ast::CmpOp::NotIn => {
                        let mut eq_count = 0usize;
                        let mut not_eq_count = 0usize;

                        for ty in rhs_elements {
                            let eq_result = self.infer_binary_type_comparison(
                                Type::Tuple(lhs),
                                ast::CmpOp::Eq,
                                *ty,
                                range,
                            ).expect("infer_binary_type_comparison should never return None for `CmpOp::Eq`");

                            match eq_result {
                                todo @ Type::Dynamic(DynamicType::Todo(_)) => return Ok(todo),
                                // It's okay to ignore errors here because Python doesn't call `__bool__`
                                // for different union variants. Instead, this is just for us to
                                // evaluate a possibly truthy value to `false` or `true`.
                                ty => match ty.bool(self.db()) {
                                    Truthiness::AlwaysTrue => eq_count += 1,
                                    Truthiness::AlwaysFalse => not_eq_count += 1,
                                    Truthiness::Ambiguous => (),
                                },
                            }
                        }

                        if eq_count >= 1 {
                            Ok(Type::BooleanLiteral(op.is_in()))
                        } else if not_eq_count == rhs_elements.len() {
                            Ok(Type::BooleanLiteral(op.is_not_in()))
                        } else {
                            Ok(KnownClass::Bool.to_instance(self.db()))
                        }
                    }
                    ast::CmpOp::Is | ast::CmpOp::IsNot => {
                        // - `[ast::CmpOp::Is]`: returns `false` if the elements are definitely unequal, otherwise `bool`
                        // - `[ast::CmpOp::IsNot]`: returns `true` if the elements are definitely unequal, otherwise `bool`
                        let eq_result = tuple_rich_comparison(RichCompareOperator::Eq).expect(
                            "infer_binary_type_comparison should never return None for `CmpOp::Eq`",
                        );

                        Ok(match eq_result {
                            todo @ Type::Dynamic(DynamicType::Todo(_)) => todo,
                            // It's okay to ignore errors here because Python doesn't call `__bool__`
                            // for `is` and `is not` comparisons. This is an implementation detail
                            // for how we determine the truthiness of a type.
                            ty => match ty.bool(self.db()) {
                                Truthiness::AlwaysFalse => Type::BooleanLiteral(op.is_is_not()),
                                _ => KnownClass::Bool.to_instance(self.db()),
                            },
                        })
                    }
                }
            }

            // Lookup the rich comparison `__dunder__` methods
            _ => {
                let rich_comparison = |op| self.infer_rich_comparison(left, right, op);
                let membership_test_comparison = |op, range: TextRange| {
                    self.infer_membership_test_comparison(left, right, op, range)
                };
                match op {
                    ast::CmpOp::Eq => rich_comparison(RichCompareOperator::Eq),
                    ast::CmpOp::NotEq => rich_comparison(RichCompareOperator::Ne),
                    ast::CmpOp::Lt => rich_comparison(RichCompareOperator::Lt),
                    ast::CmpOp::LtE => rich_comparison(RichCompareOperator::Le),
                    ast::CmpOp::Gt => rich_comparison(RichCompareOperator::Gt),
                    ast::CmpOp::GtE => rich_comparison(RichCompareOperator::Ge),
                    ast::CmpOp::In => {
                        membership_test_comparison(MembershipTestCompareOperator::In, range)
                    }
                    ast::CmpOp::NotIn => {
                        membership_test_comparison(MembershipTestCompareOperator::NotIn, range)
                    }
                    ast::CmpOp::Is => {
                        if left.is_disjoint_from(self.db(), right) {
                            Ok(Type::BooleanLiteral(false))
                        } else if left.is_singleton(self.db())
                            && left.is_equivalent_to(self.db(), right)
                        {
                            Ok(Type::BooleanLiteral(true))
                        } else {
                            Ok(KnownClass::Bool.to_instance(self.db()))
                        }
                    }
                    ast::CmpOp::IsNot => {
                        if left.is_disjoint_from(self.db(), right) {
                            Ok(Type::BooleanLiteral(true))
                        } else if left.is_singleton(self.db())
                            && left.is_equivalent_to(self.db(), right)
                        {
                            Ok(Type::BooleanLiteral(false))
                        } else {
                            Ok(KnownClass::Bool.to_instance(self.db()))
                        }
                    }
                }
            }
        }
    }

    /// Rich comparison in Python are the operators `==`, `!=`, `<`, `<=`, `>`, and `>=`. Their
    /// behaviour can be edited for classes by implementing corresponding dunder methods.
    /// This function performs rich comparison between two types and returns the resulting type.
    /// see `<https://docs.python.org/3/reference/datamodel.html#object.__lt__>`
    fn infer_rich_comparison(
        &self,
        left: Type<'db>,
        right: Type<'db>,
        op: RichCompareOperator,
    ) -> Result<Type<'db>, CompareUnsupportedError<'db>> {
        let db = self.db();
        // The following resource has details about the rich comparison algorithm:
        // https://snarky.ca/unravelling-rich-comparison-operators/
        let call_dunder = |op: RichCompareOperator, left: Type<'db>, right: Type<'db>| {
            left.try_call_dunder(db, op.dunder(), CallArgumentTypes::positional([right]))
                .map(|outcome| outcome.return_type(db))
                .ok()
        };

        // The reflected dunder has priority if the right-hand side is a strict subclass of the left-hand side.
        if left != right && right.is_subtype_of(db, left) {
            call_dunder(op.reflect(), right, left).or_else(|| call_dunder(op, left, right))
        } else {
            call_dunder(op, left, right).or_else(|| call_dunder(op.reflect(), right, left))
        }
        .or_else(|| {
            // When no appropriate method returns any value other than NotImplemented,
            // the `==` and `!=` operators will fall back to `is` and `is not`, respectively.
            // refer to `<https://docs.python.org/3/reference/datamodel.html#object.__eq__>`
            if matches!(op, RichCompareOperator::Eq | RichCompareOperator::Ne) {
                Some(KnownClass::Bool.to_instance(db))
            } else {
                None
            }
        })
        .ok_or_else(|| CompareUnsupportedError {
            op: op.into(),
            left_ty: left,
            right_ty: right,
        })
    }

    /// Performs a membership test (`in` and `not in`) between two instances and returns the resulting type, or `None` if the test is unsupported.
    /// The behavior can be customized in Python by implementing `__contains__`, `__iter__`, or `__getitem__` methods.
    /// See `<https://docs.python.org/3/reference/datamodel.html#object.__contains__>`
    /// and `<https://docs.python.org/3/reference/expressions.html#membership-test-details>`
    fn infer_membership_test_comparison(
        &self,
        left: Type<'db>,
        right: Type<'db>,
        op: MembershipTestCompareOperator,
        range: TextRange,
    ) -> Result<Type<'db>, CompareUnsupportedError<'db>> {
        let db = self.db();

        let contains_dunder = right.class_member(db, "__contains__".into()).place;
        let compare_result_opt = match contains_dunder {
            Place::Type(contains_dunder, Boundness::Bound) => {
                // If `__contains__` is available, it is used directly for the membership test.
                contains_dunder
                    .try_call(db, &CallArgumentTypes::positional([right, left]))
                    .map(|bindings| bindings.return_type(db))
                    .ok()
            }
            _ => {
                // iteration-based membership test
                right
                    .try_iterate(db)
                    .map(|_| KnownClass::Bool.to_instance(db))
                    .ok()
            }
        };

        compare_result_opt
            .map(|ty| {
                if matches!(ty, Type::Dynamic(DynamicType::Todo(_))) {
                    return ty;
                }

                let truthiness = ty.try_bool(db).unwrap_or_else(|err| {
                    err.report_diagnostic(&self.context, range);
                    err.fallback_truthiness()
                });

                match op {
                    MembershipTestCompareOperator::In => truthiness.into_type(db),
                    MembershipTestCompareOperator::NotIn => truthiness.negate().into_type(db),
                }
            })
            .ok_or_else(|| CompareUnsupportedError {
                op: op.into(),
                left_ty: left,
                right_ty: right,
            })
    }

    /// Simulates rich comparison between tuples and returns the inferred result.
    /// This performs a lexicographic comparison, returning a union of all possible return types that could result from the comparison.
    ///
    /// basically it's based on cpython's `tuple_richcompare`
    /// see `<https://github.com/python/cpython/blob/9d6366b60d01305fc5e45100e0cd13e358aa397d/Objects/tupleobject.c#L637>`
    fn infer_tuple_rich_comparison(
        &mut self,
        left: &[Type<'db>],
        op: RichCompareOperator,
        right: &[Type<'db>],
        range: TextRange,
    ) -> Result<Type<'db>, CompareUnsupportedError<'db>> {
        let left_iter = left.iter().copied();
        let right_iter = right.iter().copied();

        let mut builder = UnionBuilder::new(self.db());

        for (l_ty, r_ty) in left_iter.zip(right_iter) {
            let pairwise_eq_result = self
                .infer_binary_type_comparison(l_ty, ast::CmpOp::Eq, r_ty, range)
                .expect("infer_binary_type_comparison should never return None for `CmpOp::Eq`");

            match pairwise_eq_result
                .try_bool(self.db())
                .unwrap_or_else(|err| {
                    // TODO: We should, whenever possible, pass the range of the left and right elements
                    //   instead of the range of the whole tuple.
                    err.report_diagnostic(&self.context, range);
                    err.fallback_truthiness()
                }) {
                // - AlwaysTrue : Continue to the next pair for lexicographic comparison
                Truthiness::AlwaysTrue => continue,
                // - AlwaysFalse:
                // Lexicographic comparisons will always terminate with this pair.
                // Complete the comparison and return the result.
                // - Ambiguous:
                // Lexicographic comparisons might continue to the next pair (if eq_result is true),
                // or terminate here (if eq_result is false).
                // To account for cases where the comparison terminates here, add the pairwise comparison result to the union builder.
                eq_truthiness @ (Truthiness::AlwaysFalse | Truthiness::Ambiguous) => {
                    let pairwise_compare_result = match op {
                        RichCompareOperator::Lt
                        | RichCompareOperator::Le
                        | RichCompareOperator::Gt
                        | RichCompareOperator::Ge => {
                            self.infer_binary_type_comparison(l_ty, op.into(), r_ty, range)?
                        }
                        // For `==` and `!=`, we already figure out the result from `pairwise_eq_result`
                        // NOTE: The CPython implementation does not account for non-boolean return types
                        // or cases where `!=` is not the negation of `==`, we also do not consider these cases.
                        RichCompareOperator::Eq => Type::BooleanLiteral(false),
                        RichCompareOperator::Ne => Type::BooleanLiteral(true),
                    };

                    builder = builder.add(pairwise_compare_result);

                    if eq_truthiness.is_ambiguous() {
                        continue;
                    }

                    return Ok(builder.build());
                }
            }
        }

        // if no more items to compare, we just compare sizes
        let (left_len, right_len) = (left.len(), right.len());

        builder = builder.add(Type::BooleanLiteral(match op {
            RichCompareOperator::Eq => left_len == right_len,
            RichCompareOperator::Ne => left_len != right_len,
            RichCompareOperator::Lt => left_len < right_len,
            RichCompareOperator::Le => left_len <= right_len,
            RichCompareOperator::Gt => left_len > right_len,
            RichCompareOperator::Ge => left_len >= right_len,
        }));

        Ok(builder.build())
    }

    fn infer_subscript_expression(&mut self, subscript: &ast::ExprSubscript) -> Type<'db> {
        let ast::ExprSubscript {
            value,
            slice,
            range: _,
            node_index: _,
            ctx,
        } = subscript;

        match ctx {
            ExprContext::Load => self.infer_subscript_load(subscript),
            ExprContext::Store => {
                let value_ty = self.infer_expression(value);
                let slice_ty = self.infer_expression(slice);
                self.infer_subscript_expression_types(value, value_ty, slice_ty);
                Type::Never
            }
            ExprContext::Del => {
                self.infer_subscript_load(subscript);
                Type::Never
            }
            ExprContext::Invalid => {
                let value_ty = self.infer_expression(value);
                let slice_ty = self.infer_expression(slice);
                self.infer_subscript_expression_types(value, value_ty, slice_ty);
                Type::unknown()
            }
        }
    }

    fn infer_subscript_load(&mut self, subscript: &ast::ExprSubscript) -> Type<'db> {
        let ast::ExprSubscript {
            range: _,
            node_index: _,
            value,
            slice,
            ctx: _,
        } = subscript;
        let value_ty = self.infer_expression(value);
        let mut constraint_keys = vec![];

        // If `value` is a valid reference, we attempt type narrowing by assignment.
        if !value_ty.is_unknown() {
            if let Ok(expr) = PlaceExpr::try_from(subscript) {
                let (place, keys) =
                    self.infer_place_load(&expr, ast::ExprRef::Subscript(subscript));
                constraint_keys.extend(keys);
                if let Place::Type(ty, Boundness::Bound) = place.place {
                    // Even if we can obtain the subscript type based on the assignments, we still perform default type inference
                    // (to store the expression type and to report errors).
                    let slice_ty = self.infer_expression(slice);
                    self.infer_subscript_expression_types(value, value_ty, slice_ty);
                    return ty;
                }
            }
        }

        // HACK ALERT: If we are subscripting a generic class, short-circuit the rest of the
        // subscript inference logic and treat this as an explicit specialization.
        // TODO: Move this logic into a custom callable, and update `find_name_in_mro` to return
        // this callable as the `__class_getitem__` method on `type`. That probably requires
        // updating all of the subscript logic below to use custom callables for all of the _other_
        // special cases, too.
        if let Type::ClassLiteral(class) = value_ty {
            if class.is_known(self.db(), KnownClass::Tuple) {
                self.infer_expression(slice);
                // TODO heterogeneous and homogeneous tuples in value expressions
                return Type::from(
                    class.todo_specialization(self.db(), "Generic tuple specializations"),
                );
            }
            if let Some(generic_context) = class.generic_context(self.db()) {
                return self.infer_explicit_class_specialization(
                    subscript,
                    value_ty,
                    class,
                    generic_context,
                );
            }
        }

        let slice_ty = self.infer_expression(slice);
        let result_ty = self.infer_subscript_expression_types(value, value_ty, slice_ty);
        self.narrow_expr_with_applicable_constraints(subscript, result_ty, &constraint_keys)
    }

    fn infer_explicit_class_specialization(
        &mut self,
        subscript: &ast::ExprSubscript,
        value_ty: Type<'db>,
        generic_class: ClassLiteral<'db>,
        generic_context: GenericContext<'db>,
    ) -> Type<'db> {
        let slice_node = subscript.slice.as_ref();
        let call_argument_types = match slice_node {
            ast::Expr::Tuple(tuple) => {
                let arguments = CallArgumentTypes::positional(
                    tuple.elts.iter().map(|elt| self.infer_type_expression(elt)),
                );
                self.store_expression_type(
                    slice_node,
                    TupleType::from_elements(self.db(), arguments.iter().map(|(_, ty)| ty)),
                );
                arguments
            }
            _ => CallArgumentTypes::positional([self.infer_type_expression(slice_node)]),
        };
        let binding = Binding::single(value_ty, generic_context.signature(self.db()));
        let bindings = match Bindings::from(binding)
            .match_parameters(&call_argument_types)
            .check_types(self.db(), &call_argument_types)
        {
            Ok(bindings) => bindings,
            Err(CallError(_, bindings)) => {
                bindings.report_diagnostics(&self.context, subscript.into());
                return Type::unknown();
            }
        };
        let callable = bindings
            .into_iter()
            .next()
            .expect("valid bindings should have one callable");
        let (_, overload) = callable
            .matching_overloads()
            .next()
            .expect("valid bindings should have matching overload");
        let specialization =
            generic_context.specialize_partial(self.db(), overload.parameter_types());
        Type::from(GenericAlias::new(self.db(), generic_class, specialization))
    }

    fn infer_subscript_expression_types(
        &mut self,
        value_node: &ast::Expr,
        value_ty: Type<'db>,
        slice_ty: Type<'db>,
    ) -> Type<'db> {
        match (value_ty, slice_ty, slice_ty.slice_literal(self.db())) {
            (Type::NominalInstance(instance), _, _)
                if instance.class.is_known(self.db(), KnownClass::VersionInfo) =>
            {
                self.infer_subscript_expression_types(
                    value_node,
                    Type::version_info_tuple(self.db()),
                    slice_ty,
                )
            }

            // Ex) Given `("a", "b", "c", "d")[1]`, return `"b"`
            (Type::Tuple(tuple_ty), Type::IntLiteral(int), _) if i32::try_from(int).is_ok() => {
                let elements = tuple_ty.elements(self.db());
                elements
                    .iter()
                    .py_index(i32::try_from(int).expect("checked in branch arm"))
                    .copied()
                    .unwrap_or_else(|_| {
                        report_index_out_of_bounds(
                            &self.context,
                            "tuple",
                            value_node.into(),
                            value_ty,
                            elements.len(),
                            int,
                        );
                        Type::unknown()
                    })
            }
            // Ex) Given `("a", 1, Null)[0:2]`, return `("a", 1)`
            (Type::Tuple(tuple_ty), _, Some(SliceLiteral { start, stop, step })) => {
                let elements = tuple_ty.elements(self.db());

                if let Ok(new_elements) = elements.py_slice(start, stop, step) {
                    TupleType::from_elements(self.db(), new_elements)
                } else {
                    report_slice_step_size_zero(&self.context, value_node.into());
                    Type::unknown()
                }
            }
            // Ex) Given `"value"[1]`, return `"a"`
            (Type::StringLiteral(literal_ty), Type::IntLiteral(int), _)
                if i32::try_from(int).is_ok() =>
            {
                let literal_value = literal_ty.value(self.db());
                literal_value
                    .chars()
                    .py_index(i32::try_from(int).expect("checked in branch arm"))
                    .map(|ch| Type::string_literal(self.db(), &ch.to_string()))
                    .unwrap_or_else(|_| {
                        report_index_out_of_bounds(
                            &self.context,
                            "string",
                            value_node.into(),
                            value_ty,
                            literal_value.chars().count(),
                            int,
                        );
                        Type::unknown()
                    })
            }
            // Ex) Given `"value"[1:3]`, return `"al"`
            (Type::StringLiteral(literal_ty), _, Some(SliceLiteral { start, stop, step })) => {
                let literal_value = literal_ty.value(self.db());

                let chars: Vec<_> = literal_value.chars().collect();

                if let Ok(new_chars) = chars.py_slice(start, stop, step) {
                    let literal: String = new_chars.collect();
                    Type::string_literal(self.db(), &literal)
                } else {
                    report_slice_step_size_zero(&self.context, value_node.into());
                    Type::unknown()
                }
            }
            // Ex) Given `b"value"[1]`, return `97` (i.e., `ord(b"a")`)
            (Type::BytesLiteral(literal_ty), Type::IntLiteral(int), _)
                if i32::try_from(int).is_ok() =>
            {
                let literal_value = literal_ty.value(self.db());
                literal_value
                    .iter()
                    .py_index(i32::try_from(int).expect("checked in branch arm"))
                    .map(|byte| Type::IntLiteral((*byte).into()))
                    .unwrap_or_else(|_| {
                        report_index_out_of_bounds(
                            &self.context,
                            "bytes literal",
                            value_node.into(),
                            value_ty,
                            literal_value.len(),
                            int,
                        );
                        Type::unknown()
                    })
            }
            // Ex) Given `b"value"[1:3]`, return `b"al"`
            (Type::BytesLiteral(literal_ty), _, Some(SliceLiteral { start, stop, step })) => {
                let literal_value = literal_ty.value(self.db());

                if let Ok(new_bytes) = literal_value.py_slice(start, stop, step) {
                    let new_bytes: Vec<u8> = new_bytes.copied().collect();
                    Type::bytes_literal(self.db(), &new_bytes)
                } else {
                    report_slice_step_size_zero(&self.context, value_node.into());
                    Type::unknown()
                }
            }
            // Ex) Given `"value"[True]`, return `"a"`
            (
                Type::Tuple(_) | Type::StringLiteral(_) | Type::BytesLiteral(_),
                Type::BooleanLiteral(bool),
                _,
            ) => self.infer_subscript_expression_types(
                value_node,
                value_ty,
                Type::IntLiteral(i64::from(bool)),
            ),
            (Type::SpecialForm(SpecialFormType::Protocol), Type::Tuple(typevars), _) => self
                .legacy_generic_class_context(
                    value_node,
                    typevars.elements(self.db()),
                    LegacyGenericBase::Protocol,
                )
                .map(|context| Type::KnownInstance(KnownInstanceType::SubscriptedProtocol(context)))
                .unwrap_or_else(Type::unknown),
            (Type::SpecialForm(SpecialFormType::Protocol), typevar, _) => self
                .legacy_generic_class_context(
                    value_node,
                    std::slice::from_ref(&typevar),
                    LegacyGenericBase::Protocol,
                )
                .map(|context| Type::KnownInstance(KnownInstanceType::SubscriptedProtocol(context)))
                .unwrap_or_else(Type::unknown),
            (Type::KnownInstance(KnownInstanceType::SubscriptedProtocol(_)), _, _) => {
                // TODO: emit a diagnostic
                todo_type!("doubly-specialized typing.Protocol")
            }
            (Type::SpecialForm(SpecialFormType::Generic), Type::Tuple(typevars), _) => self
                .legacy_generic_class_context(
                    value_node,
                    typevars.elements(self.db()),
                    LegacyGenericBase::Generic,
                )
                .map(|context| Type::KnownInstance(KnownInstanceType::SubscriptedGeneric(context)))
                .unwrap_or_else(Type::unknown),
            (Type::SpecialForm(SpecialFormType::Generic), typevar, _) => self
                .legacy_generic_class_context(
                    value_node,
                    std::slice::from_ref(&typevar),
                    LegacyGenericBase::Generic,
                )
                .map(|context| Type::KnownInstance(KnownInstanceType::SubscriptedGeneric(context)))
                .unwrap_or_else(Type::unknown),
            (Type::KnownInstance(KnownInstanceType::SubscriptedGeneric(_)), _, _) => {
                // TODO: emit a diagnostic
                todo_type!("doubly-specialized typing.Generic")
            }
            (Type::SpecialForm(special_form), _, _) if special_form.class().is_special_form() => {
                todo_type!("Inference of subscript on special form")
            }
            (Type::KnownInstance(known_instance), _, _)
                if known_instance.class().is_special_form() =>
            {
                todo_type!("Inference of subscript on special form")
            }
            (value_ty, slice_ty, _) => {
                // If the class defines `__getitem__`, return its return type.
                //
                // See: https://docs.python.org/3/reference/datamodel.html#class-getitem-versus-getitem
                match value_ty.try_call_dunder(
                    self.db(),
                    "__getitem__",
                    CallArgumentTypes::positional([slice_ty]),
                ) {
                    Ok(outcome) => return outcome.return_type(self.db()),
                    Err(err @ CallDunderError::PossiblyUnbound { .. }) => {
                        if let Some(builder) = self
                            .context
                            .report_lint(&POSSIBLY_UNBOUND_IMPLICIT_CALL, value_node)
                        {
                            builder.into_diagnostic(format_args!(
                                "Method `__getitem__` of type `{}` is possibly unbound",
                                value_ty.display(self.db()),
                            ));
                        }

                        return err.fallback_return_type(self.db());
                    }
                    Err(CallDunderError::CallError(_, bindings)) => {
                        if let Some(builder) =
                            self.context.report_lint(&CALL_NON_CALLABLE, value_node)
                        {
                            builder.into_diagnostic(format_args!(
                                "Method `__getitem__` of type `{}` \
                                 is not callable on object of type `{}`",
                                bindings.callable_type().display(self.db()),
                                value_ty.display(self.db()),
                            ));
                        }

                        return bindings.return_type(self.db());
                    }
                    Err(CallDunderError::MethodNotAvailable) => {
                        // try `__class_getitem__`
                    }
                }

                // Otherwise, if the value is itself a class and defines `__class_getitem__`,
                // return its return type.
                //
                // TODO: lots of classes are only subscriptable at runtime on Python 3.9+,
                // *but* we should also allow them to be subscripted in stubs
                // (and in annotations if `from __future__ import annotations` is enabled),
                // even if the target version is Python 3.8 or lower,
                // despite the fact that there will be no corresponding `__class_getitem__`
                // method in these `sys.version_info` branches.
                if value_ty.is_subtype_of(self.db(), KnownClass::Type.to_instance(self.db())) {
                    let dunder_class_getitem_method =
                        value_ty.member(self.db(), "__class_getitem__").place;

                    match dunder_class_getitem_method {
                        Place::Unbound => {}
                        Place::Type(ty, boundness) => {
                            if boundness == Boundness::PossiblyUnbound {
                                if let Some(builder) = self
                                    .context
                                    .report_lint(&POSSIBLY_UNBOUND_IMPLICIT_CALL, value_node)
                                {
                                    builder.into_diagnostic(format_args!(
                                        "Method `__class_getitem__` of type `{}` \
                                        is possibly unbound",
                                        value_ty.display(self.db()),
                                    ));
                                }
                            }

                            match ty.try_call(
                                self.db(),
                                &CallArgumentTypes::positional([value_ty, slice_ty]),
                            ) {
                                Ok(bindings) => return bindings.return_type(self.db()),
                                Err(CallError(_, bindings)) => {
                                    if let Some(builder) =
                                        self.context.report_lint(&CALL_NON_CALLABLE, value_node)
                                    {
                                        builder.into_diagnostic(format_args!(
                                            "Method `__class_getitem__` of type `{}` \
                                             is not callable on object of type `{}`",
                                            bindings.callable_type().display(self.db()),
                                            value_ty.display(self.db()),
                                        ));
                                    }
                                    return bindings.return_type(self.db());
                                }
                            }
                        }
                    }

                    if let Type::ClassLiteral(class) = value_ty {
                        if class.is_known(self.db(), KnownClass::Type) {
                            return KnownClass::GenericAlias.to_instance(self.db());
                        }

                        if class.generic_context(self.db()).is_some() {
                            // TODO: specialize the generic class using these explicit type
                            // variable assignments. This branch is only encountered when an
                            // explicit class specialization appears inside of some other subscript
                            // expression, e.g. `tuple[list[int], ...]`. We have already inferred
                            // the type of the outer subscript slice as a value expression, which
                            // means we can't re-infer the inner specialization here as a type
                            // expression.
                            return value_ty;
                        }
                    }

                    // TODO: properly handle old-style generics; get rid of this temporary hack
                    if !value_ty.into_class_literal().is_some_and(|class| {
                        class
                            .iter_mro(self.db(), None)
                            .contains(&ClassBase::Generic)
                    }) {
                        report_non_subscriptable(
                            &self.context,
                            value_node.into(),
                            value_ty,
                            "__class_getitem__",
                        );
                    }
                } else {
                    report_non_subscriptable(
                        &self.context,
                        value_node.into(),
                        value_ty,
                        "__getitem__",
                    );
                }

                match value_ty {
                    Type::ClassLiteral(_) => {
                        // TODO: proper support for generic classes
                        // For now, just infer `Sequence`, if we see something like `Sequence[str]`. This allows us
                        // to look up attributes on generic base classes, even if we don't understand generics yet.
                        // Note that this isn't handled by the clause up above for generic classes
                        // that use legacy type variables and an explicit `Generic` base class.
                        // Once we handle legacy typevars, this special case will be removed in
                        // favor of the specialization logic above.
                        value_ty
                    }
                    _ => Type::unknown(),
                }
            }
        }
    }

    fn legacy_generic_class_context(
        &mut self,
        value_node: &ast::Expr,
        typevars: &[Type<'db>],
        origin: LegacyGenericBase,
    ) -> Option<GenericContext<'db>> {
        let typevars: Option<FxOrderSet<_>> = typevars
            .iter()
            .map(|typevar| match typevar {
                Type::KnownInstance(KnownInstanceType::TypeVar(typevar)) => Some(*typevar),
                _ => {
                    if let Some(builder) =
                        self.context.report_lint(&INVALID_ARGUMENT_TYPE, value_node)
                    {
                        builder.into_diagnostic(format_args!(
                            "`{}` is not a valid argument to `{origin}`",
                            typevar.display(self.db()),
                        ));
                    }
                    None
                }
            })
            .collect();
        typevars.map(|typevars| GenericContext::new(self.db(), typevars))
    }

    fn infer_slice_expression(&mut self, slice: &ast::ExprSlice) -> Type<'db> {
        enum SliceArg<'db> {
            Arg(Type<'db>),
            Unsupported,
        }

        let ast::ExprSlice {
            range: _,
            node_index: _,
            lower,
            upper,
            step,
        } = slice;

        let ty_lower = self.infer_optional_expression(lower.as_deref());
        let ty_upper = self.infer_optional_expression(upper.as_deref());
        let ty_step = self.infer_optional_expression(step.as_deref());

        let type_to_slice_argument = |ty: Option<Type<'db>>| match ty {
            Some(ty @ (Type::IntLiteral(_) | Type::BooleanLiteral(_))) => SliceArg::Arg(ty),
            Some(ty @ Type::NominalInstance(instance))
                if instance.class.is_known(self.db(), KnownClass::NoneType) =>
            {
                SliceArg::Arg(ty)
            }
            None => SliceArg::Arg(Type::none(self.db())),
            _ => SliceArg::Unsupported,
        };

        match (
            type_to_slice_argument(ty_lower),
            type_to_slice_argument(ty_upper),
            type_to_slice_argument(ty_step),
        ) {
            (SliceArg::Arg(lower), SliceArg::Arg(upper), SliceArg::Arg(step)) => {
                KnownClass::Slice.to_specialized_instance(self.db(), [lower, upper, step])
            }
            _ => KnownClass::Slice.to_instance(self.db()),
        }
    }

    fn infer_type_parameters(&mut self, type_parameters: &ast::TypeParams) {
        let ast::TypeParams {
            range: _,
            node_index: _,
            type_params,
        } = type_parameters;
        for type_param in type_params {
            match type_param {
                ast::TypeParam::TypeVar(node) => self.infer_definition(node),
                ast::TypeParam::ParamSpec(node) => self.infer_definition(node),
                ast::TypeParam::TypeVarTuple(node) => self.infer_definition(node),
            }
        }
    }

    pub(super) fn finish(mut self) -> TypeInference<'db> {
        self.infer_region();
        self.types.diagnostics = self.context.finish();
        self.types.shrink_to_fit();
        self.types
    }
}

/// Annotation expressions.
impl<'db> TypeInferenceBuilder<'db, '_> {
    /// Infer the type of an annotation expression with the given [`DeferredExpressionState`].
    fn infer_annotation_expression(
        &mut self,
        annotation: &ast::Expr,
        deferred_state: DeferredExpressionState,
    ) -> TypeAndQualifiers<'db> {
        let previous_deferred_state = std::mem::replace(&mut self.deferred_state, deferred_state);
        let annotation_ty = self.infer_annotation_expression_impl(annotation);
        self.deferred_state = previous_deferred_state;
        annotation_ty
    }

    /// Similar to [`infer_annotation_expression`], but accepts an optional annotation expression
    /// and returns [`None`] if the annotation is [`None`].
    ///
    /// [`infer_annotation_expression`]: TypeInferenceBuilder::infer_annotation_expression
    fn infer_optional_annotation_expression(
        &mut self,
        annotation: Option<&ast::Expr>,
        deferred_state: DeferredExpressionState,
    ) -> Option<TypeAndQualifiers<'db>> {
        annotation.map(|expr| self.infer_annotation_expression(expr, deferred_state))
    }

    /// Implementation of [`infer_annotation_expression`].
    ///
    /// [`infer_annotation_expression`]: TypeInferenceBuilder::infer_annotation_expression
    fn infer_annotation_expression_impl(
        &mut self,
        annotation: &ast::Expr,
    ) -> TypeAndQualifiers<'db> {
        // https://typing.python.org/en/latest/spec/annotations.html#grammar-token-expression-grammar-annotation_expression
        let annotation_ty = match annotation {
            // String annotations: https://typing.python.org/en/latest/spec/annotations.html#string-annotations
            ast::Expr::StringLiteral(string) => self.infer_string_annotation_expression(string),

            // Annotation expressions also get special handling for `*args` and `**kwargs`.
            ast::Expr::Starred(starred) => self.infer_starred_expression(starred).into(),

            ast::Expr::BytesLiteral(bytes) => {
                if let Some(builder) = self
                    .context
                    .report_lint(&BYTE_STRING_TYPE_ANNOTATION, bytes)
                {
                    builder.into_diagnostic("Type expressions cannot use bytes literal");
                }
                TypeAndQualifiers::unknown()
            }

            ast::Expr::FString(fstring) => {
                if let Some(builder) = self.context.report_lint(&FSTRING_TYPE_ANNOTATION, fstring) {
                    builder.into_diagnostic("Type expressions cannot use f-strings");
                }
                self.infer_fstring_expression(fstring);
                TypeAndQualifiers::unknown()
            }

            ast::Expr::Name(name) => match name.ctx {
                ast::ExprContext::Load => {
                    let name_expr_ty = self.infer_name_expression(name);
                    match name_expr_ty {
                        Type::SpecialForm(SpecialFormType::ClassVar) => {
                            TypeAndQualifiers::new(Type::unknown(), TypeQualifiers::CLASS_VAR)
                        }
                        Type::SpecialForm(SpecialFormType::Final) => {
                            TypeAndQualifiers::new(Type::unknown(), TypeQualifiers::FINAL)
                        }
                        _ => name_expr_ty
                            .in_type_expression(self.db(), self.scope())
                            .unwrap_or_else(|error| {
                                error.into_fallback_type(
                                    &self.context,
                                    annotation,
                                    self.is_reachable(annotation),
                                )
                            })
                            .into(),
                    }
                }
                ast::ExprContext::Invalid => TypeAndQualifiers::unknown(),
                ast::ExprContext::Store | ast::ExprContext::Del => {
                    todo_type!("Name expression annotation in Store/Del context").into()
                }
            },

            ast::Expr::Subscript(subscript @ ast::ExprSubscript { value, slice, .. }) => {
                let value_ty = self.infer_expression(value);

                let slice = &**slice;

                match value_ty {
                    Type::SpecialForm(SpecialFormType::Annotated) => {
                        // This branch is similar to the corresponding branch in `infer_parameterized_special_form_type_expression`, but
                        // `Annotated[…]` can appear both in annotation expressions and in type expressions, and needs to be handled slightly
                        // differently in each case (calling either `infer_type_expression_*` or `infer_annotation_expression_*`).
                        if let ast::Expr::Tuple(ast::ExprTuple {
                            elts: arguments, ..
                        }) = slice
                        {
                            if arguments.len() < 2 {
                                report_invalid_arguments_to_annotated(&self.context, subscript);
                            }

                            if let [inner_annotation, metadata @ ..] = &arguments[..] {
                                for element in metadata {
                                    self.infer_expression(element);
                                }

                                let inner_annotation_ty =
                                    self.infer_annotation_expression_impl(inner_annotation);

                                self.store_expression_type(slice, inner_annotation_ty.inner_type());
                                inner_annotation_ty
                            } else {
                                for argument in arguments {
                                    self.infer_expression(argument);
                                }
                                self.store_expression_type(slice, Type::unknown());
                                TypeAndQualifiers::unknown()
                            }
                        } else {
                            report_invalid_arguments_to_annotated(&self.context, subscript);
                            self.infer_annotation_expression_impl(slice)
                        }
                    }
                    Type::SpecialForm(
                        type_qualifier @ (SpecialFormType::ClassVar | SpecialFormType::Final),
                    ) => match slice {
                        ast::Expr::Tuple(..) => {
                            if let Some(builder) =
                                self.context.report_lint(&INVALID_TYPE_FORM, subscript)
                            {
                                builder.into_diagnostic(format_args!(
                                    "Type qualifier `{type_qualifier}` \
                                     expects exactly one type parameter",
                                ));
                            }
                            Type::unknown().into()
                        }
                        _ => {
                            let mut type_and_qualifiers =
                                self.infer_annotation_expression_impl(slice);
                            match type_qualifier {
                                SpecialFormType::ClassVar => {
                                    type_and_qualifiers.add_qualifier(TypeQualifiers::CLASS_VAR);
                                }
                                SpecialFormType::Final => {
                                    type_and_qualifiers.add_qualifier(TypeQualifiers::FINAL);
                                }
                                _ => unreachable!(),
                            }
                            type_and_qualifiers
                        }
                    },
                    _ => self
                        .infer_subscript_type_expression_no_store(subscript, slice, value_ty)
                        .into(),
                }
            }

            // All other annotation expressions are (possibly) valid type expressions, so handle
            // them there instead.
            type_expr => self.infer_type_expression_no_store(type_expr).into(),
        };

        self.store_expression_type(annotation, annotation_ty.inner_type());

        annotation_ty
    }

    /// Infer the type of a string annotation expression.
    fn infer_string_annotation_expression(
        &mut self,
        string: &ast::ExprStringLiteral,
    ) -> TypeAndQualifiers<'db> {
        match parse_string_annotation(&self.context, string) {
            Some(parsed) => {
                // String annotations are always evaluated in the deferred context.
                self.infer_annotation_expression(
                    parsed.expr(),
                    DeferredExpressionState::InStringAnnotation(
                        self.enclosing_node_key(string.into()),
                    ),
                )
            }
            None => TypeAndQualifiers::unknown(),
        }
    }
}

/// Type expressions
impl<'db> TypeInferenceBuilder<'db, '_> {
    /// Infer the type of a type expression.
    fn infer_type_expression(&mut self, expression: &ast::Expr) -> Type<'db> {
        let ty = self.infer_type_expression_no_store(expression);
        self.store_expression_type(expression, ty);
        ty
    }

    /// Similar to [`infer_type_expression`], but accepts an optional type expression and returns
    /// [`None`] if the expression is [`None`].
    ///
    /// [`infer_type_expression`]: TypeInferenceBuilder::infer_type_expression
    fn infer_optional_type_expression(
        &mut self,
        expression: Option<&ast::Expr>,
    ) -> Option<Type<'db>> {
        expression.map(|expr| self.infer_type_expression(expr))
    }

    /// Similar to [`infer_type_expression`], but accepts a [`DeferredExpressionState`].
    ///
    /// [`infer_type_expression`]: TypeInferenceBuilder::infer_type_expression
    fn infer_type_expression_with_state(
        &mut self,
        expression: &ast::Expr,
        deferred_state: DeferredExpressionState,
    ) -> Type<'db> {
        let previous_deferred_state = std::mem::replace(&mut self.deferred_state, deferred_state);
        let annotation_ty = self.infer_type_expression(expression);
        self.deferred_state = previous_deferred_state;
        annotation_ty
    }

    fn report_invalid_type_expression(
        &self,
        expression: &ast::Expr,
        message: std::fmt::Arguments,
    ) -> Option<LintDiagnosticGuard> {
        self.context
            .report_lint(&INVALID_TYPE_FORM, expression)
            .map(|builder| {
                diagnostic::add_type_expression_reference_link(builder.into_diagnostic(message))
            })
    }

    /// Infer the type of a type expression without storing the result.
    fn infer_type_expression_no_store(&mut self, expression: &ast::Expr) -> Type<'db> {
        // https://typing.python.org/en/latest/spec/annotations.html#grammar-token-expression-grammar-type_expression
        match expression {
            ast::Expr::Name(name) => match name.ctx {
                ast::ExprContext::Load => self
                    .infer_name_expression(name)
                    .in_type_expression(self.db(), self.scope())
                    .unwrap_or_else(|error| {
                        error.into_fallback_type(
                            &self.context,
                            expression,
                            self.is_reachable(expression),
                        )
                    }),
                ast::ExprContext::Invalid => Type::unknown(),
                ast::ExprContext::Store | ast::ExprContext::Del => {
                    todo_type!("Name expression annotation in Store/Del context")
                }
            },

            ast::Expr::Attribute(attribute_expression) => match attribute_expression.ctx {
                ast::ExprContext::Load => self
                    .infer_attribute_expression(attribute_expression)
                    .in_type_expression(self.db(), self.scope())
                    .unwrap_or_else(|error| {
                        error.into_fallback_type(
                            &self.context,
                            expression,
                            self.is_reachable(expression),
                        )
                    }),
                ast::ExprContext::Invalid => Type::unknown(),
                ast::ExprContext::Store | ast::ExprContext::Del => {
                    todo_type!("Attribute expression annotation in Store/Del context")
                }
            },

            ast::Expr::NoneLiteral(_literal) => Type::none(self.db()),

            // https://typing.python.org/en/latest/spec/annotations.html#string-annotations
            ast::Expr::StringLiteral(string) => self.infer_string_type_expression(string),

            ast::Expr::Subscript(subscript) => {
                let ast::ExprSubscript {
                    value,
                    slice,
                    ctx: _,
                    range: _,
                    node_index: _,
                } = subscript;

                let value_ty = self.infer_expression(value);

                self.infer_subscript_type_expression_no_store(subscript, slice, value_ty)
            }

            ast::Expr::BinOp(binary) => {
                match binary.op {
                    // PEP-604 unions are okay, e.g., `int | str`
                    ast::Operator::BitOr => {
                        let left_ty = self.infer_type_expression(&binary.left);
                        let right_ty = self.infer_type_expression(&binary.right);
                        UnionType::from_elements(self.db(), [left_ty, right_ty])
                    }
                    // anything else is an invalid annotation:
                    _ => {
                        self.infer_binary_expression(binary);
                        Type::unknown()
                    }
                }
            }

            // Avoid inferring the types of invalid type expressions that have been parsed from a
            // string annotation, as they are not present in the semantic index.
            _ if self.deferred_state.in_string_annotation() => Type::unknown(),

            // =====================================================================================
            // Forms which are invalid in the context of annotation expressions: we infer their
            // nested expressions as normal expressions, but the type of the top-level expression is
            // always `Type::unknown` in these cases.
            // =====================================================================================

            // TODO: add a subdiagnostic linking to type-expression grammar
            // and stating that it is only valid in `typing.Literal[]` or `typing.Annotated[]`
            ast::Expr::BytesLiteral(_) => {
                self.report_invalid_type_expression(
                    expression,
                    format_args!(
                        "Bytes literals are not allowed in this context in a type expression"
                    ),
                );
                Type::unknown()
            }

            ast::Expr::NumberLiteral(ast::ExprNumberLiteral {
                value: ast::Number::Int(_),
                ..
            }) => {
                self.report_invalid_type_expression(
                    expression,
                    format_args!(
                        "Int literals are not allowed in this context in a type expression"
                    ),
                );

                Type::unknown()
            }

            ast::Expr::NumberLiteral(ast::ExprNumberLiteral {
                value: ast::Number::Float(_),
                ..
            }) => {
                self.report_invalid_type_expression(
                    expression,
                    format_args!("Float literals are not allowed in type expressions"),
                );
                Type::unknown()
            }

            ast::Expr::NumberLiteral(ast::ExprNumberLiteral {
                value: ast::Number::Complex { .. },
                ..
            }) => {
                self.report_invalid_type_expression(
                    expression,
                    format_args!("Complex literals are not allowed in type expressions"),
                );
                Type::unknown()
            }

            ast::Expr::BooleanLiteral(_) => {
                self.report_invalid_type_expression(
                    expression,
                    format_args!(
                        "Boolean literals are not allowed in this context in a type expression"
                    ),
                );
                Type::unknown()
            }

            ast::Expr::List(list) => {
                let db = self.db();

                let inner_types: Vec<Type<'db>> = list
                    .iter()
                    .map(|element| self.infer_type_expression(element))
                    .collect();

                if let Some(mut diagnostic) = self.report_invalid_type_expression(
                    expression,
                    format_args!(
                        "List literals are not allowed in this context in a type expression"
                    ),
                ) {
                    if !inner_types.iter().any(|ty| {
                        matches!(
                            ty,
                            Type::Dynamic(DynamicType::Todo(_) | DynamicType::Unknown)
                        )
                    }) {
                        let hinted_type = if list.len() == 1 {
                            KnownClass::List.to_specialized_instance(db, inner_types)
                        } else {
                            TupleType::from_elements(db, inner_types)
                        };

                        diagnostic.set_primary_message(format_args!(
                            "Did you mean `{}`?",
                            hinted_type.display(self.db()),
                        ));
                    }
                }
                Type::unknown()
            }

            ast::Expr::Tuple(tuple) => {
                let inner_types: Vec<Type<'db>> = tuple
                    .elts
                    .iter()
                    .map(|expr| self.infer_type_expression(expr))
                    .collect();

                if tuple.parenthesized {
                    if let Some(mut diagnostic) = self.report_invalid_type_expression(
                        expression,
                        format_args!(
                            "Tuple literals are not allowed in this context in a type expression"
                        ),
                    ) {
                        if !inner_types.iter().any(|ty| {
                            matches!(
                                ty,
                                Type::Dynamic(DynamicType::Todo(_) | DynamicType::Unknown)
                            )
                        }) {
                            let hinted_type = TupleType::from_elements(self.db(), inner_types);
                            diagnostic.set_primary_message(format_args!(
                                "Did you mean `{}`?",
                                hinted_type.display(self.db()),
                            ));
                        }
                    }
                }
                Type::unknown()
            }

            ast::Expr::BoolOp(bool_op) => {
                self.infer_boolean_expression(bool_op);
                self.report_invalid_type_expression(
                    expression,
                    format_args!("Boolean operations are not allowed in type expressions"),
                );
                Type::unknown()
            }

            ast::Expr::Named(named) => {
                self.infer_named_expression(named);
                self.report_invalid_type_expression(
                    expression,
                    format_args!("Named expressions are not allowed in type expressions"),
                );
                Type::unknown()
            }

            ast::Expr::UnaryOp(unary) => {
                self.infer_unary_expression(unary);
                self.report_invalid_type_expression(
                    expression,
                    format_args!("Unary operations are not allowed in type expressions"),
                );
                Type::unknown()
            }

            ast::Expr::Lambda(lambda_expression) => {
                self.infer_lambda_expression(lambda_expression);
                self.report_invalid_type_expression(
                    expression,
                    format_args!("`lambda` expressions are not allowed in type expressions"),
                );
                Type::unknown()
            }

            ast::Expr::If(if_expression) => {
                self.infer_if_expression(if_expression);
                self.report_invalid_type_expression(
                    expression,
                    format_args!("`if` expressions are not allowed in type expressions"),
                );
                Type::unknown()
            }

            ast::Expr::Dict(dict) => {
                self.infer_dict_expression(dict);
                self.report_invalid_type_expression(
                    expression,
                    format_args!("Dict literals are not allowed in type expressions"),
                );
                Type::unknown()
            }

            ast::Expr::Set(set) => {
                self.infer_set_expression(set);
                self.report_invalid_type_expression(
                    expression,
                    format_args!("Set literals are not allowed in type expressions"),
                );
                Type::unknown()
            }

            ast::Expr::DictComp(dictcomp) => {
                self.infer_dict_comprehension_expression(dictcomp);
                self.report_invalid_type_expression(
                    expression,
                    format_args!("Dict comprehensions are not allowed in type expressions"),
                );
                Type::unknown()
            }

            ast::Expr::ListComp(listcomp) => {
                self.infer_list_comprehension_expression(listcomp);
                self.report_invalid_type_expression(
                    expression,
                    format_args!("List comprehensions are not allowed in type expressions"),
                );
                Type::unknown()
            }

            ast::Expr::SetComp(setcomp) => {
                self.infer_set_comprehension_expression(setcomp);
                self.report_invalid_type_expression(
                    expression,
                    format_args!("Set comprehensions are not allowed in type expressions"),
                );
                Type::unknown()
            }

            ast::Expr::Generator(generator) => {
                self.infer_generator_expression(generator);
                self.report_invalid_type_expression(
                    expression,
                    format_args!("Generator expressions are not allowed in type expressions"),
                );
                Type::unknown()
            }

            ast::Expr::Await(await_expression) => {
                self.infer_await_expression(await_expression);
                self.report_invalid_type_expression(
                    expression,
                    format_args!("`await` expressions are not allowed in type expressions"),
                );
                Type::unknown()
            }

            ast::Expr::Yield(yield_expression) => {
                self.infer_yield_expression(yield_expression);
                self.report_invalid_type_expression(
                    expression,
                    format_args!("`yield` expressions are not allowed in type expressions"),
                );
                Type::unknown()
            }

            ast::Expr::YieldFrom(yield_from) => {
                self.infer_yield_from_expression(yield_from);
                self.report_invalid_type_expression(
                    expression,
                    format_args!("`yield from` expressions are not allowed in type expressions"),
                );
                Type::unknown()
            }

            ast::Expr::Compare(compare) => {
                self.infer_compare_expression(compare);
                self.report_invalid_type_expression(
                    expression,
                    format_args!("Comparison expressions are not allowed in type expressions"),
                );
                Type::unknown()
            }

            ast::Expr::Call(call_expr) => {
                self.infer_call_expression(expression, call_expr);
                self.report_invalid_type_expression(
                    expression,
                    format_args!("Function calls are not allowed in type expressions"),
                );
                Type::unknown()
            }

            ast::Expr::FString(fstring) => {
                self.infer_fstring_expression(fstring);
                self.report_invalid_type_expression(
                    expression,
                    format_args!("F-strings are not allowed in type expressions"),
                );
                Type::unknown()
            }

            ast::Expr::TString(tstring) => {
                self.infer_tstring_expression(tstring);
                self.report_invalid_type_expression(
                    expression,
                    format_args!("T-strings are not allowed in type expressions"),
                );
                Type::unknown()
            }

            ast::Expr::Slice(slice) => {
                self.infer_slice_expression(slice);
                self.report_invalid_type_expression(
                    expression,
                    format_args!("Slices are not allowed in type expressions"),
                );
                Type::unknown()
            }

            // =================================================================================
            // Branches where we probably should emit diagnostics in some context, but don't yet
            // =================================================================================
            ast::Expr::IpyEscapeCommand(_) => todo!("Implement Ipy escape command support"),

            ast::Expr::EllipsisLiteral(_) => {
                todo_type!("ellipsis literal in type expression")
            }

            ast::Expr::Starred(starred) => {
                self.infer_starred_expression(starred);
                todo_type!("PEP 646")
            }
        }
    }

    fn infer_subscript_type_expression_no_store(
        &mut self,
        subscript: &ast::ExprSubscript,
        slice: &ast::Expr,
        value_ty: Type<'db>,
    ) -> Type<'db> {
        match value_ty {
            Type::ClassLiteral(class_literal) => match class_literal.known(self.db()) {
                Some(KnownClass::Tuple) => self.infer_tuple_type_expression(slice),
                Some(KnownClass::Type) => self.infer_subclass_of_type_expression(slice),
                _ => self.infer_subscript_type_expression(subscript, value_ty),
            },
            _ => self.infer_subscript_type_expression(subscript, value_ty),
        }
    }

    /// Infer the type of a string type expression.
    fn infer_string_type_expression(&mut self, string: &ast::ExprStringLiteral) -> Type<'db> {
        match parse_string_annotation(&self.context, string) {
            Some(parsed) => {
                // String annotations are always evaluated in the deferred context.
                self.infer_type_expression_with_state(
                    parsed.expr(),
                    DeferredExpressionState::InStringAnnotation(
                        self.enclosing_node_key(string.into()),
                    ),
                )
            }
            None => Type::unknown(),
        }
    }

    /// Given the slice of a `tuple[]` annotation, return the type that the annotation represents
    fn infer_tuple_type_expression(&mut self, tuple_slice: &ast::Expr) -> Type<'db> {
        /// In most cases, if a subelement of the tuple is inferred as `Todo`,
        /// we should only infer `Todo` for that specific subelement.
        /// Certain specific AST nodes can however change the meaning of the entire tuple,
        /// however: for example, `tuple[int, ...]` or `tuple[int, *tuple[str, ...]]` are a
        /// homogeneous tuple and a partly homogeneous tuple (respectively) due to the `...`
        /// and the starred expression (respectively), Neither is supported by us right now,
        /// so we should infer `Todo` for the *entire* tuple if we encounter one of those elements.
        fn element_could_alter_type_of_whole_tuple(
            element: &ast::Expr,
            element_ty: Type,
            builder: &mut TypeInferenceBuilder,
        ) -> bool {
            if !element_ty.is_todo() {
                return false;
            }

            match element {
                ast::Expr::Starred(_) => true,
                ast::Expr::Subscript(ast::ExprSubscript { value, .. }) => {
                    let value_ty = if builder.deferred_state.in_string_annotation() {
                        // Using `.expression_type` does not work in string annotations, because
                        // we do not store types for sub-expressions. Re-infer the type here.
                        builder.infer_expression(value)
                    } else {
                        builder.expression_type(value)
                    };

                    value_ty == Type::SpecialForm(SpecialFormType::Unpack)
                }
                _ => false,
            }
        }

        // TODO: PEP 646
        match tuple_slice {
            ast::Expr::Tuple(elements) => {
                if let [element, ellipsis @ ast::Expr::EllipsisLiteral(_)] = &*elements.elts {
                    self.infer_expression(ellipsis);
                    let result = KnownClass::Tuple
                        .to_specialized_instance(self.db(), [self.infer_type_expression(element)]);
                    self.store_expression_type(tuple_slice, result);
                    return result;
                }

                let mut element_types = Vec::with_capacity(elements.len());

                // Whether to infer `Todo` for the whole tuple
                // (see docstring for `element_could_alter_type_of_whole_tuple`)
                let mut return_todo = false;

                for element in elements {
                    let element_ty = self.infer_type_expression(element);
                    return_todo |=
                        element_could_alter_type_of_whole_tuple(element, element_ty, self);
                    element_types.push(element_ty);
                }

                let ty = if return_todo {
                    todo_type!("PEP 646")
                } else {
                    TupleType::from_elements(self.db(), element_types)
                };

                // Here, we store the type for the inner `int, str` tuple-expression,
                // while the type for the outer `tuple[int, str]` slice-expression is
                // stored in the surrounding `infer_type_expression` call:
                self.store_expression_type(tuple_slice, ty);

                ty
            }
            single_element => {
                let single_element_ty = self.infer_type_expression(single_element);
                if element_could_alter_type_of_whole_tuple(single_element, single_element_ty, self)
                {
                    todo_type!("PEP 646")
                } else {
                    TupleType::from_elements(self.db(), std::iter::once(single_element_ty))
                }
            }
        }
    }

    /// Given the slice of a `type[]` annotation, return the type that the annotation represents
    fn infer_subclass_of_type_expression(&mut self, slice: &ast::Expr) -> Type<'db> {
        match slice {
            ast::Expr::Name(_) | ast::Expr::Attribute(_) => {
                let name_ty = self.infer_expression(slice);
                match name_ty {
                    Type::ClassLiteral(class_literal) => {
                        if class_literal.is_known(self.db(), KnownClass::Any) {
                            SubclassOfType::subclass_of_any()
                        } else {
                            SubclassOfType::from(
                                self.db(),
                                class_literal.default_specialization(self.db()),
                            )
                        }
                    }
                    Type::SpecialForm(SpecialFormType::Unknown) => {
                        SubclassOfType::subclass_of_unknown()
                    }
                    _ => todo_type!("unsupported type[X] special form"),
                }
            }
            ast::Expr::BinOp(binary) if binary.op == ast::Operator::BitOr => {
                let union_ty = UnionType::from_elements(
                    self.db(),
                    [
                        self.infer_subclass_of_type_expression(&binary.left),
                        self.infer_subclass_of_type_expression(&binary.right),
                    ],
                );
                self.store_expression_type(slice, union_ty);

                union_ty
            }
            ast::Expr::Tuple(_) => {
                self.infer_type_expression(slice);
                if let Some(builder) = self.context.report_lint(&INVALID_TYPE_FORM, slice) {
                    builder.into_diagnostic("type[...] must have exactly one type argument");
                }
                Type::unknown()
            }
            ast::Expr::Subscript(ast::ExprSubscript {
                value,
                slice: parameters,
                ..
            }) => {
                let parameters_ty = match self.infer_expression(value) {
                    Type::SpecialForm(SpecialFormType::Union) => match &**parameters {
                        ast::Expr::Tuple(tuple) => {
                            let ty = UnionType::from_elements(
                                self.db(),
                                tuple
                                    .iter()
                                    .map(|element| self.infer_subclass_of_type_expression(element)),
                            );
                            self.store_expression_type(parameters, ty);
                            ty
                        }
                        _ => self.infer_subclass_of_type_expression(parameters),
                    },
                    _ => {
                        self.infer_type_expression(parameters);
                        todo_type!("unsupported nested subscript in type[X]")
                    }
                };
                self.store_expression_type(slice, parameters_ty);
                parameters_ty
            }
            // TODO: subscripts, etc.
            _ => {
                self.infer_type_expression(slice);
                todo_type!("unsupported type[X] special form")
            }
        }
    }

    fn infer_subscript_type_expression(
        &mut self,
        subscript: &ast::ExprSubscript,
        value_ty: Type<'db>,
    ) -> Type<'db> {
        let ast::ExprSubscript {
            range: _,
            node_index: _,
            value: _,
            slice,
            ctx: _,
        } = subscript;

        match value_ty {
            Type::Never => {
                // This case can be entered when we use a type annotation like `Literal[1]`
                // in unreachable code, since we infer `Never` for `Literal`.  We call
                // `infer_expression` (instead of `infer_type_expression`) here to avoid
                // false-positive `invalid-type-form` diagnostics (`1` is not a valid type
                // expression).
                self.infer_expression(&subscript.slice);
                Type::unknown()
            }
            Type::ClassLiteral(literal) if literal.is_known(self.db(), KnownClass::Any) => {
                self.infer_expression(slice);
                if let Some(builder) = self.context.report_lint(&INVALID_TYPE_FORM, subscript) {
                    builder.into_diagnostic("Type `typing.Any` expected no type parameter");
                }
                Type::unknown()
            }
            Type::SpecialForm(special_form) => {
                self.infer_parameterized_special_form_type_expression(subscript, special_form)
            }
            Type::KnownInstance(known_instance) => match known_instance {
                KnownInstanceType::SubscriptedProtocol(_) => {
                    self.infer_type_expression(&subscript.slice);
                    if let Some(builder) = self.context.report_lint(&INVALID_TYPE_FORM, subscript) {
                        builder.into_diagnostic(format_args!(
                            "`typing.Protocol` is not allowed in type expressions",
                        ));
                    }
                    Type::unknown()
                }
                KnownInstanceType::SubscriptedGeneric(_) => {
                    self.infer_type_expression(&subscript.slice);
                    if let Some(builder) = self.context.report_lint(&INVALID_TYPE_FORM, subscript) {
                        builder.into_diagnostic(format_args!(
                            "`typing.Generic` is not allowed in type expressions",
                        ));
                    }
                    Type::unknown()
                }
                KnownInstanceType::TypeVar(_) => {
                    self.infer_type_expression(&subscript.slice);
                    todo_type!("TypeVar annotations")
                }
                KnownInstanceType::TypeAliasType(_) => {
                    self.infer_type_expression(&subscript.slice);
                    todo_type!("Generic PEP-695 type alias")
                }
            },
            Type::Dynamic(DynamicType::Todo(_)) => {
                self.infer_type_expression(slice);
                value_ty
            }
            Type::ClassLiteral(class) => {
                match class.generic_context(self.db()) {
                    Some(generic_context) => {
                        let specialized_class = self.infer_explicit_class_specialization(
                            subscript,
                            value_ty,
                            class,
                            generic_context,
                        );
                        specialized_class
                            .in_type_expression(self.db(), self.scope())
                            .unwrap_or(Type::unknown())
                    }
                    None => {
                        // TODO: Once we know that e.g. `list` is generic, emit a diagnostic if you try to
                        // specialize a non-generic class.
                        self.infer_type_expression(slice);
                        todo_type!("specialized non-generic class")
                    }
                }
            }
            _ => {
                // TODO: Emit a diagnostic once we've implemented all valid subscript type
                // expressions.
                self.infer_type_expression(slice);
                todo_type!("unknown type subscript")
            }
        }
    }

    fn infer_parameterized_legacy_typing_alias(
        &mut self,
        subscript_node: &ast::ExprSubscript,
        expected_arg_count: usize,
        alias: SpecialFormType,
        class: KnownClass,
    ) -> Type<'db> {
        let arguments = &*subscript_node.slice;
        let args = if let ast::Expr::Tuple(t) = arguments {
            &*t.elts
        } else {
            std::slice::from_ref(arguments)
        };
        if args.len() != expected_arg_count {
            if let Some(builder) = self.context.report_lint(&INVALID_TYPE_FORM, subscript_node) {
                let noun = if expected_arg_count == 1 {
                    "argument"
                } else {
                    "arguments"
                };
                builder.into_diagnostic(format_args!(
                    "Legacy alias `{alias}` expected exactly {expected_arg_count} {noun}, \
                    got {}",
                    args.len()
                ));
            }
        }
        let ty = class.to_specialized_instance(
            self.db(),
            args.iter().map(|node| self.infer_type_expression(node)),
        );
        if arguments.is_tuple_expr() {
            self.store_expression_type(arguments, ty);
        }
        ty
    }

    fn infer_parameterized_special_form_type_expression(
        &mut self,
        subscript: &ast::ExprSubscript,
        special_form: SpecialFormType,
    ) -> Type<'db> {
        let db = self.db();
        let arguments_slice = &*subscript.slice;
        match special_form {
            SpecialFormType::Annotated => {
                let ast::Expr::Tuple(ast::ExprTuple {
                    elts: arguments, ..
                }) = arguments_slice
                else {
                    report_invalid_arguments_to_annotated(&self.context, subscript);

                    // `Annotated[]` with less than two arguments is an error at runtime.
                    // However, we still treat `Annotated[T]` as `T` here for the purpose of
                    // giving better diagnostics later on.
                    // Pyright also does this. Mypy doesn't; it falls back to `Any` instead.
                    return self.infer_type_expression(arguments_slice);
                };

                if arguments.len() < 2 {
                    report_invalid_arguments_to_annotated(&self.context, subscript);
                }

                let [type_expr, metadata @ ..] = &arguments[..] else {
                    for argument in arguments {
                        self.infer_expression(argument);
                    }
                    self.store_expression_type(arguments_slice, Type::unknown());
                    return Type::unknown();
                };

                for element in metadata {
                    self.infer_expression(element);
                }

                let ty = self.infer_type_expression(type_expr);
                self.store_expression_type(arguments_slice, ty);
                ty
            }
            SpecialFormType::Literal => match self.infer_literal_parameter_type(arguments_slice) {
                Ok(ty) => ty,
                Err(nodes) => {
                    for node in nodes {
                        let Some(builder) = self.context.report_lint(&INVALID_TYPE_FORM, node)
                        else {
                            continue;
                        };
                        builder.into_diagnostic(
                            "Type arguments for `Literal` must be `None`, \
                            a literal value (int, bool, str, or bytes), or an enum value",
                        );
                    }
                    Type::unknown()
                }
            },
            SpecialFormType::Optional => {
                let param_type = self.infer_type_expression(arguments_slice);
                UnionType::from_elements(db, [param_type, Type::none(db)])
            }
            SpecialFormType::Union => match arguments_slice {
                ast::Expr::Tuple(t) => {
                    let union_ty = UnionType::from_elements(
                        db,
                        t.iter().map(|elt| self.infer_type_expression(elt)),
                    );
                    self.store_expression_type(arguments_slice, union_ty);
                    union_ty
                }
                _ => self.infer_type_expression(arguments_slice),
            },
            SpecialFormType::Callable => {
                let mut arguments = match arguments_slice {
                    ast::Expr::Tuple(tuple) => Either::Left(tuple.iter()),
                    _ => {
                        self.infer_callable_parameter_types(arguments_slice);
                        Either::Right(std::iter::empty::<&ast::Expr>())
                    }
                };

                let first_argument = arguments.next();

                let parameters =
                    first_argument.and_then(|arg| self.infer_callable_parameter_types(arg));

                let return_type = arguments.next().map(|arg| self.infer_type_expression(arg));

                let correct_argument_number = if let Some(third_argument) = arguments.next() {
                    self.infer_type_expression(third_argument);
                    for argument in arguments {
                        self.infer_type_expression(argument);
                    }
                    false
                } else {
                    return_type.is_some()
                };

                if !correct_argument_number {
                    report_invalid_arguments_to_callable(&self.context, subscript);
                }

                let callable_type = if let (Some(parameters), Some(return_type), true) =
                    (parameters, return_type, correct_argument_number)
                {
                    CallableType::single(db, Signature::new(parameters, Some(return_type)))
                } else {
                    CallableType::unknown(db)
                };

                // `Signature` / `Parameters` are not a `Type` variant, so we're storing
                // the outer callable type on these expressions instead.
                self.store_expression_type(arguments_slice, callable_type);
                if let Some(first_argument) = first_argument {
                    self.store_expression_type(first_argument, callable_type);
                }

                callable_type
            }

            // Type API special forms
            SpecialFormType::Not => {
                let arguments = if let ast::Expr::Tuple(tuple) = arguments_slice {
                    &*tuple.elts
                } else {
                    std::slice::from_ref(arguments_slice)
                };
                let num_arguments = arguments.len();
                let negated_type = if num_arguments == 1 {
                    self.infer_type_expression(&arguments[0]).negate(db)
                } else {
                    for argument in arguments {
                        self.infer_type_expression(argument);
                    }
                    report_invalid_argument_number_to_special_form(
                        &self.context,
                        subscript,
                        special_form,
                        num_arguments,
                        1,
                    );
                    Type::unknown()
                };
                if arguments_slice.is_tuple_expr() {
                    self.store_expression_type(arguments_slice, negated_type);
                }
                negated_type
            }
            SpecialFormType::Intersection => {
                let elements = match arguments_slice {
                    ast::Expr::Tuple(tuple) => Either::Left(tuple.iter()),
                    element => Either::Right(std::iter::once(element)),
                };

                let ty = elements
                    .fold(IntersectionBuilder::new(db), |builder, element| {
                        builder.add_positive(self.infer_type_expression(element))
                    })
                    .build();

                if matches!(arguments_slice, ast::Expr::Tuple(_)) {
                    self.store_expression_type(arguments_slice, ty);
                }
                ty
            }
            SpecialFormType::TypeOf => {
                let arguments = if let ast::Expr::Tuple(tuple) = arguments_slice {
                    &*tuple.elts
                } else {
                    std::slice::from_ref(arguments_slice)
                };
                let num_arguments = arguments.len();
                let type_of_type = if num_arguments == 1 {
                    // N.B. This uses `infer_expression` rather than `infer_type_expression`
                    self.infer_expression(&arguments[0])
                } else {
                    for argument in arguments {
                        self.infer_type_expression(argument);
                    }
                    report_invalid_argument_number_to_special_form(
                        &self.context,
                        subscript,
                        special_form,
                        num_arguments,
                        1,
                    );
                    Type::unknown()
                };
                if arguments_slice.is_tuple_expr() {
                    self.store_expression_type(arguments_slice, type_of_type);
                }
                type_of_type
            }

            SpecialFormType::CallableTypeOf => {
                let arguments = if let ast::Expr::Tuple(tuple) = arguments_slice {
                    &*tuple.elts
                } else {
                    std::slice::from_ref(arguments_slice)
                };
                let num_arguments = arguments.len();

                if num_arguments != 1 {
                    for argument in arguments {
                        self.infer_expression(argument);
                    }
                    report_invalid_argument_number_to_special_form(
                        &self.context,
                        subscript,
                        special_form,
                        num_arguments,
                        1,
                    );
                    if arguments_slice.is_tuple_expr() {
                        self.store_expression_type(arguments_slice, Type::unknown());
                    }
                    return Type::unknown();
                }

                let argument_type = self.infer_expression(&arguments[0]);
                let bindings = argument_type.bindings(db);

                // SAFETY: This is enforced by the constructor methods on `Bindings` even in
                // the case of a non-callable union.
                let callable_binding = bindings
                    .into_iter()
                    .next()
                    .expect("`Bindings` should have at least one `CallableBinding`");

                let mut signature_iter = callable_binding.into_iter().map(|binding| {
                    if argument_type.is_bound_method() {
                        binding.signature.bind_self()
                    } else {
                        binding.signature.clone()
                    }
                });

                let Some(signature) = signature_iter.next() else {
                    if let Some(builder) = self
                        .context
                        .report_lint(&INVALID_TYPE_FORM, arguments_slice)
                    {
                        builder.into_diagnostic(format_args!(
                            "Expected the first argument to `{special_form}` \
                                 to be a callable object, \
                                 but got an object of type `{actual_type}`",
                            actual_type = argument_type.display(db)
                        ));
                    }
                    if arguments_slice.is_tuple_expr() {
                        self.store_expression_type(arguments_slice, Type::unknown());
                    }
                    return Type::unknown();
                };

                let signature = CallableSignature::from_overloads(
                    std::iter::once(signature).chain(signature_iter),
                );
                let callable_type_of = Type::Callable(CallableType::new(db, signature, false));
                if arguments_slice.is_tuple_expr() {
                    self.store_expression_type(arguments_slice, callable_type_of);
                }
                callable_type_of
            }

            SpecialFormType::ChainMap => self.infer_parameterized_legacy_typing_alias(
                subscript,
                2,
                SpecialFormType::ChainMap,
                KnownClass::ChainMap,
            ),
            SpecialFormType::OrderedDict => self.infer_parameterized_legacy_typing_alias(
                subscript,
                2,
                SpecialFormType::OrderedDict,
                KnownClass::OrderedDict,
            ),
            SpecialFormType::Dict => self.infer_parameterized_legacy_typing_alias(
                subscript,
                2,
                SpecialFormType::Dict,
                KnownClass::Dict,
            ),
            SpecialFormType::List => self.infer_parameterized_legacy_typing_alias(
                subscript,
                1,
                SpecialFormType::List,
                KnownClass::List,
            ),
            SpecialFormType::DefaultDict => self.infer_parameterized_legacy_typing_alias(
                subscript,
                2,
                SpecialFormType::DefaultDict,
                KnownClass::DefaultDict,
            ),
            SpecialFormType::Counter => self.infer_parameterized_legacy_typing_alias(
                subscript,
                1,
                SpecialFormType::Counter,
                KnownClass::Counter,
            ),
            SpecialFormType::Set => self.infer_parameterized_legacy_typing_alias(
                subscript,
                1,
                SpecialFormType::Set,
                KnownClass::Set,
            ),
            SpecialFormType::FrozenSet => self.infer_parameterized_legacy_typing_alias(
                subscript,
                1,
                SpecialFormType::FrozenSet,
                KnownClass::FrozenSet,
            ),
            SpecialFormType::Deque => self.infer_parameterized_legacy_typing_alias(
                subscript,
                1,
                SpecialFormType::Deque,
                KnownClass::Deque,
            ),

            SpecialFormType::ReadOnly => {
                self.infer_type_expression(arguments_slice);
                todo_type!("`ReadOnly[]` type qualifier")
            }
            SpecialFormType::NotRequired => {
                self.infer_type_expression(arguments_slice);
                todo_type!("`NotRequired[]` type qualifier")
            }
            SpecialFormType::ClassVar | SpecialFormType::Final => {
                if let Some(builder) = self.context.report_lint(&INVALID_TYPE_FORM, subscript) {
                    let diag = builder.into_diagnostic(format_args!(
                        "Type qualifier `{special_form}` is not allowed in type expressions \
                         (only in annotation expressions)",
                    ));
                    diagnostic::add_type_expression_reference_link(diag);
                }
                self.infer_type_expression(arguments_slice)
            }
            SpecialFormType::Required => {
                self.infer_type_expression(arguments_slice);
                todo_type!("`Required[]` type qualifier")
            }
            SpecialFormType::TypeIs => match arguments_slice {
                ast::Expr::Tuple(_) => {
                    self.infer_type_expression(arguments_slice);

                    if let Some(builder) = self.context.report_lint(&INVALID_TYPE_FORM, subscript) {
                        let diag = builder.into_diagnostic(format_args!(
                            "Special form `{}` expected exactly one type parameter",
                            special_form.repr()
                        ));
                        diagnostic::add_type_expression_reference_link(diag);
                    }

                    Type::unknown()
                }
                _ => TypeIsType::unbound(self.db(), self.infer_type_expression(arguments_slice)),
            },
            SpecialFormType::TypeGuard => {
                self.infer_type_expression(arguments_slice);
                todo_type!("`TypeGuard[]` special form")
            }
            SpecialFormType::Concatenate => {
                let arguments = if let ast::Expr::Tuple(tuple) = arguments_slice {
                    &*tuple.elts
                } else {
                    std::slice::from_ref(arguments_slice)
                };
                for argument in arguments {
                    self.infer_type_expression(argument);
                }
                let num_arguments = arguments.len();
                let inferred_type = if num_arguments < 2 {
                    if let Some(builder) = self.context.report_lint(&INVALID_TYPE_FORM, subscript) {
                        builder.into_diagnostic(format_args!(
                            "Special form `{special_form}` expected at least 2 parameters but got {num_arguments}",
                        ));
                    }
                    Type::unknown()
                } else {
                    todo_type!("`Concatenate[]` special form")
                };
                if arguments_slice.is_tuple_expr() {
                    self.store_expression_type(arguments_slice, inferred_type);
                }
                inferred_type
            }
            SpecialFormType::Unpack => {
                self.infer_type_expression(arguments_slice);
                todo_type!("`Unpack[]` special form")
            }
            SpecialFormType::NoReturn
            | SpecialFormType::Never
            | SpecialFormType::AlwaysTruthy
            | SpecialFormType::AlwaysFalsy => {
                self.infer_type_expression(arguments_slice);

                if let Some(builder) = self.context.report_lint(&INVALID_TYPE_FORM, subscript) {
                    builder.into_diagnostic(format_args!(
                        "Type `{special_form}` expected no type parameter",
                    ));
                }
                Type::unknown()
            }
            SpecialFormType::TypingSelf
            | SpecialFormType::TypeAlias
            | SpecialFormType::TypedDict
            | SpecialFormType::Unknown => {
                self.infer_type_expression(arguments_slice);

                if let Some(builder) = self.context.report_lint(&INVALID_TYPE_FORM, subscript) {
                    builder.into_diagnostic(format_args!(
                        "Special form `{special_form}` expected no type parameter",
                    ));
                }
                Type::unknown()
            }
            SpecialFormType::LiteralString => {
                self.infer_type_expression(arguments_slice);

                if let Some(builder) = self.context.report_lint(&INVALID_TYPE_FORM, subscript) {
                    let mut diag = builder.into_diagnostic(format_args!(
                        "Type `{special_form}` expected no type parameter",
                    ));
                    diag.info("Did you mean to use `Literal[...]` instead?");
                }
                Type::unknown()
            }
            SpecialFormType::Type => self.infer_subclass_of_type_expression(arguments_slice),
            SpecialFormType::Tuple => self.infer_tuple_type_expression(arguments_slice),
            SpecialFormType::Generic | SpecialFormType::Protocol => {
                self.infer_expression(arguments_slice);
                if let Some(builder) = self.context.report_lint(&INVALID_TYPE_FORM, subscript) {
                    builder.into_diagnostic(format_args!(
                        "`{special_form}` is not allowed in type expressions",
                    ));
                }
                Type::unknown()
            }
        }
    }

    fn infer_literal_parameter_type<'param>(
        &mut self,
        parameters: &'param ast::Expr,
    ) -> Result<Type<'db>, Vec<&'param ast::Expr>> {
        Ok(match parameters {
            // TODO handle type aliases
            ast::Expr::Subscript(ast::ExprSubscript { value, slice, .. }) => {
                let value_ty = self.infer_expression(value);
                if matches!(value_ty, Type::SpecialForm(SpecialFormType::Literal)) {
                    let ty = self.infer_literal_parameter_type(slice)?;

                    // This branch deals with annotations such as `Literal[Literal[1]]`.
                    // Here, we store the type for the inner `Literal[1]` expression:
                    self.store_expression_type(parameters, ty);
                    ty
                } else {
                    self.store_expression_type(parameters, Type::unknown());

                    return Err(vec![parameters]);
                }
            }
            ast::Expr::Tuple(tuple) if !tuple.parenthesized => {
                let mut errors = vec![];
                let mut builder = UnionBuilder::new(self.db());
                for elt in tuple {
                    match self.infer_literal_parameter_type(elt) {
                        Ok(ty) => {
                            builder = builder.add(ty);
                        }
                        Err(nodes) => {
                            errors.extend(nodes);
                        }
                    }
                }
                if errors.is_empty() {
                    let union_type = builder.build();

                    // This branch deals with annotations such as `Literal[1, 2]`. Here, we
                    // store the type for the inner `1, 2` tuple-expression:
                    self.store_expression_type(parameters, union_type);

                    union_type
                } else {
                    self.store_expression_type(parameters, Type::unknown());

                    return Err(errors);
                }
            }

            literal @ (ast::Expr::StringLiteral(_)
            | ast::Expr::BytesLiteral(_)
            | ast::Expr::BooleanLiteral(_)
            | ast::Expr::NoneLiteral(_)) => self.infer_expression(literal),
            literal @ ast::Expr::NumberLiteral(number) if number.value.is_int() => {
                self.infer_expression(literal)
            }
            // For enum values
            ast::Expr::Attribute(ast::ExprAttribute { value, attr, .. }) => {
                let value_ty = self.infer_expression(value);
                // TODO: Check that value type is enum otherwise return None
                let ty = value_ty
                    .member(self.db(), &attr.id)
                    .place
                    .ignore_possibly_unbound()
                    .unwrap_or(Type::unknown());
                self.store_expression_type(parameters, ty);
                ty
            }
            // for negative and positive numbers
            ast::Expr::UnaryOp(u)
                if matches!(u.op, ast::UnaryOp::USub | ast::UnaryOp::UAdd)
                    && u.operand.is_number_literal_expr() =>
            {
                let ty = self.infer_unary_expression(u);
                self.store_expression_type(parameters, ty);
                ty
            }
            _ => {
                self.infer_expression(parameters);
                return Err(vec![parameters]);
            }
        })
    }

    /// Infer the first argument to a `typing.Callable` type expression and returns the
    /// corresponding [`Parameters`].
    ///
    /// It returns `None` if the argument is invalid i.e., not a list of types, parameter
    /// specification, `typing.Concatenate`, or `...`.
    fn infer_callable_parameter_types(
        &mut self,
        parameters: &ast::Expr,
    ) -> Option<Parameters<'db>> {
        match parameters {
            ast::Expr::EllipsisLiteral(ast::ExprEllipsisLiteral { .. }) => {
                return Some(Parameters::gradual_form());
            }
            ast::Expr::List(ast::ExprList { elts: params, .. }) => {
                let mut parameter_types = Vec::with_capacity(params.len());

                // Whether to infer `Todo` for the parameters
                let mut return_todo = false;

                for param in params {
                    let param_type = self.infer_type_expression(param);
                    // This is similar to what we currently do for inferring tuple type expression.
                    // We currently infer `Todo` for the parameters to avoid invalid diagnostics
                    // when trying to check for assignability or any other relation. For example,
                    // `*tuple[int, str]`, `Unpack[]`, etc. are not yet supported.
                    return_todo |= param_type.is_todo()
                        && matches!(param, ast::Expr::Starred(_) | ast::Expr::Subscript(_));
                    parameter_types.push(param_type);
                }

                return Some(if return_todo {
                    // TODO: `Unpack`
                    Parameters::todo()
                } else {
                    Parameters::new(parameter_types.iter().map(|param_type| {
                        Parameter::positional_only(None).with_annotated_type(*param_type)
                    }))
                });
            }
            ast::Expr::Subscript(subscript) => {
                let value_ty = self.infer_expression(&subscript.value);
                self.infer_subscript_type_expression(subscript, value_ty);
                // TODO: Support `Concatenate[...]`
                return Some(Parameters::todo());
            }
            ast::Expr::Name(name) => {
                if name.is_invalid() {
                    // This is a special case to avoid raising the error suggesting what the first
                    // argument should be. This only happens when there's already a syntax error like
                    // `Callable[]`.
                    return None;
                }
                match self.infer_name_load(name) {
                    Type::Dynamic(DynamicType::TodoPEP695ParamSpec) => {
                        return Some(Parameters::todo());
                    }
                    Type::NominalInstance(NominalInstanceType { class, .. })
                        if class.is_known(self.db(), KnownClass::ParamSpec) =>
                    {
                        return Some(Parameters::todo());
                    }
                    _ => {}
                }
            }
            _ => {}
        }
        if let Some(builder) = self.context.report_lint(&INVALID_TYPE_FORM, parameters) {
            let diag = builder.into_diagnostic(format_args!(
                "The first argument to `Callable` must be either a list of types, \
                ParamSpec, Concatenate, or `...`",
            ));
            diagnostic::add_type_expression_reference_link(diag);
        }
        None
    }
}

/// The deferred state of a specific expression in an inference region.
#[derive(Default, Debug, Clone, Copy)]
enum DeferredExpressionState {
    /// The expression is not deferred.
    #[default]
    None,

    /// The expression is deferred.
    ///
    /// In the following example,
    /// ```py
    /// from __future__ import annotation
    ///
    /// a: tuple[int, "ForwardRef"] = ...
    /// ```
    ///
    /// The expression `tuple` and `int` are deferred but `ForwardRef` (after parsing) is both
    /// deferred and in a string annotation context.
    Deferred,

    /// The expression is in a string annotation context.
    ///
    /// This is required to differentiate between a deferred annotation and a string annotation.
    /// The former can occur when there's a `from __future__ import annotations` statement or we're
    /// in a stub file.
    ///
    /// In the following example,
    /// ```py
    /// a: "List[int]" = ...
    /// b: tuple[int, "ForwardRef"] = ...
    /// ```
    ///
    /// The annotation of `a` is completely inside a string while for `b`, it's only partially
    /// stringified.
    ///
    /// This variant wraps a [`NodeKey`] that allows us to retrieve the original
    /// [`ast::ExprStringLiteral`] node which created the string annotation.
    InStringAnnotation(NodeKey),
}

impl DeferredExpressionState {
    const fn is_deferred(self) -> bool {
        matches!(
            self,
            DeferredExpressionState::Deferred | DeferredExpressionState::InStringAnnotation(_)
        )
    }

    const fn in_string_annotation(self) -> bool {
        matches!(self, DeferredExpressionState::InStringAnnotation(_))
    }
}

impl From<bool> for DeferredExpressionState {
    fn from(value: bool) -> Self {
        if value {
            DeferredExpressionState::Deferred
        } else {
            DeferredExpressionState::None
        }
    }
}

#[derive(Debug, Clone, Copy, PartialEq, Eq)]
enum RichCompareOperator {
    Eq,
    Ne,
    Gt,
    Ge,
    Lt,
    Le,
}

impl From<RichCompareOperator> for ast::CmpOp {
    fn from(value: RichCompareOperator) -> Self {
        match value {
            RichCompareOperator::Eq => ast::CmpOp::Eq,
            RichCompareOperator::Ne => ast::CmpOp::NotEq,
            RichCompareOperator::Lt => ast::CmpOp::Lt,
            RichCompareOperator::Le => ast::CmpOp::LtE,
            RichCompareOperator::Gt => ast::CmpOp::Gt,
            RichCompareOperator::Ge => ast::CmpOp::GtE,
        }
    }
}

impl RichCompareOperator {
    #[must_use]
    const fn dunder(self) -> &'static str {
        match self {
            RichCompareOperator::Eq => "__eq__",
            RichCompareOperator::Ne => "__ne__",
            RichCompareOperator::Lt => "__lt__",
            RichCompareOperator::Le => "__le__",
            RichCompareOperator::Gt => "__gt__",
            RichCompareOperator::Ge => "__ge__",
        }
    }

    #[must_use]
    const fn reflect(self) -> Self {
        match self {
            RichCompareOperator::Eq => RichCompareOperator::Eq,
            RichCompareOperator::Ne => RichCompareOperator::Ne,
            RichCompareOperator::Lt => RichCompareOperator::Gt,
            RichCompareOperator::Le => RichCompareOperator::Ge,
            RichCompareOperator::Gt => RichCompareOperator::Lt,
            RichCompareOperator::Ge => RichCompareOperator::Le,
        }
    }
}

#[derive(Debug, Clone, Copy, PartialEq, Eq)]
enum MembershipTestCompareOperator {
    In,
    NotIn,
}

impl From<MembershipTestCompareOperator> for ast::CmpOp {
    fn from(value: MembershipTestCompareOperator) -> Self {
        match value {
            MembershipTestCompareOperator::In => ast::CmpOp::In,
            MembershipTestCompareOperator::NotIn => ast::CmpOp::NotIn,
        }
    }
}

#[derive(Debug, Clone, Copy, PartialEq, Eq)]
struct CompareUnsupportedError<'db> {
    op: ast::CmpOp,
    left_ty: Type<'db>,
    right_ty: Type<'db>,
}

fn format_import_from_module(level: u32, module: Option<&str>) -> String {
    format!(
        "{}{}",
        ".".repeat(level as usize),
        module.unwrap_or_default()
    )
}

/// Struct collecting string parts when inferring a formatted string. Infers a string literal if the
/// concatenated string is small enough, otherwise infers a literal string.
///
/// If the formatted string contains an expression (with a representation unknown at compile time),
/// infers an instance of `builtins.str`.
#[derive(Debug)]
struct StringPartsCollector {
    concatenated: Option<String>,
    expression: bool,
}

impl StringPartsCollector {
    fn new() -> Self {
        Self {
            concatenated: Some(String::new()),
            expression: false,
        }
    }

    fn push_str(&mut self, literal: &str) {
        if let Some(mut concatenated) = self.concatenated.take() {
            if concatenated.len().saturating_add(literal.len())
                <= TypeInferenceBuilder::MAX_STRING_LITERAL_SIZE
            {
                concatenated.push_str(literal);
                self.concatenated = Some(concatenated);
            } else {
                self.concatenated = None;
            }
        }
    }

    fn add_expression(&mut self) {
        self.concatenated = None;
        self.expression = true;
    }

    fn string_type(self, db: &dyn Db) -> Type {
        if self.expression {
            KnownClass::Str.to_instance(db)
        } else if let Some(concatenated) = self.concatenated {
            Type::string_literal(db, &concatenated)
        } else {
            Type::LiteralString
        }
    }
}

fn contains_string_literal(expr: &ast::Expr) -> bool {
    struct ContainsStringLiteral(bool);

    impl<'a> Visitor<'a> for ContainsStringLiteral {
        fn visit_expr(&mut self, expr: &'a ast::Expr) {
            self.0 |= matches!(expr, ast::Expr::StringLiteral(_));
            walk_expr(self, expr);
        }
    }

    let mut visitor = ContainsStringLiteral(false);
    visitor.visit_expr(expr);
    visitor.0
}

#[cfg(test)]
mod tests {
    use crate::db::tests::{TestDb, setup_db};
    use crate::place::{global_symbol, symbol};
    use crate::semantic_index::definition::Definition;
    use crate::semantic_index::place::FileScopeId;
    use crate::semantic_index::{global_scope, place_table, semantic_index, use_def_map};
    use crate::types::check_types;
    use ruff_db::diagnostic::Diagnostic;
    use ruff_db::files::{File, system_path_to_file};
    use ruff_db::system::DbWithWritableSystem as _;
    use ruff_db::testing::{assert_function_query_was_not_run, assert_function_query_was_run};

    use super::*;

    #[track_caller]
    fn get_symbol<'db>(
        db: &'db TestDb,
        file_name: &str,
        scopes: &[&str],
        symbol_name: &str,
    ) -> Place<'db> {
        let file = system_path_to_file(db, file_name).expect("file to exist");
        let module = parsed_module(db, file).load(db);
        let index = semantic_index(db, file);
        let mut file_scope_id = FileScopeId::global();
        let mut scope = file_scope_id.to_scope_id(db, file);
        for expected_scope_name in scopes {
            file_scope_id = index
                .child_scopes(file_scope_id)
                .next()
                .unwrap_or_else(|| panic!("scope of {expected_scope_name}"))
                .0;
            scope = file_scope_id.to_scope_id(db, file);
            assert_eq!(scope.name(db, &module), *expected_scope_name);
        }

        symbol(db, scope, symbol_name).place
    }

    #[track_caller]
    fn assert_diagnostic_messages(diagnostics: &TypeCheckDiagnostics, expected: &[&str]) {
        let messages: Vec<&str> = diagnostics
            .iter()
            .map(Diagnostic::primary_message)
            .collect();
        assert_eq!(&messages, expected);
    }

    #[track_caller]
    fn assert_file_diagnostics(db: &TestDb, filename: &str, expected: &[&str]) {
        let file = system_path_to_file(db, filename).unwrap();
        let diagnostics = check_types(db, file);

        assert_diagnostic_messages(diagnostics, expected);
    }

    #[test]
    fn not_literal_string() -> anyhow::Result<()> {
        let mut db = setup_db();
        let content = format!(
            r#"
            from typing_extensions import Literal, assert_type

            assert_type(not "{y}", bool)
            assert_type(not 10*"{y}", bool)
            assert_type(not "{y}"*10, bool)
            assert_type(not 0*"{y}", Literal[True])
            assert_type(not (-100)*"{y}", Literal[True])
            "#,
            y = "a".repeat(TypeInferenceBuilder::MAX_STRING_LITERAL_SIZE + 1),
        );
        db.write_dedented("src/a.py", &content)?;

        assert_file_diagnostics(&db, "src/a.py", &[]);

        Ok(())
    }

    #[test]
    fn multiplied_string() -> anyhow::Result<()> {
        let mut db = setup_db();
        let content = format!(
            r#"
            from typing_extensions import Literal, LiteralString, assert_type

            assert_type(2 * "hello", Literal["hellohello"])
            assert_type("goodbye" * 3, Literal["goodbyegoodbyegoodbye"])
            assert_type("a" * {y}, Literal["{a_repeated}"])
            assert_type({z} * "b", LiteralString)
            assert_type(0 * "hello", Literal[""])
            assert_type(-3 * "hello", Literal[""])
            "#,
            y = TypeInferenceBuilder::MAX_STRING_LITERAL_SIZE,
            z = TypeInferenceBuilder::MAX_STRING_LITERAL_SIZE + 1,
            a_repeated = "a".repeat(TypeInferenceBuilder::MAX_STRING_LITERAL_SIZE),
        );
        db.write_dedented("src/a.py", &content)?;

        assert_file_diagnostics(&db, "src/a.py", &[]);

        Ok(())
    }

    #[test]
    fn multiplied_literal_string() -> anyhow::Result<()> {
        let mut db = setup_db();
        let content = format!(
            r#"
            from typing_extensions import Literal, LiteralString, assert_type

            assert_type("{y}", LiteralString)
            assert_type(10*"{y}", LiteralString)
            assert_type("{y}"*10, LiteralString)
            assert_type(0*"{y}", Literal[""])
            assert_type((-100)*"{y}", Literal[""])
            "#,
            y = "a".repeat(TypeInferenceBuilder::MAX_STRING_LITERAL_SIZE + 1),
        );
        db.write_dedented("src/a.py", &content)?;

        assert_file_diagnostics(&db, "src/a.py", &[]);

        Ok(())
    }

    #[test]
    fn truncated_string_literals_become_literal_string() -> anyhow::Result<()> {
        let mut db = setup_db();
        let content = format!(
            r#"
            from typing_extensions import LiteralString, assert_type

            assert_type("{y}", LiteralString)
            assert_type("a" + "{z}", LiteralString)
            "#,
            y = "a".repeat(TypeInferenceBuilder::MAX_STRING_LITERAL_SIZE + 1),
            z = "a".repeat(TypeInferenceBuilder::MAX_STRING_LITERAL_SIZE),
        );
        db.write_dedented("src/a.py", &content)?;

        assert_file_diagnostics(&db, "src/a.py", &[]);

        Ok(())
    }

    #[test]
    fn adding_string_literals_and_literal_string() -> anyhow::Result<()> {
        let mut db = setup_db();
        let content = format!(
            r#"
            from typing_extensions import LiteralString, assert_type

            assert_type("{y}", LiteralString)
            assert_type("{y}" + "a", LiteralString)
            assert_type("a" + "{y}", LiteralString)
            assert_type("{y}" + "{y}", LiteralString)
            "#,
            y = "a".repeat(TypeInferenceBuilder::MAX_STRING_LITERAL_SIZE + 1),
        );
        db.write_dedented("src/a.py", &content)?;

        assert_file_diagnostics(&db, "src/a.py", &[]);

        Ok(())
    }

    #[test]
    fn pep695_type_params() {
        let mut db = setup_db();

        db.write_dedented(
            "src/a.py",
            "
            def f[T, U: A, V: (A, B), W = A, X: A = A1, Y: (int,)]():
                pass

            class A: ...
            class B: ...
            class A1(A): ...
            ",
        )
        .unwrap();

        let check_typevar = |var: &'static str,
                             upper_bound: Option<&'static str>,
                             constraints: Option<&[&'static str]>,
                             default: Option<&'static str>| {
            let var_ty = get_symbol(&db, "src/a.py", &["f"], var).expect_type();
            assert_eq!(var_ty.display(&db).to_string(), "typing.TypeVar");

            let expected_name_ty = format!(r#"Literal["{var}"]"#);
            let name_ty = var_ty.member(&db, "__name__").place.expect_type();
            assert_eq!(name_ty.display(&db).to_string(), expected_name_ty);

            let Type::KnownInstance(KnownInstanceType::TypeVar(typevar)) = var_ty else {
                panic!("expected TypeVar");
            };

            assert_eq!(
                typevar
                    .upper_bound(&db)
                    .map(|ty| ty.display(&db).to_string()),
                upper_bound.map(std::borrow::ToOwned::to_owned)
            );
            assert_eq!(
                typevar.constraints(&db).map(|tys| tys
                    .iter()
                    .map(|ty| ty.display(&db).to_string())
                    .collect::<Vec<_>>()),
                constraints.map(|strings| strings
                    .iter()
                    .map(std::string::ToString::to_string)
                    .collect::<Vec<_>>())
            );
            assert_eq!(
                typevar
                    .default_ty(&db)
                    .map(|ty| ty.display(&db).to_string()),
                default.map(std::borrow::ToOwned::to_owned)
            );
        };

        check_typevar("T", None, None, None);
        check_typevar("U", Some("A"), None, None);
        check_typevar("V", None, Some(&["A", "B"]), None);
        check_typevar("W", None, None, Some("A"));
        check_typevar("X", Some("A"), None, Some("A1"));

        // a typevar with less than two constraints is treated as unconstrained
        check_typevar("Y", None, None, None);
    }

    /// Test that a symbol known to be unbound in a scope does not still trigger cycle-causing
    /// reachability-constraint checks in that scope.
    #[test]
    fn unbound_symbol_no_reachability_constraint_check() {
        let mut db = setup_db();

        // If the bug we are testing for is not fixed, what happens is that when inferring the
        // `flag: bool = True` definitions, we look up `bool` as a deferred name (thus from end of
        // scope), and because of the early return its "unbound" binding has a reachability
        // constraint of `~flag`, which we evaluate, meaning we have to evaluate the definition of
        // `flag` -- and we are in a cycle. With the fix, we short-circuit evaluating reachability
        // constraints on "unbound" if a symbol is otherwise not bound.
        db.write_dedented(
            "src/a.py",
            "
            from __future__ import annotations

            def f():
                flag: bool = True
                if flag:
                    return True
            ",
        )
        .unwrap();

        db.clear_salsa_events();
        assert_file_diagnostics(&db, "src/a.py", &[]);
        let events = db.take_salsa_events();
        let cycles = salsa::attach(&db, || {
            events
                .iter()
                .filter_map(|event| {
                    if let salsa::EventKind::WillIterateCycle { database_key, .. } = event.kind {
                        Some(format!("{database_key:?}"))
                    } else {
                        None
                    }
                })
                .collect::<Vec<_>>()
        });
        let expected: Vec<String> = vec![];
        assert_eq!(cycles, expected);
    }

    // Incremental inference tests
    #[track_caller]
    fn first_public_binding<'db>(db: &'db TestDb, file: File, name: &str) -> Definition<'db> {
        let scope = global_scope(db, file);
        use_def_map(db, scope)
            .public_bindings(place_table(db, scope).place_id_by_name(name).unwrap())
            .find_map(|b| b.binding.definition())
            .expect("no binding found")
    }

    #[test]
    fn dependency_public_symbol_type_change() -> anyhow::Result<()> {
        let mut db = setup_db();

        db.write_files([
            ("/src/a.py", "from foo import x"),
            ("/src/foo.py", "x: int = 10\ndef foo(): ..."),
        ])?;

        let a = system_path_to_file(&db, "/src/a.py").unwrap();
        let x_ty = global_symbol(&db, a, "x").place.expect_type();

        assert_eq!(x_ty.display(&db).to_string(), "int");

        // Change `x` to a different value
        db.write_file("/src/foo.py", "x: bool = True\ndef foo(): ...")?;

        let a = system_path_to_file(&db, "/src/a.py").unwrap();

        let x_ty_2 = global_symbol(&db, a, "x").place.expect_type();

        assert_eq!(x_ty_2.display(&db).to_string(), "bool");

        Ok(())
    }

    #[test]
    fn dependency_internal_symbol_change() -> anyhow::Result<()> {
        let mut db = setup_db();

        db.write_files([
            ("/src/a.py", "from foo import x"),
            ("/src/foo.py", "x: int = 10\ndef foo(): y = 1"),
        ])?;

        let a = system_path_to_file(&db, "/src/a.py").unwrap();
        let x_ty = global_symbol(&db, a, "x").place.expect_type();

        assert_eq!(x_ty.display(&db).to_string(), "int");

        db.write_file("/src/foo.py", "x: int = 10\ndef foo(): pass")?;

        let a = system_path_to_file(&db, "/src/a.py").unwrap();

        db.clear_salsa_events();

        let x_ty_2 = global_symbol(&db, a, "x").place.expect_type();

        assert_eq!(x_ty_2.display(&db).to_string(), "int");

        let events = db.take_salsa_events();

        assert_function_query_was_not_run(
            &db,
            infer_definition_types,
            first_public_binding(&db, a, "x"),
            &events,
        );

        Ok(())
    }

    #[test]
    fn dependency_unrelated_symbol() -> anyhow::Result<()> {
        let mut db = setup_db();

        db.write_files([
            ("/src/a.py", "from foo import x"),
            ("/src/foo.py", "x: int = 10\ny: bool = True"),
        ])?;

        let a = system_path_to_file(&db, "/src/a.py").unwrap();
        let x_ty = global_symbol(&db, a, "x").place.expect_type();

        assert_eq!(x_ty.display(&db).to_string(), "int");

        db.write_file("/src/foo.py", "x: int = 10\ny: bool = False")?;

        let a = system_path_to_file(&db, "/src/a.py").unwrap();

        db.clear_salsa_events();

        let x_ty_2 = global_symbol(&db, a, "x").place.expect_type();

        assert_eq!(x_ty_2.display(&db).to_string(), "int");

        let events = db.take_salsa_events();

        assert_function_query_was_not_run(
            &db,
            infer_definition_types,
            first_public_binding(&db, a, "x"),
            &events,
        );
        Ok(())
    }

    #[test]
    fn dependency_implicit_instance_attribute() -> anyhow::Result<()> {
        fn x_rhs_expression(db: &TestDb) -> Expression<'_> {
            let file_main = system_path_to_file(db, "/src/main.py").unwrap();
            let ast = parsed_module(db, file_main).load(db);
            // Get the second statement in `main.py` (x = …) and extract the expression
            // node on the right-hand side:
            let x_rhs_node = &ast.syntax().body[1].as_assign_stmt().unwrap().value;

            let index = semantic_index(db, file_main);
            index.expression(x_rhs_node.as_ref())
        }

        let mut db = setup_db();

        db.write_dedented(
            "/src/mod.py",
            r#"
            class C:
                def f(self):
                    self.attr: int | None = None
            "#,
        )?;
        db.write_dedented(
            "/src/main.py",
            r#"
            from mod import C
            x = C().attr
            "#,
        )?;

        let file_main = system_path_to_file(&db, "/src/main.py").unwrap();
        let attr_ty = global_symbol(&db, file_main, "x").place.expect_type();
        assert_eq!(attr_ty.display(&db).to_string(), "Unknown | int | None");

        // Change the type of `attr` to `str | None`; this should trigger the type of `x` to be re-inferred
        db.write_dedented(
            "/src/mod.py",
            r#"
            class C:
                def f(self):
                    self.attr: str | None = None
            "#,
        )?;

        let events = {
            db.clear_salsa_events();
            let attr_ty = global_symbol(&db, file_main, "x").place.expect_type();
            assert_eq!(attr_ty.display(&db).to_string(), "Unknown | str | None");
            db.take_salsa_events()
        };
        assert_function_query_was_run(&db, infer_expression_types, x_rhs_expression(&db), &events);

        // Add a comment; this should not trigger the type of `x` to be re-inferred
        db.write_dedented(
            "/src/mod.py",
            r#"
            class C:
                def f(self):
                    # a comment!
                    self.attr: str | None = None
            "#,
        )?;

        let events = {
            db.clear_salsa_events();
            let attr_ty = global_symbol(&db, file_main, "x").place.expect_type();
            assert_eq!(attr_ty.display(&db).to_string(), "Unknown | str | None");
            db.take_salsa_events()
        };

        assert_function_query_was_not_run(
            &db,
            infer_expression_types,
            x_rhs_expression(&db),
            &events,
        );

        Ok(())
    }

    /// This test verifies that changing a class's declaration in a non-meaningful way (e.g. by adding a comment)
    /// doesn't trigger type inference for expressions that depend on the class's members.
    #[test]
    fn dependency_own_instance_member() -> anyhow::Result<()> {
        fn x_rhs_expression(db: &TestDb) -> Expression<'_> {
            let file_main = system_path_to_file(db, "/src/main.py").unwrap();
            let ast = parsed_module(db, file_main).load(db);
            // Get the second statement in `main.py` (x = …) and extract the expression
            // node on the right-hand side:
            let x_rhs_node = &ast.syntax().body[1].as_assign_stmt().unwrap().value;

            let index = semantic_index(db, file_main);
            index.expression(x_rhs_node.as_ref())
        }

        let mut db = setup_db();

        db.write_dedented(
            "/src/mod.py",
            r#"
            class C:
                if random.choice([True, False]):
                    attr: int = 42
                else:
                    attr: None = None
            "#,
        )?;
        db.write_dedented(
            "/src/main.py",
            r#"
            from mod import C
            x = C().attr
            "#,
        )?;

        let file_main = system_path_to_file(&db, "/src/main.py").unwrap();
        let attr_ty = global_symbol(&db, file_main, "x").place.expect_type();
        assert_eq!(attr_ty.display(&db).to_string(), "Unknown | int | None");

        // Change the type of `attr` to `str | None`; this should trigger the type of `x` to be re-inferred
        db.write_dedented(
            "/src/mod.py",
            r#"
            class C:
                if random.choice([True, False]):
                    attr: str = "42"
                else:
                    attr: None = None
            "#,
        )?;

        let events = {
            db.clear_salsa_events();
            let attr_ty = global_symbol(&db, file_main, "x").place.expect_type();
            assert_eq!(attr_ty.display(&db).to_string(), "Unknown | str | None");
            db.take_salsa_events()
        };
        assert_function_query_was_run(&db, infer_expression_types, x_rhs_expression(&db), &events);

        // Add a comment; this should not trigger the type of `x` to be re-inferred
        db.write_dedented(
            "/src/mod.py",
            r#"
            class C:
                # comment
                if random.choice([True, False]):
                    attr: str = "42"
                else:
                    attr: None = None
            "#,
        )?;

        let events = {
            db.clear_salsa_events();
            let attr_ty = global_symbol(&db, file_main, "x").place.expect_type();
            assert_eq!(attr_ty.display(&db).to_string(), "Unknown | str | None");
            db.take_salsa_events()
        };

        assert_function_query_was_not_run(
            &db,
            infer_expression_types,
            x_rhs_expression(&db),
            &events,
        );

        Ok(())
    }
}<|MERGE_RESOLUTION|>--- conflicted
+++ resolved
@@ -1919,7 +1919,6 @@
 
         let function = node_ref.node(self.module());
 
-<<<<<<< HEAD
         Some(function)
     }
 
@@ -1934,6 +1933,12 @@
 
             for decorator in &function.decorator_list {
                 let decorator_ty = self.file_expression_type(&decorator.expression);
+                if matches!(decorator_ty, Type::Never) {
+                    // In unreachable code, we end up inferring `Never` for decorators like
+                    // `typing.overload`. Return `true` here to avoid false-positive
+                    // `invalid-return-type` lints for overloads with no body in unreachable code.
+                    return true;
+                }
                 function_decorators |= self.function_decorators(decorator_ty);
             }
 
@@ -1942,22 +1947,6 @@
         } else {
             false
         }
-=======
-                match decorator_type {
-                    Type::FunctionLiteral(function) => matches!(
-                        function.known(self.db()),
-                        Some(KnownFunction::Overload | KnownFunction::AbstractMethod)
-                    ),
-                    Type::Never => {
-                        // In unreachable code, we infer `Never` for decorators like `typing.overload`.
-                        // Return `true` here to avoid false positive `invalid-return-type` lints for
-                        // `@overload`ed functions without a body in unreachable code.
-                        true
-                    }
-                    _ => false,
-                }
-            })
->>>>>>> 87f0feb2
     }
 
     fn infer_function_body(&mut self, function: &ast::StmtFunctionDef) {
