//! We have Salsa queries for inferring types at three different granularities: scope-level,
//! definition-level, and expression-level.
//!
//! Scope-level inference is for when we are actually checking a file, and need to check types for
//! everything in that file's scopes, or give a linter access to types of arbitrary expressions
//! (via the [`HasType`](crate::semantic_model::HasType) trait).
//!
//! Definition-level inference allows us to look up the types of places in other scopes (e.g. for
//! imports) with the minimum inference necessary, so that if we're looking up one place from a
//! very large module, we can avoid a bunch of unnecessary work. Definition-level inference also
//! allows us to handle import cycles without getting into a cycle of scope-level inference
//! queries.
//!
//! The expression-level inference query is needed in only a few cases. Since some assignments can
//! have multiple targets (via `x = y = z` or unpacking `(x, y) = z`, they can be associated with
//! multiple definitions (one per assigned place). In order to avoid inferring the type of the
//! right-hand side once per definition, we infer it as a standalone query, so its result will be
//! cached by Salsa. We also need the expression-level query for inferring types in type guard
//! expressions (e.g. the test clause of an `if` statement.)
//!
//! Inferring types at any of the three region granularities returns a [`TypeInference`], which
//! holds types for every [`Definition`] and expression within the inferred region.
//!
//! Some type expressions can require deferred evaluation. This includes all type expressions in
//! stub files, or annotation expressions in modules with `from __future__ import annotations`, or
//! stringified annotations. We have a fourth Salsa query for inferring the deferred types
//! associated with a particular definition. Scope-level inference infers deferred types for all
//! definitions once the rest of the types in the scope have been inferred.
//!
//! Many of our type inference Salsa queries implement cycle recovery via fixed-point iteration. In
//! general, they initiate fixed-point iteration by returning a `TypeInference` that returns
//! `Type::Never` for all expressions, bindings, and declarations, and then they continue iterating
//! the query cycle until a fixed-point is reached. Salsa has a built-in fixed limit on the number
//! of iterations, so if we fail to converge, Salsa will eventually panic. (This should of course
//! be considered a bug.)

use itertools::{Either, Itertools};
use ruff_db::files::File;
use ruff_db::parsed::{ParsedModuleRef, parsed_module};
use ruff_python_ast::visitor::{Visitor, walk_expr};
use ruff_python_ast::{self as ast, AnyNodeRef, ExprContext, PythonVersion};
use ruff_python_stdlib::builtins::version_builtin_was_added;
use ruff_text_size::{Ranged, TextRange};
use rustc_hash::{FxHashMap, FxHashSet};
use salsa;
use salsa::plumbing::AsId;

use crate::module_name::{ModuleName, ModuleNameResolutionError};
use crate::module_resolver::resolve_module;
use crate::node_key::NodeKey;
use crate::place::{
    Boundness, ConsideredDefinitions, LookupError, Place, PlaceAndQualifiers,
    builtins_module_scope, builtins_symbol, explicit_global_symbol, global_symbol,
    module_type_implicit_global_declaration, module_type_implicit_global_symbol, place,
    place_from_bindings, place_from_declarations, typing_extensions_symbol,
};
use crate::semantic_index::ast_ids::{
    HasScopedExpressionId, HasScopedUseId, ScopedExpressionId, ScopedUseId,
};
use crate::semantic_index::definition::{
    AnnotatedAssignmentDefinitionKind, AssignmentDefinitionKind, ComprehensionDefinitionKind,
    Definition, DefinitionKind, DefinitionNodeKey, DefinitionState, ExceptHandlerDefinitionKind,
    ForStmtDefinitionKind, TargetKind, WithItemDefinitionKind,
};
use crate::semantic_index::expression::{Expression, ExpressionKind};
use crate::semantic_index::narrowing_constraints::ConstraintKey;
use crate::semantic_index::place::{
    FileScopeId, NodeWithScopeKind, NodeWithScopeRef, PlaceExpr, ScopeId, ScopeKind, ScopedPlaceId,
};
use crate::semantic_index::{
    ApplicableConstraints, EagerSnapshotResult, SemanticIndex, place_table, semantic_index,
};
use crate::types::call::{
    Argument, Binding, Bindings, CallArgumentTypes, CallArguments, CallError,
};
use crate::types::class::{CodeGeneratorKind, MetaclassErrorKind, SliceLiteral};
use crate::types::diagnostic::{
    self, CALL_NON_CALLABLE, CONFLICTING_DECLARATIONS, CONFLICTING_METACLASS,
    CYCLIC_CLASS_DEFINITION, DIVISION_BY_ZERO, DUPLICATE_KW_ONLY, INCONSISTENT_MRO,
    INVALID_ARGUMENT_TYPE, INVALID_ASSIGNMENT, INVALID_ATTRIBUTE_ACCESS, INVALID_BASE,
    INVALID_DECLARATION, INVALID_GENERIC_CLASS, INVALID_PARAMETER_DEFAULT, INVALID_TYPE_FORM,
    INVALID_TYPE_GUARD_CALL, INVALID_TYPE_VARIABLE_CONSTRAINTS, IncompatibleBases,
    POSSIBLY_UNBOUND_IMPLICIT_CALL, POSSIBLY_UNBOUND_IMPORT, TypeCheckDiagnostics,
    UNDEFINED_REVEAL, UNRESOLVED_ATTRIBUTE, UNRESOLVED_IMPORT, UNRESOLVED_REFERENCE,
    UNSUPPORTED_OPERATOR, report_implicit_return_type, report_instance_layout_conflict,
    report_invalid_argument_number_to_special_form, report_invalid_arguments_to_annotated,
    report_invalid_arguments_to_callable, report_invalid_assignment,
    report_invalid_attribute_assignment, report_invalid_generator_function_return_type,
    report_invalid_return_type, report_possibly_unbound_attribute,
};
use crate::types::function::{
    FunctionDecorators, FunctionLiteral, FunctionType, KnownFunction, OverloadLiteral,
};
use crate::types::generics::GenericContext;
use crate::types::mro::MroErrorKind;
use crate::types::signatures::{CallableSignature, Signature};
use crate::types::tuple::{TupleSpec, TupleType};
use crate::types::unpacker::{UnpackResult, Unpacker};
use crate::types::{
    CallDunderError, CallableType, ClassLiteral, ClassType, DataclassParams, DynamicType,
    IntersectionBuilder, IntersectionType, KnownClass, KnownInstanceType, LintDiagnosticGuard,
    MemberLookupPolicy, MetaclassCandidate, PEP695TypeAliasType, Parameter, ParameterForm,
    Parameters, SpecialFormType, StringLiteralType, SubclassOfType, Truthiness, Type,
    TypeAliasType, TypeAndQualifiers, TypeIsType, TypeQualifiers, TypeVarBoundOrConstraints,
    TypeVarInstance, TypeVarKind, TypeVarVariance, UnionBuilder, UnionType, binding_type,
    todo_type,
};
use crate::unpack::{Unpack, UnpackPosition};
use crate::util::diagnostics::format_enumeration;
use crate::util::subscript::{PyIndex, PySlice};
use crate::{Db, FxOrderSet, Program};

use super::context::{InNoTypeCheck, InferContext};
use super::diagnostic::{
    INVALID_METACLASS, INVALID_OVERLOAD, INVALID_PROTOCOL, SUBCLASS_OF_FINAL_CLASS,
    hint_if_stdlib_submodule_exists_on_other_versions, report_attempted_protocol_instantiation,
    report_duplicate_bases, report_index_out_of_bounds, report_invalid_exception_caught,
    report_invalid_exception_cause, report_invalid_exception_raised,
    report_invalid_or_unsupported_base, report_invalid_type_checking_constant,
    report_non_subscriptable, report_possibly_unresolved_reference, report_slice_step_size_zero,
};
use super::generics::LegacyGenericBase;
use super::string_annotation::{
    BYTE_STRING_TYPE_ANNOTATION, FSTRING_TYPE_ANNOTATION, parse_string_annotation,
};
use super::subclass_of::SubclassOfInner;
use super::{ClassBase, NominalInstanceType, add_inferred_python_version_hint_to_diagnostic};

/// Infer all types for a [`ScopeId`], including all definitions and expressions in that scope.
/// Use when checking a scope, or needing to provide a type for an arbitrary expression in the
/// scope.
#[salsa::tracked(returns(ref), cycle_fn=scope_cycle_recover, cycle_initial=scope_cycle_initial)]
pub(crate) fn infer_scope_types<'db>(db: &'db dyn Db, scope: ScopeId<'db>) -> TypeInference<'db> {
    let file = scope.file(db);
    let _span = tracing::trace_span!("infer_scope_types", scope=?scope.as_id(), ?file).entered();

    let module = parsed_module(db.upcast(), file).load(db.upcast());

    // Using the index here is fine because the code below depends on the AST anyway.
    // The isolation of the query is by the return inferred types.
    let index = semantic_index(db, file);

    TypeInferenceBuilder::new(db, InferenceRegion::Scope(scope), index, &module).finish()
}

fn scope_cycle_recover<'db>(
    _db: &'db dyn Db,
    _value: &TypeInference<'db>,
    _count: u32,
    _scope: ScopeId<'db>,
) -> salsa::CycleRecoveryAction<TypeInference<'db>> {
    salsa::CycleRecoveryAction::Iterate
}

fn scope_cycle_initial<'db>(_db: &'db dyn Db, scope: ScopeId<'db>) -> TypeInference<'db> {
    TypeInference::cycle_fallback(scope, Type::Never)
}

/// Infer all types for a [`Definition`] (including sub-expressions).
/// Use when resolving a place use or public type of a place.
#[salsa::tracked(returns(ref), cycle_fn=definition_cycle_recover, cycle_initial=definition_cycle_initial)]
pub(crate) fn infer_definition_types<'db>(
    db: &'db dyn Db,
    definition: Definition<'db>,
) -> TypeInference<'db> {
    let file = definition.file(db);
    let module = parsed_module(db.upcast(), file).load(db.upcast());
    let _span = tracing::trace_span!(
        "infer_definition_types",
        range = ?definition.kind(db).target_range(&module),
        ?file
    )
    .entered();

    let index = semantic_index(db, file);

    TypeInferenceBuilder::new(db, InferenceRegion::Definition(definition), index, &module).finish()
}

fn definition_cycle_recover<'db>(
    _db: &'db dyn Db,
    _value: &TypeInference<'db>,
    _count: u32,
    _definition: Definition<'db>,
) -> salsa::CycleRecoveryAction<TypeInference<'db>> {
    salsa::CycleRecoveryAction::Iterate
}

fn definition_cycle_initial<'db>(
    db: &'db dyn Db,
    definition: Definition<'db>,
) -> TypeInference<'db> {
    TypeInference::cycle_fallback(definition.scope(db), Type::Never)
}

/// Infer types for all deferred type expressions in a [`Definition`].
///
/// Deferred expressions are type expressions (annotations, base classes, aliases...) in a stub
/// file, or in a file with `from __future__ import annotations`, or stringified annotations.
#[salsa::tracked(returns(ref), cycle_fn=deferred_cycle_recover, cycle_initial=deferred_cycle_initial)]
pub(crate) fn infer_deferred_types<'db>(
    db: &'db dyn Db,
    definition: Definition<'db>,
) -> TypeInference<'db> {
    let file = definition.file(db);
    let module = parsed_module(db.upcast(), file).load(db.upcast());
    let _span = tracing::trace_span!(
        "infer_deferred_types",
        definition = ?definition.as_id(),
        range = ?definition.kind(db).target_range(&module),
        ?file
    )
    .entered();

    let index = semantic_index(db, file);

    TypeInferenceBuilder::new(db, InferenceRegion::Deferred(definition), index, &module).finish()
}

fn deferred_cycle_recover<'db>(
    _db: &'db dyn Db,
    _value: &TypeInference<'db>,
    _count: u32,
    _definition: Definition<'db>,
) -> salsa::CycleRecoveryAction<TypeInference<'db>> {
    salsa::CycleRecoveryAction::Iterate
}

fn deferred_cycle_initial<'db>(db: &'db dyn Db, definition: Definition<'db>) -> TypeInference<'db> {
    TypeInference::cycle_fallback(definition.scope(db), Type::Never)
}

/// Infer all types for an [`Expression`] (including sub-expressions).
/// Use rarely; only for cases where we'd otherwise risk double-inferring an expression: RHS of an
/// assignment, which might be unpacking/multi-target and thus part of multiple definitions, or a
/// type narrowing guard expression (e.g. if statement test node).
#[salsa::tracked(returns(ref), cycle_fn=expression_cycle_recover, cycle_initial=expression_cycle_initial)]
pub(crate) fn infer_expression_types<'db>(
    db: &'db dyn Db,
    expression: Expression<'db>,
) -> TypeInference<'db> {
    let file = expression.file(db);
    let module = parsed_module(db.upcast(), file).load(db.upcast());
    let _span = tracing::trace_span!(
        "infer_expression_types",
        expression = ?expression.as_id(),
        range = ?expression.node_ref(db, &module).range(),
        ?file
    )
    .entered();

    let index = semantic_index(db, file);

    TypeInferenceBuilder::new(db, InferenceRegion::Expression(expression), index, &module).finish()
}

fn expression_cycle_recover<'db>(
    _db: &'db dyn Db,
    _value: &TypeInference<'db>,
    _count: u32,
    _expression: Expression<'db>,
) -> salsa::CycleRecoveryAction<TypeInference<'db>> {
    salsa::CycleRecoveryAction::Iterate
}

fn expression_cycle_initial<'db>(
    db: &'db dyn Db,
    expression: Expression<'db>,
) -> TypeInference<'db> {
    TypeInference::cycle_fallback(expression.scope(db), Type::Never)
}

/// Infers the type of an `expression` that is guaranteed to be in the same file as the calling query.
///
/// This is a small helper around [`infer_expression_types()`] to reduce the boilerplate.
/// Use [`infer_expression_type()`] if it isn't guaranteed that `expression` is in the same file to
/// avoid cross-file query dependencies.
pub(super) fn infer_same_file_expression_type<'db>(
    db: &'db dyn Db,
    expression: Expression<'db>,
    parsed: &ParsedModuleRef,
) -> Type<'db> {
    let inference = infer_expression_types(db, expression);
    let scope = expression.scope(db);
    inference.expression_type(
        expression
            .node_ref(db, parsed)
            .scoped_expression_id(db, scope),
    )
}

/// Infers the type of an expression where the expression might come from another file.
///
/// Use this over [`infer_expression_types`] if the expression might come from another file than the
/// enclosing query to avoid cross-file query dependencies.
///
/// Use [`infer_same_file_expression_type`] if it is guaranteed that  `expression` is in the same
/// to avoid unnecessary salsa ingredients. This is normally the case inside the `TypeInferenceBuilder`.
#[salsa::tracked(cycle_fn=single_expression_cycle_recover, cycle_initial=single_expression_cycle_initial)]
pub(crate) fn infer_expression_type<'db>(
    db: &'db dyn Db,
    expression: Expression<'db>,
) -> Type<'db> {
    let file = expression.file(db);
    let module = parsed_module(db.upcast(), file).load(db.upcast());

    // It's okay to call the "same file" version here because we're inside a salsa query.
    infer_same_file_expression_type(db, expression, &module)
}

fn single_expression_cycle_recover<'db>(
    _db: &'db dyn Db,
    _value: &Type<'db>,
    _count: u32,
    _expression: Expression<'db>,
) -> salsa::CycleRecoveryAction<Type<'db>> {
    salsa::CycleRecoveryAction::Iterate
}

fn single_expression_cycle_initial<'db>(
    _db: &'db dyn Db,
    _expression: Expression<'db>,
) -> Type<'db> {
    Type::Never
}

/// Infer the types for an [`Unpack`] operation.
///
/// This infers the expression type and performs structural match against the target expression
/// involved in an unpacking operation. It returns a result-like object that can be used to get the
/// type of the variables involved in this unpacking along with any violations that are detected
/// during this unpacking.
#[salsa::tracked(returns(ref), cycle_fn=unpack_cycle_recover, cycle_initial=unpack_cycle_initial)]
pub(super) fn infer_unpack_types<'db>(db: &'db dyn Db, unpack: Unpack<'db>) -> UnpackResult<'db> {
    let file = unpack.file(db);
    let module = parsed_module(db.upcast(), file).load(db.upcast());
    let _span = tracing::trace_span!("infer_unpack_types", range=?unpack.range(db, &module), ?file)
        .entered();

    let mut unpacker = Unpacker::new(db, unpack.target_scope(db), unpack.value_scope(db), &module);
    unpacker.unpack(unpack.target(db, &module), unpack.value(db));
    unpacker.finish()
}

fn unpack_cycle_recover<'db>(
    _db: &'db dyn Db,
    _value: &UnpackResult<'db>,
    _count: u32,
    _unpack: Unpack<'db>,
) -> salsa::CycleRecoveryAction<UnpackResult<'db>> {
    salsa::CycleRecoveryAction::Iterate
}

fn unpack_cycle_initial<'db>(_db: &'db dyn Db, _unpack: Unpack<'db>) -> UnpackResult<'db> {
    UnpackResult::cycle_fallback(Type::Never)
}

/// Returns the type of the nearest enclosing class for the given scope.
///
/// This function walks up the ancestor scopes starting from the given scope,
/// and finds the closest class definition. This is different to the behaviour of
/// [`TypeInferenceBuilder::class_context_of_current_method`], which will only return
/// `Some(class)` if either the immediate parent scope is a class OR the immediate parent
/// scope is a type-parameters scope and the grandparent scope is a class.
///
/// Returns `None` if no enclosing class is found.
pub(crate) fn nearest_enclosing_class<'db>(
    db: &'db dyn Db,
    semantic: &SemanticIndex<'db>,
    scope: ScopeId,
    parsed: &ParsedModuleRef,
) -> Option<ClassLiteral<'db>> {
    semantic
        .ancestor_scopes(scope.file_scope_id(db))
        .find_map(|(_, ancestor_scope)| {
            let class = ancestor_scope.node().as_class(parsed)?;
            let definition = semantic.expect_single_definition(class);
            infer_definition_types(db, definition)
                .declaration_type(definition)
                .inner_type()
                .into_class_literal()
        })
}

/// A region within which we can infer types.
#[derive(Copy, Clone, Debug)]
pub(crate) enum InferenceRegion<'db> {
    /// infer types for a standalone [`Expression`]
    Expression(Expression<'db>),
    /// infer types for a [`Definition`]
    Definition(Definition<'db>),
    /// infer deferred types for a [`Definition`]
    Deferred(Definition<'db>),
    /// infer types for an entire [`ScopeId`]
    Scope(ScopeId<'db>),
}

impl<'db> InferenceRegion<'db> {
    fn scope(self, db: &'db dyn Db) -> ScopeId<'db> {
        match self {
            InferenceRegion::Expression(expression) => expression.scope(db),
            InferenceRegion::Definition(definition) | InferenceRegion::Deferred(definition) => {
                definition.scope(db)
            }
            InferenceRegion::Scope(scope) => scope,
        }
    }
}

#[derive(Debug, Clone, Copy, Eq, PartialEq)]
struct TypeAndRange<'db> {
    ty: Type<'db>,
    range: TextRange,
}

/// The inferred types for a single region.
#[derive(Debug, Eq, PartialEq, salsa::Update)]
pub(crate) struct TypeInference<'db> {
    /// The types of every expression in this region.
    expressions: FxHashMap<ScopedExpressionId, Type<'db>>,

    /// The types of every binding in this region.
    bindings: FxHashMap<Definition<'db>, Type<'db>>,

    /// The types and type qualifiers of every declaration in this region.
    declarations: FxHashMap<Definition<'db>, TypeAndQualifiers<'db>>,

    /// The definitions that are deferred.
    deferred: FxHashSet<Definition<'db>>,

    /// The diagnostics for this region.
    diagnostics: TypeCheckDiagnostics,

    /// The scope this region is part of.
    scope: ScopeId<'db>,

    /// The fallback type for missing expressions/bindings/declarations.
    ///
    /// This is used only when constructing a cycle-recovery `TypeInference`.
    cycle_fallback_type: Option<Type<'db>>,
}

impl<'db> TypeInference<'db> {
    pub(crate) fn empty(scope: ScopeId<'db>) -> Self {
        Self {
            expressions: FxHashMap::default(),
            bindings: FxHashMap::default(),
            declarations: FxHashMap::default(),
            deferred: FxHashSet::default(),
            diagnostics: TypeCheckDiagnostics::default(),
            scope,
            cycle_fallback_type: None,
        }
    }

    fn cycle_fallback(scope: ScopeId<'db>, cycle_fallback_type: Type<'db>) -> Self {
        Self {
            expressions: FxHashMap::default(),
            bindings: FxHashMap::default(),
            declarations: FxHashMap::default(),
            deferred: FxHashSet::default(),
            diagnostics: TypeCheckDiagnostics::default(),
            scope,
            cycle_fallback_type: Some(cycle_fallback_type),
        }
    }

    #[track_caller]
    pub(crate) fn expression_type(&self, expression: ScopedExpressionId) -> Type<'db> {
        self.try_expression_type(expression).expect(
            "Failed to retrieve the inferred type for an `ast::Expr` node \
            passed to `TypeInference::expression_type()`. The `TypeInferenceBuilder` \
            should infer and store types for all `ast::Expr` nodes in any `TypeInference` \
            region it analyzes.",
        )
    }

    pub(crate) fn try_expression_type(&self, expression: ScopedExpressionId) -> Option<Type<'db>> {
        self.expressions
            .get(&expression)
            .copied()
            .or(self.cycle_fallback_type)
    }

    #[track_caller]
    pub(crate) fn binding_type(&self, definition: Definition<'db>) -> Type<'db> {
        self.bindings
            .get(&definition)
            .copied()
            .or(self.cycle_fallback_type)
            .expect(
                "definition should belong to this TypeInference region and \
                TypeInferenceBuilder should have inferred a type for it",
            )
    }

    #[track_caller]
    pub(crate) fn declaration_type(&self, definition: Definition<'db>) -> TypeAndQualifiers<'db> {
        self.declarations
            .get(&definition)
            .copied()
            .or(self.cycle_fallback_type.map(Into::into))
            .expect(
                "definition should belong to this TypeInference region and \
                TypeInferenceBuilder should have inferred a type for it",
            )
    }

    pub(crate) fn diagnostics(&self) -> &TypeCheckDiagnostics {
        &self.diagnostics
    }

    fn shrink_to_fit(&mut self) {
        self.expressions.shrink_to_fit();
        self.bindings.shrink_to_fit();
        self.declarations.shrink_to_fit();
        self.diagnostics.shrink_to_fit();
        self.deferred.shrink_to_fit();
    }
}

/// Whether the intersection type is on the left or right side of the comparison.
#[derive(Debug, Clone, Copy)]
enum IntersectionOn {
    Left,
    Right,
}

/// A helper to track if we already know that declared and inferred types are the same.
#[derive(Debug, Clone, PartialEq, Eq)]
enum DeclaredAndInferredType<'db> {
    /// We know that both the declared and inferred types are the same.
    AreTheSame(Type<'db>),
    /// Declared and inferred types might be different, we need to check assignability.
    MightBeDifferent {
        declared_ty: TypeAndQualifiers<'db>,
        inferred_ty: Type<'db>,
    },
}

/// Builder to infer all types in a region.
///
/// A builder is used by creating it with [`new()`](TypeInferenceBuilder::new), and then calling
/// [`finish()`](TypeInferenceBuilder::finish) on it, which returns the resulting
/// [`TypeInference`].
///
/// There are a few different kinds of methods in the type inference builder, and the naming
/// distinctions are a bit subtle.
///
/// The `finish` method calls [`infer_region`](TypeInferenceBuilder::infer_region), which delegates
/// to one of [`infer_region_scope`](TypeInferenceBuilder::infer_region_scope),
/// [`infer_region_definition`](TypeInferenceBuilder::infer_region_definition), or
/// [`infer_region_expression`](TypeInferenceBuilder::infer_region_expression), depending which
/// kind of [`InferenceRegion`] we are inferring types for.
///
/// Scope inference starts with the scope body, walking all statements and expressions and
/// recording the types of each expression in the [`TypeInference`] result. Most of the methods
/// here (with names like `infer_*_statement` or `infer_*_expression` or some other node kind) take
/// a single AST node and are called as part of this AST visit.
///
/// When the visit encounters a node which creates a [`Definition`], we look up the definition in
/// the semantic index and call the [`infer_definition_types()`] query on it, which creates another
/// [`TypeInferenceBuilder`] just for that definition, and we merge the returned [`TypeInference`]
/// into the one we are currently building for the entire scope. Using the query in this way
/// ensures that if we first infer types for some scattered definitions in a scope, and later for
/// the entire scope, we don't re-infer any types, we reuse the cached inference for those
/// definitions and their sub-expressions.
///
/// Functions with a name like `infer_*_definition` take both a node and a [`Definition`], and are
/// called by [`infer_region_definition`](TypeInferenceBuilder::infer_region_definition).
///
/// So for example we have both
/// [`infer_function_definition_statement`](TypeInferenceBuilder::infer_function_definition_statement),
/// which takes just the function AST node, and
/// [`infer_function_definition`](TypeInferenceBuilder::infer_function_definition), which takes
/// both the node and the [`Definition`] id. The former is called as part of walking the AST, and
/// it just looks up the [`Definition`] for that function in the semantic index and calls
/// [`infer_definition_types()`] on it, which will create a new [`TypeInferenceBuilder`] with
/// [`InferenceRegion::Definition`], and in that builder
/// [`infer_region_definition`](TypeInferenceBuilder::infer_region_definition) will call
/// [`infer_function_definition`](TypeInferenceBuilder::infer_function_definition) to actually
/// infer a type for the definition.
///
/// Similarly, when we encounter a standalone-inferable expression (right-hand side of an
/// assignment, type narrowing guard), we use the [`infer_expression_types()`] query to ensure we
/// don't infer its types more than once.
pub(super) struct TypeInferenceBuilder<'db, 'ast> {
    context: InferContext<'db, 'ast>,
    index: &'db SemanticIndex<'db>,
    region: InferenceRegion<'db>,

    /// The type inference results
    types: TypeInference<'db>,

    /// The returned types and their corresponding ranges of the region, if it is a function body.
    return_types_and_ranges: Vec<TypeAndRange<'db>>,

    /// A set of functions that have been defined **and** called in this region.
    ///
    /// This is a set because the same function could be called multiple times in the same region.
    /// This is mainly used in [`check_overloaded_functions`] to check an overloaded function that
    /// is shadowed by a function with the same name in this scope but has been called before. For
    /// example:
    ///
    /// ```py
    /// from typing import overload
    ///
    /// @overload
    /// def foo() -> None: ...
    /// @overload
    /// def foo(x: int) -> int: ...
    /// def foo(x: int | None) -> int | None: return x
    ///
    /// foo()  # An overloaded function that was defined in this scope have been called
    ///
    /// def foo(x: int) -> int:
    ///     return x
    /// ```
    ///
    /// [`check_overloaded_functions`]: TypeInferenceBuilder::check_overloaded_functions
    called_functions: FxHashSet<FunctionType<'db>>,

    /// The deferred state of inferring types of certain expressions within the region.
    ///
    /// This is different from [`InferenceRegion::Deferred`] which works on the entire definition
    /// while this is relevant for specific expressions within the region itself and is updated
    /// during the inference process.
    ///
    /// For example, when inferring the types of an annotated assignment, the type of an annotation
    /// expression could be deferred if the file has `from __future__ import annotations` import or
    /// is a stub file but we're still in a non-deferred region.
    deferred_state: DeferredExpressionState,
}

impl<'db, 'ast> TypeInferenceBuilder<'db, 'ast> {
    /// How big a string do we build before bailing?
    ///
    /// This is a fairly arbitrary number. It should be *far* more than enough
    /// for most use cases, but we can reevaluate it later if useful.
    const MAX_STRING_LITERAL_SIZE: usize = 4096;

    /// Creates a new builder for inferring types in a region.
    pub(super) fn new(
        db: &'db dyn Db,
        region: InferenceRegion<'db>,
        index: &'db SemanticIndex<'db>,
        module: &'ast ParsedModuleRef,
    ) -> Self {
        let scope = region.scope(db);

        Self {
            context: InferContext::new(db, scope, module),
            index,
            region,
            return_types_and_ranges: vec![],
            called_functions: FxHashSet::default(),
            deferred_state: DeferredExpressionState::None,
            types: TypeInference::empty(scope),
        }
    }

    fn extend(&mut self, inference: &TypeInference<'db>) {
        debug_assert_eq!(self.types.scope, inference.scope);

        self.types.bindings.extend(inference.bindings.iter());
        self.types
            .declarations
            .extend(inference.declarations.iter());
        self.types.expressions.extend(inference.expressions.iter());
        self.types.deferred.extend(inference.deferred.iter());
        self.context.extend(inference.diagnostics());
        self.types.cycle_fallback_type = self
            .types
            .cycle_fallback_type
            .or(inference.cycle_fallback_type);
    }

    fn file(&self) -> File {
        self.context.file()
    }

    fn module(&self) -> &'ast ParsedModuleRef {
        self.context.module()
    }

    fn db(&self) -> &'db dyn Db {
        self.context.db()
    }

    fn scope(&self) -> ScopeId<'db> {
        self.types.scope
    }

    /// Are we currently inferring types in file with deferred types?
    /// This is true for stub files and files with `__future__.annotations`
    fn defer_annotations(&self) -> bool {
        self.index.has_future_annotations() || self.in_stub()
    }

    /// Are we currently inferring deferred types?
    fn is_deferred(&self) -> bool {
        matches!(self.region, InferenceRegion::Deferred(_)) || self.deferred_state.is_deferred()
    }

    /// Return the node key of the given AST node, or the key of the outermost enclosing string
    /// literal, if the node originates from inside a stringified annotation.
    fn enclosing_node_key(&self, node: AnyNodeRef<'_>) -> NodeKey {
        match self.deferred_state {
            DeferredExpressionState::InStringAnnotation(enclosing_node_key) => enclosing_node_key,
            _ => NodeKey::from_node(node),
        }
    }

    /// Check if a given AST node is reachable.
    ///
    /// Note that this only works if reachability is explicitly tracked for this specific
    /// type of node (see `node_reachability` in the use-def map).
    fn is_reachable<'a, N>(&self, node: N) -> bool
    where
        N: Into<AnyNodeRef<'a>>,
    {
        let file_scope_id = self.scope().file_scope_id(self.db());
        self.index.is_node_reachable(
            self.db(),
            file_scope_id,
            self.enclosing_node_key(node.into()),
        )
    }

    fn in_stub(&self) -> bool {
        self.context.in_stub()
    }

    /// Get the already-inferred type of an expression node.
    ///
    /// ## Panics
    /// If the expression is not within this region, or if no type has yet been inferred for
    /// this node.
    #[track_caller]
    fn expression_type(&self, expr: &ast::Expr) -> Type<'db> {
        self.types
            .expression_type(expr.scoped_expression_id(self.db(), self.scope()))
    }

    fn try_expression_type(&self, expr: &ast::Expr) -> Option<Type<'db>> {
        self.types
            .try_expression_type(expr.scoped_expression_id(self.db(), self.scope()))
    }

    /// Get the type of an expression from any scope in the same file.
    ///
    /// If the expression is in the current scope, and we are inferring the entire scope, just look
    /// up the expression in our own results, otherwise call [`infer_scope_types()`] for the scope
    /// of the expression.
    ///
    /// ## Panics
    ///
    /// If the expression is in the current scope but we haven't yet inferred a type for it.
    ///
    /// Can cause query cycles if the expression is from a different scope and type inference is
    /// already in progress for that scope (further up the stack).
    fn file_expression_type(&self, expression: &ast::Expr) -> Type<'db> {
        let file_scope = self.index.expression_scope_id(expression);
        let expr_scope = file_scope.to_scope_id(self.db(), self.file());
        let expr_id = expression.scoped_expression_id(self.db(), expr_scope);
        match self.region {
            InferenceRegion::Scope(scope) if scope == expr_scope => {
                self.expression_type(expression)
            }
            _ => infer_scope_types(self.db(), expr_scope).expression_type(expr_id),
        }
    }

    /// Infers types in the given [`InferenceRegion`].
    fn infer_region(&mut self) {
        match self.region {
            InferenceRegion::Scope(scope) => self.infer_region_scope(scope),
            InferenceRegion::Definition(definition) => self.infer_region_definition(definition),
            InferenceRegion::Deferred(definition) => self.infer_region_deferred(definition),
            InferenceRegion::Expression(expression) => self.infer_region_expression(expression),
        }
    }

    fn infer_region_scope(&mut self, scope: ScopeId<'db>) {
        let node = scope.node(self.db());
        match node {
            NodeWithScopeKind::Module => {
                self.infer_module(self.module().syntax());
            }
            NodeWithScopeKind::Function(function) => {
                self.infer_function_body(function.node(self.module()));
            }
            NodeWithScopeKind::Lambda(lambda) => self.infer_lambda_body(lambda.node(self.module())),
            NodeWithScopeKind::Class(class) => self.infer_class_body(class.node(self.module())),
            NodeWithScopeKind::ClassTypeParameters(class) => {
                self.infer_class_type_params(class.node(self.module()));
            }
            NodeWithScopeKind::FunctionTypeParameters(function) => {
                self.infer_function_type_params(function.node(self.module()));
            }
            NodeWithScopeKind::TypeAliasTypeParameters(type_alias) => {
                self.infer_type_alias_type_params(type_alias.node(self.module()));
            }
            NodeWithScopeKind::TypeAlias(type_alias) => {
                self.infer_type_alias(type_alias.node(self.module()));
            }
            NodeWithScopeKind::ListComprehension(comprehension) => {
                self.infer_list_comprehension_expression_scope(comprehension.node(self.module()));
            }
            NodeWithScopeKind::SetComprehension(comprehension) => {
                self.infer_set_comprehension_expression_scope(comprehension.node(self.module()));
            }
            NodeWithScopeKind::DictComprehension(comprehension) => {
                self.infer_dict_comprehension_expression_scope(comprehension.node(self.module()));
            }
            NodeWithScopeKind::GeneratorExpression(generator) => {
                self.infer_generator_expression_scope(generator.node(self.module()));
            }
        }

        // Infer the deferred types for the definitions here to consider the end-of-scope
        // semantics.
        for definition in std::mem::take(&mut self.types.deferred) {
            self.extend(infer_deferred_types(self.db(), definition));
        }
        assert!(
            self.types.deferred.is_empty(),
            "Inferring deferred types should not add more deferred definitions"
        );

        // TODO: Only call this function when diagnostics are enabled.
        self.check_class_definitions();
        self.check_overloaded_functions(node);
    }

    /// Iterate over all class definitions to check that the definition will not cause an exception
    /// to be raised at runtime. This needs to be done after most other types in the scope have been
    /// inferred, due to the fact that base classes can be deferred. If it looks like a class
    /// definition is invalid in some way, issue a diagnostic.
    ///
    /// Among the things we check for in this method are whether Python will be able to determine a
    /// consistent "[method resolution order]" and [metaclass] for each class.
    ///
    /// [method resolution order]: https://docs.python.org/3/glossary.html#term-method-resolution-order
    /// [metaclass]: https://docs.python.org/3/reference/datamodel.html#metaclasses
    fn check_class_definitions(&mut self) {
        let class_definitions = self
            .types
            .declarations
            .iter()
            .filter_map(|(definition, ty)| {
                // Filter out class literals that result from imports
                if let DefinitionKind::Class(class) = definition.kind(self.db()) {
                    ty.inner_type()
                        .into_class_literal()
                        .map(|class_literal| (class_literal, class.node(self.module())))
                } else {
                    None
                }
            });

        // Iterate through all class definitions in this scope.
        for (class, class_node) in class_definitions {
            // (1) Check that the class does not have a cyclic definition
            if let Some(inheritance_cycle) = class.inheritance_cycle(self.db()) {
                if inheritance_cycle.is_participant() {
                    if let Some(builder) = self
                        .context
                        .report_lint(&CYCLIC_CLASS_DEFINITION, class_node)
                    {
                        builder.into_diagnostic(format_args!(
                            "Cyclic definition of `{}` (class cannot inherit from itself)",
                            class.name(self.db())
                        ));
                    }
                }
                // If a class is cyclically defined, that's a sufficient error to report; the
                // following checks (which are all inheritance-based) aren't even relevant.
                continue;
            }

            let is_protocol = class.is_protocol(self.db());
            let mut solid_bases = IncompatibleBases::default();

            // (2) Iterate through the class's explicit bases to check for various possible errors:
            //     - Check for inheritance from plain `Generic`,
            //     - Check for inheritance from a `@final` classes
            //     - If the class is a protocol class: check for inheritance from a non-protocol class
            for (i, base_class) in class.explicit_bases(self.db()).iter().enumerate() {
                if let Some((class, solid_base)) = base_class
                    .to_class_type(self.db())
                    .and_then(|class| Some((class, class.nearest_solid_base(self.db())?)))
                {
                    solid_bases.insert(solid_base, i, class.class_literal(self.db()).0);
                }

                let base_class = match base_class {
                    Type::SpecialForm(SpecialFormType::Generic) => {
                        if let Some(builder) = self
                            .context
                            .report_lint(&INVALID_BASE, &class_node.bases()[i])
                        {
                            // Unsubscripted `Generic` can appear in the MRO of many classes,
                            // but it is never valid as an explicit base class in user code.
                            builder.into_diagnostic("Cannot inherit from plain `Generic`");
                        }
                        continue;
                    }
                    // Note that unlike several of the other errors caught in this function,
                    // this does not lead to the class creation failing at runtime,
                    // but it is semantically invalid.
                    Type::KnownInstance(KnownInstanceType::SubscriptedProtocol(_)) => {
                        if class_node.type_params.is_none() {
                            continue;
                        }
                        let Some(builder) = self
                            .context
                            .report_lint(&INVALID_GENERIC_CLASS, &class_node.bases()[i])
                        else {
                            continue;
                        };
                        builder.into_diagnostic(
                            "Cannot both inherit from subscripted `Protocol` \
                            and use PEP 695 type variables",
                        );
                        continue;
                    }
                    Type::ClassLiteral(class) => class,
                    // dynamic/unknown bases are never `@final`
                    _ => continue,
                };

                if is_protocol
                    && !(base_class.is_protocol(self.db())
                        || base_class.is_known(self.db(), KnownClass::Object))
                {
                    if let Some(builder) = self
                        .context
                        .report_lint(&INVALID_PROTOCOL, &class_node.bases()[i])
                    {
                        builder.into_diagnostic(format_args!(
                            "Protocol class `{}` cannot inherit from non-protocol class `{}`",
                            class.name(self.db()),
                            base_class.name(self.db()),
                        ));
                    }
                }

                if base_class.is_final(self.db()) {
                    if let Some(builder) = self
                        .context
                        .report_lint(&SUBCLASS_OF_FINAL_CLASS, &class_node.bases()[i])
                    {
                        builder.into_diagnostic(format_args!(
                            "Class `{}` cannot inherit from final class `{}`",
                            class.name(self.db()),
                            base_class.name(self.db()),
                        ));
                    }
                }
            }

            // (3) Check that the class's MRO is resolvable
            match class.try_mro(self.db(), None) {
                Err(mro_error) => match mro_error.reason() {
                    MroErrorKind::DuplicateBases(duplicates) => {
                        let base_nodes = class_node.bases();
                        for duplicate in duplicates {
                            report_duplicate_bases(&self.context, class, duplicate, base_nodes);
                        }
                    }
                    MroErrorKind::InvalidBases(bases) => {
                        let base_nodes = class_node.bases();
                        for (index, base_ty) in bases {
                            report_invalid_or_unsupported_base(
                                &self.context,
                                &base_nodes[*index],
                                *base_ty,
                                class,
                            );
                        }
                    }
                    MroErrorKind::UnresolvableMro { bases_list } => {
                        if let Some(builder) =
                            self.context.report_lint(&INCONSISTENT_MRO, class_node)
                        {
                            builder.into_diagnostic(format_args!(
                                "Cannot create a consistent method resolution order (MRO) \
                                    for class `{}` with bases list `[{}]`",
                                class.name(self.db()),
                                bases_list
                                    .iter()
                                    .map(|base| base.display(self.db()))
                                    .join(", ")
                            ));
                        }
                    }
                    MroErrorKind::Pep695ClassWithGenericInheritance => {
                        if let Some(builder) =
                            self.context.report_lint(&INVALID_GENERIC_CLASS, class_node)
                        {
                            builder.into_diagnostic(
                                "Cannot both inherit from `typing.Generic` \
                                and use PEP 695 type variables",
                            );
                        }
                    }
                    MroErrorKind::InheritanceCycle => {
                        if let Some(builder) = self
                            .context
                            .report_lint(&CYCLIC_CLASS_DEFINITION, class_node)
                        {
                            builder.into_diagnostic(format_args!(
                                "Cyclic definition of `{}` (class cannot inherit from itself)",
                                class.name(self.db())
                            ));
                        }
                    }
                },
                Ok(_) => {
                    solid_bases.remove_redundant_entries(self.db());

                    if solid_bases.len() > 1 {
                        report_instance_layout_conflict(
                            &self.context,
                            class,
                            class_node,
                            &solid_bases,
                        );
                    }
                }
            }

            // (4) Check that the class's metaclass can be determined without error.
            if let Err(metaclass_error) = class.try_metaclass(self.db()) {
                match metaclass_error.reason() {
                    MetaclassErrorKind::Cycle => {
                        if let Some(builder) = self
                            .context
                            .report_lint(&CYCLIC_CLASS_DEFINITION, class_node)
                        {
                            builder.into_diagnostic(format_args!(
                                "Cyclic definition of `{}`",
                                class.name(self.db())
                            ));
                        }
                    }
                    MetaclassErrorKind::NotCallable(ty) => {
                        if let Some(builder) =
                            self.context.report_lint(&INVALID_METACLASS, class_node)
                        {
                            builder.into_diagnostic(format_args!(
                                "Metaclass type `{}` is not callable",
                                ty.display(self.db())
                            ));
                        }
                    }
                    MetaclassErrorKind::PartlyNotCallable(ty) => {
                        if let Some(builder) =
                            self.context.report_lint(&INVALID_METACLASS, class_node)
                        {
                            builder.into_diagnostic(format_args!(
                                "Metaclass type `{}` is partly not callable",
                                ty.display(self.db())
                            ));
                        }
                    }
                    MetaclassErrorKind::Conflict {
                        candidate1:
                            MetaclassCandidate {
                                metaclass: metaclass1,
                                explicit_metaclass_of: class1,
                            },
                        candidate2:
                            MetaclassCandidate {
                                metaclass: metaclass2,
                                explicit_metaclass_of: class2,
                            },
                        candidate1_is_base_class,
                    } => {
                        if let Some(builder) =
                            self.context.report_lint(&CONFLICTING_METACLASS, class_node)
                        {
                            if *candidate1_is_base_class {
                                builder.into_diagnostic(format_args!(
                                    "The metaclass of a derived class (`{class}`) \
                                     must be a subclass of the metaclasses of all its bases, \
                                     but `{metaclass1}` (metaclass of base class `{base1}`) \
                                     and `{metaclass2}` (metaclass of base class `{base2}`) \
                                     have no subclass relationship",
                                    class = class.name(self.db()),
                                    metaclass1 = metaclass1.name(self.db()),
                                    base1 = class1.name(self.db()),
                                    metaclass2 = metaclass2.name(self.db()),
                                    base2 = class2.name(self.db()),
                                ));
                            } else {
                                builder.into_diagnostic(format_args!(
                                    "The metaclass of a derived class (`{class}`) \
                                     must be a subclass of the metaclasses of all its bases, \
                                     but `{metaclass_of_class}` (metaclass of `{class}`) \
                                     and `{metaclass_of_base}` (metaclass of base class `{base}`) \
                                     have no subclass relationship",
                                    class = class.name(self.db()),
                                    metaclass_of_class = metaclass1.name(self.db()),
                                    metaclass_of_base = metaclass2.name(self.db()),
                                    base = class2.name(self.db()),
                                ));
                            }
                        }
                    }
                }
            }

            if let (Some(legacy), Some(inherited)) = (
                class.legacy_generic_context(self.db()),
                class.inherited_legacy_generic_context(self.db()),
            ) {
                if !inherited.is_subset_of(self.db(), legacy) {
                    if let Some(builder) =
                        self.context.report_lint(&INVALID_GENERIC_CLASS, class_node)
                    {
                        builder.into_diagnostic(
                            "`Generic` base class must include all type \
                            variables used in other base classes",
                        );
                    }
                }
            }

            // (5) Check that a dataclass does not have more than one `KW_ONLY`.
            if let Some(field_policy @ CodeGeneratorKind::DataclassLike) =
                CodeGeneratorKind::from_class(self.db(), class)
            {
                let specialization = None;
                let mut kw_only_field_names = vec![];

                for (name, (attr_ty, _)) in class.fields(self.db(), specialization, field_policy) {
                    let Some(instance) = attr_ty.into_nominal_instance() else {
                        continue;
                    };

                    if !instance.class.is_known(self.db(), KnownClass::KwOnly) {
                        continue;
                    }

                    kw_only_field_names.push(name);
                }

                if kw_only_field_names.len() > 1 {
                    // TODO: The fields should be displayed in a subdiagnostic.
                    if let Some(builder) = self
                        .context
                        .report_lint(&DUPLICATE_KW_ONLY, &class_node.name)
                    {
                        let mut diagnostic = builder.into_diagnostic(format_args!(
                            "Dataclass has more than one field annotated with `KW_ONLY`"
                        ));

                        diagnostic.info(format_args!(
                            "`KW_ONLY` fields: {}",
                            kw_only_field_names
                                .iter()
                                .map(|name| format!("`{name}`"))
                                .join(", ")
                        ));
                    }
                }
            }
        }
    }

    /// Check the overloaded functions in this scope.
    ///
    /// This only checks the overloaded functions that are:
    /// 1. Visible publicly at the end of this scope
    /// 2. Or, defined and called in this scope
    ///
    /// For (1), this has the consequence of not checking an overloaded function that is being
    /// shadowed by another function with the same name in this scope.
    fn check_overloaded_functions(&mut self, scope: &NodeWithScopeKind) {
        // Collect all the unique overloaded function places in this scope. This requires a set
        // because an overloaded function uses the same place for each of the overloads and the
        // implementation.
        let overloaded_function_places: FxHashSet<_> = self
            .types
            .declarations
            .iter()
            .filter_map(|(definition, ty)| {
                // Filter out function literals that result from anything other than a function
                // definition e.g., imports which would create a cross-module AST dependency.
                if !matches!(definition.kind(self.db()), DefinitionKind::Function(_)) {
                    return None;
                }
                let function = ty.inner_type().into_function_literal()?;
                if function.has_known_decorator(self.db(), FunctionDecorators::OVERLOAD) {
                    Some(definition.place(self.db()))
                } else {
                    None
                }
            })
            .collect();

        let use_def = self
            .index
            .use_def_map(self.scope().file_scope_id(self.db()));

        let mut public_functions = FxHashSet::default();

        for place in overloaded_function_places {
            if let Place::Type(Type::FunctionLiteral(function), Boundness::Bound) =
                place_from_bindings(self.db(), use_def.end_of_scope_bindings(place))
            {
                if function.file(self.db()) != self.file() {
                    // If the function is not in this file, we don't need to check it.
                    // https://github.com/astral-sh/ruff/pull/17609#issuecomment-2839445740
                    continue;
                }

                // Extend the functions that we need to check with the publicly visible overloaded
                // function. This is always going to be either the implementation or the last
                // overload if the implementation doesn't exists.
                public_functions.insert(function);
            }
        }

        for function in self.called_functions.union(&public_functions) {
            let (overloads, implementation) = function.overloads_and_implementation(self.db());
            if overloads.is_empty() {
                continue;
            }

            // Check that the overloaded function has at least two overloads
            if let [single_overload] = overloads.as_ref() {
                let function_node = function.node(self.db(), self.file(), self.module());
                if let Some(builder) = self
                    .context
                    .report_lint(&INVALID_OVERLOAD, &function_node.name)
                {
                    let mut diagnostic = builder.into_diagnostic(format_args!(
                        "Overloaded function `{}` requires at least two overloads",
                        &function_node.name
                    ));
                    diagnostic.annotate(
                        self.context
                            .secondary(single_overload.focus_range(self.db(), self.module()))
                            .message(format_args!("Only one overload defined here")),
                    );
                }
            }

            // Check that the overloaded function has an implementation. Overload definitions
            // within stub files, protocols, and on abstract methods within abstract base classes
            // are exempt from this check.
            if implementation.is_none() && !self.in_stub() {
                let mut implementation_required = true;

                if let NodeWithScopeKind::Class(class_node_ref) = scope {
                    let class = binding_type(
                        self.db(),
                        self.index
                            .expect_single_definition(class_node_ref.node(self.module())),
                    )
                    .expect_class_literal();

                    if class.is_protocol(self.db())
                        || (class.is_abstract(self.db())
                            && overloads.iter().all(|overload| {
                                overload.has_known_decorator(
                                    self.db(),
                                    FunctionDecorators::ABSTRACT_METHOD,
                                )
                            }))
                    {
                        implementation_required = false;
                    }
                }

                if implementation_required {
                    let function_node = function.node(self.db(), self.file(), self.module());
                    if let Some(builder) = self
                        .context
                        .report_lint(&INVALID_OVERLOAD, &function_node.name)
                    {
                        builder.into_diagnostic(format_args!(
                            "Overloaded non-stub function `{}` must have an implementation",
                            &function_node.name
                        ));
                    }
                }
            }

            for (decorator, name) in [
                (FunctionDecorators::CLASSMETHOD, "classmethod"),
                (FunctionDecorators::STATICMETHOD, "staticmethod"),
            ] {
                let mut decorator_present = false;
                let mut decorator_missing = vec![];

                for function in overloads.iter().chain(implementation.as_ref()) {
                    if function.has_known_decorator(self.db(), decorator) {
                        decorator_present = true;
                    } else {
                        decorator_missing.push(function);
                    }
                }

                if !decorator_present {
                    // Both overloads and implementation does not have the decorator
                    continue;
                }
                if decorator_missing.is_empty() {
                    // All overloads and implementation have the decorator
                    continue;
                }

                let function_node = function.node(self.db(), self.file(), self.module());
                if let Some(builder) = self
                    .context
                    .report_lint(&INVALID_OVERLOAD, &function_node.name)
                {
                    let mut diagnostic = builder.into_diagnostic(format_args!(
                        "Overloaded function `{}` does not use the `@{name}` decorator \
                         consistently",
                        &function_node.name
                    ));
                    for function in decorator_missing {
                        diagnostic.annotate(
                            self.context
                                .secondary(function.focus_range(self.db(), self.module()))
                                .message(format_args!("Missing here")),
                        );
                    }
                }
            }

            for (decorator, name) in [
                (FunctionDecorators::FINAL, "final"),
                (FunctionDecorators::OVERRIDE, "override"),
            ] {
                if let Some(implementation) = implementation {
                    for overload in overloads.as_ref() {
                        if !overload.has_known_decorator(self.db(), decorator) {
                            continue;
                        }
                        let function_node = function.node(self.db(), self.file(), self.module());
                        let Some(builder) = self
                            .context
                            .report_lint(&INVALID_OVERLOAD, &function_node.name)
                        else {
                            continue;
                        };
                        let mut diagnostic = builder.into_diagnostic(format_args!(
                            "`@{name}` decorator should be applied only to the \
                                overload implementation"
                        ));
                        diagnostic.annotate(
                            self.context
                                .secondary(implementation.focus_range(self.db(), self.module()))
                                .message(format_args!("Implementation defined here")),
                        );
                    }
                } else {
                    let mut overloads = overloads.iter();
                    let Some(first_overload) = overloads.next() else {
                        continue;
                    };
                    for overload in overloads {
                        if !overload.has_known_decorator(self.db(), decorator) {
                            continue;
                        }
                        let function_node = function.node(self.db(), self.file(), self.module());
                        let Some(builder) = self
                            .context
                            .report_lint(&INVALID_OVERLOAD, &function_node.name)
                        else {
                            continue;
                        };
                        let mut diagnostic = builder.into_diagnostic(format_args!(
                            "`@{name}` decorator should be applied only to the \
                                first overload"
                        ));
                        diagnostic.annotate(
                            self.context
                                .secondary(first_overload.focus_range(self.db(), self.module()))
                                .message(format_args!("First overload defined here")),
                        );
                    }
                }
            }
        }
    }

    fn infer_region_definition(&mut self, definition: Definition<'db>) {
        match definition.kind(self.db()) {
            DefinitionKind::Function(function) => {
                self.infer_function_definition(function.node(self.module()), definition);
            }
            DefinitionKind::Class(class) => {
                self.infer_class_definition(class.node(self.module()), definition);
            }
            DefinitionKind::TypeAlias(type_alias) => {
                self.infer_type_alias_definition(type_alias.node(self.module()), definition);
            }
            DefinitionKind::Import(import) => {
                self.infer_import_definition(
                    import.import(self.module()),
                    import.alias(self.module()),
                    definition,
                );
            }
            DefinitionKind::ImportFrom(import_from) => {
                self.infer_import_from_definition(
                    import_from.import(self.module()),
                    import_from.alias(self.module()),
                    definition,
                );
            }
            DefinitionKind::StarImport(import) => {
                self.infer_import_from_definition(
                    import.import(self.module()),
                    import.alias(self.module()),
                    definition,
                );
            }
            DefinitionKind::Assignment(assignment) => {
                self.infer_assignment_definition(assignment, definition);
            }
            DefinitionKind::AnnotatedAssignment(annotated_assignment) => {
                self.infer_annotated_assignment_definition(annotated_assignment, definition);
            }
            DefinitionKind::AugmentedAssignment(augmented_assignment) => {
                self.infer_augment_assignment_definition(
                    augmented_assignment.node(self.module()),
                    definition,
                );
            }
            DefinitionKind::For(for_statement_definition) => {
                self.infer_for_statement_definition(for_statement_definition, definition);
            }
            DefinitionKind::NamedExpression(named_expression) => {
                self.infer_named_expression_definition(
                    named_expression.node(self.module()),
                    definition,
                );
            }
            DefinitionKind::Comprehension(comprehension) => {
                self.infer_comprehension_definition(comprehension, definition);
            }
            DefinitionKind::VariadicPositionalParameter(parameter) => {
                self.infer_variadic_positional_parameter_definition(
                    parameter.node(self.module()),
                    definition,
                );
            }
            DefinitionKind::VariadicKeywordParameter(parameter) => {
                self.infer_variadic_keyword_parameter_definition(
                    parameter.node(self.module()),
                    definition,
                );
            }
            DefinitionKind::Parameter(parameter_with_default) => {
                self.infer_parameter_definition(
                    parameter_with_default.node(self.module()),
                    definition,
                );
            }
            DefinitionKind::WithItem(with_item_definition) => {
                self.infer_with_item_definition(with_item_definition, definition);
            }
            DefinitionKind::MatchPattern(match_pattern) => {
                self.infer_match_pattern_definition(
                    match_pattern.pattern(self.module()),
                    match_pattern.index(),
                    definition,
                );
            }
            DefinitionKind::ExceptHandler(except_handler_definition) => {
                self.infer_except_handler_definition(except_handler_definition, definition);
            }
            DefinitionKind::TypeVar(node) => {
                self.infer_typevar_definition(node.node(self.module()), definition);
            }
            DefinitionKind::ParamSpec(node) => {
                self.infer_paramspec_definition(node.node(self.module()), definition);
            }
            DefinitionKind::TypeVarTuple(node) => {
                self.infer_typevartuple_definition(node.node(self.module()), definition);
            }
        }
    }

    fn infer_region_deferred(&mut self, definition: Definition<'db>) {
        // N.B. We don't defer the types for an annotated assignment here because it is done in
        // the same definition query. It utilizes the deferred expression state instead.
        //
        // This is because for partially stringified annotations like `a: tuple[int, "ForwardRef"]`,
        // we need to defer the types of non-stringified expressions like `tuple` and `int` in the
        // definition query while the stringified expression `"ForwardRef"` would need to deferred
        // to use end-of-scope semantics. This would require custom and possibly a complex
        // implementation to allow this "split" to happen.

        match definition.kind(self.db()) {
            DefinitionKind::Function(function) => {
                self.infer_function_deferred(function.node(self.module()));
            }
            DefinitionKind::Class(class) => self.infer_class_deferred(class.node(self.module())),
            _ => {}
        }
    }

    fn infer_region_expression(&mut self, expression: Expression<'db>) {
        match expression.kind(self.db()) {
            ExpressionKind::Normal => {
                self.infer_expression_impl(expression.node_ref(self.db(), self.module()));
            }
            ExpressionKind::TypeExpression => {
                self.infer_type_expression(expression.node_ref(self.db(), self.module()));
            }
        }
    }

    /// Raise a diagnostic if the given type cannot be divided by zero.
    ///
    /// Expects the resolved type of the left side of the binary expression.
    fn check_division_by_zero(
        &mut self,
        node: AnyNodeRef<'_>,
        op: ast::Operator,
        left: Type<'db>,
    ) -> bool {
        match left {
            Type::BooleanLiteral(_) | Type::IntLiteral(_) => {}
            Type::NominalInstance(instance)
                if matches!(
                    instance.class.known(self.db()),
                    Some(KnownClass::Float | KnownClass::Int | KnownClass::Bool)
                ) => {}
            _ => return false,
        }

        let (op, by_zero) = match op {
            ast::Operator::Div => ("divide", "by zero"),
            ast::Operator::FloorDiv => ("floor divide", "by zero"),
            ast::Operator::Mod => ("reduce", "modulo zero"),
            _ => return false,
        };

        if let Some(builder) = self.context.report_lint(&DIVISION_BY_ZERO, node) {
            builder.into_diagnostic(format_args!(
                "Cannot {op} object of type `{}` {by_zero}",
                left.display(self.db())
            ));
        }

        true
    }

    fn add_binding(&mut self, node: AnyNodeRef, binding: Definition<'db>, ty: Type<'db>) {
        debug_assert!(
            binding
                .kind(self.db())
                .category(self.context.in_stub(), self.module())
                .is_binding()
        );

        let db = self.db();
        let file_scope_id = binding.file_scope(db);
        let place_table = self.index.place_table(file_scope_id);
        let use_def = self.index.use_def_map(file_scope_id);
        let mut bound_ty = ty;

        let global_use_def_map = self.index.use_def_map(FileScopeId::global());
        let place_id = binding.place(self.db());
        let place = place_table.place_expr(place_id);
        let skip_non_global_scopes = self.skip_non_global_scopes(file_scope_id, place_id);
        let declarations = if skip_non_global_scopes {
            match self
                .index
                .place_table(FileScopeId::global())
                .place_id_by_expr(&place.expr)
            {
                Some(id) => global_use_def_map.end_of_scope_declarations(id),
                // This case is a syntax error (load before global declaration) but ignore that here
                None => use_def.declarations_at_binding(binding),
            }
        } else {
            use_def.declarations_at_binding(binding)
        };

        let declared_ty = place_from_declarations(self.db(), declarations)
            .and_then(|place_and_quals| {
                Ok(
                    if matches!(place_and_quals.place, Place::Type(_, Boundness::Bound)) {
                        place_and_quals
                    } else if skip_non_global_scopes
                        || self.scope().file_scope_id(self.db()).is_global()
                    {
                        let module_type_declarations =
                            module_type_implicit_global_declaration(self.db(), &place.expr)?;
                        place_and_quals.or_fall_back_to(self.db(), || module_type_declarations)
                    } else {
                        place_and_quals
                    },
                )
            })
            .map(
                |PlaceAndQualifiers {
                     place: resolved_place,
                     ..
                 }| {
                    if resolved_place.is_unbound() && !place_table.place_expr(place_id).is_name() {
                        if let AnyNodeRef::ExprAttribute(ast::ExprAttribute {
                            value, attr, ..
                        }) = node
                        {
                            let value_type = self.infer_maybe_standalone_expression(value);
                            if let Place::Type(ty, Boundness::Bound) =
                                value_type.member(db, attr).place
                            {
                                return ty;
                            }
                        } else if let AnyNodeRef::ExprSubscript(ast::ExprSubscript {
                            value,
                            slice,
                            ..
                        }) = node
                        {
                            let value_ty = self.infer_expression(value);
                            let slice_ty = self.infer_expression(slice);
                            let result_ty =
                                self.infer_subscript_expression_types(value, value_ty, slice_ty);
                            return result_ty;
                        }
                    }
                    resolved_place
                        .ignore_possibly_unbound()
                        .unwrap_or(Type::unknown())
                },
            )
            .unwrap_or_else(|(ty, conflicting)| {
                // TODO point out the conflicting declarations in the diagnostic?
                let place = place_table.place_expr(binding.place(db));
                if let Some(builder) = self.context.report_lint(&CONFLICTING_DECLARATIONS, node) {
                    builder.into_diagnostic(format_args!(
                        "Conflicting declared types for `{place}`: {}",
                        format_enumeration(conflicting.iter().map(|ty| ty.display(db)))
                    ));
                }
                ty.inner_type()
            });
        if !bound_ty.is_assignable_to(db, declared_ty) {
            report_invalid_assignment(&self.context, node, declared_ty, bound_ty);
            // allow declarations to override inference in case of invalid assignment
            bound_ty = declared_ty;
        }
        // In the following cases, the bound type may not be the same as the RHS value type.
        if let AnyNodeRef::ExprAttribute(ast::ExprAttribute { value, attr, .. }) = node {
            let value_ty = self
                .try_expression_type(value)
                .unwrap_or_else(|| self.infer_maybe_standalone_expression(value));
            // If the member is a data descriptor, the RHS value may differ from the value actually assigned.
            if value_ty
                .class_member(db, attr.id.clone())
                .place
                .ignore_possibly_unbound()
                .is_some_and(|ty| ty.may_be_data_descriptor(db))
            {
                bound_ty = declared_ty;
            }
        } else if let AnyNodeRef::ExprSubscript(ast::ExprSubscript { value, .. }) = node {
            let value_ty = self
                .try_expression_type(value)
                .unwrap_or_else(|| self.infer_expression(value));
            // Arbitrary `__getitem__`/`__setitem__` methods on a class do not
            // necessarily guarantee that the passed-in value for `__setitem__` is stored and
            // can be retrieved unmodified via `__getitem__`. Therefore, we currently only
            // perform assignment-based narrowing on a few built-in classes (`list`, `dict`,
            // `bytesarray`, `TypedDict` and `collections` types) where we are confident that
            // this kind of narrowing can be performed soundly. This is the same approach as
            // pyright. TODO: Other standard library classes may also be considered safe. Also,
            // subclasses of these safe classes that do not override `__getitem__/__setitem__`
            // may be considered safe.
            let safe_mutable_classes = [
                KnownClass::List.to_instance(db),
                KnownClass::Dict.to_instance(db),
                KnownClass::Bytearray.to_instance(db),
                KnownClass::DefaultDict.to_instance(db),
                SpecialFormType::ChainMap.instance_fallback(db),
                SpecialFormType::Counter.instance_fallback(db),
                SpecialFormType::Deque.instance_fallback(db),
                SpecialFormType::OrderedDict.instance_fallback(db),
                SpecialFormType::TypedDict.instance_fallback(db),
            ];
            if safe_mutable_classes.iter().all(|safe_mutable_class| {
                !value_ty.is_equivalent_to(db, *safe_mutable_class)
                    && value_ty
                        .generic_origin(db)
                        .zip(safe_mutable_class.generic_origin(db))
                        .is_none_or(|(l, r)| l != r)
            }) {
                bound_ty = declared_ty;
            }
        }

        self.types.bindings.insert(binding, bound_ty);
    }

    /// Returns `true` if `symbol_id` should be looked up in the global scope, skipping intervening
    /// local scopes.
    fn skip_non_global_scopes(&self, file_scope_id: FileScopeId, symbol_id: ScopedPlaceId) -> bool {
        !file_scope_id.is_global()
            && self
                .index
                .symbol_is_global_in_scope(symbol_id, file_scope_id)
    }

    fn add_declaration(
        &mut self,
        node: AnyNodeRef,
        declaration: Definition<'db>,
        ty: TypeAndQualifiers<'db>,
    ) {
        debug_assert!(
            declaration
                .kind(self.db())
                .category(self.context.in_stub(), self.module())
                .is_declaration()
        );
        let use_def = self.index.use_def_map(declaration.file_scope(self.db()));
        let prior_bindings = use_def.bindings_at_declaration(declaration);
        // unbound_ty is Never because for this check we don't care about unbound
        let inferred_ty = place_from_bindings(self.db(), prior_bindings)
            .with_qualifiers(TypeQualifiers::empty())
            .or_fall_back_to(self.db(), || {
                // Fallback to bindings declared on `types.ModuleType` if it's a global symbol
                let scope = self.scope().file_scope_id(self.db());
                let place_table = self.index.place_table(scope);
                let place = place_table.place_expr(declaration.place(self.db()));
                if scope.is_global() && place.is_name() {
                    module_type_implicit_global_symbol(self.db(), place.expect_name())
                } else {
                    Place::Unbound.into()
                }
            })
            .place
            .ignore_possibly_unbound()
            .unwrap_or(Type::Never);
        let ty = if inferred_ty.is_assignable_to(self.db(), ty.inner_type()) {
            ty
        } else {
            if let Some(builder) = self.context.report_lint(&INVALID_DECLARATION, node) {
                builder.into_diagnostic(format_args!(
                    "Cannot declare type `{}` for inferred type `{}`",
                    ty.inner_type().display(self.db()),
                    inferred_ty.display(self.db())
                ));
            }
            TypeAndQualifiers::unknown()
        };
        self.types.declarations.insert(declaration, ty);
    }

    fn add_declaration_with_binding(
        &mut self,
        node: AnyNodeRef,
        definition: Definition<'db>,
        declared_and_inferred_ty: &DeclaredAndInferredType<'db>,
    ) {
        debug_assert!(
            definition
                .kind(self.db())
                .category(self.context.in_stub(), self.module())
                .is_binding()
        );
        debug_assert!(
            definition
                .kind(self.db())
                .category(self.context.in_stub(), self.module())
                .is_declaration()
        );

        let (declared_ty, inferred_ty) = match *declared_and_inferred_ty {
            DeclaredAndInferredType::AreTheSame(ty) => (ty.into(), ty),
            DeclaredAndInferredType::MightBeDifferent {
                declared_ty,
                inferred_ty,
            } => {
                let file_scope_id = self.scope().file_scope_id(self.db());
                if file_scope_id.is_global() {
                    let place_table = self.index.place_table(file_scope_id);
                    let place = place_table.place_expr(definition.place(self.db()));
                    if let Some(module_type_implicit_declaration) =
                        module_type_implicit_global_declaration(self.db(), &place.expr)
                            .ok()
                            .and_then(|place| place.place.ignore_possibly_unbound())
                    {
                        let declared_type = declared_ty.inner_type();
                        if !declared_type
                            .is_assignable_to(self.db(), module_type_implicit_declaration)
                        {
                            if let Some(builder) =
                                self.context.report_lint(&INVALID_DECLARATION, node)
                            {
                                let mut diagnostic = builder.into_diagnostic(format_args!(
                                    "Cannot shadow implicit global attribute `{place}` with declaration of type `{}`",
                                    declared_type.display(self.db())
                                ));
                                diagnostic.info(format_args!("The global symbol `{}` must always have a type assignable to `{}`",
                                    place,
                                    module_type_implicit_declaration.display(self.db())
                                ));
                            }
                        }
                    }
                }
                if inferred_ty.is_assignable_to(self.db(), declared_ty.inner_type()) {
                    (declared_ty, inferred_ty)
                } else {
                    report_invalid_assignment(
                        &self.context,
                        node,
                        declared_ty.inner_type(),
                        inferred_ty,
                    );
                    // if the assignment is invalid, fall back to assuming the annotation is correct
                    (declared_ty, declared_ty.inner_type())
                }
            }
        };
        self.types.declarations.insert(definition, declared_ty);
        self.types.bindings.insert(definition, inferred_ty);
    }

    fn add_unknown_declaration_with_binding(
        &mut self,
        node: AnyNodeRef,
        definition: Definition<'db>,
    ) {
        self.add_declaration_with_binding(
            node,
            definition,
            &DeclaredAndInferredType::AreTheSame(Type::unknown()),
        );
    }

    fn record_return_type(&mut self, ty: Type<'db>, range: TextRange) {
        self.return_types_and_ranges
            .push(TypeAndRange { ty, range });
    }

    fn infer_module(&mut self, module: &ast::ModModule) {
        self.infer_body(&module.body);
    }

    fn infer_class_type_params(&mut self, class: &ast::StmtClassDef) {
        let type_params = class
            .type_params
            .as_deref()
            .expect("class type params scope without type params");

        self.infer_type_parameters(type_params);

        if let Some(arguments) = class.arguments.as_deref() {
            let call_arguments = Self::parse_arguments(arguments);
            let argument_forms = vec![Some(ParameterForm::Value); call_arguments.len()];
            self.infer_argument_types(arguments, call_arguments, &argument_forms);
        }
    }

    fn infer_class_body(&mut self, class: &ast::StmtClassDef) {
        self.infer_body(&class.body);
    }

    fn infer_function_type_params(&mut self, function: &ast::StmtFunctionDef) {
        let type_params = function
            .type_params
            .as_deref()
            .expect("function type params scope without type params");

        self.infer_optional_annotation_expression(
            function.returns.as_deref(),
            DeferredExpressionState::None,
        );
        self.infer_type_parameters(type_params);
        self.infer_parameters(&function.parameters);
    }

    fn infer_type_alias_type_params(&mut self, type_alias: &ast::StmtTypeAlias) {
        let type_params = type_alias
            .type_params
            .as_ref()
            .expect("type alias type params scope without type params");

        self.infer_type_parameters(type_params);
    }

    fn infer_type_alias(&mut self, type_alias: &ast::StmtTypeAlias) {
        self.infer_annotation_expression(&type_alias.value, DeferredExpressionState::Deferred);
    }

    /// If the current scope is a method inside an enclosing class,
    /// return `Some(class)` where `class` represents the enclosing class.
    ///
    /// If the current scope is not a method inside an enclosing class,
    /// return `None`.
    ///
    /// Note that this method will only return `Some` if the immediate parent scope
    /// is a class scope OR the immediate parent scope is an annotation scope
    /// and the grandparent scope is a class scope. This means it has different
    /// behaviour to the [`nearest_enclosing_class`] function.
    fn class_context_of_current_method(&self) -> Option<ClassLiteral<'db>> {
        let current_scope_id = self.scope().file_scope_id(self.db());
        let current_scope = self.index.scope(current_scope_id);
        if current_scope.kind() != ScopeKind::Function {
            return None;
        }
        let parent_scope_id = current_scope.parent()?;
        let parent_scope = self.index.scope(parent_scope_id);

        let class_scope = match parent_scope.kind() {
            ScopeKind::Class => parent_scope,
            ScopeKind::Annotation => {
                let class_scope_id = parent_scope.parent()?;
                let potentially_class_scope = self.index.scope(class_scope_id);

                match potentially_class_scope.kind() {
                    ScopeKind::Class => potentially_class_scope,
                    _ => return None,
                }
            }
            _ => return None,
        };

        let class_stmt = class_scope.node().as_class(self.module())?;
        let class_definition = self.index.expect_single_definition(class_stmt);
        binding_type(self.db(), class_definition).into_class_literal()
    }

    fn function_decorators(&self, ty: Type<'db>) -> FunctionDecorators {
        match ty {
            Type::FunctionLiteral(function) => match function.known(self.db()) {
                Some(KnownFunction::NoTypeCheck) => FunctionDecorators::NO_TYPE_CHECK,
                Some(KnownFunction::Overload) => FunctionDecorators::OVERLOAD,
                Some(KnownFunction::AbstractMethod) => FunctionDecorators::ABSTRACT_METHOD,
                Some(KnownFunction::Final) => FunctionDecorators::FINAL,
                Some(KnownFunction::Override) => FunctionDecorators::OVERRIDE,
                _ => FunctionDecorators::empty(),
            },
            Type::ClassLiteral(class) => match class.known(self.db()) {
                Some(KnownClass::Classmethod) => FunctionDecorators::CLASSMETHOD,
                Some(KnownClass::Staticmethod) => FunctionDecorators::STATICMETHOD,
                _ => FunctionDecorators::empty(),
            },
            _ => FunctionDecorators::empty(),
        }
    }

    /// If the current scope is a function, return that function's AST node.
    ///
    /// If the current scope not is a function, return `None`.
    fn current_function_definition(&self) -> Option<&ast::StmtFunctionDef> {
        let current_scope_id = self.scope().file_scope_id(self.db());
        let current_scope = self.index.scope(current_scope_id);

        let function_scope = match current_scope.kind() {
            ScopeKind::Function => current_scope,
            _ => return None,
        };

        let NodeWithScopeKind::Function(node_ref) = function_scope.node() else {
            return None;
        };

        let function = node_ref.node(self.module());

        Some(function)
    }

    /// Returns `true` if the current scope is the function body scope of a function overload (that
    /// is, the stub declaration decorated with `@overload`, not the implementation), or an
    /// abstract method (decorated with `@abstractmethod`.)
    fn in_function_overload_or_abstractmethod(&self) -> bool {
        let current_function_definition = self.current_function_definition();

        if let Some(function) = current_function_definition {
            let mut function_decorators = FunctionDecorators::empty();

            for decorator in &function.decorator_list {
                let decorator_ty = self.file_expression_type(&decorator.expression);
                if matches!(decorator_ty, Type::Never) {
                    // In unreachable code, we end up inferring `Never` for decorators like
                    // `typing.overload`. Return `true` here to avoid false-positive
                    // `invalid-return-type` lints for overloads with no body in unreachable code.
                    return true;
                }
                function_decorators |= self.function_decorators(decorator_ty);
            }

            function_decorators.contains(FunctionDecorators::OVERLOAD)
                || function_decorators.contains(FunctionDecorators::ABSTRACT_METHOD)
        } else {
            false
        }
    }

    fn infer_function_body(&mut self, function: &ast::StmtFunctionDef) {
        // Parameters are odd: they are Definitions in the function body scope, but have no
        // constituent nodes that are part of the function body. In order to get diagnostics
        // merged/emitted for them, we need to explicitly infer their definitions here.
        for parameter in &function.parameters {
            self.infer_definition(parameter);
        }
        self.infer_body(&function.body);

        if let Some(returns) = function.returns.as_deref() {
            fn is_stub_suite(suite: &[ast::Stmt]) -> bool {
                match suite {
                    [
                        ast::Stmt::Expr(ast::StmtExpr { value: first, .. }),
                        ast::Stmt::Expr(ast::StmtExpr { value: second, .. }),
                        ..,
                    ] => first.is_string_literal_expr() && second.is_ellipsis_literal_expr(),
                    [
                        ast::Stmt::Expr(ast::StmtExpr { value, .. }),
                        ast::Stmt::Pass(_),
                        ..,
                    ] => value.is_string_literal_expr(),
                    [ast::Stmt::Expr(ast::StmtExpr { value, .. }), ..] => {
                        value.is_ellipsis_literal_expr() || value.is_string_literal_expr()
                    }
                    [ast::Stmt::Pass(_)] => true,
                    _ => false,
                }
            }

            let has_empty_body =
                self.return_types_and_ranges.is_empty() && is_stub_suite(&function.body);

            let mut enclosing_class_context = None;

            if has_empty_body {
                if self.in_stub() {
                    return;
                }
                if self.in_function_overload_or_abstractmethod() {
                    return;
                }
                if let Some(class) = self.class_context_of_current_method() {
                    enclosing_class_context = Some(class);
                    if class.is_protocol(self.db()) {
                        return;
                    }
                }
            }

            let declared_ty = self.file_expression_type(returns);
            let expected_ty = match declared_ty {
                Type::TypeIs(_) => KnownClass::Bool.to_instance(self.db()),
                ty => ty,
            };

            let scope_id = self.index.node_scope(NodeWithScopeRef::Function(function));
            if scope_id.is_generator_function(self.index) {
                // TODO: `AsyncGeneratorType` and `GeneratorType` are both generic classes.
                //
                // If type arguments are supplied to `(Async)Iterable`, `(Async)Iterator`,
                // `(Async)Generator` or `(Async)GeneratorType` in the return annotation,
                // we should iterate over the `yield` expressions and `return` statements in the function
                // to check that they are consistent with the type arguments provided.
                let inferred_return = if function.is_async {
                    KnownClass::AsyncGeneratorType
                } else {
                    KnownClass::GeneratorType
                };

                if !inferred_return
                    .to_instance(self.db())
                    .is_assignable_to(self.db(), expected_ty)
                {
                    report_invalid_generator_function_return_type(
                        &self.context,
                        returns.range(),
                        inferred_return,
                        declared_ty,
                    );
                }
                return;
            }

            for invalid in self
                .return_types_and_ranges
                .iter()
                .copied()
                .filter_map(|ty_range| match ty_range.ty {
                    // We skip `is_assignable_to` checks for `NotImplemented`,
                    // so we remove it beforehand.
                    Type::Union(union) => Some(TypeAndRange {
                        ty: union.filter(self.db(), |ty| !ty.is_notimplemented(self.db())),
                        range: ty_range.range,
                    }),
                    ty if ty.is_notimplemented(self.db()) => None,
                    _ => Some(ty_range),
                })
                .filter(|ty_range| !ty_range.ty.is_assignable_to(self.db(), expected_ty))
            {
                report_invalid_return_type(
                    &self.context,
                    invalid.range,
                    returns.range(),
                    declared_ty,
                    invalid.ty,
                );
            }
            let use_def = self.index.use_def_map(scope_id);
            if use_def.can_implicitly_return_none(self.db())
                && !Type::none(self.db()).is_assignable_to(self.db(), expected_ty)
            {
                let no_return = self.return_types_and_ranges.is_empty();
                report_implicit_return_type(
                    &self.context,
                    returns.range(),
                    declared_ty,
                    has_empty_body,
                    enclosing_class_context,
                    no_return,
                );
            }
        }
    }

    fn infer_body(&mut self, suite: &[ast::Stmt]) {
        for statement in suite {
            self.infer_statement(statement);
        }
    }

    fn infer_statement(&mut self, statement: &ast::Stmt) {
        match statement {
            ast::Stmt::FunctionDef(function) => self.infer_function_definition_statement(function),
            ast::Stmt::ClassDef(class) => self.infer_class_definition_statement(class),
            ast::Stmt::Expr(ast::StmtExpr {
                range: _,
                node_index: _,
                value,
            }) => {
                self.infer_expression(value);
            }
            ast::Stmt::If(if_statement) => self.infer_if_statement(if_statement),
            ast::Stmt::Try(try_statement) => self.infer_try_statement(try_statement),
            ast::Stmt::With(with_statement) => self.infer_with_statement(with_statement),
            ast::Stmt::Match(match_statement) => self.infer_match_statement(match_statement),
            ast::Stmt::Assign(assign) => self.infer_assignment_statement(assign),
            ast::Stmt::AnnAssign(assign) => self.infer_annotated_assignment_statement(assign),
            ast::Stmt::AugAssign(aug_assign) => {
                self.infer_augmented_assignment_statement(aug_assign);
            }
            ast::Stmt::TypeAlias(type_statement) => self.infer_type_alias_statement(type_statement),
            ast::Stmt::For(for_statement) => self.infer_for_statement(for_statement),
            ast::Stmt::While(while_statement) => self.infer_while_statement(while_statement),
            ast::Stmt::Import(import) => self.infer_import_statement(import),
            ast::Stmt::ImportFrom(import) => self.infer_import_from_statement(import),
            ast::Stmt::Assert(assert_statement) => self.infer_assert_statement(assert_statement),
            ast::Stmt::Raise(raise) => self.infer_raise_statement(raise),
            ast::Stmt::Return(ret) => self.infer_return_statement(ret),
            ast::Stmt::Delete(delete) => self.infer_delete_statement(delete),
            ast::Stmt::Break(_)
            | ast::Stmt::Continue(_)
            | ast::Stmt::Pass(_)
            | ast::Stmt::IpyEscapeCommand(_)
            | ast::Stmt::Global(_)
            | ast::Stmt::Nonlocal(_) => {
                // No-op
            }
        }
    }

    fn infer_definition(&mut self, node: impl Into<DefinitionNodeKey> + std::fmt::Debug + Copy) {
        let definition = self.index.expect_single_definition(node);
        let result = infer_definition_types(self.db(), definition);
        self.extend(result);
    }

    fn infer_function_definition_statement(&mut self, function: &ast::StmtFunctionDef) {
        self.infer_definition(function);
    }

    fn infer_function_definition(
        &mut self,
        function: &ast::StmtFunctionDef,
        definition: Definition<'db>,
    ) {
        let ast::StmtFunctionDef {
            range: _,
            node_index: _,
            is_async: _,
            name,
            type_params,
            parameters,
            returns,
            body: _,
            decorator_list,
        } = function;

        let mut decorator_types_and_nodes = Vec::with_capacity(decorator_list.len());

        let mut function_decorators = FunctionDecorators::empty();

        let mut dataclass_transformer_params = None;

        for decorator in decorator_list {
            let decorator_ty = self.infer_decorator(decorator);

            let decorator_function_decorator = self.function_decorators(decorator_ty);

            function_decorators |= decorator_function_decorator;

            match decorator_ty {
                Type::FunctionLiteral(function) => {
<<<<<<< HEAD
                    if let Some(KnownFunction::NoTypeCheck) = function.known(self.db()) {
                        // If the function is decorated with the `no_type_check` decorator,
                        // we need to suppress any errors that come after the decorators.
                        self.context.set_in_no_type_check(InNoTypeCheck::Yes);
=======
                    match function.known(self.db()) {
                        Some(KnownFunction::NoTypeCheck) => {
                            // If the function is decorated with the `no_type_check` decorator,
                            // we need to suppress any errors that come after the decorators.
                            self.context.set_in_no_type_check(InNoTypeCheck::Yes);
                            function_decorators |= FunctionDecorators::NO_TYPE_CHECK;
                            continue;
                        }
                        Some(KnownFunction::Overload) => {
                            function_decorators |= FunctionDecorators::OVERLOAD;
                            continue;
                        }
                        Some(KnownFunction::AbstractMethod) => {
                            function_decorators |= FunctionDecorators::ABSTRACT_METHOD;
                            continue;
                        }
                        Some(KnownFunction::Final) => {
                            function_decorators |= FunctionDecorators::FINAL;
                            continue;
                        }
                        Some(KnownFunction::Override) => {
                            function_decorators |= FunctionDecorators::OVERRIDE;
                            continue;
                        }
                        _ => {}
                    }
                }
                Type::ClassLiteral(class) => match class.known(self.db()) {
                    Some(KnownClass::Classmethod) => {
                        function_decorators |= FunctionDecorators::CLASSMETHOD;
>>>>>>> b85c2192
                        continue;
                    }
                    Some(KnownClass::Staticmethod) => {
                        function_decorators |= FunctionDecorators::STATICMETHOD;
                        continue;
                    }
                    _ => {}
                },
                Type::DataclassTransformer(params) => {
                    dataclass_transformer_params = Some(params);
                }
                _ => {}
            }
            if !decorator_function_decorator.is_empty() {
                continue;
            }

            decorator_types_and_nodes.push((decorator_ty, decorator));
        }

        for default in parameters
            .iter_non_variadic_params()
            .filter_map(|param| param.default.as_deref())
        {
            self.infer_expression(default);
        }

        // If there are type params, parameters and returns are evaluated in that scope, that is, in
        // `infer_function_type_params`, rather than here.
        if type_params.is_none() {
            if self.defer_annotations() {
                self.types.deferred.insert(definition);
            } else {
                self.infer_optional_annotation_expression(
                    returns.as_deref(),
                    DeferredExpressionState::None,
                );
                self.infer_parameters(parameters);
            }
        }

        let known_function =
            KnownFunction::try_from_definition_and_name(self.db(), definition, name);

        let body_scope = self
            .index
            .node_scope(NodeWithScopeRef::Function(function))
            .to_scope_id(self.db(), self.file());

        let overload_literal = OverloadLiteral::new(
            self.db(),
            &name.id,
            known_function,
            body_scope,
            function_decorators,
            dataclass_transformer_params,
        );

        let inherited_generic_context = None;
        let function_literal =
            FunctionLiteral::new(self.db(), overload_literal, inherited_generic_context);

        let type_mappings = Box::from([]);
        let mut inferred_ty = Type::FunctionLiteral(FunctionType::new(
            self.db(),
            function_literal,
            type_mappings,
        ));

        for (decorator_ty, decorator_node) in decorator_types_and_nodes.iter().rev() {
            inferred_ty = match decorator_ty
                .try_call(self.db(), &CallArgumentTypes::positional([inferred_ty]))
                .map(|bindings| bindings.return_type(self.db()))
            {
                Ok(return_ty) => return_ty,
                Err(CallError(_, bindings)) => {
                    bindings.report_diagnostics(&self.context, (*decorator_node).into());
                    bindings.return_type(self.db())
                }
            };
        }

        self.add_declaration_with_binding(
            function.into(),
            definition,
            &DeclaredAndInferredType::AreTheSame(inferred_ty),
        );
    }

    fn infer_parameters(&mut self, parameters: &ast::Parameters) {
        let ast::Parameters {
            range: _,
            node_index: _,
            posonlyargs: _,
            args: _,
            vararg,
            kwonlyargs: _,
            kwarg,
        } = parameters;

        for param_with_default in parameters.iter_non_variadic_params() {
            self.infer_parameter_with_default(param_with_default);
        }
        if let Some(vararg) = vararg {
            self.infer_parameter(vararg);
        }
        if let Some(kwarg) = kwarg {
            self.infer_parameter(kwarg);
        }
    }

    fn infer_parameter_with_default(&mut self, parameter_with_default: &ast::ParameterWithDefault) {
        let ast::ParameterWithDefault {
            range: _,
            node_index: _,
            parameter,
            default: _,
        } = parameter_with_default;

        self.infer_optional_annotation_expression(
            parameter.annotation.as_deref(),
            DeferredExpressionState::None,
        );
    }

    fn infer_parameter(&mut self, parameter: &ast::Parameter) {
        let ast::Parameter {
            range: _,
            node_index: _,
            name: _,
            annotation,
        } = parameter;

        self.infer_optional_annotation_expression(
            annotation.as_deref(),
            DeferredExpressionState::None,
        );
    }

    /// Set initial declared type (if annotated) and inferred type for a function-parameter symbol,
    /// in the function body scope.
    ///
    /// The declared type is the annotated type, if any, or `Unknown`.
    ///
    /// The inferred type is the annotated type, unioned with the type of the default value, if
    /// any. If both types are fully static, this union is a no-op (it should simplify to just the
    /// annotated type.) But in a case like `f(x=None)` with no annotated type, we want to infer
    /// the type `Unknown | None` for `x`, not just `Unknown`, so that we can error on usage of `x`
    /// that would not be valid for `None`.
    ///
    /// If the default-value type is not assignable to the declared (annotated) type, we ignore the
    /// default-value type and just infer the annotated type; this is the same way we handle
    /// assignments, and allows an explicit annotation to override a bad inference.
    ///
    /// Parameter definitions are odd in that they define a symbol in the function-body scope, so
    /// the Definition belongs to the function body scope, but the expressions (annotation and
    /// default value) both belong to outer scopes. (The default value always belongs to the outer
    /// scope in which the function is defined, the annotation belongs either to the outer scope,
    /// or maybe to an intervening type-params scope, if it's a generic function.) So we don't use
    /// `self.infer_expression` or store any expression types here, we just use `expression_ty` to
    /// get the types of the expressions from their respective scopes.
    ///
    /// It is safe (non-cycle-causing) to use `expression_ty` here, because an outer scope can't
    /// depend on a definition from an inner scope, so we shouldn't be in-process of inferring the
    /// outer scope here.
    fn infer_parameter_definition(
        &mut self,
        parameter_with_default: &ast::ParameterWithDefault,
        definition: Definition<'db>,
    ) {
        let ast::ParameterWithDefault {
            parameter,
            default,
            range: _,
            node_index: _,
        } = parameter_with_default;
        let default_ty = default
            .as_ref()
            .map(|default| self.file_expression_type(default));
        if let Some(annotation) = parameter.annotation.as_ref() {
            let declared_ty = self.file_expression_type(annotation);
            let declared_and_inferred_ty = if let Some(default_ty) = default_ty {
                if default_ty.is_assignable_to(self.db(), declared_ty) {
                    DeclaredAndInferredType::MightBeDifferent {
                        declared_ty: declared_ty.into(),
                        inferred_ty: UnionType::from_elements(self.db(), [declared_ty, default_ty]),
                    }
                } else if (self.in_stub()
                    || self.in_function_overload_or_abstractmethod()
                    || self
                        .class_context_of_current_method()
                        .is_some_and(|class| class.is_protocol(self.db())))
                    && default
                        .as_ref()
                        .is_some_and(|d| d.is_ellipsis_literal_expr())
                {
                    DeclaredAndInferredType::AreTheSame(declared_ty)
                } else {
                    if let Some(builder) = self
                        .context
                        .report_lint(&INVALID_PARAMETER_DEFAULT, parameter_with_default)
                    {
                        builder.into_diagnostic(format_args!(
                            "Default value of type `{}` is not assignable \
                             to annotated parameter type `{}`",
                            default_ty.display(self.db()),
                            declared_ty.display(self.db())
                        ));
                    }
                    DeclaredAndInferredType::AreTheSame(declared_ty)
                }
            } else {
                DeclaredAndInferredType::AreTheSame(declared_ty)
            };
            self.add_declaration_with_binding(
                parameter.into(),
                definition,
                &declared_and_inferred_ty,
            );
        } else {
            let ty = if let Some(default_ty) = default_ty {
                UnionType::from_elements(self.db(), [Type::unknown(), default_ty])
            } else {
                Type::unknown()
            };
            self.add_binding(parameter.into(), definition, ty);
        }
    }

    /// Set initial declared/inferred types for a `*args` variadic positional parameter.
    ///
    /// The annotated type is implicitly wrapped in a homogeneous tuple.
    ///
    /// See [`infer_parameter_definition`] doc comment for some relevant observations about scopes.
    ///
    /// [`infer_parameter_definition`]: Self::infer_parameter_definition
    fn infer_variadic_positional_parameter_definition(
        &mut self,
        parameter: &ast::Parameter,
        definition: Definition<'db>,
    ) {
        if let Some(annotation) = parameter.annotation() {
            let ty = if annotation.is_starred_expr() {
                todo_type!("PEP 646")
            } else {
                let annotated_type = self.file_expression_type(annotation);
                TupleType::homogeneous(self.db(), annotated_type)
            };

            self.add_declaration_with_binding(
                parameter.into(),
                definition,
                &DeclaredAndInferredType::AreTheSame(ty),
            );
        } else {
            self.add_binding(
                parameter.into(),
                definition,
                TupleType::homogeneous(self.db(), Type::unknown()),
            );
        }
    }

    /// Set initial declared/inferred types for a `*args` variadic positional parameter.
    ///
    /// The annotated type is implicitly wrapped in a string-keyed dictionary.
    ///
    /// See [`infer_parameter_definition`] doc comment for some relevant observations about scopes.
    ///
    /// [`infer_parameter_definition`]: Self::infer_parameter_definition
    fn infer_variadic_keyword_parameter_definition(
        &mut self,
        parameter: &ast::Parameter,
        definition: Definition<'db>,
    ) {
        if let Some(annotation) = parameter.annotation() {
            let annotated_ty = self.file_expression_type(annotation);
            let ty = KnownClass::Dict.to_specialized_instance(
                self.db(),
                [KnownClass::Str.to_instance(self.db()), annotated_ty],
            );
            self.add_declaration_with_binding(
                parameter.into(),
                definition,
                &DeclaredAndInferredType::AreTheSame(ty),
            );
        } else {
            self.add_binding(
                parameter.into(),
                definition,
                KnownClass::Dict.to_specialized_instance(
                    self.db(),
                    [KnownClass::Str.to_instance(self.db()), Type::unknown()],
                ),
            );
        }
    }

    fn infer_class_definition_statement(&mut self, class: &ast::StmtClassDef) {
        self.infer_definition(class);
    }

    fn infer_class_definition(
        &mut self,
        class_node: &ast::StmtClassDef,
        definition: Definition<'db>,
    ) {
        let ast::StmtClassDef {
            range: _,
            node_index: _,
            name,
            type_params,
            decorator_list,
            arguments: _,
            body: _,
        } = class_node;

        let mut dataclass_params = None;
        let mut dataclass_transformer_params = None;
        for decorator in decorator_list {
            let decorator_ty = self.infer_decorator(decorator);
            if decorator_ty
                .into_function_literal()
                .is_some_and(|function| function.is_known(self.db(), KnownFunction::Dataclass))
            {
                dataclass_params = Some(DataclassParams::default());
                continue;
            }

            if let Type::DataclassDecorator(params) = decorator_ty {
                dataclass_params = Some(params);
                continue;
            }

            if let Type::FunctionLiteral(f) = decorator_ty {
                // We do not yet detect or flag `@dataclass_transform` applied to more than one
                // overload, or an overload and the implementation both. Nevertheless, this is not
                // allowed. We do not try to treat the offenders intelligently -- just use the
                // params of the last seen usage of `@dataclass_transform`
                let params = f
                    .iter_overloads_and_implementation(self.db())
                    .find_map(|overload| overload.dataclass_transformer_params(self.db()));
                if let Some(params) = params {
                    dataclass_params = Some(params.into());
                    continue;
                }
            }

            if let Type::DataclassTransformer(params) = decorator_ty {
                dataclass_transformer_params = Some(params);
                continue;
            }
        }

        let body_scope = self
            .index
            .node_scope(NodeWithScopeRef::Class(class_node))
            .to_scope_id(self.db(), self.file());

        let maybe_known_class = KnownClass::try_from_file_and_name(self.db(), self.file(), name);

        let class_ty = Type::from(ClassLiteral::new(
            self.db(),
            name.id.clone(),
            body_scope,
            maybe_known_class,
            dataclass_params,
            dataclass_transformer_params,
        ));

        self.add_declaration_with_binding(
            class_node.into(),
            definition,
            &DeclaredAndInferredType::AreTheSame(class_ty),
        );

        // if there are type parameters, then the keywords and bases are within that scope
        // and we don't need to run inference here
        if type_params.is_none() {
            for keyword in class_node.keywords() {
                self.infer_expression(&keyword.value);
            }

            // Inference of bases deferred in stubs
            // TODO: Only defer the references that are actually string literals, instead of
            // deferring the entire class definition if a string literal occurs anywhere in the
            // base class list.
            if self.in_stub() || class_node.bases().iter().any(contains_string_literal) {
                self.types.deferred.insert(definition);
            } else {
                for base in class_node.bases() {
                    self.infer_expression(base);
                }
            }
        }
    }

    fn infer_function_deferred(&mut self, function: &ast::StmtFunctionDef) {
        self.infer_optional_annotation_expression(
            function.returns.as_deref(),
            DeferredExpressionState::Deferred,
        );
        self.infer_parameters(function.parameters.as_ref());
    }

    fn infer_class_deferred(&mut self, class: &ast::StmtClassDef) {
        for base in class.bases() {
            self.infer_expression(base);
        }
    }

    fn infer_type_alias_definition(
        &mut self,
        type_alias: &ast::StmtTypeAlias,
        definition: Definition<'db>,
    ) {
        self.infer_expression(&type_alias.name);

        let rhs_scope = self
            .index
            .node_scope(NodeWithScopeRef::TypeAlias(type_alias))
            .to_scope_id(self.db(), self.file());

        let type_alias_ty = Type::KnownInstance(KnownInstanceType::TypeAliasType(
            TypeAliasType::PEP695(PEP695TypeAliasType::new(
                self.db(),
                &type_alias.name.as_name_expr().unwrap().id,
                rhs_scope,
            )),
        ));

        self.add_declaration_with_binding(
            type_alias.into(),
            definition,
            &DeclaredAndInferredType::AreTheSame(type_alias_ty),
        );
    }

    fn infer_if_statement(&mut self, if_statement: &ast::StmtIf) {
        let ast::StmtIf {
            range: _,
            node_index: _,
            test,
            body,
            elif_else_clauses,
        } = if_statement;

        let test_ty = self.infer_standalone_expression(test);

        if let Err(err) = test_ty.try_bool(self.db()) {
            err.report_diagnostic(&self.context, &**test);
        }

        self.infer_body(body);

        for clause in elif_else_clauses {
            let ast::ElifElseClause {
                range: _,
                node_index: _,
                test,
                body,
            } = clause;

            if let Some(test) = &test {
                let test_ty = self.infer_standalone_expression(test);

                if let Err(err) = test_ty.try_bool(self.db()) {
                    err.report_diagnostic(&self.context, test);
                }
            }

            self.infer_body(body);
        }
    }

    fn infer_try_statement(&mut self, try_statement: &ast::StmtTry) {
        let ast::StmtTry {
            range: _,
            node_index: _,
            body,
            handlers,
            orelse,
            finalbody,
            is_star: _,
        } = try_statement;

        self.infer_body(body);

        for handler in handlers {
            let ast::ExceptHandler::ExceptHandler(handler) = handler;
            let ast::ExceptHandlerExceptHandler {
                type_: handled_exceptions,
                name: symbol_name,
                body,
                range: _,
                node_index: _,
            } = handler;

            // If `symbol_name` is `Some()` and `handled_exceptions` is `None`,
            // it's invalid syntax (something like `except as e:`).
            // However, it's obvious that the user *wanted* `e` to be bound here,
            // so we'll have created a definition in the semantic-index stage anyway.
            if symbol_name.is_some() {
                self.infer_definition(handler);
            } else {
                self.infer_exception(handled_exceptions.as_deref(), try_statement.is_star);
            }

            self.infer_body(body);
        }

        self.infer_body(orelse);
        self.infer_body(finalbody);
    }

    fn infer_with_statement(&mut self, with_statement: &ast::StmtWith) {
        let ast::StmtWith {
            range: _,
            node_index: _,
            is_async,
            items,
            body,
        } = with_statement;
        for item in items {
            let target = item.optional_vars.as_deref();
            if let Some(target) = target {
                self.infer_target(target, &item.context_expr, |builder, context_expr| {
                    // TODO: `infer_with_statement_definition` reports a diagnostic if `ctx_manager_ty` isn't a context manager
                    //  but only if the target is a name. We should report a diagnostic here if the target isn't a name:
                    //  `with not_context_manager as a.x: ...
                    builder
                        .infer_standalone_expression(context_expr)
                        .enter(builder.db())
                });
            } else {
                // Call into the context expression inference to validate that it evaluates
                // to a valid context manager.
                let context_expression_ty = self.infer_expression(&item.context_expr);
                self.infer_context_expression(&item.context_expr, context_expression_ty, *is_async);
                self.infer_optional_expression(target);
            }
        }

        self.infer_body(body);
    }

    fn infer_with_item_definition(
        &mut self,
        with_item: &WithItemDefinitionKind<'db>,
        definition: Definition<'db>,
    ) {
        let context_expr = with_item.context_expr(self.module());
        let target = with_item.target(self.module());

        let target_ty = if with_item.is_async() {
            let _context_expr_ty = self.infer_standalone_expression(context_expr);
            todo_type!("async `with` statement")
        } else {
            match with_item.target_kind() {
                TargetKind::Sequence(unpack_position, unpack) => {
                    let unpacked = infer_unpack_types(self.db(), unpack);
                    let target_ast_id = target.scoped_expression_id(self.db(), self.scope());
                    if unpack_position == UnpackPosition::First {
                        self.context.extend(unpacked.diagnostics());
                    }
                    unpacked.expression_type(target_ast_id)
                }
                TargetKind::Single => {
                    let context_expr_ty = self.infer_standalone_expression(context_expr);
                    self.infer_context_expression(
                        context_expr,
                        context_expr_ty,
                        with_item.is_async(),
                    )
                }
            }
        };

        self.store_expression_type(target, target_ty);
        self.add_binding(target.into(), definition, target_ty);
    }

    /// Infers the type of a context expression (`with expr`) and returns the target's type
    ///
    /// Returns [`Type::unknown`] if the context expression doesn't implement the context manager protocol.
    ///
    /// ## Terminology
    /// See [PEP343](https://peps.python.org/pep-0343/#standard-terminology).
    fn infer_context_expression(
        &mut self,
        context_expression: &ast::Expr,
        context_expression_type: Type<'db>,
        is_async: bool,
    ) -> Type<'db> {
        // TODO: Handle async with statements (they use `aenter` and `aexit`)
        if is_async {
            return todo_type!("async `with` statement");
        }

        context_expression_type
            .try_enter(self.db())
            .unwrap_or_else(|err| {
                err.report_diagnostic(
                    &self.context,
                    context_expression_type,
                    context_expression.into(),
                );
                err.fallback_enter_type(self.db())
            })
    }

    fn infer_exception(&mut self, node: Option<&ast::Expr>, is_star: bool) -> Type<'db> {
        fn extract_tuple_specialization<'db>(db: &'db dyn Db, ty: Type<'db>) -> Option<Type<'db>> {
            let class = ty.into_nominal_instance()?.class;
            if !class.is_known(db, KnownClass::Tuple) {
                return None;
            }
            let ClassType::Generic(class) = class else {
                return None;
            };
            let specialization = class.specialization(db).types(db)[0];
            let specialization_instance = specialization.to_instance(db)?;

            specialization_instance
                .is_assignable_to(db, KnownClass::BaseException.to_instance(db))
                .then_some(specialization_instance)
        }

        // If there is no handled exception, it's invalid syntax;
        // a diagnostic will have already been emitted
        let node_ty = node.map_or(Type::unknown(), |ty| self.infer_expression(ty));
        let type_base_exception = KnownClass::BaseException.to_subclass_of(self.db());

        // If it's an `except*` handler, this won't actually be the type of the bound symbol;
        // it will actually be the type of the generic parameters to `BaseExceptionGroup` or `ExceptionGroup`.
        let symbol_ty = if let Type::Tuple(tuple) = node_ty {
            let mut builder = UnionBuilder::new(self.db());
            for element in tuple.tuple(self.db()).all_elements() {
                builder = builder.add(
                    if element.is_assignable_to(self.db(), type_base_exception) {
                        element.to_instance(self.db()).expect(
                            "`Type::to_instance()` should always return `Some()` \
                                if called on a type assignable to `type[BaseException]`",
                        )
                    } else {
                        if let Some(node) = node {
                            report_invalid_exception_caught(&self.context, node, element);
                        }
                        Type::unknown()
                    },
                );
            }
            builder.build()
        } else if node_ty.is_assignable_to(self.db(), type_base_exception) {
            node_ty.to_instance(self.db()).expect(
                "`Type::to_instance()` should always return `Some()` \
                    if called on a type assignable to `type[BaseException]`",
            )
        } else if node_ty.is_assignable_to(
            self.db(),
            TupleType::homogeneous(self.db(), type_base_exception),
        ) {
            extract_tuple_specialization(self.db(), node_ty)
                .unwrap_or_else(|| KnownClass::BaseException.to_instance(self.db()))
        } else if node_ty.is_assignable_to(
            self.db(),
            UnionType::from_elements(
                self.db(),
                [
                    type_base_exception,
                    TupleType::homogeneous(self.db(), type_base_exception),
                ],
            ),
        ) {
            KnownClass::BaseException.to_instance(self.db())
        } else {
            if let Some(node) = node {
                report_invalid_exception_caught(&self.context, node, node_ty);
            }
            Type::unknown()
        };

        if is_star {
            let class = if symbol_ty
                .is_subtype_of(self.db(), KnownClass::Exception.to_instance(self.db()))
            {
                KnownClass::ExceptionGroup
            } else {
                KnownClass::BaseExceptionGroup
            };
            class.to_specialized_instance(self.db(), [symbol_ty])
        } else {
            symbol_ty
        }
    }

    fn infer_except_handler_definition(
        &mut self,
        except_handler_definition: &ExceptHandlerDefinitionKind,
        definition: Definition<'db>,
    ) {
        let symbol_ty = self.infer_exception(
            except_handler_definition.handled_exceptions(self.module()),
            except_handler_definition.is_star(),
        );

        self.add_binding(
            except_handler_definition.node(self.module()).into(),
            definition,
            symbol_ty,
        );
    }

    fn infer_typevar_definition(
        &mut self,
        node: &ast::TypeParamTypeVar,
        definition: Definition<'db>,
    ) {
        let ast::TypeParamTypeVar {
            range: _,
            node_index: _,
            name,
            bound,
            default,
        } = node;
        let bound_or_constraint = match bound.as_deref() {
            Some(expr @ ast::Expr::Tuple(ast::ExprTuple { elts, .. })) => {
                if elts.len() < 2 {
                    if let Some(builder) = self
                        .context
                        .report_lint(&INVALID_TYPE_VARIABLE_CONSTRAINTS, expr)
                    {
                        builder.into_diagnostic("TypeVar must have at least two constrained types");
                    }
                    self.infer_expression(expr);
                    None
                } else {
                    // We don't use UnionType::from_elements or UnionBuilder here, because we don't
                    // want to simplify the list of constraints like we do with the elements of an
                    // actual union type.
                    // TODO: Consider using a new `OneOfType` connective here instead, since that
                    // more accurately represents the actual semantics of typevar constraints.
                    let elements = UnionType::new(
                        self.db(),
                        elts.iter()
                            .map(|expr| self.infer_type_expression(expr))
                            .collect::<Box<[_]>>(),
                    );
                    let constraints = TypeVarBoundOrConstraints::Constraints(elements);
                    // But when we construct an actual union type for the constraint expression as
                    // a whole, we do use UnionType::from_elements to maintain the invariant that
                    // all union types are simplified.
                    self.store_expression_type(
                        expr,
                        UnionType::from_elements(self.db(), elements.elements(self.db())),
                    );
                    Some(constraints)
                }
            }
            Some(expr) => Some(TypeVarBoundOrConstraints::UpperBound(
                self.infer_type_expression(expr),
            )),
            None => None,
        };
        let default_ty = self.infer_optional_type_expression(default.as_deref());
        let ty = Type::KnownInstance(KnownInstanceType::TypeVar(TypeVarInstance::new(
            self.db(),
            name.id.clone(),
            Some(definition),
            bound_or_constraint,
            TypeVarVariance::Invariant, // TODO: infer this
            default_ty,
            TypeVarKind::Pep695,
        )));
        self.add_declaration_with_binding(
            node.into(),
            definition,
            &DeclaredAndInferredType::AreTheSame(ty),
        );
    }

    fn infer_paramspec_definition(
        &mut self,
        node: &ast::TypeParamParamSpec,
        definition: Definition<'db>,
    ) {
        let ast::TypeParamParamSpec {
            range: _,
            node_index: _,
            name: _,
            default,
        } = node;
        self.infer_optional_expression(default.as_deref());
        let pep_695_todo = Type::Dynamic(DynamicType::TodoPEP695ParamSpec);
        self.add_declaration_with_binding(
            node.into(),
            definition,
            &DeclaredAndInferredType::AreTheSame(pep_695_todo),
        );
    }

    fn infer_typevartuple_definition(
        &mut self,
        node: &ast::TypeParamTypeVarTuple,
        definition: Definition<'db>,
    ) {
        let ast::TypeParamTypeVarTuple {
            range: _,
            node_index: _,
            name: _,
            default,
        } = node;
        self.infer_optional_expression(default.as_deref());
        let pep_695_todo = todo_type!("PEP-695 TypeVarTuple definition types");
        self.add_declaration_with_binding(
            node.into(),
            definition,
            &DeclaredAndInferredType::AreTheSame(pep_695_todo),
        );
    }

    fn infer_match_statement(&mut self, match_statement: &ast::StmtMatch) {
        let ast::StmtMatch {
            range: _,
            node_index: _,
            subject,
            cases,
        } = match_statement;

        self.infer_standalone_expression(subject);

        for case in cases {
            let ast::MatchCase {
                range: _,
                node_index: _,
                body,
                pattern,
                guard,
            } = case;
            self.infer_match_pattern(pattern);

            if let Some(guard) = guard.as_deref() {
                let guard_ty = self.infer_standalone_expression(guard);

                if let Err(err) = guard_ty.try_bool(self.db()) {
                    err.report_diagnostic(&self.context, guard);
                }
            }

            self.infer_body(body);
        }
    }

    fn infer_match_pattern_definition(
        &mut self,
        pattern: &ast::Pattern,
        _index: u32,
        definition: Definition<'db>,
    ) {
        // TODO(dhruvmanila): The correct way to infer types here is to perform structural matching
        // against the subject expression type (which we can query via `infer_expression_types`)
        // and extract the type at the `index` position if the pattern matches. This will be
        // similar to the logic in `self.infer_assignment_definition`.
        self.add_binding(
            pattern.into(),
            definition,
            todo_type!("`match` pattern definition types"),
        );
    }

    fn infer_match_pattern(&mut self, pattern: &ast::Pattern) {
        // We need to create a standalone expression for each arm of a match statement, since they
        // can introduce constraints on the match subject. (Or more accurately, for the match arm's
        // pattern, since its the pattern that introduces any constraints, not the body.) Ideally,
        // that standalone expression would wrap the match arm's pattern as a whole. But a
        // standalone expression can currently only wrap an ast::Expr, which patterns are not. So,
        // we need to choose an Expr that can “stand in” for the pattern, which we can wrap in a
        // standalone expression.
        //
        // That said, when inferring the type of a standalone expression, we don't have access to
        // its parent or sibling nodes.  That means, for instance, that in a class pattern, where
        // we are currently using the class name as the standalone expression, we do not have
        // access to the class pattern's arguments in the standalone expression inference scope.
        // At the moment, we aren't trying to do anything with those arguments when creating a
        // narrowing constraint for the pattern.  But in the future, if we do, we will have to
        // either wrap those arguments in their own standalone expressions, or update Expression to
        // be able to wrap other AST node types besides just ast::Expr.
        //
        // This function is only called for the top-level pattern of a match arm, and is
        // responsible for inferring the standalone expression for each supported pattern type. It
        // then hands off to `infer_nested_match_pattern` for any subexpressions and subpatterns,
        // where we do NOT have any additional standalone expressions to infer through.
        //
        // TODO(dhruvmanila): Add a Salsa query for inferring pattern types and matching against
        // the subject expression: https://github.com/astral-sh/ruff/pull/13147#discussion_r1739424510
        match pattern {
            ast::Pattern::MatchValue(match_value) => {
                self.infer_standalone_expression(&match_value.value);
            }
            ast::Pattern::MatchClass(match_class) => {
                let ast::PatternMatchClass {
                    range: _,
                    node_index: _,
                    cls,
                    arguments,
                } = match_class;
                for pattern in &arguments.patterns {
                    self.infer_nested_match_pattern(pattern);
                }
                for keyword in &arguments.keywords {
                    self.infer_nested_match_pattern(&keyword.pattern);
                }
                self.infer_standalone_expression(cls);
            }
            ast::Pattern::MatchOr(match_or) => {
                for pattern in &match_or.patterns {
                    self.infer_match_pattern(pattern);
                }
            }
            _ => {
                self.infer_nested_match_pattern(pattern);
            }
        }
    }

    fn infer_nested_match_pattern(&mut self, pattern: &ast::Pattern) {
        match pattern {
            ast::Pattern::MatchValue(match_value) => {
                self.infer_expression(&match_value.value);
            }
            ast::Pattern::MatchSequence(match_sequence) => {
                for pattern in &match_sequence.patterns {
                    self.infer_nested_match_pattern(pattern);
                }
            }
            ast::Pattern::MatchMapping(match_mapping) => {
                let ast::PatternMatchMapping {
                    range: _,
                    node_index: _,
                    keys,
                    patterns,
                    rest: _,
                } = match_mapping;
                for key in keys {
                    self.infer_expression(key);
                }
                for pattern in patterns {
                    self.infer_nested_match_pattern(pattern);
                }
            }
            ast::Pattern::MatchClass(match_class) => {
                let ast::PatternMatchClass {
                    range: _,
                    node_index: _,
                    cls,
                    arguments,
                } = match_class;
                for pattern in &arguments.patterns {
                    self.infer_nested_match_pattern(pattern);
                }
                for keyword in &arguments.keywords {
                    self.infer_nested_match_pattern(&keyword.pattern);
                }
                self.infer_expression(cls);
            }
            ast::Pattern::MatchAs(match_as) => {
                if let Some(pattern) = &match_as.pattern {
                    self.infer_nested_match_pattern(pattern);
                }
            }
            ast::Pattern::MatchOr(match_or) => {
                for pattern in &match_or.patterns {
                    self.infer_nested_match_pattern(pattern);
                }
            }
            ast::Pattern::MatchStar(_) | ast::Pattern::MatchSingleton(_) => {}
        }
    }

    fn infer_assignment_statement(&mut self, assignment: &ast::StmtAssign) {
        let ast::StmtAssign {
            range: _,
            node_index: _,
            targets,
            value,
        } = assignment;

        for target in targets {
            self.infer_target(target, value, |builder, value_expr| {
                builder.infer_standalone_expression(value_expr)
            });
        }
    }

    /// Infer the (definition) types involved in a `target` expression.
    ///
    /// This is used for assignment statements, for statements, etc. with a single or multiple
    /// targets (unpacking). If `target` is an attribute expression, we check that the assignment
    /// is valid. For 'target's that are definitions, this check happens elsewhere.
    ///
    /// The `infer_value_expr` function is used to infer the type of the `value` expression which
    /// are not `Name` expressions. The returned type is the one that is eventually assigned to the
    /// `target`.
    fn infer_target<F>(&mut self, target: &ast::Expr, value: &ast::Expr, infer_value_expr: F)
    where
        F: Fn(&mut TypeInferenceBuilder<'db, '_>, &ast::Expr) -> Type<'db>,
    {
        let assigned_ty = match target {
            ast::Expr::Name(_) => None,
            _ => Some(infer_value_expr(self, value)),
        };
        self.infer_target_impl(target, assigned_ty);
    }

    /// Make sure that the attribute assignment `obj.attribute = value` is valid.
    ///
    /// `target` is the node for the left-hand side, `object_ty` is the type of `obj`, `attribute` is
    /// the name of the attribute being assigned, and `value_ty` is the type of the right-hand side of
    /// the assignment. If the assignment is invalid, emit diagnostics.
    fn validate_attribute_assignment(
        &mut self,
        target: &ast::ExprAttribute,
        object_ty: Type<'db>,
        attribute: &str,
        value_ty: Type<'db>,
        emit_diagnostics: bool,
    ) -> bool {
        let db = self.db();

        let ensure_assignable_to = |attr_ty| -> bool {
            let assignable = value_ty.is_assignable_to(db, attr_ty);
            if !assignable && emit_diagnostics {
                report_invalid_attribute_assignment(
                    &self.context,
                    target.into(),
                    attr_ty,
                    value_ty,
                    attribute,
                );
            }
            assignable
        };

        match object_ty {
            Type::Union(union) => {
                if union.elements(self.db()).iter().all(|elem| {
                    self.validate_attribute_assignment(target, *elem, attribute, value_ty, false)
                }) {
                    true
                } else {
                    // TODO: This is not a very helpful error message, as it does not include the underlying reason
                    // why the assignment is invalid. This would be a good use case for sub-diagnostics.
                    if emit_diagnostics {
                        if let Some(builder) = self.context.report_lint(&INVALID_ASSIGNMENT, target)
                        {
                            builder.into_diagnostic(format_args!(
                                "Object of type `{}` is not assignable \
                                 to attribute `{attribute}` on type `{}`",
                                value_ty.display(self.db()),
                                object_ty.display(self.db()),
                            ));
                        }
                    }

                    false
                }
            }

            Type::Intersection(intersection) => {
                // TODO: Handle negative intersection elements
                if intersection.positive(db).iter().any(|elem| {
                    self.validate_attribute_assignment(target, *elem, attribute, value_ty, false)
                }) {
                    true
                } else {
                    if emit_diagnostics {
                        if let Some(builder) = self.context.report_lint(&INVALID_ASSIGNMENT, target)
                        {
                            // TODO: same here, see above
                            builder.into_diagnostic(format_args!(
                                "Object of type `{}` is not assignable \
                                 to attribute `{attribute}` on type `{}`",
                                value_ty.display(self.db()),
                                object_ty.display(self.db()),
                            ));
                        }
                    }
                    false
                }
            }

            // Super instances do not allow attribute assignment
            Type::NominalInstance(instance) if instance.class.is_known(db, KnownClass::Super) => {
                if emit_diagnostics {
                    if let Some(builder) = self.context.report_lint(&INVALID_ASSIGNMENT, target) {
                        builder.into_diagnostic(format_args!(
                            "Cannot assign to attribute `{attribute}` on type `{}`",
                            object_ty.display(self.db()),
                        ));
                    }
                }
                false
            }
            Type::BoundSuper(_) => {
                if emit_diagnostics {
                    if let Some(builder) = self.context.report_lint(&INVALID_ASSIGNMENT, target) {
                        builder.into_diagnostic(format_args!(
                            "Cannot assign to attribute `{attribute}` on type `{}`",
                            object_ty.display(self.db()),
                        ));
                    }
                }
                false
            }

            Type::Dynamic(..) | Type::Never => true,

            Type::NominalInstance(..)
            | Type::ProtocolInstance(_)
            | Type::BooleanLiteral(..)
            | Type::IntLiteral(..)
            | Type::StringLiteral(..)
            | Type::BytesLiteral(..)
            | Type::LiteralString
            | Type::Tuple(..)
            | Type::SpecialForm(..)
            | Type::KnownInstance(..)
            | Type::PropertyInstance(..)
            | Type::FunctionLiteral(..)
            | Type::Callable(..)
            | Type::BoundMethod(_)
            | Type::MethodWrapper(_)
            | Type::WrapperDescriptor(_)
            | Type::DataclassDecorator(_)
            | Type::DataclassTransformer(_)
            | Type::TypeVar(..)
            | Type::AlwaysTruthy
            | Type::AlwaysFalsy
            | Type::TypeIs(_) => {
                let is_read_only = || {
                    let dataclass_params = match object_ty {
                        Type::NominalInstance(instance) => match instance.class {
                            ClassType::NonGeneric(cls) => cls.dataclass_params(self.db()),
                            ClassType::Generic(cls) => {
                                cls.origin(self.db()).dataclass_params(self.db())
                            }
                        },
                        _ => None,
                    };

                    dataclass_params.is_some_and(|params| params.contains(DataclassParams::FROZEN))
                };

                match object_ty.class_member(db, attribute.into()) {
                    meta_attr @ PlaceAndQualifiers { .. } if meta_attr.is_class_var() => {
                        if emit_diagnostics {
                            if let Some(builder) =
                                self.context.report_lint(&INVALID_ATTRIBUTE_ACCESS, target)
                            {
                                builder.into_diagnostic(format_args!(
                                    "Cannot assign to ClassVar `{attribute}` \
                                     from an instance of type `{ty}`",
                                    ty = object_ty.display(self.db()),
                                ));
                            }
                        }
                        false
                    }
                    PlaceAndQualifiers {
                        place: Place::Type(meta_attr_ty, meta_attr_boundness),
                        qualifiers: _,
                    } => {
                        if is_read_only() {
                            if emit_diagnostics {
                                if let Some(builder) =
                                    self.context.report_lint(&INVALID_ASSIGNMENT, target)
                                {
                                    builder.into_diagnostic(format_args!(
                                        "Property `{attribute}` defined in `{ty}` is read-only",
                                        ty = object_ty.display(self.db()),
                                    ));
                                }
                            }
                            false
                        } else {
                            let assignable_to_meta_attr = if let Place::Type(meta_dunder_set, _) =
                                meta_attr_ty.class_member(db, "__set__".into()).place
                            {
                                let successful_call = meta_dunder_set
                                    .try_call(
                                        db,
                                        &CallArgumentTypes::positional([
                                            meta_attr_ty,
                                            object_ty,
                                            value_ty,
                                        ]),
                                    )
                                    .is_ok();

                                if !successful_call && emit_diagnostics {
                                    if let Some(builder) =
                                        self.context.report_lint(&INVALID_ASSIGNMENT, target)
                                    {
                                        // TODO: Here, it would be nice to emit an additional diagnostic that explains why the call failed
                                        builder.into_diagnostic(format_args!(
                                            "Invalid assignment to data descriptor attribute \
                                         `{attribute}` on type `{}` with custom `__set__` method",
                                            object_ty.display(db)
                                        ));
                                    }
                                }

                                successful_call
                            } else {
                                ensure_assignable_to(meta_attr_ty)
                            };

                            let assignable_to_instance_attribute = if meta_attr_boundness
                                == Boundness::PossiblyUnbound
                            {
                                let (assignable, boundness) =
                                    if let Place::Type(instance_attr_ty, instance_attr_boundness) =
                                        object_ty.instance_member(db, attribute).place
                                    {
                                        (
                                            ensure_assignable_to(instance_attr_ty),
                                            instance_attr_boundness,
                                        )
                                    } else {
                                        (true, Boundness::PossiblyUnbound)
                                    };

                                if boundness == Boundness::PossiblyUnbound {
                                    report_possibly_unbound_attribute(
                                        &self.context,
                                        target,
                                        attribute,
                                        object_ty,
                                    );
                                }

                                assignable
                            } else {
                                true
                            };

                            assignable_to_meta_attr && assignable_to_instance_attribute
                        }
                    }

                    PlaceAndQualifiers {
                        place: Place::Unbound,
                        ..
                    } => {
                        if let Place::Type(instance_attr_ty, instance_attr_boundness) =
                            object_ty.instance_member(db, attribute).place
                        {
                            if instance_attr_boundness == Boundness::PossiblyUnbound {
                                report_possibly_unbound_attribute(
                                    &self.context,
                                    target,
                                    attribute,
                                    object_ty,
                                );
                            }

                            if is_read_only() {
                                if emit_diagnostics {
                                    if let Some(builder) =
                                        self.context.report_lint(&INVALID_ASSIGNMENT, target)
                                    {
                                        builder.into_diagnostic(format_args!(
                                            "Property `{attribute}` defined in `{ty}` is read-only",
                                            ty = object_ty.display(self.db()),
                                        ));
                                    }
                                }
                                false
                            } else {
                                ensure_assignable_to(instance_attr_ty)
                            }
                        } else {
                            let result = object_ty.try_call_dunder_with_policy(
                                db,
                                "__setattr__",
                                &mut CallArgumentTypes::positional([
                                    Type::StringLiteral(StringLiteralType::new(
                                        db,
                                        Box::from(attribute),
                                    )),
                                    value_ty,
                                ]),
                                MemberLookupPolicy::MRO_NO_OBJECT_FALLBACK,
                            );

                            match result {
                                Ok(_) | Err(CallDunderError::PossiblyUnbound(_)) => true,
                                Err(CallDunderError::CallError(..)) => {
                                    if emit_diagnostics {
                                        if let Some(builder) =
                                            self.context.report_lint(&UNRESOLVED_ATTRIBUTE, target)
                                        {
                                            builder.into_diagnostic(format_args!(
                                                "Can not assign object of `{}` to attribute \
                                                 `{attribute}` on type `{}` with \
                                                 custom `__setattr__` method.",
                                                value_ty.display(db),
                                                object_ty.display(db)
                                            ));
                                        }
                                    }
                                    false
                                }
                                Err(CallDunderError::MethodNotAvailable) => {
                                    if emit_diagnostics {
                                        if let Some(builder) =
                                            self.context.report_lint(&UNRESOLVED_ATTRIBUTE, target)
                                        {
                                            builder.into_diagnostic(format_args!(
                                                "Unresolved attribute `{}` on type `{}`.",
                                                attribute,
                                                object_ty.display(db)
                                            ));
                                        }
                                    }

                                    false
                                }
                            }
                        }
                    }
                }
            }

            Type::ClassLiteral(..) | Type::GenericAlias(..) | Type::SubclassOf(..) => {
                match object_ty.class_member(db, attribute.into()) {
                    PlaceAndQualifiers {
                        place: Place::Type(meta_attr_ty, meta_attr_boundness),
                        qualifiers: _,
                    } => {
                        let assignable_to_meta_attr = if let Place::Type(meta_dunder_set, _) =
                            meta_attr_ty.class_member(db, "__set__".into()).place
                        {
                            let successful_call = meta_dunder_set
                                .try_call(
                                    db,
                                    &CallArgumentTypes::positional([
                                        meta_attr_ty,
                                        object_ty,
                                        value_ty,
                                    ]),
                                )
                                .is_ok();

                            if !successful_call && emit_diagnostics {
                                if let Some(builder) =
                                    self.context.report_lint(&INVALID_ASSIGNMENT, target)
                                {
                                    // TODO: Here, it would be nice to emit an additional diagnostic that explains why the call failed
                                    builder.into_diagnostic(format_args!(
                                        "Invalid assignment to data descriptor attribute \
                                         `{attribute}` on type `{}` with custom `__set__` method",
                                        object_ty.display(db)
                                    ));
                                }
                            }

                            successful_call
                        } else {
                            ensure_assignable_to(meta_attr_ty)
                        };

                        let assignable_to_class_attr = if meta_attr_boundness
                            == Boundness::PossiblyUnbound
                        {
                            let (assignable, boundness) =
                                if let Place::Type(class_attr_ty, class_attr_boundness) = object_ty
                                    .find_name_in_mro(db, attribute)
                                    .expect("called on Type::ClassLiteral or Type::SubclassOf")
                                    .place
                                {
                                    (ensure_assignable_to(class_attr_ty), class_attr_boundness)
                                } else {
                                    (true, Boundness::PossiblyUnbound)
                                };

                            if boundness == Boundness::PossiblyUnbound {
                                report_possibly_unbound_attribute(
                                    &self.context,
                                    target,
                                    attribute,
                                    object_ty,
                                );
                            }

                            assignable
                        } else {
                            true
                        };

                        assignable_to_meta_attr && assignable_to_class_attr
                    }
                    PlaceAndQualifiers {
                        place: Place::Unbound,
                        ..
                    } => {
                        if let Place::Type(class_attr_ty, class_attr_boundness) = object_ty
                            .find_name_in_mro(db, attribute)
                            .expect("called on Type::ClassLiteral or Type::SubclassOf")
                            .place
                        {
                            if class_attr_boundness == Boundness::PossiblyUnbound {
                                report_possibly_unbound_attribute(
                                    &self.context,
                                    target,
                                    attribute,
                                    object_ty,
                                );
                            }

                            ensure_assignable_to(class_attr_ty)
                        } else {
                            let attribute_is_bound_on_instance =
                                object_ty.to_instance(self.db()).is_some_and(|instance| {
                                    !instance
                                        .instance_member(self.db(), attribute)
                                        .place
                                        .is_unbound()
                                });

                            // Attribute is declared or bound on instance. Forbid access from the class object
                            if emit_diagnostics {
                                if attribute_is_bound_on_instance {
                                    if let Some(builder) =
                                        self.context.report_lint(&INVALID_ATTRIBUTE_ACCESS, target)
                                    {
                                        builder.into_diagnostic(format_args!(
                                            "Cannot assign to instance attribute \
                                             `{attribute}` from the class object `{ty}`",
                                            ty = object_ty.display(self.db()),
                                        ));
                                    }
                                } else {
                                    if let Some(builder) =
                                        self.context.report_lint(&UNRESOLVED_ATTRIBUTE, target)
                                    {
                                        builder.into_diagnostic(format_args!(
                                            "Unresolved attribute `{}` on type `{}`.",
                                            attribute,
                                            object_ty.display(db)
                                        ));
                                    }
                                }
                            }

                            false
                        }
                    }
                }
            }

            Type::ModuleLiteral(module) => {
                if let Place::Type(attr_ty, _) = module.static_member(db, attribute) {
                    let assignable = value_ty.is_assignable_to(db, attr_ty);
                    if assignable {
                        true
                    } else {
                        if emit_diagnostics {
                            report_invalid_attribute_assignment(
                                &self.context,
                                target.into(),
                                attr_ty,
                                value_ty,
                                attribute,
                            );
                        }
                        false
                    }
                } else {
                    if emit_diagnostics {
                        if let Some(builder) =
                            self.context.report_lint(&UNRESOLVED_ATTRIBUTE, target)
                        {
                            builder.into_diagnostic(format_args!(
                                "Unresolved attribute `{}` on type `{}`.",
                                attribute,
                                object_ty.display(db)
                            ));
                        }
                    }

                    false
                }
            }
        }
    }

    fn infer_target_impl(&mut self, target: &ast::Expr, assigned_ty: Option<Type<'db>>) {
        match target {
            ast::Expr::Name(name) => self.infer_definition(name),
            ast::Expr::List(ast::ExprList { elts, .. })
            | ast::Expr::Tuple(ast::ExprTuple { elts, .. }) => {
                let mut assigned_tys = match assigned_ty {
                    Some(Type::Tuple(tuple)) => Either::Left(tuple.tuple(self.db()).all_elements()),
                    Some(_) | None => Either::Right(std::iter::empty()),
                };

                for element in elts {
                    self.infer_target_impl(element, assigned_tys.next());
                }
            }
            ast::Expr::Attribute(
                attr_expr @ ast::ExprAttribute {
                    value: object,
                    ctx: ExprContext::Store,
                    attr,
                    ..
                },
            ) => {
                self.store_expression_type(target, assigned_ty.unwrap_or(Type::unknown()));

                let object_ty = self.infer_expression(object);

                if let Some(assigned_ty) = assigned_ty {
                    self.validate_attribute_assignment(
                        attr_expr,
                        object_ty,
                        attr.id(),
                        assigned_ty,
                        true,
                    );
                }
            }
            _ => {
                // TODO: Remove this once we handle all possible assignment targets.
                self.infer_expression(target);
            }
        }
    }

    fn infer_assignment_definition(
        &mut self,
        assignment: &AssignmentDefinitionKind<'db>,
        definition: Definition<'db>,
    ) {
        let value = assignment.value(self.module());
        let target = assignment.target(self.module());

        let mut target_ty = match assignment.target_kind() {
            TargetKind::Sequence(unpack_position, unpack) => {
                let unpacked = infer_unpack_types(self.db(), unpack);
                // Only copy the diagnostics if this is the first assignment to avoid duplicating the
                // unpack assignments.
                if unpack_position == UnpackPosition::First {
                    self.context.extend(unpacked.diagnostics());
                }

                let target_ast_id = target.scoped_expression_id(self.db(), self.scope());
                unpacked.expression_type(target_ast_id)
            }
            TargetKind::Single => {
                let value_ty = self.infer_standalone_expression(value);

                // `TYPE_CHECKING` is a special variable that should only be assigned `False`
                // at runtime, but is always considered `True` in type checking.
                // See mdtest/known_constants.md#user-defined-type_checking for details.
                if target.as_name_expr().map(|name| name.id.as_str()) == Some("TYPE_CHECKING") {
                    if !matches!(
                        value.as_boolean_literal_expr(),
                        Some(ast::ExprBooleanLiteral { value: false, .. })
                    ) {
                        report_invalid_type_checking_constant(&self.context, target.into());
                    }
                    Type::BooleanLiteral(true)
                } else if self.in_stub() && value.is_ellipsis_literal_expr() {
                    Type::unknown()
                } else {
                    value_ty
                }
            }
        };

        if let Some(special_form) = target.as_name_expr().and_then(|name| {
            SpecialFormType::try_from_file_and_name(self.db(), self.file(), &name.id)
        }) {
            target_ty = Type::SpecialForm(special_form);
        }

        self.store_expression_type(target, target_ty);
        self.add_binding(target.into(), definition, target_ty);
    }

    fn infer_annotated_assignment_statement(&mut self, assignment: &ast::StmtAnnAssign) {
        if assignment.target.is_name_expr() {
            self.infer_definition(assignment);
        } else {
            // Non-name assignment targets are inferred as ordinary expressions, not definitions.
            let ast::StmtAnnAssign {
                range: _,
                node_index: _,
                annotation,
                value,
                target,
                simple: _,
            } = assignment;
            let annotated =
                self.infer_annotation_expression(annotation, DeferredExpressionState::None);
            self.infer_optional_expression(value.as_deref());

            // If we have an annotated assignment like `self.attr: int = 1`, we still need to
            // do type inference on the `self.attr` target to get types for all sub-expressions.
            self.infer_expression(target);

            // But here we explicitly overwrite the type for the overall `self.attr` node with
            // the annotated type. We do no use `store_expression_type` here, because it checks
            // that no type has been stored for the expression before.
            let expr_id = target.scoped_expression_id(self.db(), self.scope());
            self.types
                .expressions
                .insert(expr_id, annotated.inner_type());
        }
    }

    /// Infer the types in an annotated assignment definition.
    fn infer_annotated_assignment_definition(
        &mut self,
        assignment: &'db AnnotatedAssignmentDefinitionKind,
        definition: Definition<'db>,
    ) {
        let annotation = assignment.annotation(self.module());
        let target = assignment.target(self.module());
        let value = assignment.value(self.module());

        let mut declared_ty = self.infer_annotation_expression(
            annotation,
            DeferredExpressionState::from(self.defer_annotations()),
        );

        if target
            .as_name_expr()
            .is_some_and(|name| &name.id == "TYPE_CHECKING")
        {
            if !KnownClass::Bool
                .to_instance(self.db())
                .is_assignable_to(self.db(), declared_ty.inner_type())
            {
                // annotation not assignable from `bool` is an error
                report_invalid_type_checking_constant(&self.context, target.into());
            } else if self.in_stub()
                && value
                    .as_ref()
                    .is_none_or(|value| value.is_ellipsis_literal_expr())
            {
                // stub file assigning nothing or `...` is fine
            } else if !matches!(
                value
                    .as_ref()
                    .and_then(|value| value.as_boolean_literal_expr()),
                Some(ast::ExprBooleanLiteral { value: false, .. })
            ) {
                // otherwise, assigning something other than `False` is an error
                report_invalid_type_checking_constant(&self.context, target.into());
            }
            declared_ty.inner = Type::BooleanLiteral(true);
        }

        // Handle various singletons.
        if let Type::NominalInstance(instance) = declared_ty.inner_type() {
            if instance.class.is_known(self.db(), KnownClass::SpecialForm) {
                if let Some(name_expr) = target.as_name_expr() {
                    if let Some(special_form) = SpecialFormType::try_from_file_and_name(
                        self.db(),
                        self.file(),
                        &name_expr.id,
                    ) {
                        declared_ty.inner = Type::SpecialForm(special_form);
                    }
                }
            }
        }

        // If the target of an assignment is not one of the place expressions we support,
        // then they are not definitions, so we can only be here if the target is in a form supported as a place expression.
        // In this case, we can simply store types in `target` below, instead of calling `infer_expression` (which would return `Never`).
        debug_assert!(PlaceExpr::try_from(target).is_ok());

        if let Some(value) = value {
            let inferred_ty = self.infer_expression(value);
            let inferred_ty = if target
                .as_name_expr()
                .is_some_and(|name| &name.id == "TYPE_CHECKING")
            {
                Type::BooleanLiteral(true)
            } else if self.in_stub() && value.is_ellipsis_literal_expr() {
                declared_ty.inner_type()
            } else {
                inferred_ty
            };
            self.add_declaration_with_binding(
                target.into(),
                definition,
                &DeclaredAndInferredType::MightBeDifferent {
                    declared_ty,
                    inferred_ty,
                },
            );

            self.store_expression_type(target, inferred_ty);
        } else {
            if self.in_stub() {
                self.add_declaration_with_binding(
                    target.into(),
                    definition,
                    &DeclaredAndInferredType::AreTheSame(declared_ty.inner_type()),
                );
            } else {
                self.add_declaration(target.into(), definition, declared_ty);
            }

            self.store_expression_type(target, declared_ty.inner_type());
        }
    }

    fn infer_augmented_assignment_statement(&mut self, assignment: &ast::StmtAugAssign) {
        if assignment.target.is_name_expr() {
            self.infer_definition(assignment);
        } else {
            // Non-name assignment targets are inferred as ordinary expressions, not definitions.
            self.infer_augment_assignment(assignment);
        }
    }

    fn infer_augmented_op(
        &mut self,
        assignment: &ast::StmtAugAssign,
        target_type: Type<'db>,
        value_type: Type<'db>,
    ) -> Type<'db> {
        // If the target defines, e.g., `__iadd__`, infer the augmented assignment as a call to that
        // dunder.
        let op = assignment.op;
        let db = self.db();

        let report_unsupported_augmented_op = |ctx: &mut InferContext| {
            let Some(builder) = ctx.report_lint(&UNSUPPORTED_OPERATOR, assignment) else {
                return;
            };
            builder.into_diagnostic(format_args!(
                "Operator `{op}=` is unsupported between objects of type `{}` and `{}`",
                target_type.display(db),
                value_type.display(db)
            ));
        };

        // Fall back to non-augmented binary operator inference.
        let mut binary_return_ty = || {
            self.infer_binary_expression_type(assignment.into(), false, target_type, value_type, op)
                .unwrap_or_else(|| {
                    report_unsupported_augmented_op(&mut self.context);
                    Type::unknown()
                })
        };

        match target_type {
            Type::Union(union) => union.map(db, |&elem_type| {
                self.infer_augmented_op(assignment, elem_type, value_type)
            }),
            _ => {
                let call = target_type.try_call_dunder(
                    db,
                    op.in_place_dunder(),
                    CallArgumentTypes::positional([value_type]),
                );

                match call {
                    Ok(outcome) => outcome.return_type(db),
                    Err(CallDunderError::MethodNotAvailable) => binary_return_ty(),
                    Err(CallDunderError::PossiblyUnbound(outcome)) => {
                        UnionType::from_elements(db, [outcome.return_type(db), binary_return_ty()])
                    }
                    Err(CallDunderError::CallError(_, bindings)) => {
                        report_unsupported_augmented_op(&mut self.context);
                        bindings.return_type(db)
                    }
                }
            }
        }
    }

    fn infer_augment_assignment_definition(
        &mut self,
        assignment: &ast::StmtAugAssign,
        definition: Definition<'db>,
    ) {
        let target_ty = self.infer_augment_assignment(assignment);
        self.add_binding(assignment.into(), definition, target_ty);
    }

    fn infer_augment_assignment(&mut self, assignment: &ast::StmtAugAssign) -> Type<'db> {
        let ast::StmtAugAssign {
            range: _,
            node_index: _,
            target,
            op: _,
            value,
        } = assignment;

        // Resolve the target type, assuming a load context.
        let target_type = match &**target {
            ast::Expr::Name(name) => {
                let previous_value = self.infer_name_load(name);
                self.store_expression_type(target, previous_value);
                previous_value
            }
            ast::Expr::Attribute(attr) => {
                let previous_value = self.infer_attribute_load(attr);
                self.store_expression_type(target, previous_value);
                previous_value
            }
            ast::Expr::Subscript(subscript) => {
                let previous_value = self.infer_subscript_load(subscript);
                self.store_expression_type(target, previous_value);
                previous_value
            }
            _ => self.infer_expression(target),
        };
        let value_type = self.infer_expression(value);

        self.infer_augmented_op(assignment, target_type, value_type)
    }

    fn infer_type_alias_statement(&mut self, node: &ast::StmtTypeAlias) {
        self.infer_definition(node);
    }

    fn infer_for_statement(&mut self, for_statement: &ast::StmtFor) {
        let ast::StmtFor {
            range: _,
            node_index: _,
            target,
            iter,
            body,
            orelse,
            is_async: _,
        } = for_statement;

        self.infer_target(target, iter, |builder, iter_expr| {
            // TODO: `infer_for_statement_definition` reports a diagnostic if `iter_ty` isn't iterable
            //  but only if the target is a name. We should report a diagnostic here if the target isn't a name:
            //  `for a.x in not_iterable: ...
            builder
                .infer_standalone_expression(iter_expr)
                .iterate(builder.db())
        });

        self.infer_body(body);
        self.infer_body(orelse);
    }

    fn infer_for_statement_definition(
        &mut self,
        for_stmt: &ForStmtDefinitionKind<'db>,
        definition: Definition<'db>,
    ) {
        let iterable = for_stmt.iterable(self.module());
        let target = for_stmt.target(self.module());

        let loop_var_value_type = if for_stmt.is_async() {
            let _iterable_type = self.infer_standalone_expression(iterable);
            todo_type!("async iterables/iterators")
        } else {
            match for_stmt.target_kind() {
                TargetKind::Sequence(unpack_position, unpack) => {
                    let unpacked = infer_unpack_types(self.db(), unpack);
                    if unpack_position == UnpackPosition::First {
                        self.context.extend(unpacked.diagnostics());
                    }
                    let target_ast_id = target.scoped_expression_id(self.db(), self.scope());
                    unpacked.expression_type(target_ast_id)
                }
                TargetKind::Single => {
                    let iterable_type = self.infer_standalone_expression(iterable);
                    iterable_type.try_iterate(self.db()).unwrap_or_else(|err| {
                        err.report_diagnostic(&self.context, iterable_type, iterable.into());
                        err.fallback_element_type(self.db())
                    })
                }
            }
        };

        self.store_expression_type(target, loop_var_value_type);
        self.add_binding(target.into(), definition, loop_var_value_type);
    }

    fn infer_while_statement(&mut self, while_statement: &ast::StmtWhile) {
        let ast::StmtWhile {
            range: _,
            node_index: _,
            test,
            body,
            orelse,
        } = while_statement;

        let test_ty = self.infer_standalone_expression(test);

        if let Err(err) = test_ty.try_bool(self.db()) {
            err.report_diagnostic(&self.context, &**test);
        }

        self.infer_body(body);
        self.infer_body(orelse);
    }

    fn infer_import_statement(&mut self, import: &ast::StmtImport) {
        let ast::StmtImport {
            range: _,
            node_index: _,
            names,
        } = import;

        for alias in names {
            self.infer_definition(alias);
        }
    }

    fn report_unresolved_import(
        &self,
        import_node: AnyNodeRef<'_>,
        range: TextRange,
        level: u32,
        module: Option<&str>,
    ) {
        let is_import_reachable = self.is_reachable(import_node);

        if !is_import_reachable {
            return;
        }

        let Some(builder) = self.context.report_lint(&UNRESOLVED_IMPORT, range) else {
            return;
        };
        let mut diagnostic = builder.into_diagnostic(format_args!(
            "Cannot resolve imported module `{}{}`",
            ".".repeat(level as usize),
            module.unwrap_or_default()
        ));
        if level == 0 {
            if let Some(module_name) = module.and_then(ModuleName::new) {
                let program = Program::get(self.db());
                let typeshed_versions = program.search_paths(self.db()).typeshed_versions();

                if let Some(version_range) = typeshed_versions.exact(&module_name) {
                    // We know it is a stdlib module on *some* Python versions...
                    let python_version = program.python_version(self.db());
                    if !version_range.contains(python_version) {
                        // ...But not on *this* Python version.
                        diagnostic.info(format_args!(
                            "The stdlib module `{module_name}` is only available on Python {version_range}",
                            version_range = version_range.diagnostic_display(),
                        ));
                        add_inferred_python_version_hint_to_diagnostic(
                            self.db(),
                            &mut diagnostic,
                            "resolving modules",
                        );
                        return;
                    }
                }
            }

            diagnostic.info(
                "make sure your Python environment is properly configured: \
                https://github.com/astral-sh/ty/blob/main/docs/README.md#python-environment",
            );
        }
    }

    fn infer_import_definition(
        &mut self,
        node: &ast::StmtImport,
        alias: &ast::Alias,
        definition: Definition<'db>,
    ) {
        let ast::Alias {
            range: _,
            node_index: _,
            name,
            asname,
        } = alias;

        // The name of the module being imported
        let Some(full_module_name) = ModuleName::new(name) else {
            tracing::debug!("Failed to resolve import due to invalid syntax");
            self.add_unknown_declaration_with_binding(alias.into(), definition);
            return;
        };

        // Resolve the module being imported.
        let Some(full_module_ty) = self.module_type_from_name(&full_module_name) else {
            self.report_unresolved_import(node.into(), alias.range(), 0, Some(name));
            self.add_unknown_declaration_with_binding(alias.into(), definition);
            return;
        };

        let binding_ty = if asname.is_some() {
            // If we are renaming the imported module via an `as` clause, then we bind the resolved
            // module's type to that name, even if that module is nested.
            full_module_ty
        } else if full_module_name.contains('.') {
            // If there's no `as` clause and the imported module is nested, we're not going to bind
            // the resolved module itself into the current scope; we're going to bind the top-most
            // parent package of that module.
            let topmost_parent_name =
                ModuleName::new(full_module_name.components().next().unwrap()).unwrap();
            let Some(topmost_parent_ty) = self.module_type_from_name(&topmost_parent_name) else {
                self.add_unknown_declaration_with_binding(alias.into(), definition);
                return;
            };
            topmost_parent_ty
        } else {
            // If there's no `as` clause and the imported module isn't nested, then the imported
            // module _is_ what we bind into the current scope.
            full_module_ty
        };

        self.add_declaration_with_binding(
            alias.into(),
            definition,
            &DeclaredAndInferredType::AreTheSame(binding_ty),
        );
    }

    fn infer_import_from_statement(&mut self, import: &ast::StmtImportFrom) {
        let ast::StmtImportFrom {
            range: _,
            node_index: _,
            module: _,
            names,
            level: _,
        } = import;

        self.check_import_from_module_is_resolvable(import);

        for alias in names {
            for definition in self.index.definitions(alias) {
                self.extend(infer_definition_types(self.db(), *definition));
            }
        }
    }

    fn infer_assert_statement(&mut self, assert: &ast::StmtAssert) {
        let ast::StmtAssert {
            range: _,
            node_index: _,
            test,
            msg,
        } = assert;

        let test_ty = self.infer_standalone_expression(test);

        if let Err(err) = test_ty.try_bool(self.db()) {
            err.report_diagnostic(&self.context, &**test);
        }

        self.infer_optional_expression(msg.as_deref());
    }

    fn infer_raise_statement(&mut self, raise: &ast::StmtRaise) {
        let ast::StmtRaise {
            range: _,
            node_index: _,
            exc,
            cause,
        } = raise;

        let base_exception_type = KnownClass::BaseException.to_subclass_of(self.db());
        let base_exception_instance = KnownClass::BaseException.to_instance(self.db());

        let can_be_raised =
            UnionType::from_elements(self.db(), [base_exception_type, base_exception_instance]);
        let can_be_exception_cause =
            UnionType::from_elements(self.db(), [can_be_raised, Type::none(self.db())]);

        if let Some(raised) = exc {
            let raised_type = self.infer_expression(raised);

            if !raised_type.is_assignable_to(self.db(), can_be_raised) {
                report_invalid_exception_raised(&self.context, raised, raised_type);
            }
        }

        if let Some(cause) = cause {
            let cause_type = self.infer_expression(cause);

            if !cause_type.is_assignable_to(self.db(), can_be_exception_cause) {
                report_invalid_exception_cause(&self.context, cause, cause_type);
            }
        }
    }

    /// Resolve the [`ModuleName`], and the type of the module, being referred to by an
    /// [`ast::StmtImportFrom`] node. Emit a diagnostic if the module cannot be resolved.
    fn check_import_from_module_is_resolvable(&mut self, import_from: &ast::StmtImportFrom) {
        let ast::StmtImportFrom { module, level, .. } = import_from;

        // For diagnostics, we want to highlight the unresolvable
        // module and not the entire `from ... import ...` statement.
        let module_ref = module
            .as_ref()
            .map(AnyNodeRef::from)
            .unwrap_or_else(|| AnyNodeRef::from(import_from));
        let module = module.as_deref();

        tracing::trace!(
            "Resolving import statement from module `{}` into file `{}`",
            format_import_from_module(*level, module),
            self.file().path(self.db()),
        );
        let module_name = ModuleName::from_import_statement(self.db(), self.file(), import_from);

        let module_name = match module_name {
            Ok(module_name) => module_name,
            Err(ModuleNameResolutionError::InvalidSyntax) => {
                tracing::debug!("Failed to resolve import due to invalid syntax");
                // Invalid syntax diagnostics are emitted elsewhere.
                return;
            }
            Err(ModuleNameResolutionError::TooManyDots) => {
                tracing::debug!(
                    "Relative module resolution `{}` failed: too many leading dots",
                    format_import_from_module(*level, module),
                );
                self.report_unresolved_import(
                    import_from.into(),
                    module_ref.range(),
                    *level,
                    module,
                );
                return;
            }
            Err(ModuleNameResolutionError::UnknownCurrentModule) => {
                tracing::debug!(
                    "Relative module resolution `{}` failed; could not resolve file `{}` to a module",
                    format_import_from_module(*level, module),
                    self.file().path(self.db())
                );
                self.report_unresolved_import(
                    import_from.into(),
                    module_ref.range(),
                    *level,
                    module,
                );
                return;
            }
        };

        if resolve_module(self.db(), &module_name).is_none() {
            self.report_unresolved_import(import_from.into(), module_ref.range(), *level, module);
        }
    }

    fn infer_import_from_definition(
        &mut self,
        import_from: &ast::StmtImportFrom,
        alias: &ast::Alias,
        definition: Definition<'db>,
    ) {
        let Ok(module_name) =
            ModuleName::from_import_statement(self.db(), self.file(), import_from)
        else {
            self.add_unknown_declaration_with_binding(alias.into(), definition);
            return;
        };

        let Some(module) = resolve_module(self.db(), &module_name) else {
            self.add_unknown_declaration_with_binding(alias.into(), definition);
            return;
        };

        let module_ty = Type::module_literal(self.db(), self.file(), &module);

        // The indirection of having `star_import_info` as a separate variable
        // is required in order to make the borrow checker happy.
        let star_import_info = definition
            .kind(self.db())
            .as_star_import()
            .map(|star_import| {
                let symbol_table = self
                    .index
                    .place_table(self.scope().file_scope_id(self.db()));
                (star_import, symbol_table)
            });

        let name = if let Some((star_import, symbol_table)) = star_import_info.as_ref() {
            symbol_table
                .place_expr(star_import.place_id())
                .expect_name()
        } else {
            &alias.name.id
        };

        // Avoid looking up attributes on a module if a module imports from itself
        // (e.g. `from parent import submodule` inside the `parent` module).
        let import_is_self_referential = module_ty
            .into_module_literal()
            .is_some_and(|module| Some(self.file()) == module.module(self.db()).file());

        // First try loading the requested attribute from the module.
        if !import_is_self_referential {
            if let Place::Type(ty, boundness) = module_ty.member(self.db(), name).place {
                if &alias.name != "*" && boundness == Boundness::PossiblyUnbound {
                    // TODO: Consider loading _both_ the attribute and any submodule and unioning them
                    // together if the attribute exists but is possibly-unbound.
                    if let Some(builder) = self
                        .context
                        .report_lint(&POSSIBLY_UNBOUND_IMPORT, AnyNodeRef::Alias(alias))
                    {
                        builder.into_diagnostic(format_args!(
                            "Member `{name}` of module `{module_name}` is possibly unbound",
                        ));
                    }
                }
                self.add_declaration_with_binding(
                    alias.into(),
                    definition,
                    &DeclaredAndInferredType::AreTheSame(ty),
                );
                return;
            }
        }

        // Evaluate whether `X.Y` would constitute a valid submodule name,
        // given a `from X import Y` statement. If it is valid, this will be `Some()`;
        // else, it will be `None`.
        let full_submodule_name = ModuleName::new(name).map(|final_part| {
            let mut ret = module_name.clone();
            ret.extend(&final_part);
            ret
        });

        // If the module doesn't bind the symbol, check if it's a submodule.  This won't get
        // handled by the `Type::member` call because it relies on the semantic index's
        // `imported_modules` set.  The semantic index does not include information about
        // `from...import` statements because there are two things it cannot determine while only
        // inspecting the content of the current file:
        //
        //   - whether the imported symbol is an attribute or submodule
        //   - whether the containing file is in a module or a package (needed to correctly resolve
        //     relative imports)
        //
        // The first would be solvable by making it a _potentially_ imported modules set.  The
        // second is not.
        //
        // Regardless, for now, we sidestep all of that by repeating the submodule-or-attribute
        // check here when inferring types for a `from...import` statement.
        if let Some(submodule_type) = full_submodule_name
            .as_ref()
            .and_then(|submodule_name| self.module_type_from_name(submodule_name))
        {
            self.add_declaration_with_binding(
                alias.into(),
                definition,
                &DeclaredAndInferredType::AreTheSame(submodule_type),
            );
            return;
        }

        self.add_unknown_declaration_with_binding(alias.into(), definition);

        if &alias.name == "*" {
            return;
        }

        if !self.is_reachable(import_from) {
            return;
        }

        let Some(builder) = self
            .context
            .report_lint(&UNRESOLVED_IMPORT, AnyNodeRef::Alias(alias))
        else {
            return;
        };

        let diagnostic = builder.into_diagnostic(format_args!(
            "Module `{module_name}` has no member `{name}`"
        ));

        if let Some(full_submodule_name) = full_submodule_name {
            hint_if_stdlib_submodule_exists_on_other_versions(
                self.db(),
                diagnostic,
                &full_submodule_name,
                &module,
            );
        }
    }

    fn infer_return_statement(&mut self, ret: &ast::StmtReturn) {
        if let Some(ty) = self.infer_optional_expression(ret.value.as_deref()) {
            let range = ret
                .value
                .as_ref()
                .map_or(ret.range(), |value| value.range());
            self.record_return_type(ty, range);
        } else {
            self.record_return_type(Type::none(self.db()), ret.range());
        }
    }

    fn infer_delete_statement(&mut self, delete: &ast::StmtDelete) {
        let ast::StmtDelete {
            range: _,
            node_index: _,
            targets,
        } = delete;
        for target in targets {
            self.infer_expression(target);
        }
    }

    fn module_type_from_name(&self, module_name: &ModuleName) -> Option<Type<'db>> {
        resolve_module(self.db(), module_name)
            .map(|module| Type::module_literal(self.db(), self.file(), &module))
    }

    fn infer_decorator(&mut self, decorator: &ast::Decorator) -> Type<'db> {
        let ast::Decorator {
            range: _,
            node_index: _,
            expression,
        } = decorator;

        self.infer_expression(expression)
    }

    fn parse_arguments(arguments: &ast::Arguments) -> CallArguments<'_> {
        arguments
            .arguments_source_order()
            .map(|arg_or_keyword| {
                match arg_or_keyword {
                    ast::ArgOrKeyword::Arg(arg) => match arg {
                        ast::Expr::Starred(ast::ExprStarred { .. }) => Argument::Variadic,
                        // TODO diagnostic if after a keyword argument
                        _ => Argument::Positional,
                    },
                    ast::ArgOrKeyword::Keyword(ast::Keyword { arg, .. }) => {
                        if let Some(arg) = arg {
                            Argument::Keyword(&arg.id)
                        } else {
                            // TODO diagnostic if not last
                            Argument::Keywords
                        }
                    }
                }
            })
            .collect()
    }

    fn infer_argument_types<'a>(
        &mut self,
        ast_arguments: &ast::Arguments,
        arguments: CallArguments<'a>,
        argument_forms: &[Option<ParameterForm>],
    ) -> CallArgumentTypes<'a, 'db> {
        let mut ast_arguments = ast_arguments.arguments_source_order();
        CallArgumentTypes::new(arguments, |index, _| {
            let arg_or_keyword = ast_arguments
                .next()
                .expect("argument lists should have consistent lengths");
            match arg_or_keyword {
                ast::ArgOrKeyword::Arg(arg) => match arg {
                    ast::Expr::Starred(ast::ExprStarred { value, .. }) => {
                        let ty = self.infer_argument_type(value, argument_forms[index]);
                        self.store_expression_type(arg, ty);
                        ty
                    }
                    _ => self.infer_argument_type(arg, argument_forms[index]),
                },
                ast::ArgOrKeyword::Keyword(ast::Keyword { value, .. }) => {
                    self.infer_argument_type(value, argument_forms[index])
                }
            }
        })
    }

    fn infer_argument_type(
        &mut self,
        ast_argument: &ast::Expr,
        form: Option<ParameterForm>,
    ) -> Type<'db> {
        match form {
            None | Some(ParameterForm::Value) => self.infer_expression(ast_argument),
            Some(ParameterForm::Type) => self.infer_type_expression(ast_argument),
        }
    }

    fn infer_optional_expression(&mut self, expression: Option<&ast::Expr>) -> Option<Type<'db>> {
        expression.map(|expr| self.infer_expression(expr))
    }

    #[track_caller]
    fn infer_expression(&mut self, expression: &ast::Expr) -> Type<'db> {
        debug_assert!(
            !self.index.is_standalone_expression(expression),
            "Calling `self.infer_expression` on a standalone-expression is not allowed because it can lead to double-inference. Use `self.infer_standalone_expression` instead."
        );

        self.infer_expression_impl(expression)
    }

    fn infer_maybe_standalone_expression(&mut self, expression: &ast::Expr) -> Type<'db> {
        if self.index.is_standalone_expression(expression) {
            self.infer_standalone_expression(expression)
        } else {
            self.infer_expression(expression)
        }
    }

    fn infer_standalone_expression(&mut self, expression: &ast::Expr) -> Type<'db> {
        let standalone_expression = self.index.expression(expression);
        let types = infer_expression_types(self.db(), standalone_expression);
        self.extend(types);

        // Instead of calling `self.expression_type(expr)` after extending here, we get
        // the result from `types` directly because we might be in cycle recovery where
        // `types.cycle_fallback_type` is `Some(fallback_ty)`, which we can retrieve by
        // using `expression_type` on `types`:
        types.expression_type(expression.scoped_expression_id(self.db(), self.scope()))
    }

    fn infer_expression_impl(&mut self, expression: &ast::Expr) -> Type<'db> {
        let ty = match expression {
            ast::Expr::NoneLiteral(ast::ExprNoneLiteral {
                range: _,
                node_index: _,
            }) => Type::none(self.db()),
            ast::Expr::NumberLiteral(literal) => self.infer_number_literal_expression(literal),
            ast::Expr::BooleanLiteral(literal) => self.infer_boolean_literal_expression(literal),
            ast::Expr::StringLiteral(literal) => self.infer_string_literal_expression(literal),
            ast::Expr::BytesLiteral(bytes_literal) => {
                self.infer_bytes_literal_expression(bytes_literal)
            }
            ast::Expr::FString(fstring) => self.infer_fstring_expression(fstring),
            ast::Expr::TString(tstring) => self.infer_tstring_expression(tstring),
            ast::Expr::EllipsisLiteral(literal) => self.infer_ellipsis_literal_expression(literal),
            ast::Expr::Tuple(tuple) => self.infer_tuple_expression(tuple),
            ast::Expr::List(list) => self.infer_list_expression(list),
            ast::Expr::Set(set) => self.infer_set_expression(set),
            ast::Expr::Dict(dict) => self.infer_dict_expression(dict),
            ast::Expr::Generator(generator) => self.infer_generator_expression(generator),
            ast::Expr::ListComp(listcomp) => self.infer_list_comprehension_expression(listcomp),
            ast::Expr::DictComp(dictcomp) => self.infer_dict_comprehension_expression(dictcomp),
            ast::Expr::SetComp(setcomp) => self.infer_set_comprehension_expression(setcomp),
            ast::Expr::Name(name) => self.infer_name_expression(name),
            ast::Expr::Attribute(attribute) => self.infer_attribute_expression(attribute),
            ast::Expr::UnaryOp(unary_op) => self.infer_unary_expression(unary_op),
            ast::Expr::BinOp(binary) => self.infer_binary_expression(binary),
            ast::Expr::BoolOp(bool_op) => self.infer_boolean_expression(bool_op),
            ast::Expr::Compare(compare) => self.infer_compare_expression(compare),
            ast::Expr::Subscript(subscript) => self.infer_subscript_expression(subscript),
            ast::Expr::Slice(slice) => self.infer_slice_expression(slice),
            ast::Expr::Named(named) => self.infer_named_expression(named),
            ast::Expr::If(if_expression) => self.infer_if_expression(if_expression),
            ast::Expr::Lambda(lambda_expression) => self.infer_lambda_expression(lambda_expression),
            ast::Expr::Call(call_expression) => self.infer_call_expression(call_expression),
            ast::Expr::Starred(starred) => self.infer_starred_expression(starred),
            ast::Expr::Yield(yield_expression) => self.infer_yield_expression(yield_expression),
            ast::Expr::YieldFrom(yield_from) => self.infer_yield_from_expression(yield_from),
            ast::Expr::Await(await_expression) => self.infer_await_expression(await_expression),
            ast::Expr::IpyEscapeCommand(_) => {
                todo_type!("Ipy escape command support")
            }
        };

        self.store_expression_type(expression, ty);

        ty
    }

    fn store_expression_type(&mut self, expression: &impl HasScopedExpressionId, ty: Type<'db>) {
        if self.deferred_state.in_string_annotation() {
            // Avoid storing the type of expressions that are part of a string annotation because
            // the expression ids don't exists in the semantic index. Instead, we'll store the type
            // on the string expression itself that represents the annotation.
            return;
        }
        let expr_id = expression.scoped_expression_id(self.db(), self.scope());
        let previous = self.types.expressions.insert(expr_id, ty);
        assert_eq!(previous, None);
    }

    fn infer_number_literal_expression(&mut self, literal: &ast::ExprNumberLiteral) -> Type<'db> {
        let ast::ExprNumberLiteral {
            range: _,
            node_index: _,
            value,
        } = literal;
        let db = self.db();

        match value {
            ast::Number::Int(n) => n
                .as_i64()
                .map(Type::IntLiteral)
                .unwrap_or_else(|| KnownClass::Int.to_instance(db)),
            ast::Number::Float(_) => KnownClass::Float.to_instance(db),
            ast::Number::Complex { .. } => KnownClass::Complex.to_instance(db),
        }
    }

    #[expect(clippy::unused_self)]
    fn infer_boolean_literal_expression(&mut self, literal: &ast::ExprBooleanLiteral) -> Type<'db> {
        let ast::ExprBooleanLiteral {
            range: _,
            node_index: _,
            value,
        } = literal;

        Type::BooleanLiteral(*value)
    }

    fn infer_string_literal_expression(&mut self, literal: &ast::ExprStringLiteral) -> Type<'db> {
        if literal.value.len() <= Self::MAX_STRING_LITERAL_SIZE {
            Type::string_literal(self.db(), literal.value.to_str())
        } else {
            Type::LiteralString
        }
    }

    fn infer_bytes_literal_expression(&mut self, literal: &ast::ExprBytesLiteral) -> Type<'db> {
        // TODO: ignoring r/R prefixes for now, should normalize bytes values
        let bytes: Vec<u8> = literal.value.bytes().collect();
        Type::bytes_literal(self.db(), &bytes)
    }

    fn infer_fstring_expression(&mut self, fstring: &ast::ExprFString) -> Type<'db> {
        let ast::ExprFString {
            range: _,
            node_index: _,
            value,
        } = fstring;

        let mut collector = StringPartsCollector::new();
        for part in value {
            // Make sure we iter through every parts to infer all sub-expressions. The `collector`
            // struct ensures we don't allocate unnecessary strings.
            match part {
                ast::FStringPart::Literal(literal) => {
                    collector.push_str(&literal.value);
                }
                ast::FStringPart::FString(fstring) => {
                    for element in &fstring.elements {
                        match element {
                            ast::InterpolatedStringElement::Interpolation(expression) => {
                                let ast::InterpolatedElement {
                                    range: _,
                                    node_index: _,
                                    expression,
                                    debug_text: _,
                                    conversion,
                                    format_spec,
                                } = expression;
                                let ty = self.infer_expression(expression);

                                if let Some(format_spec) = format_spec {
                                    for element in format_spec.elements.interpolations() {
                                        self.infer_expression(&element.expression);
                                    }
                                }

                                // TODO: handle format specifiers by calling a method
                                // (`Type::format`?) that handles the `__format__` method.
                                // Conversion flags should be handled before calling `__format__`.
                                // https://docs.python.org/3/library/string.html#format-string-syntax
                                if !conversion.is_none() || format_spec.is_some() {
                                    collector.add_expression();
                                } else {
                                    if let Type::StringLiteral(literal) = ty.str(self.db()) {
                                        collector.push_str(literal.value(self.db()));
                                    } else {
                                        collector.add_expression();
                                    }
                                }
                            }
                            ast::InterpolatedStringElement::Literal(literal) => {
                                collector.push_str(&literal.value);
                            }
                        }
                    }
                }
            }
        }
        collector.string_type(self.db())
    }

    fn infer_tstring_expression(&mut self, tstring: &ast::ExprTString) -> Type<'db> {
        let ast::ExprTString { value, .. } = tstring;
        for part in value {
            match part {
                ast::TStringPart::Literal(_) => {}
                ast::TStringPart::FString(fstring) => {
                    for element in &fstring.elements {
                        match element {
                            ast::InterpolatedStringElement::Interpolation(expression) => {
                                let ast::InterpolatedElement {
                                    expression,
                                    format_spec,
                                    ..
                                } = expression;
                                self.infer_expression(expression);

                                if let Some(format_spec) = format_spec {
                                    for element in format_spec.elements.interpolations() {
                                        self.infer_expression(&element.expression);
                                    }
                                }
                            }
                            ast::InterpolatedStringElement::Literal(_) => {}
                        }
                    }
                }
                ast::TStringPart::TString(tstring) => {
                    for element in &tstring.elements {
                        match element {
                            ast::InterpolatedStringElement::Interpolation(
                                tstring_interpolation_element,
                            ) => {
                                let ast::InterpolatedElement {
                                    expression,
                                    format_spec,
                                    ..
                                } = tstring_interpolation_element;
                                self.infer_expression(expression);
                                if let Some(format_spec) = format_spec {
                                    for element in format_spec.elements.interpolations() {
                                        self.infer_expression(&element.expression);
                                    }
                                }
                            }
                            ast::InterpolatedStringElement::Literal(_) => {}
                        }
                    }
                }
            }
        }
        todo_type!("Template")
    }

    fn infer_ellipsis_literal_expression(
        &mut self,
        _literal: &ast::ExprEllipsisLiteral,
    ) -> Type<'db> {
        KnownClass::EllipsisType.to_instance(self.db())
    }

    fn infer_tuple_expression(&mut self, tuple: &ast::ExprTuple) -> Type<'db> {
        let ast::ExprTuple {
            range: _,
            node_index: _,
            elts,
            ctx: _,
            parenthesized: _,
        } = tuple;

        // Collecting all elements is necessary to infer all sub-expressions even if some
        // element types are `Never` (which leads `from_elements` to return early without
        // consuming the whole iterator).
        let element_types: Vec<_> = elts.iter().map(|elt| self.infer_expression(elt)).collect();

        TupleType::from_elements(self.db(), element_types)
    }

    fn infer_list_expression(&mut self, list: &ast::ExprList) -> Type<'db> {
        let ast::ExprList {
            range: _,
            node_index: _,
            elts,
            ctx: _,
        } = list;

        for elt in elts {
            self.infer_expression(elt);
        }

        // TODO generic
        KnownClass::List.to_instance(self.db())
    }

    fn infer_set_expression(&mut self, set: &ast::ExprSet) -> Type<'db> {
        let ast::ExprSet {
            range: _,
            node_index: _,
            elts,
        } = set;

        for elt in elts {
            self.infer_expression(elt);
        }

        // TODO generic
        KnownClass::Set.to_instance(self.db())
    }

    fn infer_dict_expression(&mut self, dict: &ast::ExprDict) -> Type<'db> {
        let ast::ExprDict {
            range: _,
            node_index: _,
            items,
        } = dict;

        for item in items {
            self.infer_optional_expression(item.key.as_ref());
            self.infer_expression(&item.value);
        }

        // TODO generic
        KnownClass::Dict.to_instance(self.db())
    }

    /// Infer the type of the `iter` expression of the first comprehension.
    fn infer_first_comprehension_iter(&mut self, comprehensions: &[ast::Comprehension]) {
        let mut comprehensions_iter = comprehensions.iter();
        let Some(first_comprehension) = comprehensions_iter.next() else {
            unreachable!("Comprehension must contain at least one generator");
        };
        self.infer_standalone_expression(&first_comprehension.iter);
    }

    fn infer_generator_expression(&mut self, generator: &ast::ExprGenerator) -> Type<'db> {
        let ast::ExprGenerator {
            range: _,
            node_index: _,
            elt: _,
            generators,
            parenthesized: _,
        } = generator;

        self.infer_first_comprehension_iter(generators);

        todo_type!("generator type")
    }

    fn infer_list_comprehension_expression(&mut self, listcomp: &ast::ExprListComp) -> Type<'db> {
        let ast::ExprListComp {
            range: _,
            node_index: _,
            elt: _,
            generators,
        } = listcomp;

        self.infer_first_comprehension_iter(generators);

        todo_type!("list comprehension type")
    }

    fn infer_dict_comprehension_expression(&mut self, dictcomp: &ast::ExprDictComp) -> Type<'db> {
        let ast::ExprDictComp {
            range: _,
            node_index: _,
            key: _,
            value: _,
            generators,
        } = dictcomp;

        self.infer_first_comprehension_iter(generators);

        todo_type!("dict comprehension type")
    }

    fn infer_set_comprehension_expression(&mut self, setcomp: &ast::ExprSetComp) -> Type<'db> {
        let ast::ExprSetComp {
            range: _,
            node_index: _,
            elt: _,
            generators,
        } = setcomp;

        self.infer_first_comprehension_iter(generators);

        todo_type!("set comprehension type")
    }

    fn infer_generator_expression_scope(&mut self, generator: &ast::ExprGenerator) {
        let ast::ExprGenerator {
            range: _,
            node_index: _,
            elt,
            generators,
            parenthesized: _,
        } = generator;

        self.infer_expression(elt);
        self.infer_comprehensions(generators);
    }

    fn infer_list_comprehension_expression_scope(&mut self, listcomp: &ast::ExprListComp) {
        let ast::ExprListComp {
            range: _,
            node_index: _,
            elt,
            generators,
        } = listcomp;

        self.infer_expression(elt);
        self.infer_comprehensions(generators);
    }

    fn infer_dict_comprehension_expression_scope(&mut self, dictcomp: &ast::ExprDictComp) {
        let ast::ExprDictComp {
            range: _,
            node_index: _,
            key,
            value,
            generators,
        } = dictcomp;

        self.infer_expression(key);
        self.infer_expression(value);
        self.infer_comprehensions(generators);
    }

    fn infer_set_comprehension_expression_scope(&mut self, setcomp: &ast::ExprSetComp) {
        let ast::ExprSetComp {
            range: _,
            node_index: _,
            elt,
            generators,
        } = setcomp;

        self.infer_expression(elt);
        self.infer_comprehensions(generators);
    }

    fn infer_comprehensions(&mut self, comprehensions: &[ast::Comprehension]) {
        let mut comprehensions_iter = comprehensions.iter();
        let Some(first_comprehension) = comprehensions_iter.next() else {
            unreachable!("Comprehension must contain at least one generator");
        };
        self.infer_comprehension(first_comprehension, true);
        for comprehension in comprehensions_iter {
            self.infer_comprehension(comprehension, false);
        }
    }

    fn infer_comprehension(&mut self, comprehension: &ast::Comprehension, is_first: bool) {
        let ast::Comprehension {
            range: _,
            node_index: _,
            target,
            iter,
            ifs,
            is_async: _,
        } = comprehension;

        self.infer_target(target, iter, |builder, iter_expr| {
            // TODO: `infer_comprehension_definition` reports a diagnostic if `iter_ty` isn't iterable
            //  but only if the target is a name. We should report a diagnostic here if the target isn't a name:
            //  `[... for a.x in not_iterable]
            if is_first {
                infer_same_file_expression_type(
                    builder.db(),
                    builder.index.expression(iter_expr),
                    builder.module(),
                )
            } else {
                builder.infer_standalone_expression(iter_expr)
            }
            .iterate(builder.db())
        });
        for expr in ifs {
            self.infer_standalone_expression(expr);
        }
    }

    fn infer_comprehension_definition(
        &mut self,
        comprehension: &ComprehensionDefinitionKind<'db>,
        definition: Definition<'db>,
    ) {
        let iterable = comprehension.iterable(self.module());
        let target = comprehension.target(self.module());

        let mut infer_iterable_type = || {
            let expression = self.index.expression(iterable);
            let result = infer_expression_types(self.db(), expression);

            // Two things are different if it's the first comprehension:
            // (1) We must lookup the `ScopedExpressionId` of the iterable expression in the outer scope,
            //     because that's the scope we visit it in in the semantic index builder
            // (2) We must *not* call `self.extend()` on the result of the type inference,
            //     because `ScopedExpressionId`s are only meaningful within their own scope, so
            //     we'd add types for random wrong expressions in the current scope
            if comprehension.is_first() && target.is_name_expr() {
                let lookup_scope = self
                    .index
                    .parent_scope_id(self.scope().file_scope_id(self.db()))
                    .expect("A comprehension should never be the top-level scope")
                    .to_scope_id(self.db(), self.file());
                result.expression_type(iterable.scoped_expression_id(self.db(), lookup_scope))
            } else {
                let scope = self.types.scope;
                self.types.scope = result.scope;
                self.extend(result);
                self.types.scope = scope;
                result.expression_type(
                    iterable.scoped_expression_id(self.db(), expression.scope(self.db())),
                )
            }
        };

        let target_type = if comprehension.is_async() {
            // TODO: async iterables/iterators! -- Alex
            let _iterable_type = infer_iterable_type();
            todo_type!("async iterables/iterators")
        } else {
            match comprehension.target_kind() {
                TargetKind::Sequence(unpack_position, unpack) => {
                    let unpacked = infer_unpack_types(self.db(), unpack);
                    if unpack_position == UnpackPosition::First {
                        self.context.extend(unpacked.diagnostics());
                    }
                    let target_ast_id =
                        target.scoped_expression_id(self.db(), unpack.target_scope(self.db()));
                    unpacked.expression_type(target_ast_id)
                }
                TargetKind::Single => {
                    let iterable_type = infer_iterable_type();
                    iterable_type.try_iterate(self.db()).unwrap_or_else(|err| {
                        err.report_diagnostic(&self.context, iterable_type, iterable.into());
                        err.fallback_element_type(self.db())
                    })
                }
            }
        };

        self.types.expressions.insert(
            target.scoped_expression_id(self.db(), self.scope()),
            target_type,
        );
        self.add_binding(target.into(), definition, target_type);
    }

    fn infer_named_expression(&mut self, named: &ast::ExprNamed) -> Type<'db> {
        // See https://peps.python.org/pep-0572/#differences-between-assignment-expressions-and-assignment-statements
        if named.target.is_name_expr() {
            let definition = self.index.expect_single_definition(named);
            let result = infer_definition_types(self.db(), definition);
            self.extend(result);
            result.binding_type(definition)
        } else {
            // For syntactically invalid targets, we still need to run type inference:
            self.infer_expression(&named.target);
            self.infer_expression(&named.value);
            Type::unknown()
        }
    }

    fn infer_named_expression_definition(
        &mut self,
        named: &ast::ExprNamed,
        definition: Definition<'db>,
    ) -> Type<'db> {
        let ast::ExprNamed {
            range: _,
            node_index: _,
            target,
            value,
        } = named;

        let value_ty = self.infer_expression(value);
        self.infer_expression(target);

        self.add_binding(named.into(), definition, value_ty);

        value_ty
    }

    fn infer_if_expression(&mut self, if_expression: &ast::ExprIf) -> Type<'db> {
        let ast::ExprIf {
            range: _,
            node_index: _,
            test,
            body,
            orelse,
        } = if_expression;

        let test_ty = self.infer_standalone_expression(test);
        let body_ty = self.infer_expression(body);
        let orelse_ty = self.infer_expression(orelse);

        match test_ty.try_bool(self.db()).unwrap_or_else(|err| {
            err.report_diagnostic(&self.context, &**test);
            err.fallback_truthiness()
        }) {
            Truthiness::AlwaysTrue => body_ty,
            Truthiness::AlwaysFalse => orelse_ty,
            Truthiness::Ambiguous => UnionType::from_elements(self.db(), [body_ty, orelse_ty]),
        }
    }

    fn infer_lambda_body(&mut self, lambda_expression: &ast::ExprLambda) {
        self.infer_expression(&lambda_expression.body);
    }

    fn infer_lambda_expression(&mut self, lambda_expression: &ast::ExprLambda) -> Type<'db> {
        let ast::ExprLambda {
            range: _,
            node_index: _,
            parameters,
            body: _,
        } = lambda_expression;

        let parameters = if let Some(parameters) = parameters {
            let positional_only = parameters
                .posonlyargs
                .iter()
                .map(|param| {
                    let mut parameter = Parameter::positional_only(Some(param.name().id.clone()));
                    if let Some(default) = param.default() {
                        parameter = parameter.with_default_type(self.infer_expression(default));
                    }
                    parameter
                })
                .collect::<Vec<_>>();
            let positional_or_keyword = parameters
                .args
                .iter()
                .map(|param| {
                    let mut parameter = Parameter::positional_or_keyword(param.name().id.clone());
                    if let Some(default) = param.default() {
                        parameter = parameter.with_default_type(self.infer_expression(default));
                    }
                    parameter
                })
                .collect::<Vec<_>>();
            let variadic = parameters
                .vararg
                .as_ref()
                .map(|param| Parameter::variadic(param.name().id.clone()));
            let keyword_only = parameters
                .kwonlyargs
                .iter()
                .map(|param| {
                    let mut parameter = Parameter::keyword_only(param.name().id.clone());
                    if let Some(default) = param.default() {
                        parameter = parameter.with_default_type(self.infer_expression(default));
                    }
                    parameter
                })
                .collect::<Vec<_>>();
            let keyword_variadic = parameters
                .kwarg
                .as_ref()
                .map(|param| Parameter::keyword_variadic(param.name().id.clone()));

            Parameters::new(
                positional_only
                    .into_iter()
                    .chain(positional_or_keyword)
                    .chain(variadic)
                    .chain(keyword_only)
                    .chain(keyword_variadic),
            )
        } else {
            Parameters::empty()
        };

        // TODO: Useful inference of a lambda's return type will require a different approach,
        // which does the inference of the body expression based on arguments at each call site,
        // rather than eagerly computing a return type without knowing the argument types.
        CallableType::function_like(self.db(), Signature::new(parameters, Some(Type::unknown())))
    }

    fn infer_call_expression(&mut self, call_expression: &ast::ExprCall) -> Type<'db> {
        let ast::ExprCall {
            range: _,
            node_index: _,
            func,
            arguments,
        } = call_expression;

        // We don't call `Type::try_call`, because we want to perform type inference on the
        // arguments after matching them to parameters, but before checking that the argument types
        // are assignable to any parameter annotations.
        let call_arguments = Self::parse_arguments(arguments);
        let callable_type = self.infer_expression(func);

        if let Type::FunctionLiteral(function) = callable_type {
            // Make sure that the `function.definition` is only called when the function is defined
            // in the same file as the one we're currently inferring the types for. This is because
            // the `definition` method accesses the semantic index, which could create a
            // cross-module AST dependency.
            if function.file(self.db()) == self.file()
                && function.definition(self.db()).scope(self.db()) == self.scope()
            {
                self.called_functions.insert(function);
            }
        }

        let class = match callable_type {
            Type::ClassLiteral(class) => Some(ClassType::NonGeneric(class)),
            Type::GenericAlias(generic) => Some(ClassType::Generic(generic)),
            Type::SubclassOf(subclass) => subclass.subclass_of().into_class(),
            _ => None,
        };

        if let Some(class) = class {
            // It might look odd here that we emit an error for class-literals and generic aliases but not
            // `type[]` types. But it's deliberate! The typing spec explicitly mandates that `type[]` types
            // can be called even though class-literals cannot. This is because even though a protocol class
            // `SomeProtocol` is always an abstract class, `type[SomeProtocol]` can be a concrete subclass of
            // that protocol -- and indeed, according to the spec, type checkers must disallow abstract
            // subclasses of the protocol to be passed to parameters that accept `type[SomeProtocol]`.
            // <https://typing.python.org/en/latest/spec/protocol.html#type-and-class-objects-vs-protocols>.
            if !callable_type.is_subclass_of() {
                if let Some(protocol) = class
                    .class_literal(self.db())
                    .0
                    .into_protocol_class(self.db())
                {
                    report_attempted_protocol_instantiation(
                        &self.context,
                        call_expression,
                        protocol,
                    );
                }
            }

            // For class literals we model the entire class instantiation logic, so it is handled
            // in a separate function. For some known classes we have manual signatures defined and use
            // the `try_call` path below.
            // TODO: it should be possible to move these special cases into the `try_call_constructor`
            // path instead, or even remove some entirely once we support overloads fully.
            if !matches!(
                class.known(self.db()),
                Some(
                    KnownClass::Bool
                        | KnownClass::Str
                        | KnownClass::Type
                        | KnownClass::Object
                        | KnownClass::Property
                        | KnownClass::Super
                        | KnownClass::TypeVar
                        | KnownClass::NamedTuple
                        | KnownClass::TypeAliasType
                )
            )
            // temporary special-casing for all subclasses of `enum.Enum`
            // until we support the functional syntax for creating enum classes
            && KnownClass::Enum
                .to_class_literal(self.db())
                .to_class_type(self.db())
                .is_none_or(|enum_class| !class.is_subclass_of(self.db(), enum_class))
            {
                let argument_forms = vec![Some(ParameterForm::Value); call_arguments.len()];
                let call_argument_types =
                    self.infer_argument_types(arguments, call_arguments, &argument_forms);

                return callable_type
                    .try_call_constructor(self.db(), call_argument_types)
                    .unwrap_or_else(|err| {
                        err.report_diagnostic(&self.context, callable_type, call_expression.into());
                        err.return_type()
                    });
            }
        }

        let bindings = callable_type
            .bindings(self.db())
            .match_parameters(&call_arguments);
        let call_argument_types =
            self.infer_argument_types(arguments, call_arguments, &bindings.argument_forms);

        let mut bindings = match bindings.check_types(self.db(), &call_argument_types) {
            Ok(bindings) => bindings,
            Err(CallError(_, bindings)) => {
                bindings.report_diagnostics(&self.context, call_expression.into());
                return bindings.return_type(self.db());
            }
        };

        for binding in &mut bindings {
            let binding_type = binding.callable_type;
            for (_, overload) in binding.matching_overloads_mut() {
                match binding_type {
                    Type::FunctionLiteral(function_literal) => {
                        if let Some(known_function) = function_literal.known(self.db()) {
                            known_function.check_call(&self.context, overload, call_expression);
                        }
                    }

                    Type::ClassLiteral(class) => {
                        let Some(known_class) = class.known(self.db()) else {
                            continue;
                        };
                        known_class.check_call(
                            &self.context,
                            self.index,
                            overload,
                            &call_argument_types,
                            call_expression,
                        );
                    }
                    _ => {}
                }
            }
        }

        let db = self.db();
        let scope = self.scope();
        let return_ty = bindings.return_type(db);

        let find_narrowed_place = || match arguments.args.first() {
            None => {
                // This branch looks extraneous, especially in the face of `missing-arguments`.
                // However, that lint won't be able to catch this:
                //
                // ```python
                // def f(v: object = object()) -> TypeIs[int]: ...
                //
                // if f(): ...
                // ```
                //
                // TODO: Will this report things that is actually fine?
                if let Some(builder) = self
                    .context
                    .report_lint(&INVALID_TYPE_GUARD_CALL, arguments)
                {
                    builder.into_diagnostic("Type guard call does not have a target");
                }
                None
            }
            Some(expr) => match PlaceExpr::try_from(expr) {
                Ok(place_expr) => place_table(db, scope).place_id_by_expr(&place_expr),
                Err(()) => None,
            },
        };

        match return_ty {
            // TODO: TypeGuard
            Type::TypeIs(type_is) => match find_narrowed_place() {
                Some(place) => type_is.bind(db, scope, place),
                None => return_ty,
            },
            _ => return_ty,
        }
    }

    fn infer_starred_expression(&mut self, starred: &ast::ExprStarred) -> Type<'db> {
        let ast::ExprStarred {
            range: _,
            node_index: _,
            value,
            ctx: _,
        } = starred;

        let iterable_type = self.infer_expression(value);
        iterable_type.try_iterate(self.db()).unwrap_or_else(|err| {
            err.report_diagnostic(&self.context, iterable_type, value.as_ref().into());
            err.fallback_element_type(self.db())
        });

        // TODO
        todo_type!("starred expression")
    }

    fn infer_yield_expression(&mut self, yield_expression: &ast::ExprYield) -> Type<'db> {
        let ast::ExprYield {
            range: _,
            node_index: _,
            value,
        } = yield_expression;
        self.infer_optional_expression(value.as_deref());
        todo_type!("yield expressions")
    }

    fn infer_yield_from_expression(&mut self, yield_from: &ast::ExprYieldFrom) -> Type<'db> {
        let ast::ExprYieldFrom {
            range: _,
            node_index: _,
            value,
        } = yield_from;

        let iterable_type = self.infer_expression(value);
        iterable_type.try_iterate(self.db()).unwrap_or_else(|err| {
            err.report_diagnostic(&self.context, iterable_type, value.as_ref().into());
            err.fallback_element_type(self.db())
        });

        // TODO get type from `ReturnType` of generator
        todo_type!("Generic `typing.Generator` type")
    }

    fn infer_await_expression(&mut self, await_expression: &ast::ExprAwait) -> Type<'db> {
        let ast::ExprAwait {
            range: _,
            node_index: _,
            value,
        } = await_expression;
        self.infer_expression(value);
        todo_type!("generic `typing.Awaitable` type")
    }

    // Perform narrowing with applicable constraints between the current scope and the enclosing scope.
    fn narrow_place_with_applicable_constraints(
        &self,
        expr: &PlaceExpr,
        mut ty: Type<'db>,
        constraint_keys: &[(FileScopeId, ConstraintKey)],
    ) -> Type<'db> {
        let db = self.db();
        for (enclosing_scope_file_id, constraint_key) in constraint_keys {
            let use_def = self.index.use_def_map(*enclosing_scope_file_id);
            let place_table = self.index.place_table(*enclosing_scope_file_id);
            let place = place_table.place_id_by_expr(expr).unwrap();

            match use_def.applicable_constraints(
                *constraint_key,
                *enclosing_scope_file_id,
                expr,
                self.index,
            ) {
                ApplicableConstraints::UnboundBinding(constraint) => {
                    ty = constraint.narrow(db, ty, place);
                }
                // Performs narrowing based on constrained bindings.
                // This handling must be performed even if narrowing is attempted and failed using `infer_place_load`.
                // The result of `infer_place_load` can be applied as is only when its boundness is `Bound`.
                // For example, this handling is required in the following case:
                // ```python
                // class C:
                //     x: int | None = None
                // c = C()
                // # c.x: int | None = <unbound>
                // if c.x is None:
                //     c.x = 1
                // # else: c.x: int = <unbound>
                // # `c.x` is not definitely bound here
                // reveal_type(c.x)  # revealed: int
                // ```
                ApplicableConstraints::ConstrainedBindings(bindings) => {
                    let reachability_constraints = bindings.reachability_constraints;
                    let predicates = bindings.predicates;
                    let mut union = UnionBuilder::new(db);
                    for binding in bindings {
                        let static_reachability = reachability_constraints.evaluate(
                            db,
                            predicates,
                            binding.reachability_constraint,
                        );
                        if static_reachability.is_always_false() {
                            continue;
                        }
                        match binding.binding {
                            DefinitionState::Defined(definition) => {
                                let binding_ty = binding_type(db, definition);
                                union = union.add(
                                    binding.narrowing_constraint.narrow(db, binding_ty, place),
                                );
                            }
                            DefinitionState::Undefined | DefinitionState::Deleted => {
                                union =
                                    union.add(binding.narrowing_constraint.narrow(db, ty, place));
                            }
                        }
                    }
                    // If there are no visible bindings, the union becomes `Never`.
                    // Since an unbound binding is recorded even for an undefined place,
                    // this can only happen if the code is unreachable
                    // and therefore it is correct to set the result to `Never`.
                    let union = union.build();
                    if union.is_assignable_to(db, ty) {
                        ty = union;
                    }
                }
            }
        }
        ty
    }

    fn infer_name_load(&mut self, name_node: &ast::ExprName) -> Type<'db> {
        let ast::ExprName {
            range: _,
            node_index: _,
            id: symbol_name,
            ctx: _,
        } = name_node;
        let Ok(expr) = PlaceExpr::try_from(symbol_name);
        let db = self.db();

        let (resolved, constraint_keys) =
            self.infer_place_load(&expr, ast::ExprRef::Name(name_node));
        resolved
            // Not found in the module's explicitly declared global symbols?
            // Check the "implicit globals" such as `__doc__`, `__file__`, `__name__`, etc.
            // These are looked up as attributes on `types.ModuleType`.
            .or_fall_back_to(db, || {
                module_type_implicit_global_symbol(db, symbol_name).map_type(|ty| {
                    self.narrow_place_with_applicable_constraints(&expr, ty, &constraint_keys)
                })
            })
            // Not found in globals? Fallback to builtins
            // (without infinite recursion if we're already in builtins.)
            .or_fall_back_to(db, || {
                if Some(self.scope()) == builtins_module_scope(db) {
                    Place::Unbound.into()
                } else {
                    builtins_symbol(db, symbol_name)
                }
            })
            // Still not found? It might be `reveal_type`...
            .or_fall_back_to(db, || {
                if symbol_name == "reveal_type" {
                    if let Some(builder) = self.context.report_lint(&UNDEFINED_REVEAL, name_node) {
                        let mut diag =
                            builder.into_diagnostic("`reveal_type` used without importing it");
                        diag.info(
                            "This is allowed for debugging convenience but will fail at runtime",
                        );
                    }
                    typing_extensions_symbol(db, symbol_name)
                } else {
                    Place::Unbound.into()
                }
            })
            .unwrap_with_diagnostic(|lookup_error| match lookup_error {
                LookupError::Unbound(qualifiers) => {
                    self.report_unresolved_reference(name_node);
                    TypeAndQualifiers::new(Type::unknown(), qualifiers)
                }
                LookupError::PossiblyUnbound(type_when_bound) => {
                    if self.is_reachable(name_node) {
                        report_possibly_unresolved_reference(&self.context, name_node);
                    }
                    type_when_bound
                }
            })
            .inner_type()
    }

    fn infer_local_place_load(
        &self,
        expr: &PlaceExpr,
        expr_ref: ast::ExprRef,
    ) -> (Place<'db>, Option<ScopedUseId>) {
        let db = self.db();
        let scope = self.scope();
        let file_scope_id = scope.file_scope_id(db);
        let place_table = self.index.place_table(file_scope_id);
        let use_def = self.index.use_def_map(file_scope_id);

        // If we're inferring types of deferred expressions, always treat them as public symbols
        if self.is_deferred() {
            let place = if let Some(place_id) = place_table.place_id_by_expr(expr) {
                place_from_bindings(db, use_def.end_of_scope_bindings(place_id))
            } else {
                assert!(
                    self.deferred_state.in_string_annotation(),
                    "Expected the place table to create a place for every valid PlaceExpr node"
                );
                Place::Unbound
            };
            (place, None)
        } else {
            let use_id = expr_ref.scoped_use_id(db, scope);
            let place = place_from_bindings(db, use_def.bindings_at_use(use_id));
            (place, Some(use_id))
        }
    }

    /// Infer the type of a place expression from definitions, assuming a load context.
    /// This method also returns the [`ConstraintKey`]s for each scope associated with `expr`,
    /// which is used to narrow by condition rather than by assignment.
    fn infer_place_load(
        &self,
        expr: &PlaceExpr,
        expr_ref: ast::ExprRef,
    ) -> (PlaceAndQualifiers<'db>, Vec<(FileScopeId, ConstraintKey)>) {
        let db = self.db();
        let scope = self.scope();
        let file_scope_id = scope.file_scope_id(db);
        let place_table = self.index.place_table(file_scope_id);

        let mut constraint_keys = vec![];
        let (local_scope_place, use_id) = self.infer_local_place_load(expr, expr_ref);
        if let Some(use_id) = use_id {
            constraint_keys.push((file_scope_id, ConstraintKey::UseId(use_id)));
        }

        let place = PlaceAndQualifiers::from(local_scope_place).or_fall_back_to(db, || {
            let has_bindings_in_this_scope = match place_table.place_by_expr(expr) {
                Some(place_expr) => place_expr.is_bound(),
                None => {
                    assert!(
                        self.deferred_state.in_string_annotation(),
                        "Expected the place table to create a place for every Name node"
                    );
                    false
                }
            };

            let current_file = self.file();

            if let Some(name) = expr.as_name() {
                let skip_non_global_scopes = place_table
                    .place_id_by_name(name)
                    .is_some_and(|symbol_id| self.skip_non_global_scopes(file_scope_id, symbol_id));

                if skip_non_global_scopes {
                    return global_symbol(self.db(), self.file(), name);
                }
            }

            // If it's a function-like scope and there is one or more binding in this scope (but
            // none of those bindings are visible from where we are in the control flow), we cannot
            // fallback to any bindings in enclosing scopes. As such, we can immediately short-circuit
            // here and return `Place::Unbound`.
            //
            // This is because Python is very strict in its categorisation of whether a variable is
            // a local variable or not in function-like scopes. If a variable has any bindings in a
            // function-like scope, it is considered a local variable; it never references another
            // scope. (At runtime, it would use the `LOAD_FAST` opcode.)
            if has_bindings_in_this_scope && scope.is_function_like(db) {
                return Place::Unbound.into();
            }

            for root_expr in place_table.root_place_exprs(expr) {
                let mut expr_ref = expr_ref;
                for _ in 0..(expr.sub_segments().len() - root_expr.expr.sub_segments().len()) {
                    match expr_ref {
                        ast::ExprRef::Attribute(attribute) => {
                            expr_ref = ast::ExprRef::from(&attribute.value);
                        }
                        ast::ExprRef::Subscript(subscript) => {
                            expr_ref = ast::ExprRef::from(&subscript.value);
                        }
                        _ => unreachable!(),
                    }
                }
                let (parent_place, _use_id) =
                    self.infer_local_place_load(&root_expr.expr, expr_ref);
                if let Place::Type(_, _) = parent_place {
                    return Place::Unbound.into();
                }
            }

            // Walk up parent scopes looking for a possible enclosing scope that may have a
            // definition of this name visible to us (would be `LOAD_DEREF` at runtime.)
            // Note that we skip the scope containing the use that we are resolving, since we
            // already looked for the place there up above.
            for (enclosing_scope_file_id, _) in self.index.ancestor_scopes(file_scope_id).skip(1) {
                // Class scopes are not visible to nested scopes, and we need to handle global
                // scope differently (because an unbound name there falls back to builtins), so
                // check only function-like scopes.
                // There is one exception to this rule: type parameter scopes can see
                // names defined in an immediately-enclosing class scope.
                let enclosing_scope_id = enclosing_scope_file_id.to_scope_id(db, current_file);

                let is_immediately_enclosing_scope = scope.is_type_parameter(db)
                    && scope
                        .scope(db)
                        .parent()
                        .is_some_and(|parent| parent == enclosing_scope_file_id);

                // If the reference is in a nested eager scope, we need to look for the place at
                // the point where the previous enclosing scope was defined, instead of at the end
                // of the scope. (Note that the semantic index builder takes care of only
                // registering eager bindings for nested scopes that are actually eager, and for
                // enclosing scopes that actually contain bindings that we should use when
                // resolving the reference.)
                if !self.is_deferred() {
                    match self
                        .index
                        .eager_snapshot(enclosing_scope_file_id, expr, file_scope_id)
                    {
                        EagerSnapshotResult::FoundConstraint(constraint) => {
                            constraint_keys.push((
                                enclosing_scope_file_id,
                                ConstraintKey::NarrowingConstraint(constraint),
                            ));
                        }
                        EagerSnapshotResult::FoundBindings(bindings) => {
                            if expr.is_name()
                                && !enclosing_scope_id.is_function_like(db)
                                && !is_immediately_enclosing_scope
                            {
                                continue;
                            }
                            let place = place_from_bindings(db, bindings).map_type(|ty| {
                                self.narrow_place_with_applicable_constraints(
                                    expr,
                                    ty,
                                    &constraint_keys,
                                )
                            });
                            constraint_keys.push((
                                enclosing_scope_file_id,
                                ConstraintKey::EagerNestedScope(file_scope_id),
                            ));
                            return place.into();
                        }
                        // There are no visible bindings / constraint here.
                        // Don't fall back to non-eager place resolution.
                        EagerSnapshotResult::NotFound => {
                            let enclosing_place_table =
                                self.index.place_table(enclosing_scope_file_id);
                            for enclosing_root_place in enclosing_place_table.root_place_exprs(expr)
                            {
                                if enclosing_root_place.is_bound() {
                                    if let Place::Type(_, _) = place(
                                        db,
                                        enclosing_scope_id,
                                        &enclosing_root_place.expr,
                                        ConsideredDefinitions::AllReachable,
                                    )
                                    .place
                                    {
                                        return Place::Unbound.into();
                                    }
                                }
                            }
                            continue;
                        }
                        EagerSnapshotResult::NoLongerInEagerContext => {}
                    }
                }

                if !enclosing_scope_id.is_function_like(db) && !is_immediately_enclosing_scope {
                    continue;
                }

                let enclosing_place_table = self.index.place_table(enclosing_scope_file_id);
                let Some(enclosing_place) = enclosing_place_table.place_by_expr(expr) else {
                    continue;
                };
                if enclosing_place.is_bound() {
                    // We can return early here, because the nearest function-like scope that
                    // defines a name must be the only source for the nonlocal reference (at
                    // runtime, it is the scope that creates the cell for our closure.) If the name
                    // isn't bound in that scope, we should get an unbound name, not continue
                    // falling back to other scopes / globals / builtins.
                    return place(
                        db,
                        enclosing_scope_id,
                        expr,
                        ConsideredDefinitions::AllReachable,
                    )
                    .map_type(|ty| {
                        self.narrow_place_with_applicable_constraints(expr, ty, &constraint_keys)
                    });
                }
            }

            PlaceAndQualifiers::from(Place::Unbound)
                // No nonlocal binding? Check the module's explicit globals.
                // Avoid infinite recursion if `self.scope` already is the module's global scope.
                .or_fall_back_to(db, || {
                    if file_scope_id.is_global() {
                        return Place::Unbound.into();
                    }

                    if !self.is_deferred() {
                        match self
                            .index
                            .eager_snapshot(FileScopeId::global(), expr, file_scope_id)
                        {
                            EagerSnapshotResult::FoundConstraint(constraint) => {
                                constraint_keys.push((
                                    FileScopeId::global(),
                                    ConstraintKey::NarrowingConstraint(constraint),
                                ));
                            }
                            EagerSnapshotResult::FoundBindings(bindings) => {
                                let place = place_from_bindings(db, bindings).map_type(|ty| {
                                    self.narrow_place_with_applicable_constraints(
                                        expr,
                                        ty,
                                        &constraint_keys,
                                    )
                                });
                                constraint_keys.push((
                                    FileScopeId::global(),
                                    ConstraintKey::EagerNestedScope(file_scope_id),
                                ));
                                return place.into();
                            }
                            // There are no visible bindings / constraint here.
                            EagerSnapshotResult::NotFound => {
                                return Place::Unbound.into();
                            }
                            EagerSnapshotResult::NoLongerInEagerContext => {}
                        }
                    }

                    let Some(name) = expr.as_name() else {
                        return Place::Unbound.into();
                    };

                    explicit_global_symbol(db, self.file(), name).map_type(|ty| {
                        self.narrow_place_with_applicable_constraints(expr, ty, &constraint_keys)
                    })
                })
        });

        (place, constraint_keys)
    }

    pub(super) fn report_unresolved_reference(&self, expr_name_node: &ast::ExprName) {
        if !self.is_reachable(expr_name_node) {
            return;
        }

        let Some(builder) = self
            .context
            .report_lint(&UNRESOLVED_REFERENCE, expr_name_node)
        else {
            return;
        };

        let ast::ExprName { id, .. } = expr_name_node;
        let mut diagnostic =
            builder.into_diagnostic(format_args!("Name `{id}` used when not defined"));

        if let Some(version_added_to_builtins) = version_builtin_was_added(id) {
            diagnostic.info(format_args!(
                "`{id}` was added as a builtin in Python 3.{version_added_to_builtins}"
            ));
            add_inferred_python_version_hint_to_diagnostic(
                self.db(),
                &mut diagnostic,
                "resolving types",
            );
        }

        let current_function_definition = self.current_function_definition();

        if let Some(current_function_definition) = current_function_definition {
            if let Some(class) = self.class_context_of_current_method() {
                if let Some(first_parameter) = current_function_definition.parameters.iter().next()
                {
                    let first_parameter_name = first_parameter.name();
                    let mut function_decorators = FunctionDecorators::empty();

                    for decorator in &current_function_definition.decorator_list {
                        let decorator_ty = self.file_expression_type(&decorator.expression);
                        function_decorators |= self.function_decorators(decorator_ty);
                    }

                    let attribute_exists =
                        if function_decorators.contains(FunctionDecorators::CLASSMETHOD) {
                            Type::instance(self.db(), class.default_specialization(self.db()))
                                .class_member(self.db(), id.clone())
                                .place
                                .ignore_possibly_unbound()
                                .is_some()
                        } else if !function_decorators.contains(FunctionDecorators::STATICMETHOD) {
                            Type::instance(self.db(), class.default_specialization(self.db()))
                                .member(self.db(), id)
                                .place
                                .ignore_possibly_unbound()
                                .is_some()
                        } else {
                            false
                        };
                    if attribute_exists {
                        diagnostic.info(format_args!(
                            "An attribute `{id}` is available: consider using `{first_parameter_name}.{id}`"
                        ));
                    }
                }
            }
        }
    }

    fn infer_name_expression(&mut self, name: &ast::ExprName) -> Type<'db> {
        match name.ctx {
            ExprContext::Load => self.infer_name_load(name),
            ExprContext::Store => Type::Never,
            ExprContext::Del => {
                self.infer_name_load(name);
                Type::Never
            }
            ExprContext::Invalid => Type::unknown(),
        }
    }

    fn narrow_expr_with_applicable_constraints<'r>(
        &self,
        target: impl Into<ast::ExprRef<'r>>,
        target_ty: Type<'db>,
        constraint_keys: &[(FileScopeId, ConstraintKey)],
    ) -> Type<'db> {
        let target = target.into();

        if let Ok(place_expr) = PlaceExpr::try_from(target) {
            self.narrow_place_with_applicable_constraints(&place_expr, target_ty, constraint_keys)
        } else {
            target_ty
        }
    }

    /// Infer the type of a [`ast::ExprAttribute`] expression, assuming a load context.
    fn infer_attribute_load(&mut self, attribute: &ast::ExprAttribute) -> Type<'db> {
        let ast::ExprAttribute {
            value,
            attr,
            range: _,
            node_index: _,
            ctx: _,
        } = attribute;

        let value_type = self.infer_maybe_standalone_expression(value);
        let db = self.db();
        let mut constraint_keys = vec![];

        let mut assigned_type = None;
        if let Ok(place_expr) = PlaceExpr::try_from(attribute) {
            let (resolved, keys) =
                self.infer_place_load(&place_expr, ast::ExprRef::Attribute(attribute));
            constraint_keys.extend(keys);
            if let Place::Type(ty, Boundness::Bound) = resolved.place {
                assigned_type = Some(ty);
            }
        }

        let resolved_type = value_type
            .member(db, &attr.id)
            .map_type(|ty| self.narrow_expr_with_applicable_constraints(attribute, ty, &constraint_keys))
            .unwrap_with_diagnostic(|lookup_error| match lookup_error {
                LookupError::Unbound(_) => {
                    let report_unresolved_attribute = self.is_reachable(attribute);

                    if report_unresolved_attribute {
                        let bound_on_instance = match value_type {
                            Type::ClassLiteral(class) => {
                                !class.instance_member(db, None, attr).place.is_unbound()
                            }
                            Type::SubclassOf(subclass_of @ SubclassOfType { .. }) => {
                                match subclass_of.subclass_of() {
                                    SubclassOfInner::Class(class) => {
                                        !class.instance_member(db, attr).place.is_unbound()
                                    }
                                    SubclassOfInner::Dynamic(_) => unreachable!(
                                        "Attribute lookup on a dynamic `SubclassOf` type should always return a bound symbol"
                                    ),
                                }
                            }
                            _ => false,
                        };

                        if let Some(builder) = self
                            .context
                            .report_lint(&UNRESOLVED_ATTRIBUTE, attribute)
                        {
                        if bound_on_instance {
                            builder.into_diagnostic(
                                format_args!(
                                    "Attribute `{}` can only be accessed on instances, \
                                     not on the class object `{}` itself.",
                                    attr.id,
                                    value_type.display(db)
                                ),
                            );
                        } else {
                            builder.into_diagnostic(
                                format_args!(
                                    "Type `{}` has no attribute `{}`",
                                    value_type.display(db),
                                    attr.id
                                ),
                            );
                        }
                        }
                    }

                    Type::unknown().into()
                }
                LookupError::PossiblyUnbound(type_when_bound) => {
                    report_possibly_unbound_attribute(
                        &self.context,
                        attribute,
                        &attr.id,
                        value_type,
                    );

                    type_when_bound
                }
            })
            .inner_type();
        // Even if we can obtain the attribute type based on the assignments, we still perform default type inference
        // (to report errors).
        assigned_type.unwrap_or(resolved_type)
    }

    fn infer_attribute_expression(&mut self, attribute: &ast::ExprAttribute) -> Type<'db> {
        let ast::ExprAttribute {
            value,
            attr: _,
            range: _,
            node_index: _,
            ctx,
        } = attribute;

        match ctx {
            ExprContext::Load => self.infer_attribute_load(attribute),
            ExprContext::Store => {
                self.infer_expression(value);
                Type::Never
            }
            ExprContext::Del => {
                self.infer_attribute_load(attribute);
                Type::Never
            }
            ExprContext::Invalid => {
                self.infer_expression(value);
                Type::unknown()
            }
        }
    }

    fn infer_unary_expression(&mut self, unary: &ast::ExprUnaryOp) -> Type<'db> {
        let ast::ExprUnaryOp {
            range: _,
            node_index: _,
            op,
            operand,
        } = unary;

        let operand_type = self.infer_expression(operand);

        match (op, operand_type) {
            (_, Type::Dynamic(_)) => operand_type,
            (_, Type::Never) => Type::Never,

            (ast::UnaryOp::UAdd, Type::IntLiteral(value)) => Type::IntLiteral(value),
            (ast::UnaryOp::USub, Type::IntLiteral(value)) => Type::IntLiteral(-value),
            (ast::UnaryOp::Invert, Type::IntLiteral(value)) => Type::IntLiteral(!value),

            (ast::UnaryOp::UAdd, Type::BooleanLiteral(bool)) => Type::IntLiteral(i64::from(bool)),
            (ast::UnaryOp::USub, Type::BooleanLiteral(bool)) => Type::IntLiteral(-i64::from(bool)),
            (ast::UnaryOp::Invert, Type::BooleanLiteral(bool)) => {
                Type::IntLiteral(!i64::from(bool))
            }

            (ast::UnaryOp::Not, ty) => ty
                .try_bool(self.db())
                .unwrap_or_else(|err| {
                    err.report_diagnostic(&self.context, unary);
                    err.fallback_truthiness()
                })
                .negate()
                .into_type(self.db()),
            (
                op @ (ast::UnaryOp::UAdd | ast::UnaryOp::USub | ast::UnaryOp::Invert),
                Type::FunctionLiteral(_)
                | Type::Callable(..)
                | Type::WrapperDescriptor(_)
                | Type::MethodWrapper(_)
                | Type::DataclassDecorator(_)
                | Type::DataclassTransformer(_)
                | Type::BoundMethod(_)
                | Type::ModuleLiteral(_)
                | Type::ClassLiteral(_)
                | Type::GenericAlias(_)
                | Type::SubclassOf(_)
                | Type::NominalInstance(_)
                | Type::ProtocolInstance(_)
                | Type::SpecialForm(_)
                | Type::KnownInstance(_)
                | Type::PropertyInstance(_)
                | Type::Union(_)
                | Type::Intersection(_)
                | Type::AlwaysTruthy
                | Type::AlwaysFalsy
                | Type::StringLiteral(_)
                | Type::LiteralString
                | Type::BytesLiteral(_)
                | Type::Tuple(_)
                | Type::BoundSuper(_)
                | Type::TypeVar(_)
                | Type::TypeIs(_),
            ) => {
                let unary_dunder_method = match op {
                    ast::UnaryOp::Invert => "__invert__",
                    ast::UnaryOp::UAdd => "__pos__",
                    ast::UnaryOp::USub => "__neg__",
                    ast::UnaryOp::Not => {
                        unreachable!("Not operator is handled in its own case");
                    }
                };

                match operand_type.try_call_dunder(
                    self.db(),
                    unary_dunder_method,
                    CallArgumentTypes::none(),
                ) {
                    Ok(outcome) => outcome.return_type(self.db()),
                    Err(e) => {
                        if let Some(builder) =
                            self.context.report_lint(&UNSUPPORTED_OPERATOR, unary)
                        {
                            builder.into_diagnostic(format_args!(
                                "Unary operator `{op}` is unsupported for type `{}`",
                                operand_type.display(self.db()),
                            ));
                        }
                        e.fallback_return_type(self.db())
                    }
                }
            }
        }
    }

    fn infer_binary_expression(&mut self, binary: &ast::ExprBinOp) -> Type<'db> {
        let ast::ExprBinOp {
            left,
            op,
            right,
            range: _,
            node_index: _,
        } = binary;

        let left_ty = self.infer_expression(left);
        let right_ty = self.infer_expression(right);

        self.infer_binary_expression_type(binary.into(), false, left_ty, right_ty, *op)
            .unwrap_or_else(|| {
                let db = self.db();

                if let Some(builder) = self.context.report_lint(&UNSUPPORTED_OPERATOR, binary) {
                    let mut diag = builder.into_diagnostic(format_args!(
                        "Operator `{op}` is unsupported between objects of type `{}` and `{}`",
                        left_ty.display(db),
                        right_ty.display(db)
                    ));

                    if op == &ast::Operator::BitOr
                        && (left_ty.is_subtype_of(db, KnownClass::Type.to_instance(db))
                            || right_ty.is_subtype_of(db, KnownClass::Type.to_instance(db)))
                        && Program::get(db).python_version(db) < PythonVersion::PY310
                    {
                        diag.info(
                            "Note that `X | Y` PEP 604 union syntax is only available in Python 3.10 and later",
                        );
                        add_inferred_python_version_hint_to_diagnostic(db, &mut diag, "resolving types");
                    }
                }
                Type::unknown()
            })
    }

    fn infer_binary_expression_type(
        &mut self,
        node: AnyNodeRef<'_>,
        mut emitted_division_by_zero_diagnostic: bool,
        left_ty: Type<'db>,
        right_ty: Type<'db>,
        op: ast::Operator,
    ) -> Option<Type<'db>> {
        // Check for division by zero; this doesn't change the inferred type for the expression, but
        // may emit a diagnostic
        if !emitted_division_by_zero_diagnostic
            && matches!(
                (op, right_ty),
                (
                    ast::Operator::Div | ast::Operator::FloorDiv | ast::Operator::Mod,
                    Type::IntLiteral(0) | Type::BooleanLiteral(false)
                )
            )
        {
            emitted_division_by_zero_diagnostic = self.check_division_by_zero(node, op, left_ty);
        }

        match (left_ty, right_ty, op) {
            (Type::Union(lhs_union), rhs, _) => lhs_union.try_map(self.db(), |lhs_element| {
                self.infer_binary_expression_type(
                    node,
                    emitted_division_by_zero_diagnostic,
                    *lhs_element,
                    rhs,
                    op,
                )
            }),
            (lhs, Type::Union(rhs_union), _) => rhs_union.try_map(self.db(), |rhs_element| {
                self.infer_binary_expression_type(
                    node,
                    emitted_division_by_zero_diagnostic,
                    lhs,
                    *rhs_element,
                    op,
                )
            }),

            // Non-todo Anys take precedence over Todos (as if we fix this `Todo` in the future,
            // the result would then become Any or Unknown, respectively).
            (any @ Type::Dynamic(DynamicType::Any), _, _)
            | (_, any @ Type::Dynamic(DynamicType::Any), _) => Some(any),
            (unknown @ Type::Dynamic(DynamicType::Unknown), _, _)
            | (_, unknown @ Type::Dynamic(DynamicType::Unknown), _) => Some(unknown),
            (
                todo @ Type::Dynamic(DynamicType::Todo(_) | DynamicType::TodoPEP695ParamSpec),
                _,
                _,
            )
            | (
                _,
                todo @ Type::Dynamic(DynamicType::Todo(_) | DynamicType::TodoPEP695ParamSpec),
                _,
            ) => Some(todo),
            (Type::Never, _, _) | (_, Type::Never, _) => Some(Type::Never),

            (Type::IntLiteral(n), Type::IntLiteral(m), ast::Operator::Add) => Some(
                n.checked_add(m)
                    .map(Type::IntLiteral)
                    .unwrap_or_else(|| KnownClass::Int.to_instance(self.db())),
            ),

            (Type::IntLiteral(n), Type::IntLiteral(m), ast::Operator::Sub) => Some(
                n.checked_sub(m)
                    .map(Type::IntLiteral)
                    .unwrap_or_else(|| KnownClass::Int.to_instance(self.db())),
            ),

            (Type::IntLiteral(n), Type::IntLiteral(m), ast::Operator::Mult) => Some(
                n.checked_mul(m)
                    .map(Type::IntLiteral)
                    .unwrap_or_else(|| KnownClass::Int.to_instance(self.db())),
            ),

            (Type::IntLiteral(_), Type::IntLiteral(_), ast::Operator::Div) => {
                Some(KnownClass::Float.to_instance(self.db()))
            }

            (Type::IntLiteral(n), Type::IntLiteral(m), ast::Operator::FloorDiv) => Some({
                let mut q = n.checked_div(m);
                let r = n.checked_rem(m);
                // Division works differently in Python than in Rust. If the result is negative and
                // there is a remainder, the division rounds down (instead of towards zero):
                if n.is_negative() != m.is_negative() && r.unwrap_or(0) != 0 {
                    q = q.map(|q| q - 1);
                }
                q.map(Type::IntLiteral)
                    .unwrap_or_else(|| KnownClass::Int.to_instance(self.db()))
            }),

            (Type::IntLiteral(n), Type::IntLiteral(m), ast::Operator::Mod) => Some({
                let mut r = n.checked_rem(m);
                // Division works differently in Python than in Rust. If the result is negative and
                // there is a remainder, the division rounds down (instead of towards zero). Adjust
                // the remainder to compensate so that q * m + r == n:
                if n.is_negative() != m.is_negative() && r.unwrap_or(0) != 0 {
                    r = r.map(|x| x + m);
                }
                r.map(Type::IntLiteral)
                    .unwrap_or_else(|| KnownClass::Int.to_instance(self.db()))
            }),

            (Type::IntLiteral(n), Type::IntLiteral(m), ast::Operator::Pow) => Some({
                if m < 0 {
                    KnownClass::Float.to_instance(self.db())
                } else {
                    u32::try_from(m)
                        .ok()
                        .and_then(|m| n.checked_pow(m))
                        .map(Type::IntLiteral)
                        .unwrap_or_else(|| KnownClass::Int.to_instance(self.db()))
                }
            }),

            (Type::IntLiteral(n), Type::IntLiteral(m), ast::Operator::BitOr) => {
                Some(Type::IntLiteral(n | m))
            }

            (Type::IntLiteral(n), Type::IntLiteral(m), ast::Operator::BitAnd) => {
                Some(Type::IntLiteral(n & m))
            }

            (Type::IntLiteral(n), Type::IntLiteral(m), ast::Operator::BitXor) => {
                Some(Type::IntLiteral(n ^ m))
            }

            (Type::BytesLiteral(lhs), Type::BytesLiteral(rhs), ast::Operator::Add) => {
                let bytes = [lhs.value(self.db()), rhs.value(self.db())].concat();
                Some(Type::bytes_literal(self.db(), &bytes))
            }

            (Type::StringLiteral(lhs), Type::StringLiteral(rhs), ast::Operator::Add) => {
                let lhs_value = lhs.value(self.db()).to_string();
                let rhs_value = rhs.value(self.db());
                let ty = if lhs_value.len() + rhs_value.len() <= Self::MAX_STRING_LITERAL_SIZE {
                    Type::string_literal(self.db(), &(lhs_value + rhs_value))
                } else {
                    Type::LiteralString
                };
                Some(ty)
            }

            (
                Type::StringLiteral(_) | Type::LiteralString,
                Type::StringLiteral(_) | Type::LiteralString,
                ast::Operator::Add,
            ) => Some(Type::LiteralString),

            (Type::StringLiteral(s), Type::IntLiteral(n), ast::Operator::Mult)
            | (Type::IntLiteral(n), Type::StringLiteral(s), ast::Operator::Mult) => {
                let ty = if n < 1 {
                    Type::string_literal(self.db(), "")
                } else if let Ok(n) = usize::try_from(n) {
                    if n.checked_mul(s.value(self.db()).len())
                        .is_some_and(|new_length| new_length <= Self::MAX_STRING_LITERAL_SIZE)
                    {
                        let new_literal = s.value(self.db()).repeat(n);
                        Type::string_literal(self.db(), &new_literal)
                    } else {
                        Type::LiteralString
                    }
                } else {
                    Type::LiteralString
                };
                Some(ty)
            }

            (Type::LiteralString, Type::IntLiteral(n), ast::Operator::Mult)
            | (Type::IntLiteral(n), Type::LiteralString, ast::Operator::Mult) => {
                let ty = if n < 1 {
                    Type::string_literal(self.db(), "")
                } else {
                    Type::LiteralString
                };
                Some(ty)
            }

            (Type::BooleanLiteral(b1), Type::BooleanLiteral(b2), ast::Operator::BitOr) => {
                Some(Type::BooleanLiteral(b1 | b2))
            }

            (Type::BooleanLiteral(b1), Type::BooleanLiteral(b2), ast::Operator::BitAnd) => {
                Some(Type::BooleanLiteral(b1 & b2))
            }

            (Type::BooleanLiteral(b1), Type::BooleanLiteral(b2), ast::Operator::BitXor) => {
                Some(Type::BooleanLiteral(b1 ^ b2))
            }

            (Type::BooleanLiteral(b1), Type::BooleanLiteral(_) | Type::IntLiteral(_), op) => self
                .infer_binary_expression_type(
                    node,
                    emitted_division_by_zero_diagnostic,
                    Type::IntLiteral(i64::from(b1)),
                    right_ty,
                    op,
                ),
            (Type::IntLiteral(_), Type::BooleanLiteral(b2), op) => self
                .infer_binary_expression_type(
                    node,
                    emitted_division_by_zero_diagnostic,
                    left_ty,
                    Type::IntLiteral(i64::from(b2)),
                    op,
                ),

            (Type::Tuple(lhs), Type::Tuple(rhs), ast::Operator::Add) => Some(Type::tuple(
                self.db(),
                TupleType::new(
                    self.db(),
                    lhs.tuple(self.db()).concat(self.db(), rhs.tuple(self.db())),
                ),
            )),

            // We've handled all of the special cases that we support for literals, so we need to
            // fall back on looking for dunder methods on one of the operand types.
            (
                Type::FunctionLiteral(_)
                | Type::BooleanLiteral(_)
                | Type::Callable(..)
                | Type::BoundMethod(_)
                | Type::WrapperDescriptor(_)
                | Type::MethodWrapper(_)
                | Type::DataclassDecorator(_)
                | Type::DataclassTransformer(_)
                | Type::ModuleLiteral(_)
                | Type::ClassLiteral(_)
                | Type::GenericAlias(_)
                | Type::SubclassOf(_)
                | Type::NominalInstance(_)
                | Type::ProtocolInstance(_)
                | Type::SpecialForm(_)
                | Type::KnownInstance(_)
                | Type::PropertyInstance(_)
                | Type::Intersection(_)
                | Type::AlwaysTruthy
                | Type::AlwaysFalsy
                | Type::IntLiteral(_)
                | Type::StringLiteral(_)
                | Type::LiteralString
                | Type::BytesLiteral(_)
                | Type::Tuple(_)
                | Type::BoundSuper(_)
                | Type::TypeVar(_)
                | Type::TypeIs(_),
                Type::FunctionLiteral(_)
                | Type::BooleanLiteral(_)
                | Type::Callable(..)
                | Type::BoundMethod(_)
                | Type::WrapperDescriptor(_)
                | Type::MethodWrapper(_)
                | Type::DataclassDecorator(_)
                | Type::DataclassTransformer(_)
                | Type::ModuleLiteral(_)
                | Type::ClassLiteral(_)
                | Type::GenericAlias(_)
                | Type::SubclassOf(_)
                | Type::NominalInstance(_)
                | Type::ProtocolInstance(_)
                | Type::SpecialForm(_)
                | Type::KnownInstance(_)
                | Type::PropertyInstance(_)
                | Type::Intersection(_)
                | Type::AlwaysTruthy
                | Type::AlwaysFalsy
                | Type::IntLiteral(_)
                | Type::StringLiteral(_)
                | Type::LiteralString
                | Type::BytesLiteral(_)
                | Type::Tuple(_)
                | Type::BoundSuper(_)
                | Type::TypeVar(_)
                | Type::TypeIs(_),
                op,
            ) => {
                // We either want to call lhs.__op__ or rhs.__rop__. The full decision tree from
                // the Python spec [1] is:
                //
                //   - If rhs is a (proper) subclass of lhs, and it provides a different
                //     implementation of __rop__, use that.
                //   - Otherwise, if lhs implements __op__, use that.
                //   - Otherwise, if lhs and rhs are different types, and rhs implements __rop__,
                //     use that.
                //
                // [1] https://docs.python.org/3/reference/datamodel.html#object.__radd__

                // Technically we don't have to check left_ty != right_ty here, since if the types
                // are the same, they will trivially have the same implementation of the reflected
                // dunder, and so we'll fail the inner check. But the type equality check will be
                // faster for the common case, and allow us to skip the (two) class member lookups.
                let left_class = left_ty.to_meta_type(self.db());
                let right_class = right_ty.to_meta_type(self.db());
                if left_ty != right_ty && right_ty.is_subtype_of(self.db(), left_ty) {
                    let reflected_dunder = op.reflected_dunder();
                    let rhs_reflected = right_class.member(self.db(), reflected_dunder).place;
                    // TODO: if `rhs_reflected` is possibly unbound, we should union the two possible
                    // Bindings together
                    if !rhs_reflected.is_unbound()
                        && rhs_reflected != left_class.member(self.db(), reflected_dunder).place
                    {
                        return right_ty
                            .try_call_dunder(
                                self.db(),
                                reflected_dunder,
                                CallArgumentTypes::positional([left_ty]),
                            )
                            .map(|outcome| outcome.return_type(self.db()))
                            .or_else(|_| {
                                left_ty
                                    .try_call_dunder(
                                        self.db(),
                                        op.dunder(),
                                        CallArgumentTypes::positional([right_ty]),
                                    )
                                    .map(|outcome| outcome.return_type(self.db()))
                            })
                            .ok();
                    }
                }

                let call_on_left_instance = left_ty
                    .try_call_dunder(
                        self.db(),
                        op.dunder(),
                        CallArgumentTypes::positional([right_ty]),
                    )
                    .map(|outcome| outcome.return_type(self.db()))
                    .ok();

                call_on_left_instance.or_else(|| {
                    if left_ty == right_ty {
                        None
                    } else {
                        right_ty
                            .try_call_dunder(
                                self.db(),
                                op.reflected_dunder(),
                                CallArgumentTypes::positional([left_ty]),
                            )
                            .map(|outcome| outcome.return_type(self.db()))
                            .ok()
                    }
                })
            }
        }
    }

    fn infer_boolean_expression(&mut self, bool_op: &ast::ExprBoolOp) -> Type<'db> {
        let ast::ExprBoolOp {
            range: _,
            node_index: _,
            op,
            values,
        } = bool_op;
        self.infer_chained_boolean_types(
            *op,
            values.iter().enumerate(),
            |builder, (index, value)| {
                let ty = if index == values.len() - 1 {
                    builder.infer_expression(value)
                } else {
                    builder.infer_standalone_expression(value)
                };

                (ty, value.range())
            },
        )
    }

    /// Computes the output of a chain of (one) boolean operation, consuming as input an iterator
    /// of operations and calling the `infer_ty` for each to infer their types.
    /// The iterator is consumed even if the boolean evaluation can be short-circuited,
    /// in order to ensure the invariant that all expressions are evaluated when inferring types.
    fn infer_chained_boolean_types<Iterator, Item, F>(
        &mut self,
        op: ast::BoolOp,
        operations: Iterator,
        infer_ty: F,
    ) -> Type<'db>
    where
        Iterator: IntoIterator<Item = Item>,
        F: Fn(&mut Self, Item) -> (Type<'db>, TextRange),
    {
        let mut done = false;
        let db = self.db();

        let elements = operations
            .into_iter()
            .with_position()
            .map(|(position, item)| {
                let (ty, range) = infer_ty(self, item);

                let is_last = matches!(
                    position,
                    itertools::Position::Last | itertools::Position::Only
                );

                if is_last {
                    if done { Type::Never } else { ty }
                } else {
                    let truthiness = ty.try_bool(self.db()).unwrap_or_else(|err| {
                        err.report_diagnostic(&self.context, range);
                        err.fallback_truthiness()
                    });

                    if done {
                        return Type::Never;
                    }

                    match (truthiness, op) {
                        (Truthiness::AlwaysTrue, ast::BoolOp::And) => Type::Never,
                        (Truthiness::AlwaysFalse, ast::BoolOp::Or) => Type::Never,

                        (Truthiness::AlwaysFalse, ast::BoolOp::And)
                        | (Truthiness::AlwaysTrue, ast::BoolOp::Or) => {
                            done = true;
                            ty
                        }

                        (Truthiness::Ambiguous, _) => IntersectionBuilder::new(db)
                            .add_positive(ty)
                            .add_negative(match op {
                                ast::BoolOp::And => Type::AlwaysTruthy,
                                ast::BoolOp::Or => Type::AlwaysFalsy,
                            })
                            .build(),
                    }
                }
            });

        UnionType::from_elements(db, elements)
    }

    fn infer_compare_expression(&mut self, compare: &ast::ExprCompare) -> Type<'db> {
        let ast::ExprCompare {
            range: _,
            node_index: _,
            left,
            ops,
            comparators,
        } = compare;

        self.infer_expression(left);

        // https://docs.python.org/3/reference/expressions.html#comparisons
        // > Formally, if `a, b, c, …, y, z` are expressions and `op1, op2, …, opN` are comparison
        // > operators, then `a op1 b op2 c ... y opN z` is equivalent to `a op1 b and b op2 c and
        // ... > y opN z`, except that each expression is evaluated at most once.
        //
        // As some operators (==, !=, <, <=, >, >=) *can* return an arbitrary type, the logic below
        // is shared with the one in `infer_binary_type_comparison`.
        self.infer_chained_boolean_types(
            ast::BoolOp::And,
            std::iter::once(&**left)
                .chain(comparators)
                .tuple_windows::<(_, _)>()
                .zip(ops),
            |builder, ((left, right), op)| {
                let left_ty = builder.expression_type(left);
                let right_ty = builder.infer_expression(right);

                let range = TextRange::new(left.start(), right.end());

                let ty = builder
                    .infer_binary_type_comparison(left_ty, *op, right_ty, range)
                    .unwrap_or_else(|error| {
                        if let Some(diagnostic_builder) =
                            builder.context.report_lint(&UNSUPPORTED_OPERATOR, range)
                        {
                            // Handle unsupported operators (diagnostic, `bool`/`Unknown` outcome)
                            diagnostic_builder.into_diagnostic(format_args!(
                                "Operator `{}` is not supported for types `{}` and `{}`{}",
                                error.op,
                                error.left_ty.display(builder.db()),
                                error.right_ty.display(builder.db()),
                                if (left_ty, right_ty) == (error.left_ty, error.right_ty) {
                                    String::new()
                                } else {
                                    format!(
                                        ", in comparing `{}` with `{}`",
                                        left_ty.display(builder.db()),
                                        right_ty.display(builder.db())
                                    )
                                }
                            ));
                        }

                        match op {
                            // `in, not in, is, is not` always return bool instances
                            ast::CmpOp::In
                            | ast::CmpOp::NotIn
                            | ast::CmpOp::Is
                            | ast::CmpOp::IsNot => KnownClass::Bool.to_instance(builder.db()),
                            // Other operators can return arbitrary types
                            _ => Type::unknown(),
                        }
                    });

                (ty, range)
            },
        )
    }

    fn infer_binary_intersection_type_comparison(
        &mut self,
        intersection: IntersectionType<'db>,
        op: ast::CmpOp,
        other: Type<'db>,
        intersection_on: IntersectionOn,
        range: TextRange,
    ) -> Result<Type<'db>, CompareUnsupportedError<'db>> {
        enum State<'db> {
            // We have not seen any positive elements (yet)
            NoPositiveElements,
            // The operator was unsupported on all elements that we have seen so far.
            // Contains the first error we encountered.
            UnsupportedOnAllElements(CompareUnsupportedError<'db>),
            // The operator was supported on at least one positive element.
            Supported,
        }

        // If a comparison yields a definitive true/false answer on a (positive) part
        // of an intersection type, it will also yield a definitive answer on the full
        // intersection type, which is even more specific.
        for pos in intersection.positive(self.db()) {
            let result = match intersection_on {
                IntersectionOn::Left => self.infer_binary_type_comparison(*pos, op, other, range),
                IntersectionOn::Right => self.infer_binary_type_comparison(other, op, *pos, range),
            };

            if let Ok(Type::BooleanLiteral(_)) = result {
                return result;
            }
        }

        // For negative contributions to the intersection type, there are only a few
        // special cases that allow us to narrow down the result type of the comparison.
        for neg in intersection.negative(self.db()) {
            let result = match intersection_on {
                IntersectionOn::Left => self
                    .infer_binary_type_comparison(*neg, op, other, range)
                    .ok(),
                IntersectionOn::Right => self
                    .infer_binary_type_comparison(other, op, *neg, range)
                    .ok(),
            };

            match (op, result) {
                (ast::CmpOp::Is, Some(Type::BooleanLiteral(true))) => {
                    return Ok(Type::BooleanLiteral(false));
                }
                (ast::CmpOp::IsNot, Some(Type::BooleanLiteral(false))) => {
                    return Ok(Type::BooleanLiteral(true));
                }
                _ => {}
            }
        }

        // If none of the simplifications above apply, we still need to return *some*
        // result type for the comparison 'T_inter `op` T_other' (or reversed), where
        //
        //    T_inter = P1 & P2 & ... & Pn & ~N1 & ~N2 & ... & ~Nm
        //
        // is the intersection type. If f(T) is the function that computes the result
        // type of a `op`-comparison with `T_other`, we are interested in f(T_inter).
        // Since we can't compute it exactly, we return the following approximation:
        //
        //   f(T_inter) = f(P1) & f(P2) & ... & f(Pn)
        //
        // The reason for this is the following: In general, for any function 'f', the
        // set f(A) & f(B) is *larger than or equal to* the set f(A & B). This means
        // that we will return a type that is possibly wider than it could be, but
        // never wrong.
        //
        // However, we do have to leave out the negative contributions. If we were to
        // add a contribution like ~f(N1), we would potentially infer result types
        // that are too narrow.
        //
        // As an example for this, consider the intersection type `int & ~Literal[1]`.
        // If 'f' would be the `==`-comparison with 2, we obviously can't tell if that
        // answer would be true or false, so we need to return `bool`. And indeed, we
        // we have (glossing over notational details):
        //
        //   f(int & ~1)
        //       = f({..., -1, 0, 2, 3, ...})
        //       = {..., False, False, True, False, ...}
        //       = bool
        //
        // On the other hand, if we were to compute
        //
        //   f(int) & ~f(1)
        //       = bool & ~False
        //       = True
        //
        // we would get a result type `Literal[True]` which is too narrow.
        //
        let mut builder = IntersectionBuilder::new(self.db());

        builder = builder.add_positive(KnownClass::Bool.to_instance(self.db()));

        let mut state = State::NoPositiveElements;

        for pos in intersection.positive(self.db()) {
            let result = match intersection_on {
                IntersectionOn::Left => self.infer_binary_type_comparison(*pos, op, other, range),
                IntersectionOn::Right => self.infer_binary_type_comparison(other, op, *pos, range),
            };

            match result {
                Ok(ty) => {
                    state = State::Supported;
                    builder = builder.add_positive(ty);
                }
                Err(error) => {
                    match state {
                        State::NoPositiveElements => {
                            // This is the first positive element, but the operation is not supported.
                            // Store the error and continue.
                            state = State::UnsupportedOnAllElements(error);
                        }
                        State::UnsupportedOnAllElements(_) => {
                            // We already have an error stored, and continue to see elements on which
                            // the operator is not supported. Continue with the same state (only keep
                            // the first error).
                        }
                        State::Supported => {
                            // We previously saw a positive element that supported the operator,
                            // so the overall operation is still supported.
                        }
                    }
                }
            }
        }

        match state {
            State::Supported => Ok(builder.build()),
            State::NoPositiveElements => {
                // We didn't see any positive elements, check if the operation is supported on `object`:
                match intersection_on {
                    IntersectionOn::Left => {
                        self.infer_binary_type_comparison(Type::object(self.db()), op, other, range)
                    }
                    IntersectionOn::Right => {
                        self.infer_binary_type_comparison(other, op, Type::object(self.db()), range)
                    }
                }
            }
            State::UnsupportedOnAllElements(error) => Err(error),
        }
    }

    /// Infers the type of a binary comparison (e.g. 'left == right'). See
    /// `infer_compare_expression` for the higher level logic dealing with multi-comparison
    /// expressions.
    ///
    /// If the operation is not supported, return None (we need upstream context to emit a
    /// diagnostic).
    fn infer_binary_type_comparison(
        &mut self,
        left: Type<'db>,
        op: ast::CmpOp,
        right: Type<'db>,
        range: TextRange,
    ) -> Result<Type<'db>, CompareUnsupportedError<'db>> {
        let is_str_literal_in_tuple = |literal: Type<'db>, tuple: TupleType<'db>| {
            // Protect against doing a lot of work for pathologically large
            // tuples.
            //
            // Ref: https://github.com/astral-sh/ruff/pull/18251#discussion_r2115909311
            let (minimum_length, _) = tuple.tuple(self.db()).size_hint();
            if minimum_length > 1 << 12 {
                return None;
            }

            let mut definitely_true = false;
            let mut definitely_false = true;
            for element in tuple.tuple(self.db()).all_elements() {
                if element.is_string_literal() {
                    if literal == element {
                        definitely_true = true;
                        definitely_false = false;
                    }
                } else if !literal.is_disjoint_from(self.db(), element) {
                    definitely_false = false;
                }
            }

            if definitely_true {
                Some(true)
            } else if definitely_false {
                Some(false)
            } else {
                None
            }
        };

        // Note: identity (is, is not) for equal builtin types is unreliable and not part of the
        // language spec.
        // - `[ast::CompOp::Is]`: return `false` if unequal, `bool` if equal
        // - `[ast::CompOp::IsNot]`: return `true` if unequal, `bool` if equal
        match (left, right) {
            (Type::Union(union), other) => {
                let mut builder = UnionBuilder::new(self.db());
                for element in union.elements(self.db()) {
                    builder =
                        builder.add(self.infer_binary_type_comparison(*element, op, other, range)?);
                }
                Ok(builder.build())
            }
            (other, Type::Union(union)) => {
                let mut builder = UnionBuilder::new(self.db());
                for element in union.elements(self.db()) {
                    builder =
                        builder.add(self.infer_binary_type_comparison(other, op, *element, range)?);
                }
                Ok(builder.build())
            }

            (Type::Intersection(intersection), right) => self
                .infer_binary_intersection_type_comparison(
                    intersection,
                    op,
                    right,
                    IntersectionOn::Left,
                    range,
                ),
            (left, Type::Intersection(intersection)) => self
                .infer_binary_intersection_type_comparison(
                    intersection,
                    op,
                    left,
                    IntersectionOn::Right,
                    range,
                ),

            (Type::IntLiteral(n), Type::IntLiteral(m)) => match op {
                ast::CmpOp::Eq => Ok(Type::BooleanLiteral(n == m)),
                ast::CmpOp::NotEq => Ok(Type::BooleanLiteral(n != m)),
                ast::CmpOp::Lt => Ok(Type::BooleanLiteral(n < m)),
                ast::CmpOp::LtE => Ok(Type::BooleanLiteral(n <= m)),
                ast::CmpOp::Gt => Ok(Type::BooleanLiteral(n > m)),
                ast::CmpOp::GtE => Ok(Type::BooleanLiteral(n >= m)),
                // We cannot say that two equal int Literals will return True from an `is` or `is not` comparison.
                // Even if they are the same value, they may not be the same object.
                ast::CmpOp::Is => {
                    if n == m {
                        Ok(KnownClass::Bool.to_instance(self.db()))
                    } else {
                        Ok(Type::BooleanLiteral(false))
                    }
                }
                ast::CmpOp::IsNot => {
                    if n == m {
                        Ok(KnownClass::Bool.to_instance(self.db()))
                    } else {
                        Ok(Type::BooleanLiteral(true))
                    }
                }
                // Undefined for (int, int)
                ast::CmpOp::In | ast::CmpOp::NotIn => Err(CompareUnsupportedError {
                    op,
                    left_ty: left,
                    right_ty: right,
                }),
            },
            (Type::IntLiteral(_), Type::NominalInstance(_)) => self.infer_binary_type_comparison(
                KnownClass::Int.to_instance(self.db()),
                op,
                right,
                range,
            ),
            (Type::NominalInstance(_), Type::IntLiteral(_)) => self.infer_binary_type_comparison(
                left,
                op,
                KnownClass::Int.to_instance(self.db()),
                range,
            ),

            // Booleans are coded as integers (False = 0, True = 1)
            (Type::IntLiteral(n), Type::BooleanLiteral(b)) => self.infer_binary_type_comparison(
                Type::IntLiteral(n),
                op,
                Type::IntLiteral(i64::from(b)),
                range,
            ),
            (Type::BooleanLiteral(b), Type::IntLiteral(m)) => self.infer_binary_type_comparison(
                Type::IntLiteral(i64::from(b)),
                op,
                Type::IntLiteral(m),
                range,
            ),
            (Type::BooleanLiteral(a), Type::BooleanLiteral(b)) => self
                .infer_binary_type_comparison(
                    Type::IntLiteral(i64::from(a)),
                    op,
                    Type::IntLiteral(i64::from(b)),
                    range,
                ),

            (Type::StringLiteral(salsa_s1), Type::StringLiteral(salsa_s2)) => {
                let s1 = salsa_s1.value(self.db());
                let s2 = salsa_s2.value(self.db());
                match op {
                    ast::CmpOp::Eq => Ok(Type::BooleanLiteral(s1 == s2)),
                    ast::CmpOp::NotEq => Ok(Type::BooleanLiteral(s1 != s2)),
                    ast::CmpOp::Lt => Ok(Type::BooleanLiteral(s1 < s2)),
                    ast::CmpOp::LtE => Ok(Type::BooleanLiteral(s1 <= s2)),
                    ast::CmpOp::Gt => Ok(Type::BooleanLiteral(s1 > s2)),
                    ast::CmpOp::GtE => Ok(Type::BooleanLiteral(s1 >= s2)),
                    ast::CmpOp::In => Ok(Type::BooleanLiteral(s2.contains(s1))),
                    ast::CmpOp::NotIn => Ok(Type::BooleanLiteral(!s2.contains(s1))),
                    ast::CmpOp::Is => {
                        if s1 == s2 {
                            Ok(KnownClass::Bool.to_instance(self.db()))
                        } else {
                            Ok(Type::BooleanLiteral(false))
                        }
                    }
                    ast::CmpOp::IsNot => {
                        if s1 == s2 {
                            Ok(KnownClass::Bool.to_instance(self.db()))
                        } else {
                            Ok(Type::BooleanLiteral(true))
                        }
                    }
                }
            }
            (Type::StringLiteral(_), Type::Tuple(tuple)) if op == ast::CmpOp::In => {
                if let Some(answer) = is_str_literal_in_tuple(left, tuple) {
                    return Ok(Type::BooleanLiteral(answer));
                }

                self.infer_binary_type_comparison(
                    KnownClass::Str.to_instance(self.db()),
                    op,
                    right,
                    range,
                )
            }
            (Type::StringLiteral(_), Type::Tuple(tuple)) if op == ast::CmpOp::NotIn => {
                if let Some(answer) = is_str_literal_in_tuple(left, tuple) {
                    return Ok(Type::BooleanLiteral(!answer));
                }

                self.infer_binary_type_comparison(
                    KnownClass::Str.to_instance(self.db()),
                    op,
                    right,
                    range,
                )
            }
            (Type::StringLiteral(_), _) => self.infer_binary_type_comparison(
                KnownClass::Str.to_instance(self.db()),
                op,
                right,
                range,
            ),
            (_, Type::StringLiteral(_)) => self.infer_binary_type_comparison(
                left,
                op,
                KnownClass::Str.to_instance(self.db()),
                range,
            ),

            (Type::LiteralString, _) => self.infer_binary_type_comparison(
                KnownClass::Str.to_instance(self.db()),
                op,
                right,
                range,
            ),
            (_, Type::LiteralString) => self.infer_binary_type_comparison(
                left,
                op,
                KnownClass::Str.to_instance(self.db()),
                range,
            ),

            (Type::BytesLiteral(salsa_b1), Type::BytesLiteral(salsa_b2)) => {
                let b1 = salsa_b1.value(self.db());
                let b2 = salsa_b2.value(self.db());
                match op {
                    ast::CmpOp::Eq => Ok(Type::BooleanLiteral(b1 == b2)),
                    ast::CmpOp::NotEq => Ok(Type::BooleanLiteral(b1 != b2)),
                    ast::CmpOp::Lt => Ok(Type::BooleanLiteral(b1 < b2)),
                    ast::CmpOp::LtE => Ok(Type::BooleanLiteral(b1 <= b2)),
                    ast::CmpOp::Gt => Ok(Type::BooleanLiteral(b1 > b2)),
                    ast::CmpOp::GtE => Ok(Type::BooleanLiteral(b1 >= b2)),
                    ast::CmpOp::In => {
                        Ok(Type::BooleanLiteral(memchr::memmem::find(b2, b1).is_some()))
                    }
                    ast::CmpOp::NotIn => {
                        Ok(Type::BooleanLiteral(memchr::memmem::find(b2, b1).is_none()))
                    }
                    ast::CmpOp::Is => {
                        if b1 == b2 {
                            Ok(KnownClass::Bool.to_instance(self.db()))
                        } else {
                            Ok(Type::BooleanLiteral(false))
                        }
                    }
                    ast::CmpOp::IsNot => {
                        if b1 == b2 {
                            Ok(KnownClass::Bool.to_instance(self.db()))
                        } else {
                            Ok(Type::BooleanLiteral(true))
                        }
                    }
                }
            }
            (Type::BytesLiteral(_), _) => self.infer_binary_type_comparison(
                KnownClass::Bytes.to_instance(self.db()),
                op,
                right,
                range,
            ),
            (_, Type::BytesLiteral(_)) => self.infer_binary_type_comparison(
                left,
                op,
                KnownClass::Bytes.to_instance(self.db()),
                range,
            ),
            (Type::Tuple(_), Type::NominalInstance(instance))
                if instance.class.is_known(self.db(), KnownClass::VersionInfo) =>
            {
                self.infer_binary_type_comparison(
                    left,
                    op,
                    Type::version_info_tuple(self.db()),
                    range,
                )
            }
            (Type::NominalInstance(instance), Type::Tuple(_))
                if instance.class.is_known(self.db(), KnownClass::VersionInfo) =>
            {
                self.infer_binary_type_comparison(
                    Type::version_info_tuple(self.db()),
                    op,
                    right,
                    range,
                )
            }
            (Type::Tuple(lhs), Type::Tuple(rhs)) => {
                let lhs_tuple = lhs.tuple(self.db());
                let rhs_tuple = rhs.tuple(self.db());

                let mut tuple_rich_comparison =
                    |op| self.infer_tuple_rich_comparison(lhs_tuple, op, rhs_tuple, range);

                match op {
                    ast::CmpOp::Eq => tuple_rich_comparison(RichCompareOperator::Eq),
                    ast::CmpOp::NotEq => tuple_rich_comparison(RichCompareOperator::Ne),
                    ast::CmpOp::Lt => tuple_rich_comparison(RichCompareOperator::Lt),
                    ast::CmpOp::LtE => tuple_rich_comparison(RichCompareOperator::Le),
                    ast::CmpOp::Gt => tuple_rich_comparison(RichCompareOperator::Gt),
                    ast::CmpOp::GtE => tuple_rich_comparison(RichCompareOperator::Ge),
                    ast::CmpOp::In | ast::CmpOp::NotIn => {
                        let mut any_eq = false;
                        let mut any_ambiguous = false;

                        for ty in rhs_tuple.all_elements() {
                            let eq_result = self.infer_binary_type_comparison(
                                Type::Tuple(lhs),
                                ast::CmpOp::Eq,
                                ty,
                                range,
                            ).expect("infer_binary_type_comparison should never return None for `CmpOp::Eq`");

                            match eq_result {
                                todo @ Type::Dynamic(DynamicType::Todo(_)) => return Ok(todo),
                                // It's okay to ignore errors here because Python doesn't call `__bool__`
                                // for different union variants. Instead, this is just for us to
                                // evaluate a possibly truthy value to `false` or `true`.
                                ty => match ty.bool(self.db()) {
                                    Truthiness::AlwaysTrue => any_eq = true,
                                    Truthiness::AlwaysFalse => (),
                                    Truthiness::Ambiguous => any_ambiguous = true,
                                },
                            }
                        }

                        if any_eq {
                            Ok(Type::BooleanLiteral(op.is_in()))
                        } else if !any_ambiguous {
                            Ok(Type::BooleanLiteral(op.is_not_in()))
                        } else {
                            Ok(KnownClass::Bool.to_instance(self.db()))
                        }
                    }
                    ast::CmpOp::Is | ast::CmpOp::IsNot => {
                        // - `[ast::CmpOp::Is]`: returns `false` if the elements are definitely unequal, otherwise `bool`
                        // - `[ast::CmpOp::IsNot]`: returns `true` if the elements are definitely unequal, otherwise `bool`
                        let eq_result = tuple_rich_comparison(RichCompareOperator::Eq).expect(
                            "infer_binary_type_comparison should never return None for `CmpOp::Eq`",
                        );

                        Ok(match eq_result {
                            todo @ Type::Dynamic(DynamicType::Todo(_)) => todo,
                            // It's okay to ignore errors here because Python doesn't call `__bool__`
                            // for `is` and `is not` comparisons. This is an implementation detail
                            // for how we determine the truthiness of a type.
                            ty => match ty.bool(self.db()) {
                                Truthiness::AlwaysFalse => Type::BooleanLiteral(op.is_is_not()),
                                _ => KnownClass::Bool.to_instance(self.db()),
                            },
                        })
                    }
                }
            }

            // Lookup the rich comparison `__dunder__` methods
            _ => {
                let rich_comparison = |op| self.infer_rich_comparison(left, right, op);
                let membership_test_comparison = |op, range: TextRange| {
                    self.infer_membership_test_comparison(left, right, op, range)
                };
                match op {
                    ast::CmpOp::Eq => rich_comparison(RichCompareOperator::Eq),
                    ast::CmpOp::NotEq => rich_comparison(RichCompareOperator::Ne),
                    ast::CmpOp::Lt => rich_comparison(RichCompareOperator::Lt),
                    ast::CmpOp::LtE => rich_comparison(RichCompareOperator::Le),
                    ast::CmpOp::Gt => rich_comparison(RichCompareOperator::Gt),
                    ast::CmpOp::GtE => rich_comparison(RichCompareOperator::Ge),
                    ast::CmpOp::In => {
                        membership_test_comparison(MembershipTestCompareOperator::In, range)
                    }
                    ast::CmpOp::NotIn => {
                        membership_test_comparison(MembershipTestCompareOperator::NotIn, range)
                    }
                    ast::CmpOp::Is => {
                        if left.is_disjoint_from(self.db(), right) {
                            Ok(Type::BooleanLiteral(false))
                        } else if left.is_singleton(self.db())
                            && left.is_equivalent_to(self.db(), right)
                        {
                            Ok(Type::BooleanLiteral(true))
                        } else {
                            Ok(KnownClass::Bool.to_instance(self.db()))
                        }
                    }
                    ast::CmpOp::IsNot => {
                        if left.is_disjoint_from(self.db(), right) {
                            Ok(Type::BooleanLiteral(true))
                        } else if left.is_singleton(self.db())
                            && left.is_equivalent_to(self.db(), right)
                        {
                            Ok(Type::BooleanLiteral(false))
                        } else {
                            Ok(KnownClass::Bool.to_instance(self.db()))
                        }
                    }
                }
            }
        }
    }

    /// Rich comparison in Python are the operators `==`, `!=`, `<`, `<=`, `>`, and `>=`. Their
    /// behaviour can be edited for classes by implementing corresponding dunder methods.
    /// This function performs rich comparison between two types and returns the resulting type.
    /// see `<https://docs.python.org/3/reference/datamodel.html#object.__lt__>`
    fn infer_rich_comparison(
        &self,
        left: Type<'db>,
        right: Type<'db>,
        op: RichCompareOperator,
    ) -> Result<Type<'db>, CompareUnsupportedError<'db>> {
        let db = self.db();
        // The following resource has details about the rich comparison algorithm:
        // https://snarky.ca/unravelling-rich-comparison-operators/
        let call_dunder = |op: RichCompareOperator, left: Type<'db>, right: Type<'db>| {
            left.try_call_dunder(db, op.dunder(), CallArgumentTypes::positional([right]))
                .map(|outcome| outcome.return_type(db))
                .ok()
        };

        // The reflected dunder has priority if the right-hand side is a strict subclass of the left-hand side.
        if left != right && right.is_subtype_of(db, left) {
            call_dunder(op.reflect(), right, left).or_else(|| call_dunder(op, left, right))
        } else {
            call_dunder(op, left, right).or_else(|| call_dunder(op.reflect(), right, left))
        }
        .or_else(|| {
            // When no appropriate method returns any value other than NotImplemented,
            // the `==` and `!=` operators will fall back to `is` and `is not`, respectively.
            // refer to `<https://docs.python.org/3/reference/datamodel.html#object.__eq__>`
            if matches!(op, RichCompareOperator::Eq | RichCompareOperator::Ne) {
                Some(KnownClass::Bool.to_instance(db))
            } else {
                None
            }
        })
        .ok_or_else(|| CompareUnsupportedError {
            op: op.into(),
            left_ty: left,
            right_ty: right,
        })
    }

    /// Performs a membership test (`in` and `not in`) between two instances and returns the resulting type, or `None` if the test is unsupported.
    /// The behavior can be customized in Python by implementing `__contains__`, `__iter__`, or `__getitem__` methods.
    /// See `<https://docs.python.org/3/reference/datamodel.html#object.__contains__>`
    /// and `<https://docs.python.org/3/reference/expressions.html#membership-test-details>`
    fn infer_membership_test_comparison(
        &self,
        left: Type<'db>,
        right: Type<'db>,
        op: MembershipTestCompareOperator,
        range: TextRange,
    ) -> Result<Type<'db>, CompareUnsupportedError<'db>> {
        let db = self.db();

        let contains_dunder = right.class_member(db, "__contains__".into()).place;
        let compare_result_opt = match contains_dunder {
            Place::Type(contains_dunder, Boundness::Bound) => {
                // If `__contains__` is available, it is used directly for the membership test.
                contains_dunder
                    .try_call(db, &CallArgumentTypes::positional([right, left]))
                    .map(|bindings| bindings.return_type(db))
                    .ok()
            }
            _ => {
                // iteration-based membership test
                right
                    .try_iterate(db)
                    .map(|_| KnownClass::Bool.to_instance(db))
                    .ok()
            }
        };

        compare_result_opt
            .map(|ty| {
                if matches!(ty, Type::Dynamic(DynamicType::Todo(_))) {
                    return ty;
                }

                let truthiness = ty.try_bool(db).unwrap_or_else(|err| {
                    err.report_diagnostic(&self.context, range);
                    err.fallback_truthiness()
                });

                match op {
                    MembershipTestCompareOperator::In => truthiness.into_type(db),
                    MembershipTestCompareOperator::NotIn => truthiness.negate().into_type(db),
                }
            })
            .ok_or_else(|| CompareUnsupportedError {
                op: op.into(),
                left_ty: left,
                right_ty: right,
            })
    }

    /// Simulates rich comparison between tuples and returns the inferred result.
    /// This performs a lexicographic comparison, returning a union of all possible return types that could result from the comparison.
    ///
    /// basically it's based on cpython's `tuple_richcompare`
    /// see `<https://github.com/python/cpython/blob/9d6366b60d01305fc5e45100e0cd13e358aa397d/Objects/tupleobject.c#L637>`
    fn infer_tuple_rich_comparison(
        &mut self,
        left: &TupleSpec<'db>,
        op: RichCompareOperator,
        right: &TupleSpec<'db>,
        range: TextRange,
    ) -> Result<Type<'db>, CompareUnsupportedError<'db>> {
        // If either tuple is variable length, we can make no assumptions about the relative
        // lengths of the tuples, and therefore neither about how they compare lexicographically.
        // TODO: Consider comparing the prefixes of the tuples, since that could give a comparison
        // result regardless of how long the variable-length tuple is.
        let (TupleSpec::Fixed(left), TupleSpec::Fixed(right)) = (left, right) else {
            return Ok(Type::unknown());
        };

        let left_iter = left.elements();
        let right_iter = right.elements();

        let mut builder = UnionBuilder::new(self.db());

        for (l_ty, r_ty) in left_iter.zip(right_iter) {
            let pairwise_eq_result = self
                .infer_binary_type_comparison(l_ty, ast::CmpOp::Eq, r_ty, range)
                .expect("infer_binary_type_comparison should never return None for `CmpOp::Eq`");

            match pairwise_eq_result
                .try_bool(self.db())
                .unwrap_or_else(|err| {
                    // TODO: We should, whenever possible, pass the range of the left and right elements
                    //   instead of the range of the whole tuple.
                    err.report_diagnostic(&self.context, range);
                    err.fallback_truthiness()
                }) {
                // - AlwaysTrue : Continue to the next pair for lexicographic comparison
                Truthiness::AlwaysTrue => continue,
                // - AlwaysFalse:
                // Lexicographic comparisons will always terminate with this pair.
                // Complete the comparison and return the result.
                // - Ambiguous:
                // Lexicographic comparisons might continue to the next pair (if eq_result is true),
                // or terminate here (if eq_result is false).
                // To account for cases where the comparison terminates here, add the pairwise comparison result to the union builder.
                eq_truthiness @ (Truthiness::AlwaysFalse | Truthiness::Ambiguous) => {
                    let pairwise_compare_result = match op {
                        RichCompareOperator::Lt
                        | RichCompareOperator::Le
                        | RichCompareOperator::Gt
                        | RichCompareOperator::Ge => {
                            self.infer_binary_type_comparison(l_ty, op.into(), r_ty, range)?
                        }
                        // For `==` and `!=`, we already figure out the result from `pairwise_eq_result`
                        // NOTE: The CPython implementation does not account for non-boolean return types
                        // or cases where `!=` is not the negation of `==`, we also do not consider these cases.
                        RichCompareOperator::Eq => Type::BooleanLiteral(false),
                        RichCompareOperator::Ne => Type::BooleanLiteral(true),
                    };

                    builder = builder.add(pairwise_compare_result);

                    if eq_truthiness.is_ambiguous() {
                        continue;
                    }

                    return Ok(builder.build());
                }
            }
        }

        // if no more items to compare, we just compare sizes
        let (left_len, right_len) = (left.len(), right.len());

        builder = builder.add(Type::BooleanLiteral(match op {
            RichCompareOperator::Eq => left_len == right_len,
            RichCompareOperator::Ne => left_len != right_len,
            RichCompareOperator::Lt => left_len < right_len,
            RichCompareOperator::Le => left_len <= right_len,
            RichCompareOperator::Gt => left_len > right_len,
            RichCompareOperator::Ge => left_len >= right_len,
        }));

        Ok(builder.build())
    }

    fn infer_subscript_expression(&mut self, subscript: &ast::ExprSubscript) -> Type<'db> {
        let ast::ExprSubscript {
            value,
            slice,
            range: _,
            node_index: _,
            ctx,
        } = subscript;

        match ctx {
            ExprContext::Load => self.infer_subscript_load(subscript),
            ExprContext::Store => {
                let value_ty = self.infer_expression(value);
                let slice_ty = self.infer_expression(slice);
                self.infer_subscript_expression_types(value, value_ty, slice_ty);
                Type::Never
            }
            ExprContext::Del => {
                self.infer_subscript_load(subscript);
                Type::Never
            }
            ExprContext::Invalid => {
                let value_ty = self.infer_expression(value);
                let slice_ty = self.infer_expression(slice);
                self.infer_subscript_expression_types(value, value_ty, slice_ty);
                Type::unknown()
            }
        }
    }

    fn infer_subscript_load(&mut self, subscript: &ast::ExprSubscript) -> Type<'db> {
        let ast::ExprSubscript {
            range: _,
            node_index: _,
            value,
            slice,
            ctx: _,
        } = subscript;
        let value_ty = self.infer_expression(value);
        let mut constraint_keys = vec![];

        // If `value` is a valid reference, we attempt type narrowing by assignment.
        if !value_ty.is_unknown() {
            if let Ok(expr) = PlaceExpr::try_from(subscript) {
                let (place, keys) =
                    self.infer_place_load(&expr, ast::ExprRef::Subscript(subscript));
                constraint_keys.extend(keys);
                if let Place::Type(ty, Boundness::Bound) = place.place {
                    // Even if we can obtain the subscript type based on the assignments, we still perform default type inference
                    // (to store the expression type and to report errors).
                    let slice_ty = self.infer_expression(slice);
                    self.infer_subscript_expression_types(value, value_ty, slice_ty);
                    return ty;
                }
            }
        }

        // HACK ALERT: If we are subscripting a generic class, short-circuit the rest of the
        // subscript inference logic and treat this as an explicit specialization.
        // TODO: Move this logic into a custom callable, and update `find_name_in_mro` to return
        // this callable as the `__class_getitem__` method on `type`. That probably requires
        // updating all of the subscript logic below to use custom callables for all of the _other_
        // special cases, too.
        if let Type::ClassLiteral(class) = value_ty {
            if class.is_known(self.db(), KnownClass::Tuple) {
                return self
                    .infer_tuple_type_expression(slice)
                    .to_meta_type(self.db());
            }
            if let Some(generic_context) = class.generic_context(self.db()) {
                return self.infer_explicit_class_specialization(
                    subscript,
                    value_ty,
                    class,
                    generic_context,
                );
            }
        }
        if let Type::SpecialForm(SpecialFormType::Tuple) = value_ty {
            return self
                .infer_tuple_type_expression(slice)
                .to_meta_type(self.db());
        }

        let slice_ty = self.infer_expression(slice);
        let result_ty = self.infer_subscript_expression_types(value, value_ty, slice_ty);
        self.narrow_expr_with_applicable_constraints(subscript, result_ty, &constraint_keys)
    }

    fn infer_explicit_class_specialization(
        &mut self,
        subscript: &ast::ExprSubscript,
        value_ty: Type<'db>,
        generic_class: ClassLiteral<'db>,
        generic_context: GenericContext<'db>,
    ) -> Type<'db> {
        let slice_node = subscript.slice.as_ref();
        let call_argument_types = match slice_node {
            ast::Expr::Tuple(tuple) => {
                let arguments = CallArgumentTypes::positional(
                    tuple.elts.iter().map(|elt| self.infer_type_expression(elt)),
                );
                self.store_expression_type(
                    slice_node,
                    TupleType::from_elements(self.db(), arguments.iter().map(|(_, ty)| ty)),
                );
                arguments
            }
            _ => CallArgumentTypes::positional([self.infer_type_expression(slice_node)]),
        };
        let binding = Binding::single(value_ty, generic_context.signature(self.db()));
        let bindings = match Bindings::from(binding)
            .match_parameters(&call_argument_types)
            .check_types(self.db(), &call_argument_types)
        {
            Ok(bindings) => bindings,
            Err(CallError(_, bindings)) => {
                bindings.report_diagnostics(&self.context, subscript.into());
                return Type::unknown();
            }
        };
        let callable = bindings
            .into_iter()
            .next()
            .expect("valid bindings should have one callable");
        let (_, overload) = callable
            .matching_overloads()
            .next()
            .expect("valid bindings should have matching overload");
        Type::from(generic_class.apply_specialization(self.db(), |_| {
            generic_context.specialize_partial(self.db(), overload.parameter_types())
        }))
    }

    fn infer_subscript_expression_types(
        &self,
        value_node: &ast::Expr,
        value_ty: Type<'db>,
        slice_ty: Type<'db>,
    ) -> Type<'db> {
        match (value_ty, slice_ty, slice_ty.slice_literal(self.db())) {
            (Type::NominalInstance(instance), _, _)
                if instance.class.is_known(self.db(), KnownClass::VersionInfo) =>
            {
                self.infer_subscript_expression_types(
                    value_node,
                    Type::version_info_tuple(self.db()),
                    slice_ty,
                )
            }

            (Type::Union(union), _, _) => union.map(self.db(), |element| {
                self.infer_subscript_expression_types(value_node, *element, slice_ty)
            }),

            // TODO: we can map over the intersection and fold the results back into an intersection,
            // but we need to make sure we avoid emitting a diagnostic if one positive element has a `__getitem__`
            // method but another does not. This means `infer_subscript_expression_types`
            // needs to return a `Result` rather than eagerly emitting diagnostics.
            (Type::Intersection(_), _, _) => {
                todo_type!("Subscript expressions on intersections")
            }

            // Ex) Given `("a", "b", "c", "d")[1]`, return `"b"`
            (Type::Tuple(tuple_ty), Type::IntLiteral(int), _) if i32::try_from(int).is_ok() => {
                let tuple = tuple_ty.tuple(self.db());
                tuple
                    .py_index(
                        self.db(),
                        i32::try_from(int).expect("checked in branch arm"),
                    )
                    .unwrap_or_else(|_| {
                        report_index_out_of_bounds(
                            &self.context,
                            "tuple",
                            value_node.into(),
                            value_ty,
                            tuple.display_minimum_length(),
                            int,
                        );
                        Type::unknown()
                    })
            }

            // Ex) Given `("a", 1, Null)[0:2]`, return `("a", 1)`
            (Type::Tuple(tuple_ty), _, Some(SliceLiteral { start, stop, step })) => {
                let TupleSpec::Fixed(tuple) = tuple_ty.tuple(self.db()) else {
                    return todo_type!("slice into variable-length tuple");
                };

                if let Ok(new_elements) = tuple.py_slice(self.db(), start, stop, step) {
                    TupleType::from_elements(self.db(), new_elements.copied())
                } else {
                    report_slice_step_size_zero(&self.context, value_node.into());
                    Type::unknown()
                }
            }

            // Ex) Given `"value"[1]`, return `"a"`
            (Type::StringLiteral(literal_ty), Type::IntLiteral(int), _)
                if i32::try_from(int).is_ok() =>
            {
                let literal_value = literal_ty.value(self.db());
                (&mut literal_value.chars())
                    .py_index(
                        self.db(),
                        i32::try_from(int).expect("checked in branch arm"),
                    )
                    .map(|ch| Type::string_literal(self.db(), &ch.to_string()))
                    .unwrap_or_else(|_| {
                        report_index_out_of_bounds(
                            &self.context,
                            "string",
                            value_node.into(),
                            value_ty,
                            literal_value.chars().count(),
                            int,
                        );
                        Type::unknown()
                    })
            }

            // Ex) Given `"value"[1:3]`, return `"al"`
            (Type::StringLiteral(literal_ty), _, Some(SliceLiteral { start, stop, step })) => {
                let literal_value = literal_ty.value(self.db());

                let chars: Vec<_> = literal_value.chars().collect();

                if let Ok(new_chars) = chars.py_slice(self.db(), start, stop, step) {
                    let literal: String = new_chars.collect();
                    Type::string_literal(self.db(), &literal)
                } else {
                    report_slice_step_size_zero(&self.context, value_node.into());
                    Type::unknown()
                }
            }

            // Ex) Given `b"value"[1]`, return `97` (i.e., `ord(b"a")`)
            (Type::BytesLiteral(literal_ty), Type::IntLiteral(int), _)
                if i32::try_from(int).is_ok() =>
            {
                let literal_value = literal_ty.value(self.db());
                literal_value
                    .py_index(
                        self.db(),
                        i32::try_from(int).expect("checked in branch arm"),
                    )
                    .map(|byte| Type::IntLiteral((*byte).into()))
                    .unwrap_or_else(|_| {
                        report_index_out_of_bounds(
                            &self.context,
                            "bytes literal",
                            value_node.into(),
                            value_ty,
                            literal_value.len(),
                            int,
                        );
                        Type::unknown()
                    })
            }

            // Ex) Given `b"value"[1:3]`, return `b"al"`
            (Type::BytesLiteral(literal_ty), _, Some(SliceLiteral { start, stop, step })) => {
                let literal_value = literal_ty.value(self.db());

                if let Ok(new_bytes) = literal_value.py_slice(self.db(), start, stop, step) {
                    let new_bytes: Vec<u8> = new_bytes.copied().collect();
                    Type::bytes_literal(self.db(), &new_bytes)
                } else {
                    report_slice_step_size_zero(&self.context, value_node.into());
                    Type::unknown()
                }
            }

            // Ex) Given `"value"[True]`, return `"a"`
            (
                Type::Tuple(_) | Type::StringLiteral(_) | Type::BytesLiteral(_),
                Type::BooleanLiteral(bool),
                _,
            ) => self.infer_subscript_expression_types(
                value_node,
                value_ty,
                Type::IntLiteral(i64::from(bool)),
            ),

            (Type::SpecialForm(SpecialFormType::Protocol), Type::Tuple(typevars), _) => {
                let TupleSpec::Fixed(typevars) = typevars.tuple(self.db()) else {
                    // TODO: emit a diagnostic
                    return Type::unknown();
                };
                self.legacy_generic_class_context(
                    value_node,
                    typevars.elements_slice(),
                    LegacyGenericBase::Protocol,
                )
                .map(|context| Type::KnownInstance(KnownInstanceType::SubscriptedProtocol(context)))
                .unwrap_or_else(Type::unknown)
            }

            (Type::SpecialForm(SpecialFormType::Protocol), typevar, _) => self
                .legacy_generic_class_context(
                    value_node,
                    std::slice::from_ref(&typevar),
                    LegacyGenericBase::Protocol,
                )
                .map(|context| Type::KnownInstance(KnownInstanceType::SubscriptedProtocol(context)))
                .unwrap_or_else(Type::unknown),

            (Type::KnownInstance(KnownInstanceType::SubscriptedProtocol(_)), _, _) => {
                // TODO: emit a diagnostic
                todo_type!("doubly-specialized typing.Protocol")
            }

            (Type::SpecialForm(SpecialFormType::Generic), Type::Tuple(typevars), _) => {
                let TupleSpec::Fixed(typevars) = typevars.tuple(self.db()) else {
                    // TODO: emit a diagnostic
                    return Type::unknown();
                };
                self.legacy_generic_class_context(
                    value_node,
                    typevars.elements_slice(),
                    LegacyGenericBase::Generic,
                )
                .map(|context| Type::KnownInstance(KnownInstanceType::SubscriptedGeneric(context)))
                .unwrap_or_else(Type::unknown)
            }

            (Type::SpecialForm(SpecialFormType::Generic), typevar, _) => self
                .legacy_generic_class_context(
                    value_node,
                    std::slice::from_ref(&typevar),
                    LegacyGenericBase::Generic,
                )
                .map(|context| Type::KnownInstance(KnownInstanceType::SubscriptedGeneric(context)))
                .unwrap_or_else(Type::unknown),

            (Type::KnownInstance(KnownInstanceType::SubscriptedGeneric(_)), _, _) => {
                // TODO: emit a diagnostic
                todo_type!("doubly-specialized typing.Generic")
            }

            (Type::SpecialForm(special_form), _, _) if special_form.class().is_special_form() => {
                todo_type!("Inference of subscript on special form")
            }

            (Type::KnownInstance(known_instance), _, _)
                if known_instance.class().is_special_form() =>
            {
                todo_type!("Inference of subscript on special form")
            }

            (value_ty, slice_ty, _) => {
                // If the class defines `__getitem__`, return its return type.
                //
                // See: https://docs.python.org/3/reference/datamodel.html#class-getitem-versus-getitem
                match value_ty.try_call_dunder(
                    self.db(),
                    "__getitem__",
                    CallArgumentTypes::positional([slice_ty]),
                ) {
                    Ok(outcome) => return outcome.return_type(self.db()),
                    Err(err @ CallDunderError::PossiblyUnbound { .. }) => {
                        if let Some(builder) = self
                            .context
                            .report_lint(&POSSIBLY_UNBOUND_IMPLICIT_CALL, value_node)
                        {
                            builder.into_diagnostic(format_args!(
                                "Method `__getitem__` of type `{}` is possibly unbound",
                                value_ty.display(self.db()),
                            ));
                        }

                        return err.fallback_return_type(self.db());
                    }
                    Err(CallDunderError::CallError(_, bindings)) => {
                        if let Some(builder) =
                            self.context.report_lint(&CALL_NON_CALLABLE, value_node)
                        {
                            builder.into_diagnostic(format_args!(
                                "Method `__getitem__` of type `{}` \
                                 is not callable on object of type `{}`",
                                bindings.callable_type().display(self.db()),
                                value_ty.display(self.db()),
                            ));
                        }

                        return bindings.return_type(self.db());
                    }
                    Err(CallDunderError::MethodNotAvailable) => {
                        // try `__class_getitem__`
                    }
                }

                // Otherwise, if the value is itself a class and defines `__class_getitem__`,
                // return its return type.
                //
                // TODO: lots of classes are only subscriptable at runtime on Python 3.9+,
                // *but* we should also allow them to be subscripted in stubs
                // (and in annotations if `from __future__ import annotations` is enabled),
                // even if the target version is Python 3.8 or lower,
                // despite the fact that there will be no corresponding `__class_getitem__`
                // method in these `sys.version_info` branches.
                if value_ty.is_subtype_of(self.db(), KnownClass::Type.to_instance(self.db())) {
                    let dunder_class_getitem_method =
                        value_ty.member(self.db(), "__class_getitem__").place;

                    match dunder_class_getitem_method {
                        Place::Unbound => {}
                        Place::Type(ty, boundness) => {
                            if boundness == Boundness::PossiblyUnbound {
                                if let Some(builder) = self
                                    .context
                                    .report_lint(&POSSIBLY_UNBOUND_IMPLICIT_CALL, value_node)
                                {
                                    builder.into_diagnostic(format_args!(
                                        "Method `__class_getitem__` of type `{}` \
                                        is possibly unbound",
                                        value_ty.display(self.db()),
                                    ));
                                }
                            }

                            match ty.try_call(
                                self.db(),
                                &CallArgumentTypes::positional([value_ty, slice_ty]),
                            ) {
                                Ok(bindings) => return bindings.return_type(self.db()),
                                Err(CallError(_, bindings)) => {
                                    if let Some(builder) =
                                        self.context.report_lint(&CALL_NON_CALLABLE, value_node)
                                    {
                                        builder.into_diagnostic(format_args!(
                                            "Method `__class_getitem__` of type `{}` \
                                             is not callable on object of type `{}`",
                                            bindings.callable_type().display(self.db()),
                                            value_ty.display(self.db()),
                                        ));
                                    }
                                    return bindings.return_type(self.db());
                                }
                            }
                        }
                    }

                    if let Type::ClassLiteral(class) = value_ty {
                        if class.is_known(self.db(), KnownClass::Type) {
                            return KnownClass::GenericAlias.to_instance(self.db());
                        }

                        if class.generic_context(self.db()).is_some() {
                            // TODO: specialize the generic class using these explicit type
                            // variable assignments. This branch is only encountered when an
                            // explicit class specialization appears inside of some other subscript
                            // expression, e.g. `tuple[list[int], ...]`. We have already inferred
                            // the type of the outer subscript slice as a value expression, which
                            // means we can't re-infer the inner specialization here as a type
                            // expression.
                            return value_ty;
                        }
                    }

                    // TODO: properly handle old-style generics; get rid of this temporary hack
                    if !value_ty.into_class_literal().is_some_and(|class| {
                        class
                            .iter_mro(self.db(), None)
                            .contains(&ClassBase::Generic)
                    }) {
                        report_non_subscriptable(
                            &self.context,
                            value_node.into(),
                            value_ty,
                            "__class_getitem__",
                        );
                    }
                } else {
                    report_non_subscriptable(
                        &self.context,
                        value_node.into(),
                        value_ty,
                        "__getitem__",
                    );
                }

                Type::unknown()
            }
        }
    }

    fn legacy_generic_class_context(
        &self,
        value_node: &ast::Expr,
        typevars: &[Type<'db>],
        origin: LegacyGenericBase,
    ) -> Option<GenericContext<'db>> {
        let typevars: Option<FxOrderSet<_>> = typevars
            .iter()
            .map(|typevar| match typevar {
                Type::KnownInstance(KnownInstanceType::TypeVar(typevar)) => Some(*typevar),
                _ => {
                    if let Some(builder) =
                        self.context.report_lint(&INVALID_ARGUMENT_TYPE, value_node)
                    {
                        builder.into_diagnostic(format_args!(
                            "`{}` is not a valid argument to `{origin}`",
                            typevar.display(self.db()),
                        ));
                    }
                    None
                }
            })
            .collect();
        typevars.map(|typevars| GenericContext::new(self.db(), typevars))
    }

    fn infer_slice_expression(&mut self, slice: &ast::ExprSlice) -> Type<'db> {
        enum SliceArg<'db> {
            Arg(Type<'db>),
            Unsupported,
        }

        let ast::ExprSlice {
            range: _,
            node_index: _,
            lower,
            upper,
            step,
        } = slice;

        let ty_lower = self.infer_optional_expression(lower.as_deref());
        let ty_upper = self.infer_optional_expression(upper.as_deref());
        let ty_step = self.infer_optional_expression(step.as_deref());

        let type_to_slice_argument = |ty: Option<Type<'db>>| match ty {
            Some(ty @ (Type::IntLiteral(_) | Type::BooleanLiteral(_))) => SliceArg::Arg(ty),
            Some(ty @ Type::NominalInstance(instance))
                if instance.class.is_known(self.db(), KnownClass::NoneType) =>
            {
                SliceArg::Arg(ty)
            }
            None => SliceArg::Arg(Type::none(self.db())),
            _ => SliceArg::Unsupported,
        };

        match (
            type_to_slice_argument(ty_lower),
            type_to_slice_argument(ty_upper),
            type_to_slice_argument(ty_step),
        ) {
            (SliceArg::Arg(lower), SliceArg::Arg(upper), SliceArg::Arg(step)) => {
                KnownClass::Slice.to_specialized_instance(self.db(), [lower, upper, step])
            }
            _ => KnownClass::Slice.to_instance(self.db()),
        }
    }

    fn infer_type_parameters(&mut self, type_parameters: &ast::TypeParams) {
        let ast::TypeParams {
            range: _,
            node_index: _,
            type_params,
        } = type_parameters;
        for type_param in type_params {
            match type_param {
                ast::TypeParam::TypeVar(node) => self.infer_definition(node),
                ast::TypeParam::ParamSpec(node) => self.infer_definition(node),
                ast::TypeParam::TypeVarTuple(node) => self.infer_definition(node),
            }
        }
    }

    pub(super) fn finish(mut self) -> TypeInference<'db> {
        self.infer_region();
        self.types.diagnostics = self.context.finish();
        self.types.shrink_to_fit();
        self.types
    }
}

/// Annotation expressions.
impl<'db> TypeInferenceBuilder<'db, '_> {
    /// Infer the type of an annotation expression with the given [`DeferredExpressionState`].
    fn infer_annotation_expression(
        &mut self,
        annotation: &ast::Expr,
        deferred_state: DeferredExpressionState,
    ) -> TypeAndQualifiers<'db> {
        let previous_deferred_state = std::mem::replace(&mut self.deferred_state, deferred_state);
        let annotation_ty = self.infer_annotation_expression_impl(annotation);
        self.deferred_state = previous_deferred_state;
        annotation_ty
    }

    /// Similar to [`infer_annotation_expression`], but accepts an optional annotation expression
    /// and returns [`None`] if the annotation is [`None`].
    ///
    /// [`infer_annotation_expression`]: TypeInferenceBuilder::infer_annotation_expression
    fn infer_optional_annotation_expression(
        &mut self,
        annotation: Option<&ast::Expr>,
        deferred_state: DeferredExpressionState,
    ) -> Option<TypeAndQualifiers<'db>> {
        annotation.map(|expr| self.infer_annotation_expression(expr, deferred_state))
    }

    /// Implementation of [`infer_annotation_expression`].
    ///
    /// [`infer_annotation_expression`]: TypeInferenceBuilder::infer_annotation_expression
    fn infer_annotation_expression_impl(
        &mut self,
        annotation: &ast::Expr,
    ) -> TypeAndQualifiers<'db> {
        // https://typing.python.org/en/latest/spec/annotations.html#grammar-token-expression-grammar-annotation_expression
        let annotation_ty = match annotation {
            // String annotations: https://typing.python.org/en/latest/spec/annotations.html#string-annotations
            ast::Expr::StringLiteral(string) => self.infer_string_annotation_expression(string),

            // Annotation expressions also get special handling for `*args` and `**kwargs`.
            ast::Expr::Starred(starred) => self.infer_starred_expression(starred).into(),

            ast::Expr::BytesLiteral(bytes) => {
                if let Some(builder) = self
                    .context
                    .report_lint(&BYTE_STRING_TYPE_ANNOTATION, bytes)
                {
                    builder.into_diagnostic("Type expressions cannot use bytes literal");
                }
                TypeAndQualifiers::unknown()
            }

            ast::Expr::FString(fstring) => {
                if let Some(builder) = self.context.report_lint(&FSTRING_TYPE_ANNOTATION, fstring) {
                    builder.into_diagnostic("Type expressions cannot use f-strings");
                }
                self.infer_fstring_expression(fstring);
                TypeAndQualifiers::unknown()
            }

            ast::Expr::Name(name) => match name.ctx {
                ast::ExprContext::Load => {
                    let name_expr_ty = self.infer_name_expression(name);
                    match name_expr_ty {
                        Type::SpecialForm(SpecialFormType::ClassVar) => {
                            TypeAndQualifiers::new(Type::unknown(), TypeQualifiers::CLASS_VAR)
                        }
                        Type::SpecialForm(SpecialFormType::Final) => {
                            TypeAndQualifiers::new(Type::unknown(), TypeQualifiers::FINAL)
                        }
                        _ => name_expr_ty
                            .in_type_expression(self.db(), self.scope())
                            .unwrap_or_else(|error| {
                                error.into_fallback_type(
                                    &self.context,
                                    annotation,
                                    self.is_reachable(annotation),
                                )
                            })
                            .into(),
                    }
                }
                ast::ExprContext::Invalid => TypeAndQualifiers::unknown(),
                ast::ExprContext::Store | ast::ExprContext::Del => {
                    todo_type!("Name expression annotation in Store/Del context").into()
                }
            },

            ast::Expr::Subscript(subscript @ ast::ExprSubscript { value, slice, .. }) => {
                let value_ty = self.infer_expression(value);

                let slice = &**slice;

                match value_ty {
                    Type::SpecialForm(SpecialFormType::Annotated) => {
                        // This branch is similar to the corresponding branch in `infer_parameterized_special_form_type_expression`, but
                        // `Annotated[…]` can appear both in annotation expressions and in type expressions, and needs to be handled slightly
                        // differently in each case (calling either `infer_type_expression_*` or `infer_annotation_expression_*`).
                        if let ast::Expr::Tuple(ast::ExprTuple {
                            elts: arguments, ..
                        }) = slice
                        {
                            if arguments.len() < 2 {
                                report_invalid_arguments_to_annotated(&self.context, subscript);
                            }

                            if let [inner_annotation, metadata @ ..] = &arguments[..] {
                                for element in metadata {
                                    self.infer_expression(element);
                                }

                                let inner_annotation_ty =
                                    self.infer_annotation_expression_impl(inner_annotation);

                                self.store_expression_type(slice, inner_annotation_ty.inner_type());
                                inner_annotation_ty
                            } else {
                                for argument in arguments {
                                    self.infer_expression(argument);
                                }
                                self.store_expression_type(slice, Type::unknown());
                                TypeAndQualifiers::unknown()
                            }
                        } else {
                            report_invalid_arguments_to_annotated(&self.context, subscript);
                            self.infer_annotation_expression_impl(slice)
                        }
                    }
                    Type::SpecialForm(
                        type_qualifier @ (SpecialFormType::ClassVar | SpecialFormType::Final),
                    ) => {
                        let arguments = if let ast::Expr::Tuple(tuple) = slice {
                            &*tuple.elts
                        } else {
                            std::slice::from_ref(slice)
                        };
                        let num_arguments = arguments.len();
                        let type_and_qualifiers = if num_arguments == 1 {
                            let mut type_and_qualifiers =
                                self.infer_annotation_expression_impl(slice);
                            match type_qualifier {
                                SpecialFormType::ClassVar => {
                                    type_and_qualifiers.add_qualifier(TypeQualifiers::CLASS_VAR);
                                }
                                SpecialFormType::Final => {
                                    type_and_qualifiers.add_qualifier(TypeQualifiers::FINAL);
                                }
                                _ => unreachable!(),
                            }
                            type_and_qualifiers
                        } else {
                            for element in arguments {
                                self.infer_annotation_expression_impl(element);
                            }
                            if let Some(builder) =
                                self.context.report_lint(&INVALID_TYPE_FORM, subscript)
                            {
                                builder.into_diagnostic(format_args!(
                                    "Type qualifier `{type_qualifier}` expected exactly 1 argument, \
                                    got {num_arguments}",
                                ));
                            }
                            Type::unknown().into()
                        };
                        if slice.is_tuple_expr() {
                            self.store_expression_type(slice, type_and_qualifiers.inner_type());
                        }
                        type_and_qualifiers
                    }
                    _ => self
                        .infer_subscript_type_expression_no_store(subscript, slice, value_ty)
                        .into(),
                }
            }

            // All other annotation expressions are (possibly) valid type expressions, so handle
            // them there instead.
            type_expr => self.infer_type_expression_no_store(type_expr).into(),
        };

        self.store_expression_type(annotation, annotation_ty.inner_type());

        annotation_ty
    }

    /// Infer the type of a string annotation expression.
    fn infer_string_annotation_expression(
        &mut self,
        string: &ast::ExprStringLiteral,
    ) -> TypeAndQualifiers<'db> {
        match parse_string_annotation(&self.context, string) {
            Some(parsed) => {
                // String annotations are always evaluated in the deferred context.
                self.infer_annotation_expression(
                    parsed.expr(),
                    DeferredExpressionState::InStringAnnotation(
                        self.enclosing_node_key(string.into()),
                    ),
                )
            }
            None => TypeAndQualifiers::unknown(),
        }
    }
}

/// Type expressions
impl<'db> TypeInferenceBuilder<'db, '_> {
    /// Infer the type of a type expression.
    fn infer_type_expression(&mut self, expression: &ast::Expr) -> Type<'db> {
        let ty = self.infer_type_expression_no_store(expression);
        self.store_expression_type(expression, ty);
        ty
    }

    /// Similar to [`infer_type_expression`], but accepts an optional type expression and returns
    /// [`None`] if the expression is [`None`].
    ///
    /// [`infer_type_expression`]: TypeInferenceBuilder::infer_type_expression
    fn infer_optional_type_expression(
        &mut self,
        expression: Option<&ast::Expr>,
    ) -> Option<Type<'db>> {
        expression.map(|expr| self.infer_type_expression(expr))
    }

    /// Similar to [`infer_type_expression`], but accepts a [`DeferredExpressionState`].
    ///
    /// [`infer_type_expression`]: TypeInferenceBuilder::infer_type_expression
    fn infer_type_expression_with_state(
        &mut self,
        expression: &ast::Expr,
        deferred_state: DeferredExpressionState,
    ) -> Type<'db> {
        let previous_deferred_state = std::mem::replace(&mut self.deferred_state, deferred_state);
        let annotation_ty = self.infer_type_expression(expression);
        self.deferred_state = previous_deferred_state;
        annotation_ty
    }

    fn report_invalid_type_expression(
        &self,
        expression: &ast::Expr,
        message: std::fmt::Arguments,
    ) -> Option<LintDiagnosticGuard> {
        self.context
            .report_lint(&INVALID_TYPE_FORM, expression)
            .map(|builder| {
                diagnostic::add_type_expression_reference_link(builder.into_diagnostic(message))
            })
    }

    /// Infer the type of a type expression without storing the result.
    fn infer_type_expression_no_store(&mut self, expression: &ast::Expr) -> Type<'db> {
        // https://typing.python.org/en/latest/spec/annotations.html#grammar-token-expression-grammar-type_expression
        match expression {
            ast::Expr::Name(name) => match name.ctx {
                ast::ExprContext::Load => self
                    .infer_name_expression(name)
                    .in_type_expression(self.db(), self.scope())
                    .unwrap_or_else(|error| {
                        error.into_fallback_type(
                            &self.context,
                            expression,
                            self.is_reachable(expression),
                        )
                    }),
                ast::ExprContext::Invalid => Type::unknown(),
                ast::ExprContext::Store | ast::ExprContext::Del => {
                    todo_type!("Name expression annotation in Store/Del context")
                }
            },

            ast::Expr::Attribute(attribute_expression) => match attribute_expression.ctx {
                ast::ExprContext::Load => self
                    .infer_attribute_expression(attribute_expression)
                    .in_type_expression(self.db(), self.scope())
                    .unwrap_or_else(|error| {
                        error.into_fallback_type(
                            &self.context,
                            expression,
                            self.is_reachable(expression),
                        )
                    }),
                ast::ExprContext::Invalid => Type::unknown(),
                ast::ExprContext::Store | ast::ExprContext::Del => {
                    todo_type!("Attribute expression annotation in Store/Del context")
                }
            },

            ast::Expr::NoneLiteral(_literal) => Type::none(self.db()),

            // https://typing.python.org/en/latest/spec/annotations.html#string-annotations
            ast::Expr::StringLiteral(string) => self.infer_string_type_expression(string),

            ast::Expr::Subscript(subscript) => {
                let ast::ExprSubscript {
                    value,
                    slice,
                    ctx: _,
                    range: _,
                    node_index: _,
                } = subscript;

                let value_ty = self.infer_expression(value);

                self.infer_subscript_type_expression_no_store(subscript, slice, value_ty)
            }

            ast::Expr::BinOp(binary) => {
                match binary.op {
                    // PEP-604 unions are okay, e.g., `int | str`
                    ast::Operator::BitOr => {
                        let left_ty = self.infer_type_expression(&binary.left);
                        let right_ty = self.infer_type_expression(&binary.right);
                        UnionType::from_elements(self.db(), [left_ty, right_ty])
                    }
                    // anything else is an invalid annotation:
                    _ => {
                        self.infer_binary_expression(binary);
                        Type::unknown()
                    }
                }
            }

            // Avoid inferring the types of invalid type expressions that have been parsed from a
            // string annotation, as they are not present in the semantic index.
            _ if self.deferred_state.in_string_annotation() => Type::unknown(),

            // =====================================================================================
            // Forms which are invalid in the context of annotation expressions: we infer their
            // nested expressions as normal expressions, but the type of the top-level expression is
            // always `Type::unknown` in these cases.
            // =====================================================================================

            // TODO: add a subdiagnostic linking to type-expression grammar
            // and stating that it is only valid in `typing.Literal[]` or `typing.Annotated[]`
            ast::Expr::BytesLiteral(_) => {
                self.report_invalid_type_expression(
                    expression,
                    format_args!(
                        "Bytes literals are not allowed in this context in a type expression"
                    ),
                );
                Type::unknown()
            }

            ast::Expr::NumberLiteral(ast::ExprNumberLiteral {
                value: ast::Number::Int(_),
                ..
            }) => {
                self.report_invalid_type_expression(
                    expression,
                    format_args!(
                        "Int literals are not allowed in this context in a type expression"
                    ),
                );

                Type::unknown()
            }

            ast::Expr::NumberLiteral(ast::ExprNumberLiteral {
                value: ast::Number::Float(_),
                ..
            }) => {
                self.report_invalid_type_expression(
                    expression,
                    format_args!("Float literals are not allowed in type expressions"),
                );
                Type::unknown()
            }

            ast::Expr::NumberLiteral(ast::ExprNumberLiteral {
                value: ast::Number::Complex { .. },
                ..
            }) => {
                self.report_invalid_type_expression(
                    expression,
                    format_args!("Complex literals are not allowed in type expressions"),
                );
                Type::unknown()
            }

            ast::Expr::BooleanLiteral(_) => {
                self.report_invalid_type_expression(
                    expression,
                    format_args!(
                        "Boolean literals are not allowed in this context in a type expression"
                    ),
                );
                Type::unknown()
            }

            ast::Expr::List(list) => {
                let db = self.db();

                let inner_types: Vec<Type<'db>> = list
                    .iter()
                    .map(|element| self.infer_type_expression(element))
                    .collect();

                if let Some(mut diagnostic) = self.report_invalid_type_expression(
                    expression,
                    format_args!(
                        "List literals are not allowed in this context in a type expression"
                    ),
                ) {
                    if !inner_types.iter().any(|ty| {
                        matches!(
                            ty,
                            Type::Dynamic(DynamicType::Todo(_) | DynamicType::Unknown)
                        )
                    }) {
                        let hinted_type = if list.len() == 1 {
                            KnownClass::List.to_specialized_instance(db, inner_types)
                        } else {
                            TupleType::from_elements(db, inner_types)
                        };

                        diagnostic.set_primary_message(format_args!(
                            "Did you mean `{}`?",
                            hinted_type.display(self.db()),
                        ));
                    }
                }
                Type::unknown()
            }

            ast::Expr::Tuple(tuple) => {
                let inner_types: Vec<Type<'db>> = tuple
                    .elts
                    .iter()
                    .map(|expr| self.infer_type_expression(expr))
                    .collect();

                if tuple.parenthesized {
                    if let Some(mut diagnostic) = self.report_invalid_type_expression(
                        expression,
                        format_args!(
                            "Tuple literals are not allowed in this context in a type expression"
                        ),
                    ) {
                        if !inner_types.iter().any(|ty| {
                            matches!(
                                ty,
                                Type::Dynamic(DynamicType::Todo(_) | DynamicType::Unknown)
                            )
                        }) {
                            let hinted_type = TupleType::from_elements(self.db(), inner_types);
                            diagnostic.set_primary_message(format_args!(
                                "Did you mean `{}`?",
                                hinted_type.display(self.db()),
                            ));
                        }
                    }
                }
                Type::unknown()
            }

            ast::Expr::BoolOp(bool_op) => {
                self.infer_boolean_expression(bool_op);
                self.report_invalid_type_expression(
                    expression,
                    format_args!("Boolean operations are not allowed in type expressions"),
                );
                Type::unknown()
            }

            ast::Expr::Named(named) => {
                self.infer_named_expression(named);
                self.report_invalid_type_expression(
                    expression,
                    format_args!("Named expressions are not allowed in type expressions"),
                );
                Type::unknown()
            }

            ast::Expr::UnaryOp(unary) => {
                self.infer_unary_expression(unary);
                self.report_invalid_type_expression(
                    expression,
                    format_args!("Unary operations are not allowed in type expressions"),
                );
                Type::unknown()
            }

            ast::Expr::Lambda(lambda_expression) => {
                self.infer_lambda_expression(lambda_expression);
                self.report_invalid_type_expression(
                    expression,
                    format_args!("`lambda` expressions are not allowed in type expressions"),
                );
                Type::unknown()
            }

            ast::Expr::If(if_expression) => {
                self.infer_if_expression(if_expression);
                self.report_invalid_type_expression(
                    expression,
                    format_args!("`if` expressions are not allowed in type expressions"),
                );
                Type::unknown()
            }

            ast::Expr::Dict(dict) => {
                self.infer_dict_expression(dict);
                self.report_invalid_type_expression(
                    expression,
                    format_args!("Dict literals are not allowed in type expressions"),
                );
                Type::unknown()
            }

            ast::Expr::Set(set) => {
                self.infer_set_expression(set);
                self.report_invalid_type_expression(
                    expression,
                    format_args!("Set literals are not allowed in type expressions"),
                );
                Type::unknown()
            }

            ast::Expr::DictComp(dictcomp) => {
                self.infer_dict_comprehension_expression(dictcomp);
                self.report_invalid_type_expression(
                    expression,
                    format_args!("Dict comprehensions are not allowed in type expressions"),
                );
                Type::unknown()
            }

            ast::Expr::ListComp(listcomp) => {
                self.infer_list_comprehension_expression(listcomp);
                self.report_invalid_type_expression(
                    expression,
                    format_args!("List comprehensions are not allowed in type expressions"),
                );
                Type::unknown()
            }

            ast::Expr::SetComp(setcomp) => {
                self.infer_set_comprehension_expression(setcomp);
                self.report_invalid_type_expression(
                    expression,
                    format_args!("Set comprehensions are not allowed in type expressions"),
                );
                Type::unknown()
            }

            ast::Expr::Generator(generator) => {
                self.infer_generator_expression(generator);
                self.report_invalid_type_expression(
                    expression,
                    format_args!("Generator expressions are not allowed in type expressions"),
                );
                Type::unknown()
            }

            ast::Expr::Await(await_expression) => {
                self.infer_await_expression(await_expression);
                self.report_invalid_type_expression(
                    expression,
                    format_args!("`await` expressions are not allowed in type expressions"),
                );
                Type::unknown()
            }

            ast::Expr::Yield(yield_expression) => {
                self.infer_yield_expression(yield_expression);
                self.report_invalid_type_expression(
                    expression,
                    format_args!("`yield` expressions are not allowed in type expressions"),
                );
                Type::unknown()
            }

            ast::Expr::YieldFrom(yield_from) => {
                self.infer_yield_from_expression(yield_from);
                self.report_invalid_type_expression(
                    expression,
                    format_args!("`yield from` expressions are not allowed in type expressions"),
                );
                Type::unknown()
            }

            ast::Expr::Compare(compare) => {
                self.infer_compare_expression(compare);
                self.report_invalid_type_expression(
                    expression,
                    format_args!("Comparison expressions are not allowed in type expressions"),
                );
                Type::unknown()
            }

            ast::Expr::Call(call_expr) => {
                self.infer_call_expression(call_expr);
                self.report_invalid_type_expression(
                    expression,
                    format_args!("Function calls are not allowed in type expressions"),
                );
                Type::unknown()
            }

            ast::Expr::FString(fstring) => {
                self.infer_fstring_expression(fstring);
                self.report_invalid_type_expression(
                    expression,
                    format_args!("F-strings are not allowed in type expressions"),
                );
                Type::unknown()
            }

            ast::Expr::TString(tstring) => {
                self.infer_tstring_expression(tstring);
                self.report_invalid_type_expression(
                    expression,
                    format_args!("T-strings are not allowed in type expressions"),
                );
                Type::unknown()
            }

            ast::Expr::Slice(slice) => {
                self.infer_slice_expression(slice);
                self.report_invalid_type_expression(
                    expression,
                    format_args!("Slices are not allowed in type expressions"),
                );
                Type::unknown()
            }

            // =================================================================================
            // Branches where we probably should emit diagnostics in some context, but don't yet
            // =================================================================================
            ast::Expr::IpyEscapeCommand(_) => todo!("Implement Ipy escape command support"),

            ast::Expr::EllipsisLiteral(_) => {
                todo_type!("ellipsis literal in type expression")
            }

            ast::Expr::Starred(starred) => self.infer_starred_type_expression(starred),
        }
    }

    fn infer_starred_type_expression(&mut self, starred: &ast::ExprStarred) -> Type<'db> {
        let ast::ExprStarred {
            range: _,
            node_index: _,
            value,
            ctx: _,
        } = starred;

        let starred_type = self.infer_type_expression(value);
        if let Type::Tuple(_) = starred_type {
            starred_type
        } else {
            todo_type!("PEP 646")
        }
    }

    fn infer_subscript_type_expression_no_store(
        &mut self,
        subscript: &ast::ExprSubscript,
        slice: &ast::Expr,
        value_ty: Type<'db>,
    ) -> Type<'db> {
        match value_ty {
            Type::ClassLiteral(class_literal) => match class_literal.known(self.db()) {
                Some(KnownClass::Tuple) => self.infer_tuple_type_expression(slice),
                Some(KnownClass::Type) => self.infer_subclass_of_type_expression(slice),
                _ => self.infer_subscript_type_expression(subscript, value_ty),
            },
            _ => self.infer_subscript_type_expression(subscript, value_ty),
        }
    }

    /// Infer the type of a string type expression.
    fn infer_string_type_expression(&mut self, string: &ast::ExprStringLiteral) -> Type<'db> {
        match parse_string_annotation(&self.context, string) {
            Some(parsed) => {
                // String annotations are always evaluated in the deferred context.
                self.infer_type_expression_with_state(
                    parsed.expr(),
                    DeferredExpressionState::InStringAnnotation(
                        self.enclosing_node_key(string.into()),
                    ),
                )
            }
            None => Type::unknown(),
        }
    }

    /// Given the slice of a `tuple[]` annotation, return the type that the annotation represents
    fn infer_tuple_type_expression(&mut self, tuple_slice: &ast::Expr) -> Type<'db> {
        /// In most cases, if a subelement of the tuple is inferred as `Todo`,
        /// we should only infer `Todo` for that specific subelement.
        /// Certain specific AST nodes can however change the meaning of the entire tuple,
        /// however: for example, `tuple[int, ...]` or `tuple[int, *tuple[str, ...]]` are a
        /// homogeneous tuple and a partly homogeneous tuple (respectively) due to the `...`
        /// and the starred expression (respectively), Neither is supported by us right now,
        /// so we should infer `Todo` for the *entire* tuple if we encounter one of those elements.
        fn element_could_alter_type_of_whole_tuple(
            element: &ast::Expr,
            element_ty: Type,
            builder: &mut TypeInferenceBuilder,
        ) -> bool {
            if !element_ty.is_todo() {
                return false;
            }

            match element {
                ast::Expr::Starred(_) => !matches!(element_ty, Type::Tuple(_)),
                ast::Expr::Subscript(ast::ExprSubscript { value, .. }) => {
                    let value_ty = if builder.deferred_state.in_string_annotation() {
                        // Using `.expression_type` does not work in string annotations, because
                        // we do not store types for sub-expressions. Re-infer the type here.
                        builder.infer_expression(value)
                    } else {
                        builder.expression_type(value)
                    };

                    value_ty == Type::SpecialForm(SpecialFormType::Unpack)
                }
                _ => false,
            }
        }

        // TODO: PEP 646
        match tuple_slice {
            ast::Expr::Tuple(elements) => {
                if let [element, ellipsis @ ast::Expr::EllipsisLiteral(_)] = &*elements.elts {
                    self.infer_expression(ellipsis);
                    let result =
                        TupleType::homogeneous(self.db(), self.infer_type_expression(element));
                    self.store_expression_type(tuple_slice, result);
                    return result;
                }

                let mut element_types = TupleSpec::with_capacity(elements.len());

                // Whether to infer `Todo` for the whole tuple
                // (see docstring for `element_could_alter_type_of_whole_tuple`)
                let mut return_todo = false;

                for element in elements {
                    let element_ty = self.infer_type_expression(element);
                    return_todo |=
                        element_could_alter_type_of_whole_tuple(element, element_ty, self);
                    if let ast::Expr::Starred(_) = element {
                        if let Type::Tuple(inner_tuple) = element_ty {
                            element_types =
                                element_types.concat(self.db(), inner_tuple.tuple(self.db()));
                        } else {
                            // TODO: emit a diagnostic
                        }
                    } else {
                        element_types.push(element_ty);
                    }
                }

                let ty = if return_todo {
                    todo_type!("PEP 646")
                } else {
                    Type::tuple(self.db(), TupleType::new(self.db(), element_types))
                };

                // Here, we store the type for the inner `int, str` tuple-expression,
                // while the type for the outer `tuple[int, str]` slice-expression is
                // stored in the surrounding `infer_type_expression` call:
                self.store_expression_type(tuple_slice, ty);

                ty
            }
            single_element => {
                let single_element_ty = self.infer_type_expression(single_element);
                if element_could_alter_type_of_whole_tuple(single_element, single_element_ty, self)
                {
                    todo_type!("PEP 646")
                } else {
                    TupleType::from_elements(self.db(), std::iter::once(single_element_ty))
                }
            }
        }
    }

    /// Given the slice of a `type[]` annotation, return the type that the annotation represents
    fn infer_subclass_of_type_expression(&mut self, slice: &ast::Expr) -> Type<'db> {
        match slice {
            ast::Expr::Name(_) | ast::Expr::Attribute(_) => {
                let name_ty = self.infer_expression(slice);
                match name_ty {
                    Type::ClassLiteral(class_literal) => {
                        if class_literal.is_known(self.db(), KnownClass::Any) {
                            SubclassOfType::subclass_of_any()
                        } else {
                            SubclassOfType::from(
                                self.db(),
                                class_literal.default_specialization(self.db()),
                            )
                        }
                    }
                    Type::SpecialForm(SpecialFormType::Unknown) => {
                        SubclassOfType::subclass_of_unknown()
                    }
                    _ => todo_type!("unsupported type[X] special form"),
                }
            }
            ast::Expr::BinOp(binary) if binary.op == ast::Operator::BitOr => {
                let union_ty = UnionType::from_elements(
                    self.db(),
                    [
                        self.infer_subclass_of_type_expression(&binary.left),
                        self.infer_subclass_of_type_expression(&binary.right),
                    ],
                );
                self.store_expression_type(slice, union_ty);

                union_ty
            }
            ast::Expr::Tuple(_) => {
                self.infer_type_expression(slice);
                if let Some(builder) = self.context.report_lint(&INVALID_TYPE_FORM, slice) {
                    builder.into_diagnostic("type[...] must have exactly one type argument");
                }
                Type::unknown()
            }
            ast::Expr::Subscript(ast::ExprSubscript {
                value,
                slice: parameters,
                ..
            }) => {
                let parameters_ty = match self.infer_expression(value) {
                    Type::SpecialForm(SpecialFormType::Union) => match &**parameters {
                        ast::Expr::Tuple(tuple) => {
                            let ty = UnionType::from_elements(
                                self.db(),
                                tuple
                                    .iter()
                                    .map(|element| self.infer_subclass_of_type_expression(element)),
                            );
                            self.store_expression_type(parameters, ty);
                            ty
                        }
                        _ => self.infer_subclass_of_type_expression(parameters),
                    },
                    _ => {
                        self.infer_type_expression(parameters);
                        todo_type!("unsupported nested subscript in type[X]")
                    }
                };
                self.store_expression_type(slice, parameters_ty);
                parameters_ty
            }
            // TODO: subscripts, etc.
            _ => {
                self.infer_type_expression(slice);
                todo_type!("unsupported type[X] special form")
            }
        }
    }

    fn infer_subscript_type_expression(
        &mut self,
        subscript: &ast::ExprSubscript,
        value_ty: Type<'db>,
    ) -> Type<'db> {
        let ast::ExprSubscript {
            range: _,
            node_index: _,
            value: _,
            slice,
            ctx: _,
        } = subscript;

        match value_ty {
            Type::Never => {
                // This case can be entered when we use a type annotation like `Literal[1]`
                // in unreachable code, since we infer `Never` for `Literal`.  We call
                // `infer_expression` (instead of `infer_type_expression`) here to avoid
                // false-positive `invalid-type-form` diagnostics (`1` is not a valid type
                // expression).
                self.infer_expression(&subscript.slice);
                Type::unknown()
            }
            Type::ClassLiteral(literal) if literal.is_known(self.db(), KnownClass::Any) => {
                self.infer_expression(slice);
                if let Some(builder) = self.context.report_lint(&INVALID_TYPE_FORM, subscript) {
                    builder.into_diagnostic("Type `typing.Any` expected no type parameter");
                }
                Type::unknown()
            }
            Type::SpecialForm(special_form) => {
                self.infer_parameterized_special_form_type_expression(subscript, special_form)
            }
            Type::KnownInstance(known_instance) => match known_instance {
                KnownInstanceType::SubscriptedProtocol(_) => {
                    self.infer_type_expression(&subscript.slice);
                    if let Some(builder) = self.context.report_lint(&INVALID_TYPE_FORM, subscript) {
                        builder.into_diagnostic(format_args!(
                            "`typing.Protocol` is not allowed in type expressions",
                        ));
                    }
                    Type::unknown()
                }
                KnownInstanceType::SubscriptedGeneric(_) => {
                    self.infer_type_expression(&subscript.slice);
                    if let Some(builder) = self.context.report_lint(&INVALID_TYPE_FORM, subscript) {
                        builder.into_diagnostic(format_args!(
                            "`typing.Generic` is not allowed in type expressions",
                        ));
                    }
                    Type::unknown()
                }
                KnownInstanceType::TypeVar(_) => {
                    self.infer_type_expression(&subscript.slice);
                    todo_type!("TypeVar annotations")
                }
                KnownInstanceType::TypeAliasType(_) => {
                    self.infer_type_expression(&subscript.slice);
                    todo_type!("Generic PEP-695 type alias")
                }
            },
            Type::Dynamic(DynamicType::Todo(_)) => {
                self.infer_type_expression(slice);
                value_ty
            }
            Type::ClassLiteral(class) => {
                match class.generic_context(self.db()) {
                    Some(generic_context) => {
                        let specialized_class = self.infer_explicit_class_specialization(
                            subscript,
                            value_ty,
                            class,
                            generic_context,
                        );
                        specialized_class
                            .in_type_expression(self.db(), self.scope())
                            .unwrap_or(Type::unknown())
                    }
                    None => {
                        // TODO: Once we know that e.g. `list` is generic, emit a diagnostic if you try to
                        // specialize a non-generic class.
                        self.infer_type_expression(slice);
                        todo_type!("specialized non-generic class")
                    }
                }
            }
            _ => {
                // TODO: Emit a diagnostic once we've implemented all valid subscript type
                // expressions.
                self.infer_type_expression(slice);
                todo_type!("unknown type subscript")
            }
        }
    }

    fn infer_parameterized_legacy_typing_alias(
        &mut self,
        subscript_node: &ast::ExprSubscript,
        expected_arg_count: usize,
        alias: SpecialFormType,
        class: KnownClass,
    ) -> Type<'db> {
        let arguments = &*subscript_node.slice;
        let args = if let ast::Expr::Tuple(t) = arguments {
            &*t.elts
        } else {
            std::slice::from_ref(arguments)
        };
        if args.len() != expected_arg_count {
            if let Some(builder) = self.context.report_lint(&INVALID_TYPE_FORM, subscript_node) {
                let noun = if expected_arg_count == 1 {
                    "argument"
                } else {
                    "arguments"
                };
                builder.into_diagnostic(format_args!(
                    "Legacy alias `{alias}` expected exactly {expected_arg_count} {noun}, \
                    got {}",
                    args.len()
                ));
            }
        }
        let ty = class.to_specialized_instance(
            self.db(),
            args.iter().map(|node| self.infer_type_expression(node)),
        );
        if arguments.is_tuple_expr() {
            self.store_expression_type(arguments, ty);
        }
        ty
    }

    fn infer_parameterized_special_form_type_expression(
        &mut self,
        subscript: &ast::ExprSubscript,
        special_form: SpecialFormType,
    ) -> Type<'db> {
        let db = self.db();
        let arguments_slice = &*subscript.slice;
        match special_form {
            SpecialFormType::Annotated => {
                let ast::Expr::Tuple(ast::ExprTuple {
                    elts: arguments, ..
                }) = arguments_slice
                else {
                    report_invalid_arguments_to_annotated(&self.context, subscript);

                    // `Annotated[]` with less than two arguments is an error at runtime.
                    // However, we still treat `Annotated[T]` as `T` here for the purpose of
                    // giving better diagnostics later on.
                    // Pyright also does this. Mypy doesn't; it falls back to `Any` instead.
                    return self.infer_type_expression(arguments_slice);
                };

                if arguments.len() < 2 {
                    report_invalid_arguments_to_annotated(&self.context, subscript);
                }

                let [type_expr, metadata @ ..] = &arguments[..] else {
                    for argument in arguments {
                        self.infer_expression(argument);
                    }
                    self.store_expression_type(arguments_slice, Type::unknown());
                    return Type::unknown();
                };

                for element in metadata {
                    self.infer_expression(element);
                }

                let ty = self.infer_type_expression(type_expr);
                self.store_expression_type(arguments_slice, ty);
                ty
            }
            SpecialFormType::Literal => match self.infer_literal_parameter_type(arguments_slice) {
                Ok(ty) => ty,
                Err(nodes) => {
                    for node in nodes {
                        let Some(builder) = self.context.report_lint(&INVALID_TYPE_FORM, node)
                        else {
                            continue;
                        };
                        builder.into_diagnostic(
                            "Type arguments for `Literal` must be `None`, \
                            a literal value (int, bool, str, or bytes), or an enum value",
                        );
                    }
                    Type::unknown()
                }
            },
            SpecialFormType::Optional => {
                let param_type = self.infer_type_expression(arguments_slice);
                UnionType::from_elements(db, [param_type, Type::none(db)])
            }
            SpecialFormType::Union => match arguments_slice {
                ast::Expr::Tuple(t) => {
                    let union_ty = UnionType::from_elements(
                        db,
                        t.iter().map(|elt| self.infer_type_expression(elt)),
                    );
                    self.store_expression_type(arguments_slice, union_ty);
                    union_ty
                }
                _ => self.infer_type_expression(arguments_slice),
            },
            SpecialFormType::Callable => {
                let mut arguments = match arguments_slice {
                    ast::Expr::Tuple(tuple) => Either::Left(tuple.iter()),
                    _ => {
                        self.infer_callable_parameter_types(arguments_slice);
                        Either::Right(std::iter::empty::<&ast::Expr>())
                    }
                };

                let first_argument = arguments.next();

                let parameters =
                    first_argument.and_then(|arg| self.infer_callable_parameter_types(arg));

                let return_type = arguments.next().map(|arg| self.infer_type_expression(arg));

                let correct_argument_number = if let Some(third_argument) = arguments.next() {
                    self.infer_type_expression(third_argument);
                    for argument in arguments {
                        self.infer_type_expression(argument);
                    }
                    false
                } else {
                    return_type.is_some()
                };

                if !correct_argument_number {
                    report_invalid_arguments_to_callable(&self.context, subscript);
                }

                let callable_type = if let (Some(parameters), Some(return_type), true) =
                    (parameters, return_type, correct_argument_number)
                {
                    CallableType::single(db, Signature::new(parameters, Some(return_type)))
                } else {
                    CallableType::unknown(db)
                };

                // `Signature` / `Parameters` are not a `Type` variant, so we're storing
                // the outer callable type on these expressions instead.
                self.store_expression_type(arguments_slice, callable_type);
                if let Some(first_argument) = first_argument {
                    self.store_expression_type(first_argument, callable_type);
                }

                callable_type
            }

            // Type API special forms
            SpecialFormType::Not => {
                let arguments = if let ast::Expr::Tuple(tuple) = arguments_slice {
                    &*tuple.elts
                } else {
                    std::slice::from_ref(arguments_slice)
                };
                let num_arguments = arguments.len();
                let negated_type = if num_arguments == 1 {
                    self.infer_type_expression(&arguments[0]).negate(db)
                } else {
                    for argument in arguments {
                        self.infer_type_expression(argument);
                    }
                    report_invalid_argument_number_to_special_form(
                        &self.context,
                        subscript,
                        special_form,
                        num_arguments,
                        1,
                    );
                    Type::unknown()
                };
                if arguments_slice.is_tuple_expr() {
                    self.store_expression_type(arguments_slice, negated_type);
                }
                negated_type
            }
            SpecialFormType::Intersection => {
                let elements = match arguments_slice {
                    ast::Expr::Tuple(tuple) => Either::Left(tuple.iter()),
                    element => Either::Right(std::iter::once(element)),
                };

                let ty = elements
                    .fold(IntersectionBuilder::new(db), |builder, element| {
                        builder.add_positive(self.infer_type_expression(element))
                    })
                    .build();

                if matches!(arguments_slice, ast::Expr::Tuple(_)) {
                    self.store_expression_type(arguments_slice, ty);
                }
                ty
            }
            SpecialFormType::TypeOf => {
                let arguments = if let ast::Expr::Tuple(tuple) = arguments_slice {
                    &*tuple.elts
                } else {
                    std::slice::from_ref(arguments_slice)
                };
                let num_arguments = arguments.len();
                let type_of_type = if num_arguments == 1 {
                    // N.B. This uses `infer_expression` rather than `infer_type_expression`
                    self.infer_expression(&arguments[0])
                } else {
                    for argument in arguments {
                        self.infer_type_expression(argument);
                    }
                    report_invalid_argument_number_to_special_form(
                        &self.context,
                        subscript,
                        special_form,
                        num_arguments,
                        1,
                    );
                    Type::unknown()
                };
                if arguments_slice.is_tuple_expr() {
                    self.store_expression_type(arguments_slice, type_of_type);
                }
                type_of_type
            }

            SpecialFormType::CallableTypeOf => {
                let arguments = if let ast::Expr::Tuple(tuple) = arguments_slice {
                    &*tuple.elts
                } else {
                    std::slice::from_ref(arguments_slice)
                };
                let num_arguments = arguments.len();

                if num_arguments != 1 {
                    for argument in arguments {
                        self.infer_expression(argument);
                    }
                    report_invalid_argument_number_to_special_form(
                        &self.context,
                        subscript,
                        special_form,
                        num_arguments,
                        1,
                    );
                    if arguments_slice.is_tuple_expr() {
                        self.store_expression_type(arguments_slice, Type::unknown());
                    }
                    return Type::unknown();
                }

                let argument_type = self.infer_expression(&arguments[0]);
                let bindings = argument_type.bindings(db);

                // SAFETY: This is enforced by the constructor methods on `Bindings` even in
                // the case of a non-callable union.
                let callable_binding = bindings
                    .into_iter()
                    .next()
                    .expect("`Bindings` should have at least one `CallableBinding`");

                let mut signature_iter = callable_binding.into_iter().map(|binding| {
                    if argument_type.is_bound_method() {
                        binding.signature.bind_self()
                    } else {
                        binding.signature.clone()
                    }
                });

                let Some(signature) = signature_iter.next() else {
                    if let Some(builder) = self
                        .context
                        .report_lint(&INVALID_TYPE_FORM, arguments_slice)
                    {
                        builder.into_diagnostic(format_args!(
                            "Expected the first argument to `{special_form}` \
                                 to be a callable object, \
                                 but got an object of type `{actual_type}`",
                            actual_type = argument_type.display(db)
                        ));
                    }
                    if arguments_slice.is_tuple_expr() {
                        self.store_expression_type(arguments_slice, Type::unknown());
                    }
                    return Type::unknown();
                };

                let signature = CallableSignature::from_overloads(
                    std::iter::once(signature).chain(signature_iter),
                );
                let callable_type_of = Type::Callable(CallableType::new(db, signature, false));
                if arguments_slice.is_tuple_expr() {
                    self.store_expression_type(arguments_slice, callable_type_of);
                }
                callable_type_of
            }

            SpecialFormType::ChainMap => self.infer_parameterized_legacy_typing_alias(
                subscript,
                2,
                SpecialFormType::ChainMap,
                KnownClass::ChainMap,
            ),
            SpecialFormType::OrderedDict => self.infer_parameterized_legacy_typing_alias(
                subscript,
                2,
                SpecialFormType::OrderedDict,
                KnownClass::OrderedDict,
            ),
            SpecialFormType::Dict => self.infer_parameterized_legacy_typing_alias(
                subscript,
                2,
                SpecialFormType::Dict,
                KnownClass::Dict,
            ),
            SpecialFormType::List => self.infer_parameterized_legacy_typing_alias(
                subscript,
                1,
                SpecialFormType::List,
                KnownClass::List,
            ),
            SpecialFormType::DefaultDict => self.infer_parameterized_legacy_typing_alias(
                subscript,
                2,
                SpecialFormType::DefaultDict,
                KnownClass::DefaultDict,
            ),
            SpecialFormType::Counter => self.infer_parameterized_legacy_typing_alias(
                subscript,
                1,
                SpecialFormType::Counter,
                KnownClass::Counter,
            ),
            SpecialFormType::Set => self.infer_parameterized_legacy_typing_alias(
                subscript,
                1,
                SpecialFormType::Set,
                KnownClass::Set,
            ),
            SpecialFormType::FrozenSet => self.infer_parameterized_legacy_typing_alias(
                subscript,
                1,
                SpecialFormType::FrozenSet,
                KnownClass::FrozenSet,
            ),
            SpecialFormType::Deque => self.infer_parameterized_legacy_typing_alias(
                subscript,
                1,
                SpecialFormType::Deque,
                KnownClass::Deque,
            ),

            SpecialFormType::ReadOnly => {
                self.infer_type_expression(arguments_slice);
                todo_type!("`ReadOnly[]` type qualifier")
            }
            SpecialFormType::NotRequired => {
                self.infer_type_expression(arguments_slice);
                todo_type!("`NotRequired[]` type qualifier")
            }
            SpecialFormType::ClassVar | SpecialFormType::Final => {
                if let Some(builder) = self.context.report_lint(&INVALID_TYPE_FORM, subscript) {
                    let diag = builder.into_diagnostic(format_args!(
                        "Type qualifier `{special_form}` is not allowed in type expressions \
                         (only in annotation expressions)",
                    ));
                    diagnostic::add_type_expression_reference_link(diag);
                }
                self.infer_type_expression(arguments_slice)
            }
            SpecialFormType::Required => {
                self.infer_type_expression(arguments_slice);
                todo_type!("`Required[]` type qualifier")
            }
            SpecialFormType::TypeIs => match arguments_slice {
                ast::Expr::Tuple(_) => {
                    self.infer_type_expression(arguments_slice);

                    if let Some(builder) = self.context.report_lint(&INVALID_TYPE_FORM, subscript) {
                        let diag = builder.into_diagnostic(format_args!(
                            "Special form `{}` expected exactly one type parameter",
                            special_form.repr()
                        ));
                        diagnostic::add_type_expression_reference_link(diag);
                    }

                    Type::unknown()
                }
                _ => TypeIsType::unbound(self.db(), self.infer_type_expression(arguments_slice)),
            },
            SpecialFormType::TypeGuard => {
                self.infer_type_expression(arguments_slice);
                todo_type!("`TypeGuard[]` special form")
            }
            SpecialFormType::Concatenate => {
                let arguments = if let ast::Expr::Tuple(tuple) = arguments_slice {
                    &*tuple.elts
                } else {
                    std::slice::from_ref(arguments_slice)
                };
                for argument in arguments {
                    self.infer_type_expression(argument);
                }
                let num_arguments = arguments.len();
                let inferred_type = if num_arguments < 2 {
                    if let Some(builder) = self.context.report_lint(&INVALID_TYPE_FORM, subscript) {
                        builder.into_diagnostic(format_args!(
                            "Special form `{special_form}` expected at least 2 parameters but got {num_arguments}",
                        ));
                    }
                    Type::unknown()
                } else {
                    todo_type!("`Concatenate[]` special form")
                };
                if arguments_slice.is_tuple_expr() {
                    self.store_expression_type(arguments_slice, inferred_type);
                }
                inferred_type
            }
            SpecialFormType::Unpack => {
                self.infer_type_expression(arguments_slice);
                todo_type!("`Unpack[]` special form")
            }
            SpecialFormType::NoReturn
            | SpecialFormType::Never
            | SpecialFormType::AlwaysTruthy
            | SpecialFormType::AlwaysFalsy => {
                self.infer_type_expression(arguments_slice);

                if let Some(builder) = self.context.report_lint(&INVALID_TYPE_FORM, subscript) {
                    builder.into_diagnostic(format_args!(
                        "Type `{special_form}` expected no type parameter",
                    ));
                }
                Type::unknown()
            }
            SpecialFormType::TypingSelf
            | SpecialFormType::TypeAlias
            | SpecialFormType::TypedDict
            | SpecialFormType::Unknown => {
                self.infer_type_expression(arguments_slice);

                if let Some(builder) = self.context.report_lint(&INVALID_TYPE_FORM, subscript) {
                    builder.into_diagnostic(format_args!(
                        "Special form `{special_form}` expected no type parameter",
                    ));
                }
                Type::unknown()
            }
            SpecialFormType::LiteralString => {
                self.infer_type_expression(arguments_slice);

                if let Some(builder) = self.context.report_lint(&INVALID_TYPE_FORM, subscript) {
                    let mut diag = builder.into_diagnostic(format_args!(
                        "Type `{special_form}` expected no type parameter",
                    ));
                    diag.info("Did you mean to use `Literal[...]` instead?");
                }
                Type::unknown()
            }
            SpecialFormType::Type => self.infer_subclass_of_type_expression(arguments_slice),
            SpecialFormType::Tuple => self.infer_tuple_type_expression(arguments_slice),
            SpecialFormType::Generic | SpecialFormType::Protocol => {
                self.infer_expression(arguments_slice);
                if let Some(builder) = self.context.report_lint(&INVALID_TYPE_FORM, subscript) {
                    builder.into_diagnostic(format_args!(
                        "`{special_form}` is not allowed in type expressions",
                    ));
                }
                Type::unknown()
            }
        }
    }

    fn infer_literal_parameter_type<'param>(
        &mut self,
        parameters: &'param ast::Expr,
    ) -> Result<Type<'db>, Vec<&'param ast::Expr>> {
        Ok(match parameters {
            // TODO handle type aliases
            ast::Expr::Subscript(ast::ExprSubscript { value, slice, .. }) => {
                let value_ty = self.infer_expression(value);
                if matches!(value_ty, Type::SpecialForm(SpecialFormType::Literal)) {
                    let ty = self.infer_literal_parameter_type(slice)?;

                    // This branch deals with annotations such as `Literal[Literal[1]]`.
                    // Here, we store the type for the inner `Literal[1]` expression:
                    self.store_expression_type(parameters, ty);
                    ty
                } else {
                    self.store_expression_type(parameters, Type::unknown());

                    return Err(vec![parameters]);
                }
            }
            ast::Expr::Tuple(tuple) if !tuple.parenthesized => {
                let mut errors = vec![];
                let mut builder = UnionBuilder::new(self.db());
                for elt in tuple {
                    match self.infer_literal_parameter_type(elt) {
                        Ok(ty) => {
                            builder = builder.add(ty);
                        }
                        Err(nodes) => {
                            errors.extend(nodes);
                        }
                    }
                }
                if errors.is_empty() {
                    let union_type = builder.build();

                    // This branch deals with annotations such as `Literal[1, 2]`. Here, we
                    // store the type for the inner `1, 2` tuple-expression:
                    self.store_expression_type(parameters, union_type);

                    union_type
                } else {
                    self.store_expression_type(parameters, Type::unknown());

                    return Err(errors);
                }
            }

            literal @ (ast::Expr::StringLiteral(_)
            | ast::Expr::BytesLiteral(_)
            | ast::Expr::BooleanLiteral(_)
            | ast::Expr::NoneLiteral(_)) => self.infer_expression(literal),
            literal @ ast::Expr::NumberLiteral(number) if number.value.is_int() => {
                self.infer_expression(literal)
            }
            // For enum values
            ast::Expr::Attribute(ast::ExprAttribute { value, attr, .. }) => {
                let value_ty = self.infer_expression(value);
                // TODO: Check that value type is enum otherwise return None
                let ty = value_ty
                    .member(self.db(), &attr.id)
                    .place
                    .ignore_possibly_unbound()
                    .unwrap_or(Type::unknown());
                self.store_expression_type(parameters, ty);
                ty
            }
            // for negative and positive numbers
            ast::Expr::UnaryOp(u)
                if matches!(u.op, ast::UnaryOp::USub | ast::UnaryOp::UAdd)
                    && u.operand.is_number_literal_expr() =>
            {
                let ty = self.infer_unary_expression(u);
                self.store_expression_type(parameters, ty);
                ty
            }
            _ => {
                self.infer_expression(parameters);
                return Err(vec![parameters]);
            }
        })
    }

    /// Infer the first argument to a `typing.Callable` type expression and returns the
    /// corresponding [`Parameters`].
    ///
    /// It returns `None` if the argument is invalid i.e., not a list of types, parameter
    /// specification, `typing.Concatenate`, or `...`.
    fn infer_callable_parameter_types(
        &mut self,
        parameters: &ast::Expr,
    ) -> Option<Parameters<'db>> {
        match parameters {
            ast::Expr::EllipsisLiteral(ast::ExprEllipsisLiteral { .. }) => {
                return Some(Parameters::gradual_form());
            }
            ast::Expr::List(ast::ExprList { elts: params, .. }) => {
                let mut parameter_types = Vec::with_capacity(params.len());

                // Whether to infer `Todo` for the parameters
                let mut return_todo = false;

                for param in params {
                    let param_type = self.infer_type_expression(param);
                    // This is similar to what we currently do for inferring tuple type expression.
                    // We currently infer `Todo` for the parameters to avoid invalid diagnostics
                    // when trying to check for assignability or any other relation. For example,
                    // `*tuple[int, str]`, `Unpack[]`, etc. are not yet supported.
                    return_todo |= param_type.is_todo()
                        && matches!(param, ast::Expr::Starred(_) | ast::Expr::Subscript(_));
                    parameter_types.push(param_type);
                }

                return Some(if return_todo {
                    // TODO: `Unpack`
                    Parameters::todo()
                } else {
                    Parameters::new(parameter_types.iter().map(|param_type| {
                        Parameter::positional_only(None).with_annotated_type(*param_type)
                    }))
                });
            }
            ast::Expr::Subscript(subscript) => {
                let value_ty = self.infer_expression(&subscript.value);
                self.infer_subscript_type_expression(subscript, value_ty);
                // TODO: Support `Concatenate[...]`
                return Some(Parameters::todo());
            }
            ast::Expr::Name(name) => {
                if name.is_invalid() {
                    // This is a special case to avoid raising the error suggesting what the first
                    // argument should be. This only happens when there's already a syntax error like
                    // `Callable[]`.
                    return None;
                }
                match self.infer_name_load(name) {
                    Type::Dynamic(DynamicType::TodoPEP695ParamSpec) => {
                        return Some(Parameters::todo());
                    }
                    Type::NominalInstance(NominalInstanceType { class, .. })
                        if class.is_known(self.db(), KnownClass::ParamSpec) =>
                    {
                        return Some(Parameters::todo());
                    }
                    _ => {}
                }
            }
            _ => {}
        }
        if let Some(builder) = self.context.report_lint(&INVALID_TYPE_FORM, parameters) {
            let diag = builder.into_diagnostic(format_args!(
                "The first argument to `Callable` must be either a list of types, \
                ParamSpec, Concatenate, or `...`",
            ));
            diagnostic::add_type_expression_reference_link(diag);
        }
        None
    }
}

/// The deferred state of a specific expression in an inference region.
#[derive(Default, Debug, Clone, Copy)]
enum DeferredExpressionState {
    /// The expression is not deferred.
    #[default]
    None,

    /// The expression is deferred.
    ///
    /// In the following example,
    /// ```py
    /// from __future__ import annotation
    ///
    /// a: tuple[int, "ForwardRef"] = ...
    /// ```
    ///
    /// The expression `tuple` and `int` are deferred but `ForwardRef` (after parsing) is both
    /// deferred and in a string annotation context.
    Deferred,

    /// The expression is in a string annotation context.
    ///
    /// This is required to differentiate between a deferred annotation and a string annotation.
    /// The former can occur when there's a `from __future__ import annotations` statement or we're
    /// in a stub file.
    ///
    /// In the following example,
    /// ```py
    /// a: "List[int]" = ...
    /// b: tuple[int, "ForwardRef"] = ...
    /// ```
    ///
    /// The annotation of `a` is completely inside a string while for `b`, it's only partially
    /// stringified.
    ///
    /// This variant wraps a [`NodeKey`] that allows us to retrieve the original
    /// [`ast::ExprStringLiteral`] node which created the string annotation.
    InStringAnnotation(NodeKey),
}

impl DeferredExpressionState {
    const fn is_deferred(self) -> bool {
        matches!(
            self,
            DeferredExpressionState::Deferred | DeferredExpressionState::InStringAnnotation(_)
        )
    }

    const fn in_string_annotation(self) -> bool {
        matches!(self, DeferredExpressionState::InStringAnnotation(_))
    }
}

impl From<bool> for DeferredExpressionState {
    fn from(value: bool) -> Self {
        if value {
            DeferredExpressionState::Deferred
        } else {
            DeferredExpressionState::None
        }
    }
}

#[derive(Debug, Clone, Copy, PartialEq, Eq)]
enum RichCompareOperator {
    Eq,
    Ne,
    Gt,
    Ge,
    Lt,
    Le,
}

impl From<RichCompareOperator> for ast::CmpOp {
    fn from(value: RichCompareOperator) -> Self {
        match value {
            RichCompareOperator::Eq => ast::CmpOp::Eq,
            RichCompareOperator::Ne => ast::CmpOp::NotEq,
            RichCompareOperator::Lt => ast::CmpOp::Lt,
            RichCompareOperator::Le => ast::CmpOp::LtE,
            RichCompareOperator::Gt => ast::CmpOp::Gt,
            RichCompareOperator::Ge => ast::CmpOp::GtE,
        }
    }
}

impl RichCompareOperator {
    #[must_use]
    const fn dunder(self) -> &'static str {
        match self {
            RichCompareOperator::Eq => "__eq__",
            RichCompareOperator::Ne => "__ne__",
            RichCompareOperator::Lt => "__lt__",
            RichCompareOperator::Le => "__le__",
            RichCompareOperator::Gt => "__gt__",
            RichCompareOperator::Ge => "__ge__",
        }
    }

    #[must_use]
    const fn reflect(self) -> Self {
        match self {
            RichCompareOperator::Eq => RichCompareOperator::Eq,
            RichCompareOperator::Ne => RichCompareOperator::Ne,
            RichCompareOperator::Lt => RichCompareOperator::Gt,
            RichCompareOperator::Le => RichCompareOperator::Ge,
            RichCompareOperator::Gt => RichCompareOperator::Lt,
            RichCompareOperator::Ge => RichCompareOperator::Le,
        }
    }
}

#[derive(Debug, Clone, Copy, PartialEq, Eq)]
enum MembershipTestCompareOperator {
    In,
    NotIn,
}

impl From<MembershipTestCompareOperator> for ast::CmpOp {
    fn from(value: MembershipTestCompareOperator) -> Self {
        match value {
            MembershipTestCompareOperator::In => ast::CmpOp::In,
            MembershipTestCompareOperator::NotIn => ast::CmpOp::NotIn,
        }
    }
}

#[derive(Debug, Clone, Copy, PartialEq, Eq)]
struct CompareUnsupportedError<'db> {
    op: ast::CmpOp,
    left_ty: Type<'db>,
    right_ty: Type<'db>,
}

fn format_import_from_module(level: u32, module: Option<&str>) -> String {
    format!(
        "{}{}",
        ".".repeat(level as usize),
        module.unwrap_or_default()
    )
}

/// Struct collecting string parts when inferring a formatted string. Infers a string literal if the
/// concatenated string is small enough, otherwise infers a literal string.
///
/// If the formatted string contains an expression (with a representation unknown at compile time),
/// infers an instance of `builtins.str`.
#[derive(Debug)]
struct StringPartsCollector {
    concatenated: Option<String>,
    expression: bool,
}

impl StringPartsCollector {
    fn new() -> Self {
        Self {
            concatenated: Some(String::new()),
            expression: false,
        }
    }

    fn push_str(&mut self, literal: &str) {
        if let Some(mut concatenated) = self.concatenated.take() {
            if concatenated.len().saturating_add(literal.len())
                <= TypeInferenceBuilder::MAX_STRING_LITERAL_SIZE
            {
                concatenated.push_str(literal);
                self.concatenated = Some(concatenated);
            } else {
                self.concatenated = None;
            }
        }
    }

    fn add_expression(&mut self) {
        self.concatenated = None;
        self.expression = true;
    }

    fn string_type(self, db: &dyn Db) -> Type {
        if self.expression {
            KnownClass::Str.to_instance(db)
        } else if let Some(concatenated) = self.concatenated {
            Type::string_literal(db, &concatenated)
        } else {
            Type::LiteralString
        }
    }
}

fn contains_string_literal(expr: &ast::Expr) -> bool {
    struct ContainsStringLiteral(bool);

    impl<'a> Visitor<'a> for ContainsStringLiteral {
        fn visit_expr(&mut self, expr: &'a ast::Expr) {
            self.0 |= matches!(expr, ast::Expr::StringLiteral(_));
            walk_expr(self, expr);
        }
    }

    let mut visitor = ContainsStringLiteral(false);
    visitor.visit_expr(expr);
    visitor.0
}

#[cfg(test)]
mod tests {
    use crate::db::tests::{TestDb, setup_db};
    use crate::place::{global_symbol, symbol};
    use crate::semantic_index::definition::Definition;
    use crate::semantic_index::place::FileScopeId;
    use crate::semantic_index::{global_scope, place_table, semantic_index, use_def_map};
    use crate::types::check_types;
    use ruff_db::diagnostic::Diagnostic;
    use ruff_db::files::{File, system_path_to_file};
    use ruff_db::system::DbWithWritableSystem as _;
    use ruff_db::testing::{assert_function_query_was_not_run, assert_function_query_was_run};

    use super::*;

    #[track_caller]
    fn get_symbol<'db>(
        db: &'db TestDb,
        file_name: &str,
        scopes: &[&str],
        symbol_name: &str,
    ) -> Place<'db> {
        let file = system_path_to_file(db, file_name).expect("file to exist");
        let module = parsed_module(db, file).load(db);
        let index = semantic_index(db, file);
        let mut file_scope_id = FileScopeId::global();
        let mut scope = file_scope_id.to_scope_id(db, file);
        for expected_scope_name in scopes {
            file_scope_id = index
                .child_scopes(file_scope_id)
                .next()
                .unwrap_or_else(|| panic!("scope of {expected_scope_name}"))
                .0;
            scope = file_scope_id.to_scope_id(db, file);
            assert_eq!(scope.name(db, &module), *expected_scope_name);
        }

        symbol(db, scope, symbol_name, ConsideredDefinitions::EndOfScope).place
    }

    #[track_caller]
    fn assert_diagnostic_messages(diagnostics: &TypeCheckDiagnostics, expected: &[&str]) {
        let messages: Vec<&str> = diagnostics
            .iter()
            .map(Diagnostic::primary_message)
            .collect();
        assert_eq!(&messages, expected);
    }

    #[track_caller]
    fn assert_file_diagnostics(db: &TestDb, filename: &str, expected: &[&str]) {
        let file = system_path_to_file(db, filename).unwrap();
        let diagnostics = check_types(db, file);

        assert_diagnostic_messages(diagnostics, expected);
    }

    #[test]
    fn not_literal_string() -> anyhow::Result<()> {
        let mut db = setup_db();
        let content = format!(
            r#"
            from typing_extensions import Literal, assert_type

            assert_type(not "{y}", bool)
            assert_type(not 10*"{y}", bool)
            assert_type(not "{y}"*10, bool)
            assert_type(not 0*"{y}", Literal[True])
            assert_type(not (-100)*"{y}", Literal[True])
            "#,
            y = "a".repeat(TypeInferenceBuilder::MAX_STRING_LITERAL_SIZE + 1),
        );
        db.write_dedented("src/a.py", &content)?;

        assert_file_diagnostics(&db, "src/a.py", &[]);

        Ok(())
    }

    #[test]
    fn multiplied_string() -> anyhow::Result<()> {
        let mut db = setup_db();
        let content = format!(
            r#"
            from typing_extensions import Literal, LiteralString, assert_type

            assert_type(2 * "hello", Literal["hellohello"])
            assert_type("goodbye" * 3, Literal["goodbyegoodbyegoodbye"])
            assert_type("a" * {y}, Literal["{a_repeated}"])
            assert_type({z} * "b", LiteralString)
            assert_type(0 * "hello", Literal[""])
            assert_type(-3 * "hello", Literal[""])
            "#,
            y = TypeInferenceBuilder::MAX_STRING_LITERAL_SIZE,
            z = TypeInferenceBuilder::MAX_STRING_LITERAL_SIZE + 1,
            a_repeated = "a".repeat(TypeInferenceBuilder::MAX_STRING_LITERAL_SIZE),
        );
        db.write_dedented("src/a.py", &content)?;

        assert_file_diagnostics(&db, "src/a.py", &[]);

        Ok(())
    }

    #[test]
    fn multiplied_literal_string() -> anyhow::Result<()> {
        let mut db = setup_db();
        let content = format!(
            r#"
            from typing_extensions import Literal, LiteralString, assert_type

            assert_type("{y}", LiteralString)
            assert_type(10*"{y}", LiteralString)
            assert_type("{y}"*10, LiteralString)
            assert_type(0*"{y}", Literal[""])
            assert_type((-100)*"{y}", Literal[""])
            "#,
            y = "a".repeat(TypeInferenceBuilder::MAX_STRING_LITERAL_SIZE + 1),
        );
        db.write_dedented("src/a.py", &content)?;

        assert_file_diagnostics(&db, "src/a.py", &[]);

        Ok(())
    }

    #[test]
    fn truncated_string_literals_become_literal_string() -> anyhow::Result<()> {
        let mut db = setup_db();
        let content = format!(
            r#"
            from typing_extensions import LiteralString, assert_type

            assert_type("{y}", LiteralString)
            assert_type("a" + "{z}", LiteralString)
            "#,
            y = "a".repeat(TypeInferenceBuilder::MAX_STRING_LITERAL_SIZE + 1),
            z = "a".repeat(TypeInferenceBuilder::MAX_STRING_LITERAL_SIZE),
        );
        db.write_dedented("src/a.py", &content)?;

        assert_file_diagnostics(&db, "src/a.py", &[]);

        Ok(())
    }

    #[test]
    fn adding_string_literals_and_literal_string() -> anyhow::Result<()> {
        let mut db = setup_db();
        let content = format!(
            r#"
            from typing_extensions import LiteralString, assert_type

            assert_type("{y}", LiteralString)
            assert_type("{y}" + "a", LiteralString)
            assert_type("a" + "{y}", LiteralString)
            assert_type("{y}" + "{y}", LiteralString)
            "#,
            y = "a".repeat(TypeInferenceBuilder::MAX_STRING_LITERAL_SIZE + 1),
        );
        db.write_dedented("src/a.py", &content)?;

        assert_file_diagnostics(&db, "src/a.py", &[]);

        Ok(())
    }

    #[test]
    fn pep695_type_params() {
        let mut db = setup_db();

        db.write_dedented(
            "src/a.py",
            "
            def f[T, U: A, V: (A, B), W = A, X: A = A1, Y: (int,)]():
                pass

            class A: ...
            class B: ...
            class A1(A): ...
            ",
        )
        .unwrap();

        let check_typevar = |var: &'static str,
                             upper_bound: Option<&'static str>,
                             constraints: Option<&[&'static str]>,
                             default: Option<&'static str>| {
            let var_ty = get_symbol(&db, "src/a.py", &["f"], var).expect_type();
            assert_eq!(var_ty.display(&db).to_string(), "typing.TypeVar");

            let expected_name_ty = format!(r#"Literal["{var}"]"#);
            let name_ty = var_ty.member(&db, "__name__").place.expect_type();
            assert_eq!(name_ty.display(&db).to_string(), expected_name_ty);

            let Type::KnownInstance(KnownInstanceType::TypeVar(typevar)) = var_ty else {
                panic!("expected TypeVar");
            };

            assert_eq!(
                typevar
                    .upper_bound(&db)
                    .map(|ty| ty.display(&db).to_string()),
                upper_bound.map(std::borrow::ToOwned::to_owned)
            );
            assert_eq!(
                typevar.constraints(&db).map(|tys| tys
                    .iter()
                    .map(|ty| ty.display(&db).to_string())
                    .collect::<Vec<_>>()),
                constraints.map(|strings| strings
                    .iter()
                    .map(std::string::ToString::to_string)
                    .collect::<Vec<_>>())
            );
            assert_eq!(
                typevar
                    .default_ty(&db)
                    .map(|ty| ty.display(&db).to_string()),
                default.map(std::borrow::ToOwned::to_owned)
            );
        };

        check_typevar("T", None, None, None);
        check_typevar("U", Some("A"), None, None);
        check_typevar("V", None, Some(&["A", "B"]), None);
        check_typevar("W", None, None, Some("A"));
        check_typevar("X", Some("A"), None, Some("A1"));

        // a typevar with less than two constraints is treated as unconstrained
        check_typevar("Y", None, None, None);
    }

    /// Test that a symbol known to be unbound in a scope does not still trigger cycle-causing
    /// reachability-constraint checks in that scope.
    #[test]
    fn unbound_symbol_no_reachability_constraint_check() {
        let mut db = setup_db();

        // If the bug we are testing for is not fixed, what happens is that when inferring the
        // `flag: bool = True` definitions, we look up `bool` as a deferred name (thus from end of
        // scope), and because of the early return its "unbound" binding has a reachability
        // constraint of `~flag`, which we evaluate, meaning we have to evaluate the definition of
        // `flag` -- and we are in a cycle. With the fix, we short-circuit evaluating reachability
        // constraints on "unbound" if a symbol is otherwise not bound.
        db.write_dedented(
            "src/a.py",
            "
            from __future__ import annotations

            def f():
                flag: bool = True
                if flag:
                    return True
            ",
        )
        .unwrap();

        db.clear_salsa_events();
        assert_file_diagnostics(&db, "src/a.py", &[]);
        let events = db.take_salsa_events();
        let cycles = salsa::attach(&db, || {
            events
                .iter()
                .filter_map(|event| {
                    if let salsa::EventKind::WillIterateCycle { database_key, .. } = event.kind {
                        Some(format!("{database_key:?}"))
                    } else {
                        None
                    }
                })
                .collect::<Vec<_>>()
        });
        let expected: Vec<String> = vec![];
        assert_eq!(cycles, expected);
    }

    // Incremental inference tests
    #[track_caller]
    fn first_public_binding<'db>(db: &'db TestDb, file: File, name: &str) -> Definition<'db> {
        let scope = global_scope(db, file);
        use_def_map(db, scope)
            .end_of_scope_bindings(place_table(db, scope).place_id_by_name(name).unwrap())
            .find_map(|b| b.binding.definition())
            .expect("no binding found")
    }

    #[test]
    fn dependency_public_symbol_type_change() -> anyhow::Result<()> {
        let mut db = setup_db();

        db.write_files([
            ("/src/a.py", "from foo import x"),
            ("/src/foo.py", "x: int = 10\ndef foo(): ..."),
        ])?;

        let a = system_path_to_file(&db, "/src/a.py").unwrap();
        let x_ty = global_symbol(&db, a, "x").place.expect_type();

        assert_eq!(x_ty.display(&db).to_string(), "int");

        // Change `x` to a different value
        db.write_file("/src/foo.py", "x: bool = True\ndef foo(): ...")?;

        let a = system_path_to_file(&db, "/src/a.py").unwrap();

        let x_ty_2 = global_symbol(&db, a, "x").place.expect_type();

        assert_eq!(x_ty_2.display(&db).to_string(), "bool");

        Ok(())
    }

    #[test]
    fn dependency_internal_symbol_change() -> anyhow::Result<()> {
        let mut db = setup_db();

        db.write_files([
            ("/src/a.py", "from foo import x"),
            ("/src/foo.py", "x: int = 10\ndef foo(): y = 1"),
        ])?;

        let a = system_path_to_file(&db, "/src/a.py").unwrap();
        let x_ty = global_symbol(&db, a, "x").place.expect_type();

        assert_eq!(x_ty.display(&db).to_string(), "int");

        db.write_file("/src/foo.py", "x: int = 10\ndef foo(): pass")?;

        let a = system_path_to_file(&db, "/src/a.py").unwrap();

        db.clear_salsa_events();

        let x_ty_2 = global_symbol(&db, a, "x").place.expect_type();

        assert_eq!(x_ty_2.display(&db).to_string(), "int");

        let events = db.take_salsa_events();

        assert_function_query_was_not_run(
            &db,
            infer_definition_types,
            first_public_binding(&db, a, "x"),
            &events,
        );

        Ok(())
    }

    #[test]
    fn dependency_unrelated_symbol() -> anyhow::Result<()> {
        let mut db = setup_db();

        db.write_files([
            ("/src/a.py", "from foo import x"),
            ("/src/foo.py", "x: int = 10\ny: bool = True"),
        ])?;

        let a = system_path_to_file(&db, "/src/a.py").unwrap();
        let x_ty = global_symbol(&db, a, "x").place.expect_type();

        assert_eq!(x_ty.display(&db).to_string(), "int");

        db.write_file("/src/foo.py", "x: int = 10\ny: bool = False")?;

        let a = system_path_to_file(&db, "/src/a.py").unwrap();

        db.clear_salsa_events();

        let x_ty_2 = global_symbol(&db, a, "x").place.expect_type();

        assert_eq!(x_ty_2.display(&db).to_string(), "int");

        let events = db.take_salsa_events();

        assert_function_query_was_not_run(
            &db,
            infer_definition_types,
            first_public_binding(&db, a, "x"),
            &events,
        );
        Ok(())
    }

    #[test]
    fn dependency_implicit_instance_attribute() -> anyhow::Result<()> {
        fn x_rhs_expression(db: &TestDb) -> Expression<'_> {
            let file_main = system_path_to_file(db, "/src/main.py").unwrap();
            let ast = parsed_module(db, file_main).load(db);
            // Get the second statement in `main.py` (x = …) and extract the expression
            // node on the right-hand side:
            let x_rhs_node = &ast.syntax().body[1].as_assign_stmt().unwrap().value;

            let index = semantic_index(db, file_main);
            index.expression(x_rhs_node.as_ref())
        }

        let mut db = setup_db();

        db.write_dedented(
            "/src/mod.py",
            r#"
            class C:
                def f(self):
                    self.attr: int | None = None
            "#,
        )?;
        db.write_dedented(
            "/src/main.py",
            r#"
            from mod import C
            x = C().attr
            "#,
        )?;

        let file_main = system_path_to_file(&db, "/src/main.py").unwrap();
        let attr_ty = global_symbol(&db, file_main, "x").place.expect_type();
        assert_eq!(attr_ty.display(&db).to_string(), "Unknown | int | None");

        // Change the type of `attr` to `str | None`; this should trigger the type of `x` to be re-inferred
        db.write_dedented(
            "/src/mod.py",
            r#"
            class C:
                def f(self):
                    self.attr: str | None = None
            "#,
        )?;

        let events = {
            db.clear_salsa_events();
            let attr_ty = global_symbol(&db, file_main, "x").place.expect_type();
            assert_eq!(attr_ty.display(&db).to_string(), "Unknown | str | None");
            db.take_salsa_events()
        };
        assert_function_query_was_run(&db, infer_expression_types, x_rhs_expression(&db), &events);

        // Add a comment; this should not trigger the type of `x` to be re-inferred
        db.write_dedented(
            "/src/mod.py",
            r#"
            class C:
                def f(self):
                    # a comment!
                    self.attr: str | None = None
            "#,
        )?;

        let events = {
            db.clear_salsa_events();
            let attr_ty = global_symbol(&db, file_main, "x").place.expect_type();
            assert_eq!(attr_ty.display(&db).to_string(), "Unknown | str | None");
            db.take_salsa_events()
        };

        assert_function_query_was_not_run(
            &db,
            infer_expression_types,
            x_rhs_expression(&db),
            &events,
        );

        Ok(())
    }

    /// This test verifies that changing a class's declaration in a non-meaningful way (e.g. by adding a comment)
    /// doesn't trigger type inference for expressions that depend on the class's members.
    #[test]
    fn dependency_own_instance_member() -> anyhow::Result<()> {
        fn x_rhs_expression(db: &TestDb) -> Expression<'_> {
            let file_main = system_path_to_file(db, "/src/main.py").unwrap();
            let ast = parsed_module(db, file_main).load(db);
            // Get the second statement in `main.py` (x = …) and extract the expression
            // node on the right-hand side:
            let x_rhs_node = &ast.syntax().body[1].as_assign_stmt().unwrap().value;

            let index = semantic_index(db, file_main);
            index.expression(x_rhs_node.as_ref())
        }

        let mut db = setup_db();

        db.write_dedented(
            "/src/mod.py",
            r#"
            class C:
                if random.choice([True, False]):
                    attr: int = 42
                else:
                    attr: None = None
            "#,
        )?;
        db.write_dedented(
            "/src/main.py",
            r#"
            from mod import C
            x = C().attr
            "#,
        )?;

        let file_main = system_path_to_file(&db, "/src/main.py").unwrap();
        let attr_ty = global_symbol(&db, file_main, "x").place.expect_type();
        assert_eq!(attr_ty.display(&db).to_string(), "Unknown | int | None");

        // Change the type of `attr` to `str | None`; this should trigger the type of `x` to be re-inferred
        db.write_dedented(
            "/src/mod.py",
            r#"
            class C:
                if random.choice([True, False]):
                    attr: str = "42"
                else:
                    attr: None = None
            "#,
        )?;

        let events = {
            db.clear_salsa_events();
            let attr_ty = global_symbol(&db, file_main, "x").place.expect_type();
            assert_eq!(attr_ty.display(&db).to_string(), "Unknown | str | None");
            db.take_salsa_events()
        };
        assert_function_query_was_run(&db, infer_expression_types, x_rhs_expression(&db), &events);

        // Add a comment; this should not trigger the type of `x` to be re-inferred
        db.write_dedented(
            "/src/mod.py",
            r#"
            class C:
                # comment
                if random.choice([True, False]):
                    attr: str = "42"
                else:
                    attr: None = None
            "#,
        )?;

        let events = {
            db.clear_salsa_events();
            let attr_ty = global_symbol(&db, file_main, "x").place.expect_type();
            assert_eq!(attr_ty.display(&db).to_string(), "Unknown | str | None");
            db.take_salsa_events()
        };

        assert_function_query_was_not_run(
            &db,
            infer_expression_types,
            x_rhs_expression(&db),
            &events,
        );

        Ok(())
    }

    #[test]
    fn dependency_implicit_class_member() -> anyhow::Result<()> {
        fn x_rhs_expression(db: &TestDb) -> Expression<'_> {
            let file_main = system_path_to_file(db, "/src/main.py").unwrap();
            let ast = parsed_module(db, file_main).load(db);
            // Get the third statement in `main.py` (x = …) and extract the expression
            // node on the right-hand side:
            let x_rhs_node = &ast.syntax().body[2].as_assign_stmt().unwrap().value;

            let index = semantic_index(db, file_main);
            index.expression(x_rhs_node.as_ref())
        }

        let mut db = setup_db();

        db.write_dedented(
            "/src/mod.py",
            r#"
            class C:
                def __init__(self):
                    self.instance_attr: str = "24"

                @classmethod
                def method(cls):
                    cls.class_attr: int = 42
            "#,
        )?;
        db.write_dedented(
            "/src/main.py",
            r#"
            from mod import C
            C.method()
            x = C().class_attr
            "#,
        )?;

        let file_main = system_path_to_file(&db, "/src/main.py").unwrap();
        let attr_ty = global_symbol(&db, file_main, "x").place.expect_type();
        assert_eq!(attr_ty.display(&db).to_string(), "Unknown | int");

        // Change the type of `class_attr` to `str`; this should trigger the type of `x` to be re-inferred
        db.write_dedented(
            "/src/mod.py",
            r#"
            class C:
                def __init__(self):
                    self.instance_attr: str = "24"

                @classmethod
                def method(cls):
                    cls.class_attr: str = "42"
            "#,
        )?;

        let events = {
            db.clear_salsa_events();
            let attr_ty = global_symbol(&db, file_main, "x").place.expect_type();
            assert_eq!(attr_ty.display(&db).to_string(), "Unknown | str");
            db.take_salsa_events()
        };
        assert_function_query_was_run(&db, infer_expression_types, x_rhs_expression(&db), &events);

        // Add a comment; this should not trigger the type of `x` to be re-inferred
        db.write_dedented(
            "/src/mod.py",
            r#"
            class C:
                def __init__(self):
                    self.instance_attr: str = "24"

                @classmethod
                def method(cls):
                    # comment
                    cls.class_attr: str = "42"
            "#,
        )?;

        let events = {
            db.clear_salsa_events();
            let attr_ty = global_symbol(&db, file_main, "x").place.expect_type();
            assert_eq!(attr_ty.display(&db).to_string(), "Unknown | str");
            db.take_salsa_events()
        };

        assert_function_query_was_not_run(
            &db,
            infer_expression_types,
            x_rhs_expression(&db),
            &events,
        );

        Ok(())
    }
}<|MERGE_RESOLUTION|>--- conflicted
+++ resolved
@@ -2217,51 +2217,13 @@
 
             match decorator_ty {
                 Type::FunctionLiteral(function) => {
-<<<<<<< HEAD
                     if let Some(KnownFunction::NoTypeCheck) = function.known(self.db()) {
                         // If the function is decorated with the `no_type_check` decorator,
                         // we need to suppress any errors that come after the decorators.
                         self.context.set_in_no_type_check(InNoTypeCheck::Yes);
-=======
-                    match function.known(self.db()) {
-                        Some(KnownFunction::NoTypeCheck) => {
-                            // If the function is decorated with the `no_type_check` decorator,
-                            // we need to suppress any errors that come after the decorators.
-                            self.context.set_in_no_type_check(InNoTypeCheck::Yes);
-                            function_decorators |= FunctionDecorators::NO_TYPE_CHECK;
-                            continue;
-                        }
-                        Some(KnownFunction::Overload) => {
-                            function_decorators |= FunctionDecorators::OVERLOAD;
-                            continue;
-                        }
-                        Some(KnownFunction::AbstractMethod) => {
-                            function_decorators |= FunctionDecorators::ABSTRACT_METHOD;
-                            continue;
-                        }
-                        Some(KnownFunction::Final) => {
-                            function_decorators |= FunctionDecorators::FINAL;
-                            continue;
-                        }
-                        Some(KnownFunction::Override) => {
-                            function_decorators |= FunctionDecorators::OVERRIDE;
-                            continue;
-                        }
-                        _ => {}
-                    }
-                }
-                Type::ClassLiteral(class) => match class.known(self.db()) {
-                    Some(KnownClass::Classmethod) => {
-                        function_decorators |= FunctionDecorators::CLASSMETHOD;
->>>>>>> b85c2192
                         continue;
                     }
-                    Some(KnownClass::Staticmethod) => {
-                        function_decorators |= FunctionDecorators::STATICMETHOD;
-                        continue;
-                    }
-                    _ => {}
-                },
+                }
                 Type::DataclassTransformer(params) => {
                     dataclass_transformer_params = Some(params);
                 }
