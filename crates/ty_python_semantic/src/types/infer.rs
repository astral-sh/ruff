//! We have Salsa queries for inferring types at three different granularities: scope-level,
//! definition-level, and expression-level.
//!
//! Scope-level inference is for when we are actually checking a file, and need to check types for
//! everything in that file's scopes, or give a linter access to types of arbitrary expressions
//! (via the [`HasType`](crate::semantic_model::HasType) trait).
//!
//! Definition-level inference allows us to look up the types of places in other scopes (e.g. for
//! imports) with the minimum inference necessary, so that if we're looking up one place from a
//! very large module, we can avoid a bunch of unnecessary work. Definition-level inference also
//! allows us to handle import cycles without getting into a cycle of scope-level inference
//! queries.
//!
//! The expression-level inference query is needed in only a few cases. Since some assignments can
//! have multiple targets (via `x = y = z` or unpacking `(x, y) = z`, they can be associated with
//! multiple definitions (one per assigned place). In order to avoid inferring the type of the
//! right-hand side once per definition, we infer it as a standalone query, so its result will be
//! cached by Salsa. We also need the expression-level query for inferring types in type guard
//! expressions (e.g. the test clause of an `if` statement.)
//!
//! Inferring types at any of the three region granularities returns a [`TypeInference`], which
//! holds types for every [`Definition`] and expression within the inferred region.
//!
//! Some type expressions can require deferred evaluation. This includes all type expressions in
//! stub files, or annotation expressions in modules with `from __future__ import annotations`, or
//! stringified annotations. We have a fourth Salsa query for inferring the deferred types
//! associated with a particular definition. Scope-level inference infers deferred types for all
//! definitions once the rest of the types in the scope have been inferred.
//!
//! Many of our type inference Salsa queries implement cycle recovery via fixed-point iteration. In
//! general, they initiate fixed-point iteration by returning a `TypeInference` that returns
//! `Type::Never` for all expressions, bindings, and declarations, and then they continue iterating
//! the query cycle until a fixed-point is reached. Salsa has a built-in fixed limit on the number
//! of iterations, so if we fail to converge, Salsa will eventually panic. (This should of course
//! be considered a bug.)

use itertools::{Either, Itertools};
use ruff_db::diagnostic::{Annotation, DiagnosticId, Severity};
use ruff_db::files::File;
use ruff_db::parsed::{ParsedModuleRef, parsed_module};
use ruff_python_ast::visitor::{Visitor, walk_expr};
use ruff_python_ast::{self as ast, AnyNodeRef, ExprContext, PythonVersion};
use ruff_python_stdlib::builtins::version_builtin_was_added;
use ruff_text_size::{Ranged, TextRange};
use rustc_hash::{FxHashMap, FxHashSet};
use salsa;
use salsa::plumbing::AsId;

use crate::module_name::{ModuleName, ModuleNameResolutionError};
use crate::module_resolver::resolve_module;
use crate::node_key::NodeKey;
use crate::place::{
    Boundness, LookupError, Place, PlaceAndQualifiers, builtins_module_scope, builtins_symbol,
    explicit_global_symbol, global_symbol, module_type_implicit_global_declaration,
    module_type_implicit_global_symbol, place, place_from_bindings, place_from_declarations,
    typing_extensions_symbol,
};
use crate::semantic_index::ast_ids::{
    HasScopedExpressionId, HasScopedUseId, ScopedExpressionId, ScopedUseId,
};
use crate::semantic_index::definition::{
    AnnotatedAssignmentDefinitionKind, AssignmentDefinitionKind, ComprehensionDefinitionKind,
    Definition, DefinitionKind, DefinitionNodeKey, DefinitionState, ExceptHandlerDefinitionKind,
    ForStmtDefinitionKind, TargetKind, WithItemDefinitionKind,
};
use crate::semantic_index::expression::{Expression, ExpressionKind};
use crate::semantic_index::narrowing_constraints::ConstraintKey;
use crate::semantic_index::place::{
    FileScopeId, NodeWithScopeKind, NodeWithScopeRef, PlaceExpr, ScopeId, ScopeKind, ScopedPlaceId,
};
use crate::semantic_index::{
    ApplicableConstraints, EagerSnapshotResult, SemanticIndex, place_table, semantic_index,
};
use crate::types::call::{
    Argument, Binding, Bindings, CallArgumentTypes, CallArguments, CallError,
};
use crate::types::class::{CodeGeneratorKind, MetaclassErrorKind, SliceLiteral};
use crate::types::diagnostic::{
    self, CALL_NON_CALLABLE, CONFLICTING_DECLARATIONS, CONFLICTING_METACLASS,
    CYCLIC_CLASS_DEFINITION, DIVISION_BY_ZERO, DUPLICATE_KW_ONLY, INCONSISTENT_MRO,
    INVALID_ARGUMENT_TYPE, INVALID_ASSIGNMENT, INVALID_ATTRIBUTE_ACCESS, INVALID_BASE,
    INVALID_DECLARATION, INVALID_GENERIC_CLASS, INVALID_LEGACY_TYPE_VARIABLE,
    INVALID_PARAMETER_DEFAULT, INVALID_TYPE_ALIAS_TYPE, INVALID_TYPE_FORM, INVALID_TYPE_GUARD_CALL,
    INVALID_TYPE_VARIABLE_CONSTRAINTS, POSSIBLY_UNBOUND_IMPLICIT_CALL, POSSIBLY_UNBOUND_IMPORT,
    TypeCheckDiagnostics, UNDEFINED_REVEAL, UNRESOLVED_ATTRIBUTE, UNRESOLVED_IMPORT,
    UNRESOLVED_REFERENCE, UNSUPPORTED_OPERATOR, report_implicit_return_type,
    report_invalid_argument_number_to_special_form, report_invalid_arguments_to_annotated,
    report_invalid_arguments_to_callable, report_invalid_assignment,
    report_invalid_attribute_assignment, report_invalid_generator_function_return_type,
    report_invalid_return_type, report_possibly_unbound_attribute,
};
use crate::types::function::{
    FunctionDecorators, FunctionLiteral, FunctionType, KnownFunction, OverloadLiteral,
};
use crate::types::generics::GenericContext;
use crate::types::mro::MroErrorKind;
use crate::types::signatures::{CallableSignature, Signature};
use crate::types::tuple::{TupleSpec, TupleType};
use crate::types::unpacker::{UnpackResult, Unpacker};
use crate::types::{
    BareTypeAliasType, CallDunderError, CallableType, ClassLiteral, ClassType, DataclassParams,
    DynamicType, IntersectionBuilder, IntersectionType, KnownClass, KnownInstanceType,
    LintDiagnosticGuard, MemberLookupPolicy, MetaclassCandidate, PEP695TypeAliasType, Parameter,
    ParameterForm, Parameters, SpecialFormType, StringLiteralType, SubclassOfType, Truthiness,
    Type, TypeAliasType, TypeAndQualifiers, TypeArrayDisplay, TypeIsType, TypeQualifiers,
    TypeVarBoundOrConstraints, TypeVarInstance, TypeVarKind, TypeVarVariance, UnionBuilder,
    UnionType, binding_type, todo_type,
};
use crate::unpack::{Unpack, UnpackPosition};
use crate::util::subscript::{PyIndex, PySlice};
use crate::{Db, FxOrderSet, Program};

use super::context::{InNoTypeCheck, InferContext};
use super::diagnostic::{
    INVALID_METACLASS, INVALID_OVERLOAD, INVALID_PROTOCOL, REDUNDANT_CAST, STATIC_ASSERT_ERROR,
    SUBCLASS_OF_FINAL_CLASS, TYPE_ASSERTION_FAILURE,
    hint_if_stdlib_submodule_exists_on_other_versions, report_attempted_protocol_instantiation,
    report_bad_argument_to_get_protocol_members, report_duplicate_bases,
    report_index_out_of_bounds, report_invalid_exception_caught, report_invalid_exception_cause,
    report_invalid_exception_raised, report_invalid_or_unsupported_base,
    report_invalid_type_checking_constant, report_non_subscriptable,
    report_possibly_unresolved_reference,
    report_runtime_check_against_non_runtime_checkable_protocol, report_slice_step_size_zero,
};
use super::generics::LegacyGenericBase;
use super::slots::check_class_slots;
use super::string_annotation::{
    BYTE_STRING_TYPE_ANNOTATION, FSTRING_TYPE_ANNOTATION, parse_string_annotation,
};
use super::subclass_of::SubclassOfInner;
use super::{
    BoundSuperError, BoundSuperType, ClassBase, NominalInstanceType,
    add_inferred_python_version_hint_to_diagnostic,
};

/// Infer all types for a [`ScopeId`], including all definitions and expressions in that scope.
/// Use when checking a scope, or needing to provide a type for an arbitrary expression in the
/// scope.
#[salsa::tracked(returns(ref), cycle_fn=scope_cycle_recover, cycle_initial=scope_cycle_initial)]
pub(crate) fn infer_scope_types<'db>(db: &'db dyn Db, scope: ScopeId<'db>) -> TypeInference<'db> {
    let file = scope.file(db);
    let _span = tracing::trace_span!("infer_scope_types", scope=?scope.as_id(), ?file).entered();

    let module = parsed_module(db.upcast(), file).load(db.upcast());

    // Using the index here is fine because the code below depends on the AST anyway.
    // The isolation of the query is by the return inferred types.
    let index = semantic_index(db, file);

    TypeInferenceBuilder::new(db, InferenceRegion::Scope(scope), index, &module).finish()
}

fn scope_cycle_recover<'db>(
    _db: &'db dyn Db,
    _value: &TypeInference<'db>,
    _count: u32,
    _scope: ScopeId<'db>,
) -> salsa::CycleRecoveryAction<TypeInference<'db>> {
    salsa::CycleRecoveryAction::Iterate
}

fn scope_cycle_initial<'db>(_db: &'db dyn Db, scope: ScopeId<'db>) -> TypeInference<'db> {
    TypeInference::cycle_fallback(scope, Type::Never)
}

/// Infer all types for a [`Definition`] (including sub-expressions).
/// Use when resolving a place use or public type of a place.
#[salsa::tracked(returns(ref), cycle_fn=definition_cycle_recover, cycle_initial=definition_cycle_initial)]
pub(crate) fn infer_definition_types<'db>(
    db: &'db dyn Db,
    definition: Definition<'db>,
) -> TypeInference<'db> {
    let file = definition.file(db);
    let module = parsed_module(db.upcast(), file).load(db.upcast());
    let _span = tracing::trace_span!(
        "infer_definition_types",
        range = ?definition.kind(db).target_range(&module),
        ?file
    )
    .entered();

    let index = semantic_index(db, file);

    TypeInferenceBuilder::new(db, InferenceRegion::Definition(definition), index, &module).finish()
}

fn definition_cycle_recover<'db>(
    _db: &'db dyn Db,
    _value: &TypeInference<'db>,
    _count: u32,
    _definition: Definition<'db>,
) -> salsa::CycleRecoveryAction<TypeInference<'db>> {
    salsa::CycleRecoveryAction::Iterate
}

fn definition_cycle_initial<'db>(
    db: &'db dyn Db,
    definition: Definition<'db>,
) -> TypeInference<'db> {
    TypeInference::cycle_fallback(definition.scope(db), Type::Never)
}

/// Infer types for all deferred type expressions in a [`Definition`].
///
/// Deferred expressions are type expressions (annotations, base classes, aliases...) in a stub
/// file, or in a file with `from __future__ import annotations`, or stringified annotations.
#[salsa::tracked(returns(ref), cycle_fn=deferred_cycle_recover, cycle_initial=deferred_cycle_initial)]
pub(crate) fn infer_deferred_types<'db>(
    db: &'db dyn Db,
    definition: Definition<'db>,
) -> TypeInference<'db> {
    let file = definition.file(db);
    let module = parsed_module(db.upcast(), file).load(db.upcast());
    let _span = tracing::trace_span!(
        "infer_deferred_types",
        definition = ?definition.as_id(),
        range = ?definition.kind(db).target_range(&module),
        ?file
    )
    .entered();

    let index = semantic_index(db, file);

    TypeInferenceBuilder::new(db, InferenceRegion::Deferred(definition), index, &module).finish()
}

fn deferred_cycle_recover<'db>(
    _db: &'db dyn Db,
    _value: &TypeInference<'db>,
    _count: u32,
    _definition: Definition<'db>,
) -> salsa::CycleRecoveryAction<TypeInference<'db>> {
    salsa::CycleRecoveryAction::Iterate
}

fn deferred_cycle_initial<'db>(db: &'db dyn Db, definition: Definition<'db>) -> TypeInference<'db> {
    TypeInference::cycle_fallback(definition.scope(db), Type::Never)
}

/// Infer all types for an [`Expression`] (including sub-expressions).
/// Use rarely; only for cases where we'd otherwise risk double-inferring an expression: RHS of an
/// assignment, which might be unpacking/multi-target and thus part of multiple definitions, or a
/// type narrowing guard expression (e.g. if statement test node).
#[salsa::tracked(returns(ref), cycle_fn=expression_cycle_recover, cycle_initial=expression_cycle_initial)]
pub(crate) fn infer_expression_types<'db>(
    db: &'db dyn Db,
    expression: Expression<'db>,
) -> TypeInference<'db> {
    let file = expression.file(db);
    let module = parsed_module(db.upcast(), file).load(db.upcast());
    let _span = tracing::trace_span!(
        "infer_expression_types",
        expression = ?expression.as_id(),
        range = ?expression.node_ref(db, &module).range(),
        ?file
    )
    .entered();

    let index = semantic_index(db, file);

    TypeInferenceBuilder::new(db, InferenceRegion::Expression(expression), index, &module).finish()
}

fn expression_cycle_recover<'db>(
    _db: &'db dyn Db,
    _value: &TypeInference<'db>,
    _count: u32,
    _expression: Expression<'db>,
) -> salsa::CycleRecoveryAction<TypeInference<'db>> {
    salsa::CycleRecoveryAction::Iterate
}

fn expression_cycle_initial<'db>(
    db: &'db dyn Db,
    expression: Expression<'db>,
) -> TypeInference<'db> {
    TypeInference::cycle_fallback(expression.scope(db), Type::Never)
}

/// Infers the type of an `expression` that is guaranteed to be in the same file as the calling query.
///
/// This is a small helper around [`infer_expression_types()`] to reduce the boilerplate.
/// Use [`infer_expression_type()`] if it isn't guaranteed that `expression` is in the same file to
/// avoid cross-file query dependencies.
pub(super) fn infer_same_file_expression_type<'db>(
    db: &'db dyn Db,
    expression: Expression<'db>,
    parsed: &ParsedModuleRef,
) -> Type<'db> {
    let inference = infer_expression_types(db, expression);
    let scope = expression.scope(db);
    inference.expression_type(
        expression
            .node_ref(db, parsed)
            .scoped_expression_id(db, scope),
    )
}

/// Infers the type of an expression where the expression might come from another file.
///
/// Use this over [`infer_expression_types`] if the expression might come from another file than the
/// enclosing query to avoid cross-file query dependencies.
///
/// Use [`infer_same_file_expression_type`] if it is guaranteed that  `expression` is in the same
/// to avoid unnecessary salsa ingredients. This is normally the case inside the `TypeInferenceBuilder`.
#[salsa::tracked(cycle_fn=single_expression_cycle_recover, cycle_initial=single_expression_cycle_initial)]
pub(crate) fn infer_expression_type<'db>(
    db: &'db dyn Db,
    expression: Expression<'db>,
) -> Type<'db> {
    let file = expression.file(db);
    let module = parsed_module(db.upcast(), file).load(db.upcast());

    // It's okay to call the "same file" version here because we're inside a salsa query.
    infer_same_file_expression_type(db, expression, &module)
}

fn single_expression_cycle_recover<'db>(
    _db: &'db dyn Db,
    _value: &Type<'db>,
    _count: u32,
    _expression: Expression<'db>,
) -> salsa::CycleRecoveryAction<Type<'db>> {
    salsa::CycleRecoveryAction::Iterate
}

fn single_expression_cycle_initial<'db>(
    _db: &'db dyn Db,
    _expression: Expression<'db>,
) -> Type<'db> {
    Type::Never
}

/// Infer the types for an [`Unpack`] operation.
///
/// This infers the expression type and performs structural match against the target expression
/// involved in an unpacking operation. It returns a result-like object that can be used to get the
/// type of the variables involved in this unpacking along with any violations that are detected
/// during this unpacking.
#[salsa::tracked(returns(ref), cycle_fn=unpack_cycle_recover, cycle_initial=unpack_cycle_initial)]
pub(super) fn infer_unpack_types<'db>(db: &'db dyn Db, unpack: Unpack<'db>) -> UnpackResult<'db> {
    let file = unpack.file(db);
    let module = parsed_module(db.upcast(), file).load(db.upcast());
    let _span = tracing::trace_span!("infer_unpack_types", range=?unpack.range(db, &module), ?file)
        .entered();

    let mut unpacker = Unpacker::new(db, unpack.target_scope(db), unpack.value_scope(db), &module);
    unpacker.unpack(unpack.target(db, &module), unpack.value(db));
    unpacker.finish()
}

fn unpack_cycle_recover<'db>(
    _db: &'db dyn Db,
    _value: &UnpackResult<'db>,
    _count: u32,
    _unpack: Unpack<'db>,
) -> salsa::CycleRecoveryAction<UnpackResult<'db>> {
    salsa::CycleRecoveryAction::Iterate
}

fn unpack_cycle_initial<'db>(_db: &'db dyn Db, _unpack: Unpack<'db>) -> UnpackResult<'db> {
    UnpackResult::cycle_fallback(Type::Never)
}

/// Returns the type of the nearest enclosing class for the given scope.
///
/// This function walks up the ancestor scopes starting from the given scope,
/// and finds the closest class definition. This is different to the behaviour of
/// [`TypeInferenceBuilder::class_context_of_current_method`], which will only return
/// `Some(class)` if either the immediate parent scope is a class OR the immediate parent
/// scope is a type-parameters scope and the grandparent scope is a class.
///
/// Returns `None` if no enclosing class is found.
pub(crate) fn nearest_enclosing_class<'db>(
    db: &'db dyn Db,
    semantic: &SemanticIndex<'db>,
    scope: ScopeId,
    parsed: &ParsedModuleRef,
) -> Option<ClassLiteral<'db>> {
    semantic
        .ancestor_scopes(scope.file_scope_id(db))
        .find_map(|(_, ancestor_scope)| {
            let class = ancestor_scope.node().as_class(parsed)?;
            let definition = semantic.expect_single_definition(class);
            infer_definition_types(db, definition)
                .declaration_type(definition)
                .inner_type()
                .into_class_literal()
        })
}

/// A region within which we can infer types.
#[derive(Copy, Clone, Debug)]
pub(crate) enum InferenceRegion<'db> {
    /// infer types for a standalone [`Expression`]
    Expression(Expression<'db>),
    /// infer types for a [`Definition`]
    Definition(Definition<'db>),
    /// infer deferred types for a [`Definition`]
    Deferred(Definition<'db>),
    /// infer types for an entire [`ScopeId`]
    Scope(ScopeId<'db>),
}

impl<'db> InferenceRegion<'db> {
    fn scope(self, db: &'db dyn Db) -> ScopeId<'db> {
        match self {
            InferenceRegion::Expression(expression) => expression.scope(db),
            InferenceRegion::Definition(definition) | InferenceRegion::Deferred(definition) => {
                definition.scope(db)
            }
            InferenceRegion::Scope(scope) => scope,
        }
    }
}

#[derive(Debug, Clone, Copy, Eq, PartialEq)]
struct TypeAndRange<'db> {
    ty: Type<'db>,
    range: TextRange,
}

/// The inferred types for a single region.
#[derive(Debug, Eq, PartialEq, salsa::Update)]
pub(crate) struct TypeInference<'db> {
    /// The types of every expression in this region.
    expressions: FxHashMap<ScopedExpressionId, Type<'db>>,

    /// The types of every binding in this region.
    bindings: FxHashMap<Definition<'db>, Type<'db>>,

    /// The types and type qualifiers of every declaration in this region.
    declarations: FxHashMap<Definition<'db>, TypeAndQualifiers<'db>>,

    /// The definitions that are deferred.
    deferred: FxHashSet<Definition<'db>>,

    /// The diagnostics for this region.
    diagnostics: TypeCheckDiagnostics,

    /// The scope this region is part of.
    scope: ScopeId<'db>,

    /// The fallback type for missing expressions/bindings/declarations.
    ///
    /// This is used only when constructing a cycle-recovery `TypeInference`.
    cycle_fallback_type: Option<Type<'db>>,
}

impl<'db> TypeInference<'db> {
    pub(crate) fn empty(scope: ScopeId<'db>) -> Self {
        Self {
            expressions: FxHashMap::default(),
            bindings: FxHashMap::default(),
            declarations: FxHashMap::default(),
            deferred: FxHashSet::default(),
            diagnostics: TypeCheckDiagnostics::default(),
            scope,
            cycle_fallback_type: None,
        }
    }

    fn cycle_fallback(scope: ScopeId<'db>, cycle_fallback_type: Type<'db>) -> Self {
        Self {
            expressions: FxHashMap::default(),
            bindings: FxHashMap::default(),
            declarations: FxHashMap::default(),
            deferred: FxHashSet::default(),
            diagnostics: TypeCheckDiagnostics::default(),
            scope,
            cycle_fallback_type: Some(cycle_fallback_type),
        }
    }

    #[track_caller]
    pub(crate) fn expression_type(&self, expression: ScopedExpressionId) -> Type<'db> {
        self.try_expression_type(expression).expect(
            "Failed to retrieve the inferred type for an `ast::Expr` node \
            passed to `TypeInference::expression_type()`. The `TypeInferenceBuilder` \
            should infer and store types for all `ast::Expr` nodes in any `TypeInference` \
            region it analyzes.",
        )
    }

    pub(crate) fn try_expression_type(&self, expression: ScopedExpressionId) -> Option<Type<'db>> {
        self.expressions
            .get(&expression)
            .copied()
            .or(self.cycle_fallback_type)
    }

    #[track_caller]
    pub(crate) fn binding_type(&self, definition: Definition<'db>) -> Type<'db> {
        self.bindings
            .get(&definition)
            .copied()
            .or(self.cycle_fallback_type)
            .expect(
                "definition should belong to this TypeInference region and \
                TypeInferenceBuilder should have inferred a type for it",
            )
    }

    #[track_caller]
    pub(crate) fn declaration_type(&self, definition: Definition<'db>) -> TypeAndQualifiers<'db> {
        self.declarations
            .get(&definition)
            .copied()
            .or(self.cycle_fallback_type.map(Into::into))
            .expect(
                "definition should belong to this TypeInference region and \
                TypeInferenceBuilder should have inferred a type for it",
            )
    }

    pub(crate) fn diagnostics(&self) -> &TypeCheckDiagnostics {
        &self.diagnostics
    }

    fn shrink_to_fit(&mut self) {
        self.expressions.shrink_to_fit();
        self.bindings.shrink_to_fit();
        self.declarations.shrink_to_fit();
        self.diagnostics.shrink_to_fit();
        self.deferred.shrink_to_fit();
    }
}

/// Whether the intersection type is on the left or right side of the comparison.
#[derive(Debug, Clone, Copy)]
enum IntersectionOn {
    Left,
    Right,
}

/// A helper to track if we already know that declared and inferred types are the same.
#[derive(Debug, Clone, PartialEq, Eq)]
enum DeclaredAndInferredType<'db> {
    /// We know that both the declared and inferred types are the same.
    AreTheSame(Type<'db>),
    /// Declared and inferred types might be different, we need to check assignability.
    MightBeDifferent {
        declared_ty: TypeAndQualifiers<'db>,
        inferred_ty: Type<'db>,
    },
}

/// Builder to infer all types in a region.
///
/// A builder is used by creating it with [`new()`](TypeInferenceBuilder::new), and then calling
/// [`finish()`](TypeInferenceBuilder::finish) on it, which returns the resulting
/// [`TypeInference`].
///
/// There are a few different kinds of methods in the type inference builder, and the naming
/// distinctions are a bit subtle.
///
/// The `finish` method calls [`infer_region`](TypeInferenceBuilder::infer_region), which delegates
/// to one of [`infer_region_scope`](TypeInferenceBuilder::infer_region_scope),
/// [`infer_region_definition`](TypeInferenceBuilder::infer_region_definition), or
/// [`infer_region_expression`](TypeInferenceBuilder::infer_region_expression), depending which
/// kind of [`InferenceRegion`] we are inferring types for.
///
/// Scope inference starts with the scope body, walking all statements and expressions and
/// recording the types of each expression in the [`TypeInference`] result. Most of the methods
/// here (with names like `infer_*_statement` or `infer_*_expression` or some other node kind) take
/// a single AST node and are called as part of this AST visit.
///
/// When the visit encounters a node which creates a [`Definition`], we look up the definition in
/// the semantic index and call the [`infer_definition_types()`] query on it, which creates another
/// [`TypeInferenceBuilder`] just for that definition, and we merge the returned [`TypeInference`]
/// into the one we are currently building for the entire scope. Using the query in this way
/// ensures that if we first infer types for some scattered definitions in a scope, and later for
/// the entire scope, we don't re-infer any types, we reuse the cached inference for those
/// definitions and their sub-expressions.
///
/// Functions with a name like `infer_*_definition` take both a node and a [`Definition`], and are
/// called by [`infer_region_definition`](TypeInferenceBuilder::infer_region_definition).
///
/// So for example we have both
/// [`infer_function_definition_statement`](TypeInferenceBuilder::infer_function_definition_statement),
/// which takes just the function AST node, and
/// [`infer_function_definition`](TypeInferenceBuilder::infer_function_definition), which takes
/// both the node and the [`Definition`] id. The former is called as part of walking the AST, and
/// it just looks up the [`Definition`] for that function in the semantic index and calls
/// [`infer_definition_types()`] on it, which will create a new [`TypeInferenceBuilder`] with
/// [`InferenceRegion::Definition`], and in that builder
/// [`infer_region_definition`](TypeInferenceBuilder::infer_region_definition) will call
/// [`infer_function_definition`](TypeInferenceBuilder::infer_function_definition) to actually
/// infer a type for the definition.
///
/// Similarly, when we encounter a standalone-inferable expression (right-hand side of an
/// assignment, type narrowing guard), we use the [`infer_expression_types()`] query to ensure we
/// don't infer its types more than once.
pub(super) struct TypeInferenceBuilder<'db, 'ast> {
    context: InferContext<'db, 'ast>,
    index: &'db SemanticIndex<'db>,
    region: InferenceRegion<'db>,

    /// The type inference results
    types: TypeInference<'db>,

    /// The returned types and their corresponding ranges of the region, if it is a function body.
    return_types_and_ranges: Vec<TypeAndRange<'db>>,

    /// A set of functions that have been defined **and** called in this region.
    ///
    /// This is a set because the same function could be called multiple times in the same region.
    /// This is mainly used in [`check_overloaded_functions`] to check an overloaded function that
    /// is shadowed by a function with the same name in this scope but has been called before. For
    /// example:
    ///
    /// ```py
    /// from typing import overload
    ///
    /// @overload
    /// def foo() -> None: ...
    /// @overload
    /// def foo(x: int) -> int: ...
    /// def foo(x: int | None) -> int | None: return x
    ///
    /// foo()  # An overloaded function that was defined in this scope have been called
    ///
    /// def foo(x: int) -> int:
    ///     return x
    /// ```
    ///
    /// [`check_overloaded_functions`]: TypeInferenceBuilder::check_overloaded_functions
    called_functions: FxHashSet<FunctionType<'db>>,

    /// The deferred state of inferring types of certain expressions within the region.
    ///
    /// This is different from [`InferenceRegion::Deferred`] which works on the entire definition
    /// while this is relevant for specific expressions within the region itself and is updated
    /// during the inference process.
    ///
    /// For example, when inferring the types of an annotated assignment, the type of an annotation
    /// expression could be deferred if the file has `from __future__ import annotations` import or
    /// is a stub file but we're still in a non-deferred region.
    deferred_state: DeferredExpressionState,
}

impl<'db, 'ast> TypeInferenceBuilder<'db, 'ast> {
    /// How big a string do we build before bailing?
    ///
    /// This is a fairly arbitrary number. It should be *far* more than enough
    /// for most use cases, but we can reevaluate it later if useful.
    const MAX_STRING_LITERAL_SIZE: usize = 4096;

    /// Creates a new builder for inferring types in a region.
    pub(super) fn new(
        db: &'db dyn Db,
        region: InferenceRegion<'db>,
        index: &'db SemanticIndex<'db>,
        module: &'ast ParsedModuleRef,
    ) -> Self {
        let scope = region.scope(db);

        Self {
            context: InferContext::new(db, scope, module),
            index,
            region,
            return_types_and_ranges: vec![],
            called_functions: FxHashSet::default(),
            deferred_state: DeferredExpressionState::None,
            types: TypeInference::empty(scope),
        }
    }

    fn extend(&mut self, inference: &TypeInference<'db>) {
        debug_assert_eq!(self.types.scope, inference.scope);

        self.types.bindings.extend(inference.bindings.iter());
        self.types
            .declarations
            .extend(inference.declarations.iter());
        self.types.expressions.extend(inference.expressions.iter());
        self.types.deferred.extend(inference.deferred.iter());
        self.context.extend(inference.diagnostics());
        self.types.cycle_fallback_type = self
            .types
            .cycle_fallback_type
            .or(inference.cycle_fallback_type);
    }

    fn file(&self) -> File {
        self.context.file()
    }

    fn module(&self) -> &'ast ParsedModuleRef {
        self.context.module()
    }

    fn db(&self) -> &'db dyn Db {
        self.context.db()
    }

    fn scope(&self) -> ScopeId<'db> {
        self.types.scope
    }

    /// Are we currently inferring types in file with deferred types?
    /// This is true for stub files and files with `__future__.annotations`
    fn defer_annotations(&self) -> bool {
        self.index.has_future_annotations() || self.in_stub()
    }

    /// Are we currently inferring deferred types?
    fn is_deferred(&self) -> bool {
        matches!(self.region, InferenceRegion::Deferred(_)) || self.deferred_state.is_deferred()
    }

    /// Return the node key of the given AST node, or the key of the outermost enclosing string
    /// literal, if the node originates from inside a stringified annotation.
    fn enclosing_node_key(&self, node: AnyNodeRef<'_>) -> NodeKey {
        match self.deferred_state {
            DeferredExpressionState::InStringAnnotation(enclosing_node_key) => enclosing_node_key,
            _ => NodeKey::from_node(node),
        }
    }

    /// Check if a given AST node is reachable.
    ///
    /// Note that this only works if reachability is explicitly tracked for this specific
    /// type of node (see `node_reachability` in the use-def map).
    fn is_reachable<'a, N>(&self, node: N) -> bool
    where
        N: Into<AnyNodeRef<'a>>,
    {
        let file_scope_id = self.scope().file_scope_id(self.db());
        self.index.is_node_reachable(
            self.db(),
            file_scope_id,
            self.enclosing_node_key(node.into()),
        )
    }

    fn in_stub(&self) -> bool {
        self.context.in_stub()
    }

    /// Get the already-inferred type of an expression node.
    ///
    /// ## Panics
    /// If the expression is not within this region, or if no type has yet been inferred for
    /// this node.
    #[track_caller]
    fn expression_type(&self, expr: &ast::Expr) -> Type<'db> {
        self.types
            .expression_type(expr.scoped_expression_id(self.db(), self.scope()))
    }

    fn try_expression_type(&self, expr: &ast::Expr) -> Option<Type<'db>> {
        self.types
            .try_expression_type(expr.scoped_expression_id(self.db(), self.scope()))
    }

    /// Get the type of an expression from any scope in the same file.
    ///
    /// If the expression is in the current scope, and we are inferring the entire scope, just look
    /// up the expression in our own results, otherwise call [`infer_scope_types()`] for the scope
    /// of the expression.
    ///
    /// ## Panics
    ///
    /// If the expression is in the current scope but we haven't yet inferred a type for it.
    ///
    /// Can cause query cycles if the expression is from a different scope and type inference is
    /// already in progress for that scope (further up the stack).
    fn file_expression_type(&self, expression: &ast::Expr) -> Type<'db> {
        let file_scope = self.index.expression_scope_id(expression);
        let expr_scope = file_scope.to_scope_id(self.db(), self.file());
        let expr_id = expression.scoped_expression_id(self.db(), expr_scope);
        match self.region {
            InferenceRegion::Scope(scope) if scope == expr_scope => {
                self.expression_type(expression)
            }
            _ => infer_scope_types(self.db(), expr_scope).expression_type(expr_id),
        }
    }

    /// Infers types in the given [`InferenceRegion`].
    fn infer_region(&mut self) {
        match self.region {
            InferenceRegion::Scope(scope) => self.infer_region_scope(scope),
            InferenceRegion::Definition(definition) => self.infer_region_definition(definition),
            InferenceRegion::Deferred(definition) => self.infer_region_deferred(definition),
            InferenceRegion::Expression(expression) => self.infer_region_expression(expression),
        }
    }

    fn infer_region_scope(&mut self, scope: ScopeId<'db>) {
        let node = scope.node(self.db());
        match node {
            NodeWithScopeKind::Module => {
                self.infer_module(self.module().syntax());
            }
            NodeWithScopeKind::Function(function) => {
                self.infer_function_body(function.node(self.module()));
            }
            NodeWithScopeKind::Lambda(lambda) => self.infer_lambda_body(lambda.node(self.module())),
            NodeWithScopeKind::Class(class) => self.infer_class_body(class.node(self.module())),
            NodeWithScopeKind::ClassTypeParameters(class) => {
                self.infer_class_type_params(class.node(self.module()));
            }
            NodeWithScopeKind::FunctionTypeParameters(function) => {
                self.infer_function_type_params(function.node(self.module()));
            }
            NodeWithScopeKind::TypeAliasTypeParameters(type_alias) => {
                self.infer_type_alias_type_params(type_alias.node(self.module()));
            }
            NodeWithScopeKind::TypeAlias(type_alias) => {
                self.infer_type_alias(type_alias.node(self.module()));
            }
            NodeWithScopeKind::ListComprehension(comprehension) => {
                self.infer_list_comprehension_expression_scope(comprehension.node(self.module()));
            }
            NodeWithScopeKind::SetComprehension(comprehension) => {
                self.infer_set_comprehension_expression_scope(comprehension.node(self.module()));
            }
            NodeWithScopeKind::DictComprehension(comprehension) => {
                self.infer_dict_comprehension_expression_scope(comprehension.node(self.module()));
            }
            NodeWithScopeKind::GeneratorExpression(generator) => {
                self.infer_generator_expression_scope(generator.node(self.module()));
            }
        }

        // Infer the deferred types for the definitions here to consider the end-of-scope
        // semantics.
        for definition in std::mem::take(&mut self.types.deferred) {
            self.extend(infer_deferred_types(self.db(), definition));
        }
        assert!(
            self.types.deferred.is_empty(),
            "Inferring deferred types should not add more deferred definitions"
        );

        // TODO: Only call this function when diagnostics are enabled.
        self.check_class_definitions();
        self.check_overloaded_functions(node);
    }

    /// Iterate over all class definitions to check that the definition will not cause an exception
    /// to be raised at runtime. This needs to be done after most other types in the scope have been
    /// inferred, due to the fact that base classes can be deferred. If it looks like a class
    /// definition is invalid in some way, issue a diagnostic.
    ///
    /// Among the things we check for in this method are whether Python will be able to determine a
    /// consistent "[method resolution order]" and [metaclass] for each class.
    ///
    /// [method resolution order]: https://docs.python.org/3/glossary.html#term-method-resolution-order
    /// [metaclass]: https://docs.python.org/3/reference/datamodel.html#metaclasses
    fn check_class_definitions(&mut self) {
        let class_definitions = self
            .types
            .declarations
            .iter()
            .filter_map(|(definition, ty)| {
                // Filter out class literals that result from imports
                if let DefinitionKind::Class(class) = definition.kind(self.db()) {
                    ty.inner_type()
                        .into_class_literal()
                        .map(|class_literal| (class_literal, class.node(self.module())))
                } else {
                    None
                }
            });

        // Iterate through all class definitions in this scope.
        for (class, class_node) in class_definitions {
            // (1) Check that the class does not have a cyclic definition
            if let Some(inheritance_cycle) = class.inheritance_cycle(self.db()) {
                if inheritance_cycle.is_participant() {
                    if let Some(builder) = self
                        .context
                        .report_lint(&CYCLIC_CLASS_DEFINITION, class_node)
                    {
                        builder.into_diagnostic(format_args!(
                            "Cyclic definition of `{}` (class cannot inherit from itself)",
                            class.name(self.db())
                        ));
                    }
                }
                // If a class is cyclically defined, that's a sufficient error to report; the
                // following checks (which are all inheritance-based) aren't even relevant.
                continue;
            }

            let is_protocol = class.is_protocol(self.db());

            // (2) Iterate through the class's explicit bases to check for various possible errors:
            //     - Check for inheritance from plain `Generic`,
            //     - Check for inheritance from a `@final` classes
            //     - If the class is a protocol class: check for inheritance from a non-protocol class
            for (i, base_class) in class.explicit_bases(self.db()).iter().enumerate() {
                let base_class = match base_class {
                    Type::SpecialForm(SpecialFormType::Generic) => {
                        if let Some(builder) = self
                            .context
                            .report_lint(&INVALID_BASE, &class_node.bases()[i])
                        {
                            // Unsubscripted `Generic` can appear in the MRO of many classes,
                            // but it is never valid as an explicit base class in user code.
                            builder.into_diagnostic("Cannot inherit from plain `Generic`");
                        }
                        continue;
                    }
                    // Note that unlike several of the other errors caught in this function,
                    // this does not lead to the class creation failing at runtime,
                    // but it is semantically invalid.
                    Type::KnownInstance(KnownInstanceType::SubscriptedProtocol(_)) => {
                        if class_node.type_params.is_none() {
                            continue;
                        }
                        let Some(builder) = self
                            .context
                            .report_lint(&INVALID_GENERIC_CLASS, &class_node.bases()[i])
                        else {
                            continue;
                        };
                        builder.into_diagnostic(
                            "Cannot both inherit from subscripted `Protocol` \
                            and use PEP 695 type variables",
                        );
                        continue;
                    }
                    Type::ClassLiteral(class) => class,
                    // dynamic/unknown bases are never `@final`
                    _ => continue,
                };

                if is_protocol
                    && !(base_class.is_protocol(self.db())
                        || base_class.is_known(self.db(), KnownClass::Object))
                {
                    if let Some(builder) = self
                        .context
                        .report_lint(&INVALID_PROTOCOL, &class_node.bases()[i])
                    {
                        builder.into_diagnostic(format_args!(
                            "Protocol class `{}` cannot inherit from non-protocol class `{}`",
                            class.name(self.db()),
                            base_class.name(self.db()),
                        ));
                    }
                }

                if base_class.is_final(self.db()) {
                    if let Some(builder) = self
                        .context
                        .report_lint(&SUBCLASS_OF_FINAL_CLASS, &class_node.bases()[i])
                    {
                        builder.into_diagnostic(format_args!(
                            "Class `{}` cannot inherit from final class `{}`",
                            class.name(self.db()),
                            base_class.name(self.db()),
                        ));
                    }
                }
            }

            // (3) Check that the class's MRO is resolvable
            match class.try_mro(self.db(), None) {
                Err(mro_error) => match mro_error.reason() {
                    MroErrorKind::DuplicateBases(duplicates) => {
                        let base_nodes = class_node.bases();
                        for duplicate in duplicates {
                            report_duplicate_bases(&self.context, class, duplicate, base_nodes);
                        }
                    }
                    MroErrorKind::InvalidBases(bases) => {
                        let base_nodes = class_node.bases();
                        for (index, base_ty) in bases {
                            report_invalid_or_unsupported_base(
                                &self.context,
                                &base_nodes[*index],
                                *base_ty,
                                class,
                            );
                        }
                    }
                    MroErrorKind::UnresolvableMro { bases_list } => {
                        if let Some(builder) =
                            self.context.report_lint(&INCONSISTENT_MRO, class_node)
                        {
                            builder.into_diagnostic(format_args!(
                                "Cannot create a consistent method resolution order (MRO) \
                                    for class `{}` with bases list `[{}]`",
                                class.name(self.db()),
                                bases_list
                                    .iter()
                                    .map(|base| base.display(self.db()))
                                    .join(", ")
                            ));
                        }
                    }
                    MroErrorKind::Pep695ClassWithGenericInheritance => {
                        if let Some(builder) =
                            self.context.report_lint(&INVALID_GENERIC_CLASS, class_node)
                        {
                            builder.into_diagnostic(
                                "Cannot both inherit from `typing.Generic` \
                                and use PEP 695 type variables",
                            );
                        }
                    }
                    MroErrorKind::InheritanceCycle => {
                        if let Some(builder) = self
                            .context
                            .report_lint(&CYCLIC_CLASS_DEFINITION, class_node)
                        {
                            builder.into_diagnostic(format_args!(
                                "Cyclic definition of `{}` (class cannot inherit from itself)",
                                class.name(self.db())
                            ));
                        }
                    }
                },
                Ok(_) => check_class_slots(&self.context, class, class_node),
            }

            // (4) Check that the class's metaclass can be determined without error.
            if let Err(metaclass_error) = class.try_metaclass(self.db()) {
                match metaclass_error.reason() {
                    MetaclassErrorKind::Cycle => {
                        if let Some(builder) = self
                            .context
                            .report_lint(&CYCLIC_CLASS_DEFINITION, class_node)
                        {
                            builder.into_diagnostic(format_args!(
                                "Cyclic definition of `{}`",
                                class.name(self.db())
                            ));
                        }
                    }
                    MetaclassErrorKind::NotCallable(ty) => {
                        if let Some(builder) =
                            self.context.report_lint(&INVALID_METACLASS, class_node)
                        {
                            builder.into_diagnostic(format_args!(
                                "Metaclass type `{}` is not callable",
                                ty.display(self.db())
                            ));
                        }
                    }
                    MetaclassErrorKind::PartlyNotCallable(ty) => {
                        if let Some(builder) =
                            self.context.report_lint(&INVALID_METACLASS, class_node)
                        {
                            builder.into_diagnostic(format_args!(
                                "Metaclass type `{}` is partly not callable",
                                ty.display(self.db())
                            ));
                        }
                    }
                    MetaclassErrorKind::Conflict {
                        candidate1:
                            MetaclassCandidate {
                                metaclass: metaclass1,
                                explicit_metaclass_of: class1,
                            },
                        candidate2:
                            MetaclassCandidate {
                                metaclass: metaclass2,
                                explicit_metaclass_of: class2,
                            },
                        candidate1_is_base_class,
                    } => {
                        if let Some(builder) =
                            self.context.report_lint(&CONFLICTING_METACLASS, class_node)
                        {
                            if *candidate1_is_base_class {
                                builder.into_diagnostic(format_args!(
                                    "The metaclass of a derived class (`{class}`) \
                                     must be a subclass of the metaclasses of all its bases, \
                                     but `{metaclass1}` (metaclass of base class `{base1}`) \
                                     and `{metaclass2}` (metaclass of base class `{base2}`) \
                                     have no subclass relationship",
                                    class = class.name(self.db()),
                                    metaclass1 = metaclass1.name(self.db()),
                                    base1 = class1.name(self.db()),
                                    metaclass2 = metaclass2.name(self.db()),
                                    base2 = class2.name(self.db()),
                                ));
                            } else {
                                builder.into_diagnostic(format_args!(
                                    "The metaclass of a derived class (`{class}`) \
                                     must be a subclass of the metaclasses of all its bases, \
                                     but `{metaclass_of_class}` (metaclass of `{class}`) \
                                     and `{metaclass_of_base}` (metaclass of base class `{base}`) \
                                     have no subclass relationship",
                                    class = class.name(self.db()),
                                    metaclass_of_class = metaclass1.name(self.db()),
                                    metaclass_of_base = metaclass2.name(self.db()),
                                    base = class2.name(self.db()),
                                ));
                            }
                        }
                    }
                }
            }

            if let (Some(legacy), Some(inherited)) = (
                class.legacy_generic_context(self.db()),
                class.inherited_legacy_generic_context(self.db()),
            ) {
                if !inherited.is_subset_of(self.db(), legacy) {
                    if let Some(builder) =
                        self.context.report_lint(&INVALID_GENERIC_CLASS, class_node)
                    {
                        builder.into_diagnostic(
                            "`Generic` base class must include all type \
                            variables used in other base classes",
                        );
                    }
                }
            }

            // (5) Check that a dataclass does not have more than one `KW_ONLY`.
            if let Some(field_policy @ CodeGeneratorKind::DataclassLike) =
                CodeGeneratorKind::from_class(self.db(), class)
            {
                let specialization = None;
                let mut kw_only_field_names = vec![];

                for (name, (attr_ty, _)) in class.fields(self.db(), specialization, field_policy) {
                    let Some(instance) = attr_ty.into_nominal_instance() else {
                        continue;
                    };

                    if !instance.class.is_known(self.db(), KnownClass::KwOnly) {
                        continue;
                    }

                    kw_only_field_names.push(name);
                }

                if kw_only_field_names.len() > 1 {
                    // TODO: The fields should be displayed in a subdiagnostic.
                    if let Some(builder) = self
                        .context
                        .report_lint(&DUPLICATE_KW_ONLY, &class_node.name)
                    {
                        let mut diagnostic = builder.into_diagnostic(format_args!(
                            "Dataclass has more than one field annotated with `KW_ONLY`"
                        ));

                        diagnostic.info(format_args!(
                            "`KW_ONLY` fields: {}",
                            kw_only_field_names
                                .iter()
                                .map(|name| format!("`{name}`"))
                                .join(", ")
                        ));
                    }
                }
            }
        }
    }

    /// Check the overloaded functions in this scope.
    ///
    /// This only checks the overloaded functions that are:
    /// 1. Visible publicly at the end of this scope
    /// 2. Or, defined and called in this scope
    ///
    /// For (1), this has the consequence of not checking an overloaded function that is being
    /// shadowed by another function with the same name in this scope.
    fn check_overloaded_functions(&mut self, scope: &NodeWithScopeKind) {
        // Collect all the unique overloaded function places in this scope. This requires a set
        // because an overloaded function uses the same place for each of the overloads and the
        // implementation.
        let overloaded_function_places: FxHashSet<_> = self
            .types
            .declarations
            .iter()
            .filter_map(|(definition, ty)| {
                // Filter out function literals that result from anything other than a function
                // definition e.g., imports which would create a cross-module AST dependency.
                if !matches!(definition.kind(self.db()), DefinitionKind::Function(_)) {
                    return None;
                }
                let function = ty.inner_type().into_function_literal()?;
                if function.has_known_decorator(self.db(), FunctionDecorators::OVERLOAD) {
                    Some(definition.place(self.db()))
                } else {
                    None
                }
            })
            .collect();

        let use_def = self
            .index
            .use_def_map(self.scope().file_scope_id(self.db()));

        let mut public_functions = FxHashSet::default();

        for place in overloaded_function_places {
            if let Place::Type(Type::FunctionLiteral(function), Boundness::Bound) =
                place_from_bindings(self.db(), use_def.public_bindings(place))
            {
                if function.file(self.db()) != self.file() {
                    // If the function is not in this file, we don't need to check it.
                    // https://github.com/astral-sh/ruff/pull/17609#issuecomment-2839445740
                    continue;
                }

                // Extend the functions that we need to check with the publicly visible overloaded
                // function. This is always going to be either the implementation or the last
                // overload if the implementation doesn't exists.
                public_functions.insert(function);
            }
        }

        for function in self.called_functions.union(&public_functions) {
            let (overloads, implementation) = function.overloads_and_implementation(self.db());
            if overloads.is_empty() {
                continue;
            }

            // Check that the overloaded function has at least two overloads
            if let [single_overload] = overloads.as_ref() {
                let function_node = function.node(self.db(), self.file(), self.module());
                if let Some(builder) = self
                    .context
                    .report_lint(&INVALID_OVERLOAD, &function_node.name)
                {
                    let mut diagnostic = builder.into_diagnostic(format_args!(
                        "Overloaded function `{}` requires at least two overloads",
                        &function_node.name
                    ));
                    diagnostic.annotate(
                        self.context
                            .secondary(single_overload.focus_range(self.db(), self.module()))
                            .message(format_args!("Only one overload defined here")),
                    );
                }
            }

            // Check that the overloaded function has an implementation. Overload definitions
            // within stub files, protocols, and on abstract methods within abstract base classes
            // are exempt from this check.
            if implementation.is_none() && !self.in_stub() {
                let mut implementation_required = true;

                if let NodeWithScopeKind::Class(class_node_ref) = scope {
                    let class = binding_type(
                        self.db(),
                        self.index
                            .expect_single_definition(class_node_ref.node(self.module())),
                    )
                    .expect_class_literal();

                    if class.is_protocol(self.db())
                        || (class.is_abstract(self.db())
                            && overloads.iter().all(|overload| {
                                overload.has_known_decorator(
                                    self.db(),
                                    FunctionDecorators::ABSTRACT_METHOD,
                                )
                            }))
                    {
                        implementation_required = false;
                    }
                }

                if implementation_required {
                    let function_node = function.node(self.db(), self.file(), self.module());
                    if let Some(builder) = self
                        .context
                        .report_lint(&INVALID_OVERLOAD, &function_node.name)
                    {
                        builder.into_diagnostic(format_args!(
                            "Overloaded non-stub function `{}` must have an implementation",
                            &function_node.name
                        ));
                    }
                }
            }

            for (decorator, name) in [
                (FunctionDecorators::CLASSMETHOD, "classmethod"),
                (FunctionDecorators::STATICMETHOD, "staticmethod"),
            ] {
                let mut decorator_present = false;
                let mut decorator_missing = vec![];

                for function in overloads.iter().chain(implementation.as_ref()) {
                    if function.has_known_decorator(self.db(), decorator) {
                        decorator_present = true;
                    } else {
                        decorator_missing.push(function);
                    }
                }

                if !decorator_present {
                    // Both overloads and implementation does not have the decorator
                    continue;
                }
                if decorator_missing.is_empty() {
                    // All overloads and implementation have the decorator
                    continue;
                }

                let function_node = function.node(self.db(), self.file(), self.module());
                if let Some(builder) = self
                    .context
                    .report_lint(&INVALID_OVERLOAD, &function_node.name)
                {
                    let mut diagnostic = builder.into_diagnostic(format_args!(
                        "Overloaded function `{}` does not use the `@{name}` decorator \
                         consistently",
                        &function_node.name
                    ));
                    for function in decorator_missing {
                        diagnostic.annotate(
                            self.context
                                .secondary(function.focus_range(self.db(), self.module()))
                                .message(format_args!("Missing here")),
                        );
                    }
                }
            }

            for (decorator, name) in [
                (FunctionDecorators::FINAL, "final"),
                (FunctionDecorators::OVERRIDE, "override"),
            ] {
                if let Some(implementation) = implementation {
                    for overload in overloads.as_ref() {
                        if !overload.has_known_decorator(self.db(), decorator) {
                            continue;
                        }
                        let function_node = function.node(self.db(), self.file(), self.module());
                        let Some(builder) = self
                            .context
                            .report_lint(&INVALID_OVERLOAD, &function_node.name)
                        else {
                            continue;
                        };
                        let mut diagnostic = builder.into_diagnostic(format_args!(
                            "`@{name}` decorator should be applied only to the \
                                overload implementation"
                        ));
                        diagnostic.annotate(
                            self.context
                                .secondary(implementation.focus_range(self.db(), self.module()))
                                .message(format_args!("Implementation defined here")),
                        );
                    }
                } else {
                    let mut overloads = overloads.iter();
                    let Some(first_overload) = overloads.next() else {
                        continue;
                    };
                    for overload in overloads {
                        if !overload.has_known_decorator(self.db(), decorator) {
                            continue;
                        }
                        let function_node = function.node(self.db(), self.file(), self.module());
                        let Some(builder) = self
                            .context
                            .report_lint(&INVALID_OVERLOAD, &function_node.name)
                        else {
                            continue;
                        };
                        let mut diagnostic = builder.into_diagnostic(format_args!(
                            "`@{name}` decorator should be applied only to the \
                                first overload"
                        ));
                        diagnostic.annotate(
                            self.context
                                .secondary(first_overload.focus_range(self.db(), self.module()))
                                .message(format_args!("First overload defined here")),
                        );
                    }
                }
            }
        }
    }

    fn infer_region_definition(&mut self, definition: Definition<'db>) {
        match definition.kind(self.db()) {
            DefinitionKind::Function(function) => {
                self.infer_function_definition(function.node(self.module()), definition);
            }
            DefinitionKind::Class(class) => {
                self.infer_class_definition(class.node(self.module()), definition);
            }
            DefinitionKind::TypeAlias(type_alias) => {
                self.infer_type_alias_definition(type_alias.node(self.module()), definition);
            }
            DefinitionKind::Import(import) => {
                self.infer_import_definition(
                    import.import(self.module()),
                    import.alias(self.module()),
                    definition,
                );
            }
            DefinitionKind::ImportFrom(import_from) => {
                self.infer_import_from_definition(
                    import_from.import(self.module()),
                    import_from.alias(self.module()),
                    definition,
                );
            }
            DefinitionKind::StarImport(import) => {
                self.infer_import_from_definition(
                    import.import(self.module()),
                    import.alias(self.module()),
                    definition,
                );
            }
            DefinitionKind::Assignment(assignment) => {
                self.infer_assignment_definition(assignment, definition);
            }
            DefinitionKind::AnnotatedAssignment(annotated_assignment) => {
                self.infer_annotated_assignment_definition(annotated_assignment, definition);
            }
            DefinitionKind::AugmentedAssignment(augmented_assignment) => {
                self.infer_augment_assignment_definition(
                    augmented_assignment.node(self.module()),
                    definition,
                );
            }
            DefinitionKind::For(for_statement_definition) => {
                self.infer_for_statement_definition(for_statement_definition, definition);
            }
            DefinitionKind::NamedExpression(named_expression) => {
                self.infer_named_expression_definition(
                    named_expression.node(self.module()),
                    definition,
                );
            }
            DefinitionKind::Comprehension(comprehension) => {
                self.infer_comprehension_definition(comprehension, definition);
            }
            DefinitionKind::VariadicPositionalParameter(parameter) => {
                self.infer_variadic_positional_parameter_definition(
                    parameter.node(self.module()),
                    definition,
                );
            }
            DefinitionKind::VariadicKeywordParameter(parameter) => {
                self.infer_variadic_keyword_parameter_definition(
                    parameter.node(self.module()),
                    definition,
                );
            }
            DefinitionKind::Parameter(parameter_with_default) => {
                self.infer_parameter_definition(
                    parameter_with_default.node(self.module()),
                    definition,
                );
            }
            DefinitionKind::WithItem(with_item_definition) => {
                self.infer_with_item_definition(with_item_definition, definition);
            }
            DefinitionKind::MatchPattern(match_pattern) => {
                self.infer_match_pattern_definition(
                    match_pattern.pattern(self.module()),
                    match_pattern.index(),
                    definition,
                );
            }
            DefinitionKind::ExceptHandler(except_handler_definition) => {
                self.infer_except_handler_definition(except_handler_definition, definition);
            }
            DefinitionKind::TypeVar(node) => {
                self.infer_typevar_definition(node.node(self.module()), definition);
            }
            DefinitionKind::ParamSpec(node) => {
                self.infer_paramspec_definition(node.node(self.module()), definition);
            }
            DefinitionKind::TypeVarTuple(node) => {
                self.infer_typevartuple_definition(node.node(self.module()), definition);
            }
        }
    }

    fn infer_region_deferred(&mut self, definition: Definition<'db>) {
        // N.B. We don't defer the types for an annotated assignment here because it is done in
        // the same definition query. It utilizes the deferred expression state instead.
        //
        // This is because for partially stringified annotations like `a: tuple[int, "ForwardRef"]`,
        // we need to defer the types of non-stringified expressions like `tuple` and `int` in the
        // definition query while the stringified expression `"ForwardRef"` would need to deferred
        // to use end-of-scope semantics. This would require custom and possibly a complex
        // implementation to allow this "split" to happen.

        match definition.kind(self.db()) {
            DefinitionKind::Function(function) => {
                self.infer_function_deferred(function.node(self.module()));
            }
            DefinitionKind::Class(class) => self.infer_class_deferred(class.node(self.module())),
            _ => {}
        }
    }

    fn infer_region_expression(&mut self, expression: Expression<'db>) {
        match expression.kind(self.db()) {
            ExpressionKind::Normal => {
                self.infer_expression_impl(expression.node_ref(self.db(), self.module()));
            }
            ExpressionKind::TypeExpression => {
                self.infer_type_expression(expression.node_ref(self.db(), self.module()));
            }
        }
    }

    /// Raise a diagnostic if the given type cannot be divided by zero.
    ///
    /// Expects the resolved type of the left side of the binary expression.
    fn check_division_by_zero(
        &mut self,
        node: AnyNodeRef<'_>,
        op: ast::Operator,
        left: Type<'db>,
    ) -> bool {
        match left {
            Type::BooleanLiteral(_) | Type::IntLiteral(_) => {}
            Type::NominalInstance(instance)
                if matches!(
                    instance.class.known(self.db()),
                    Some(KnownClass::Float | KnownClass::Int | KnownClass::Bool)
                ) => {}
            _ => return false,
        }

        let (op, by_zero) = match op {
            ast::Operator::Div => ("divide", "by zero"),
            ast::Operator::FloorDiv => ("floor divide", "by zero"),
            ast::Operator::Mod => ("reduce", "modulo zero"),
            _ => return false,
        };

        if let Some(builder) = self.context.report_lint(&DIVISION_BY_ZERO, node) {
            builder.into_diagnostic(format_args!(
                "Cannot {op} object of type `{}` {by_zero}",
                left.display(self.db())
            ));
        }

        true
    }

    fn add_binding(&mut self, node: AnyNodeRef, binding: Definition<'db>, ty: Type<'db>) {
        debug_assert!(
            binding
                .kind(self.db())
                .category(self.context.in_stub(), self.module())
                .is_binding()
        );

        let db = self.db();
        let file_scope_id = binding.file_scope(db);
        let place_table = self.index.place_table(file_scope_id);
        let use_def = self.index.use_def_map(file_scope_id);
        let mut bound_ty = ty;

        let global_use_def_map = self.index.use_def_map(FileScopeId::global());
        let place_id = binding.place(self.db());
        let place = place_table.place_expr(place_id);
        let skip_non_global_scopes = self.skip_non_global_scopes(file_scope_id, place_id);
        let declarations = if skip_non_global_scopes {
            match self
                .index
                .place_table(FileScopeId::global())
                .place_id_by_expr(&place.expr)
            {
                Some(id) => global_use_def_map.public_declarations(id),
                // This case is a syntax error (load before global declaration) but ignore that here
                None => use_def.declarations_at_binding(binding),
            }
        } else {
            use_def.declarations_at_binding(binding)
        };

        let declared_ty = place_from_declarations(self.db(), declarations)
            .and_then(|place_and_quals| {
                Ok(
                    if matches!(place_and_quals.place, Place::Type(_, Boundness::Bound)) {
                        place_and_quals
                    } else if skip_non_global_scopes
                        || self.scope().file_scope_id(self.db()).is_global()
                    {
                        let module_type_declarations =
                            module_type_implicit_global_declaration(self.db(), &place.expr)?;
                        place_and_quals.or_fall_back_to(self.db(), || module_type_declarations)
                    } else {
                        place_and_quals
                    },
                )
            })
            .map(
                |PlaceAndQualifiers {
                     place: resolved_place,
                     ..
                 }| {
                    if resolved_place.is_unbound() && !place_table.place_expr(place_id).is_name() {
                        if let AnyNodeRef::ExprAttribute(ast::ExprAttribute {
                            value, attr, ..
                        }) = node
                        {
                            let value_type = self.infer_maybe_standalone_expression(value);
                            if let Place::Type(ty, Boundness::Bound) =
                                value_type.member(db, attr).place
                            {
                                return ty;
                            }
                        } else if let AnyNodeRef::ExprSubscript(ast::ExprSubscript {
                            value,
                            slice,
                            ..
                        }) = node
                        {
                            let value_ty = self.infer_expression(value);
                            let slice_ty = self.infer_expression(slice);
                            let result_ty =
                                self.infer_subscript_expression_types(value, value_ty, slice_ty);
                            return result_ty;
                        }
                    }
                    resolved_place
                        .ignore_possibly_unbound()
                        .unwrap_or(Type::unknown())
                },
            )
            .unwrap_or_else(|(ty, conflicting)| {
                // TODO point out the conflicting declarations in the diagnostic?
                let place = place_table.place_expr(binding.place(db));
                if let Some(builder) = self.context.report_lint(&CONFLICTING_DECLARATIONS, node) {
                    builder.into_diagnostic(format_args!(
                        "Conflicting declared types for `{place}`: {}",
                        conflicting.display(db)
                    ));
                }
                ty.inner_type()
            });
        if !bound_ty.is_assignable_to(db, declared_ty) {
            report_invalid_assignment(&self.context, node, declared_ty, bound_ty);
            // allow declarations to override inference in case of invalid assignment
            bound_ty = declared_ty;
        }
        // In the following cases, the bound type may not be the same as the RHS value type.
        if let AnyNodeRef::ExprAttribute(ast::ExprAttribute { value, attr, .. }) = node {
            let value_ty = self
                .try_expression_type(value)
                .unwrap_or_else(|| self.infer_maybe_standalone_expression(value));
            // If the member is a data descriptor, the RHS value may differ from the value actually assigned.
            if value_ty
                .class_member(db, attr.id.clone())
                .place
                .ignore_possibly_unbound()
                .is_some_and(|ty| ty.may_be_data_descriptor(db))
            {
                bound_ty = declared_ty;
            }
        } else if let AnyNodeRef::ExprSubscript(ast::ExprSubscript { value, .. }) = node {
            let value_ty = self
                .try_expression_type(value)
                .unwrap_or_else(|| self.infer_expression(value));
            // Arbitrary `__getitem__`/`__setitem__` methods on a class do not
            // necessarily guarantee that the passed-in value for `__setitem__` is stored and
            // can be retrieved unmodified via `__getitem__`. Therefore, we currently only
            // perform assignment-based narrowing on a few built-in classes (`list`, `dict`,
            // `bytesarray`, `TypedDict` and `collections` types) where we are confident that
            // this kind of narrowing can be performed soundly. This is the same approach as
            // pyright. TODO: Other standard library classes may also be considered safe. Also,
            // subclasses of these safe classes that do not override `__getitem__/__setitem__`
            // may be considered safe.
            let safe_mutable_classes = [
                KnownClass::List.to_instance(db),
                KnownClass::Dict.to_instance(db),
                KnownClass::Bytearray.to_instance(db),
                KnownClass::DefaultDict.to_instance(db),
                SpecialFormType::ChainMap.instance_fallback(db),
                SpecialFormType::Counter.instance_fallback(db),
                SpecialFormType::Deque.instance_fallback(db),
                SpecialFormType::OrderedDict.instance_fallback(db),
                SpecialFormType::TypedDict.instance_fallback(db),
            ];
            if safe_mutable_classes.iter().all(|safe_mutable_class| {
                !value_ty.is_equivalent_to(db, *safe_mutable_class)
                    && value_ty
                        .generic_origin(db)
                        .zip(safe_mutable_class.generic_origin(db))
                        .is_none_or(|(l, r)| l != r)
            }) {
                bound_ty = declared_ty;
            }
        }

        self.types.bindings.insert(binding, bound_ty);
    }

    /// Returns `true` if `symbol_id` should be looked up in the global scope, skipping intervening
    /// local scopes.
    fn skip_non_global_scopes(&self, file_scope_id: FileScopeId, symbol_id: ScopedPlaceId) -> bool {
        !file_scope_id.is_global()
            && self
                .index
                .symbol_is_global_in_scope(symbol_id, file_scope_id)
    }

    fn add_declaration(
        &mut self,
        node: AnyNodeRef,
        declaration: Definition<'db>,
        ty: TypeAndQualifiers<'db>,
    ) {
        debug_assert!(
            declaration
                .kind(self.db())
                .category(self.context.in_stub(), self.module())
                .is_declaration()
        );
        let use_def = self.index.use_def_map(declaration.file_scope(self.db()));
        let prior_bindings = use_def.bindings_at_declaration(declaration);
        // unbound_ty is Never because for this check we don't care about unbound
        let inferred_ty = place_from_bindings(self.db(), prior_bindings)
            .with_qualifiers(TypeQualifiers::empty())
            .or_fall_back_to(self.db(), || {
                // Fallback to bindings declared on `types.ModuleType` if it's a global symbol
                let scope = self.scope().file_scope_id(self.db());
                let place_table = self.index.place_table(scope);
                let place = place_table.place_expr(declaration.place(self.db()));
                if scope.is_global() && place.is_name() {
                    module_type_implicit_global_symbol(self.db(), place.expect_name())
                } else {
                    Place::Unbound.into()
                }
            })
            .place
            .ignore_possibly_unbound()
            .unwrap_or(Type::Never);
        let ty = if inferred_ty.is_assignable_to(self.db(), ty.inner_type()) {
            ty
        } else {
            if let Some(builder) = self.context.report_lint(&INVALID_DECLARATION, node) {
                builder.into_diagnostic(format_args!(
                    "Cannot declare type `{}` for inferred type `{}`",
                    ty.inner_type().display(self.db()),
                    inferred_ty.display(self.db())
                ));
            }
            TypeAndQualifiers::unknown()
        };
        self.types.declarations.insert(declaration, ty);
    }

    fn add_declaration_with_binding(
        &mut self,
        node: AnyNodeRef,
        definition: Definition<'db>,
        declared_and_inferred_ty: &DeclaredAndInferredType<'db>,
    ) {
        debug_assert!(
            definition
                .kind(self.db())
                .category(self.context.in_stub(), self.module())
                .is_binding()
        );
        debug_assert!(
            definition
                .kind(self.db())
                .category(self.context.in_stub(), self.module())
                .is_declaration()
        );

        let (declared_ty, inferred_ty) = match *declared_and_inferred_ty {
            DeclaredAndInferredType::AreTheSame(ty) => (ty.into(), ty),
            DeclaredAndInferredType::MightBeDifferent {
                declared_ty,
                inferred_ty,
            } => {
                let file_scope_id = self.scope().file_scope_id(self.db());
                if file_scope_id.is_global() {
                    let place_table = self.index.place_table(file_scope_id);
                    let place = place_table.place_expr(definition.place(self.db()));
                    if let Some(module_type_implicit_declaration) =
                        module_type_implicit_global_declaration(self.db(), &place.expr)
                            .ok()
                            .and_then(|place| place.place.ignore_possibly_unbound())
                    {
                        let declared_type = declared_ty.inner_type();
                        if !declared_type
                            .is_assignable_to(self.db(), module_type_implicit_declaration)
                        {
                            if let Some(builder) =
                                self.context.report_lint(&INVALID_DECLARATION, node)
                            {
                                let mut diagnostic = builder.into_diagnostic(format_args!(
                                    "Cannot shadow implicit global attribute `{place}` with declaration of type `{}`",
                                    declared_type.display(self.db())
                                ));
                                diagnostic.info(format_args!("The global symbol `{}` must always have a type assignable to `{}`",
                                    place,
                                    module_type_implicit_declaration.display(self.db())
                                ));
                            }
                        }
                    }
                }
                if inferred_ty.is_assignable_to(self.db(), declared_ty.inner_type()) {
                    (declared_ty, inferred_ty)
                } else {
                    report_invalid_assignment(
                        &self.context,
                        node,
                        declared_ty.inner_type(),
                        inferred_ty,
                    );
                    // if the assignment is invalid, fall back to assuming the annotation is correct
                    (declared_ty, declared_ty.inner_type())
                }
            }
        };
        self.types.declarations.insert(definition, declared_ty);
        self.types.bindings.insert(definition, inferred_ty);
    }

    fn add_unknown_declaration_with_binding(
        &mut self,
        node: AnyNodeRef,
        definition: Definition<'db>,
    ) {
        self.add_declaration_with_binding(
            node,
            definition,
            &DeclaredAndInferredType::AreTheSame(Type::unknown()),
        );
    }

    fn record_return_type(&mut self, ty: Type<'db>, range: TextRange) {
        self.return_types_and_ranges
            .push(TypeAndRange { ty, range });
    }

    fn infer_module(&mut self, module: &ast::ModModule) {
        self.infer_body(&module.body);
    }

    fn infer_class_type_params(&mut self, class: &ast::StmtClassDef) {
        let type_params = class
            .type_params
            .as_deref()
            .expect("class type params scope without type params");

        self.infer_type_parameters(type_params);

        if let Some(arguments) = class.arguments.as_deref() {
            let call_arguments = Self::parse_arguments(arguments);
            let argument_forms = vec![Some(ParameterForm::Value); call_arguments.len()];
            self.infer_argument_types(arguments, call_arguments, &argument_forms);
        }
    }

    fn infer_class_body(&mut self, class: &ast::StmtClassDef) {
        self.infer_body(&class.body);
    }

    fn infer_function_type_params(&mut self, function: &ast::StmtFunctionDef) {
        let type_params = function
            .type_params
            .as_deref()
            .expect("function type params scope without type params");

        self.infer_optional_annotation_expression(
            function.returns.as_deref(),
            DeferredExpressionState::None,
        );
        self.infer_type_parameters(type_params);
        self.infer_parameters(&function.parameters);
    }

    fn infer_type_alias_type_params(&mut self, type_alias: &ast::StmtTypeAlias) {
        let type_params = type_alias
            .type_params
            .as_ref()
            .expect("type alias type params scope without type params");

        self.infer_type_parameters(type_params);
    }

    fn infer_type_alias(&mut self, type_alias: &ast::StmtTypeAlias) {
        self.infer_annotation_expression(&type_alias.value, DeferredExpressionState::Deferred);
    }

    /// If the current scope is a method inside an enclosing class,
    /// return `Some(class)` where `class` represents the enclosing class.
    ///
    /// If the current scope is not a method inside an enclosing class,
    /// return `None`.
    ///
    /// Note that this method will only return `Some` if the immediate parent scope
    /// is a class scope OR the immediate parent scope is an annotation scope
    /// and the grandparent scope is a class scope. This means it has different
    /// behaviour to the [`nearest_enclosing_class`] function.
    fn class_context_of_current_method(&self) -> Option<ClassLiteral<'db>> {
        let current_scope_id = self.scope().file_scope_id(self.db());
        let current_scope = self.index.scope(current_scope_id);
        if current_scope.kind() != ScopeKind::Function {
            return None;
        }
        let parent_scope_id = current_scope.parent()?;
        let parent_scope = self.index.scope(parent_scope_id);

        let class_scope = match parent_scope.kind() {
            ScopeKind::Class => parent_scope,
            ScopeKind::Annotation => {
                let class_scope_id = parent_scope.parent()?;
                let potentially_class_scope = self.index.scope(class_scope_id);

                match potentially_class_scope.kind() {
                    ScopeKind::Class => potentially_class_scope,
                    _ => return None,
                }
            }
            _ => return None,
        };

        let class_stmt = class_scope.node().as_class(self.module())?;
        let class_definition = self.index.expect_single_definition(class_stmt);
        binding_type(self.db(), class_definition).into_class_literal()
    }

    /// Returns `true` if the current scope is the function body scope of a function overload (that
    /// is, the stub declaration decorated with `@overload`, not the implementation), or an
    /// abstract method (decorated with `@abstractmethod`.)
    fn in_function_overload_or_abstractmethod(&self) -> bool {
        let current_scope_id = self.scope().file_scope_id(self.db());
        let current_scope = self.index.scope(current_scope_id);

        let function_scope = match current_scope.kind() {
            ScopeKind::Function => current_scope,
            _ => return false,
        };

        let NodeWithScopeKind::Function(node_ref) = function_scope.node() else {
            return false;
        };

        node_ref
            .node(self.module())
            .decorator_list
            .iter()
            .any(|decorator| {
                let decorator_type = self.file_expression_type(&decorator.expression);

                match decorator_type {
                    Type::FunctionLiteral(function) => matches!(
                        function.known(self.db()),
                        Some(KnownFunction::Overload | KnownFunction::AbstractMethod)
                    ),
                    Type::Never => {
                        // In unreachable code, we infer `Never` for decorators like `typing.overload`.
                        // Return `true` here to avoid false positive `invalid-return-type` lints for
                        // `@overload`ed functions without a body in unreachable code.
                        true
                    }
                    _ => false,
                }
            })
    }

    fn infer_function_body(&mut self, function: &ast::StmtFunctionDef) {
        // Parameters are odd: they are Definitions in the function body scope, but have no
        // constituent nodes that are part of the function body. In order to get diagnostics
        // merged/emitted for them, we need to explicitly infer their definitions here.
        for parameter in &function.parameters {
            self.infer_definition(parameter);
        }
        self.infer_body(&function.body);

        if let Some(returns) = function.returns.as_deref() {
            fn is_stub_suite(suite: &[ast::Stmt]) -> bool {
                match suite {
                    [
                        ast::Stmt::Expr(ast::StmtExpr { value: first, .. }),
                        ast::Stmt::Expr(ast::StmtExpr { value: second, .. }),
                        ..,
                    ] => first.is_string_literal_expr() && second.is_ellipsis_literal_expr(),
                    [
                        ast::Stmt::Expr(ast::StmtExpr { value, .. }),
                        ast::Stmt::Pass(_),
                        ..,
                    ] => value.is_string_literal_expr(),
                    [ast::Stmt::Expr(ast::StmtExpr { value, .. }), ..] => {
                        value.is_ellipsis_literal_expr() || value.is_string_literal_expr()
                    }
                    [ast::Stmt::Pass(_)] => true,
                    _ => false,
                }
            }

            let has_empty_body =
                self.return_types_and_ranges.is_empty() && is_stub_suite(&function.body);

            let mut enclosing_class_context = None;

            if has_empty_body {
                if self.in_stub() {
                    return;
                }
                if self.in_function_overload_or_abstractmethod() {
                    return;
                }
                if let Some(class) = self.class_context_of_current_method() {
                    enclosing_class_context = Some(class);
                    if class.is_protocol(self.db()) {
                        return;
                    }
                }
            }

            let declared_ty = self.file_expression_type(returns);
            let expected_ty = match declared_ty {
                Type::TypeIs(_) => KnownClass::Bool.to_instance(self.db()),
                ty => ty,
            };

            let scope_id = self.index.node_scope(NodeWithScopeRef::Function(function));
            if scope_id.is_generator_function(self.index) {
                // TODO: `AsyncGeneratorType` and `GeneratorType` are both generic classes.
                //
                // If type arguments are supplied to `(Async)Iterable`, `(Async)Iterator`,
                // `(Async)Generator` or `(Async)GeneratorType` in the return annotation,
                // we should iterate over the `yield` expressions and `return` statements in the function
                // to check that they are consistent with the type arguments provided.
                let inferred_return = if function.is_async {
                    KnownClass::AsyncGeneratorType
                } else {
                    KnownClass::GeneratorType
                };

                if !inferred_return
                    .to_instance(self.db())
                    .is_assignable_to(self.db(), expected_ty)
                {
                    report_invalid_generator_function_return_type(
                        &self.context,
                        returns.range(),
                        inferred_return,
                        declared_ty,
                    );
                }
                return;
            }

            for invalid in self
                .return_types_and_ranges
                .iter()
                .copied()
                .filter_map(|ty_range| match ty_range.ty {
                    // We skip `is_assignable_to` checks for `NotImplemented`,
                    // so we remove it beforehand.
                    Type::Union(union) => Some(TypeAndRange {
                        ty: union.filter(self.db(), |ty| !ty.is_notimplemented(self.db())),
                        range: ty_range.range,
                    }),
                    ty if ty.is_notimplemented(self.db()) => None,
                    _ => Some(ty_range),
                })
                .filter(|ty_range| !ty_range.ty.is_assignable_to(self.db(), expected_ty))
            {
                report_invalid_return_type(
                    &self.context,
                    invalid.range,
                    returns.range(),
                    declared_ty,
                    invalid.ty,
                );
            }
            let use_def = self.index.use_def_map(scope_id);
            if use_def.can_implicitly_return_none(self.db())
                && !Type::none(self.db()).is_assignable_to(self.db(), expected_ty)
            {
                let no_return = self.return_types_and_ranges.is_empty();
                report_implicit_return_type(
                    &self.context,
                    returns.range(),
                    declared_ty,
                    has_empty_body,
                    enclosing_class_context,
                    no_return,
                );
            }
        }
    }

    fn infer_body(&mut self, suite: &[ast::Stmt]) {
        for statement in suite {
            self.infer_statement(statement);
        }
    }

    fn infer_statement(&mut self, statement: &ast::Stmt) {
        match statement {
            ast::Stmt::FunctionDef(function) => self.infer_function_definition_statement(function),
            ast::Stmt::ClassDef(class) => self.infer_class_definition_statement(class),
            ast::Stmt::Expr(ast::StmtExpr {
                range: _,
                node_index: _,
                value,
            }) => {
                self.infer_expression(value);
            }
            ast::Stmt::If(if_statement) => self.infer_if_statement(if_statement),
            ast::Stmt::Try(try_statement) => self.infer_try_statement(try_statement),
            ast::Stmt::With(with_statement) => self.infer_with_statement(with_statement),
            ast::Stmt::Match(match_statement) => self.infer_match_statement(match_statement),
            ast::Stmt::Assign(assign) => self.infer_assignment_statement(assign),
            ast::Stmt::AnnAssign(assign) => self.infer_annotated_assignment_statement(assign),
            ast::Stmt::AugAssign(aug_assign) => {
                self.infer_augmented_assignment_statement(aug_assign);
            }
            ast::Stmt::TypeAlias(type_statement) => self.infer_type_alias_statement(type_statement),
            ast::Stmt::For(for_statement) => self.infer_for_statement(for_statement),
            ast::Stmt::While(while_statement) => self.infer_while_statement(while_statement),
            ast::Stmt::Import(import) => self.infer_import_statement(import),
            ast::Stmt::ImportFrom(import) => self.infer_import_from_statement(import),
            ast::Stmt::Assert(assert_statement) => self.infer_assert_statement(assert_statement),
            ast::Stmt::Raise(raise) => self.infer_raise_statement(raise),
            ast::Stmt::Return(ret) => self.infer_return_statement(ret),
            ast::Stmt::Delete(delete) => self.infer_delete_statement(delete),
            ast::Stmt::Break(_)
            | ast::Stmt::Continue(_)
            | ast::Stmt::Pass(_)
            | ast::Stmt::IpyEscapeCommand(_)
            | ast::Stmt::Global(_)
            | ast::Stmt::Nonlocal(_) => {
                // No-op
            }
        }
    }

    fn infer_definition(&mut self, node: impl Into<DefinitionNodeKey> + std::fmt::Debug + Copy) {
        let definition = self.index.expect_single_definition(node);
        let result = infer_definition_types(self.db(), definition);
        self.extend(result);
    }

    fn infer_function_definition_statement(&mut self, function: &ast::StmtFunctionDef) {
        self.infer_definition(function);
    }

    fn infer_function_definition(
        &mut self,
        function: &ast::StmtFunctionDef,
        definition: Definition<'db>,
    ) {
        let ast::StmtFunctionDef {
            range: _,
            node_index: _,
            is_async: _,
            name,
            type_params,
            parameters,
            returns,
            body: _,
            decorator_list,
        } = function;

        let mut decorator_types_and_nodes = Vec::with_capacity(decorator_list.len());
        let mut function_decorators = FunctionDecorators::empty();
        let mut dataclass_transformer_params = None;

        for decorator in decorator_list {
            let decorator_ty = self.infer_decorator(decorator);

            match decorator_ty {
                Type::FunctionLiteral(function) => {
                    match function.known(self.db()) {
                        Some(KnownFunction::NoTypeCheck) => {
                            // If the function is decorated with the `no_type_check` decorator,
                            // we need to suppress any errors that come after the decorators.
                            self.context.set_in_no_type_check(InNoTypeCheck::Yes);
                            function_decorators |= FunctionDecorators::NO_TYPE_CHECK;
                            continue;
                        }
                        Some(KnownFunction::Overload) => {
                            function_decorators |= FunctionDecorators::OVERLOAD;
                            continue;
                        }
                        Some(KnownFunction::AbstractMethod) => {
                            function_decorators |= FunctionDecorators::ABSTRACT_METHOD;
                            continue;
                        }
                        Some(KnownFunction::Final) => {
                            function_decorators |= FunctionDecorators::FINAL;
                            continue;
                        }
                        Some(KnownFunction::Override) => {
                            function_decorators |= FunctionDecorators::OVERRIDE;
                            continue;
                        }
                        _ => {}
                    }
                }
                Type::ClassLiteral(class) => match class.known(self.db()) {
                    Some(KnownClass::Classmethod) => {
                        function_decorators |= FunctionDecorators::CLASSMETHOD;
                        continue;
                    }
                    Some(KnownClass::Staticmethod) => {
                        function_decorators |= FunctionDecorators::STATICMETHOD;
                        continue;
                    }
                    _ => {}
                },
                Type::DataclassTransformer(params) => {
                    dataclass_transformer_params = Some(params);
                }
                _ => {}
            }

            decorator_types_and_nodes.push((decorator_ty, decorator));
        }

        for default in parameters
            .iter_non_variadic_params()
            .filter_map(|param| param.default.as_deref())
        {
            self.infer_expression(default);
        }

        // If there are type params, parameters and returns are evaluated in that scope, that is, in
        // `infer_function_type_params`, rather than here.
        if type_params.is_none() {
            if self.defer_annotations() {
                self.types.deferred.insert(definition);
            } else {
                self.infer_optional_annotation_expression(
                    returns.as_deref(),
                    DeferredExpressionState::None,
                );
                self.infer_parameters(parameters);
            }
        }

        let known_function =
            KnownFunction::try_from_definition_and_name(self.db(), definition, name);

        let body_scope = self
            .index
            .node_scope(NodeWithScopeRef::Function(function))
            .to_scope_id(self.db(), self.file());

        let overload_literal = OverloadLiteral::new(
            self.db(),
            &name.id,
            known_function,
            body_scope,
            function_decorators,
            dataclass_transformer_params,
        );

        let inherited_generic_context = None;
        let function_literal =
            FunctionLiteral::new(self.db(), overload_literal, inherited_generic_context);

        let type_mappings = Box::from([]);
        let mut inferred_ty = Type::FunctionLiteral(FunctionType::new(
            self.db(),
            function_literal,
            type_mappings,
        ));

        for (decorator_ty, decorator_node) in decorator_types_and_nodes.iter().rev() {
            inferred_ty = match decorator_ty
                .try_call(self.db(), &CallArgumentTypes::positional([inferred_ty]))
                .map(|bindings| bindings.return_type(self.db()))
            {
                Ok(return_ty) => return_ty,
                Err(CallError(_, bindings)) => {
                    bindings.report_diagnostics(&self.context, (*decorator_node).into());
                    bindings.return_type(self.db())
                }
            };
        }

        self.add_declaration_with_binding(
            function.into(),
            definition,
            &DeclaredAndInferredType::AreTheSame(inferred_ty),
        );
    }

    fn infer_parameters(&mut self, parameters: &ast::Parameters) {
        let ast::Parameters {
            range: _,
            node_index: _,
            posonlyargs: _,
            args: _,
            vararg,
            kwonlyargs: _,
            kwarg,
        } = parameters;

        for param_with_default in parameters.iter_non_variadic_params() {
            self.infer_parameter_with_default(param_with_default);
        }
        if let Some(vararg) = vararg {
            self.infer_parameter(vararg);
        }
        if let Some(kwarg) = kwarg {
            self.infer_parameter(kwarg);
        }
    }

    fn infer_parameter_with_default(&mut self, parameter_with_default: &ast::ParameterWithDefault) {
        let ast::ParameterWithDefault {
            range: _,
            node_index: _,
            parameter,
            default: _,
        } = parameter_with_default;

        self.infer_optional_annotation_expression(
            parameter.annotation.as_deref(),
            DeferredExpressionState::None,
        );
    }

    fn infer_parameter(&mut self, parameter: &ast::Parameter) {
        let ast::Parameter {
            range: _,
            node_index: _,
            name: _,
            annotation,
        } = parameter;

        self.infer_optional_annotation_expression(
            annotation.as_deref(),
            DeferredExpressionState::None,
        );
    }

    /// Set initial declared type (if annotated) and inferred type for a function-parameter symbol,
    /// in the function body scope.
    ///
    /// The declared type is the annotated type, if any, or `Unknown`.
    ///
    /// The inferred type is the annotated type, unioned with the type of the default value, if
    /// any. If both types are fully static, this union is a no-op (it should simplify to just the
    /// annotated type.) But in a case like `f(x=None)` with no annotated type, we want to infer
    /// the type `Unknown | None` for `x`, not just `Unknown`, so that we can error on usage of `x`
    /// that would not be valid for `None`.
    ///
    /// If the default-value type is not assignable to the declared (annotated) type, we ignore the
    /// default-value type and just infer the annotated type; this is the same way we handle
    /// assignments, and allows an explicit annotation to override a bad inference.
    ///
    /// Parameter definitions are odd in that they define a symbol in the function-body scope, so
    /// the Definition belongs to the function body scope, but the expressions (annotation and
    /// default value) both belong to outer scopes. (The default value always belongs to the outer
    /// scope in which the function is defined, the annotation belongs either to the outer scope,
    /// or maybe to an intervening type-params scope, if it's a generic function.) So we don't use
    /// `self.infer_expression` or store any expression types here, we just use `expression_ty` to
    /// get the types of the expressions from their respective scopes.
    ///
    /// It is safe (non-cycle-causing) to use `expression_ty` here, because an outer scope can't
    /// depend on a definition from an inner scope, so we shouldn't be in-process of inferring the
    /// outer scope here.
    fn infer_parameter_definition(
        &mut self,
        parameter_with_default: &ast::ParameterWithDefault,
        definition: Definition<'db>,
    ) {
        let ast::ParameterWithDefault {
            parameter,
            default,
            range: _,
            node_index: _,
        } = parameter_with_default;
        let default_ty = default
            .as_ref()
            .map(|default| self.file_expression_type(default));
        if let Some(annotation) = parameter.annotation.as_ref() {
            let declared_ty = self.file_expression_type(annotation);
            let declared_and_inferred_ty = if let Some(default_ty) = default_ty {
                if default_ty.is_assignable_to(self.db(), declared_ty) {
                    DeclaredAndInferredType::MightBeDifferent {
                        declared_ty: declared_ty.into(),
                        inferred_ty: UnionType::from_elements(self.db(), [declared_ty, default_ty]),
                    }
                } else if (self.in_stub()
                    || self.in_function_overload_or_abstractmethod()
                    || self
                        .class_context_of_current_method()
                        .is_some_and(|class| class.is_protocol(self.db())))
                    && default
                        .as_ref()
                        .is_some_and(|d| d.is_ellipsis_literal_expr())
                {
                    DeclaredAndInferredType::AreTheSame(declared_ty)
                } else {
                    if let Some(builder) = self
                        .context
                        .report_lint(&INVALID_PARAMETER_DEFAULT, parameter_with_default)
                    {
                        builder.into_diagnostic(format_args!(
                            "Default value of type `{}` is not assignable \
                             to annotated parameter type `{}`",
                            default_ty.display(self.db()),
                            declared_ty.display(self.db())
                        ));
                    }
                    DeclaredAndInferredType::AreTheSame(declared_ty)
                }
            } else {
                DeclaredAndInferredType::AreTheSame(declared_ty)
            };
            self.add_declaration_with_binding(
                parameter.into(),
                definition,
                &declared_and_inferred_ty,
            );
        } else {
            let ty = if let Some(default_ty) = default_ty {
                UnionType::from_elements(self.db(), [Type::unknown(), default_ty])
            } else {
                Type::unknown()
            };
            self.add_binding(parameter.into(), definition, ty);
        }
    }

    /// Set initial declared/inferred types for a `*args` variadic positional parameter.
    ///
    /// The annotated type is implicitly wrapped in a homogeneous tuple.
    ///
    /// See [`infer_parameter_definition`] doc comment for some relevant observations about scopes.
    ///
    /// [`infer_parameter_definition`]: Self::infer_parameter_definition
    fn infer_variadic_positional_parameter_definition(
        &mut self,
        parameter: &ast::Parameter,
        definition: Definition<'db>,
    ) {
        if let Some(annotation) = parameter.annotation() {
            let ty = if annotation.is_starred_expr() {
                todo_type!("PEP 646")
            } else {
                let annotated_type = self.file_expression_type(annotation);
                TupleType::homogeneous(self.db(), annotated_type)
            };

            self.add_declaration_with_binding(
                parameter.into(),
                definition,
                &DeclaredAndInferredType::AreTheSame(ty),
            );
        } else {
            self.add_binding(
                parameter.into(),
                definition,
                TupleType::homogeneous(self.db(), Type::unknown()),
            );
        }
    }

    /// Set initial declared/inferred types for a `*args` variadic positional parameter.
    ///
    /// The annotated type is implicitly wrapped in a string-keyed dictionary.
    ///
    /// See [`infer_parameter_definition`] doc comment for some relevant observations about scopes.
    ///
    /// [`infer_parameter_definition`]: Self::infer_parameter_definition
    fn infer_variadic_keyword_parameter_definition(
        &mut self,
        parameter: &ast::Parameter,
        definition: Definition<'db>,
    ) {
        if let Some(annotation) = parameter.annotation() {
            let annotated_ty = self.file_expression_type(annotation);
            let ty = KnownClass::Dict.to_specialized_instance(
                self.db(),
                [KnownClass::Str.to_instance(self.db()), annotated_ty],
            );
            self.add_declaration_with_binding(
                parameter.into(),
                definition,
                &DeclaredAndInferredType::AreTheSame(ty),
            );
        } else {
            self.add_binding(
                parameter.into(),
                definition,
                KnownClass::Dict.to_specialized_instance(
                    self.db(),
                    [KnownClass::Str.to_instance(self.db()), Type::unknown()],
                ),
            );
        }
    }

    fn infer_class_definition_statement(&mut self, class: &ast::StmtClassDef) {
        self.infer_definition(class);
    }

    fn infer_class_definition(
        &mut self,
        class_node: &ast::StmtClassDef,
        definition: Definition<'db>,
    ) {
        let ast::StmtClassDef {
            range: _,
            node_index: _,
            name,
            type_params,
            decorator_list,
            arguments: _,
            body: _,
        } = class_node;

        let mut dataclass_params = None;
        let mut dataclass_transformer_params = None;
        for decorator in decorator_list {
            let decorator_ty = self.infer_decorator(decorator);
            if decorator_ty
                .into_function_literal()
                .is_some_and(|function| function.is_known(self.db(), KnownFunction::Dataclass))
            {
                dataclass_params = Some(DataclassParams::default());
                continue;
            }

            if let Type::DataclassDecorator(params) = decorator_ty {
                dataclass_params = Some(params);
                continue;
            }

            if let Type::FunctionLiteral(f) = decorator_ty {
                // We do not yet detect or flag `@dataclass_transform` applied to more than one
                // overload, or an overload and the implementation both. Nevertheless, this is not
                // allowed. We do not try to treat the offenders intelligently -- just use the
                // params of the last seen usage of `@dataclass_transform`
                let params = f
                    .iter_overloads_and_implementation(self.db())
                    .find_map(|overload| overload.dataclass_transformer_params(self.db()));
                if let Some(params) = params {
                    dataclass_params = Some(params.into());
                    continue;
                }
            }

            if let Type::DataclassTransformer(params) = decorator_ty {
                dataclass_transformer_params = Some(params);
                continue;
            }
        }

        let body_scope = self
            .index
            .node_scope(NodeWithScopeRef::Class(class_node))
            .to_scope_id(self.db(), self.file());

        let maybe_known_class = KnownClass::try_from_file_and_name(self.db(), self.file(), name);

        let class_ty = Type::from(ClassLiteral::new(
            self.db(),
            name.id.clone(),
            body_scope,
            maybe_known_class,
            dataclass_params,
            dataclass_transformer_params,
        ));

        self.add_declaration_with_binding(
            class_node.into(),
            definition,
            &DeclaredAndInferredType::AreTheSame(class_ty),
        );

        // if there are type parameters, then the keywords and bases are within that scope
        // and we don't need to run inference here
        if type_params.is_none() {
            for keyword in class_node.keywords() {
                self.infer_expression(&keyword.value);
            }

            // Inference of bases deferred in stubs
            // TODO: Only defer the references that are actually string literals, instead of
            // deferring the entire class definition if a string literal occurs anywhere in the
            // base class list.
            if self.in_stub() || class_node.bases().iter().any(contains_string_literal) {
                self.types.deferred.insert(definition);
            } else {
                for base in class_node.bases() {
                    self.infer_expression(base);
                }
            }
        }
    }

    fn infer_function_deferred(&mut self, function: &ast::StmtFunctionDef) {
        self.infer_optional_annotation_expression(
            function.returns.as_deref(),
            DeferredExpressionState::Deferred,
        );
        self.infer_parameters(function.parameters.as_ref());
    }

    fn infer_class_deferred(&mut self, class: &ast::StmtClassDef) {
        for base in class.bases() {
            self.infer_expression(base);
        }
    }

    fn infer_type_alias_definition(
        &mut self,
        type_alias: &ast::StmtTypeAlias,
        definition: Definition<'db>,
    ) {
        self.infer_expression(&type_alias.name);

        let rhs_scope = self
            .index
            .node_scope(NodeWithScopeRef::TypeAlias(type_alias))
            .to_scope_id(self.db(), self.file());

        let type_alias_ty = Type::KnownInstance(KnownInstanceType::TypeAliasType(
            TypeAliasType::PEP695(PEP695TypeAliasType::new(
                self.db(),
                &type_alias.name.as_name_expr().unwrap().id,
                rhs_scope,
            )),
        ));

        self.add_declaration_with_binding(
            type_alias.into(),
            definition,
            &DeclaredAndInferredType::AreTheSame(type_alias_ty),
        );
    }

    fn infer_if_statement(&mut self, if_statement: &ast::StmtIf) {
        let ast::StmtIf {
            range: _,
            node_index: _,
            test,
            body,
            elif_else_clauses,
        } = if_statement;

        let test_ty = self.infer_standalone_expression(test);

        if let Err(err) = test_ty.try_bool(self.db()) {
            err.report_diagnostic(&self.context, &**test);
        }

        self.infer_body(body);

        for clause in elif_else_clauses {
            let ast::ElifElseClause {
                range: _,
                node_index: _,
                test,
                body,
            } = clause;

            if let Some(test) = &test {
                let test_ty = self.infer_standalone_expression(test);

                if let Err(err) = test_ty.try_bool(self.db()) {
                    err.report_diagnostic(&self.context, test);
                }
            }

            self.infer_body(body);
        }
    }

    fn infer_try_statement(&mut self, try_statement: &ast::StmtTry) {
        let ast::StmtTry {
            range: _,
            node_index: _,
            body,
            handlers,
            orelse,
            finalbody,
            is_star: _,
        } = try_statement;

        self.infer_body(body);

        for handler in handlers {
            let ast::ExceptHandler::ExceptHandler(handler) = handler;
            let ast::ExceptHandlerExceptHandler {
                type_: handled_exceptions,
                name: symbol_name,
                body,
                range: _,
                node_index: _,
            } = handler;

            // If `symbol_name` is `Some()` and `handled_exceptions` is `None`,
            // it's invalid syntax (something like `except as e:`).
            // However, it's obvious that the user *wanted* `e` to be bound here,
            // so we'll have created a definition in the semantic-index stage anyway.
            if symbol_name.is_some() {
                self.infer_definition(handler);
            } else {
                self.infer_exception(handled_exceptions.as_deref(), try_statement.is_star);
            }

            self.infer_body(body);
        }

        self.infer_body(orelse);
        self.infer_body(finalbody);
    }

    fn infer_with_statement(&mut self, with_statement: &ast::StmtWith) {
        let ast::StmtWith {
            range: _,
            node_index: _,
            is_async,
            items,
            body,
        } = with_statement;
        for item in items {
            let target = item.optional_vars.as_deref();
            if let Some(target) = target {
                self.infer_target(target, &item.context_expr, |builder, context_expr| {
                    // TODO: `infer_with_statement_definition` reports a diagnostic if `ctx_manager_ty` isn't a context manager
                    //  but only if the target is a name. We should report a diagnostic here if the target isn't a name:
                    //  `with not_context_manager as a.x: ...
                    builder
                        .infer_standalone_expression(context_expr)
                        .enter(builder.db())
                });
            } else {
                // Call into the context expression inference to validate that it evaluates
                // to a valid context manager.
                let context_expression_ty = self.infer_expression(&item.context_expr);
                self.infer_context_expression(&item.context_expr, context_expression_ty, *is_async);
                self.infer_optional_expression(target);
            }
        }

        self.infer_body(body);
    }

    fn infer_with_item_definition(
        &mut self,
        with_item: &WithItemDefinitionKind<'db>,
        definition: Definition<'db>,
    ) {
        let context_expr = with_item.context_expr(self.module());
        let target = with_item.target(self.module());

        let context_expr_ty = self.infer_standalone_expression(context_expr);

        let target_ty = if with_item.is_async() {
            todo_type!("async `with` statement")
        } else {
            match with_item.target_kind() {
                TargetKind::Sequence(unpack_position, unpack) => {
                    let unpacked = infer_unpack_types(self.db(), unpack);
                    let target_ast_id = target.scoped_expression_id(self.db(), self.scope());
                    if unpack_position == UnpackPosition::First {
                        self.context.extend(unpacked.diagnostics());
                    }
                    unpacked.expression_type(target_ast_id)
                }
                TargetKind::Single => self.infer_context_expression(
                    context_expr,
                    context_expr_ty,
                    with_item.is_async(),
                ),
            }
        };

        self.store_expression_type(target, target_ty);
        self.add_binding(target.into(), definition, target_ty);
    }

    /// Infers the type of a context expression (`with expr`) and returns the target's type
    ///
    /// Returns [`Type::unknown`] if the context expression doesn't implement the context manager protocol.
    ///
    /// ## Terminology
    /// See [PEP343](https://peps.python.org/pep-0343/#standard-terminology).
    fn infer_context_expression(
        &mut self,
        context_expression: &ast::Expr,
        context_expression_type: Type<'db>,
        is_async: bool,
    ) -> Type<'db> {
        // TODO: Handle async with statements (they use `aenter` and `aexit`)
        if is_async {
            return todo_type!("async `with` statement");
        }

        context_expression_type
            .try_enter(self.db())
            .unwrap_or_else(|err| {
                err.report_diagnostic(
                    &self.context,
                    context_expression_type,
                    context_expression.into(),
                );
                err.fallback_enter_type(self.db())
            })
    }

    fn infer_exception(&mut self, node: Option<&ast::Expr>, is_star: bool) -> Type<'db> {
        fn extract_tuple_specialization<'db>(db: &'db dyn Db, ty: Type<'db>) -> Option<Type<'db>> {
            let class = ty.into_nominal_instance()?.class;
            if !class.is_known(db, KnownClass::Tuple) {
                return None;
            }
            let ClassType::Generic(class) = class else {
                return None;
            };
            let specialization = class.specialization(db).types(db)[0];
            let specialization_instance = specialization.to_instance(db)?;

            specialization_instance
                .is_assignable_to(db, KnownClass::BaseException.to_instance(db))
                .then_some(specialization_instance)
        }

        // If there is no handled exception, it's invalid syntax;
        // a diagnostic will have already been emitted
        let node_ty = node.map_or(Type::unknown(), |ty| self.infer_expression(ty));
        let type_base_exception = KnownClass::BaseException.to_subclass_of(self.db());

        // If it's an `except*` handler, this won't actually be the type of the bound symbol;
        // it will actually be the type of the generic parameters to `BaseExceptionGroup` or `ExceptionGroup`.
        let symbol_ty = if let Type::Tuple(tuple) = node_ty {
            let mut builder = UnionBuilder::new(self.db());
            for element in tuple.tuple(self.db()).all_elements() {
                builder = builder.add(
                    if element.is_assignable_to(self.db(), type_base_exception) {
                        element.to_instance(self.db()).expect(
                            "`Type::to_instance()` should always return `Some()` \
                                if called on a type assignable to `type[BaseException]`",
                        )
                    } else {
                        if let Some(node) = node {
                            report_invalid_exception_caught(&self.context, node, element);
                        }
                        Type::unknown()
                    },
                );
            }
            builder.build()
        } else if node_ty.is_assignable_to(self.db(), type_base_exception) {
            node_ty.to_instance(self.db()).expect(
                "`Type::to_instance()` should always return `Some()` \
                    if called on a type assignable to `type[BaseException]`",
            )
        } else if node_ty.is_assignable_to(
            self.db(),
            TupleType::homogeneous(self.db(), type_base_exception),
        ) {
            extract_tuple_specialization(self.db(), node_ty)
                .unwrap_or_else(|| KnownClass::BaseException.to_instance(self.db()))
        } else if node_ty.is_assignable_to(
            self.db(),
            UnionType::from_elements(
                self.db(),
                [
                    type_base_exception,
                    TupleType::homogeneous(self.db(), type_base_exception),
                ],
            ),
        ) {
            KnownClass::BaseException.to_instance(self.db())
        } else {
            if let Some(node) = node {
                report_invalid_exception_caught(&self.context, node, node_ty);
            }
            Type::unknown()
        };

        if is_star {
            let class = if symbol_ty
                .is_subtype_of(self.db(), KnownClass::Exception.to_instance(self.db()))
            {
                KnownClass::ExceptionGroup
            } else {
                KnownClass::BaseExceptionGroup
            };
            class.to_specialized_instance(self.db(), [symbol_ty])
        } else {
            symbol_ty
        }
    }

    fn infer_except_handler_definition(
        &mut self,
        except_handler_definition: &ExceptHandlerDefinitionKind,
        definition: Definition<'db>,
    ) {
        let symbol_ty = self.infer_exception(
            except_handler_definition.handled_exceptions(self.module()),
            except_handler_definition.is_star(),
        );

        self.add_binding(
            except_handler_definition.node(self.module()).into(),
            definition,
            symbol_ty,
        );
    }

    fn infer_typevar_definition(
        &mut self,
        node: &ast::TypeParamTypeVar,
        definition: Definition<'db>,
    ) {
        let ast::TypeParamTypeVar {
            range: _,
            node_index: _,
            name,
            bound,
            default,
        } = node;
        let bound_or_constraint = match bound.as_deref() {
            Some(expr @ ast::Expr::Tuple(ast::ExprTuple { elts, .. })) => {
                if elts.len() < 2 {
                    if let Some(builder) = self
                        .context
                        .report_lint(&INVALID_TYPE_VARIABLE_CONSTRAINTS, expr)
                    {
                        builder.into_diagnostic("TypeVar must have at least two constrained types");
                    }
                    self.infer_expression(expr);
                    None
                } else {
                    // We don't use UnionType::from_elements or UnionBuilder here, because we don't
                    // want to simplify the list of constraints like we do with the elements of an
                    // actual union type.
                    // TODO: Consider using a new `OneOfType` connective here instead, since that
                    // more accurately represents the actual semantics of typevar constraints.
                    let elements = UnionType::new(
                        self.db(),
                        elts.iter()
                            .map(|expr| self.infer_type_expression(expr))
                            .collect::<Box<[_]>>(),
                    );
                    let constraints = TypeVarBoundOrConstraints::Constraints(elements);
                    // But when we construct an actual union type for the constraint expression as
                    // a whole, we do use UnionType::from_elements to maintain the invariant that
                    // all union types are simplified.
                    self.store_expression_type(
                        expr,
                        UnionType::from_elements(self.db(), elements.elements(self.db())),
                    );
                    Some(constraints)
                }
            }
            Some(expr) => Some(TypeVarBoundOrConstraints::UpperBound(
                self.infer_type_expression(expr),
            )),
            None => None,
        };
        let default_ty = self.infer_optional_type_expression(default.as_deref());
        let ty = Type::KnownInstance(KnownInstanceType::TypeVar(TypeVarInstance::new(
            self.db(),
            name.id.clone(),
            Some(definition),
            bound_or_constraint,
            TypeVarVariance::Invariant, // TODO: infer this
            default_ty,
            TypeVarKind::Pep695,
        )));
        self.add_declaration_with_binding(
            node.into(),
            definition,
            &DeclaredAndInferredType::AreTheSame(ty),
        );
    }

    fn infer_paramspec_definition(
        &mut self,
        node: &ast::TypeParamParamSpec,
        definition: Definition<'db>,
    ) {
        let ast::TypeParamParamSpec {
            range: _,
            node_index: _,
            name: _,
            default,
        } = node;
        self.infer_optional_expression(default.as_deref());
        let pep_695_todo = Type::Dynamic(DynamicType::TodoPEP695ParamSpec);
        self.add_declaration_with_binding(
            node.into(),
            definition,
            &DeclaredAndInferredType::AreTheSame(pep_695_todo),
        );
    }

    fn infer_typevartuple_definition(
        &mut self,
        node: &ast::TypeParamTypeVarTuple,
        definition: Definition<'db>,
    ) {
        let ast::TypeParamTypeVarTuple {
            range: _,
            node_index: _,
            name: _,
            default,
        } = node;
        self.infer_optional_expression(default.as_deref());
        let pep_695_todo = todo_type!("PEP-695 TypeVarTuple definition types");
        self.add_declaration_with_binding(
            node.into(),
            definition,
            &DeclaredAndInferredType::AreTheSame(pep_695_todo),
        );
    }

    fn infer_match_statement(&mut self, match_statement: &ast::StmtMatch) {
        let ast::StmtMatch {
            range: _,
            node_index: _,
            subject,
            cases,
        } = match_statement;

        self.infer_standalone_expression(subject);

        for case in cases {
            let ast::MatchCase {
                range: _,
                node_index: _,
                body,
                pattern,
                guard,
            } = case;
            self.infer_match_pattern(pattern);

            if let Some(guard) = guard.as_deref() {
                let guard_ty = self.infer_standalone_expression(guard);

                if let Err(err) = guard_ty.try_bool(self.db()) {
                    err.report_diagnostic(&self.context, guard);
                }
            }

            self.infer_body(body);
        }
    }

    fn infer_match_pattern_definition(
        &mut self,
        pattern: &ast::Pattern,
        _index: u32,
        definition: Definition<'db>,
    ) {
        // TODO(dhruvmanila): The correct way to infer types here is to perform structural matching
        // against the subject expression type (which we can query via `infer_expression_types`)
        // and extract the type at the `index` position if the pattern matches. This will be
        // similar to the logic in `self.infer_assignment_definition`.
        self.add_binding(
            pattern.into(),
            definition,
            todo_type!("`match` pattern definition types"),
        );
    }

    fn infer_match_pattern(&mut self, pattern: &ast::Pattern) {
        // We need to create a standalone expression for each arm of a match statement, since they
        // can introduce constraints on the match subject. (Or more accurately, for the match arm's
        // pattern, since its the pattern that introduces any constraints, not the body.) Ideally,
        // that standalone expression would wrap the match arm's pattern as a whole. But a
        // standalone expression can currently only wrap an ast::Expr, which patterns are not. So,
        // we need to choose an Expr that can “stand in” for the pattern, which we can wrap in a
        // standalone expression.
        //
        // That said, when inferring the type of a standalone expression, we don't have access to
        // its parent or sibling nodes.  That means, for instance, that in a class pattern, where
        // we are currently using the class name as the standalone expression, we do not have
        // access to the class pattern's arguments in the standalone expression inference scope.
        // At the moment, we aren't trying to do anything with those arguments when creating a
        // narrowing constraint for the pattern.  But in the future, if we do, we will have to
        // either wrap those arguments in their own standalone expressions, or update Expression to
        // be able to wrap other AST node types besides just ast::Expr.
        //
        // This function is only called for the top-level pattern of a match arm, and is
        // responsible for inferring the standalone expression for each supported pattern type. It
        // then hands off to `infer_nested_match_pattern` for any subexpressions and subpatterns,
        // where we do NOT have any additional standalone expressions to infer through.
        //
        // TODO(dhruvmanila): Add a Salsa query for inferring pattern types and matching against
        // the subject expression: https://github.com/astral-sh/ruff/pull/13147#discussion_r1739424510
        match pattern {
            ast::Pattern::MatchValue(match_value) => {
                self.infer_standalone_expression(&match_value.value);
            }
            ast::Pattern::MatchClass(match_class) => {
                let ast::PatternMatchClass {
                    range: _,
                    node_index: _,
                    cls,
                    arguments,
                } = match_class;
                for pattern in &arguments.patterns {
                    self.infer_nested_match_pattern(pattern);
                }
                for keyword in &arguments.keywords {
                    self.infer_nested_match_pattern(&keyword.pattern);
                }
                self.infer_standalone_expression(cls);
            }
            ast::Pattern::MatchOr(match_or) => {
                for pattern in &match_or.patterns {
                    self.infer_match_pattern(pattern);
                }
            }
            _ => {
                self.infer_nested_match_pattern(pattern);
            }
        }
    }

    fn infer_nested_match_pattern(&mut self, pattern: &ast::Pattern) {
        match pattern {
            ast::Pattern::MatchValue(match_value) => {
                self.infer_expression(&match_value.value);
            }
            ast::Pattern::MatchSequence(match_sequence) => {
                for pattern in &match_sequence.patterns {
                    self.infer_nested_match_pattern(pattern);
                }
            }
            ast::Pattern::MatchMapping(match_mapping) => {
                let ast::PatternMatchMapping {
                    range: _,
                    node_index: _,
                    keys,
                    patterns,
                    rest: _,
                } = match_mapping;
                for key in keys {
                    self.infer_expression(key);
                }
                for pattern in patterns {
                    self.infer_nested_match_pattern(pattern);
                }
            }
            ast::Pattern::MatchClass(match_class) => {
                let ast::PatternMatchClass {
                    range: _,
                    node_index: _,
                    cls,
                    arguments,
                } = match_class;
                for pattern in &arguments.patterns {
                    self.infer_nested_match_pattern(pattern);
                }
                for keyword in &arguments.keywords {
                    self.infer_nested_match_pattern(&keyword.pattern);
                }
                self.infer_expression(cls);
            }
            ast::Pattern::MatchAs(match_as) => {
                if let Some(pattern) = &match_as.pattern {
                    self.infer_nested_match_pattern(pattern);
                }
            }
            ast::Pattern::MatchOr(match_or) => {
                for pattern in &match_or.patterns {
                    self.infer_nested_match_pattern(pattern);
                }
            }
            ast::Pattern::MatchStar(_) | ast::Pattern::MatchSingleton(_) => {}
        }
    }

    fn infer_assignment_statement(&mut self, assignment: &ast::StmtAssign) {
        let ast::StmtAssign {
            range: _,
            node_index: _,
            targets,
            value,
        } = assignment;

        for target in targets {
            self.infer_target(target, value, |builder, value_expr| {
                builder.infer_standalone_expression(value_expr)
            });
        }
    }

    /// Infer the (definition) types involved in a `target` expression.
    ///
    /// This is used for assignment statements, for statements, etc. with a single or multiple
    /// targets (unpacking). If `target` is an attribute expression, we check that the assignment
    /// is valid. For 'target's that are definitions, this check happens elsewhere.
    ///
    /// The `infer_value_expr` function is used to infer the type of the `value` expression which
    /// are not `Name` expressions. The returned type is the one that is eventually assigned to the
    /// `target`.
    fn infer_target<F>(&mut self, target: &ast::Expr, value: &ast::Expr, infer_value_expr: F)
    where
        F: Fn(&mut TypeInferenceBuilder<'db, '_>, &ast::Expr) -> Type<'db>,
    {
        let assigned_ty = match target {
            ast::Expr::Name(_) => None,
            _ => Some(infer_value_expr(self, value)),
        };
        self.infer_target_impl(target, assigned_ty);
    }

    /// Make sure that the attribute assignment `obj.attribute = value` is valid.
    ///
    /// `target` is the node for the left-hand side, `object_ty` is the type of `obj`, `attribute` is
    /// the name of the attribute being assigned, and `value_ty` is the type of the right-hand side of
    /// the assignment. If the assignment is invalid, emit diagnostics.
    fn validate_attribute_assignment(
        &mut self,
        target: &ast::ExprAttribute,
        object_ty: Type<'db>,
        attribute: &str,
        value_ty: Type<'db>,
        emit_diagnostics: bool,
    ) -> bool {
        let db = self.db();

        let ensure_assignable_to = |attr_ty| -> bool {
            let assignable = value_ty.is_assignable_to(db, attr_ty);
            if !assignable && emit_diagnostics {
                report_invalid_attribute_assignment(
                    &self.context,
                    target.into(),
                    attr_ty,
                    value_ty,
                    attribute,
                );
            }
            assignable
        };

        match object_ty {
            Type::Union(union) => {
                if union.elements(self.db()).iter().all(|elem| {
                    self.validate_attribute_assignment(target, *elem, attribute, value_ty, false)
                }) {
                    true
                } else {
                    // TODO: This is not a very helpful error message, as it does not include the underlying reason
                    // why the assignment is invalid. This would be a good use case for sub-diagnostics.
                    if emit_diagnostics {
                        if let Some(builder) = self.context.report_lint(&INVALID_ASSIGNMENT, target)
                        {
                            builder.into_diagnostic(format_args!(
                                "Object of type `{}` is not assignable \
                                 to attribute `{attribute}` on type `{}`",
                                value_ty.display(self.db()),
                                object_ty.display(self.db()),
                            ));
                        }
                    }

                    false
                }
            }

            Type::Intersection(intersection) => {
                // TODO: Handle negative intersection elements
                if intersection.positive(db).iter().any(|elem| {
                    self.validate_attribute_assignment(target, *elem, attribute, value_ty, false)
                }) {
                    true
                } else {
                    if emit_diagnostics {
                        if let Some(builder) = self.context.report_lint(&INVALID_ASSIGNMENT, target)
                        {
                            // TODO: same here, see above
                            builder.into_diagnostic(format_args!(
                                "Object of type `{}` is not assignable \
                                 to attribute `{attribute}` on type `{}`",
                                value_ty.display(self.db()),
                                object_ty.display(self.db()),
                            ));
                        }
                    }
                    false
                }
            }

            // Super instances do not allow attribute assignment
            Type::NominalInstance(instance) if instance.class.is_known(db, KnownClass::Super) => {
                if emit_diagnostics {
                    if let Some(builder) = self.context.report_lint(&INVALID_ASSIGNMENT, target) {
                        builder.into_diagnostic(format_args!(
                            "Cannot assign to attribute `{attribute}` on type `{}`",
                            object_ty.display(self.db()),
                        ));
                    }
                }
                false
            }
            Type::BoundSuper(_) => {
                if emit_diagnostics {
                    if let Some(builder) = self.context.report_lint(&INVALID_ASSIGNMENT, target) {
                        builder.into_diagnostic(format_args!(
                            "Cannot assign to attribute `{attribute}` on type `{}`",
                            object_ty.display(self.db()),
                        ));
                    }
                }
                false
            }

            Type::Dynamic(..) | Type::Never => true,

            Type::NominalInstance(..)
            | Type::ProtocolInstance(_)
            | Type::BooleanLiteral(..)
            | Type::IntLiteral(..)
            | Type::StringLiteral(..)
            | Type::BytesLiteral(..)
            | Type::LiteralString
            | Type::Tuple(..)
            | Type::SpecialForm(..)
            | Type::KnownInstance(..)
            | Type::PropertyInstance(..)
            | Type::FunctionLiteral(..)
            | Type::Callable(..)
            | Type::BoundMethod(_)
            | Type::MethodWrapper(_)
            | Type::WrapperDescriptor(_)
            | Type::DataclassDecorator(_)
            | Type::DataclassTransformer(_)
            | Type::TypeVar(..)
            | Type::AlwaysTruthy
            | Type::AlwaysFalsy
            | Type::TypeIs(_) => {
                let is_read_only = || {
                    let dataclass_params = match object_ty {
                        Type::NominalInstance(instance) => match instance.class {
                            ClassType::NonGeneric(cls) => cls.dataclass_params(self.db()),
                            ClassType::Generic(cls) => {
                                cls.origin(self.db()).dataclass_params(self.db())
                            }
                        },
                        _ => None,
                    };

                    dataclass_params.is_some_and(|params| params.contains(DataclassParams::FROZEN))
                };

                match object_ty.class_member(db, attribute.into()) {
                    meta_attr @ PlaceAndQualifiers { .. } if meta_attr.is_class_var() => {
                        if emit_diagnostics {
                            if let Some(builder) =
                                self.context.report_lint(&INVALID_ATTRIBUTE_ACCESS, target)
                            {
                                builder.into_diagnostic(format_args!(
                                    "Cannot assign to ClassVar `{attribute}` \
                                     from an instance of type `{ty}`",
                                    ty = object_ty.display(self.db()),
                                ));
                            }
                        }
                        false
                    }
                    PlaceAndQualifiers {
                        place: Place::Type(meta_attr_ty, meta_attr_boundness),
                        qualifiers: _,
                    } => {
                        if is_read_only() {
                            if emit_diagnostics {
                                if let Some(builder) =
                                    self.context.report_lint(&INVALID_ASSIGNMENT, target)
                                {
                                    builder.into_diagnostic(format_args!(
                                        "Property `{attribute}` defined in `{ty}` is read-only",
                                        ty = object_ty.display(self.db()),
                                    ));
                                }
                            }
                            false
                        } else {
                            let assignable_to_meta_attr = if let Place::Type(meta_dunder_set, _) =
                                meta_attr_ty.class_member(db, "__set__".into()).place
                            {
                                let successful_call = meta_dunder_set
                                    .try_call(
                                        db,
                                        &CallArgumentTypes::positional([
                                            meta_attr_ty,
                                            object_ty,
                                            value_ty,
                                        ]),
                                    )
                                    .is_ok();

                                if !successful_call && emit_diagnostics {
                                    if let Some(builder) =
                                        self.context.report_lint(&INVALID_ASSIGNMENT, target)
                                    {
                                        // TODO: Here, it would be nice to emit an additional diagnostic that explains why the call failed
                                        builder.into_diagnostic(format_args!(
                                            "Invalid assignment to data descriptor attribute \
                                         `{attribute}` on type `{}` with custom `__set__` method",
                                            object_ty.display(db)
                                        ));
                                    }
                                }

                                successful_call
                            } else {
                                ensure_assignable_to(meta_attr_ty)
                            };

                            let assignable_to_instance_attribute = if meta_attr_boundness
                                == Boundness::PossiblyUnbound
                            {
                                let (assignable, boundness) =
                                    if let Place::Type(instance_attr_ty, instance_attr_boundness) =
                                        object_ty.instance_member(db, attribute).place
                                    {
                                        (
                                            ensure_assignable_to(instance_attr_ty),
                                            instance_attr_boundness,
                                        )
                                    } else {
                                        (true, Boundness::PossiblyUnbound)
                                    };

                                if boundness == Boundness::PossiblyUnbound {
                                    report_possibly_unbound_attribute(
                                        &self.context,
                                        target,
                                        attribute,
                                        object_ty,
                                    );
                                }

                                assignable
                            } else {
                                true
                            };

                            assignable_to_meta_attr && assignable_to_instance_attribute
                        }
                    }

                    PlaceAndQualifiers {
                        place: Place::Unbound,
                        ..
                    } => {
                        if let Place::Type(instance_attr_ty, instance_attr_boundness) =
                            object_ty.instance_member(db, attribute).place
                        {
                            if instance_attr_boundness == Boundness::PossiblyUnbound {
                                report_possibly_unbound_attribute(
                                    &self.context,
                                    target,
                                    attribute,
                                    object_ty,
                                );
                            }

                            if is_read_only() {
                                if emit_diagnostics {
                                    if let Some(builder) =
                                        self.context.report_lint(&INVALID_ASSIGNMENT, target)
                                    {
                                        builder.into_diagnostic(format_args!(
                                            "Property `{attribute}` defined in `{ty}` is read-only",
                                            ty = object_ty.display(self.db()),
                                        ));
                                    }
                                }
                                false
                            } else {
                                ensure_assignable_to(instance_attr_ty)
                            }
                        } else {
                            let result = object_ty.try_call_dunder_with_policy(
                                db,
                                "__setattr__",
                                &mut CallArgumentTypes::positional([
                                    Type::StringLiteral(StringLiteralType::new(
                                        db,
                                        Box::from(attribute),
                                    )),
                                    value_ty,
                                ]),
                                MemberLookupPolicy::MRO_NO_OBJECT_FALLBACK,
                            );

                            match result {
                                Ok(_) | Err(CallDunderError::PossiblyUnbound(_)) => true,
                                Err(CallDunderError::CallError(..)) => {
                                    if emit_diagnostics {
                                        if let Some(builder) =
                                            self.context.report_lint(&UNRESOLVED_ATTRIBUTE, target)
                                        {
                                            builder.into_diagnostic(format_args!(
                                                "Can not assign object of `{}` to attribute \
                                                 `{attribute}` on type `{}` with \
                                                 custom `__setattr__` method.",
                                                value_ty.display(db),
                                                object_ty.display(db)
                                            ));
                                        }
                                    }
                                    false
                                }
                                Err(CallDunderError::MethodNotAvailable) => {
                                    if emit_diagnostics {
                                        if let Some(builder) =
                                            self.context.report_lint(&UNRESOLVED_ATTRIBUTE, target)
                                        {
                                            builder.into_diagnostic(format_args!(
                                                "Unresolved attribute `{}` on type `{}`.",
                                                attribute,
                                                object_ty.display(db)
                                            ));
                                        }
                                    }

                                    false
                                }
                            }
                        }
                    }
                }
            }

            Type::ClassLiteral(..) | Type::GenericAlias(..) | Type::SubclassOf(..) => {
                match object_ty.class_member(db, attribute.into()) {
                    PlaceAndQualifiers {
                        place: Place::Type(meta_attr_ty, meta_attr_boundness),
                        qualifiers: _,
                    } => {
                        let assignable_to_meta_attr = if let Place::Type(meta_dunder_set, _) =
                            meta_attr_ty.class_member(db, "__set__".into()).place
                        {
                            let successful_call = meta_dunder_set
                                .try_call(
                                    db,
                                    &CallArgumentTypes::positional([
                                        meta_attr_ty,
                                        object_ty,
                                        value_ty,
                                    ]),
                                )
                                .is_ok();

                            if !successful_call && emit_diagnostics {
                                if let Some(builder) =
                                    self.context.report_lint(&INVALID_ASSIGNMENT, target)
                                {
                                    // TODO: Here, it would be nice to emit an additional diagnostic that explains why the call failed
                                    builder.into_diagnostic(format_args!(
                                        "Invalid assignment to data descriptor attribute \
                                         `{attribute}` on type `{}` with custom `__set__` method",
                                        object_ty.display(db)
                                    ));
                                }
                            }

                            successful_call
                        } else {
                            ensure_assignable_to(meta_attr_ty)
                        };

                        let assignable_to_class_attr = if meta_attr_boundness
                            == Boundness::PossiblyUnbound
                        {
                            let (assignable, boundness) =
                                if let Place::Type(class_attr_ty, class_attr_boundness) = object_ty
                                    .find_name_in_mro(db, attribute)
                                    .expect("called on Type::ClassLiteral or Type::SubclassOf")
                                    .place
                                {
                                    (ensure_assignable_to(class_attr_ty), class_attr_boundness)
                                } else {
                                    (true, Boundness::PossiblyUnbound)
                                };

                            if boundness == Boundness::PossiblyUnbound {
                                report_possibly_unbound_attribute(
                                    &self.context,
                                    target,
                                    attribute,
                                    object_ty,
                                );
                            }

                            assignable
                        } else {
                            true
                        };

                        assignable_to_meta_attr && assignable_to_class_attr
                    }
                    PlaceAndQualifiers {
                        place: Place::Unbound,
                        ..
                    } => {
                        if let Place::Type(class_attr_ty, class_attr_boundness) = object_ty
                            .find_name_in_mro(db, attribute)
                            .expect("called on Type::ClassLiteral or Type::SubclassOf")
                            .place
                        {
                            if class_attr_boundness == Boundness::PossiblyUnbound {
                                report_possibly_unbound_attribute(
                                    &self.context,
                                    target,
                                    attribute,
                                    object_ty,
                                );
                            }

                            ensure_assignable_to(class_attr_ty)
                        } else {
                            let attribute_is_bound_on_instance =
                                object_ty.to_instance(self.db()).is_some_and(|instance| {
                                    !instance
                                        .instance_member(self.db(), attribute)
                                        .place
                                        .is_unbound()
                                });

                            // Attribute is declared or bound on instance. Forbid access from the class object
                            if emit_diagnostics {
                                if attribute_is_bound_on_instance {
                                    if let Some(builder) =
                                        self.context.report_lint(&INVALID_ATTRIBUTE_ACCESS, target)
                                    {
                                        builder.into_diagnostic(format_args!(
                                            "Cannot assign to instance attribute \
                                             `{attribute}` from the class object `{ty}`",
                                            ty = object_ty.display(self.db()),
                                        ));
                                    }
                                } else {
                                    if let Some(builder) =
                                        self.context.report_lint(&UNRESOLVED_ATTRIBUTE, target)
                                    {
                                        builder.into_diagnostic(format_args!(
                                            "Unresolved attribute `{}` on type `{}`.",
                                            attribute,
                                            object_ty.display(db)
                                        ));
                                    }
                                }
                            }

                            false
                        }
                    }
                }
            }

            Type::ModuleLiteral(module) => {
                if let Place::Type(attr_ty, _) = module.static_member(db, attribute) {
                    let assignable = value_ty.is_assignable_to(db, attr_ty);
                    if assignable {
                        true
                    } else {
                        if emit_diagnostics {
                            report_invalid_attribute_assignment(
                                &self.context,
                                target.into(),
                                attr_ty,
                                value_ty,
                                attribute,
                            );
                        }
                        false
                    }
                } else {
                    if emit_diagnostics {
                        if let Some(builder) =
                            self.context.report_lint(&UNRESOLVED_ATTRIBUTE, target)
                        {
                            builder.into_diagnostic(format_args!(
                                "Unresolved attribute `{}` on type `{}`.",
                                attribute,
                                object_ty.display(db)
                            ));
                        }
                    }

                    false
                }
            }
        }
    }

    fn infer_target_impl(&mut self, target: &ast::Expr, assigned_ty: Option<Type<'db>>) {
        match target {
            ast::Expr::Name(name) => self.infer_definition(name),
            ast::Expr::List(ast::ExprList { elts, .. })
            | ast::Expr::Tuple(ast::ExprTuple { elts, .. }) => {
                let mut assigned_tys = match assigned_ty {
                    Some(Type::Tuple(tuple)) => Either::Left(tuple.tuple(self.db()).all_elements()),
                    Some(_) | None => Either::Right(std::iter::empty()),
                };

                for element in elts {
                    self.infer_target_impl(element, assigned_tys.next());
                }
            }
            ast::Expr::Attribute(
                attr_expr @ ast::ExprAttribute {
                    value: object,
                    ctx: ExprContext::Store,
                    attr,
                    ..
                },
            ) => {
                self.store_expression_type(target, assigned_ty.unwrap_or(Type::unknown()));

                let object_ty = self.infer_expression(object);

                if let Some(assigned_ty) = assigned_ty {
                    self.validate_attribute_assignment(
                        attr_expr,
                        object_ty,
                        attr.id(),
                        assigned_ty,
                        true,
                    );
                }
            }
            _ => {
                // TODO: Remove this once we handle all possible assignment targets.
                self.infer_expression(target);
            }
        }
    }

    fn infer_assignment_definition(
        &mut self,
        assignment: &AssignmentDefinitionKind<'db>,
        definition: Definition<'db>,
    ) {
        let value = assignment.value(self.module());
        let target = assignment.target(self.module());

        let value_ty = self.infer_standalone_expression(value);

        let mut target_ty = match assignment.target_kind() {
            TargetKind::Sequence(unpack_position, unpack) => {
                let unpacked = infer_unpack_types(self.db(), unpack);
                // Only copy the diagnostics if this is the first assignment to avoid duplicating the
                // unpack assignments.
                if unpack_position == UnpackPosition::First {
                    self.context.extend(unpacked.diagnostics());
                }

                let target_ast_id = target.scoped_expression_id(self.db(), self.scope());
                unpacked.expression_type(target_ast_id)
            }
            TargetKind::Single => {
                // `TYPE_CHECKING` is a special variable that should only be assigned `False`
                // at runtime, but is always considered `True` in type checking.
                // See mdtest/known_constants.md#user-defined-type_checking for details.
                if target.as_name_expr().map(|name| name.id.as_str()) == Some("TYPE_CHECKING") {
                    if !matches!(
                        value.as_boolean_literal_expr(),
                        Some(ast::ExprBooleanLiteral { value: false, .. })
                    ) {
                        report_invalid_type_checking_constant(&self.context, target.into());
                    }
                    Type::BooleanLiteral(true)
                } else if self.in_stub() && value.is_ellipsis_literal_expr() {
                    Type::unknown()
                } else {
                    value_ty
                }
            }
        };

        if let Some(special_form) = target.as_name_expr().and_then(|name| {
            SpecialFormType::try_from_file_and_name(self.db(), self.file(), &name.id)
        }) {
            target_ty = Type::SpecialForm(special_form);
        }

        self.store_expression_type(target, target_ty);
        self.add_binding(target.into(), definition, target_ty);
    }

    fn infer_annotated_assignment_statement(&mut self, assignment: &ast::StmtAnnAssign) {
        if assignment.target.is_name_expr() {
            self.infer_definition(assignment);
        } else {
            // Non-name assignment targets are inferred as ordinary expressions, not definitions.
            let ast::StmtAnnAssign {
                range: _,
                node_index: _,
                annotation,
                value,
                target,
                simple: _,
            } = assignment;
            let annotated =
                self.infer_annotation_expression(annotation, DeferredExpressionState::None);
            self.infer_optional_expression(value.as_deref());

            // If we have an annotated assignment like `self.attr: int = 1`, we still need to
            // do type inference on the `self.attr` target to get types for all sub-expressions.
            self.infer_expression(target);

            // But here we explicitly overwrite the type for the overall `self.attr` node with
            // the annotated type. We do no use `store_expression_type` here, because it checks
            // that no type has been stored for the expression before.
            let expr_id = target.scoped_expression_id(self.db(), self.scope());
            self.types
                .expressions
                .insert(expr_id, annotated.inner_type());
        }
    }

    /// Infer the types in an annotated assignment definition.
    fn infer_annotated_assignment_definition(
        &mut self,
        assignment: &'db AnnotatedAssignmentDefinitionKind,
        definition: Definition<'db>,
    ) {
        let annotation = assignment.annotation(self.module());
        let target = assignment.target(self.module());
        let value = assignment.value(self.module());

        let mut declared_ty = self.infer_annotation_expression(
            annotation,
            DeferredExpressionState::from(self.defer_annotations()),
        );

        if target
            .as_name_expr()
            .is_some_and(|name| &name.id == "TYPE_CHECKING")
        {
            if !KnownClass::Bool
                .to_instance(self.db())
                .is_assignable_to(self.db(), declared_ty.inner_type())
            {
                // annotation not assignable from `bool` is an error
                report_invalid_type_checking_constant(&self.context, target.into());
            } else if self.in_stub()
                && value
                    .as_ref()
                    .is_none_or(|value| value.is_ellipsis_literal_expr())
            {
                // stub file assigning nothing or `...` is fine
            } else if !matches!(
                value
                    .as_ref()
                    .and_then(|value| value.as_boolean_literal_expr()),
                Some(ast::ExprBooleanLiteral { value: false, .. })
            ) {
                // otherwise, assigning something other than `False` is an error
                report_invalid_type_checking_constant(&self.context, target.into());
            }
            declared_ty.inner = Type::BooleanLiteral(true);
        }

        // Handle various singletons.
        if let Type::NominalInstance(instance) = declared_ty.inner_type() {
            if instance.class.is_known(self.db(), KnownClass::SpecialForm) {
                if let Some(name_expr) = target.as_name_expr() {
                    if let Some(special_form) = SpecialFormType::try_from_file_and_name(
                        self.db(),
                        self.file(),
                        &name_expr.id,
                    ) {
                        declared_ty.inner = Type::SpecialForm(special_form);
                    }
                }
            }
        }

        // If the target of an assignment is not one of the place expressions we support,
        // then they are not definitions, so we can only be here if the target is in a form supported as a place expression.
        // In this case, we can simply store types in `target` below, instead of calling `infer_expression` (which would return `Never`).
        debug_assert!(PlaceExpr::try_from(target).is_ok());

        if let Some(value) = value {
            let inferred_ty = self.infer_expression(value);
            let inferred_ty = if target
                .as_name_expr()
                .is_some_and(|name| &name.id == "TYPE_CHECKING")
            {
                Type::BooleanLiteral(true)
            } else if self.in_stub() && value.is_ellipsis_literal_expr() {
                declared_ty.inner_type()
            } else {
                inferred_ty
            };
            self.add_declaration_with_binding(
                target.into(),
                definition,
                &DeclaredAndInferredType::MightBeDifferent {
                    declared_ty,
                    inferred_ty,
                },
            );

            self.store_expression_type(target, inferred_ty);
        } else {
            if self.in_stub() {
                self.add_declaration_with_binding(
                    target.into(),
                    definition,
                    &DeclaredAndInferredType::AreTheSame(declared_ty.inner_type()),
                );
            } else {
                self.add_declaration(target.into(), definition, declared_ty);
            }

            self.store_expression_type(target, declared_ty.inner_type());
        }
    }

    fn infer_augmented_assignment_statement(&mut self, assignment: &ast::StmtAugAssign) {
        if assignment.target.is_name_expr() {
            self.infer_definition(assignment);
        } else {
            // Non-name assignment targets are inferred as ordinary expressions, not definitions.
            self.infer_augment_assignment(assignment);
        }
    }

    fn infer_augmented_op(
        &mut self,
        assignment: &ast::StmtAugAssign,
        target_type: Type<'db>,
        value_type: Type<'db>,
    ) -> Type<'db> {
        // If the target defines, e.g., `__iadd__`, infer the augmented assignment as a call to that
        // dunder.
        let op = assignment.op;
        let db = self.db();

        let report_unsupported_augmented_op = |ctx: &mut InferContext| {
            let Some(builder) = ctx.report_lint(&UNSUPPORTED_OPERATOR, assignment) else {
                return;
            };
            builder.into_diagnostic(format_args!(
                "Operator `{op}=` is unsupported between objects of type `{}` and `{}`",
                target_type.display(db),
                value_type.display(db)
            ));
        };

        // Fall back to non-augmented binary operator inference.
        let mut binary_return_ty = || {
            self.infer_binary_expression_type(assignment.into(), false, target_type, value_type, op)
                .unwrap_or_else(|| {
                    report_unsupported_augmented_op(&mut self.context);
                    Type::unknown()
                })
        };

        match target_type {
            Type::Union(union) => union.map(db, |&elem_type| {
                self.infer_augmented_op(assignment, elem_type, value_type)
            }),
            _ => {
                let call = target_type.try_call_dunder(
                    db,
                    op.in_place_dunder(),
                    CallArgumentTypes::positional([value_type]),
                );

                match call {
                    Ok(outcome) => outcome.return_type(db),
                    Err(CallDunderError::MethodNotAvailable) => binary_return_ty(),
                    Err(CallDunderError::PossiblyUnbound(outcome)) => {
                        UnionType::from_elements(db, [outcome.return_type(db), binary_return_ty()])
                    }
                    Err(CallDunderError::CallError(_, bindings)) => {
                        report_unsupported_augmented_op(&mut self.context);
                        bindings.return_type(db)
                    }
                }
            }
        }
    }

    fn infer_augment_assignment_definition(
        &mut self,
        assignment: &ast::StmtAugAssign,
        definition: Definition<'db>,
    ) {
        let target_ty = self.infer_augment_assignment(assignment);
        self.add_binding(assignment.into(), definition, target_ty);
    }

    fn infer_augment_assignment(&mut self, assignment: &ast::StmtAugAssign) -> Type<'db> {
        let ast::StmtAugAssign {
            range: _,
            node_index: _,
            target,
            op: _,
            value,
        } = assignment;

        // Resolve the target type, assuming a load context.
        let target_type = match &**target {
            ast::Expr::Name(name) => {
                let previous_value = self.infer_name_load(name);
                self.store_expression_type(target, previous_value);
                previous_value
            }
            ast::Expr::Attribute(attr) => {
                let previous_value = self.infer_attribute_load(attr);
                self.store_expression_type(target, previous_value);
                previous_value
            }
            ast::Expr::Subscript(subscript) => {
                let previous_value = self.infer_subscript_load(subscript);
                self.store_expression_type(target, previous_value);
                previous_value
            }
            _ => self.infer_expression(target),
        };
        let value_type = self.infer_expression(value);

        self.infer_augmented_op(assignment, target_type, value_type)
    }

    fn infer_type_alias_statement(&mut self, node: &ast::StmtTypeAlias) {
        self.infer_definition(node);
    }

    fn infer_for_statement(&mut self, for_statement: &ast::StmtFor) {
        let ast::StmtFor {
            range: _,
            node_index: _,
            target,
            iter,
            body,
            orelse,
            is_async: _,
        } = for_statement;

        self.infer_target(target, iter, |builder, iter_expr| {
            // TODO: `infer_for_statement_definition` reports a diagnostic if `iter_ty` isn't iterable
            //  but only if the target is a name. We should report a diagnostic here if the target isn't a name:
            //  `for a.x in not_iterable: ...
            builder
                .infer_standalone_expression(iter_expr)
                .iterate(builder.db())
        });

        self.infer_body(body);
        self.infer_body(orelse);
    }

    fn infer_for_statement_definition(
        &mut self,
        for_stmt: &ForStmtDefinitionKind<'db>,
        definition: Definition<'db>,
    ) {
        let iterable = for_stmt.iterable(self.module());
        let target = for_stmt.target(self.module());

        let iterable_type = self.infer_standalone_expression(iterable);

        let loop_var_value_type = if for_stmt.is_async() {
            todo_type!("async iterables/iterators")
        } else {
            match for_stmt.target_kind() {
                TargetKind::Sequence(unpack_position, unpack) => {
                    let unpacked = infer_unpack_types(self.db(), unpack);
                    if unpack_position == UnpackPosition::First {
                        self.context.extend(unpacked.diagnostics());
                    }
                    let target_ast_id = target.scoped_expression_id(self.db(), self.scope());
                    unpacked.expression_type(target_ast_id)
                }
                TargetKind::Single => iterable_type.try_iterate(self.db()).unwrap_or_else(|err| {
                    err.report_diagnostic(&self.context, iterable_type, iterable.into());
                    err.fallback_element_type(self.db())
                }),
            }
        };

        self.store_expression_type(target, loop_var_value_type);
        self.add_binding(target.into(), definition, loop_var_value_type);
    }

    fn infer_while_statement(&mut self, while_statement: &ast::StmtWhile) {
        let ast::StmtWhile {
            range: _,
            node_index: _,
            test,
            body,
            orelse,
        } = while_statement;

        let test_ty = self.infer_standalone_expression(test);

        if let Err(err) = test_ty.try_bool(self.db()) {
            err.report_diagnostic(&self.context, &**test);
        }

        self.infer_body(body);
        self.infer_body(orelse);
    }

    fn infer_import_statement(&mut self, import: &ast::StmtImport) {
        let ast::StmtImport {
            range: _,
            node_index: _,
            names,
        } = import;

        for alias in names {
            self.infer_definition(alias);
        }
    }

    fn report_unresolved_import(
        &self,
        import_node: AnyNodeRef<'_>,
        range: TextRange,
        level: u32,
        module: Option<&str>,
    ) {
        let is_import_reachable = self.is_reachable(import_node);

        if !is_import_reachable {
            return;
        }

        let Some(builder) = self.context.report_lint(&UNRESOLVED_IMPORT, range) else {
            return;
        };
        let mut diagnostic = builder.into_diagnostic(format_args!(
            "Cannot resolve imported module `{}{}`",
            ".".repeat(level as usize),
            module.unwrap_or_default()
        ));
        if level == 0 {
            if let Some(module_name) = module.and_then(ModuleName::new) {
                let program = Program::get(self.db());
                let typeshed_versions = program.search_paths(self.db()).typeshed_versions();

                if let Some(version_range) = typeshed_versions.exact(&module_name) {
                    // We know it is a stdlib module on *some* Python versions...
                    let python_version = program.python_version(self.db());
                    if !version_range.contains(python_version) {
                        // ...But not on *this* Python version.
                        diagnostic.info(format_args!(
                            "The stdlib module `{module_name}` is only available on Python {version_range}",
                            version_range = version_range.diagnostic_display(),
                        ));
                        add_inferred_python_version_hint_to_diagnostic(
                            self.db(),
                            &mut diagnostic,
                            "resolving modules",
                        );
                        return;
                    }
                }
            }

            diagnostic.info(
                "make sure your Python environment is properly configured: \
                https://github.com/astral-sh/ty/blob/main/docs/README.md#python-environment",
            );
        }
    }

    fn infer_import_definition(
        &mut self,
        node: &ast::StmtImport,
        alias: &ast::Alias,
        definition: Definition<'db>,
    ) {
        let ast::Alias {
            range: _,
            node_index: _,
            name,
            asname,
        } = alias;

        // The name of the module being imported
        let Some(full_module_name) = ModuleName::new(name) else {
            tracing::debug!("Failed to resolve import due to invalid syntax");
            self.add_unknown_declaration_with_binding(alias.into(), definition);
            return;
        };

        // Resolve the module being imported.
        let Some(full_module_ty) = self.module_type_from_name(&full_module_name) else {
            self.report_unresolved_import(node.into(), alias.range(), 0, Some(name));
            self.add_unknown_declaration_with_binding(alias.into(), definition);
            return;
        };

        let binding_ty = if asname.is_some() {
            // If we are renaming the imported module via an `as` clause, then we bind the resolved
            // module's type to that name, even if that module is nested.
            full_module_ty
        } else if full_module_name.contains('.') {
            // If there's no `as` clause and the imported module is nested, we're not going to bind
            // the resolved module itself into the current scope; we're going to bind the top-most
            // parent package of that module.
            let topmost_parent_name =
                ModuleName::new(full_module_name.components().next().unwrap()).unwrap();
            let Some(topmost_parent_ty) = self.module_type_from_name(&topmost_parent_name) else {
                self.add_unknown_declaration_with_binding(alias.into(), definition);
                return;
            };
            topmost_parent_ty
        } else {
            // If there's no `as` clause and the imported module isn't nested, then the imported
            // module _is_ what we bind into the current scope.
            full_module_ty
        };

        self.add_declaration_with_binding(
            alias.into(),
            definition,
            &DeclaredAndInferredType::AreTheSame(binding_ty),
        );
    }

    fn infer_import_from_statement(&mut self, import: &ast::StmtImportFrom) {
        let ast::StmtImportFrom {
            range: _,
            node_index: _,
            module: _,
            names,
            level: _,
        } = import;

        self.check_import_from_module_is_resolvable(import);

        for alias in names {
            for definition in self.index.definitions(alias) {
                self.extend(infer_definition_types(self.db(), *definition));
            }
        }
    }

    fn infer_assert_statement(&mut self, assert: &ast::StmtAssert) {
        let ast::StmtAssert {
            range: _,
            node_index: _,
            test,
            msg,
        } = assert;

        let test_ty = self.infer_standalone_expression(test);

        if let Err(err) = test_ty.try_bool(self.db()) {
            err.report_diagnostic(&self.context, &**test);
        }

        self.infer_optional_expression(msg.as_deref());
    }

    fn infer_raise_statement(&mut self, raise: &ast::StmtRaise) {
        let ast::StmtRaise {
            range: _,
            node_index: _,
            exc,
            cause,
        } = raise;

        let base_exception_type = KnownClass::BaseException.to_subclass_of(self.db());
        let base_exception_instance = KnownClass::BaseException.to_instance(self.db());

        let can_be_raised =
            UnionType::from_elements(self.db(), [base_exception_type, base_exception_instance]);
        let can_be_exception_cause =
            UnionType::from_elements(self.db(), [can_be_raised, Type::none(self.db())]);

        if let Some(raised) = exc {
            let raised_type = self.infer_expression(raised);

            if !raised_type.is_assignable_to(self.db(), can_be_raised) {
                report_invalid_exception_raised(&self.context, raised, raised_type);
            }
        }

        if let Some(cause) = cause {
            let cause_type = self.infer_expression(cause);

            if !cause_type.is_assignable_to(self.db(), can_be_exception_cause) {
                report_invalid_exception_cause(&self.context, cause, cause_type);
            }
        }
    }

    /// Resolve the [`ModuleName`], and the type of the module, being referred to by an
    /// [`ast::StmtImportFrom`] node. Emit a diagnostic if the module cannot be resolved.
    fn check_import_from_module_is_resolvable(&mut self, import_from: &ast::StmtImportFrom) {
        let ast::StmtImportFrom { module, level, .. } = import_from;

        // For diagnostics, we want to highlight the unresolvable
        // module and not the entire `from ... import ...` statement.
        let module_ref = module
            .as_ref()
            .map(AnyNodeRef::from)
            .unwrap_or_else(|| AnyNodeRef::from(import_from));
        let module = module.as_deref();

        tracing::trace!(
            "Resolving import statement from module `{}` into file `{}`",
            format_import_from_module(*level, module),
            self.file().path(self.db()),
        );
        let module_name = ModuleName::from_import_statement(self.db(), self.file(), import_from);

        let module_name = match module_name {
            Ok(module_name) => module_name,
            Err(ModuleNameResolutionError::InvalidSyntax) => {
                tracing::debug!("Failed to resolve import due to invalid syntax");
                // Invalid syntax diagnostics are emitted elsewhere.
                return;
            }
            Err(ModuleNameResolutionError::TooManyDots) => {
                tracing::debug!(
                    "Relative module resolution `{}` failed: too many leading dots",
                    format_import_from_module(*level, module),
                );
                self.report_unresolved_import(
                    import_from.into(),
                    module_ref.range(),
                    *level,
                    module,
                );
                return;
            }
            Err(ModuleNameResolutionError::UnknownCurrentModule) => {
                tracing::debug!(
                    "Relative module resolution `{}` failed; could not resolve file `{}` to a module",
                    format_import_from_module(*level, module),
                    self.file().path(self.db())
                );
                self.report_unresolved_import(
                    import_from.into(),
                    module_ref.range(),
                    *level,
                    module,
                );
                return;
            }
        };

        if resolve_module(self.db(), &module_name).is_none() {
            self.report_unresolved_import(import_from.into(), module_ref.range(), *level, module);
        }
    }

    fn infer_import_from_definition(
        &mut self,
        import_from: &ast::StmtImportFrom,
        alias: &ast::Alias,
        definition: Definition<'db>,
    ) {
        let Ok(module_name) =
            ModuleName::from_import_statement(self.db(), self.file(), import_from)
        else {
            self.add_unknown_declaration_with_binding(alias.into(), definition);
            return;
        };

        let Some(module) = resolve_module(self.db(), &module_name) else {
            self.add_unknown_declaration_with_binding(alias.into(), definition);
            return;
        };

        let module_ty = Type::module_literal(self.db(), self.file(), &module);

        // The indirection of having `star_import_info` as a separate variable
        // is required in order to make the borrow checker happy.
        let star_import_info = definition
            .kind(self.db())
            .as_star_import()
            .map(|star_import| {
                let symbol_table = self
                    .index
                    .place_table(self.scope().file_scope_id(self.db()));
                (star_import, symbol_table)
            });

        let name = if let Some((star_import, symbol_table)) = star_import_info.as_ref() {
            symbol_table
                .place_expr(star_import.place_id())
                .expect_name()
        } else {
            &alias.name.id
        };

        // Avoid looking up attributes on a module if a module imports from itself
        // (e.g. `from parent import submodule` inside the `parent` module).
        let import_is_self_referential = module_ty
            .into_module_literal()
            .is_some_and(|module| Some(self.file()) == module.module(self.db()).file());

        // First try loading the requested attribute from the module.
        if !import_is_self_referential {
            if let Place::Type(ty, boundness) = module_ty.member(self.db(), name).place {
                if &alias.name != "*" && boundness == Boundness::PossiblyUnbound {
                    // TODO: Consider loading _both_ the attribute and any submodule and unioning them
                    // together if the attribute exists but is possibly-unbound.
                    if let Some(builder) = self
                        .context
                        .report_lint(&POSSIBLY_UNBOUND_IMPORT, AnyNodeRef::Alias(alias))
                    {
                        builder.into_diagnostic(format_args!(
                            "Member `{name}` of module `{module_name}` is possibly unbound",
                        ));
                    }
                }
                self.add_declaration_with_binding(
                    alias.into(),
                    definition,
                    &DeclaredAndInferredType::AreTheSame(ty),
                );
                return;
            }
        }

        // Evaluate whether `X.Y` would constitute a valid submodule name,
        // given a `from X import Y` statement. If it is valid, this will be `Some()`;
        // else, it will be `None`.
        let full_submodule_name = ModuleName::new(name).map(|final_part| {
            let mut ret = module_name.clone();
            ret.extend(&final_part);
            ret
        });

        // If the module doesn't bind the symbol, check if it's a submodule.  This won't get
        // handled by the `Type::member` call because it relies on the semantic index's
        // `imported_modules` set.  The semantic index does not include information about
        // `from...import` statements because there are two things it cannot determine while only
        // inspecting the content of the current file:
        //
        //   - whether the imported symbol is an attribute or submodule
        //   - whether the containing file is in a module or a package (needed to correctly resolve
        //     relative imports)
        //
        // The first would be solvable by making it a _potentially_ imported modules set.  The
        // second is not.
        //
        // Regardless, for now, we sidestep all of that by repeating the submodule-or-attribute
        // check here when inferring types for a `from...import` statement.
        if let Some(submodule_type) = full_submodule_name
            .as_ref()
            .and_then(|submodule_name| self.module_type_from_name(submodule_name))
        {
            self.add_declaration_with_binding(
                alias.into(),
                definition,
                &DeclaredAndInferredType::AreTheSame(submodule_type),
            );
            return;
        }

        self.add_unknown_declaration_with_binding(alias.into(), definition);

        if &alias.name == "*" {
            return;
        }

        if !self.is_reachable(import_from) {
            return;
        }

        let Some(builder) = self
            .context
            .report_lint(&UNRESOLVED_IMPORT, AnyNodeRef::Alias(alias))
        else {
            return;
        };

        let diagnostic = builder.into_diagnostic(format_args!(
            "Module `{module_name}` has no member `{name}`"
        ));

        if let Some(full_submodule_name) = full_submodule_name {
            hint_if_stdlib_submodule_exists_on_other_versions(
                self.db(),
                diagnostic,
                &full_submodule_name,
                &module,
            );
        }
    }

    fn infer_return_statement(&mut self, ret: &ast::StmtReturn) {
        if let Some(ty) = self.infer_optional_expression(ret.value.as_deref()) {
            let range = ret
                .value
                .as_ref()
                .map_or(ret.range(), |value| value.range());
            self.record_return_type(ty, range);
        } else {
            self.record_return_type(Type::none(self.db()), ret.range());
        }
    }

    fn infer_delete_statement(&mut self, delete: &ast::StmtDelete) {
        let ast::StmtDelete {
            range: _,
            node_index: _,
            targets,
        } = delete;
        for target in targets {
            self.infer_expression(target);
        }
    }

    fn module_type_from_name(&self, module_name: &ModuleName) -> Option<Type<'db>> {
        resolve_module(self.db(), module_name)
            .map(|module| Type::module_literal(self.db(), self.file(), &module))
    }

    fn infer_decorator(&mut self, decorator: &ast::Decorator) -> Type<'db> {
        let ast::Decorator {
            range: _,
            node_index: _,
            expression,
        } = decorator;

        self.infer_expression(expression)
    }

    fn parse_arguments(arguments: &ast::Arguments) -> CallArguments<'_> {
        arguments
            .arguments_source_order()
            .map(|arg_or_keyword| {
                match arg_or_keyword {
                    ast::ArgOrKeyword::Arg(arg) => match arg {
                        ast::Expr::Starred(ast::ExprStarred { .. }) => Argument::Variadic,
                        // TODO diagnostic if after a keyword argument
                        _ => Argument::Positional,
                    },
                    ast::ArgOrKeyword::Keyword(ast::Keyword { arg, .. }) => {
                        if let Some(arg) = arg {
                            Argument::Keyword(&arg.id)
                        } else {
                            // TODO diagnostic if not last
                            Argument::Keywords
                        }
                    }
                }
            })
            .collect()
    }

    fn infer_argument_types<'a>(
        &mut self,
        ast_arguments: &ast::Arguments,
        arguments: CallArguments<'a>,
        argument_forms: &[Option<ParameterForm>],
    ) -> CallArgumentTypes<'a, 'db> {
        let mut ast_arguments = ast_arguments.arguments_source_order();
        CallArgumentTypes::new(arguments, |index, _| {
            let arg_or_keyword = ast_arguments
                .next()
                .expect("argument lists should have consistent lengths");
            match arg_or_keyword {
                ast::ArgOrKeyword::Arg(arg) => match arg {
                    ast::Expr::Starred(ast::ExprStarred { value, .. }) => {
                        let ty = self.infer_argument_type(value, argument_forms[index]);
                        self.store_expression_type(arg, ty);
                        ty
                    }
                    _ => self.infer_argument_type(arg, argument_forms[index]),
                },
                ast::ArgOrKeyword::Keyword(ast::Keyword { value, .. }) => {
                    self.infer_argument_type(value, argument_forms[index])
                }
            }
        })
    }

    fn infer_argument_type(
        &mut self,
        ast_argument: &ast::Expr,
        form: Option<ParameterForm>,
    ) -> Type<'db> {
        match form {
            None | Some(ParameterForm::Value) => self.infer_expression(ast_argument),
            Some(ParameterForm::Type) => self.infer_type_expression(ast_argument),
        }
    }

    fn infer_optional_expression(&mut self, expression: Option<&ast::Expr>) -> Option<Type<'db>> {
        expression.map(|expr| self.infer_expression(expr))
    }

    #[track_caller]
    fn infer_expression(&mut self, expression: &ast::Expr) -> Type<'db> {
        debug_assert!(
            !self.index.is_standalone_expression(expression),
            "Calling `self.infer_expression` on a standalone-expression is not allowed because it can lead to double-inference. Use `self.infer_standalone_expression` instead."
        );

        self.infer_expression_impl(expression)
    }

    fn infer_maybe_standalone_expression(&mut self, expression: &ast::Expr) -> Type<'db> {
        if self.index.is_standalone_expression(expression) {
            self.infer_standalone_expression(expression)
        } else {
            self.infer_expression(expression)
        }
    }

    fn infer_standalone_expression(&mut self, expression: &ast::Expr) -> Type<'db> {
        let standalone_expression = self.index.expression(expression);
        let types = infer_expression_types(self.db(), standalone_expression);
        self.extend(types);

        // Instead of calling `self.expression_type(expr)` after extending here, we get
        // the result from `types` directly because we might be in cycle recovery where
        // `types.cycle_fallback_type` is `Some(fallback_ty)`, which we can retrieve by
        // using `expression_type` on `types`:
        types.expression_type(expression.scoped_expression_id(self.db(), self.scope()))
    }

    fn infer_expression_impl(&mut self, expression: &ast::Expr) -> Type<'db> {
        let ty = match expression {
            ast::Expr::NoneLiteral(ast::ExprNoneLiteral {
                range: _,
                node_index: _,
            }) => Type::none(self.db()),
            ast::Expr::NumberLiteral(literal) => self.infer_number_literal_expression(literal),
            ast::Expr::BooleanLiteral(literal) => self.infer_boolean_literal_expression(literal),
            ast::Expr::StringLiteral(literal) => self.infer_string_literal_expression(literal),
            ast::Expr::BytesLiteral(bytes_literal) => {
                self.infer_bytes_literal_expression(bytes_literal)
            }
            ast::Expr::FString(fstring) => self.infer_fstring_expression(fstring),
            ast::Expr::TString(tstring) => self.infer_tstring_expression(tstring),
            ast::Expr::EllipsisLiteral(literal) => self.infer_ellipsis_literal_expression(literal),
            ast::Expr::Tuple(tuple) => self.infer_tuple_expression(tuple),
            ast::Expr::List(list) => self.infer_list_expression(list),
            ast::Expr::Set(set) => self.infer_set_expression(set),
            ast::Expr::Dict(dict) => self.infer_dict_expression(dict),
            ast::Expr::Generator(generator) => self.infer_generator_expression(generator),
            ast::Expr::ListComp(listcomp) => self.infer_list_comprehension_expression(listcomp),
            ast::Expr::DictComp(dictcomp) => self.infer_dict_comprehension_expression(dictcomp),
            ast::Expr::SetComp(setcomp) => self.infer_set_comprehension_expression(setcomp),
            ast::Expr::Name(name) => self.infer_name_expression(name),
            ast::Expr::Attribute(attribute) => self.infer_attribute_expression(attribute),
            ast::Expr::UnaryOp(unary_op) => self.infer_unary_expression(unary_op),
            ast::Expr::BinOp(binary) => self.infer_binary_expression(binary),
            ast::Expr::BoolOp(bool_op) => self.infer_boolean_expression(bool_op),
            ast::Expr::Compare(compare) => self.infer_compare_expression(compare),
            ast::Expr::Subscript(subscript) => self.infer_subscript_expression(subscript),
            ast::Expr::Slice(slice) => self.infer_slice_expression(slice),
            ast::Expr::Named(named) => self.infer_named_expression(named),
            ast::Expr::If(if_expression) => self.infer_if_expression(if_expression),
            ast::Expr::Lambda(lambda_expression) => self.infer_lambda_expression(lambda_expression),
            ast::Expr::Call(call_expression) => {
                self.infer_call_expression(expression, call_expression)
            }
            ast::Expr::Starred(starred) => self.infer_starred_expression(starred),
            ast::Expr::Yield(yield_expression) => self.infer_yield_expression(yield_expression),
            ast::Expr::YieldFrom(yield_from) => self.infer_yield_from_expression(yield_from),
            ast::Expr::Await(await_expression) => self.infer_await_expression(await_expression),
            ast::Expr::IpyEscapeCommand(_) => {
                todo_type!("Ipy escape command support")
            }
        };

        self.store_expression_type(expression, ty);

        ty
    }

    fn store_expression_type(&mut self, expression: &impl HasScopedExpressionId, ty: Type<'db>) {
        if self.deferred_state.in_string_annotation() {
            // Avoid storing the type of expressions that are part of a string annotation because
            // the expression ids don't exists in the semantic index. Instead, we'll store the type
            // on the string expression itself that represents the annotation.
            return;
        }
        let expr_id = expression.scoped_expression_id(self.db(), self.scope());
        let previous = self.types.expressions.insert(expr_id, ty);
        assert_eq!(previous, None);
    }

    fn infer_number_literal_expression(&mut self, literal: &ast::ExprNumberLiteral) -> Type<'db> {
        let ast::ExprNumberLiteral {
            range: _,
            node_index: _,
            value,
        } = literal;
        let db = self.db();

        match value {
            ast::Number::Int(n) => n
                .as_i64()
                .map(Type::IntLiteral)
                .unwrap_or_else(|| KnownClass::Int.to_instance(db)),
            ast::Number::Float(_) => KnownClass::Float.to_instance(db),
            ast::Number::Complex { .. } => KnownClass::Complex.to_instance(db),
        }
    }

    #[expect(clippy::unused_self)]
    fn infer_boolean_literal_expression(&mut self, literal: &ast::ExprBooleanLiteral) -> Type<'db> {
        let ast::ExprBooleanLiteral {
            range: _,
            node_index: _,
            value,
        } = literal;

        Type::BooleanLiteral(*value)
    }

    fn infer_string_literal_expression(&mut self, literal: &ast::ExprStringLiteral) -> Type<'db> {
        if literal.value.len() <= Self::MAX_STRING_LITERAL_SIZE {
            Type::string_literal(self.db(), literal.value.to_str())
        } else {
            Type::LiteralString
        }
    }

    fn infer_bytes_literal_expression(&mut self, literal: &ast::ExprBytesLiteral) -> Type<'db> {
        // TODO: ignoring r/R prefixes for now, should normalize bytes values
        let bytes: Vec<u8> = literal.value.bytes().collect();
        Type::bytes_literal(self.db(), &bytes)
    }

    fn infer_fstring_expression(&mut self, fstring: &ast::ExprFString) -> Type<'db> {
        let ast::ExprFString {
            range: _,
            node_index: _,
            value,
        } = fstring;

        let mut collector = StringPartsCollector::new();
        for part in value {
            // Make sure we iter through every parts to infer all sub-expressions. The `collector`
            // struct ensures we don't allocate unnecessary strings.
            match part {
                ast::FStringPart::Literal(literal) => {
                    collector.push_str(&literal.value);
                }
                ast::FStringPart::FString(fstring) => {
                    for element in &fstring.elements {
                        match element {
                            ast::InterpolatedStringElement::Interpolation(expression) => {
                                let ast::InterpolatedElement {
                                    range: _,
                                    node_index: _,
                                    expression,
                                    debug_text: _,
                                    conversion,
                                    format_spec,
                                } = expression;
                                let ty = self.infer_expression(expression);

                                if let Some(format_spec) = format_spec {
                                    for element in format_spec.elements.interpolations() {
                                        self.infer_expression(&element.expression);
                                    }
                                }

                                // TODO: handle format specifiers by calling a method
                                // (`Type::format`?) that handles the `__format__` method.
                                // Conversion flags should be handled before calling `__format__`.
                                // https://docs.python.org/3/library/string.html#format-string-syntax
                                if !conversion.is_none() || format_spec.is_some() {
                                    collector.add_expression();
                                } else {
                                    if let Type::StringLiteral(literal) = ty.str(self.db()) {
                                        collector.push_str(literal.value(self.db()));
                                    } else {
                                        collector.add_expression();
                                    }
                                }
                            }
                            ast::InterpolatedStringElement::Literal(literal) => {
                                collector.push_str(&literal.value);
                            }
                        }
                    }
                }
            }
        }
        collector.string_type(self.db())
    }

    fn infer_tstring_expression(&mut self, tstring: &ast::ExprTString) -> Type<'db> {
        let ast::ExprTString { value, .. } = tstring;
        for part in value {
            match part {
                ast::TStringPart::Literal(_) => {}
                ast::TStringPart::FString(fstring) => {
                    for element in &fstring.elements {
                        match element {
                            ast::InterpolatedStringElement::Interpolation(expression) => {
                                let ast::InterpolatedElement {
                                    expression,
                                    format_spec,
                                    ..
                                } = expression;
                                self.infer_expression(expression);

                                if let Some(format_spec) = format_spec {
                                    for element in format_spec.elements.interpolations() {
                                        self.infer_expression(&element.expression);
                                    }
                                }
                            }
                            ast::InterpolatedStringElement::Literal(_) => {}
                        }
                    }
                }
                ast::TStringPart::TString(tstring) => {
                    for element in &tstring.elements {
                        match element {
                            ast::InterpolatedStringElement::Interpolation(
                                tstring_interpolation_element,
                            ) => {
                                let ast::InterpolatedElement {
                                    expression,
                                    format_spec,
                                    ..
                                } = tstring_interpolation_element;
                                self.infer_expression(expression);
                                if let Some(format_spec) = format_spec {
                                    for element in format_spec.elements.interpolations() {
                                        self.infer_expression(&element.expression);
                                    }
                                }
                            }
                            ast::InterpolatedStringElement::Literal(_) => {}
                        }
                    }
                }
            }
        }
        todo_type!("Template")
    }

    fn infer_ellipsis_literal_expression(
        &mut self,
        _literal: &ast::ExprEllipsisLiteral,
    ) -> Type<'db> {
        KnownClass::EllipsisType.to_instance(self.db())
    }

    fn infer_tuple_expression(&mut self, tuple: &ast::ExprTuple) -> Type<'db> {
        let ast::ExprTuple {
            range: _,
            node_index: _,
            elts,
            ctx: _,
            parenthesized: _,
        } = tuple;

        // Collecting all elements is necessary to infer all sub-expressions even if some
        // element types are `Never` (which leads `from_elements` to return early without
        // consuming the whole iterator).
        let element_types: Vec<_> = elts.iter().map(|elt| self.infer_expression(elt)).collect();

        TupleType::from_elements(self.db(), element_types)
    }

    fn infer_list_expression(&mut self, list: &ast::ExprList) -> Type<'db> {
        let ast::ExprList {
            range: _,
            node_index: _,
            elts,
            ctx: _,
        } = list;

        for elt in elts {
            self.infer_expression(elt);
        }

        // TODO generic
        KnownClass::List.to_instance(self.db())
    }

    fn infer_set_expression(&mut self, set: &ast::ExprSet) -> Type<'db> {
        let ast::ExprSet {
            range: _,
            node_index: _,
            elts,
        } = set;

        for elt in elts {
            self.infer_expression(elt);
        }

        // TODO generic
        KnownClass::Set.to_instance(self.db())
    }

    fn infer_dict_expression(&mut self, dict: &ast::ExprDict) -> Type<'db> {
        let ast::ExprDict {
            range: _,
            node_index: _,
            items,
        } = dict;

        for item in items {
            self.infer_optional_expression(item.key.as_ref());
            self.infer_expression(&item.value);
        }

        // TODO generic
        KnownClass::Dict.to_instance(self.db())
    }

    /// Infer the type of the `iter` expression of the first comprehension.
    fn infer_first_comprehension_iter(&mut self, comprehensions: &[ast::Comprehension]) {
        let mut comprehensions_iter = comprehensions.iter();
        let Some(first_comprehension) = comprehensions_iter.next() else {
            unreachable!("Comprehension must contain at least one generator");
        };
        self.infer_standalone_expression(&first_comprehension.iter);
    }

    fn infer_generator_expression(&mut self, generator: &ast::ExprGenerator) -> Type<'db> {
        let ast::ExprGenerator {
            range: _,
            node_index: _,
            elt: _,
            generators,
            parenthesized: _,
        } = generator;

        self.infer_first_comprehension_iter(generators);

        todo_type!("generator type")
    }

    fn infer_list_comprehension_expression(&mut self, listcomp: &ast::ExprListComp) -> Type<'db> {
        let ast::ExprListComp {
            range: _,
            node_index: _,
            elt: _,
            generators,
        } = listcomp;

        self.infer_first_comprehension_iter(generators);

        todo_type!("list comprehension type")
    }

    fn infer_dict_comprehension_expression(&mut self, dictcomp: &ast::ExprDictComp) -> Type<'db> {
        let ast::ExprDictComp {
            range: _,
            node_index: _,
            key: _,
            value: _,
            generators,
        } = dictcomp;

        self.infer_first_comprehension_iter(generators);

        todo_type!("dict comprehension type")
    }

    fn infer_set_comprehension_expression(&mut self, setcomp: &ast::ExprSetComp) -> Type<'db> {
        let ast::ExprSetComp {
            range: _,
            node_index: _,
            elt: _,
            generators,
        } = setcomp;

        self.infer_first_comprehension_iter(generators);

        todo_type!("set comprehension type")
    }

    fn infer_generator_expression_scope(&mut self, generator: &ast::ExprGenerator) {
        let ast::ExprGenerator {
            range: _,
            node_index: _,
            elt,
            generators,
            parenthesized: _,
        } = generator;

        self.infer_expression(elt);
        self.infer_comprehensions(generators);
    }

    fn infer_list_comprehension_expression_scope(&mut self, listcomp: &ast::ExprListComp) {
        let ast::ExprListComp {
            range: _,
            node_index: _,
            elt,
            generators,
        } = listcomp;

        self.infer_expression(elt);
        self.infer_comprehensions(generators);
    }

    fn infer_dict_comprehension_expression_scope(&mut self, dictcomp: &ast::ExprDictComp) {
        let ast::ExprDictComp {
            range: _,
            node_index: _,
            key,
            value,
            generators,
        } = dictcomp;

        self.infer_expression(key);
        self.infer_expression(value);
        self.infer_comprehensions(generators);
    }

    fn infer_set_comprehension_expression_scope(&mut self, setcomp: &ast::ExprSetComp) {
        let ast::ExprSetComp {
            range: _,
            node_index: _,
            elt,
            generators,
        } = setcomp;

        self.infer_expression(elt);
        self.infer_comprehensions(generators);
    }

    fn infer_comprehensions(&mut self, comprehensions: &[ast::Comprehension]) {
        let mut comprehensions_iter = comprehensions.iter();
        let Some(first_comprehension) = comprehensions_iter.next() else {
            unreachable!("Comprehension must contain at least one generator");
        };
        self.infer_comprehension(first_comprehension, true);
        for comprehension in comprehensions_iter {
            self.infer_comprehension(comprehension, false);
        }
    }

    fn infer_comprehension(&mut self, comprehension: &ast::Comprehension, is_first: bool) {
        let ast::Comprehension {
            range: _,
            node_index: _,
            target,
            iter,
            ifs,
            is_async: _,
        } = comprehension;

        self.infer_target(target, iter, |builder, iter_expr| {
            // TODO: `infer_comprehension_definition` reports a diagnostic if `iter_ty` isn't iterable
            //  but only if the target is a name. We should report a diagnostic here if the target isn't a name:
            //  `[... for a.x in not_iterable]
            if is_first {
                infer_same_file_expression_type(
                    builder.db(),
                    builder.index.expression(iter_expr),
                    builder.module(),
                )
            } else {
                builder.infer_standalone_expression(iter_expr)
            }
            .iterate(builder.db())
        });
        for expr in ifs {
            self.infer_expression(expr);
        }
    }

    fn infer_comprehension_definition(
        &mut self,
        comprehension: &ComprehensionDefinitionKind<'db>,
        definition: Definition<'db>,
    ) {
        let iterable = comprehension.iterable(self.module());
        let target = comprehension.target(self.module());

        let expression = self.index.expression(iterable);
        let result = infer_expression_types(self.db(), expression);

        // Two things are different if it's the first comprehension:
        // (1) We must lookup the `ScopedExpressionId` of the iterable expression in the outer scope,
        //     because that's the scope we visit it in in the semantic index builder
        // (2) We must *not* call `self.extend()` on the result of the type inference,
        //     because `ScopedExpressionId`s are only meaningful within their own scope, so
        //     we'd add types for random wrong expressions in the current scope
        let iterable_type = if comprehension.is_first() && target.is_name_expr() {
            let lookup_scope = self
                .index
                .parent_scope_id(self.scope().file_scope_id(self.db()))
                .expect("A comprehension should never be the top-level scope")
                .to_scope_id(self.db(), self.file());
            result.expression_type(iterable.scoped_expression_id(self.db(), lookup_scope))
        } else {
            let scope = self.types.scope;
            self.types.scope = result.scope;
            self.extend(result);
            self.types.scope = scope;
            result.expression_type(
                iterable.scoped_expression_id(self.db(), expression.scope(self.db())),
            )
        };

        let target_type = if comprehension.is_async() {
            // TODO: async iterables/iterators! -- Alex
            todo_type!("async iterables/iterators")
        } else {
            match comprehension.target_kind() {
                TargetKind::Sequence(unpack_position, unpack) => {
                    let unpacked = infer_unpack_types(self.db(), unpack);
                    if unpack_position == UnpackPosition::First {
                        self.context.extend(unpacked.diagnostics());
                    }
                    let target_ast_id =
                        target.scoped_expression_id(self.db(), unpack.target_scope(self.db()));
                    unpacked.expression_type(target_ast_id)
                }
                TargetKind::Single => iterable_type.try_iterate(self.db()).unwrap_or_else(|err| {
                    err.report_diagnostic(&self.context, iterable_type, iterable.into());
                    err.fallback_element_type(self.db())
                }),
            }
        };

        self.types.expressions.insert(
            target.scoped_expression_id(self.db(), self.scope()),
            target_type,
        );
        self.add_binding(target.into(), definition, target_type);
    }

    fn infer_named_expression(&mut self, named: &ast::ExprNamed) -> Type<'db> {
        // See https://peps.python.org/pep-0572/#differences-between-assignment-expressions-and-assignment-statements
        if named.target.is_name_expr() {
            let definition = self.index.expect_single_definition(named);
            let result = infer_definition_types(self.db(), definition);
            self.extend(result);
            result.binding_type(definition)
        } else {
            // For syntactically invalid targets, we still need to run type inference:
            self.infer_expression(&named.target);
            self.infer_expression(&named.value);
            Type::unknown()
        }
    }

    fn infer_named_expression_definition(
        &mut self,
        named: &ast::ExprNamed,
        definition: Definition<'db>,
    ) -> Type<'db> {
        let ast::ExprNamed {
            range: _,
            node_index: _,
            target,
            value,
        } = named;

        let value_ty = self.infer_expression(value);
        self.infer_expression(target);

        self.add_binding(named.into(), definition, value_ty);

        value_ty
    }

    fn infer_if_expression(&mut self, if_expression: &ast::ExprIf) -> Type<'db> {
        let ast::ExprIf {
            range: _,
            node_index: _,
            test,
            body,
            orelse,
        } = if_expression;

        let test_ty = self.infer_standalone_expression(test);
        let body_ty = self.infer_expression(body);
        let orelse_ty = self.infer_expression(orelse);

        match test_ty.try_bool(self.db()).unwrap_or_else(|err| {
            err.report_diagnostic(&self.context, &**test);
            err.fallback_truthiness()
        }) {
            Truthiness::AlwaysTrue => body_ty,
            Truthiness::AlwaysFalse => orelse_ty,
            Truthiness::Ambiguous => UnionType::from_elements(self.db(), [body_ty, orelse_ty]),
        }
    }

    fn infer_lambda_body(&mut self, lambda_expression: &ast::ExprLambda) {
        self.infer_expression(&lambda_expression.body);
    }

    fn infer_lambda_expression(&mut self, lambda_expression: &ast::ExprLambda) -> Type<'db> {
        let ast::ExprLambda {
            range: _,
            node_index: _,
            parameters,
            body: _,
        } = lambda_expression;

        let parameters = if let Some(parameters) = parameters {
            let positional_only = parameters
                .posonlyargs
                .iter()
                .map(|param| {
                    let mut parameter = Parameter::positional_only(Some(param.name().id.clone()));
                    if let Some(default) = param.default() {
                        parameter = parameter.with_default_type(self.infer_expression(default));
                    }
                    parameter
                })
                .collect::<Vec<_>>();
            let positional_or_keyword = parameters
                .args
                .iter()
                .map(|param| {
                    let mut parameter = Parameter::positional_or_keyword(param.name().id.clone());
                    if let Some(default) = param.default() {
                        parameter = parameter.with_default_type(self.infer_expression(default));
                    }
                    parameter
                })
                .collect::<Vec<_>>();
            let variadic = parameters
                .vararg
                .as_ref()
                .map(|param| Parameter::variadic(param.name().id.clone()));
            let keyword_only = parameters
                .kwonlyargs
                .iter()
                .map(|param| {
                    let mut parameter = Parameter::keyword_only(param.name().id.clone());
                    if let Some(default) = param.default() {
                        parameter = parameter.with_default_type(self.infer_expression(default));
                    }
                    parameter
                })
                .collect::<Vec<_>>();
            let keyword_variadic = parameters
                .kwarg
                .as_ref()
                .map(|param| Parameter::keyword_variadic(param.name().id.clone()));

            Parameters::new(
                positional_only
                    .into_iter()
                    .chain(positional_or_keyword)
                    .chain(variadic)
                    .chain(keyword_only)
                    .chain(keyword_variadic),
            )
        } else {
            Parameters::empty()
        };

        // TODO: Useful inference of a lambda's return type will require a different approach,
        // which does the inference of the body expression based on arguments at each call site,
        // rather than eagerly computing a return type without knowing the argument types.
        CallableType::function_like(self.db(), Signature::new(parameters, Some(Type::unknown())))
    }

    /// Returns the type of the first parameter if the given scope is function-like (i.e. function or lambda).
    /// Returns `None` if the scope is not function-like, or has no parameters.
    fn first_param_type_in_scope(&self, scope: ScopeId) -> Option<Type<'db>> {
        let first_param = match scope.node(self.db()) {
            NodeWithScopeKind::Function(f) => f.node(self.module()).parameters.iter().next(),
            NodeWithScopeKind::Lambda(l) => {
                l.node(self.module()).parameters.as_ref()?.iter().next()
            }
            _ => None,
        }?;

        let definition = self.index.expect_single_definition(first_param);

        Some(infer_definition_types(self.db(), definition).binding_type(definition))
    }

    fn infer_call_expression(
        &mut self,
        call_expression_node: &ast::Expr,
        call_expression: &ast::ExprCall,
    ) -> Type<'db> {
        let ast::ExprCall {
            range: _,
            node_index: _,
            func,
            arguments,
        } = call_expression;

        // We don't call `Type::try_call`, because we want to perform type inference on the
        // arguments after matching them to parameters, but before checking that the argument types
        // are assignable to any parameter annotations.
        let call_arguments = Self::parse_arguments(arguments);
        let callable_type = self.infer_expression(func);

        if let Type::FunctionLiteral(function) = callable_type {
            // Make sure that the `function.definition` is only called when the function is defined
            // in the same file as the one we're currently inferring the types for. This is because
            // the `definition` method accesses the semantic index, which could create a
            // cross-module AST dependency.
            if function.file(self.db()) == self.file()
                && function.definition(self.db()).scope(self.db()) == self.scope()
            {
                self.called_functions.insert(function);
            }
        }

        let class = match callable_type {
            Type::ClassLiteral(class) => Some(ClassType::NonGeneric(class)),
            Type::GenericAlias(generic) => Some(ClassType::Generic(generic)),
            Type::SubclassOf(subclass) => subclass.subclass_of().into_class(),
            _ => None,
        };

        if let Some(class) = class {
            // It might look odd here that we emit an error for class-literals and generic aliases but not
            // `type[]` types. But it's deliberate! The typing spec explicitly mandates that `type[]` types
            // can be called even though class-literals cannot. This is because even though a protocol class
            // `SomeProtocol` is always an abstract class, `type[SomeProtocol]` can be a concrete subclass of
            // that protocol -- and indeed, according to the spec, type checkers must disallow abstract
            // subclasses of the protocol to be passed to parameters that accept `type[SomeProtocol]`.
            // <https://typing.python.org/en/latest/spec/protocol.html#type-and-class-objects-vs-protocols>.
            if !callable_type.is_subclass_of() {
                if let Some(protocol) = class
                    .class_literal(self.db())
                    .0
                    .into_protocol_class(self.db())
                {
                    report_attempted_protocol_instantiation(
                        &self.context,
                        call_expression,
                        protocol,
                    );
                }
            }

            // For class literals we model the entire class instantiation logic, so it is handled
            // in a separate function. For some known classes we have manual signatures defined and use
            // the `try_call` path below.
            // TODO: it should be possible to move these special cases into the `try_call_constructor`
            // path instead, or even remove some entirely once we support overloads fully.
            if !matches!(
                class.known(self.db()),
                Some(
                    KnownClass::Bool
                        | KnownClass::Str
                        | KnownClass::Type
                        | KnownClass::Object
                        | KnownClass::Property
                        | KnownClass::Super
                        | KnownClass::TypeVar
                        | KnownClass::NamedTuple
                        | KnownClass::TypeAliasType
                )
            )
            // temporary special-casing for all subclasses of `enum.Enum`
            // until we support the functional syntax for creating enum classes
            && KnownClass::Enum
                .to_class_literal(self.db())
                .to_class_type(self.db())
                .is_none_or(|enum_class| !class.is_subclass_of(self.db(), enum_class))
            {
                let argument_forms = vec![Some(ParameterForm::Value); call_arguments.len()];
                let call_argument_types =
                    self.infer_argument_types(arguments, call_arguments, &argument_forms);

                return callable_type
                    .try_call_constructor(self.db(), call_argument_types)
                    .unwrap_or_else(|err| {
                        err.report_diagnostic(&self.context, callable_type, call_expression.into());
                        err.return_type()
                    });
            }
        }

        let bindings = callable_type
            .bindings(self.db())
            .match_parameters(&call_arguments);
        let call_argument_types =
            self.infer_argument_types(arguments, call_arguments, &bindings.argument_forms);

        match bindings.check_types(self.db(), &call_argument_types) {
            Ok(mut bindings) => {
                for binding in &mut bindings {
                    let binding_type = binding.callable_type;
                    for (_, overload) in binding.matching_overloads_mut() {
                        match binding_type {
                            Type::FunctionLiteral(function_literal) => {
                                let Some(known_function) = function_literal.known(self.db()) else {
                                    continue;
                                };

                                match known_function {
                                    KnownFunction::RevealType => {
                                        if let [Some(revealed_type)] = overload.parameter_types() {
                                            if let Some(builder) = self.context.report_diagnostic(
                                                DiagnosticId::RevealedType,
                                                Severity::Info,
                                            ) {
                                                let mut diag =
                                                    builder.into_diagnostic("Revealed type");
                                                let span = self
                                                    .context
                                                    .span(&call_expression.arguments.args[0]);
                                                diag.annotate(Annotation::primary(span).message(
                                                    format_args!(
                                                        "`{}`",
                                                        revealed_type.display(self.db())
                                                    ),
                                                ));
                                            }
                                        }
                                    }
                                    KnownFunction::AssertType => {
                                        if let [Some(actual_ty), Some(asserted_ty)] =
                                            overload.parameter_types()
                                        {
                                            if !actual_ty
                                                .is_gradual_equivalent_to(self.db(), *asserted_ty)
                                            {
                                                if let Some(builder) = self.context.report_lint(
                                                    &TYPE_ASSERTION_FAILURE,
                                                    call_expression,
                                                ) {
                                                    let mut diagnostic =
                                                        builder.into_diagnostic(format_args!(
                                                            "Argument does not have asserted type `{}`",
                                                            asserted_ty.display(self.db()),
                                                        ));
                                                    diagnostic.annotate(
                                                        Annotation::secondary(self.context.span(
                                                            &call_expression.arguments.args[0],
                                                        ))
                                                        .message(format_args!(
                                                            "Inferred type of argument is `{}`",
                                                            actual_ty.display(self.db()),
                                                        )),
                                                    );
                                                    diagnostic.info(
                                                        format_args!(
                                                            "`{asserted_type}` and `{inferred_type}` are not equivalent types",
                                                            asserted_type = asserted_ty.display(self.db()),
                                                            inferred_type = actual_ty.display(self.db()),
                                                        )
                                                    );
                                                }
                                            }
                                        }
                                    }
                                    KnownFunction::AssertNever => {
                                        if let [Some(actual_ty)] = overload.parameter_types() {
                                            if !actual_ty.is_equivalent_to(self.db(), Type::Never) {
                                                if let Some(builder) = self.context.report_lint(
                                                    &TYPE_ASSERTION_FAILURE,
                                                    call_expression,
                                                ) {
                                                    let mut diagnostic = builder.into_diagnostic(
                                                        "Argument does not have asserted type `Never`",
                                                    );
                                                    diagnostic.annotate(
                                                        Annotation::secondary(self.context.span(
                                                            &call_expression.arguments.args[0],
                                                        ))
                                                        .message(format_args!(
                                                            "Inferred type of argument is `{}`",
                                                            actual_ty.display(self.db())
                                                        )),
                                                    );
                                                    diagnostic.info(
                                                        format_args!(
                                                            "`Never` and `{inferred_type}` are not equivalent types",
                                                            inferred_type = actual_ty.display(self.db()),
                                                        )
                                                    );
                                                }
                                            }
                                        }
                                    }
                                    KnownFunction::StaticAssert => {
                                        if let [Some(parameter_ty), message] =
                                            overload.parameter_types()
                                        {
                                            let truthiness = match parameter_ty.try_bool(self.db())
                                            {
                                                Ok(truthiness) => truthiness,
                                                Err(err) => {
                                                    let condition = arguments
                                                        .find_argument("condition", 0)
                                                        .map(|argument| {
                                                            match argument {
                                                        ruff_python_ast::ArgOrKeyword::Arg(
                                                            expr,
                                                        ) => ast::AnyNodeRef::from(expr),
                                                        ruff_python_ast::ArgOrKeyword::Keyword(
                                                            keyword,
                                                        ) => ast::AnyNodeRef::from(keyword),
                                                    }
                                                        })
                                                        .unwrap_or(ast::AnyNodeRef::from(
                                                            call_expression,
                                                        ));

                                                    err.report_diagnostic(&self.context, condition);

                                                    continue;
                                                }
                                            };

                                            if let Some(builder) = self
                                                .context
                                                .report_lint(&STATIC_ASSERT_ERROR, call_expression)
                                            {
                                                if !truthiness.is_always_true() {
                                                    if let Some(message) = message
                                                        .and_then(Type::into_string_literal)
                                                        .map(|s| s.value(self.db()))
                                                    {
                                                        builder.into_diagnostic(format_args!(
                                                            "Static assertion error: {message}"
                                                        ));
                                                    } else if *parameter_ty
                                                        == Type::BooleanLiteral(false)
                                                    {
                                                        builder.into_diagnostic(
                                                            "Static assertion error: \
                                                        argument evaluates to `False`",
                                                        );
                                                    } else if truthiness.is_always_false() {
                                                        builder.into_diagnostic(format_args!(
                                                            "Static assertion error: \
                                                        argument of type `{parameter_ty}` \
                                                        is statically known to be falsy",
                                                            parameter_ty =
                                                                parameter_ty.display(self.db())
                                                        ));
                                                    } else {
                                                        builder.into_diagnostic(format_args!(
                                                            "Static assertion error: \
                                                         argument of type `{parameter_ty}` \
                                                         has an ambiguous static truthiness",
                                                            parameter_ty =
                                                                parameter_ty.display(self.db())
                                                        ));
                                                    }
                                                }
                                            }
                                        }
                                    }
                                    KnownFunction::Cast => {
                                        if let [Some(casted_type), Some(source_type)] =
                                            overload.parameter_types()
                                        {
                                            let db = self.db();
                                            let contains_unknown_or_todo = |ty| matches!(ty, Type::Dynamic(dynamic) if dynamic != DynamicType::Any);
                                            if source_type.is_equivalent_to(db, *casted_type)
                                                || (source_type.normalized(db)
                                                    == casted_type.normalized(db)
                                                    && !casted_type.any_over_type(db, &|ty| {
                                                        contains_unknown_or_todo(ty)
                                                    })
                                                    && !source_type.any_over_type(db, &|ty| {
                                                        contains_unknown_or_todo(ty)
                                                    }))
                                            {
                                                if let Some(builder) = self
                                                    .context
                                                    .report_lint(&REDUNDANT_CAST, call_expression)
                                                {
                                                    builder.into_diagnostic(format_args!(
                                                        "Value is already of type `{}`",
                                                        casted_type.display(db),
                                                    ));
                                                }
                                            }
                                        }
                                    }
                                    KnownFunction::GetProtocolMembers => {
                                        if let [Some(Type::ClassLiteral(class))] =
                                            overload.parameter_types()
                                        {
                                            if !class.is_protocol(self.db()) {
                                                report_bad_argument_to_get_protocol_members(
                                                    &self.context,
                                                    call_expression,
                                                    *class,
                                                );
                                            }
                                        }
                                    }
                                    KnownFunction::IsInstance | KnownFunction::IsSubclass => {
                                        if let [_, Some(Type::ClassLiteral(class))] =
                                            overload.parameter_types()
                                        {
                                            if let Some(protocol_class) =
                                                class.into_protocol_class(self.db())
                                            {
                                                if !protocol_class.is_runtime_checkable(self.db()) {
                                                    report_runtime_check_against_non_runtime_checkable_protocol(
                                                    &self.context,
                                                    call_expression,
                                                    protocol_class,
                                                    known_function
                                                );
                                                }
                                            }
                                        }
                                    }
                                    _ => {}
                                }
                            }

                            Type::ClassLiteral(class) => {
                                let Some(known_class) = class.known(self.db()) else {
                                    continue;
                                };

                                match known_class {
                                    KnownClass::Super => {
                                        // Handle the case where `super()` is called with no arguments.
                                        // In this case, we need to infer the two arguments:
                                        //   1. The nearest enclosing class
                                        //   2. The first parameter of the current function (typically `self` or `cls`)
                                        match overload.parameter_types() {
                                            [] => {
                                                let scope = self.scope();

                                                let Some(enclosing_class) = nearest_enclosing_class(
                                                    self.db(),
                                                    self.index,
                                                    scope,
                                                    self.module(),
                                                ) else {
                                                    overload.set_return_type(Type::unknown());
                                                    BoundSuperError::UnavailableImplicitArguments
                                                        .report_diagnostic(
                                                            &self.context,
                                                            call_expression.into(),
                                                        );
                                                    continue;
                                                };

                                                let Some(first_param) =
                                                    self.first_param_type_in_scope(scope)
                                                else {
                                                    overload.set_return_type(Type::unknown());
                                                    BoundSuperError::UnavailableImplicitArguments
                                                        .report_diagnostic(
                                                            &self.context,
                                                            call_expression.into(),
                                                        );
                                                    continue;
                                                };

                                                let bound_super = BoundSuperType::build(
                                                    self.db(),
                                                    Type::ClassLiteral(enclosing_class),
                                                    first_param,
                                                )
                                                .unwrap_or_else(|err| {
                                                    err.report_diagnostic(
                                                        &self.context,
                                                        call_expression.into(),
                                                    );
                                                    Type::unknown()
                                                });

                                                overload.set_return_type(bound_super);
                                            }
                                            [Some(pivot_class_type), Some(owner_type)] => {
                                                let bound_super = BoundSuperType::build(
                                                    self.db(),
                                                    *pivot_class_type,
                                                    *owner_type,
                                                )
                                                .unwrap_or_else(|err| {
                                                    err.report_diagnostic(
                                                        &self.context,
                                                        call_expression.into(),
                                                    );
                                                    Type::unknown()
                                                });

                                                overload.set_return_type(bound_super);
                                            }
                                            _ => (),
                                        }
                                    }

                                    KnownClass::TypeVar => {
                                        let assigned_to = (self.index)
                                            .try_expression(call_expression_node)
                                            .and_then(|expr| expr.assigned_to(self.db()));

                                        let Some(target) =
                                            assigned_to.as_ref().and_then(|assigned_to| {
                                                match assigned_to
                                                    .node(self.module())
                                                    .targets
                                                    .as_slice()
                                                {
                                                    [ast::Expr::Name(target)] => Some(target),
                                                    _ => None,
                                                }
                                            })
                                        else {
                                            if let Some(builder) = self.context.report_lint(
                                                &INVALID_LEGACY_TYPE_VARIABLE,
                                                call_expression,
                                            ) {
                                                builder.into_diagnostic(format_args!(
                                                "A legacy `typing.TypeVar` must be immediately assigned to a variable",
                                            ));
                                            }
                                            continue;
                                        };

                                        let [
                                            Some(name_param),
                                            constraints,
                                            bound,
                                            default,
                                            contravariant,
                                            covariant,
                                            _infer_variance,
                                        ] = overload.parameter_types()
                                        else {
                                            continue;
                                        };

                                        let covariant = match covariant {
                                            Some(ty) => ty.bool(self.db()),
                                            None => Truthiness::AlwaysFalse,
                                        };

                                        let contravariant = match contravariant {
                                            Some(ty) => ty.bool(self.db()),
                                            None => Truthiness::AlwaysFalse,
                                        };

                                        let variance = match (contravariant, covariant) {
                                            (Truthiness::Ambiguous, _) => {
                                                if let Some(builder) = self.context.report_lint(
                                                    &INVALID_LEGACY_TYPE_VARIABLE,
                                                    call_expression,
                                                ) {
                                                    builder.into_diagnostic(format_args!(
                                                        "The `contravariant` parameter of \
                                                        a legacy `typing.TypeVar` cannot have \
                                                        an ambiguous value",
                                                    ));
                                                }
                                                continue;
                                            }
                                            (_, Truthiness::Ambiguous) => {
                                                if let Some(builder) = self.context.report_lint(
                                                    &INVALID_LEGACY_TYPE_VARIABLE,
                                                    call_expression,
                                                ) {
                                                    builder.into_diagnostic(format_args!(
                                                        "The `covariant` parameter of \
                                                        a legacy `typing.TypeVar` cannot have \
                                                        an ambiguous value",
                                                    ));
                                                }
                                                continue;
                                            }
                                            (Truthiness::AlwaysTrue, Truthiness::AlwaysTrue) => {
                                                if let Some(builder) = self.context.report_lint(
                                                    &INVALID_LEGACY_TYPE_VARIABLE,
                                                    call_expression,
                                                ) {
                                                    builder.into_diagnostic(format_args!(
                                                        "A legacy `typing.TypeVar` cannot be \
                                                        both covariant and contravariant",
                                                    ));
                                                }
                                                continue;
                                            }
                                            (Truthiness::AlwaysTrue, Truthiness::AlwaysFalse) => {
                                                TypeVarVariance::Contravariant
                                            }
                                            (Truthiness::AlwaysFalse, Truthiness::AlwaysTrue) => {
                                                TypeVarVariance::Covariant
                                            }
                                            (Truthiness::AlwaysFalse, Truthiness::AlwaysFalse) => {
                                                TypeVarVariance::Invariant
                                            }
                                        };

                                        let name_param = name_param
                                            .into_string_literal()
                                            .map(|name| name.value(self.db()));
                                        if name_param
                                            .is_none_or(|name_param| name_param != target.id)
                                        {
                                            if let Some(builder) = self.context.report_lint(
                                                &INVALID_LEGACY_TYPE_VARIABLE,
                                                call_expression,
                                            ) {
                                                builder.into_diagnostic(format_args!(
                                                "The name of a legacy `typing.TypeVar`{} must match \
                                                the name of the variable it is assigned to (`{}`)",
                                                if let Some(name_param) = name_param {
                                                    format!(" (`{name_param}`)")
                                                } else {
                                                    String::new()
                                                },
                                                target.id,
                                            ));
                                            }
                                            continue;
                                        }

                                        let bound_or_constraint = match (bound, constraints) {
                                            (Some(bound), None) => {
                                                Some(TypeVarBoundOrConstraints::UpperBound(*bound))
                                            }

                                            (None, Some(_constraints)) => {
                                                // We don't use UnionType::from_elements or UnionBuilder here,
                                                // because we don't want to simplify the list of constraints like
                                                // we do with the elements of an actual union type.
                                                // TODO: Consider using a new `OneOfType` connective here instead,
                                                // since that more accurately represents the actual semantics of
                                                // typevar constraints.
                                                let elements = UnionType::new(
                                                    self.db(),
                                                    overload
                                                        .arguments_for_parameter(
                                                            &call_argument_types,
                                                            1,
                                                        )
                                                        .map(|(_, ty)| ty)
                                                        .collect::<Box<_>>(),
                                                );
                                                Some(TypeVarBoundOrConstraints::Constraints(
                                                    elements,
                                                ))
                                            }

                                            // TODO: Emit a diagnostic that TypeVar cannot be both bounded and
                                            // constrained
                                            (Some(_), Some(_)) => continue,

                                            (None, None) => None,
                                        };

                                        let containing_assignment =
                                            self.index.expect_single_definition(target);
                                        overload.set_return_type(Type::KnownInstance(
                                            KnownInstanceType::TypeVar(TypeVarInstance::new(
                                                self.db(),
                                                target.id.clone(),
                                                Some(containing_assignment),
                                                bound_or_constraint,
                                                variance,
                                                *default,
                                                TypeVarKind::Legacy,
                                            )),
                                        ));
                                    }

                                    KnownClass::TypeAliasType => {
                                        let assigned_to = (self.index)
                                            .try_expression(call_expression_node)
                                            .and_then(|expr| expr.assigned_to(self.db()));

                                        let containing_assignment =
                                            assigned_to.as_ref().and_then(|assigned_to| {
                                                match assigned_to
                                                    .node(self.module())
                                                    .targets
                                                    .as_slice()
                                                {
                                                    [ast::Expr::Name(target)] => Some(
                                                        self.index.expect_single_definition(target),
                                                    ),
                                                    _ => None,
                                                }
                                            });

                                        let [Some(name), Some(value), ..] =
                                            overload.parameter_types()
                                        else {
                                            continue;
                                        };

                                        if let Some(name) = name.into_string_literal() {
                                            overload.set_return_type(Type::KnownInstance(
                                                KnownInstanceType::TypeAliasType(
                                                    TypeAliasType::Bare(BareTypeAliasType::new(
                                                        self.db(),
                                                        ast::name::Name::new(name.value(self.db())),
                                                        containing_assignment,
                                                        value,
                                                    )),
                                                ),
                                            ));
                                        } else {
                                            if let Some(builder) = self.context.report_lint(
                                                &INVALID_TYPE_ALIAS_TYPE,
                                                call_expression,
                                            ) {
                                                builder.into_diagnostic(format_args!(
                                                    "The name of a `typing.TypeAlias` must be a string literal",
                                                ));
                                            }
                                        }
                                    }

                                    _ => (),
                                }
                            }
                            _ => (),
                        }
                    }
                }

                let db = self.db();
                let scope = self.scope();
                let return_ty = bindings.return_type(db);

                let find_narrowed_place = || match arguments.args.first() {
                    None => {
                        // This branch looks extraneous, especially in the face of `missing-arguments`.
                        // However, that lint won't be able to catch this:
                        //
                        // ```python
                        // def f(v: object = object()) -> TypeIs[int]: ...
                        //
                        // if f(): ...
                        // ```
                        //
                        // TODO: Will this report things that is actually fine?
                        if let Some(builder) = self
                            .context
                            .report_lint(&INVALID_TYPE_GUARD_CALL, arguments)
                        {
                            builder.into_diagnostic("Type guard call does not have a target");
                        }
                        None
                    }
                    Some(expr) => match PlaceExpr::try_from(expr) {
                        Ok(place_expr) => place_table(db, scope).place_id_by_expr(&place_expr),
                        Err(()) => None,
                    },
                };

                match return_ty {
                    // TODO: TypeGuard
                    Type::TypeIs(type_is) => match find_narrowed_place() {
                        Some(place) => type_is.bind(db, scope, place),
                        None => return_ty,
                    },
                    _ => return_ty,
                }
            }

            Err(CallError(_, bindings)) => {
                bindings.report_diagnostics(&self.context, call_expression.into());
                bindings.return_type(self.db())
            }
        }
    }

    fn infer_starred_expression(&mut self, starred: &ast::ExprStarred) -> Type<'db> {
        let ast::ExprStarred {
            range: _,
            node_index: _,
            value,
            ctx: _,
        } = starred;

        let iterable_type = self.infer_expression(value);
        iterable_type.try_iterate(self.db()).unwrap_or_else(|err| {
            err.report_diagnostic(&self.context, iterable_type, value.as_ref().into());
            err.fallback_element_type(self.db())
        });

        // TODO
        todo_type!("starred expression")
    }

    fn infer_yield_expression(&mut self, yield_expression: &ast::ExprYield) -> Type<'db> {
        let ast::ExprYield {
            range: _,
            node_index: _,
            value,
        } = yield_expression;
        self.infer_optional_expression(value.as_deref());
        todo_type!("yield expressions")
    }

    fn infer_yield_from_expression(&mut self, yield_from: &ast::ExprYieldFrom) -> Type<'db> {
        let ast::ExprYieldFrom {
            range: _,
            node_index: _,
            value,
        } = yield_from;

        let iterable_type = self.infer_expression(value);
        iterable_type.try_iterate(self.db()).unwrap_or_else(|err| {
            err.report_diagnostic(&self.context, iterable_type, value.as_ref().into());
            err.fallback_element_type(self.db())
        });

        // TODO get type from `ReturnType` of generator
        todo_type!("Generic `typing.Generator` type")
    }

    fn infer_await_expression(&mut self, await_expression: &ast::ExprAwait) -> Type<'db> {
        let ast::ExprAwait {
            range: _,
            node_index: _,
            value,
        } = await_expression;
        self.infer_expression(value);
        todo_type!("generic `typing.Awaitable` type")
    }

    // Perform narrowing with applicable constraints between the current scope and the enclosing scope.
    fn narrow_place_with_applicable_constraints(
        &self,
        expr: &PlaceExpr,
        mut ty: Type<'db>,
        constraint_keys: &[(FileScopeId, ConstraintKey)],
    ) -> Type<'db> {
        let db = self.db();
        for (enclosing_scope_file_id, constraint_key) in constraint_keys {
            let use_def = self.index.use_def_map(*enclosing_scope_file_id);
            let place_table = self.index.place_table(*enclosing_scope_file_id);
            let place = place_table.place_id_by_expr(expr).unwrap();

            match use_def.applicable_constraints(
                *constraint_key,
                *enclosing_scope_file_id,
                expr,
                self.index,
            ) {
                ApplicableConstraints::UnboundBinding(constraint) => {
                    ty = constraint.narrow(db, ty, place);
                }
                // Performs narrowing based on constrained bindings.
                // This handling must be performed even if narrowing is attempted and failed using `infer_place_load`.
                // The result of `infer_place_load` can be applied as is only when its boundness is `Bound`.
                // For example, this handling is required in the following case:
                // ```python
                // class C:
                //     x: int | None = None
                // c = C()
                // # c.x: int | None = <unbound>
                // if c.x is None:
                //     c.x = 1
                // # else: c.x: int = <unbound>
                // # `c.x` is not definitely bound here
                // reveal_type(c.x)  # revealed: int
                // ```
                ApplicableConstraints::ConstrainedBindings(bindings) => {
                    let reachability_constraints = bindings.reachability_constraints;
                    let predicates = bindings.predicates;
                    let mut union = UnionBuilder::new(db);
                    for binding in bindings {
                        let static_reachability = reachability_constraints.evaluate(
                            db,
                            predicates,
                            binding.reachability_constraint,
                        );
                        if static_reachability.is_always_false() {
                            continue;
                        }
                        match binding.binding {
                            DefinitionState::Defined(definition) => {
                                let binding_ty = binding_type(db, definition);
                                union = union.add(
                                    binding.narrowing_constraint.narrow(db, binding_ty, place),
                                );
                            }
                            DefinitionState::Undefined | DefinitionState::Deleted => {
                                union =
                                    union.add(binding.narrowing_constraint.narrow(db, ty, place));
                            }
                        }
                    }
                    // If there are no visible bindings, the union becomes `Never`.
                    // Since an unbound binding is recorded even for an undefined place,
                    // this can only happen if the code is unreachable
                    // and therefore it is correct to set the result to `Never`.
                    let union = union.build();
                    if union.is_assignable_to(db, ty) {
                        ty = union;
                    }
                }
            }
        }
        ty
    }

    fn infer_name_load(&mut self, name_node: &ast::ExprName) -> Type<'db> {
        let ast::ExprName {
            range: _,
            node_index: _,
            id: symbol_name,
            ctx: _,
        } = name_node;
        let Ok(expr) = PlaceExpr::try_from(symbol_name);
        let db = self.db();

        let (resolved, constraint_keys) =
            self.infer_place_load(&expr, ast::ExprRef::Name(name_node));
        resolved
            // Not found in the module's explicitly declared global symbols?
            // Check the "implicit globals" such as `__doc__`, `__file__`, `__name__`, etc.
            // These are looked up as attributes on `types.ModuleType`.
            .or_fall_back_to(db, || {
                module_type_implicit_global_symbol(db, symbol_name).map_type(|ty| {
                    self.narrow_place_with_applicable_constraints(&expr, ty, &constraint_keys)
                })
            })
            // Not found in globals? Fallback to builtins
            // (without infinite recursion if we're already in builtins.)
            .or_fall_back_to(db, || {
                if Some(self.scope()) == builtins_module_scope(db) {
                    Place::Unbound.into()
                } else {
                    builtins_symbol(db, symbol_name)
                }
            })
            // Still not found? It might be `reveal_type`...
            .or_fall_back_to(db, || {
                if symbol_name == "reveal_type" {
                    if let Some(builder) = self.context.report_lint(&UNDEFINED_REVEAL, name_node) {
                        let mut diag =
                            builder.into_diagnostic("`reveal_type` used without importing it");
                        diag.info(
                            "This is allowed for debugging convenience but will fail at runtime",
                        );
                    }
                    typing_extensions_symbol(db, symbol_name)
                } else {
                    Place::Unbound.into()
                }
            })
            .unwrap_with_diagnostic(|lookup_error| match lookup_error {
                LookupError::Unbound(qualifiers) => {
                    self.report_unresolved_reference(name_node);
                    TypeAndQualifiers::new(Type::unknown(), qualifiers)
                }
                LookupError::PossiblyUnbound(type_when_bound) => {
                    if self.is_reachable(name_node) {
                        report_possibly_unresolved_reference(&self.context, name_node);
                    }
                    type_when_bound
                }
            })
            .inner_type()
    }

    fn infer_local_place_load(
        &self,
        expr: &PlaceExpr,
        expr_ref: ast::ExprRef,
    ) -> (Place<'db>, Option<ScopedUseId>) {
        let db = self.db();
        let scope = self.scope();
        let file_scope_id = scope.file_scope_id(db);
        let place_table = self.index.place_table(file_scope_id);
        let use_def = self.index.use_def_map(file_scope_id);

        // If we're inferring types of deferred expressions, always treat them as public symbols
        if self.is_deferred() {
            let place = if let Some(place_id) = place_table.place_id_by_expr(expr) {
                place_from_bindings(db, use_def.public_bindings(place_id))
            } else {
                assert!(
                    self.deferred_state.in_string_annotation(),
                    "Expected the place table to create a place for every valid PlaceExpr node"
                );
                Place::Unbound
            };
            (place, None)
        } else {
            let use_id = expr_ref.scoped_use_id(db, scope);
            let place = place_from_bindings(db, use_def.bindings_at_use(use_id));
            (place, Some(use_id))
        }
    }

    /// Infer the type of a place expression from definitions, assuming a load context.
    /// This method also returns the [`ConstraintKey`]s for each scope associated with `expr`,
    /// which is used to narrow by condition rather than by assignment.
    fn infer_place_load(
        &self,
        expr: &PlaceExpr,
        expr_ref: ast::ExprRef,
    ) -> (PlaceAndQualifiers<'db>, Vec<(FileScopeId, ConstraintKey)>) {
        let db = self.db();
        let scope = self.scope();
        let file_scope_id = scope.file_scope_id(db);
        let place_table = self.index.place_table(file_scope_id);

        let mut constraint_keys = vec![];
        let (local_scope_place, use_id) = self.infer_local_place_load(expr, expr_ref);
        if let Some(use_id) = use_id {
            constraint_keys.push((file_scope_id, ConstraintKey::UseId(use_id)));
        }

        let place = PlaceAndQualifiers::from(local_scope_place).or_fall_back_to(db, || {
            let has_bindings_in_this_scope = match place_table.place_by_expr(expr) {
                Some(place_expr) => place_expr.is_bound(),
                None => {
                    assert!(
                        self.deferred_state.in_string_annotation(),
                        "Expected the place table to create a place for every Name node"
                    );
                    false
                }
            };

            let current_file = self.file();

            if let Some(name) = expr.as_name() {
                let skip_non_global_scopes = place_table
                    .place_id_by_name(name)
                    .is_some_and(|symbol_id| self.skip_non_global_scopes(file_scope_id, symbol_id));

                if skip_non_global_scopes {
                    return global_symbol(self.db(), self.file(), name);
                }
            }

            // If it's a function-like scope and there is one or more binding in this scope (but
            // none of those bindings are visible from where we are in the control flow), we cannot
            // fallback to any bindings in enclosing scopes. As such, we can immediately short-circuit
            // here and return `Place::Unbound`.
            //
            // This is because Python is very strict in its categorisation of whether a variable is
            // a local variable or not in function-like scopes. If a variable has any bindings in a
            // function-like scope, it is considered a local variable; it never references another
            // scope. (At runtime, it would use the `LOAD_FAST` opcode.)
            if has_bindings_in_this_scope && scope.is_function_like(db) {
                return Place::Unbound.into();
            }

            for root_expr in place_table.root_place_exprs(expr) {
                let mut expr_ref = expr_ref;
                for _ in 0..(expr.sub_segments().len() - root_expr.expr.sub_segments().len()) {
                    match expr_ref {
                        ast::ExprRef::Attribute(attribute) => {
                            expr_ref = ast::ExprRef::from(&attribute.value);
                        }
                        ast::ExprRef::Subscript(subscript) => {
                            expr_ref = ast::ExprRef::from(&subscript.value);
                        }
                        _ => unreachable!(),
                    }
                }
                let (parent_place, _use_id) =
                    self.infer_local_place_load(&root_expr.expr, expr_ref);
                if let Place::Type(_, _) = parent_place {
                    return Place::Unbound.into();
                }
            }

            // Walk up parent scopes looking for a possible enclosing scope that may have a
            // definition of this name visible to us (would be `LOAD_DEREF` at runtime.)
            // Note that we skip the scope containing the use that we are resolving, since we
            // already looked for the place there up above.
            for (enclosing_scope_file_id, _) in self.index.ancestor_scopes(file_scope_id).skip(1) {
                // Class scopes are not visible to nested scopes, and we need to handle global
                // scope differently (because an unbound name there falls back to builtins), so
                // check only function-like scopes.
                // There is one exception to this rule: type parameter scopes can see
                // names defined in an immediately-enclosing class scope.
                let enclosing_scope_id = enclosing_scope_file_id.to_scope_id(db, current_file);

                let is_immediately_enclosing_scope = scope.is_type_parameter(db)
                    && scope
                        .scope(db)
                        .parent()
                        .is_some_and(|parent| parent == enclosing_scope_file_id);

                // If the reference is in a nested eager scope, we need to look for the place at
                // the point where the previous enclosing scope was defined, instead of at the end
                // of the scope. (Note that the semantic index builder takes care of only
                // registering eager bindings for nested scopes that are actually eager, and for
                // enclosing scopes that actually contain bindings that we should use when
                // resolving the reference.)
                if !self.is_deferred() {
                    match self
                        .index
                        .eager_snapshot(enclosing_scope_file_id, expr, file_scope_id)
                    {
                        EagerSnapshotResult::FoundConstraint(constraint) => {
                            constraint_keys.push((
                                enclosing_scope_file_id,
                                ConstraintKey::NarrowingConstraint(constraint),
                            ));
                        }
                        EagerSnapshotResult::FoundBindings(bindings) => {
                            if expr.is_name()
                                && !enclosing_scope_id.is_function_like(db)
                                && !is_immediately_enclosing_scope
                            {
                                continue;
                            }
                            let place = place_from_bindings(db, bindings).map_type(|ty| {
                                self.narrow_place_with_applicable_constraints(
                                    expr,
                                    ty,
                                    &constraint_keys,
                                )
                            });
                            constraint_keys.push((
                                enclosing_scope_file_id,
                                ConstraintKey::EagerNestedScope(file_scope_id),
                            ));
                            return place.into();
                        }
                        // There are no visible bindings / constraint here.
                        // Don't fall back to non-eager place resolution.
                        EagerSnapshotResult::NotFound => {
                            let enclosing_place_table =
                                self.index.place_table(enclosing_scope_file_id);
                            for enclosing_root_place in enclosing_place_table.root_place_exprs(expr)
                            {
                                if enclosing_root_place.is_bound() {
                                    if let Place::Type(_, _) =
                                        place(db, enclosing_scope_id, &enclosing_root_place.expr)
                                            .place
                                    {
                                        return Place::Unbound.into();
                                    }
                                }
                            }
                            continue;
                        }
                        EagerSnapshotResult::NoLongerInEagerContext => {}
                    }
                }

                if !enclosing_scope_id.is_function_like(db) && !is_immediately_enclosing_scope {
                    continue;
                }

                let enclosing_place_table = self.index.place_table(enclosing_scope_file_id);
                let Some(enclosing_place) = enclosing_place_table.place_by_expr(expr) else {
                    continue;
                };
                if enclosing_place.is_bound() {
                    // We can return early here, because the nearest function-like scope that
                    // defines a name must be the only source for the nonlocal reference (at
                    // runtime, it is the scope that creates the cell for our closure.) If the name
                    // isn't bound in that scope, we should get an unbound name, not continue
                    // falling back to other scopes / globals / builtins.
                    return place(db, enclosing_scope_id, expr).map_type(|ty| {
                        self.narrow_place_with_applicable_constraints(expr, ty, &constraint_keys)
                    });
                }
            }

            PlaceAndQualifiers::from(Place::Unbound)
                // No nonlocal binding? Check the module's explicit globals.
                // Avoid infinite recursion if `self.scope` already is the module's global scope.
                .or_fall_back_to(db, || {
                    if file_scope_id.is_global() {
                        return Place::Unbound.into();
                    }

                    if !self.is_deferred() {
                        match self
                            .index
                            .eager_snapshot(FileScopeId::global(), expr, file_scope_id)
                        {
                            EagerSnapshotResult::FoundConstraint(constraint) => {
                                constraint_keys.push((
                                    FileScopeId::global(),
                                    ConstraintKey::NarrowingConstraint(constraint),
                                ));
                            }
                            EagerSnapshotResult::FoundBindings(bindings) => {
                                let place = place_from_bindings(db, bindings).map_type(|ty| {
                                    self.narrow_place_with_applicable_constraints(
                                        expr,
                                        ty,
                                        &constraint_keys,
                                    )
                                });
                                constraint_keys.push((
                                    FileScopeId::global(),
                                    ConstraintKey::EagerNestedScope(file_scope_id),
                                ));
                                return place.into();
                            }
                            // There are no visible bindings / constraint here.
                            EagerSnapshotResult::NotFound => {
                                return Place::Unbound.into();
                            }
                            EagerSnapshotResult::NoLongerInEagerContext => {}
                        }
                    }

                    let Some(name) = expr.as_name() else {
                        return Place::Unbound.into();
                    };

                    explicit_global_symbol(db, self.file(), name).map_type(|ty| {
                        self.narrow_place_with_applicable_constraints(expr, ty, &constraint_keys)
                    })
                })
        });

        (place, constraint_keys)
    }

    pub(super) fn report_unresolved_reference(&self, expr_name_node: &ast::ExprName) {
        if !self.is_reachable(expr_name_node) {
            return;
        }

        let Some(builder) = self
            .context
            .report_lint(&UNRESOLVED_REFERENCE, expr_name_node)
        else {
            return;
        };

        let ast::ExprName { id, .. } = expr_name_node;
        let mut diagnostic =
            builder.into_diagnostic(format_args!("Name `{id}` used when not defined"));

        if let Some(version_added_to_builtins) = version_builtin_was_added(id) {
            diagnostic.info(format_args!(
                "`{id}` was added as a builtin in Python 3.{version_added_to_builtins}"
            ));
            add_inferred_python_version_hint_to_diagnostic(
                self.db(),
                &mut diagnostic,
                "resolving types",
            );
        }

        let attribute_exists = self
            .class_context_of_current_method()
            .and_then(|class| {
                Type::instance(self.db(), class.default_specialization(self.db()))
                    .member(self.db(), id)
                    .place
                    .ignore_possibly_unbound()
            })
            .is_some();

        if attribute_exists {
            diagnostic.info(format_args!(
                "An attribute `{id}` is available: consider using `self.{id}`"
            ));
        }
    }

    fn infer_name_expression(&mut self, name: &ast::ExprName) -> Type<'db> {
        match name.ctx {
            ExprContext::Load => self.infer_name_load(name),
            ExprContext::Store => Type::Never,
            ExprContext::Del => {
                self.infer_name_load(name);
                Type::Never
            }
            ExprContext::Invalid => Type::unknown(),
        }
    }

    fn narrow_expr_with_applicable_constraints<'r>(
        &self,
        target: impl Into<ast::ExprRef<'r>>,
        target_ty: Type<'db>,
        constraint_keys: &[(FileScopeId, ConstraintKey)],
    ) -> Type<'db> {
        let target = target.into();

        if let Ok(place_expr) = PlaceExpr::try_from(target) {
            self.narrow_place_with_applicable_constraints(&place_expr, target_ty, constraint_keys)
        } else {
            target_ty
        }
    }

    /// Infer the type of a [`ast::ExprAttribute`] expression, assuming a load context.
    fn infer_attribute_load(&mut self, attribute: &ast::ExprAttribute) -> Type<'db> {
        let ast::ExprAttribute {
            value,
            attr,
            range: _,
            node_index: _,
            ctx: _,
        } = attribute;

        let value_type = self.infer_maybe_standalone_expression(value);
        let db = self.db();
        let mut constraint_keys = vec![];

        let mut assigned_type = None;
        if let Ok(place_expr) = PlaceExpr::try_from(attribute) {
            let (resolved, keys) =
                self.infer_place_load(&place_expr, ast::ExprRef::Attribute(attribute));
            constraint_keys.extend(keys);
            if let Place::Type(ty, Boundness::Bound) = resolved.place {
                assigned_type = Some(ty);
            }
        }

        let resolved_type = value_type
            .member(db, &attr.id)
            .map_type(|ty| self.narrow_expr_with_applicable_constraints(attribute, ty, &constraint_keys))
            .unwrap_with_diagnostic(|lookup_error| match lookup_error {
                LookupError::Unbound(_) => {
                    let report_unresolved_attribute = self.is_reachable(attribute);

                    if report_unresolved_attribute {
                        let bound_on_instance = match value_type {
                            Type::ClassLiteral(class) => {
                                !class.instance_member(db, None, attr).place.is_unbound()
                            }
                            Type::SubclassOf(subclass_of @ SubclassOfType { .. }) => {
                                match subclass_of.subclass_of() {
                                    SubclassOfInner::Class(class) => {
                                        !class.instance_member(db, attr).place.is_unbound()
                                    }
                                    SubclassOfInner::Dynamic(_) => unreachable!(
                                        "Attribute lookup on a dynamic `SubclassOf` type should always return a bound symbol"
                                    ),
                                }
                            }
                            _ => false,
                        };

                        if let Some(builder) = self
                            .context
                            .report_lint(&UNRESOLVED_ATTRIBUTE, attribute)
                        {
                        if bound_on_instance {
                            builder.into_diagnostic(
                                format_args!(
                                    "Attribute `{}` can only be accessed on instances, \
                                     not on the class object `{}` itself.",
                                    attr.id,
                                    value_type.display(db)
                                ),
                            );
                        } else {
                            builder.into_diagnostic(
                                format_args!(
                                    "Type `{}` has no attribute `{}`",
                                    value_type.display(db),
                                    attr.id
                                ),
                            );
                        }
                        }
                    }

                    Type::unknown().into()
                }
                LookupError::PossiblyUnbound(type_when_bound) => {
                    report_possibly_unbound_attribute(
                        &self.context,
                        attribute,
                        &attr.id,
                        value_type,
                    );

                    type_when_bound
                }
            })
            .inner_type();
        // Even if we can obtain the attribute type based on the assignments, we still perform default type inference
        // (to report errors).
        assigned_type.unwrap_or(resolved_type)
    }

    fn infer_attribute_expression(&mut self, attribute: &ast::ExprAttribute) -> Type<'db> {
        let ast::ExprAttribute {
            value,
            attr: _,
            range: _,
            node_index: _,
            ctx,
        } = attribute;

        match ctx {
            ExprContext::Load => self.infer_attribute_load(attribute),
            ExprContext::Store => {
                self.infer_expression(value);
                Type::Never
            }
            ExprContext::Del => {
                self.infer_attribute_load(attribute);
                Type::Never
            }
            ExprContext::Invalid => {
                self.infer_expression(value);
                Type::unknown()
            }
        }
    }

    fn infer_unary_expression(&mut self, unary: &ast::ExprUnaryOp) -> Type<'db> {
        let ast::ExprUnaryOp {
            range: _,
            node_index: _,
            op,
            operand,
        } = unary;

        let operand_type = self.infer_expression(operand);

        match (op, operand_type) {
            (_, Type::Dynamic(_)) => operand_type,
            (_, Type::Never) => Type::Never,

            (ast::UnaryOp::UAdd, Type::IntLiteral(value)) => Type::IntLiteral(value),
            (ast::UnaryOp::USub, Type::IntLiteral(value)) => Type::IntLiteral(-value),
            (ast::UnaryOp::Invert, Type::IntLiteral(value)) => Type::IntLiteral(!value),

            (ast::UnaryOp::UAdd, Type::BooleanLiteral(bool)) => Type::IntLiteral(i64::from(bool)),
            (ast::UnaryOp::USub, Type::BooleanLiteral(bool)) => Type::IntLiteral(-i64::from(bool)),
            (ast::UnaryOp::Invert, Type::BooleanLiteral(bool)) => {
                Type::IntLiteral(!i64::from(bool))
            }

            (ast::UnaryOp::Not, ty) => ty
                .try_bool(self.db())
                .unwrap_or_else(|err| {
                    err.report_diagnostic(&self.context, unary);
                    err.fallback_truthiness()
                })
                .negate()
                .into_type(self.db()),
            (
                op @ (ast::UnaryOp::UAdd | ast::UnaryOp::USub | ast::UnaryOp::Invert),
                Type::FunctionLiteral(_)
                | Type::Callable(..)
                | Type::WrapperDescriptor(_)
                | Type::MethodWrapper(_)
                | Type::DataclassDecorator(_)
                | Type::DataclassTransformer(_)
                | Type::BoundMethod(_)
                | Type::ModuleLiteral(_)
                | Type::ClassLiteral(_)
                | Type::GenericAlias(_)
                | Type::SubclassOf(_)
                | Type::NominalInstance(_)
                | Type::ProtocolInstance(_)
                | Type::SpecialForm(_)
                | Type::KnownInstance(_)
                | Type::PropertyInstance(_)
                | Type::Union(_)
                | Type::Intersection(_)
                | Type::AlwaysTruthy
                | Type::AlwaysFalsy
                | Type::StringLiteral(_)
                | Type::LiteralString
                | Type::BytesLiteral(_)
                | Type::Tuple(_)
                | Type::BoundSuper(_)
                | Type::TypeVar(_)
                | Type::TypeIs(_),
            ) => {
                let unary_dunder_method = match op {
                    ast::UnaryOp::Invert => "__invert__",
                    ast::UnaryOp::UAdd => "__pos__",
                    ast::UnaryOp::USub => "__neg__",
                    ast::UnaryOp::Not => {
                        unreachable!("Not operator is handled in its own case");
                    }
                };

                match operand_type.try_call_dunder(
                    self.db(),
                    unary_dunder_method,
                    CallArgumentTypes::none(),
                ) {
                    Ok(outcome) => outcome.return_type(self.db()),
                    Err(e) => {
                        if let Some(builder) =
                            self.context.report_lint(&UNSUPPORTED_OPERATOR, unary)
                        {
                            builder.into_diagnostic(format_args!(
                                "Unary operator `{op}` is unsupported for type `{}`",
                                operand_type.display(self.db()),
                            ));
                        }
                        e.fallback_return_type(self.db())
                    }
                }
            }
        }
    }

    fn infer_binary_expression(&mut self, binary: &ast::ExprBinOp) -> Type<'db> {
        let ast::ExprBinOp {
            left,
            op,
            right,
            range: _,
            node_index: _,
        } = binary;

        let left_ty = self.infer_expression(left);
        let right_ty = self.infer_expression(right);

        self.infer_binary_expression_type(binary.into(), false, left_ty, right_ty, *op)
            .unwrap_or_else(|| {
                let db = self.db();

                if let Some(builder) = self.context.report_lint(&UNSUPPORTED_OPERATOR, binary) {
                    let mut diag = builder.into_diagnostic(format_args!(
                        "Operator `{op}` is unsupported between objects of type `{}` and `{}`",
                        left_ty.display(db),
                        right_ty.display(db)
                    ));

                    if op == &ast::Operator::BitOr
                        && (left_ty.is_subtype_of(db, KnownClass::Type.to_instance(db))
                            || right_ty.is_subtype_of(db, KnownClass::Type.to_instance(db)))
                        && Program::get(db).python_version(db) < PythonVersion::PY310
                    {
                        diag.info(
                            "Note that `X | Y` PEP 604 union syntax is only available in Python 3.10 and later",
                        );
                        add_inferred_python_version_hint_to_diagnostic(db, &mut diag, "resolving types");
                    }
                }
                Type::unknown()
            })
    }

    fn infer_binary_expression_type(
        &mut self,
        node: AnyNodeRef<'_>,
        mut emitted_division_by_zero_diagnostic: bool,
        left_ty: Type<'db>,
        right_ty: Type<'db>,
        op: ast::Operator,
    ) -> Option<Type<'db>> {
        // Check for division by zero; this doesn't change the inferred type for the expression, but
        // may emit a diagnostic
        if !emitted_division_by_zero_diagnostic
            && matches!(
                (op, right_ty),
                (
                    ast::Operator::Div | ast::Operator::FloorDiv | ast::Operator::Mod,
                    Type::IntLiteral(0) | Type::BooleanLiteral(false)
                )
            )
        {
            emitted_division_by_zero_diagnostic = self.check_division_by_zero(node, op, left_ty);
        }

        match (left_ty, right_ty, op) {
            (Type::Union(lhs_union), rhs, _) => {
                let mut union = UnionBuilder::new(self.db());
                for lhs in lhs_union.elements(self.db()) {
                    let result = self.infer_binary_expression_type(
                        node,
                        emitted_division_by_zero_diagnostic,
                        *lhs,
                        rhs,
                        op,
                    )?;
                    union = union.add(result);
                }
                Some(union.build())
            }
            (lhs, Type::Union(rhs_union), _) => {
                let mut union = UnionBuilder::new(self.db());
                for rhs in rhs_union.elements(self.db()) {
                    let result = self.infer_binary_expression_type(
                        node,
                        emitted_division_by_zero_diagnostic,
                        lhs,
                        *rhs,
                        op,
                    )?;
                    union = union.add(result);
                }
                Some(union.build())
            }

            // Non-todo Anys take precedence over Todos (as if we fix this `Todo` in the future,
            // the result would then become Any or Unknown, respectively).
            (any @ Type::Dynamic(DynamicType::Any), _, _)
            | (_, any @ Type::Dynamic(DynamicType::Any), _) => Some(any),
            (unknown @ Type::Dynamic(DynamicType::Unknown), _, _)
            | (_, unknown @ Type::Dynamic(DynamicType::Unknown), _) => Some(unknown),
            (
                todo @ Type::Dynamic(DynamicType::Todo(_) | DynamicType::TodoPEP695ParamSpec),
                _,
                _,
            )
            | (
                _,
                todo @ Type::Dynamic(DynamicType::Todo(_) | DynamicType::TodoPEP695ParamSpec),
                _,
            ) => Some(todo),
            (Type::Never, _, _) | (_, Type::Never, _) => Some(Type::Never),

            (Type::IntLiteral(n), Type::IntLiteral(m), ast::Operator::Add) => Some(
                n.checked_add(m)
                    .map(Type::IntLiteral)
                    .unwrap_or_else(|| KnownClass::Int.to_instance(self.db())),
            ),

            (Type::IntLiteral(n), Type::IntLiteral(m), ast::Operator::Sub) => Some(
                n.checked_sub(m)
                    .map(Type::IntLiteral)
                    .unwrap_or_else(|| KnownClass::Int.to_instance(self.db())),
            ),

            (Type::IntLiteral(n), Type::IntLiteral(m), ast::Operator::Mult) => Some(
                n.checked_mul(m)
                    .map(Type::IntLiteral)
                    .unwrap_or_else(|| KnownClass::Int.to_instance(self.db())),
            ),

            (Type::IntLiteral(_), Type::IntLiteral(_), ast::Operator::Div) => {
                Some(KnownClass::Float.to_instance(self.db()))
            }

            (Type::IntLiteral(n), Type::IntLiteral(m), ast::Operator::FloorDiv) => Some({
                let mut q = n.checked_div(m);
                let r = n.checked_rem(m);
                // Division works differently in Python than in Rust. If the result is negative and
                // there is a remainder, the division rounds down (instead of towards zero):
                if n.is_negative() != m.is_negative() && r.unwrap_or(0) != 0 {
                    q = q.map(|q| q - 1);
                }
                q.map(Type::IntLiteral)
                    .unwrap_or_else(|| KnownClass::Int.to_instance(self.db()))
            }),

            (Type::IntLiteral(n), Type::IntLiteral(m), ast::Operator::Mod) => Some({
                let mut r = n.checked_rem(m);
                // Division works differently in Python than in Rust. If the result is negative and
                // there is a remainder, the division rounds down (instead of towards zero). Adjust
                // the remainder to compensate so that q * m + r == n:
                if n.is_negative() != m.is_negative() && r.unwrap_or(0) != 0 {
                    r = r.map(|x| x + m);
                }
                r.map(Type::IntLiteral)
                    .unwrap_or_else(|| KnownClass::Int.to_instance(self.db()))
            }),

            (Type::IntLiteral(n), Type::IntLiteral(m), ast::Operator::Pow) => Some({
                if m < 0 {
                    KnownClass::Float.to_instance(self.db())
                } else {
                    u32::try_from(m)
                        .ok()
                        .and_then(|m| n.checked_pow(m))
                        .map(Type::IntLiteral)
                        .unwrap_or_else(|| KnownClass::Int.to_instance(self.db()))
                }
            }),

            (Type::IntLiteral(n), Type::IntLiteral(m), ast::Operator::BitOr) => {
                Some(Type::IntLiteral(n | m))
            }

            (Type::IntLiteral(n), Type::IntLiteral(m), ast::Operator::BitAnd) => {
                Some(Type::IntLiteral(n & m))
            }

            (Type::IntLiteral(n), Type::IntLiteral(m), ast::Operator::BitXor) => {
                Some(Type::IntLiteral(n ^ m))
            }

            (Type::BytesLiteral(lhs), Type::BytesLiteral(rhs), ast::Operator::Add) => {
                let bytes = [lhs.value(self.db()), rhs.value(self.db())].concat();
                Some(Type::bytes_literal(self.db(), &bytes))
            }

            (Type::StringLiteral(lhs), Type::StringLiteral(rhs), ast::Operator::Add) => {
                let lhs_value = lhs.value(self.db()).to_string();
                let rhs_value = rhs.value(self.db());
                let ty = if lhs_value.len() + rhs_value.len() <= Self::MAX_STRING_LITERAL_SIZE {
                    Type::string_literal(self.db(), &(lhs_value + rhs_value))
                } else {
                    Type::LiteralString
                };
                Some(ty)
            }

            (
                Type::StringLiteral(_) | Type::LiteralString,
                Type::StringLiteral(_) | Type::LiteralString,
                ast::Operator::Add,
            ) => Some(Type::LiteralString),

            (Type::StringLiteral(s), Type::IntLiteral(n), ast::Operator::Mult)
            | (Type::IntLiteral(n), Type::StringLiteral(s), ast::Operator::Mult) => {
                let ty = if n < 1 {
                    Type::string_literal(self.db(), "")
                } else if let Ok(n) = usize::try_from(n) {
                    if n.checked_mul(s.value(self.db()).len())
                        .is_some_and(|new_length| new_length <= Self::MAX_STRING_LITERAL_SIZE)
                    {
                        let new_literal = s.value(self.db()).repeat(n);
                        Type::string_literal(self.db(), &new_literal)
                    } else {
                        Type::LiteralString
                    }
                } else {
                    Type::LiteralString
                };
                Some(ty)
            }

            (Type::LiteralString, Type::IntLiteral(n), ast::Operator::Mult)
            | (Type::IntLiteral(n), Type::LiteralString, ast::Operator::Mult) => {
                let ty = if n < 1 {
                    Type::string_literal(self.db(), "")
                } else {
                    Type::LiteralString
                };
                Some(ty)
            }

            (Type::BooleanLiteral(b1), Type::BooleanLiteral(b2), ast::Operator::BitOr) => {
                Some(Type::BooleanLiteral(b1 | b2))
            }

            (Type::BooleanLiteral(b1), Type::BooleanLiteral(b2), ast::Operator::BitAnd) => {
                Some(Type::BooleanLiteral(b1 & b2))
            }

            (Type::BooleanLiteral(b1), Type::BooleanLiteral(b2), ast::Operator::BitXor) => {
                Some(Type::BooleanLiteral(b1 ^ b2))
            }

            (Type::BooleanLiteral(b1), Type::BooleanLiteral(_) | Type::IntLiteral(_), op) => self
                .infer_binary_expression_type(
                    node,
                    emitted_division_by_zero_diagnostic,
                    Type::IntLiteral(i64::from(b1)),
                    right_ty,
                    op,
                ),
            (Type::IntLiteral(_), Type::BooleanLiteral(b2), op) => self
                .infer_binary_expression_type(
                    node,
                    emitted_division_by_zero_diagnostic,
                    left_ty,
                    Type::IntLiteral(i64::from(b2)),
                    op,
                ),

            (Type::Tuple(lhs), Type::Tuple(rhs), ast::Operator::Add) => Some(Type::tuple(
                self.db(),
                TupleType::new(
                    self.db(),
                    lhs.tuple(self.db()).concat(self.db(), rhs.tuple(self.db())),
                ),
            )),

            // We've handled all of the special cases that we support for literals, so we need to
            // fall back on looking for dunder methods on one of the operand types.
            (
                Type::FunctionLiteral(_)
                | Type::BooleanLiteral(_)
                | Type::Callable(..)
                | Type::BoundMethod(_)
                | Type::WrapperDescriptor(_)
                | Type::MethodWrapper(_)
                | Type::DataclassDecorator(_)
                | Type::DataclassTransformer(_)
                | Type::ModuleLiteral(_)
                | Type::ClassLiteral(_)
                | Type::GenericAlias(_)
                | Type::SubclassOf(_)
                | Type::NominalInstance(_)
                | Type::ProtocolInstance(_)
                | Type::SpecialForm(_)
                | Type::KnownInstance(_)
                | Type::PropertyInstance(_)
                | Type::Intersection(_)
                | Type::AlwaysTruthy
                | Type::AlwaysFalsy
                | Type::IntLiteral(_)
                | Type::StringLiteral(_)
                | Type::LiteralString
                | Type::BytesLiteral(_)
                | Type::Tuple(_)
                | Type::BoundSuper(_)
                | Type::TypeVar(_)
                | Type::TypeIs(_),
                Type::FunctionLiteral(_)
                | Type::BooleanLiteral(_)
                | Type::Callable(..)
                | Type::BoundMethod(_)
                | Type::WrapperDescriptor(_)
                | Type::MethodWrapper(_)
                | Type::DataclassDecorator(_)
                | Type::DataclassTransformer(_)
                | Type::ModuleLiteral(_)
                | Type::ClassLiteral(_)
                | Type::GenericAlias(_)
                | Type::SubclassOf(_)
                | Type::NominalInstance(_)
                | Type::ProtocolInstance(_)
                | Type::SpecialForm(_)
                | Type::KnownInstance(_)
                | Type::PropertyInstance(_)
                | Type::Intersection(_)
                | Type::AlwaysTruthy
                | Type::AlwaysFalsy
                | Type::IntLiteral(_)
                | Type::StringLiteral(_)
                | Type::LiteralString
                | Type::BytesLiteral(_)
                | Type::Tuple(_)
                | Type::BoundSuper(_)
                | Type::TypeVar(_)
                | Type::TypeIs(_),
                op,
            ) => {
                // We either want to call lhs.__op__ or rhs.__rop__. The full decision tree from
                // the Python spec [1] is:
                //
                //   - If rhs is a (proper) subclass of lhs, and it provides a different
                //     implementation of __rop__, use that.
                //   - Otherwise, if lhs implements __op__, use that.
                //   - Otherwise, if lhs and rhs are different types, and rhs implements __rop__,
                //     use that.
                //
                // [1] https://docs.python.org/3/reference/datamodel.html#object.__radd__

                // Technically we don't have to check left_ty != right_ty here, since if the types
                // are the same, they will trivially have the same implementation of the reflected
                // dunder, and so we'll fail the inner check. But the type equality check will be
                // faster for the common case, and allow us to skip the (two) class member lookups.
                let left_class = left_ty.to_meta_type(self.db());
                let right_class = right_ty.to_meta_type(self.db());
                if left_ty != right_ty && right_ty.is_subtype_of(self.db(), left_ty) {
                    let reflected_dunder = op.reflected_dunder();
                    let rhs_reflected = right_class.member(self.db(), reflected_dunder).place;
                    // TODO: if `rhs_reflected` is possibly unbound, we should union the two possible
                    // Bindings together
                    if !rhs_reflected.is_unbound()
                        && rhs_reflected != left_class.member(self.db(), reflected_dunder).place
                    {
                        return right_ty
                            .try_call_dunder(
                                self.db(),
                                reflected_dunder,
                                CallArgumentTypes::positional([left_ty]),
                            )
                            .map(|outcome| outcome.return_type(self.db()))
                            .or_else(|_| {
                                left_ty
                                    .try_call_dunder(
                                        self.db(),
                                        op.dunder(),
                                        CallArgumentTypes::positional([right_ty]),
                                    )
                                    .map(|outcome| outcome.return_type(self.db()))
                            })
                            .ok();
                    }
                }

                let call_on_left_instance = left_ty
                    .try_call_dunder(
                        self.db(),
                        op.dunder(),
                        CallArgumentTypes::positional([right_ty]),
                    )
                    .map(|outcome| outcome.return_type(self.db()))
                    .ok();

                call_on_left_instance.or_else(|| {
                    if left_ty == right_ty {
                        None
                    } else {
                        right_ty
                            .try_call_dunder(
                                self.db(),
                                op.reflected_dunder(),
                                CallArgumentTypes::positional([left_ty]),
                            )
                            .map(|outcome| outcome.return_type(self.db()))
                            .ok()
                    }
                })
            }
        }
    }

    fn infer_boolean_expression(&mut self, bool_op: &ast::ExprBoolOp) -> Type<'db> {
        let ast::ExprBoolOp {
            range: _,
            node_index: _,
            op,
            values,
        } = bool_op;
        self.infer_chained_boolean_types(
            *op,
            values.iter().enumerate(),
            |builder, (index, value)| {
                let ty = if index == values.len() - 1 {
                    builder.infer_expression(value)
                } else {
                    builder.infer_standalone_expression(value)
                };

                (ty, value.range())
            },
        )
    }

    /// Computes the output of a chain of (one) boolean operation, consuming as input an iterator
    /// of operations and calling the `infer_ty` for each to infer their types.
    /// The iterator is consumed even if the boolean evaluation can be short-circuited,
    /// in order to ensure the invariant that all expressions are evaluated when inferring types.
    fn infer_chained_boolean_types<Iterator, Item, F>(
        &mut self,
        op: ast::BoolOp,
        operations: Iterator,
        infer_ty: F,
    ) -> Type<'db>
    where
        Iterator: IntoIterator<Item = Item>,
        F: Fn(&mut Self, Item) -> (Type<'db>, TextRange),
    {
        let mut done = false;
        let db = self.db();

        let elements = operations
            .into_iter()
            .with_position()
            .map(|(position, item)| {
                let (ty, range) = infer_ty(self, item);

                let is_last = matches!(
                    position,
                    itertools::Position::Last | itertools::Position::Only
                );

                if is_last {
                    if done { Type::Never } else { ty }
                } else {
                    let truthiness = ty.try_bool(self.db()).unwrap_or_else(|err| {
                        err.report_diagnostic(&self.context, range);
                        err.fallback_truthiness()
                    });

                    if done {
                        return Type::Never;
                    }

                    match (truthiness, op) {
                        (Truthiness::AlwaysTrue, ast::BoolOp::And) => Type::Never,
                        (Truthiness::AlwaysFalse, ast::BoolOp::Or) => Type::Never,

                        (Truthiness::AlwaysFalse, ast::BoolOp::And)
                        | (Truthiness::AlwaysTrue, ast::BoolOp::Or) => {
                            done = true;
                            ty
                        }

                        (Truthiness::Ambiguous, _) => IntersectionBuilder::new(db)
                            .add_positive(ty)
                            .add_negative(match op {
                                ast::BoolOp::And => Type::AlwaysTruthy,
                                ast::BoolOp::Or => Type::AlwaysFalsy,
                            })
                            .build(),
                    }
                }
            });

        UnionType::from_elements(db, elements)
    }

    fn infer_compare_expression(&mut self, compare: &ast::ExprCompare) -> Type<'db> {
        let ast::ExprCompare {
            range: _,
            node_index: _,
            left,
            ops,
            comparators,
        } = compare;

        self.infer_expression(left);

        // https://docs.python.org/3/reference/expressions.html#comparisons
        // > Formally, if `a, b, c, …, y, z` are expressions and `op1, op2, …, opN` are comparison
        // > operators, then `a op1 b op2 c ... y opN z` is equivalent to `a op1 b and b op2 c and
        // ... > y opN z`, except that each expression is evaluated at most once.
        //
        // As some operators (==, !=, <, <=, >, >=) *can* return an arbitrary type, the logic below
        // is shared with the one in `infer_binary_type_comparison`.
        self.infer_chained_boolean_types(
            ast::BoolOp::And,
            std::iter::once(&**left)
                .chain(comparators)
                .tuple_windows::<(_, _)>()
                .zip(ops),
            |builder, ((left, right), op)| {
                let left_ty = builder.expression_type(left);
                let right_ty = builder.infer_expression(right);

                let range = TextRange::new(left.start(), right.end());

                let ty = builder
                    .infer_binary_type_comparison(left_ty, *op, right_ty, range)
                    .unwrap_or_else(|error| {
                        if let Some(diagnostic_builder) =
                            builder.context.report_lint(&UNSUPPORTED_OPERATOR, range)
                        {
                            // Handle unsupported operators (diagnostic, `bool`/`Unknown` outcome)
                            diagnostic_builder.into_diagnostic(format_args!(
                                "Operator `{}` is not supported for types `{}` and `{}`{}",
                                error.op,
                                error.left_ty.display(builder.db()),
                                error.right_ty.display(builder.db()),
                                if (left_ty, right_ty) == (error.left_ty, error.right_ty) {
                                    String::new()
                                } else {
                                    format!(
                                        ", in comparing `{}` with `{}`",
                                        left_ty.display(builder.db()),
                                        right_ty.display(builder.db())
                                    )
                                }
                            ));
                        }

                        match op {
                            // `in, not in, is, is not` always return bool instances
                            ast::CmpOp::In
                            | ast::CmpOp::NotIn
                            | ast::CmpOp::Is
                            | ast::CmpOp::IsNot => KnownClass::Bool.to_instance(builder.db()),
                            // Other operators can return arbitrary types
                            _ => Type::unknown(),
                        }
                    });

                (ty, range)
            },
        )
    }

    fn infer_binary_intersection_type_comparison(
        &mut self,
        intersection: IntersectionType<'db>,
        op: ast::CmpOp,
        other: Type<'db>,
        intersection_on: IntersectionOn,
        range: TextRange,
    ) -> Result<Type<'db>, CompareUnsupportedError<'db>> {
        enum State<'db> {
            // We have not seen any positive elements (yet)
            NoPositiveElements,
            // The operator was unsupported on all elements that we have seen so far.
            // Contains the first error we encountered.
            UnsupportedOnAllElements(CompareUnsupportedError<'db>),
            // The operator was supported on at least one positive element.
            Supported,
        }

        // If a comparison yields a definitive true/false answer on a (positive) part
        // of an intersection type, it will also yield a definitive answer on the full
        // intersection type, which is even more specific.
        for pos in intersection.positive(self.db()) {
            let result = match intersection_on {
                IntersectionOn::Left => self.infer_binary_type_comparison(*pos, op, other, range),
                IntersectionOn::Right => self.infer_binary_type_comparison(other, op, *pos, range),
            };

            if let Ok(Type::BooleanLiteral(_)) = result {
                return result;
            }
        }

        // For negative contributions to the intersection type, there are only a few
        // special cases that allow us to narrow down the result type of the comparison.
        for neg in intersection.negative(self.db()) {
            let result = match intersection_on {
                IntersectionOn::Left => self
                    .infer_binary_type_comparison(*neg, op, other, range)
                    .ok(),
                IntersectionOn::Right => self
                    .infer_binary_type_comparison(other, op, *neg, range)
                    .ok(),
            };

            match (op, result) {
                (ast::CmpOp::Is, Some(Type::BooleanLiteral(true))) => {
                    return Ok(Type::BooleanLiteral(false));
                }
                (ast::CmpOp::IsNot, Some(Type::BooleanLiteral(false))) => {
                    return Ok(Type::BooleanLiteral(true));
                }
                _ => {}
            }
        }

        // If none of the simplifications above apply, we still need to return *some*
        // result type for the comparison 'T_inter `op` T_other' (or reversed), where
        //
        //    T_inter = P1 & P2 & ... & Pn & ~N1 & ~N2 & ... & ~Nm
        //
        // is the intersection type. If f(T) is the function that computes the result
        // type of a `op`-comparison with `T_other`, we are interested in f(T_inter).
        // Since we can't compute it exactly, we return the following approximation:
        //
        //   f(T_inter) = f(P1) & f(P2) & ... & f(Pn)
        //
        // The reason for this is the following: In general, for any function 'f', the
        // set f(A) & f(B) is *larger than or equal to* the set f(A & B). This means
        // that we will return a type that is possibly wider than it could be, but
        // never wrong.
        //
        // However, we do have to leave out the negative contributions. If we were to
        // add a contribution like ~f(N1), we would potentially infer result types
        // that are too narrow.
        //
        // As an example for this, consider the intersection type `int & ~Literal[1]`.
        // If 'f' would be the `==`-comparison with 2, we obviously can't tell if that
        // answer would be true or false, so we need to return `bool`. And indeed, we
        // we have (glossing over notational details):
        //
        //   f(int & ~1)
        //       = f({..., -1, 0, 2, 3, ...})
        //       = {..., False, False, True, False, ...}
        //       = bool
        //
        // On the other hand, if we were to compute
        //
        //   f(int) & ~f(1)
        //       = bool & ~False
        //       = True
        //
        // we would get a result type `Literal[True]` which is too narrow.
        //
        let mut builder = IntersectionBuilder::new(self.db());

        builder = builder.add_positive(KnownClass::Bool.to_instance(self.db()));

        let mut state = State::NoPositiveElements;

        for pos in intersection.positive(self.db()) {
            let result = match intersection_on {
                IntersectionOn::Left => self.infer_binary_type_comparison(*pos, op, other, range),
                IntersectionOn::Right => self.infer_binary_type_comparison(other, op, *pos, range),
            };

            match result {
                Ok(ty) => {
                    state = State::Supported;
                    builder = builder.add_positive(ty);
                }
                Err(error) => {
                    match state {
                        State::NoPositiveElements => {
                            // This is the first positive element, but the operation is not supported.
                            // Store the error and continue.
                            state = State::UnsupportedOnAllElements(error);
                        }
                        State::UnsupportedOnAllElements(_) => {
                            // We already have an error stored, and continue to see elements on which
                            // the operator is not supported. Continue with the same state (only keep
                            // the first error).
                        }
                        State::Supported => {
                            // We previously saw a positive element that supported the operator,
                            // so the overall operation is still supported.
                        }
                    }
                }
            }
        }

        match state {
            State::Supported => Ok(builder.build()),
            State::NoPositiveElements => {
                // We didn't see any positive elements, check if the operation is supported on `object`:
                match intersection_on {
                    IntersectionOn::Left => {
                        self.infer_binary_type_comparison(Type::object(self.db()), op, other, range)
                    }
                    IntersectionOn::Right => {
                        self.infer_binary_type_comparison(other, op, Type::object(self.db()), range)
                    }
                }
            }
            State::UnsupportedOnAllElements(error) => Err(error),
        }
    }

    /// Infers the type of a binary comparison (e.g. 'left == right'). See
    /// `infer_compare_expression` for the higher level logic dealing with multi-comparison
    /// expressions.
    ///
    /// If the operation is not supported, return None (we need upstream context to emit a
    /// diagnostic).
    fn infer_binary_type_comparison(
        &mut self,
        left: Type<'db>,
        op: ast::CmpOp,
        right: Type<'db>,
        range: TextRange,
    ) -> Result<Type<'db>, CompareUnsupportedError<'db>> {
        let is_str_literal_in_tuple = |literal: Type<'db>, tuple: TupleType<'db>| {
            // Protect against doing a lot of work for pathologically large
            // tuples.
            //
            // Ref: https://github.com/astral-sh/ruff/pull/18251#discussion_r2115909311
            let (minimum_length, _) = tuple.tuple(self.db()).size_hint();
            if minimum_length > 1 << 12 {
                return None;
            }

            let mut definitely_true = false;
            let mut definitely_false = true;
            for element in tuple.tuple(self.db()).all_elements() {
                if element.is_string_literal() {
                    if literal == element {
                        definitely_true = true;
                        definitely_false = false;
                    }
                } else if !literal.is_disjoint_from(self.db(), element) {
                    definitely_false = false;
                }
            }

            if definitely_true {
                Some(true)
            } else if definitely_false {
                Some(false)
            } else {
                None
            }
        };

        // Note: identity (is, is not) for equal builtin types is unreliable and not part of the
        // language spec.
        // - `[ast::CompOp::Is]`: return `false` if unequal, `bool` if equal
        // - `[ast::CompOp::IsNot]`: return `true` if unequal, `bool` if equal
        match (left, right) {
            (Type::Union(union), other) => {
                let mut builder = UnionBuilder::new(self.db());
                for element in union.elements(self.db()) {
                    builder =
                        builder.add(self.infer_binary_type_comparison(*element, op, other, range)?);
                }
                Ok(builder.build())
            }
            (other, Type::Union(union)) => {
                let mut builder = UnionBuilder::new(self.db());
                for element in union.elements(self.db()) {
                    builder =
                        builder.add(self.infer_binary_type_comparison(other, op, *element, range)?);
                }
                Ok(builder.build())
            }

            (Type::Intersection(intersection), right) => self
                .infer_binary_intersection_type_comparison(
                    intersection,
                    op,
                    right,
                    IntersectionOn::Left,
                    range,
                ),
            (left, Type::Intersection(intersection)) => self
                .infer_binary_intersection_type_comparison(
                    intersection,
                    op,
                    left,
                    IntersectionOn::Right,
                    range,
                ),

            (Type::IntLiteral(n), Type::IntLiteral(m)) => match op {
                ast::CmpOp::Eq => Ok(Type::BooleanLiteral(n == m)),
                ast::CmpOp::NotEq => Ok(Type::BooleanLiteral(n != m)),
                ast::CmpOp::Lt => Ok(Type::BooleanLiteral(n < m)),
                ast::CmpOp::LtE => Ok(Type::BooleanLiteral(n <= m)),
                ast::CmpOp::Gt => Ok(Type::BooleanLiteral(n > m)),
                ast::CmpOp::GtE => Ok(Type::BooleanLiteral(n >= m)),
                // We cannot say that two equal int Literals will return True from an `is` or `is not` comparison.
                // Even if they are the same value, they may not be the same object.
                ast::CmpOp::Is => {
                    if n == m {
                        Ok(KnownClass::Bool.to_instance(self.db()))
                    } else {
                        Ok(Type::BooleanLiteral(false))
                    }
                }
                ast::CmpOp::IsNot => {
                    if n == m {
                        Ok(KnownClass::Bool.to_instance(self.db()))
                    } else {
                        Ok(Type::BooleanLiteral(true))
                    }
                }
                // Undefined for (int, int)
                ast::CmpOp::In | ast::CmpOp::NotIn => Err(CompareUnsupportedError {
                    op,
                    left_ty: left,
                    right_ty: right,
                }),
            },
            (Type::IntLiteral(_), Type::NominalInstance(_)) => self.infer_binary_type_comparison(
                KnownClass::Int.to_instance(self.db()),
                op,
                right,
                range,
            ),
            (Type::NominalInstance(_), Type::IntLiteral(_)) => self.infer_binary_type_comparison(
                left,
                op,
                KnownClass::Int.to_instance(self.db()),
                range,
            ),

            // Booleans are coded as integers (False = 0, True = 1)
            (Type::IntLiteral(n), Type::BooleanLiteral(b)) => self.infer_binary_type_comparison(
                Type::IntLiteral(n),
                op,
                Type::IntLiteral(i64::from(b)),
                range,
            ),
            (Type::BooleanLiteral(b), Type::IntLiteral(m)) => self.infer_binary_type_comparison(
                Type::IntLiteral(i64::from(b)),
                op,
                Type::IntLiteral(m),
                range,
            ),
            (Type::BooleanLiteral(a), Type::BooleanLiteral(b)) => self
                .infer_binary_type_comparison(
                    Type::IntLiteral(i64::from(a)),
                    op,
                    Type::IntLiteral(i64::from(b)),
                    range,
                ),

            (Type::StringLiteral(salsa_s1), Type::StringLiteral(salsa_s2)) => {
                let s1 = salsa_s1.value(self.db());
                let s2 = salsa_s2.value(self.db());
                match op {
                    ast::CmpOp::Eq => Ok(Type::BooleanLiteral(s1 == s2)),
                    ast::CmpOp::NotEq => Ok(Type::BooleanLiteral(s1 != s2)),
                    ast::CmpOp::Lt => Ok(Type::BooleanLiteral(s1 < s2)),
                    ast::CmpOp::LtE => Ok(Type::BooleanLiteral(s1 <= s2)),
                    ast::CmpOp::Gt => Ok(Type::BooleanLiteral(s1 > s2)),
                    ast::CmpOp::GtE => Ok(Type::BooleanLiteral(s1 >= s2)),
                    ast::CmpOp::In => Ok(Type::BooleanLiteral(s2.contains(s1))),
                    ast::CmpOp::NotIn => Ok(Type::BooleanLiteral(!s2.contains(s1))),
                    ast::CmpOp::Is => {
                        if s1 == s2 {
                            Ok(KnownClass::Bool.to_instance(self.db()))
                        } else {
                            Ok(Type::BooleanLiteral(false))
                        }
                    }
                    ast::CmpOp::IsNot => {
                        if s1 == s2 {
                            Ok(KnownClass::Bool.to_instance(self.db()))
                        } else {
                            Ok(Type::BooleanLiteral(true))
                        }
                    }
                }
            }
            (Type::StringLiteral(_), Type::Tuple(tuple)) if op == ast::CmpOp::In => {
                if let Some(answer) = is_str_literal_in_tuple(left, tuple) {
                    return Ok(Type::BooleanLiteral(answer));
                }

                self.infer_binary_type_comparison(
                    KnownClass::Str.to_instance(self.db()),
                    op,
                    right,
                    range,
                )
            }
            (Type::StringLiteral(_), Type::Tuple(tuple)) if op == ast::CmpOp::NotIn => {
                if let Some(answer) = is_str_literal_in_tuple(left, tuple) {
                    return Ok(Type::BooleanLiteral(!answer));
                }

                self.infer_binary_type_comparison(
                    KnownClass::Str.to_instance(self.db()),
                    op,
                    right,
                    range,
                )
            }
            (Type::StringLiteral(_), _) => self.infer_binary_type_comparison(
                KnownClass::Str.to_instance(self.db()),
                op,
                right,
                range,
            ),
            (_, Type::StringLiteral(_)) => self.infer_binary_type_comparison(
                left,
                op,
                KnownClass::Str.to_instance(self.db()),
                range,
            ),

            (Type::LiteralString, _) => self.infer_binary_type_comparison(
                KnownClass::Str.to_instance(self.db()),
                op,
                right,
                range,
            ),
            (_, Type::LiteralString) => self.infer_binary_type_comparison(
                left,
                op,
                KnownClass::Str.to_instance(self.db()),
                range,
            ),

            (Type::BytesLiteral(salsa_b1), Type::BytesLiteral(salsa_b2)) => {
                let b1 = salsa_b1.value(self.db());
                let b2 = salsa_b2.value(self.db());
                match op {
                    ast::CmpOp::Eq => Ok(Type::BooleanLiteral(b1 == b2)),
                    ast::CmpOp::NotEq => Ok(Type::BooleanLiteral(b1 != b2)),
                    ast::CmpOp::Lt => Ok(Type::BooleanLiteral(b1 < b2)),
                    ast::CmpOp::LtE => Ok(Type::BooleanLiteral(b1 <= b2)),
                    ast::CmpOp::Gt => Ok(Type::BooleanLiteral(b1 > b2)),
                    ast::CmpOp::GtE => Ok(Type::BooleanLiteral(b1 >= b2)),
                    ast::CmpOp::In => {
                        Ok(Type::BooleanLiteral(memchr::memmem::find(b2, b1).is_some()))
                    }
                    ast::CmpOp::NotIn => {
                        Ok(Type::BooleanLiteral(memchr::memmem::find(b2, b1).is_none()))
                    }
                    ast::CmpOp::Is => {
                        if b1 == b2 {
                            Ok(KnownClass::Bool.to_instance(self.db()))
                        } else {
                            Ok(Type::BooleanLiteral(false))
                        }
                    }
                    ast::CmpOp::IsNot => {
                        if b1 == b2 {
                            Ok(KnownClass::Bool.to_instance(self.db()))
                        } else {
                            Ok(Type::BooleanLiteral(true))
                        }
                    }
                }
            }
            (Type::BytesLiteral(_), _) => self.infer_binary_type_comparison(
                KnownClass::Bytes.to_instance(self.db()),
                op,
                right,
                range,
            ),
            (_, Type::BytesLiteral(_)) => self.infer_binary_type_comparison(
                left,
                op,
                KnownClass::Bytes.to_instance(self.db()),
                range,
            ),
            (Type::Tuple(_), Type::NominalInstance(instance))
                if instance.class.is_known(self.db(), KnownClass::VersionInfo) =>
            {
                self.infer_binary_type_comparison(
                    left,
                    op,
                    Type::version_info_tuple(self.db()),
                    range,
                )
            }
            (Type::NominalInstance(instance), Type::Tuple(_))
                if instance.class.is_known(self.db(), KnownClass::VersionInfo) =>
            {
                self.infer_binary_type_comparison(
                    Type::version_info_tuple(self.db()),
                    op,
                    right,
                    range,
                )
            }
            (Type::Tuple(lhs), Type::Tuple(rhs)) => {
                let lhs_tuple = lhs.tuple(self.db());
                let rhs_tuple = rhs.tuple(self.db());

                let mut tuple_rich_comparison =
                    |op| self.infer_tuple_rich_comparison(lhs_tuple, op, rhs_tuple, range);

                match op {
                    ast::CmpOp::Eq => tuple_rich_comparison(RichCompareOperator::Eq),
                    ast::CmpOp::NotEq => tuple_rich_comparison(RichCompareOperator::Ne),
                    ast::CmpOp::Lt => tuple_rich_comparison(RichCompareOperator::Lt),
                    ast::CmpOp::LtE => tuple_rich_comparison(RichCompareOperator::Le),
                    ast::CmpOp::Gt => tuple_rich_comparison(RichCompareOperator::Gt),
                    ast::CmpOp::GtE => tuple_rich_comparison(RichCompareOperator::Ge),
                    ast::CmpOp::In | ast::CmpOp::NotIn => {
                        let mut any_eq = false;
                        let mut any_ambiguous = false;

                        for ty in rhs_tuple.all_elements() {
                            let eq_result = self.infer_binary_type_comparison(
                                Type::Tuple(lhs),
                                ast::CmpOp::Eq,
                                ty,
                                range,
                            ).expect("infer_binary_type_comparison should never return None for `CmpOp::Eq`");

                            match eq_result {
                                todo @ Type::Dynamic(DynamicType::Todo(_)) => return Ok(todo),
                                // It's okay to ignore errors here because Python doesn't call `__bool__`
                                // for different union variants. Instead, this is just for us to
                                // evaluate a possibly truthy value to `false` or `true`.
                                ty => match ty.bool(self.db()) {
                                    Truthiness::AlwaysTrue => any_eq = true,
                                    Truthiness::AlwaysFalse => (),
                                    Truthiness::Ambiguous => any_ambiguous = true,
                                },
                            }
                        }

                        if any_eq {
                            Ok(Type::BooleanLiteral(op.is_in()))
                        } else if !any_ambiguous {
                            Ok(Type::BooleanLiteral(op.is_not_in()))
                        } else {
                            Ok(KnownClass::Bool.to_instance(self.db()))
                        }
                    }
                    ast::CmpOp::Is | ast::CmpOp::IsNot => {
                        // - `[ast::CmpOp::Is]`: returns `false` if the elements are definitely unequal, otherwise `bool`
                        // - `[ast::CmpOp::IsNot]`: returns `true` if the elements are definitely unequal, otherwise `bool`
                        let eq_result = tuple_rich_comparison(RichCompareOperator::Eq).expect(
                            "infer_binary_type_comparison should never return None for `CmpOp::Eq`",
                        );

                        Ok(match eq_result {
                            todo @ Type::Dynamic(DynamicType::Todo(_)) => todo,
                            // It's okay to ignore errors here because Python doesn't call `__bool__`
                            // for `is` and `is not` comparisons. This is an implementation detail
                            // for how we determine the truthiness of a type.
                            ty => match ty.bool(self.db()) {
                                Truthiness::AlwaysFalse => Type::BooleanLiteral(op.is_is_not()),
                                _ => KnownClass::Bool.to_instance(self.db()),
                            },
                        })
                    }
                }
            }

            // Lookup the rich comparison `__dunder__` methods
            _ => {
                let rich_comparison = |op| self.infer_rich_comparison(left, right, op);
                let membership_test_comparison = |op, range: TextRange| {
                    self.infer_membership_test_comparison(left, right, op, range)
                };
                match op {
                    ast::CmpOp::Eq => rich_comparison(RichCompareOperator::Eq),
                    ast::CmpOp::NotEq => rich_comparison(RichCompareOperator::Ne),
                    ast::CmpOp::Lt => rich_comparison(RichCompareOperator::Lt),
                    ast::CmpOp::LtE => rich_comparison(RichCompareOperator::Le),
                    ast::CmpOp::Gt => rich_comparison(RichCompareOperator::Gt),
                    ast::CmpOp::GtE => rich_comparison(RichCompareOperator::Ge),
                    ast::CmpOp::In => {
                        membership_test_comparison(MembershipTestCompareOperator::In, range)
                    }
                    ast::CmpOp::NotIn => {
                        membership_test_comparison(MembershipTestCompareOperator::NotIn, range)
                    }
                    ast::CmpOp::Is => {
                        if left.is_disjoint_from(self.db(), right) {
                            Ok(Type::BooleanLiteral(false))
                        } else if left.is_singleton(self.db())
                            && left.is_equivalent_to(self.db(), right)
                        {
                            Ok(Type::BooleanLiteral(true))
                        } else {
                            Ok(KnownClass::Bool.to_instance(self.db()))
                        }
                    }
                    ast::CmpOp::IsNot => {
                        if left.is_disjoint_from(self.db(), right) {
                            Ok(Type::BooleanLiteral(true))
                        } else if left.is_singleton(self.db())
                            && left.is_equivalent_to(self.db(), right)
                        {
                            Ok(Type::BooleanLiteral(false))
                        } else {
                            Ok(KnownClass::Bool.to_instance(self.db()))
                        }
                    }
                }
            }
        }
    }

    /// Rich comparison in Python are the operators `==`, `!=`, `<`, `<=`, `>`, and `>=`. Their
    /// behaviour can be edited for classes by implementing corresponding dunder methods.
    /// This function performs rich comparison between two types and returns the resulting type.
    /// see `<https://docs.python.org/3/reference/datamodel.html#object.__lt__>`
    fn infer_rich_comparison(
        &self,
        left: Type<'db>,
        right: Type<'db>,
        op: RichCompareOperator,
    ) -> Result<Type<'db>, CompareUnsupportedError<'db>> {
        let db = self.db();
        // The following resource has details about the rich comparison algorithm:
        // https://snarky.ca/unravelling-rich-comparison-operators/
        let call_dunder = |op: RichCompareOperator, left: Type<'db>, right: Type<'db>| {
            left.try_call_dunder(db, op.dunder(), CallArgumentTypes::positional([right]))
                .map(|outcome| outcome.return_type(db))
                .ok()
        };

        // The reflected dunder has priority if the right-hand side is a strict subclass of the left-hand side.
        if left != right && right.is_subtype_of(db, left) {
            call_dunder(op.reflect(), right, left).or_else(|| call_dunder(op, left, right))
        } else {
            call_dunder(op, left, right).or_else(|| call_dunder(op.reflect(), right, left))
        }
        .or_else(|| {
            // When no appropriate method returns any value other than NotImplemented,
            // the `==` and `!=` operators will fall back to `is` and `is not`, respectively.
            // refer to `<https://docs.python.org/3/reference/datamodel.html#object.__eq__>`
            if matches!(op, RichCompareOperator::Eq | RichCompareOperator::Ne) {
                Some(KnownClass::Bool.to_instance(db))
            } else {
                None
            }
        })
        .ok_or_else(|| CompareUnsupportedError {
            op: op.into(),
            left_ty: left,
            right_ty: right,
        })
    }

    /// Performs a membership test (`in` and `not in`) between two instances and returns the resulting type, or `None` if the test is unsupported.
    /// The behavior can be customized in Python by implementing `__contains__`, `__iter__`, or `__getitem__` methods.
    /// See `<https://docs.python.org/3/reference/datamodel.html#object.__contains__>`
    /// and `<https://docs.python.org/3/reference/expressions.html#membership-test-details>`
    fn infer_membership_test_comparison(
        &self,
        left: Type<'db>,
        right: Type<'db>,
        op: MembershipTestCompareOperator,
        range: TextRange,
    ) -> Result<Type<'db>, CompareUnsupportedError<'db>> {
        let db = self.db();

        let contains_dunder = right.class_member(db, "__contains__".into()).place;
        let compare_result_opt = match contains_dunder {
            Place::Type(contains_dunder, Boundness::Bound) => {
                // If `__contains__` is available, it is used directly for the membership test.
                contains_dunder
                    .try_call(db, &CallArgumentTypes::positional([right, left]))
                    .map(|bindings| bindings.return_type(db))
                    .ok()
            }
            _ => {
                // iteration-based membership test
                right
                    .try_iterate(db)
                    .map(|_| KnownClass::Bool.to_instance(db))
                    .ok()
            }
        };

        compare_result_opt
            .map(|ty| {
                if matches!(ty, Type::Dynamic(DynamicType::Todo(_))) {
                    return ty;
                }

                let truthiness = ty.try_bool(db).unwrap_or_else(|err| {
                    err.report_diagnostic(&self.context, range);
                    err.fallback_truthiness()
                });

                match op {
                    MembershipTestCompareOperator::In => truthiness.into_type(db),
                    MembershipTestCompareOperator::NotIn => truthiness.negate().into_type(db),
                }
            })
            .ok_or_else(|| CompareUnsupportedError {
                op: op.into(),
                left_ty: left,
                right_ty: right,
            })
    }

    /// Simulates rich comparison between tuples and returns the inferred result.
    /// This performs a lexicographic comparison, returning a union of all possible return types that could result from the comparison.
    ///
    /// basically it's based on cpython's `tuple_richcompare`
    /// see `<https://github.com/python/cpython/blob/9d6366b60d01305fc5e45100e0cd13e358aa397d/Objects/tupleobject.c#L637>`
    fn infer_tuple_rich_comparison(
        &mut self,
        left: &TupleSpec<'db>,
        op: RichCompareOperator,
        right: &TupleSpec<'db>,
        range: TextRange,
    ) -> Result<Type<'db>, CompareUnsupportedError<'db>> {
        // If either tuple is variable length, we can make no assumptions about the relative
        // lengths of the tuples, and therefore neither about how they compare lexicographically.
        // TODO: Consider comparing the prefixes of the tuples, since that could give a comparison
        // result regardless of how long the variable-length tuple is.
        let (TupleSpec::Fixed(left), TupleSpec::Fixed(right)) = (left, right) else {
            return Ok(Type::unknown());
        };

        let left_iter = left.elements();
        let right_iter = right.elements();

        let mut builder = UnionBuilder::new(self.db());

        for (l_ty, r_ty) in left_iter.zip(right_iter) {
            let pairwise_eq_result = self
                .infer_binary_type_comparison(l_ty, ast::CmpOp::Eq, r_ty, range)
                .expect("infer_binary_type_comparison should never return None for `CmpOp::Eq`");

            match pairwise_eq_result
                .try_bool(self.db())
                .unwrap_or_else(|err| {
                    // TODO: We should, whenever possible, pass the range of the left and right elements
                    //   instead of the range of the whole tuple.
                    err.report_diagnostic(&self.context, range);
                    err.fallback_truthiness()
                }) {
                // - AlwaysTrue : Continue to the next pair for lexicographic comparison
                Truthiness::AlwaysTrue => continue,
                // - AlwaysFalse:
                // Lexicographic comparisons will always terminate with this pair.
                // Complete the comparison and return the result.
                // - Ambiguous:
                // Lexicographic comparisons might continue to the next pair (if eq_result is true),
                // or terminate here (if eq_result is false).
                // To account for cases where the comparison terminates here, add the pairwise comparison result to the union builder.
                eq_truthiness @ (Truthiness::AlwaysFalse | Truthiness::Ambiguous) => {
                    let pairwise_compare_result = match op {
                        RichCompareOperator::Lt
                        | RichCompareOperator::Le
                        | RichCompareOperator::Gt
                        | RichCompareOperator::Ge => {
                            self.infer_binary_type_comparison(l_ty, op.into(), r_ty, range)?
                        }
                        // For `==` and `!=`, we already figure out the result from `pairwise_eq_result`
                        // NOTE: The CPython implementation does not account for non-boolean return types
                        // or cases where `!=` is not the negation of `==`, we also do not consider these cases.
                        RichCompareOperator::Eq => Type::BooleanLiteral(false),
                        RichCompareOperator::Ne => Type::BooleanLiteral(true),
                    };

                    builder = builder.add(pairwise_compare_result);

                    if eq_truthiness.is_ambiguous() {
                        continue;
                    }

                    return Ok(builder.build());
                }
            }
        }

        // if no more items to compare, we just compare sizes
        let (left_len, right_len) = (left.len(), right.len());

        builder = builder.add(Type::BooleanLiteral(match op {
            RichCompareOperator::Eq => left_len == right_len,
            RichCompareOperator::Ne => left_len != right_len,
            RichCompareOperator::Lt => left_len < right_len,
            RichCompareOperator::Le => left_len <= right_len,
            RichCompareOperator::Gt => left_len > right_len,
            RichCompareOperator::Ge => left_len >= right_len,
        }));

        Ok(builder.build())
    }

    fn infer_subscript_expression(&mut self, subscript: &ast::ExprSubscript) -> Type<'db> {
        let ast::ExprSubscript {
            value,
            slice,
            range: _,
            node_index: _,
            ctx,
        } = subscript;

        match ctx {
            ExprContext::Load => self.infer_subscript_load(subscript),
            ExprContext::Store => {
                let value_ty = self.infer_expression(value);
                let slice_ty = self.infer_expression(slice);
                self.infer_subscript_expression_types(value, value_ty, slice_ty);
                Type::Never
            }
            ExprContext::Del => {
                self.infer_subscript_load(subscript);
                Type::Never
            }
            ExprContext::Invalid => {
                let value_ty = self.infer_expression(value);
                let slice_ty = self.infer_expression(slice);
                self.infer_subscript_expression_types(value, value_ty, slice_ty);
                Type::unknown()
            }
        }
    }

    fn infer_subscript_load(&mut self, subscript: &ast::ExprSubscript) -> Type<'db> {
        let ast::ExprSubscript {
            range: _,
            node_index: _,
            value,
            slice,
            ctx: _,
        } = subscript;
        let value_ty = self.infer_expression(value);
        let mut constraint_keys = vec![];

        // If `value` is a valid reference, we attempt type narrowing by assignment.
        if !value_ty.is_unknown() {
            if let Ok(expr) = PlaceExpr::try_from(subscript) {
                let (place, keys) =
                    self.infer_place_load(&expr, ast::ExprRef::Subscript(subscript));
                constraint_keys.extend(keys);
                if let Place::Type(ty, Boundness::Bound) = place.place {
                    // Even if we can obtain the subscript type based on the assignments, we still perform default type inference
                    // (to store the expression type and to report errors).
                    let slice_ty = self.infer_expression(slice);
                    self.infer_subscript_expression_types(value, value_ty, slice_ty);
                    return ty;
                }
            }
        }

        // HACK ALERT: If we are subscripting a generic class, short-circuit the rest of the
        // subscript inference logic and treat this as an explicit specialization.
        // TODO: Move this logic into a custom callable, and update `find_name_in_mro` to return
        // this callable as the `__class_getitem__` method on `type`. That probably requires
        // updating all of the subscript logic below to use custom callables for all of the _other_
        // special cases, too.
        if let Type::ClassLiteral(class) = value_ty {
            if class.is_known(self.db(), KnownClass::Tuple) {
                return self
                    .infer_tuple_type_expression(slice)
                    .to_meta_type(self.db());
            }
            if let Some(generic_context) = class.generic_context(self.db()) {
                return self.infer_explicit_class_specialization(
                    subscript,
                    value_ty,
                    class,
                    generic_context,
                );
            }
        }
        if let Type::SpecialForm(SpecialFormType::Tuple) = value_ty {
            return self
                .infer_tuple_type_expression(slice)
                .to_meta_type(self.db());
        }

        let slice_ty = self.infer_expression(slice);
        let result_ty = self.infer_subscript_expression_types(value, value_ty, slice_ty);
        self.narrow_expr_with_applicable_constraints(subscript, result_ty, &constraint_keys)
    }

    fn infer_explicit_class_specialization(
        &mut self,
        subscript: &ast::ExprSubscript,
        value_ty: Type<'db>,
        generic_class: ClassLiteral<'db>,
        generic_context: GenericContext<'db>,
    ) -> Type<'db> {
        let slice_node = subscript.slice.as_ref();
        let call_argument_types = match slice_node {
            ast::Expr::Tuple(tuple) => {
                let arguments = CallArgumentTypes::positional(
                    tuple.elts.iter().map(|elt| self.infer_type_expression(elt)),
                );
                self.store_expression_type(
                    slice_node,
                    TupleType::from_elements(self.db(), arguments.iter().map(|(_, ty)| ty)),
                );
                arguments
            }
            _ => CallArgumentTypes::positional([self.infer_type_expression(slice_node)]),
        };
        let binding = Binding::single(value_ty, generic_context.signature(self.db()));
        let bindings = match Bindings::from(binding)
            .match_parameters(&call_argument_types)
            .check_types(self.db(), &call_argument_types)
        {
            Ok(bindings) => bindings,
            Err(CallError(_, bindings)) => {
                bindings.report_diagnostics(&self.context, subscript.into());
                return Type::unknown();
            }
        };
        let callable = bindings
            .into_iter()
            .next()
            .expect("valid bindings should have one callable");
        let (_, overload) = callable
            .matching_overloads()
            .next()
            .expect("valid bindings should have matching overload");
        Type::from(generic_class.apply_specialization(self.db(), |_| {
            generic_context.specialize_partial(self.db(), overload.parameter_types())
        }))
    }

    fn infer_subscript_expression_types(
        &mut self,
        value_node: &ast::Expr,
        value_ty: Type<'db>,
        slice_ty: Type<'db>,
    ) -> Type<'db> {
        match (value_ty, slice_ty, slice_ty.slice_literal(self.db())) {
            (Type::NominalInstance(instance), _, _)
                if instance.class.is_known(self.db(), KnownClass::VersionInfo) =>
            {
                self.infer_subscript_expression_types(
                    value_node,
                    Type::version_info_tuple(self.db()),
                    slice_ty,
                )
            }

            // Ex) Given `("a", "b", "c", "d")[1]`, return `"b"`
            (Type::Tuple(tuple_ty), Type::IntLiteral(int), _) if i32::try_from(int).is_ok() => {
                let tuple = tuple_ty.tuple(self.db());
                tuple
                    .py_index(
                        self.db(),
                        i32::try_from(int).expect("checked in branch arm"),
                    )
                    .unwrap_or_else(|_| {
                        report_index_out_of_bounds(
                            &self.context,
                            "tuple",
                            value_node.into(),
                            value_ty,
                            tuple.display_minimum_length(),
                            int,
                        );
                        Type::unknown()
                    })
            }
            // Ex) Given `("a", 1, Null)[0:2]`, return `("a", 1)`
            (Type::Tuple(tuple_ty), _, Some(SliceLiteral { start, stop, step })) => {
                let TupleSpec::Fixed(tuple) = tuple_ty.tuple(self.db()) else {
                    return todo_type!("slice into variable-length tuple");
                };

                if let Ok(new_elements) = tuple.py_slice(self.db(), start, stop, step) {
                    TupleType::from_elements(self.db(), new_elements)
                } else {
                    report_slice_step_size_zero(&self.context, value_node.into());
                    Type::unknown()
                }
            }
            // Ex) Given `"value"[1]`, return `"a"`
            (Type::StringLiteral(literal_ty), Type::IntLiteral(int), _)
                if i32::try_from(int).is_ok() =>
            {
                let literal_value = literal_ty.value(self.db());
                (&mut literal_value.chars())
                    .py_index(
                        self.db(),
                        i32::try_from(int).expect("checked in branch arm"),
                    )
                    .map(|ch| Type::string_literal(self.db(), &ch.to_string()))
                    .unwrap_or_else(|_| {
                        report_index_out_of_bounds(
                            &self.context,
                            "string",
                            value_node.into(),
                            value_ty,
                            literal_value.chars().count(),
                            int,
                        );
                        Type::unknown()
                    })
            }
            // Ex) Given `"value"[1:3]`, return `"al"`
            (Type::StringLiteral(literal_ty), _, Some(SliceLiteral { start, stop, step })) => {
                let literal_value = literal_ty.value(self.db());

                let chars: Vec<_> = literal_value.chars().collect();

                if let Ok(new_chars) = chars.py_slice(self.db(), start, stop, step) {
                    let literal: String = new_chars.collect();
                    Type::string_literal(self.db(), &literal)
                } else {
                    report_slice_step_size_zero(&self.context, value_node.into());
                    Type::unknown()
                }
            }
            // Ex) Given `b"value"[1]`, return `97` (i.e., `ord(b"a")`)
            (Type::BytesLiteral(literal_ty), Type::IntLiteral(int), _)
                if i32::try_from(int).is_ok() =>
            {
                let literal_value = literal_ty.value(self.db());
                literal_value
                    .py_index(
                        self.db(),
                        i32::try_from(int).expect("checked in branch arm"),
                    )
                    .map(|byte| Type::IntLiteral((*byte).into()))
                    .unwrap_or_else(|_| {
                        report_index_out_of_bounds(
                            &self.context,
                            "bytes literal",
                            value_node.into(),
                            value_ty,
                            literal_value.len(),
                            int,
                        );
                        Type::unknown()
                    })
            }
            // Ex) Given `b"value"[1:3]`, return `b"al"`
            (Type::BytesLiteral(literal_ty), _, Some(SliceLiteral { start, stop, step })) => {
                let literal_value = literal_ty.value(self.db());

                if let Ok(new_bytes) = literal_value.py_slice(self.db(), start, stop, step) {
                    let new_bytes: Vec<u8> = new_bytes.copied().collect();
                    Type::bytes_literal(self.db(), &new_bytes)
                } else {
                    report_slice_step_size_zero(&self.context, value_node.into());
                    Type::unknown()
                }
            }
            // Ex) Given `"value"[True]`, return `"a"`
            (
                Type::Tuple(_) | Type::StringLiteral(_) | Type::BytesLiteral(_),
                Type::BooleanLiteral(bool),
                _,
            ) => self.infer_subscript_expression_types(
                value_node,
                value_ty,
                Type::IntLiteral(i64::from(bool)),
            ),
            (Type::SpecialForm(SpecialFormType::Protocol), Type::Tuple(typevars), _) => {
                let TupleSpec::Fixed(typevars) = typevars.tuple(self.db()) else {
                    // TODO: emit a diagnostic
                    return Type::unknown();
                };
                self.legacy_generic_class_context(
                    value_node,
                    typevars.elements_slice(),
                    LegacyGenericBase::Protocol,
                )
                .map(|context| Type::KnownInstance(KnownInstanceType::SubscriptedProtocol(context)))
                .unwrap_or_else(Type::unknown)
            }
            (Type::SpecialForm(SpecialFormType::Protocol), typevar, _) => self
                .legacy_generic_class_context(
                    value_node,
                    std::slice::from_ref(&typevar),
                    LegacyGenericBase::Protocol,
                )
                .map(|context| Type::KnownInstance(KnownInstanceType::SubscriptedProtocol(context)))
                .unwrap_or_else(Type::unknown),
            (Type::KnownInstance(KnownInstanceType::SubscriptedProtocol(_)), _, _) => {
                // TODO: emit a diagnostic
                todo_type!("doubly-specialized typing.Protocol")
            }
            (Type::SpecialForm(SpecialFormType::Generic), Type::Tuple(typevars), _) => {
                let TupleSpec::Fixed(typevars) = typevars.tuple(self.db()) else {
                    // TODO: emit a diagnostic
                    return Type::unknown();
                };
                self.legacy_generic_class_context(
                    value_node,
                    typevars.elements_slice(),
                    LegacyGenericBase::Generic,
                )
                .map(|context| Type::KnownInstance(KnownInstanceType::SubscriptedGeneric(context)))
                .unwrap_or_else(Type::unknown)
            }
            (Type::SpecialForm(SpecialFormType::Generic), typevar, _) => self
                .legacy_generic_class_context(
                    value_node,
                    std::slice::from_ref(&typevar),
                    LegacyGenericBase::Generic,
                )
                .map(|context| Type::KnownInstance(KnownInstanceType::SubscriptedGeneric(context)))
                .unwrap_or_else(Type::unknown),
            (Type::KnownInstance(KnownInstanceType::SubscriptedGeneric(_)), _, _) => {
                // TODO: emit a diagnostic
                todo_type!("doubly-specialized typing.Generic")
            }
            (Type::SpecialForm(special_form), _, _) if special_form.class().is_special_form() => {
                todo_type!("Inference of subscript on special form")
            }
            (Type::KnownInstance(known_instance), _, _)
                if known_instance.class().is_special_form() =>
            {
                todo_type!("Inference of subscript on special form")
            }
            (value_ty, slice_ty, _) => {
                // If the class defines `__getitem__`, return its return type.
                //
                // See: https://docs.python.org/3/reference/datamodel.html#class-getitem-versus-getitem
                match value_ty.try_call_dunder(
                    self.db(),
                    "__getitem__",
                    CallArgumentTypes::positional([slice_ty]),
                ) {
                    Ok(outcome) => return outcome.return_type(self.db()),
                    Err(err @ CallDunderError::PossiblyUnbound { .. }) => {
                        if let Some(builder) = self
                            .context
                            .report_lint(&POSSIBLY_UNBOUND_IMPLICIT_CALL, value_node)
                        {
                            builder.into_diagnostic(format_args!(
                                "Method `__getitem__` of type `{}` is possibly unbound",
                                value_ty.display(self.db()),
                            ));
                        }

                        return err.fallback_return_type(self.db());
                    }
                    Err(CallDunderError::CallError(_, bindings)) => {
                        if let Some(builder) =
                            self.context.report_lint(&CALL_NON_CALLABLE, value_node)
                        {
                            builder.into_diagnostic(format_args!(
                                "Method `__getitem__` of type `{}` \
                                 is not callable on object of type `{}`",
                                bindings.callable_type().display(self.db()),
                                value_ty.display(self.db()),
                            ));
                        }

                        return bindings.return_type(self.db());
                    }
                    Err(CallDunderError::MethodNotAvailable) => {
                        // try `__class_getitem__`
                    }
                }

                // Otherwise, if the value is itself a class and defines `__class_getitem__`,
                // return its return type.
                //
                // TODO: lots of classes are only subscriptable at runtime on Python 3.9+,
                // *but* we should also allow them to be subscripted in stubs
                // (and in annotations if `from __future__ import annotations` is enabled),
                // even if the target version is Python 3.8 or lower,
                // despite the fact that there will be no corresponding `__class_getitem__`
                // method in these `sys.version_info` branches.
                if value_ty.is_subtype_of(self.db(), KnownClass::Type.to_instance(self.db())) {
                    let dunder_class_getitem_method =
                        value_ty.member(self.db(), "__class_getitem__").place;

                    match dunder_class_getitem_method {
                        Place::Unbound => {}
                        Place::Type(ty, boundness) => {
                            if boundness == Boundness::PossiblyUnbound {
                                if let Some(builder) = self
                                    .context
                                    .report_lint(&POSSIBLY_UNBOUND_IMPLICIT_CALL, value_node)
                                {
                                    builder.into_diagnostic(format_args!(
                                        "Method `__class_getitem__` of type `{}` \
                                        is possibly unbound",
                                        value_ty.display(self.db()),
                                    ));
                                }
                            }

                            match ty.try_call(
                                self.db(),
                                &CallArgumentTypes::positional([value_ty, slice_ty]),
                            ) {
                                Ok(bindings) => return bindings.return_type(self.db()),
                                Err(CallError(_, bindings)) => {
                                    if let Some(builder) =
                                        self.context.report_lint(&CALL_NON_CALLABLE, value_node)
                                    {
                                        builder.into_diagnostic(format_args!(
                                            "Method `__class_getitem__` of type `{}` \
                                             is not callable on object of type `{}`",
                                            bindings.callable_type().display(self.db()),
                                            value_ty.display(self.db()),
                                        ));
                                    }
                                    return bindings.return_type(self.db());
                                }
                            }
                        }
                    }

                    if let Type::ClassLiteral(class) = value_ty {
                        if class.is_known(self.db(), KnownClass::Type) {
                            return KnownClass::GenericAlias.to_instance(self.db());
                        }

                        if class.generic_context(self.db()).is_some() {
                            // TODO: specialize the generic class using these explicit type
                            // variable assignments. This branch is only encountered when an
                            // explicit class specialization appears inside of some other subscript
                            // expression, e.g. `tuple[list[int], ...]`. We have already inferred
                            // the type of the outer subscript slice as a value expression, which
                            // means we can't re-infer the inner specialization here as a type
                            // expression.
                            return value_ty;
                        }
                    }

                    // TODO: properly handle old-style generics; get rid of this temporary hack
                    if !value_ty.into_class_literal().is_some_and(|class| {
                        class
                            .iter_mro(self.db(), None)
                            .contains(&ClassBase::Generic)
                    }) {
                        report_non_subscriptable(
                            &self.context,
                            value_node.into(),
                            value_ty,
                            "__class_getitem__",
                        );
                    }
                } else {
                    report_non_subscriptable(
                        &self.context,
                        value_node.into(),
                        value_ty,
                        "__getitem__",
                    );
                }

                match value_ty {
                    Type::ClassLiteral(_) => {
                        // TODO: proper support for generic classes
                        // For now, just infer `Sequence`, if we see something like `Sequence[str]`. This allows us
                        // to look up attributes on generic base classes, even if we don't understand generics yet.
                        // Note that this isn't handled by the clause up above for generic classes
                        // that use legacy type variables and an explicit `Generic` base class.
                        // Once we handle legacy typevars, this special case will be removed in
                        // favor of the specialization logic above.
                        value_ty
                    }
                    _ => Type::unknown(),
                }
            }
        }
    }

    fn legacy_generic_class_context(
        &mut self,
        value_node: &ast::Expr,
        typevars: &[Type<'db>],
        origin: LegacyGenericBase,
    ) -> Option<GenericContext<'db>> {
        let typevars: Option<FxOrderSet<_>> = typevars
            .iter()
            .map(|typevar| match typevar {
                Type::KnownInstance(KnownInstanceType::TypeVar(typevar)) => Some(*typevar),
                _ => {
                    if let Some(builder) =
                        self.context.report_lint(&INVALID_ARGUMENT_TYPE, value_node)
                    {
                        builder.into_diagnostic(format_args!(
                            "`{}` is not a valid argument to `{origin}`",
                            typevar.display(self.db()),
                        ));
                    }
                    None
                }
            })
            .collect();
        typevars.map(|typevars| GenericContext::new(self.db(), typevars))
    }

    fn infer_slice_expression(&mut self, slice: &ast::ExprSlice) -> Type<'db> {
        enum SliceArg<'db> {
            Arg(Type<'db>),
            Unsupported,
        }

        let ast::ExprSlice {
            range: _,
            node_index: _,
            lower,
            upper,
            step,
        } = slice;

        let ty_lower = self.infer_optional_expression(lower.as_deref());
        let ty_upper = self.infer_optional_expression(upper.as_deref());
        let ty_step = self.infer_optional_expression(step.as_deref());

        let type_to_slice_argument = |ty: Option<Type<'db>>| match ty {
            Some(ty @ (Type::IntLiteral(_) | Type::BooleanLiteral(_))) => SliceArg::Arg(ty),
            Some(ty @ Type::NominalInstance(instance))
                if instance.class.is_known(self.db(), KnownClass::NoneType) =>
            {
                SliceArg::Arg(ty)
            }
            None => SliceArg::Arg(Type::none(self.db())),
            _ => SliceArg::Unsupported,
        };

        match (
            type_to_slice_argument(ty_lower),
            type_to_slice_argument(ty_upper),
            type_to_slice_argument(ty_step),
        ) {
            (SliceArg::Arg(lower), SliceArg::Arg(upper), SliceArg::Arg(step)) => {
                KnownClass::Slice.to_specialized_instance(self.db(), [lower, upper, step])
            }
            _ => KnownClass::Slice.to_instance(self.db()),
        }
    }

    fn infer_type_parameters(&mut self, type_parameters: &ast::TypeParams) {
        let ast::TypeParams {
            range: _,
            node_index: _,
            type_params,
        } = type_parameters;
        for type_param in type_params {
            match type_param {
                ast::TypeParam::TypeVar(node) => self.infer_definition(node),
                ast::TypeParam::ParamSpec(node) => self.infer_definition(node),
                ast::TypeParam::TypeVarTuple(node) => self.infer_definition(node),
            }
        }
    }

    pub(super) fn finish(mut self) -> TypeInference<'db> {
        self.infer_region();
        self.types.diagnostics = self.context.finish();
        self.types.shrink_to_fit();
        self.types
    }
}

/// Annotation expressions.
impl<'db> TypeInferenceBuilder<'db, '_> {
    /// Infer the type of an annotation expression with the given [`DeferredExpressionState`].
    fn infer_annotation_expression(
        &mut self,
        annotation: &ast::Expr,
        deferred_state: DeferredExpressionState,
    ) -> TypeAndQualifiers<'db> {
        let previous_deferred_state = std::mem::replace(&mut self.deferred_state, deferred_state);
        let annotation_ty = self.infer_annotation_expression_impl(annotation);
        self.deferred_state = previous_deferred_state;
        annotation_ty
    }

    /// Similar to [`infer_annotation_expression`], but accepts an optional annotation expression
    /// and returns [`None`] if the annotation is [`None`].
    ///
    /// [`infer_annotation_expression`]: TypeInferenceBuilder::infer_annotation_expression
    fn infer_optional_annotation_expression(
        &mut self,
        annotation: Option<&ast::Expr>,
        deferred_state: DeferredExpressionState,
    ) -> Option<TypeAndQualifiers<'db>> {
        annotation.map(|expr| self.infer_annotation_expression(expr, deferred_state))
    }

    /// Implementation of [`infer_annotation_expression`].
    ///
    /// [`infer_annotation_expression`]: TypeInferenceBuilder::infer_annotation_expression
    fn infer_annotation_expression_impl(
        &mut self,
        annotation: &ast::Expr,
    ) -> TypeAndQualifiers<'db> {
        // https://typing.python.org/en/latest/spec/annotations.html#grammar-token-expression-grammar-annotation_expression
        let annotation_ty = match annotation {
            // String annotations: https://typing.python.org/en/latest/spec/annotations.html#string-annotations
            ast::Expr::StringLiteral(string) => self.infer_string_annotation_expression(string),

            // Annotation expressions also get special handling for `*args` and `**kwargs`.
            ast::Expr::Starred(starred) => self.infer_starred_expression(starred).into(),

            ast::Expr::BytesLiteral(bytes) => {
                if let Some(builder) = self
                    .context
                    .report_lint(&BYTE_STRING_TYPE_ANNOTATION, bytes)
                {
                    builder.into_diagnostic("Type expressions cannot use bytes literal");
                }
                TypeAndQualifiers::unknown()
            }

            ast::Expr::FString(fstring) => {
                if let Some(builder) = self.context.report_lint(&FSTRING_TYPE_ANNOTATION, fstring) {
                    builder.into_diagnostic("Type expressions cannot use f-strings");
                }
                self.infer_fstring_expression(fstring);
                TypeAndQualifiers::unknown()
            }

            ast::Expr::Name(name) => match name.ctx {
                ast::ExprContext::Load => {
                    let name_expr_ty = self.infer_name_expression(name);
                    match name_expr_ty {
                        Type::SpecialForm(SpecialFormType::ClassVar) => {
                            TypeAndQualifiers::new(Type::unknown(), TypeQualifiers::CLASS_VAR)
                        }
                        Type::SpecialForm(SpecialFormType::Final) => {
                            TypeAndQualifiers::new(Type::unknown(), TypeQualifiers::FINAL)
                        }
                        Type::SpecialForm(SpecialFormType::InitVar) => {
                            TypeAndQualifiers::new(Type::unknown(), TypeQualifiers::INIT_VAR)
                        }
                        _ => name_expr_ty
                            .in_type_expression(self.db(), self.scope())
                            .unwrap_or_else(|error| {
                                error.into_fallback_type(
                                    &self.context,
                                    annotation,
                                    self.is_reachable(annotation),
                                )
                            })
                            .into(),
                    }
                }
                ast::ExprContext::Invalid => TypeAndQualifiers::unknown(),
                ast::ExprContext::Store | ast::ExprContext::Del => {
                    todo_type!("Name expression annotation in Store/Del context").into()
                }
            },

            ast::Expr::Subscript(subscript @ ast::ExprSubscript { value, slice, .. }) => {
                let value_ty = self.infer_expression(value);

                let slice = &**slice;

                match value_ty {
                    Type::SpecialForm(SpecialFormType::Annotated) => {
                        // This branch is similar to the corresponding branch in `infer_parameterized_special_form_type_expression`, but
                        // `Annotated[…]` can appear both in annotation expressions and in type expressions, and needs to be handled slightly
                        // differently in each case (calling either `infer_type_expression_*` or `infer_annotation_expression_*`).
                        if let ast::Expr::Tuple(ast::ExprTuple {
                            elts: arguments, ..
                        }) = slice
                        {
                            if arguments.len() < 2 {
                                report_invalid_arguments_to_annotated(&self.context, subscript);
                            }

                            if let [inner_annotation, metadata @ ..] = &arguments[..] {
                                for element in metadata {
                                    self.infer_expression(element);
                                }

                                let inner_annotation_ty =
                                    self.infer_annotation_expression_impl(inner_annotation);

                                self.store_expression_type(slice, inner_annotation_ty.inner_type());
                                inner_annotation_ty
                            } else {
                                for argument in arguments {
                                    self.infer_expression(argument);
                                }
                                self.store_expression_type(slice, Type::unknown());
                                TypeAndQualifiers::unknown()
                            }
                        } else {
                            report_invalid_arguments_to_annotated(&self.context, subscript);
                            self.infer_annotation_expression_impl(slice)
                        }
                    }
                    Type::SpecialForm(
<<<<<<< HEAD
                        type_qualifier @ (SpecialFormType::ClassVar
                        | SpecialFormType::Final
                        | SpecialFormType::InitVar),
                    ) => match slice {
                        ast::Expr::Tuple(..) => {
                            if let Some(builder) =
                                self.context.report_lint(&INVALID_TYPE_FORM, subscript)
                            {
                                builder.into_diagnostic(format_args!(
                                    "Type qualifier `{type_qualifier}` \
                                     expects exactly one type parameter",
                                ));
                            }
                            Type::unknown().into()
                        }
                        _ => {
=======
                        type_qualifier @ (SpecialFormType::ClassVar | SpecialFormType::Final),
                    ) => {
                        let arguments = if let ast::Expr::Tuple(tuple) = slice {
                            &*tuple.elts
                        } else {
                            std::slice::from_ref(slice)
                        };
                        let num_arguments = arguments.len();
                        let type_and_qualifiers = if num_arguments == 1 {
>>>>>>> ea812d08
                            let mut type_and_qualifiers =
                                self.infer_annotation_expression_impl(slice);
                            match type_qualifier {
                                SpecialFormType::ClassVar => {
                                    type_and_qualifiers.add_qualifier(TypeQualifiers::CLASS_VAR);
                                }
                                SpecialFormType::Final => {
                                    type_and_qualifiers.add_qualifier(TypeQualifiers::FINAL);
                                }
                                SpecialFormType::InitVar => {
                                    type_and_qualifiers.add_qualifier(TypeQualifiers::INIT_VAR);
                                }
                                _ => unreachable!(),
                            }
                            type_and_qualifiers
                        } else {
                            for element in arguments {
                                self.infer_annotation_expression_impl(element);
                            }
                            if let Some(builder) =
                                self.context.report_lint(&INVALID_TYPE_FORM, subscript)
                            {
                                builder.into_diagnostic(format_args!(
                                    "Type qualifier `{type_qualifier}` expected exactly 1 argument, \
                                    got {num_arguments}",
                                ));
                            }
                            Type::unknown().into()
                        };
                        if slice.is_tuple_expr() {
                            self.store_expression_type(slice, type_and_qualifiers.inner_type());
                        }
                        type_and_qualifiers
                    }
                    _ => self
                        .infer_subscript_type_expression_no_store(subscript, slice, value_ty)
                        .into(),
                }
            }

            // All other annotation expressions are (possibly) valid type expressions, so handle
            // them there instead.
            type_expr => self.infer_type_expression_no_store(type_expr).into(),
        };

        self.store_expression_type(annotation, annotation_ty.inner_type());

        annotation_ty
    }

    /// Infer the type of a string annotation expression.
    fn infer_string_annotation_expression(
        &mut self,
        string: &ast::ExprStringLiteral,
    ) -> TypeAndQualifiers<'db> {
        match parse_string_annotation(&self.context, string) {
            Some(parsed) => {
                // String annotations are always evaluated in the deferred context.
                self.infer_annotation_expression(
                    parsed.expr(),
                    DeferredExpressionState::InStringAnnotation(
                        self.enclosing_node_key(string.into()),
                    ),
                )
            }
            None => TypeAndQualifiers::unknown(),
        }
    }
}

/// Type expressions
impl<'db> TypeInferenceBuilder<'db, '_> {
    /// Infer the type of a type expression.
    fn infer_type_expression(&mut self, expression: &ast::Expr) -> Type<'db> {
        let ty = self.infer_type_expression_no_store(expression);
        self.store_expression_type(expression, ty);
        ty
    }

    /// Similar to [`infer_type_expression`], but accepts an optional type expression and returns
    /// [`None`] if the expression is [`None`].
    ///
    /// [`infer_type_expression`]: TypeInferenceBuilder::infer_type_expression
    fn infer_optional_type_expression(
        &mut self,
        expression: Option<&ast::Expr>,
    ) -> Option<Type<'db>> {
        expression.map(|expr| self.infer_type_expression(expr))
    }

    /// Similar to [`infer_type_expression`], but accepts a [`DeferredExpressionState`].
    ///
    /// [`infer_type_expression`]: TypeInferenceBuilder::infer_type_expression
    fn infer_type_expression_with_state(
        &mut self,
        expression: &ast::Expr,
        deferred_state: DeferredExpressionState,
    ) -> Type<'db> {
        let previous_deferred_state = std::mem::replace(&mut self.deferred_state, deferred_state);
        let annotation_ty = self.infer_type_expression(expression);
        self.deferred_state = previous_deferred_state;
        annotation_ty
    }

    fn report_invalid_type_expression(
        &self,
        expression: &ast::Expr,
        message: std::fmt::Arguments,
    ) -> Option<LintDiagnosticGuard> {
        self.context
            .report_lint(&INVALID_TYPE_FORM, expression)
            .map(|builder| {
                diagnostic::add_type_expression_reference_link(builder.into_diagnostic(message))
            })
    }

    /// Infer the type of a type expression without storing the result.
    fn infer_type_expression_no_store(&mut self, expression: &ast::Expr) -> Type<'db> {
        // https://typing.python.org/en/latest/spec/annotations.html#grammar-token-expression-grammar-type_expression
        match expression {
            ast::Expr::Name(name) => match name.ctx {
                ast::ExprContext::Load => self
                    .infer_name_expression(name)
                    .in_type_expression(self.db(), self.scope())
                    .unwrap_or_else(|error| {
                        error.into_fallback_type(
                            &self.context,
                            expression,
                            self.is_reachable(expression),
                        )
                    }),
                ast::ExprContext::Invalid => Type::unknown(),
                ast::ExprContext::Store | ast::ExprContext::Del => {
                    todo_type!("Name expression annotation in Store/Del context")
                }
            },

            ast::Expr::Attribute(attribute_expression) => match attribute_expression.ctx {
                ast::ExprContext::Load => self
                    .infer_attribute_expression(attribute_expression)
                    .in_type_expression(self.db(), self.scope())
                    .unwrap_or_else(|error| {
                        error.into_fallback_type(
                            &self.context,
                            expression,
                            self.is_reachable(expression),
                        )
                    }),
                ast::ExprContext::Invalid => Type::unknown(),
                ast::ExprContext::Store | ast::ExprContext::Del => {
                    todo_type!("Attribute expression annotation in Store/Del context")
                }
            },

            ast::Expr::NoneLiteral(_literal) => Type::none(self.db()),

            // https://typing.python.org/en/latest/spec/annotations.html#string-annotations
            ast::Expr::StringLiteral(string) => self.infer_string_type_expression(string),

            ast::Expr::Subscript(subscript) => {
                let ast::ExprSubscript {
                    value,
                    slice,
                    ctx: _,
                    range: _,
                    node_index: _,
                } = subscript;

                let value_ty = self.infer_expression(value);

                self.infer_subscript_type_expression_no_store(subscript, slice, value_ty)
            }

            ast::Expr::BinOp(binary) => {
                match binary.op {
                    // PEP-604 unions are okay, e.g., `int | str`
                    ast::Operator::BitOr => {
                        let left_ty = self.infer_type_expression(&binary.left);
                        let right_ty = self.infer_type_expression(&binary.right);
                        UnionType::from_elements(self.db(), [left_ty, right_ty])
                    }
                    // anything else is an invalid annotation:
                    _ => {
                        self.infer_binary_expression(binary);
                        Type::unknown()
                    }
                }
            }

            // Avoid inferring the types of invalid type expressions that have been parsed from a
            // string annotation, as they are not present in the semantic index.
            _ if self.deferred_state.in_string_annotation() => Type::unknown(),

            // =====================================================================================
            // Forms which are invalid in the context of annotation expressions: we infer their
            // nested expressions as normal expressions, but the type of the top-level expression is
            // always `Type::unknown` in these cases.
            // =====================================================================================

            // TODO: add a subdiagnostic linking to type-expression grammar
            // and stating that it is only valid in `typing.Literal[]` or `typing.Annotated[]`
            ast::Expr::BytesLiteral(_) => {
                self.report_invalid_type_expression(
                    expression,
                    format_args!(
                        "Bytes literals are not allowed in this context in a type expression"
                    ),
                );
                Type::unknown()
            }

            ast::Expr::NumberLiteral(ast::ExprNumberLiteral {
                value: ast::Number::Int(_),
                ..
            }) => {
                self.report_invalid_type_expression(
                    expression,
                    format_args!(
                        "Int literals are not allowed in this context in a type expression"
                    ),
                );

                Type::unknown()
            }

            ast::Expr::NumberLiteral(ast::ExprNumberLiteral {
                value: ast::Number::Float(_),
                ..
            }) => {
                self.report_invalid_type_expression(
                    expression,
                    format_args!("Float literals are not allowed in type expressions"),
                );
                Type::unknown()
            }

            ast::Expr::NumberLiteral(ast::ExprNumberLiteral {
                value: ast::Number::Complex { .. },
                ..
            }) => {
                self.report_invalid_type_expression(
                    expression,
                    format_args!("Complex literals are not allowed in type expressions"),
                );
                Type::unknown()
            }

            ast::Expr::BooleanLiteral(_) => {
                self.report_invalid_type_expression(
                    expression,
                    format_args!(
                        "Boolean literals are not allowed in this context in a type expression"
                    ),
                );
                Type::unknown()
            }

            ast::Expr::List(list) => {
                let db = self.db();

                let inner_types: Vec<Type<'db>> = list
                    .iter()
                    .map(|element| self.infer_type_expression(element))
                    .collect();

                if let Some(mut diagnostic) = self.report_invalid_type_expression(
                    expression,
                    format_args!(
                        "List literals are not allowed in this context in a type expression"
                    ),
                ) {
                    if !inner_types.iter().any(|ty| {
                        matches!(
                            ty,
                            Type::Dynamic(DynamicType::Todo(_) | DynamicType::Unknown)
                        )
                    }) {
                        let hinted_type = if list.len() == 1 {
                            KnownClass::List.to_specialized_instance(db, inner_types)
                        } else {
                            TupleType::from_elements(db, inner_types)
                        };

                        diagnostic.set_primary_message(format_args!(
                            "Did you mean `{}`?",
                            hinted_type.display(self.db()),
                        ));
                    }
                }
                Type::unknown()
            }

            ast::Expr::Tuple(tuple) => {
                let inner_types: Vec<Type<'db>> = tuple
                    .elts
                    .iter()
                    .map(|expr| self.infer_type_expression(expr))
                    .collect();

                if tuple.parenthesized {
                    if let Some(mut diagnostic) = self.report_invalid_type_expression(
                        expression,
                        format_args!(
                            "Tuple literals are not allowed in this context in a type expression"
                        ),
                    ) {
                        if !inner_types.iter().any(|ty| {
                            matches!(
                                ty,
                                Type::Dynamic(DynamicType::Todo(_) | DynamicType::Unknown)
                            )
                        }) {
                            let hinted_type = TupleType::from_elements(self.db(), inner_types);
                            diagnostic.set_primary_message(format_args!(
                                "Did you mean `{}`?",
                                hinted_type.display(self.db()),
                            ));
                        }
                    }
                }
                Type::unknown()
            }

            ast::Expr::BoolOp(bool_op) => {
                self.infer_boolean_expression(bool_op);
                self.report_invalid_type_expression(
                    expression,
                    format_args!("Boolean operations are not allowed in type expressions"),
                );
                Type::unknown()
            }

            ast::Expr::Named(named) => {
                self.infer_named_expression(named);
                self.report_invalid_type_expression(
                    expression,
                    format_args!("Named expressions are not allowed in type expressions"),
                );
                Type::unknown()
            }

            ast::Expr::UnaryOp(unary) => {
                self.infer_unary_expression(unary);
                self.report_invalid_type_expression(
                    expression,
                    format_args!("Unary operations are not allowed in type expressions"),
                );
                Type::unknown()
            }

            ast::Expr::Lambda(lambda_expression) => {
                self.infer_lambda_expression(lambda_expression);
                self.report_invalid_type_expression(
                    expression,
                    format_args!("`lambda` expressions are not allowed in type expressions"),
                );
                Type::unknown()
            }

            ast::Expr::If(if_expression) => {
                self.infer_if_expression(if_expression);
                self.report_invalid_type_expression(
                    expression,
                    format_args!("`if` expressions are not allowed in type expressions"),
                );
                Type::unknown()
            }

            ast::Expr::Dict(dict) => {
                self.infer_dict_expression(dict);
                self.report_invalid_type_expression(
                    expression,
                    format_args!("Dict literals are not allowed in type expressions"),
                );
                Type::unknown()
            }

            ast::Expr::Set(set) => {
                self.infer_set_expression(set);
                self.report_invalid_type_expression(
                    expression,
                    format_args!("Set literals are not allowed in type expressions"),
                );
                Type::unknown()
            }

            ast::Expr::DictComp(dictcomp) => {
                self.infer_dict_comprehension_expression(dictcomp);
                self.report_invalid_type_expression(
                    expression,
                    format_args!("Dict comprehensions are not allowed in type expressions"),
                );
                Type::unknown()
            }

            ast::Expr::ListComp(listcomp) => {
                self.infer_list_comprehension_expression(listcomp);
                self.report_invalid_type_expression(
                    expression,
                    format_args!("List comprehensions are not allowed in type expressions"),
                );
                Type::unknown()
            }

            ast::Expr::SetComp(setcomp) => {
                self.infer_set_comprehension_expression(setcomp);
                self.report_invalid_type_expression(
                    expression,
                    format_args!("Set comprehensions are not allowed in type expressions"),
                );
                Type::unknown()
            }

            ast::Expr::Generator(generator) => {
                self.infer_generator_expression(generator);
                self.report_invalid_type_expression(
                    expression,
                    format_args!("Generator expressions are not allowed in type expressions"),
                );
                Type::unknown()
            }

            ast::Expr::Await(await_expression) => {
                self.infer_await_expression(await_expression);
                self.report_invalid_type_expression(
                    expression,
                    format_args!("`await` expressions are not allowed in type expressions"),
                );
                Type::unknown()
            }

            ast::Expr::Yield(yield_expression) => {
                self.infer_yield_expression(yield_expression);
                self.report_invalid_type_expression(
                    expression,
                    format_args!("`yield` expressions are not allowed in type expressions"),
                );
                Type::unknown()
            }

            ast::Expr::YieldFrom(yield_from) => {
                self.infer_yield_from_expression(yield_from);
                self.report_invalid_type_expression(
                    expression,
                    format_args!("`yield from` expressions are not allowed in type expressions"),
                );
                Type::unknown()
            }

            ast::Expr::Compare(compare) => {
                self.infer_compare_expression(compare);
                self.report_invalid_type_expression(
                    expression,
                    format_args!("Comparison expressions are not allowed in type expressions"),
                );
                Type::unknown()
            }

            ast::Expr::Call(call_expr) => {
                self.infer_call_expression(expression, call_expr);
                self.report_invalid_type_expression(
                    expression,
                    format_args!("Function calls are not allowed in type expressions"),
                );
                Type::unknown()
            }

            ast::Expr::FString(fstring) => {
                self.infer_fstring_expression(fstring);
                self.report_invalid_type_expression(
                    expression,
                    format_args!("F-strings are not allowed in type expressions"),
                );
                Type::unknown()
            }

            ast::Expr::TString(tstring) => {
                self.infer_tstring_expression(tstring);
                self.report_invalid_type_expression(
                    expression,
                    format_args!("T-strings are not allowed in type expressions"),
                );
                Type::unknown()
            }

            ast::Expr::Slice(slice) => {
                self.infer_slice_expression(slice);
                self.report_invalid_type_expression(
                    expression,
                    format_args!("Slices are not allowed in type expressions"),
                );
                Type::unknown()
            }

            // =================================================================================
            // Branches where we probably should emit diagnostics in some context, but don't yet
            // =================================================================================
            ast::Expr::IpyEscapeCommand(_) => todo!("Implement Ipy escape command support"),

            ast::Expr::EllipsisLiteral(_) => {
                todo_type!("ellipsis literal in type expression")
            }

            ast::Expr::Starred(starred) => self.infer_starred_type_expression(starred),
        }
    }

    fn infer_starred_type_expression(&mut self, starred: &ast::ExprStarred) -> Type<'db> {
        let ast::ExprStarred {
            range: _,
            node_index: _,
            value,
            ctx: _,
        } = starred;

        let starred_type = self.infer_type_expression(value);
        if let Type::Tuple(_) = starred_type {
            starred_type
        } else {
            todo_type!("PEP 646")
        }
    }

    fn infer_subscript_type_expression_no_store(
        &mut self,
        subscript: &ast::ExprSubscript,
        slice: &ast::Expr,
        value_ty: Type<'db>,
    ) -> Type<'db> {
        match value_ty {
            Type::ClassLiteral(class_literal) => match class_literal.known(self.db()) {
                Some(KnownClass::Tuple) => self.infer_tuple_type_expression(slice),
                Some(KnownClass::Type) => self.infer_subclass_of_type_expression(slice),
                _ => self.infer_subscript_type_expression(subscript, value_ty),
            },
            _ => self.infer_subscript_type_expression(subscript, value_ty),
        }
    }

    /// Infer the type of a string type expression.
    fn infer_string_type_expression(&mut self, string: &ast::ExprStringLiteral) -> Type<'db> {
        match parse_string_annotation(&self.context, string) {
            Some(parsed) => {
                // String annotations are always evaluated in the deferred context.
                self.infer_type_expression_with_state(
                    parsed.expr(),
                    DeferredExpressionState::InStringAnnotation(
                        self.enclosing_node_key(string.into()),
                    ),
                )
            }
            None => Type::unknown(),
        }
    }

    /// Given the slice of a `tuple[]` annotation, return the type that the annotation represents
    fn infer_tuple_type_expression(&mut self, tuple_slice: &ast::Expr) -> Type<'db> {
        /// In most cases, if a subelement of the tuple is inferred as `Todo`,
        /// we should only infer `Todo` for that specific subelement.
        /// Certain specific AST nodes can however change the meaning of the entire tuple,
        /// however: for example, `tuple[int, ...]` or `tuple[int, *tuple[str, ...]]` are a
        /// homogeneous tuple and a partly homogeneous tuple (respectively) due to the `...`
        /// and the starred expression (respectively), Neither is supported by us right now,
        /// so we should infer `Todo` for the *entire* tuple if we encounter one of those elements.
        fn element_could_alter_type_of_whole_tuple(
            element: &ast::Expr,
            element_ty: Type,
            builder: &mut TypeInferenceBuilder,
        ) -> bool {
            if !element_ty.is_todo() {
                return false;
            }

            match element {
                ast::Expr::Starred(_) => !matches!(element_ty, Type::Tuple(_)),
                ast::Expr::Subscript(ast::ExprSubscript { value, .. }) => {
                    let value_ty = if builder.deferred_state.in_string_annotation() {
                        // Using `.expression_type` does not work in string annotations, because
                        // we do not store types for sub-expressions. Re-infer the type here.
                        builder.infer_expression(value)
                    } else {
                        builder.expression_type(value)
                    };

                    value_ty == Type::SpecialForm(SpecialFormType::Unpack)
                }
                _ => false,
            }
        }

        // TODO: PEP 646
        match tuple_slice {
            ast::Expr::Tuple(elements) => {
                if let [element, ellipsis @ ast::Expr::EllipsisLiteral(_)] = &*elements.elts {
                    self.infer_expression(ellipsis);
                    let result =
                        TupleType::homogeneous(self.db(), self.infer_type_expression(element));
                    self.store_expression_type(tuple_slice, result);
                    return result;
                }

                let mut element_types = TupleSpec::with_capacity(elements.len());

                // Whether to infer `Todo` for the whole tuple
                // (see docstring for `element_could_alter_type_of_whole_tuple`)
                let mut return_todo = false;

                for element in elements {
                    let element_ty = self.infer_type_expression(element);
                    return_todo |=
                        element_could_alter_type_of_whole_tuple(element, element_ty, self);
                    if let ast::Expr::Starred(_) = element {
                        if let Type::Tuple(inner_tuple) = element_ty {
                            element_types =
                                element_types.concat(self.db(), inner_tuple.tuple(self.db()));
                        } else {
                            // TODO: emit a diagnostic
                        }
                    } else {
                        element_types.push(element_ty);
                    }
                }

                let ty = if return_todo {
                    todo_type!("PEP 646")
                } else {
                    Type::tuple(self.db(), TupleType::new(self.db(), element_types))
                };

                // Here, we store the type for the inner `int, str` tuple-expression,
                // while the type for the outer `tuple[int, str]` slice-expression is
                // stored in the surrounding `infer_type_expression` call:
                self.store_expression_type(tuple_slice, ty);

                ty
            }
            single_element => {
                let single_element_ty = self.infer_type_expression(single_element);
                if element_could_alter_type_of_whole_tuple(single_element, single_element_ty, self)
                {
                    todo_type!("PEP 646")
                } else {
                    TupleType::from_elements(self.db(), std::iter::once(single_element_ty))
                }
            }
        }
    }

    /// Given the slice of a `type[]` annotation, return the type that the annotation represents
    fn infer_subclass_of_type_expression(&mut self, slice: &ast::Expr) -> Type<'db> {
        match slice {
            ast::Expr::Name(_) | ast::Expr::Attribute(_) => {
                let name_ty = self.infer_expression(slice);
                match name_ty {
                    Type::ClassLiteral(class_literal) => {
                        if class_literal.is_known(self.db(), KnownClass::Any) {
                            SubclassOfType::subclass_of_any()
                        } else {
                            SubclassOfType::from(
                                self.db(),
                                class_literal.default_specialization(self.db()),
                            )
                        }
                    }
                    Type::SpecialForm(SpecialFormType::Unknown) => {
                        SubclassOfType::subclass_of_unknown()
                    }
                    _ => todo_type!("unsupported type[X] special form"),
                }
            }
            ast::Expr::BinOp(binary) if binary.op == ast::Operator::BitOr => {
                let union_ty = UnionType::from_elements(
                    self.db(),
                    [
                        self.infer_subclass_of_type_expression(&binary.left),
                        self.infer_subclass_of_type_expression(&binary.right),
                    ],
                );
                self.store_expression_type(slice, union_ty);

                union_ty
            }
            ast::Expr::Tuple(_) => {
                self.infer_type_expression(slice);
                if let Some(builder) = self.context.report_lint(&INVALID_TYPE_FORM, slice) {
                    builder.into_diagnostic("type[...] must have exactly one type argument");
                }
                Type::unknown()
            }
            ast::Expr::Subscript(ast::ExprSubscript {
                value,
                slice: parameters,
                ..
            }) => {
                let parameters_ty = match self.infer_expression(value) {
                    Type::SpecialForm(SpecialFormType::Union) => match &**parameters {
                        ast::Expr::Tuple(tuple) => {
                            let ty = UnionType::from_elements(
                                self.db(),
                                tuple
                                    .iter()
                                    .map(|element| self.infer_subclass_of_type_expression(element)),
                            );
                            self.store_expression_type(parameters, ty);
                            ty
                        }
                        _ => self.infer_subclass_of_type_expression(parameters),
                    },
                    _ => {
                        self.infer_type_expression(parameters);
                        todo_type!("unsupported nested subscript in type[X]")
                    }
                };
                self.store_expression_type(slice, parameters_ty);
                parameters_ty
            }
            // TODO: subscripts, etc.
            _ => {
                self.infer_type_expression(slice);
                todo_type!("unsupported type[X] special form")
            }
        }
    }

    fn infer_subscript_type_expression(
        &mut self,
        subscript: &ast::ExprSubscript,
        value_ty: Type<'db>,
    ) -> Type<'db> {
        let ast::ExprSubscript {
            range: _,
            node_index: _,
            value: _,
            slice,
            ctx: _,
        } = subscript;

        match value_ty {
            Type::Never => {
                // This case can be entered when we use a type annotation like `Literal[1]`
                // in unreachable code, since we infer `Never` for `Literal`.  We call
                // `infer_expression` (instead of `infer_type_expression`) here to avoid
                // false-positive `invalid-type-form` diagnostics (`1` is not a valid type
                // expression).
                self.infer_expression(&subscript.slice);
                Type::unknown()
            }
            Type::ClassLiteral(literal) if literal.is_known(self.db(), KnownClass::Any) => {
                self.infer_expression(slice);
                if let Some(builder) = self.context.report_lint(&INVALID_TYPE_FORM, subscript) {
                    builder.into_diagnostic("Type `typing.Any` expected no type parameter");
                }
                Type::unknown()
            }
            Type::SpecialForm(special_form) => {
                self.infer_parameterized_special_form_type_expression(subscript, special_form)
            }
            Type::KnownInstance(known_instance) => match known_instance {
                KnownInstanceType::SubscriptedProtocol(_) => {
                    self.infer_type_expression(&subscript.slice);
                    if let Some(builder) = self.context.report_lint(&INVALID_TYPE_FORM, subscript) {
                        builder.into_diagnostic(format_args!(
                            "`typing.Protocol` is not allowed in type expressions",
                        ));
                    }
                    Type::unknown()
                }
                KnownInstanceType::SubscriptedGeneric(_) => {
                    self.infer_type_expression(&subscript.slice);
                    if let Some(builder) = self.context.report_lint(&INVALID_TYPE_FORM, subscript) {
                        builder.into_diagnostic(format_args!(
                            "`typing.Generic` is not allowed in type expressions",
                        ));
                    }
                    Type::unknown()
                }
                KnownInstanceType::TypeVar(_) => {
                    self.infer_type_expression(&subscript.slice);
                    todo_type!("TypeVar annotations")
                }
                KnownInstanceType::TypeAliasType(_) => {
                    self.infer_type_expression(&subscript.slice);
                    todo_type!("Generic PEP-695 type alias")
                }
            },
            Type::Dynamic(DynamicType::Todo(_)) => {
                self.infer_type_expression(slice);
                value_ty
            }
            Type::ClassLiteral(class) => {
                match class.generic_context(self.db()) {
                    Some(generic_context) => {
                        let specialized_class = self.infer_explicit_class_specialization(
                            subscript,
                            value_ty,
                            class,
                            generic_context,
                        );
                        specialized_class
                            .in_type_expression(self.db(), self.scope())
                            .unwrap_or(Type::unknown())
                    }
                    None => {
                        // TODO: Once we know that e.g. `list` is generic, emit a diagnostic if you try to
                        // specialize a non-generic class.
                        self.infer_type_expression(slice);
                        todo_type!("specialized non-generic class")
                    }
                }
            }
            _ => {
                // TODO: Emit a diagnostic once we've implemented all valid subscript type
                // expressions.
                self.infer_type_expression(slice);
                todo_type!("unknown type subscript")
            }
        }
    }

    fn infer_parameterized_legacy_typing_alias(
        &mut self,
        subscript_node: &ast::ExprSubscript,
        expected_arg_count: usize,
        alias: SpecialFormType,
        class: KnownClass,
    ) -> Type<'db> {
        let arguments = &*subscript_node.slice;
        let args = if let ast::Expr::Tuple(t) = arguments {
            &*t.elts
        } else {
            std::slice::from_ref(arguments)
        };
        if args.len() != expected_arg_count {
            if let Some(builder) = self.context.report_lint(&INVALID_TYPE_FORM, subscript_node) {
                let noun = if expected_arg_count == 1 {
                    "argument"
                } else {
                    "arguments"
                };
                builder.into_diagnostic(format_args!(
                    "Legacy alias `{alias}` expected exactly {expected_arg_count} {noun}, \
                    got {}",
                    args.len()
                ));
            }
        }
        let ty = class.to_specialized_instance(
            self.db(),
            args.iter().map(|node| self.infer_type_expression(node)),
        );
        if arguments.is_tuple_expr() {
            self.store_expression_type(arguments, ty);
        }
        ty
    }

    fn infer_parameterized_special_form_type_expression(
        &mut self,
        subscript: &ast::ExprSubscript,
        special_form: SpecialFormType,
    ) -> Type<'db> {
        let db = self.db();
        let arguments_slice = &*subscript.slice;
        match special_form {
            SpecialFormType::Annotated => {
                let ast::Expr::Tuple(ast::ExprTuple {
                    elts: arguments, ..
                }) = arguments_slice
                else {
                    report_invalid_arguments_to_annotated(&self.context, subscript);

                    // `Annotated[]` with less than two arguments is an error at runtime.
                    // However, we still treat `Annotated[T]` as `T` here for the purpose of
                    // giving better diagnostics later on.
                    // Pyright also does this. Mypy doesn't; it falls back to `Any` instead.
                    return self.infer_type_expression(arguments_slice);
                };

                if arguments.len() < 2 {
                    report_invalid_arguments_to_annotated(&self.context, subscript);
                }

                let [type_expr, metadata @ ..] = &arguments[..] else {
                    for argument in arguments {
                        self.infer_expression(argument);
                    }
                    self.store_expression_type(arguments_slice, Type::unknown());
                    return Type::unknown();
                };

                for element in metadata {
                    self.infer_expression(element);
                }

                let ty = self.infer_type_expression(type_expr);
                self.store_expression_type(arguments_slice, ty);
                ty
            }
            SpecialFormType::Literal => match self.infer_literal_parameter_type(arguments_slice) {
                Ok(ty) => ty,
                Err(nodes) => {
                    for node in nodes {
                        let Some(builder) = self.context.report_lint(&INVALID_TYPE_FORM, node)
                        else {
                            continue;
                        };
                        builder.into_diagnostic(
                            "Type arguments for `Literal` must be `None`, \
                            a literal value (int, bool, str, or bytes), or an enum value",
                        );
                    }
                    Type::unknown()
                }
            },
            SpecialFormType::Optional => {
                let param_type = self.infer_type_expression(arguments_slice);
                UnionType::from_elements(db, [param_type, Type::none(db)])
            }
            SpecialFormType::Union => match arguments_slice {
                ast::Expr::Tuple(t) => {
                    let union_ty = UnionType::from_elements(
                        db,
                        t.iter().map(|elt| self.infer_type_expression(elt)),
                    );
                    self.store_expression_type(arguments_slice, union_ty);
                    union_ty
                }
                _ => self.infer_type_expression(arguments_slice),
            },
            SpecialFormType::Callable => {
                let mut arguments = match arguments_slice {
                    ast::Expr::Tuple(tuple) => Either::Left(tuple.iter()),
                    _ => {
                        self.infer_callable_parameter_types(arguments_slice);
                        Either::Right(std::iter::empty::<&ast::Expr>())
                    }
                };

                let first_argument = arguments.next();

                let parameters =
                    first_argument.and_then(|arg| self.infer_callable_parameter_types(arg));

                let return_type = arguments.next().map(|arg| self.infer_type_expression(arg));

                let correct_argument_number = if let Some(third_argument) = arguments.next() {
                    self.infer_type_expression(third_argument);
                    for argument in arguments {
                        self.infer_type_expression(argument);
                    }
                    false
                } else {
                    return_type.is_some()
                };

                if !correct_argument_number {
                    report_invalid_arguments_to_callable(&self.context, subscript);
                }

                let callable_type = if let (Some(parameters), Some(return_type), true) =
                    (parameters, return_type, correct_argument_number)
                {
                    CallableType::single(db, Signature::new(parameters, Some(return_type)))
                } else {
                    CallableType::unknown(db)
                };

                // `Signature` / `Parameters` are not a `Type` variant, so we're storing
                // the outer callable type on these expressions instead.
                self.store_expression_type(arguments_slice, callable_type);
                if let Some(first_argument) = first_argument {
                    self.store_expression_type(first_argument, callable_type);
                }

                callable_type
            }

            // Type API special forms
            SpecialFormType::Not => {
                let arguments = if let ast::Expr::Tuple(tuple) = arguments_slice {
                    &*tuple.elts
                } else {
                    std::slice::from_ref(arguments_slice)
                };
                let num_arguments = arguments.len();
                let negated_type = if num_arguments == 1 {
                    self.infer_type_expression(&arguments[0]).negate(db)
                } else {
                    for argument in arguments {
                        self.infer_type_expression(argument);
                    }
                    report_invalid_argument_number_to_special_form(
                        &self.context,
                        subscript,
                        special_form,
                        num_arguments,
                        1,
                    );
                    Type::unknown()
                };
                if arguments_slice.is_tuple_expr() {
                    self.store_expression_type(arguments_slice, negated_type);
                }
                negated_type
            }
            SpecialFormType::Intersection => {
                let elements = match arguments_slice {
                    ast::Expr::Tuple(tuple) => Either::Left(tuple.iter()),
                    element => Either::Right(std::iter::once(element)),
                };

                let ty = elements
                    .fold(IntersectionBuilder::new(db), |builder, element| {
                        builder.add_positive(self.infer_type_expression(element))
                    })
                    .build();

                if matches!(arguments_slice, ast::Expr::Tuple(_)) {
                    self.store_expression_type(arguments_slice, ty);
                }
                ty
            }
            SpecialFormType::TypeOf => {
                let arguments = if let ast::Expr::Tuple(tuple) = arguments_slice {
                    &*tuple.elts
                } else {
                    std::slice::from_ref(arguments_slice)
                };
                let num_arguments = arguments.len();
                let type_of_type = if num_arguments == 1 {
                    // N.B. This uses `infer_expression` rather than `infer_type_expression`
                    self.infer_expression(&arguments[0])
                } else {
                    for argument in arguments {
                        self.infer_type_expression(argument);
                    }
                    report_invalid_argument_number_to_special_form(
                        &self.context,
                        subscript,
                        special_form,
                        num_arguments,
                        1,
                    );
                    Type::unknown()
                };
                if arguments_slice.is_tuple_expr() {
                    self.store_expression_type(arguments_slice, type_of_type);
                }
                type_of_type
            }

            SpecialFormType::CallableTypeOf => {
                let arguments = if let ast::Expr::Tuple(tuple) = arguments_slice {
                    &*tuple.elts
                } else {
                    std::slice::from_ref(arguments_slice)
                };
                let num_arguments = arguments.len();

                if num_arguments != 1 {
                    for argument in arguments {
                        self.infer_expression(argument);
                    }
                    report_invalid_argument_number_to_special_form(
                        &self.context,
                        subscript,
                        special_form,
                        num_arguments,
                        1,
                    );
                    if arguments_slice.is_tuple_expr() {
                        self.store_expression_type(arguments_slice, Type::unknown());
                    }
                    return Type::unknown();
                }

                let argument_type = self.infer_expression(&arguments[0]);
                let bindings = argument_type.bindings(db);

                // SAFETY: This is enforced by the constructor methods on `Bindings` even in
                // the case of a non-callable union.
                let callable_binding = bindings
                    .into_iter()
                    .next()
                    .expect("`Bindings` should have at least one `CallableBinding`");

                let mut signature_iter = callable_binding.into_iter().map(|binding| {
                    if argument_type.is_bound_method() {
                        binding.signature.bind_self()
                    } else {
                        binding.signature.clone()
                    }
                });

                let Some(signature) = signature_iter.next() else {
                    if let Some(builder) = self
                        .context
                        .report_lint(&INVALID_TYPE_FORM, arguments_slice)
                    {
                        builder.into_diagnostic(format_args!(
                            "Expected the first argument to `{special_form}` \
                                 to be a callable object, \
                                 but got an object of type `{actual_type}`",
                            actual_type = argument_type.display(db)
                        ));
                    }
                    if arguments_slice.is_tuple_expr() {
                        self.store_expression_type(arguments_slice, Type::unknown());
                    }
                    return Type::unknown();
                };

                let signature = CallableSignature::from_overloads(
                    std::iter::once(signature).chain(signature_iter),
                );
                let callable_type_of = Type::Callable(CallableType::new(db, signature, false));
                if arguments_slice.is_tuple_expr() {
                    self.store_expression_type(arguments_slice, callable_type_of);
                }
                callable_type_of
            }

            SpecialFormType::ChainMap => self.infer_parameterized_legacy_typing_alias(
                subscript,
                2,
                SpecialFormType::ChainMap,
                KnownClass::ChainMap,
            ),
            SpecialFormType::OrderedDict => self.infer_parameterized_legacy_typing_alias(
                subscript,
                2,
                SpecialFormType::OrderedDict,
                KnownClass::OrderedDict,
            ),
            SpecialFormType::Dict => self.infer_parameterized_legacy_typing_alias(
                subscript,
                2,
                SpecialFormType::Dict,
                KnownClass::Dict,
            ),
            SpecialFormType::List => self.infer_parameterized_legacy_typing_alias(
                subscript,
                1,
                SpecialFormType::List,
                KnownClass::List,
            ),
            SpecialFormType::DefaultDict => self.infer_parameterized_legacy_typing_alias(
                subscript,
                2,
                SpecialFormType::DefaultDict,
                KnownClass::DefaultDict,
            ),
            SpecialFormType::Counter => self.infer_parameterized_legacy_typing_alias(
                subscript,
                1,
                SpecialFormType::Counter,
                KnownClass::Counter,
            ),
            SpecialFormType::Set => self.infer_parameterized_legacy_typing_alias(
                subscript,
                1,
                SpecialFormType::Set,
                KnownClass::Set,
            ),
            SpecialFormType::FrozenSet => self.infer_parameterized_legacy_typing_alias(
                subscript,
                1,
                SpecialFormType::FrozenSet,
                KnownClass::FrozenSet,
            ),
            SpecialFormType::Deque => self.infer_parameterized_legacy_typing_alias(
                subscript,
                1,
                SpecialFormType::Deque,
                KnownClass::Deque,
            ),

            SpecialFormType::ReadOnly => {
                self.infer_type_expression(arguments_slice);
                todo_type!("`ReadOnly[]` type qualifier")
            }
            SpecialFormType::NotRequired => {
                self.infer_type_expression(arguments_slice);
                todo_type!("`NotRequired[]` type qualifier")
            }
            SpecialFormType::ClassVar | SpecialFormType::Final | SpecialFormType::InitVar => {
                if let Some(builder) = self.context.report_lint(&INVALID_TYPE_FORM, subscript) {
                    let diag = builder.into_diagnostic(format_args!(
                        "Type qualifier `{special_form}` is not allowed in type expressions \
                         (only in annotation expressions)",
                    ));
                    diagnostic::add_type_expression_reference_link(diag);
                }
                self.infer_type_expression(arguments_slice)
            }
            SpecialFormType::Required => {
                self.infer_type_expression(arguments_slice);
                todo_type!("`Required[]` type qualifier")
            }
            SpecialFormType::TypeIs => match arguments_slice {
                ast::Expr::Tuple(_) => {
                    self.infer_type_expression(arguments_slice);

                    if let Some(builder) = self.context.report_lint(&INVALID_TYPE_FORM, subscript) {
                        let diag = builder.into_diagnostic(format_args!(
                            "Special form `{}` expected exactly one type parameter",
                            special_form.repr()
                        ));
                        diagnostic::add_type_expression_reference_link(diag);
                    }

                    Type::unknown()
                }
                _ => TypeIsType::unbound(self.db(), self.infer_type_expression(arguments_slice)),
            },
            SpecialFormType::TypeGuard => {
                self.infer_type_expression(arguments_slice);
                todo_type!("`TypeGuard[]` special form")
            }
            SpecialFormType::Concatenate => {
                let arguments = if let ast::Expr::Tuple(tuple) = arguments_slice {
                    &*tuple.elts
                } else {
                    std::slice::from_ref(arguments_slice)
                };
                for argument in arguments {
                    self.infer_type_expression(argument);
                }
                let num_arguments = arguments.len();
                let inferred_type = if num_arguments < 2 {
                    if let Some(builder) = self.context.report_lint(&INVALID_TYPE_FORM, subscript) {
                        builder.into_diagnostic(format_args!(
                            "Special form `{special_form}` expected at least 2 parameters but got {num_arguments}",
                        ));
                    }
                    Type::unknown()
                } else {
                    todo_type!("`Concatenate[]` special form")
                };
                if arguments_slice.is_tuple_expr() {
                    self.store_expression_type(arguments_slice, inferred_type);
                }
                inferred_type
            }
            SpecialFormType::Unpack => {
                self.infer_type_expression(arguments_slice);
                todo_type!("`Unpack[]` special form")
            }
            SpecialFormType::NoReturn
            | SpecialFormType::Never
            | SpecialFormType::AlwaysTruthy
            | SpecialFormType::AlwaysFalsy => {
                self.infer_type_expression(arguments_slice);

                if let Some(builder) = self.context.report_lint(&INVALID_TYPE_FORM, subscript) {
                    builder.into_diagnostic(format_args!(
                        "Type `{special_form}` expected no type parameter",
                    ));
                }
                Type::unknown()
            }
            SpecialFormType::TypingSelf
            | SpecialFormType::TypeAlias
            | SpecialFormType::TypedDict
            | SpecialFormType::Unknown => {
                self.infer_type_expression(arguments_slice);

                if let Some(builder) = self.context.report_lint(&INVALID_TYPE_FORM, subscript) {
                    builder.into_diagnostic(format_args!(
                        "Special form `{special_form}` expected no type parameter",
                    ));
                }
                Type::unknown()
            }
            SpecialFormType::LiteralString => {
                self.infer_type_expression(arguments_slice);

                if let Some(builder) = self.context.report_lint(&INVALID_TYPE_FORM, subscript) {
                    let mut diag = builder.into_diagnostic(format_args!(
                        "Type `{special_form}` expected no type parameter",
                    ));
                    diag.info("Did you mean to use `Literal[...]` instead?");
                }
                Type::unknown()
            }
            SpecialFormType::Type => self.infer_subclass_of_type_expression(arguments_slice),
            SpecialFormType::Tuple => self.infer_tuple_type_expression(arguments_slice),
            SpecialFormType::Generic | SpecialFormType::Protocol => {
                self.infer_expression(arguments_slice);
                if let Some(builder) = self.context.report_lint(&INVALID_TYPE_FORM, subscript) {
                    builder.into_diagnostic(format_args!(
                        "`{special_form}` is not allowed in type expressions",
                    ));
                }
                Type::unknown()
            }
        }
    }

    fn infer_literal_parameter_type<'param>(
        &mut self,
        parameters: &'param ast::Expr,
    ) -> Result<Type<'db>, Vec<&'param ast::Expr>> {
        Ok(match parameters {
            // TODO handle type aliases
            ast::Expr::Subscript(ast::ExprSubscript { value, slice, .. }) => {
                let value_ty = self.infer_expression(value);
                if matches!(value_ty, Type::SpecialForm(SpecialFormType::Literal)) {
                    let ty = self.infer_literal_parameter_type(slice)?;

                    // This branch deals with annotations such as `Literal[Literal[1]]`.
                    // Here, we store the type for the inner `Literal[1]` expression:
                    self.store_expression_type(parameters, ty);
                    ty
                } else {
                    self.store_expression_type(parameters, Type::unknown());

                    return Err(vec![parameters]);
                }
            }
            ast::Expr::Tuple(tuple) if !tuple.parenthesized => {
                let mut errors = vec![];
                let mut builder = UnionBuilder::new(self.db());
                for elt in tuple {
                    match self.infer_literal_parameter_type(elt) {
                        Ok(ty) => {
                            builder = builder.add(ty);
                        }
                        Err(nodes) => {
                            errors.extend(nodes);
                        }
                    }
                }
                if errors.is_empty() {
                    let union_type = builder.build();

                    // This branch deals with annotations such as `Literal[1, 2]`. Here, we
                    // store the type for the inner `1, 2` tuple-expression:
                    self.store_expression_type(parameters, union_type);

                    union_type
                } else {
                    self.store_expression_type(parameters, Type::unknown());

                    return Err(errors);
                }
            }

            literal @ (ast::Expr::StringLiteral(_)
            | ast::Expr::BytesLiteral(_)
            | ast::Expr::BooleanLiteral(_)
            | ast::Expr::NoneLiteral(_)) => self.infer_expression(literal),
            literal @ ast::Expr::NumberLiteral(number) if number.value.is_int() => {
                self.infer_expression(literal)
            }
            // For enum values
            ast::Expr::Attribute(ast::ExprAttribute { value, attr, .. }) => {
                let value_ty = self.infer_expression(value);
                // TODO: Check that value type is enum otherwise return None
                let ty = value_ty
                    .member(self.db(), &attr.id)
                    .place
                    .ignore_possibly_unbound()
                    .unwrap_or(Type::unknown());
                self.store_expression_type(parameters, ty);
                ty
            }
            // for negative and positive numbers
            ast::Expr::UnaryOp(u)
                if matches!(u.op, ast::UnaryOp::USub | ast::UnaryOp::UAdd)
                    && u.operand.is_number_literal_expr() =>
            {
                let ty = self.infer_unary_expression(u);
                self.store_expression_type(parameters, ty);
                ty
            }
            _ => {
                self.infer_expression(parameters);
                return Err(vec![parameters]);
            }
        })
    }

    /// Infer the first argument to a `typing.Callable` type expression and returns the
    /// corresponding [`Parameters`].
    ///
    /// It returns `None` if the argument is invalid i.e., not a list of types, parameter
    /// specification, `typing.Concatenate`, or `...`.
    fn infer_callable_parameter_types(
        &mut self,
        parameters: &ast::Expr,
    ) -> Option<Parameters<'db>> {
        match parameters {
            ast::Expr::EllipsisLiteral(ast::ExprEllipsisLiteral { .. }) => {
                return Some(Parameters::gradual_form());
            }
            ast::Expr::List(ast::ExprList { elts: params, .. }) => {
                let mut parameter_types = Vec::with_capacity(params.len());

                // Whether to infer `Todo` for the parameters
                let mut return_todo = false;

                for param in params {
                    let param_type = self.infer_type_expression(param);
                    // This is similar to what we currently do for inferring tuple type expression.
                    // We currently infer `Todo` for the parameters to avoid invalid diagnostics
                    // when trying to check for assignability or any other relation. For example,
                    // `*tuple[int, str]`, `Unpack[]`, etc. are not yet supported.
                    return_todo |= param_type.is_todo()
                        && matches!(param, ast::Expr::Starred(_) | ast::Expr::Subscript(_));
                    parameter_types.push(param_type);
                }

                return Some(if return_todo {
                    // TODO: `Unpack`
                    Parameters::todo()
                } else {
                    Parameters::new(parameter_types.iter().map(|param_type| {
                        Parameter::positional_only(None).with_annotated_type(*param_type)
                    }))
                });
            }
            ast::Expr::Subscript(subscript) => {
                let value_ty = self.infer_expression(&subscript.value);
                self.infer_subscript_type_expression(subscript, value_ty);
                // TODO: Support `Concatenate[...]`
                return Some(Parameters::todo());
            }
            ast::Expr::Name(name) => {
                if name.is_invalid() {
                    // This is a special case to avoid raising the error suggesting what the first
                    // argument should be. This only happens when there's already a syntax error like
                    // `Callable[]`.
                    return None;
                }
                match self.infer_name_load(name) {
                    Type::Dynamic(DynamicType::TodoPEP695ParamSpec) => {
                        return Some(Parameters::todo());
                    }
                    Type::NominalInstance(NominalInstanceType { class, .. })
                        if class.is_known(self.db(), KnownClass::ParamSpec) =>
                    {
                        return Some(Parameters::todo());
                    }
                    _ => {}
                }
            }
            _ => {}
        }
        if let Some(builder) = self.context.report_lint(&INVALID_TYPE_FORM, parameters) {
            let diag = builder.into_diagnostic(format_args!(
                "The first argument to `Callable` must be either a list of types, \
                ParamSpec, Concatenate, or `...`",
            ));
            diagnostic::add_type_expression_reference_link(diag);
        }
        None
    }
}

/// The deferred state of a specific expression in an inference region.
#[derive(Default, Debug, Clone, Copy)]
enum DeferredExpressionState {
    /// The expression is not deferred.
    #[default]
    None,

    /// The expression is deferred.
    ///
    /// In the following example,
    /// ```py
    /// from __future__ import annotation
    ///
    /// a: tuple[int, "ForwardRef"] = ...
    /// ```
    ///
    /// The expression `tuple` and `int` are deferred but `ForwardRef` (after parsing) is both
    /// deferred and in a string annotation context.
    Deferred,

    /// The expression is in a string annotation context.
    ///
    /// This is required to differentiate between a deferred annotation and a string annotation.
    /// The former can occur when there's a `from __future__ import annotations` statement or we're
    /// in a stub file.
    ///
    /// In the following example,
    /// ```py
    /// a: "List[int]" = ...
    /// b: tuple[int, "ForwardRef"] = ...
    /// ```
    ///
    /// The annotation of `a` is completely inside a string while for `b`, it's only partially
    /// stringified.
    ///
    /// This variant wraps a [`NodeKey`] that allows us to retrieve the original
    /// [`ast::ExprStringLiteral`] node which created the string annotation.
    InStringAnnotation(NodeKey),
}

impl DeferredExpressionState {
    const fn is_deferred(self) -> bool {
        matches!(
            self,
            DeferredExpressionState::Deferred | DeferredExpressionState::InStringAnnotation(_)
        )
    }

    const fn in_string_annotation(self) -> bool {
        matches!(self, DeferredExpressionState::InStringAnnotation(_))
    }
}

impl From<bool> for DeferredExpressionState {
    fn from(value: bool) -> Self {
        if value {
            DeferredExpressionState::Deferred
        } else {
            DeferredExpressionState::None
        }
    }
}

#[derive(Debug, Clone, Copy, PartialEq, Eq)]
enum RichCompareOperator {
    Eq,
    Ne,
    Gt,
    Ge,
    Lt,
    Le,
}

impl From<RichCompareOperator> for ast::CmpOp {
    fn from(value: RichCompareOperator) -> Self {
        match value {
            RichCompareOperator::Eq => ast::CmpOp::Eq,
            RichCompareOperator::Ne => ast::CmpOp::NotEq,
            RichCompareOperator::Lt => ast::CmpOp::Lt,
            RichCompareOperator::Le => ast::CmpOp::LtE,
            RichCompareOperator::Gt => ast::CmpOp::Gt,
            RichCompareOperator::Ge => ast::CmpOp::GtE,
        }
    }
}

impl RichCompareOperator {
    #[must_use]
    const fn dunder(self) -> &'static str {
        match self {
            RichCompareOperator::Eq => "__eq__",
            RichCompareOperator::Ne => "__ne__",
            RichCompareOperator::Lt => "__lt__",
            RichCompareOperator::Le => "__le__",
            RichCompareOperator::Gt => "__gt__",
            RichCompareOperator::Ge => "__ge__",
        }
    }

    #[must_use]
    const fn reflect(self) -> Self {
        match self {
            RichCompareOperator::Eq => RichCompareOperator::Eq,
            RichCompareOperator::Ne => RichCompareOperator::Ne,
            RichCompareOperator::Lt => RichCompareOperator::Gt,
            RichCompareOperator::Le => RichCompareOperator::Ge,
            RichCompareOperator::Gt => RichCompareOperator::Lt,
            RichCompareOperator::Ge => RichCompareOperator::Le,
        }
    }
}

#[derive(Debug, Clone, Copy, PartialEq, Eq)]
enum MembershipTestCompareOperator {
    In,
    NotIn,
}

impl From<MembershipTestCompareOperator> for ast::CmpOp {
    fn from(value: MembershipTestCompareOperator) -> Self {
        match value {
            MembershipTestCompareOperator::In => ast::CmpOp::In,
            MembershipTestCompareOperator::NotIn => ast::CmpOp::NotIn,
        }
    }
}

#[derive(Debug, Clone, Copy, PartialEq, Eq)]
struct CompareUnsupportedError<'db> {
    op: ast::CmpOp,
    left_ty: Type<'db>,
    right_ty: Type<'db>,
}

fn format_import_from_module(level: u32, module: Option<&str>) -> String {
    format!(
        "{}{}",
        ".".repeat(level as usize),
        module.unwrap_or_default()
    )
}

/// Struct collecting string parts when inferring a formatted string. Infers a string literal if the
/// concatenated string is small enough, otherwise infers a literal string.
///
/// If the formatted string contains an expression (with a representation unknown at compile time),
/// infers an instance of `builtins.str`.
#[derive(Debug)]
struct StringPartsCollector {
    concatenated: Option<String>,
    expression: bool,
}

impl StringPartsCollector {
    fn new() -> Self {
        Self {
            concatenated: Some(String::new()),
            expression: false,
        }
    }

    fn push_str(&mut self, literal: &str) {
        if let Some(mut concatenated) = self.concatenated.take() {
            if concatenated.len().saturating_add(literal.len())
                <= TypeInferenceBuilder::MAX_STRING_LITERAL_SIZE
            {
                concatenated.push_str(literal);
                self.concatenated = Some(concatenated);
            } else {
                self.concatenated = None;
            }
        }
    }

    fn add_expression(&mut self) {
        self.concatenated = None;
        self.expression = true;
    }

    fn string_type(self, db: &dyn Db) -> Type {
        if self.expression {
            KnownClass::Str.to_instance(db)
        } else if let Some(concatenated) = self.concatenated {
            Type::string_literal(db, &concatenated)
        } else {
            Type::LiteralString
        }
    }
}

fn contains_string_literal(expr: &ast::Expr) -> bool {
    struct ContainsStringLiteral(bool);

    impl<'a> Visitor<'a> for ContainsStringLiteral {
        fn visit_expr(&mut self, expr: &'a ast::Expr) {
            self.0 |= matches!(expr, ast::Expr::StringLiteral(_));
            walk_expr(self, expr);
        }
    }

    let mut visitor = ContainsStringLiteral(false);
    visitor.visit_expr(expr);
    visitor.0
}

#[cfg(test)]
mod tests {
    use crate::db::tests::{TestDb, setup_db};
    use crate::place::{global_symbol, symbol};
    use crate::semantic_index::definition::Definition;
    use crate::semantic_index::place::FileScopeId;
    use crate::semantic_index::{global_scope, place_table, semantic_index, use_def_map};
    use crate::types::check_types;
    use ruff_db::diagnostic::Diagnostic;
    use ruff_db::files::{File, system_path_to_file};
    use ruff_db::system::DbWithWritableSystem as _;
    use ruff_db::testing::{assert_function_query_was_not_run, assert_function_query_was_run};

    use super::*;

    #[track_caller]
    fn get_symbol<'db>(
        db: &'db TestDb,
        file_name: &str,
        scopes: &[&str],
        symbol_name: &str,
    ) -> Place<'db> {
        let file = system_path_to_file(db, file_name).expect("file to exist");
        let module = parsed_module(db, file).load(db);
        let index = semantic_index(db, file);
        let mut file_scope_id = FileScopeId::global();
        let mut scope = file_scope_id.to_scope_id(db, file);
        for expected_scope_name in scopes {
            file_scope_id = index
                .child_scopes(file_scope_id)
                .next()
                .unwrap_or_else(|| panic!("scope of {expected_scope_name}"))
                .0;
            scope = file_scope_id.to_scope_id(db, file);
            assert_eq!(scope.name(db, &module), *expected_scope_name);
        }

        symbol(db, scope, symbol_name).place
    }

    #[track_caller]
    fn assert_diagnostic_messages(diagnostics: &TypeCheckDiagnostics, expected: &[&str]) {
        let messages: Vec<&str> = diagnostics
            .iter()
            .map(Diagnostic::primary_message)
            .collect();
        assert_eq!(&messages, expected);
    }

    #[track_caller]
    fn assert_file_diagnostics(db: &TestDb, filename: &str, expected: &[&str]) {
        let file = system_path_to_file(db, filename).unwrap();
        let diagnostics = check_types(db, file);

        assert_diagnostic_messages(diagnostics, expected);
    }

    #[test]
    fn not_literal_string() -> anyhow::Result<()> {
        let mut db = setup_db();
        let content = format!(
            r#"
            from typing_extensions import Literal, assert_type

            assert_type(not "{y}", bool)
            assert_type(not 10*"{y}", bool)
            assert_type(not "{y}"*10, bool)
            assert_type(not 0*"{y}", Literal[True])
            assert_type(not (-100)*"{y}", Literal[True])
            "#,
            y = "a".repeat(TypeInferenceBuilder::MAX_STRING_LITERAL_SIZE + 1),
        );
        db.write_dedented("src/a.py", &content)?;

        assert_file_diagnostics(&db, "src/a.py", &[]);

        Ok(())
    }

    #[test]
    fn multiplied_string() -> anyhow::Result<()> {
        let mut db = setup_db();
        let content = format!(
            r#"
            from typing_extensions import Literal, LiteralString, assert_type

            assert_type(2 * "hello", Literal["hellohello"])
            assert_type("goodbye" * 3, Literal["goodbyegoodbyegoodbye"])
            assert_type("a" * {y}, Literal["{a_repeated}"])
            assert_type({z} * "b", LiteralString)
            assert_type(0 * "hello", Literal[""])
            assert_type(-3 * "hello", Literal[""])
            "#,
            y = TypeInferenceBuilder::MAX_STRING_LITERAL_SIZE,
            z = TypeInferenceBuilder::MAX_STRING_LITERAL_SIZE + 1,
            a_repeated = "a".repeat(TypeInferenceBuilder::MAX_STRING_LITERAL_SIZE),
        );
        db.write_dedented("src/a.py", &content)?;

        assert_file_diagnostics(&db, "src/a.py", &[]);

        Ok(())
    }

    #[test]
    fn multiplied_literal_string() -> anyhow::Result<()> {
        let mut db = setup_db();
        let content = format!(
            r#"
            from typing_extensions import Literal, LiteralString, assert_type

            assert_type("{y}", LiteralString)
            assert_type(10*"{y}", LiteralString)
            assert_type("{y}"*10, LiteralString)
            assert_type(0*"{y}", Literal[""])
            assert_type((-100)*"{y}", Literal[""])
            "#,
            y = "a".repeat(TypeInferenceBuilder::MAX_STRING_LITERAL_SIZE + 1),
        );
        db.write_dedented("src/a.py", &content)?;

        assert_file_diagnostics(&db, "src/a.py", &[]);

        Ok(())
    }

    #[test]
    fn truncated_string_literals_become_literal_string() -> anyhow::Result<()> {
        let mut db = setup_db();
        let content = format!(
            r#"
            from typing_extensions import LiteralString, assert_type

            assert_type("{y}", LiteralString)
            assert_type("a" + "{z}", LiteralString)
            "#,
            y = "a".repeat(TypeInferenceBuilder::MAX_STRING_LITERAL_SIZE + 1),
            z = "a".repeat(TypeInferenceBuilder::MAX_STRING_LITERAL_SIZE),
        );
        db.write_dedented("src/a.py", &content)?;

        assert_file_diagnostics(&db, "src/a.py", &[]);

        Ok(())
    }

    #[test]
    fn adding_string_literals_and_literal_string() -> anyhow::Result<()> {
        let mut db = setup_db();
        let content = format!(
            r#"
            from typing_extensions import LiteralString, assert_type

            assert_type("{y}", LiteralString)
            assert_type("{y}" + "a", LiteralString)
            assert_type("a" + "{y}", LiteralString)
            assert_type("{y}" + "{y}", LiteralString)
            "#,
            y = "a".repeat(TypeInferenceBuilder::MAX_STRING_LITERAL_SIZE + 1),
        );
        db.write_dedented("src/a.py", &content)?;

        assert_file_diagnostics(&db, "src/a.py", &[]);

        Ok(())
    }

    #[test]
    fn pep695_type_params() {
        let mut db = setup_db();

        db.write_dedented(
            "src/a.py",
            "
            def f[T, U: A, V: (A, B), W = A, X: A = A1, Y: (int,)]():
                pass

            class A: ...
            class B: ...
            class A1(A): ...
            ",
        )
        .unwrap();

        let check_typevar = |var: &'static str,
                             upper_bound: Option<&'static str>,
                             constraints: Option<&[&'static str]>,
                             default: Option<&'static str>| {
            let var_ty = get_symbol(&db, "src/a.py", &["f"], var).expect_type();
            assert_eq!(var_ty.display(&db).to_string(), "typing.TypeVar");

            let expected_name_ty = format!(r#"Literal["{var}"]"#);
            let name_ty = var_ty.member(&db, "__name__").place.expect_type();
            assert_eq!(name_ty.display(&db).to_string(), expected_name_ty);

            let Type::KnownInstance(KnownInstanceType::TypeVar(typevar)) = var_ty else {
                panic!("expected TypeVar");
            };

            assert_eq!(
                typevar
                    .upper_bound(&db)
                    .map(|ty| ty.display(&db).to_string()),
                upper_bound.map(std::borrow::ToOwned::to_owned)
            );
            assert_eq!(
                typevar.constraints(&db).map(|tys| tys
                    .iter()
                    .map(|ty| ty.display(&db).to_string())
                    .collect::<Vec<_>>()),
                constraints.map(|strings| strings
                    .iter()
                    .map(std::string::ToString::to_string)
                    .collect::<Vec<_>>())
            );
            assert_eq!(
                typevar
                    .default_ty(&db)
                    .map(|ty| ty.display(&db).to_string()),
                default.map(std::borrow::ToOwned::to_owned)
            );
        };

        check_typevar("T", None, None, None);
        check_typevar("U", Some("A"), None, None);
        check_typevar("V", None, Some(&["A", "B"]), None);
        check_typevar("W", None, None, Some("A"));
        check_typevar("X", Some("A"), None, Some("A1"));

        // a typevar with less than two constraints is treated as unconstrained
        check_typevar("Y", None, None, None);
    }

    /// Test that a symbol known to be unbound in a scope does not still trigger cycle-causing
    /// reachability-constraint checks in that scope.
    #[test]
    fn unbound_symbol_no_reachability_constraint_check() {
        let mut db = setup_db();

        // If the bug we are testing for is not fixed, what happens is that when inferring the
        // `flag: bool = True` definitions, we look up `bool` as a deferred name (thus from end of
        // scope), and because of the early return its "unbound" binding has a reachability
        // constraint of `~flag`, which we evaluate, meaning we have to evaluate the definition of
        // `flag` -- and we are in a cycle. With the fix, we short-circuit evaluating reachability
        // constraints on "unbound" if a symbol is otherwise not bound.
        db.write_dedented(
            "src/a.py",
            "
            from __future__ import annotations

            def f():
                flag: bool = True
                if flag:
                    return True
            ",
        )
        .unwrap();

        db.clear_salsa_events();
        assert_file_diagnostics(&db, "src/a.py", &[]);
        let events = db.take_salsa_events();
        let cycles = salsa::attach(&db, || {
            events
                .iter()
                .filter_map(|event| {
                    if let salsa::EventKind::WillIterateCycle { database_key, .. } = event.kind {
                        Some(format!("{database_key:?}"))
                    } else {
                        None
                    }
                })
                .collect::<Vec<_>>()
        });
        let expected: Vec<String> = vec![];
        assert_eq!(cycles, expected);
    }

    // Incremental inference tests
    #[track_caller]
    fn first_public_binding<'db>(db: &'db TestDb, file: File, name: &str) -> Definition<'db> {
        let scope = global_scope(db, file);
        use_def_map(db, scope)
            .public_bindings(place_table(db, scope).place_id_by_name(name).unwrap())
            .find_map(|b| b.binding.definition())
            .expect("no binding found")
    }

    #[test]
    fn dependency_public_symbol_type_change() -> anyhow::Result<()> {
        let mut db = setup_db();

        db.write_files([
            ("/src/a.py", "from foo import x"),
            ("/src/foo.py", "x: int = 10\ndef foo(): ..."),
        ])?;

        let a = system_path_to_file(&db, "/src/a.py").unwrap();
        let x_ty = global_symbol(&db, a, "x").place.expect_type();

        assert_eq!(x_ty.display(&db).to_string(), "int");

        // Change `x` to a different value
        db.write_file("/src/foo.py", "x: bool = True\ndef foo(): ...")?;

        let a = system_path_to_file(&db, "/src/a.py").unwrap();

        let x_ty_2 = global_symbol(&db, a, "x").place.expect_type();

        assert_eq!(x_ty_2.display(&db).to_string(), "bool");

        Ok(())
    }

    #[test]
    fn dependency_internal_symbol_change() -> anyhow::Result<()> {
        let mut db = setup_db();

        db.write_files([
            ("/src/a.py", "from foo import x"),
            ("/src/foo.py", "x: int = 10\ndef foo(): y = 1"),
        ])?;

        let a = system_path_to_file(&db, "/src/a.py").unwrap();
        let x_ty = global_symbol(&db, a, "x").place.expect_type();

        assert_eq!(x_ty.display(&db).to_string(), "int");

        db.write_file("/src/foo.py", "x: int = 10\ndef foo(): pass")?;

        let a = system_path_to_file(&db, "/src/a.py").unwrap();

        db.clear_salsa_events();

        let x_ty_2 = global_symbol(&db, a, "x").place.expect_type();

        assert_eq!(x_ty_2.display(&db).to_string(), "int");

        let events = db.take_salsa_events();

        assert_function_query_was_not_run(
            &db,
            infer_definition_types,
            first_public_binding(&db, a, "x"),
            &events,
        );

        Ok(())
    }

    #[test]
    fn dependency_unrelated_symbol() -> anyhow::Result<()> {
        let mut db = setup_db();

        db.write_files([
            ("/src/a.py", "from foo import x"),
            ("/src/foo.py", "x: int = 10\ny: bool = True"),
        ])?;

        let a = system_path_to_file(&db, "/src/a.py").unwrap();
        let x_ty = global_symbol(&db, a, "x").place.expect_type();

        assert_eq!(x_ty.display(&db).to_string(), "int");

        db.write_file("/src/foo.py", "x: int = 10\ny: bool = False")?;

        let a = system_path_to_file(&db, "/src/a.py").unwrap();

        db.clear_salsa_events();

        let x_ty_2 = global_symbol(&db, a, "x").place.expect_type();

        assert_eq!(x_ty_2.display(&db).to_string(), "int");

        let events = db.take_salsa_events();

        assert_function_query_was_not_run(
            &db,
            infer_definition_types,
            first_public_binding(&db, a, "x"),
            &events,
        );
        Ok(())
    }

    #[test]
    fn dependency_implicit_instance_attribute() -> anyhow::Result<()> {
        fn x_rhs_expression(db: &TestDb) -> Expression<'_> {
            let file_main = system_path_to_file(db, "/src/main.py").unwrap();
            let ast = parsed_module(db, file_main).load(db);
            // Get the second statement in `main.py` (x = …) and extract the expression
            // node on the right-hand side:
            let x_rhs_node = &ast.syntax().body[1].as_assign_stmt().unwrap().value;

            let index = semantic_index(db, file_main);
            index.expression(x_rhs_node.as_ref())
        }

        let mut db = setup_db();

        db.write_dedented(
            "/src/mod.py",
            r#"
            class C:
                def f(self):
                    self.attr: int | None = None
            "#,
        )?;
        db.write_dedented(
            "/src/main.py",
            r#"
            from mod import C
            x = C().attr
            "#,
        )?;

        let file_main = system_path_to_file(&db, "/src/main.py").unwrap();
        let attr_ty = global_symbol(&db, file_main, "x").place.expect_type();
        assert_eq!(attr_ty.display(&db).to_string(), "Unknown | int | None");

        // Change the type of `attr` to `str | None`; this should trigger the type of `x` to be re-inferred
        db.write_dedented(
            "/src/mod.py",
            r#"
            class C:
                def f(self):
                    self.attr: str | None = None
            "#,
        )?;

        let events = {
            db.clear_salsa_events();
            let attr_ty = global_symbol(&db, file_main, "x").place.expect_type();
            assert_eq!(attr_ty.display(&db).to_string(), "Unknown | str | None");
            db.take_salsa_events()
        };
        assert_function_query_was_run(&db, infer_expression_types, x_rhs_expression(&db), &events);

        // Add a comment; this should not trigger the type of `x` to be re-inferred
        db.write_dedented(
            "/src/mod.py",
            r#"
            class C:
                def f(self):
                    # a comment!
                    self.attr: str | None = None
            "#,
        )?;

        let events = {
            db.clear_salsa_events();
            let attr_ty = global_symbol(&db, file_main, "x").place.expect_type();
            assert_eq!(attr_ty.display(&db).to_string(), "Unknown | str | None");
            db.take_salsa_events()
        };

        assert_function_query_was_not_run(
            &db,
            infer_expression_types,
            x_rhs_expression(&db),
            &events,
        );

        Ok(())
    }

    /// This test verifies that changing a class's declaration in a non-meaningful way (e.g. by adding a comment)
    /// doesn't trigger type inference for expressions that depend on the class's members.
    #[test]
    fn dependency_own_instance_member() -> anyhow::Result<()> {
        fn x_rhs_expression(db: &TestDb) -> Expression<'_> {
            let file_main = system_path_to_file(db, "/src/main.py").unwrap();
            let ast = parsed_module(db, file_main).load(db);
            // Get the second statement in `main.py` (x = …) and extract the expression
            // node on the right-hand side:
            let x_rhs_node = &ast.syntax().body[1].as_assign_stmt().unwrap().value;

            let index = semantic_index(db, file_main);
            index.expression(x_rhs_node.as_ref())
        }

        let mut db = setup_db();

        db.write_dedented(
            "/src/mod.py",
            r#"
            class C:
                if random.choice([True, False]):
                    attr: int = 42
                else:
                    attr: None = None
            "#,
        )?;
        db.write_dedented(
            "/src/main.py",
            r#"
            from mod import C
            x = C().attr
            "#,
        )?;

        let file_main = system_path_to_file(&db, "/src/main.py").unwrap();
        let attr_ty = global_symbol(&db, file_main, "x").place.expect_type();
        assert_eq!(attr_ty.display(&db).to_string(), "Unknown | int | None");

        // Change the type of `attr` to `str | None`; this should trigger the type of `x` to be re-inferred
        db.write_dedented(
            "/src/mod.py",
            r#"
            class C:
                if random.choice([True, False]):
                    attr: str = "42"
                else:
                    attr: None = None
            "#,
        )?;

        let events = {
            db.clear_salsa_events();
            let attr_ty = global_symbol(&db, file_main, "x").place.expect_type();
            assert_eq!(attr_ty.display(&db).to_string(), "Unknown | str | None");
            db.take_salsa_events()
        };
        assert_function_query_was_run(&db, infer_expression_types, x_rhs_expression(&db), &events);

        // Add a comment; this should not trigger the type of `x` to be re-inferred
        db.write_dedented(
            "/src/mod.py",
            r#"
            class C:
                # comment
                if random.choice([True, False]):
                    attr: str = "42"
                else:
                    attr: None = None
            "#,
        )?;

        let events = {
            db.clear_salsa_events();
            let attr_ty = global_symbol(&db, file_main, "x").place.expect_type();
            assert_eq!(attr_ty.display(&db).to_string(), "Unknown | str | None");
            db.take_salsa_events()
        };

        assert_function_query_was_not_run(
            &db,
            infer_expression_types,
            x_rhs_expression(&db),
            &events,
        );

        Ok(())
    }
}<|MERGE_RESOLUTION|>--- conflicted
+++ resolved
@@ -8684,25 +8684,9 @@
                         }
                     }
                     Type::SpecialForm(
-<<<<<<< HEAD
                         type_qualifier @ (SpecialFormType::ClassVar
                         | SpecialFormType::Final
                         | SpecialFormType::InitVar),
-                    ) => match slice {
-                        ast::Expr::Tuple(..) => {
-                            if let Some(builder) =
-                                self.context.report_lint(&INVALID_TYPE_FORM, subscript)
-                            {
-                                builder.into_diagnostic(format_args!(
-                                    "Type qualifier `{type_qualifier}` \
-                                     expects exactly one type parameter",
-                                ));
-                            }
-                            Type::unknown().into()
-                        }
-                        _ => {
-=======
-                        type_qualifier @ (SpecialFormType::ClassVar | SpecialFormType::Final),
                     ) => {
                         let arguments = if let ast::Expr::Tuple(tuple) = slice {
                             &*tuple.elts
@@ -8711,7 +8695,6 @@
                         };
                         let num_arguments = arguments.len();
                         let type_and_qualifiers = if num_arguments == 1 {
->>>>>>> ea812d08
                             let mut type_and_qualifiers =
                                 self.infer_annotation_expression_impl(slice);
                             match type_qualifier {
