//! We have Salsa queries for inferring types at three different granularities: scope-level,
//! definition-level, and expression-level.
//!
//! Scope-level inference is for when we are actually checking a file, and need to check types for
//! everything in that file's scopes, or give a linter access to types of arbitrary expressions
//! (via the [`HasType`](crate::semantic_model::HasType) trait).
//!
//! Definition-level inference allows us to look up the types of symbols in other scopes (e.g. for
//! imports) with the minimum inference necessary, so that if we're looking up one symbol from a
//! very large module, we can avoid a bunch of unnecessary work. Definition-level inference also
//! allows us to handle import cycles without getting into a cycle of scope-level inference
//! queries.
//!
//! The expression-level inference query is needed in only a few cases. Since some assignments can
//! have multiple targets (via `x = y = z` or unpacking `(x, y) = z`, they can be associated with
//! multiple definitions (one per assigned symbol). In order to avoid inferring the type of the
//! right-hand side once per definition, we infer it as a standalone query, so its result will be
//! cached by Salsa. We also need the expression-level query for inferring types in type guard
//! expressions (e.g. the test clause of an `if` statement.)
//!
//! Inferring types at any of the three region granularities returns a [`TypeInference`], which
//! holds types for every [`Definition`] and expression within the inferred region.
//!
//! Some type expressions can require deferred evaluation. This includes all type expressions in
//! stub files, or annotation expressions in modules with `from __future__ import annotations`, or
//! stringified annotations. We have a fourth Salsa query for inferring the deferred types
//! associated with a particular definition. Scope-level inference infers deferred types for all
//! definitions once the rest of the types in the scope have been inferred.
//!
//! Many of our type inference Salsa queries implement cycle recovery via fixed-point iteration. In
//! general, they initiate fixed-point iteration by returning a `TypeInference` that returns
//! `Type::Never` for all expressions, bindings, and declarations, and then they continue iterating
//! the query cycle until a fixed-point is reached. Salsa has a built-in fixed limit on the number
//! of iterations, so if we fail to converge, Salsa will eventually panic. (This should of course
//! be considered a bug.)
use itertools::{Either, Itertools};
use ruff_db::diagnostic::{Annotation, DiagnosticId, Severity};
use ruff_db::files::File;
use ruff_db::parsed::parsed_module;
use ruff_python_ast::visitor::{Visitor, walk_expr};
use ruff_python_ast::{self as ast, AnyNodeRef, ExprContext, PythonVersion};
use ruff_text_size::{Ranged, TextRange};
use rustc_hash::{FxHashMap, FxHashSet};
use salsa;
use salsa::plumbing::AsId;

use crate::module_name::{ModuleName, ModuleNameResolutionError};
use crate::module_resolver::resolve_module;
use crate::node_key::NodeKey;
use crate::semantic_index::ast_ids::{HasScopedExpressionId, HasScopedUseId, ScopedExpressionId};
use crate::semantic_index::definition::{
    AnnotatedAssignmentDefinitionKind, AssignmentDefinitionKind, ComprehensionDefinitionKind,
    Definition, DefinitionKind, DefinitionNodeKey, ExceptHandlerDefinitionKind,
    ForStmtDefinitionKind, TargetKind, WithItemDefinitionKind,
};
use crate::semantic_index::expression::{Expression, ExpressionKind};
use crate::semantic_index::narrowing_constraints::ConstraintKey;
use crate::semantic_index::symbol::{
    FileScopeId, NodeWithScopeKind, NodeWithScopeRef, ScopeId, ScopeKind, ScopedSymbolId,
};
use crate::semantic_index::{EagerSnapshotResult, SemanticIndex, semantic_index};
use crate::symbol::{
    Boundness, LookupError, builtins_module_scope, builtins_symbol, explicit_global_symbol,
    global_symbol, module_type_implicit_global_declaration, module_type_implicit_global_symbol,
    symbol, symbol_from_bindings, symbol_from_declarations, typing_extensions_symbol,
};
use crate::types::call::{
    Argument, Binding, Bindings, CallArgumentTypes, CallArguments, CallError,
};
use crate::types::class::{MetaclassErrorKind, SliceLiteral};
use crate::types::diagnostic::{
    self, CALL_NON_CALLABLE, CONFLICTING_DECLARATIONS, CONFLICTING_METACLASS,
    CYCLIC_CLASS_DEFINITION, DIVISION_BY_ZERO, INCONSISTENT_MRO, INVALID_ARGUMENT_TYPE,
    INVALID_ASSIGNMENT, INVALID_ATTRIBUTE_ACCESS, INVALID_BASE, INVALID_DECLARATION,
    INVALID_GENERIC_CLASS, INVALID_LEGACY_TYPE_VARIABLE, INVALID_PARAMETER_DEFAULT,
    INVALID_TYPE_ALIAS_TYPE, INVALID_TYPE_FORM, INVALID_TYPE_VARIABLE_CONSTRAINTS,
    POSSIBLY_UNBOUND_IMPLICIT_CALL, POSSIBLY_UNBOUND_IMPORT, TypeCheckDiagnostics,
    UNDEFINED_REVEAL, UNRESOLVED_ATTRIBUTE, UNRESOLVED_IMPORT, UNSUPPORTED_OPERATOR,
    report_implicit_return_type, report_invalid_arguments_to_annotated,
    report_invalid_arguments_to_callable, report_invalid_assignment,
    report_invalid_attribute_assignment, report_invalid_generator_function_return_type,
    report_invalid_return_type, report_possibly_unbound_attribute,
};
use crate::types::generics::GenericContext;
use crate::types::mro::MroErrorKind;
use crate::types::signatures::{CallableSignature, Signature};
use crate::types::unpacker::{UnpackResult, Unpacker};
use crate::types::{
    BareTypeAliasType, CallDunderError, CallableType, ClassLiteral, ClassType, DataclassParams,
    DynamicType, FunctionDecorators, FunctionType, GenericAlias, IntersectionBuilder,
    IntersectionType, KnownClass, KnownFunction, KnownInstanceType, MemberLookupPolicy,
    MetaclassCandidate, PEP695TypeAliasType, Parameter, ParameterForm, Parameters,
    StringLiteralType, SubclassOfType, Symbol, SymbolAndQualifiers, Truthiness, TupleType, Type,
    TypeAliasType, TypeAndQualifiers, TypeArrayDisplay, TypeQualifiers, TypeVarBoundOrConstraints,
    TypeVarInstance, TypeVarKind, TypeVarVariance, UnionBuilder, UnionType, binding_type,
    todo_type,
};
use crate::unpack::{Unpack, UnpackPosition};
use crate::util::subscript::{PyIndex, PySlice};
use crate::{Db, FxOrderSet, Program};

use super::context::{InNoTypeCheck, InferContext};
use super::diagnostic::{
    INVALID_METACLASS, INVALID_OVERLOAD, INVALID_PROTOCOL, REDUNDANT_CAST, STATIC_ASSERT_ERROR,
    SUBCLASS_OF_FINAL_CLASS, TYPE_ASSERTION_FAILURE, report_attempted_protocol_instantiation,
    report_bad_argument_to_get_protocol_members, report_duplicate_bases,
    report_index_out_of_bounds, report_invalid_exception_caught, report_invalid_exception_cause,
    report_invalid_exception_raised, report_invalid_or_unsupported_base,
    report_invalid_type_checking_constant, report_non_subscriptable,
    report_possibly_unresolved_reference,
    report_runtime_check_against_non_runtime_checkable_protocol, report_slice_step_size_zero,
    report_unresolved_reference,
};
use super::generics::LegacyGenericBase;
use super::slots::check_class_slots;
use super::string_annotation::{
    BYTE_STRING_TYPE_ANNOTATION, FSTRING_TYPE_ANNOTATION, parse_string_annotation,
};
use super::subclass_of::SubclassOfInner;
use super::{
    BoundSuperError, BoundSuperType, ClassBase, add_inferred_python_version_hint_to_diagnostic,
};

/// Infer all types for a [`ScopeId`], including all definitions and expressions in that scope.
/// Use when checking a scope, or needing to provide a type for an arbitrary expression in the
/// scope.
#[salsa::tracked(returns(ref), cycle_fn=scope_cycle_recover, cycle_initial=scope_cycle_initial)]
pub(crate) fn infer_scope_types<'db>(db: &'db dyn Db, scope: ScopeId<'db>) -> TypeInference<'db> {
    let file = scope.file(db);
    let _span = tracing::trace_span!("infer_scope_types", scope=?scope.as_id(), ?file).entered();

    // Using the index here is fine because the code below depends on the AST anyway.
    // The isolation of the query is by the return inferred types.
    let index = semantic_index(db, file);

    TypeInferenceBuilder::new(db, InferenceRegion::Scope(scope), index).finish()
}

fn scope_cycle_recover<'db>(
    _db: &'db dyn Db,
    _value: &TypeInference<'db>,
    _count: u32,
    _scope: ScopeId<'db>,
) -> salsa::CycleRecoveryAction<TypeInference<'db>> {
    salsa::CycleRecoveryAction::Iterate
}

fn scope_cycle_initial<'db>(_db: &'db dyn Db, scope: ScopeId<'db>) -> TypeInference<'db> {
    TypeInference::cycle_fallback(scope, Type::Never)
}

/// Infer all types for a [`Definition`] (including sub-expressions).
/// Use when resolving a symbol name use or public type of a symbol.
#[salsa::tracked(returns(ref), cycle_fn=definition_cycle_recover, cycle_initial=definition_cycle_initial)]
pub(crate) fn infer_definition_types<'db>(
    db: &'db dyn Db,
    definition: Definition<'db>,
) -> TypeInference<'db> {
    let file = definition.file(db);
    let _span = tracing::trace_span!(
        "infer_definition_types",
        range = ?definition.kind(db).target_range(),
        ?file
    )
    .entered();

    let index = semantic_index(db, file);

    TypeInferenceBuilder::new(db, InferenceRegion::Definition(definition), index).finish()
}

fn definition_cycle_recover<'db>(
    _db: &'db dyn Db,
    _value: &TypeInference<'db>,
    _count: u32,
    _definition: Definition<'db>,
) -> salsa::CycleRecoveryAction<TypeInference<'db>> {
    salsa::CycleRecoveryAction::Iterate
}

fn definition_cycle_initial<'db>(
    db: &'db dyn Db,
    definition: Definition<'db>,
) -> TypeInference<'db> {
    TypeInference::cycle_fallback(definition.scope(db), Type::Never)
}

/// Infer types for all deferred type expressions in a [`Definition`].
///
/// Deferred expressions are type expressions (annotations, base classes, aliases...) in a stub
/// file, or in a file with `from __future__ import annotations`, or stringified annotations.
#[salsa::tracked(returns(ref), cycle_fn=deferred_cycle_recover, cycle_initial=deferred_cycle_initial)]
pub(crate) fn infer_deferred_types<'db>(
    db: &'db dyn Db,
    definition: Definition<'db>,
) -> TypeInference<'db> {
    let file = definition.file(db);
    let _span = tracing::trace_span!(
        "infer_deferred_types",
        definition = ?definition.as_id(),
        range = ?definition.kind(db).target_range(),
        ?file
    )
    .entered();

    let index = semantic_index(db, file);

    TypeInferenceBuilder::new(db, InferenceRegion::Deferred(definition), index).finish()
}

fn deferred_cycle_recover<'db>(
    _db: &'db dyn Db,
    _value: &TypeInference<'db>,
    _count: u32,
    _definition: Definition<'db>,
) -> salsa::CycleRecoveryAction<TypeInference<'db>> {
    salsa::CycleRecoveryAction::Iterate
}

fn deferred_cycle_initial<'db>(db: &'db dyn Db, definition: Definition<'db>) -> TypeInference<'db> {
    TypeInference::cycle_fallback(definition.scope(db), Type::Never)
}

/// Infer all types for an [`Expression`] (including sub-expressions).
/// Use rarely; only for cases where we'd otherwise risk double-inferring an expression: RHS of an
/// assignment, which might be unpacking/multi-target and thus part of multiple definitions, or a
/// type narrowing guard expression (e.g. if statement test node).
#[salsa::tracked(returns(ref), cycle_fn=expression_cycle_recover, cycle_initial=expression_cycle_initial)]
pub(crate) fn infer_expression_types<'db>(
    db: &'db dyn Db,
    expression: Expression<'db>,
) -> TypeInference<'db> {
    let file = expression.file(db);
    let _span = tracing::trace_span!(
        "infer_expression_types",
        expression = ?expression.as_id(),
        range = ?expression.node_ref(db).range(),
        ?file
    )
    .entered();

    let index = semantic_index(db, file);

    TypeInferenceBuilder::new(db, InferenceRegion::Expression(expression), index).finish()
}

fn expression_cycle_recover<'db>(
    _db: &'db dyn Db,
    _value: &TypeInference<'db>,
    _count: u32,
    _expression: Expression<'db>,
) -> salsa::CycleRecoveryAction<TypeInference<'db>> {
    salsa::CycleRecoveryAction::Iterate
}

fn expression_cycle_initial<'db>(
    db: &'db dyn Db,
    expression: Expression<'db>,
) -> TypeInference<'db> {
    TypeInference::cycle_fallback(expression.scope(db), Type::Never)
}

/// Infers the type of an `expression` that is guaranteed to be in the same file as the calling query.
///
/// This is a small helper around [`infer_expression_types()`] to reduce the boilerplate.
/// Use [`infer_expression_type()`] if it isn't guaranteed that `expression` is in the same file to
/// avoid cross-file query dependencies.
pub(super) fn infer_same_file_expression_type<'db>(
    db: &'db dyn Db,
    expression: Expression<'db>,
) -> Type<'db> {
    let inference = infer_expression_types(db, expression);
    let scope = expression.scope(db);
    inference.expression_type(expression.node_ref(db).scoped_expression_id(db, scope))
}

/// Infers the type of an expression where the expression might come from another file.
///
/// Use this over [`infer_expression_types`] if the expression might come from another file than the
/// enclosing query to avoid cross-file query dependencies.
///
/// Use [`infer_same_file_expression_type`] if it is guaranteed that  `expression` is in the same
/// to avoid unnecessary salsa ingredients. This is normally the case inside the `TypeInferenceBuilder`.
#[salsa::tracked(cycle_fn=single_expression_cycle_recover, cycle_initial=single_expression_cycle_initial)]
pub(crate) fn infer_expression_type<'db>(
    db: &'db dyn Db,
    expression: Expression<'db>,
) -> Type<'db> {
    // It's okay to call the "same file" version here because we're inside a salsa query.
    infer_same_file_expression_type(db, expression)
}

fn single_expression_cycle_recover<'db>(
    _db: &'db dyn Db,
    _value: &Type<'db>,
    _count: u32,
    _expression: Expression<'db>,
) -> salsa::CycleRecoveryAction<Type<'db>> {
    salsa::CycleRecoveryAction::Iterate
}

fn single_expression_cycle_initial<'db>(
    _db: &'db dyn Db,
    _expression: Expression<'db>,
) -> Type<'db> {
    Type::Never
}

/// Infer the types for an [`Unpack`] operation.
///
/// This infers the expression type and performs structural match against the target expression
/// involved in an unpacking operation. It returns a result-like object that can be used to get the
/// type of the variables involved in this unpacking along with any violations that are detected
/// during this unpacking.
#[salsa::tracked(returns(ref), cycle_fn=unpack_cycle_recover, cycle_initial=unpack_cycle_initial)]
pub(super) fn infer_unpack_types<'db>(db: &'db dyn Db, unpack: Unpack<'db>) -> UnpackResult<'db> {
    let file = unpack.file(db);
    let _span =
        tracing::trace_span!("infer_unpack_types", range=?unpack.range(db), ?file).entered();

    let mut unpacker = Unpacker::new(db, unpack.target_scope(db), unpack.value_scope(db));
    unpacker.unpack(unpack.target(db), unpack.value(db));
    unpacker.finish()
}

fn unpack_cycle_recover<'db>(
    _db: &'db dyn Db,
    _value: &UnpackResult<'db>,
    _count: u32,
    _unpack: Unpack<'db>,
) -> salsa::CycleRecoveryAction<UnpackResult<'db>> {
    salsa::CycleRecoveryAction::Iterate
}

fn unpack_cycle_initial<'db>(_db: &'db dyn Db, _unpack: Unpack<'db>) -> UnpackResult<'db> {
    UnpackResult::cycle_fallback(Type::Never)
}

/// Returns the type of the nearest enclosing class for the given scope.
///
/// This function walks up the ancestor scopes starting from the given scope,
/// and finds the closest class definition. This is different to the behaviour of
/// [`TypeInferenceBuilder::class_context_of_current_method`], which will only return
/// `Some(class)` if either the immediate parent scope is a class OR the immediate parent
/// scope is a type-parameters scope and the grandparent scope is a class.
///
/// Returns `None` if no enclosing class is found.
pub(crate) fn nearest_enclosing_class<'db>(
    db: &'db dyn Db,
    semantic: &SemanticIndex<'db>,
    scope: ScopeId,
) -> Option<ClassLiteral<'db>> {
    semantic
        .ancestor_scopes(scope.file_scope_id(db))
        .find_map(|(_, ancestor_scope)| {
            let class = ancestor_scope.node().as_class()?;
            let definition = semantic.expect_single_definition(class);
            infer_definition_types(db, definition)
                .declaration_type(definition)
                .inner_type()
                .into_class_literal()
        })
}

/// A region within which we can infer types.
#[derive(Copy, Clone, Debug)]
pub(crate) enum InferenceRegion<'db> {
    /// infer types for a standalone [`Expression`]
    Expression(Expression<'db>),
    /// infer types for a [`Definition`]
    Definition(Definition<'db>),
    /// infer deferred types for a [`Definition`]
    Deferred(Definition<'db>),
    /// infer types for an entire [`ScopeId`]
    Scope(ScopeId<'db>),
}

impl<'db> InferenceRegion<'db> {
    fn scope(self, db: &'db dyn Db) -> ScopeId<'db> {
        match self {
            InferenceRegion::Expression(expression) => expression.scope(db),
            InferenceRegion::Definition(definition) | InferenceRegion::Deferred(definition) => {
                definition.scope(db)
            }
            InferenceRegion::Scope(scope) => scope,
        }
    }
}

#[derive(Debug, Clone, Copy, Eq, PartialEq)]
struct TypeAndRange<'db> {
    ty: Type<'db>,
    range: TextRange,
}

/// The inferred types for a single region.
#[derive(Debug, Eq, PartialEq, salsa::Update)]
pub(crate) struct TypeInference<'db> {
    /// The types of every expression in this region.
    expressions: FxHashMap<ScopedExpressionId, Type<'db>>,

    /// The types of every binding in this region.
    bindings: FxHashMap<Definition<'db>, Type<'db>>,

    /// The types and type qualifiers of every declaration in this region.
    declarations: FxHashMap<Definition<'db>, TypeAndQualifiers<'db>>,

    /// The definitions that are deferred.
    deferred: FxHashSet<Definition<'db>>,

    /// The diagnostics for this region.
    diagnostics: TypeCheckDiagnostics,

    /// The scope this region is part of.
    scope: ScopeId<'db>,

    /// The fallback type for missing expressions/bindings/declarations.
    ///
    /// This is used only when constructing a cycle-recovery `TypeInference`.
    cycle_fallback_type: Option<Type<'db>>,
}

impl<'db> TypeInference<'db> {
    pub(crate) fn empty(scope: ScopeId<'db>) -> Self {
        Self {
            expressions: FxHashMap::default(),
            bindings: FxHashMap::default(),
            declarations: FxHashMap::default(),
            deferred: FxHashSet::default(),
            diagnostics: TypeCheckDiagnostics::default(),
            scope,
            cycle_fallback_type: None,
        }
    }

    fn cycle_fallback(scope: ScopeId<'db>, cycle_fallback_type: Type<'db>) -> Self {
        Self {
            expressions: FxHashMap::default(),
            bindings: FxHashMap::default(),
            declarations: FxHashMap::default(),
            deferred: FxHashSet::default(),
            diagnostics: TypeCheckDiagnostics::default(),
            scope,
            cycle_fallback_type: Some(cycle_fallback_type),
        }
    }

    #[track_caller]
    pub(crate) fn expression_type(&self, expression: ScopedExpressionId) -> Type<'db> {
        self.try_expression_type(expression).expect(
            "expression should belong to this TypeInference region and \
            TypeInferenceBuilder should have inferred a type for it",
        )
    }

    pub(crate) fn try_expression_type(&self, expression: ScopedExpressionId) -> Option<Type<'db>> {
        self.expressions
            .get(&expression)
            .copied()
            .or(self.cycle_fallback_type)
    }

    #[track_caller]
    pub(crate) fn binding_type(&self, definition: Definition<'db>) -> Type<'db> {
        self.bindings
            .get(&definition)
            .copied()
            .or(self.cycle_fallback_type)
            .expect(
                "definition should belong to this TypeInference region and \
                TypeInferenceBuilder should have inferred a type for it",
            )
    }

    #[track_caller]
    pub(crate) fn declaration_type(&self, definition: Definition<'db>) -> TypeAndQualifiers<'db> {
        self.declarations
            .get(&definition)
            .copied()
            .or(self.cycle_fallback_type.map(Into::into))
            .expect(
                "definition should belong to this TypeInference region and \
                TypeInferenceBuilder should have inferred a type for it",
            )
    }

    pub(crate) fn diagnostics(&self) -> &TypeCheckDiagnostics {
        &self.diagnostics
    }

    fn shrink_to_fit(&mut self) {
        self.expressions.shrink_to_fit();
        self.bindings.shrink_to_fit();
        self.declarations.shrink_to_fit();
        self.diagnostics.shrink_to_fit();
        self.deferred.shrink_to_fit();
    }
}

/// Whether the intersection type is on the left or right side of the comparison.
#[derive(Debug, Clone, Copy)]
enum IntersectionOn {
    Left,
    Right,
}

/// A helper to track if we already know that declared and inferred types are the same.
#[derive(Debug, Clone, PartialEq, Eq)]
enum DeclaredAndInferredType<'db> {
    /// We know that both the declared and inferred types are the same.
    AreTheSame(Type<'db>),
    /// Declared and inferred types might be different, we need to check assignability.
    MightBeDifferent {
        declared_ty: TypeAndQualifiers<'db>,
        inferred_ty: Type<'db>,
    },
}

/// Builder to infer all types in a region.
///
/// A builder is used by creating it with [`new()`](TypeInferenceBuilder::new), and then calling
/// [`finish()`](TypeInferenceBuilder::finish) on it, which returns the resulting
/// [`TypeInference`].
///
/// There are a few different kinds of methods in the type inference builder, and the naming
/// distinctions are a bit subtle.
///
/// The `finish` method calls [`infer_region`](TypeInferenceBuilder::infer_region), which delegates
/// to one of [`infer_region_scope`](TypeInferenceBuilder::infer_region_scope),
/// [`infer_region_definition`](TypeInferenceBuilder::infer_region_definition), or
/// [`infer_region_expression`](TypeInferenceBuilder::infer_region_expression), depending which
/// kind of [`InferenceRegion`] we are inferring types for.
///
/// Scope inference starts with the scope body, walking all statements and expressions and
/// recording the types of each expression in the [`TypeInference`] result. Most of the methods
/// here (with names like `infer_*_statement` or `infer_*_expression` or some other node kind) take
/// a single AST node and are called as part of this AST visit.
///
/// When the visit encounters a node which creates a [`Definition`], we look up the definition in
/// the semantic index and call the [`infer_definition_types()`] query on it, which creates another
/// [`TypeInferenceBuilder`] just for that definition, and we merge the returned [`TypeInference`]
/// into the one we are currently building for the entire scope. Using the query in this way
/// ensures that if we first infer types for some scattered definitions in a scope, and later for
/// the entire scope, we don't re-infer any types, we reuse the cached inference for those
/// definitions and their sub-expressions.
///
/// Functions with a name like `infer_*_definition` take both a node and a [`Definition`], and are
/// called by [`infer_region_definition`](TypeInferenceBuilder::infer_region_definition).
///
/// So for example we have both
/// [`infer_function_definition_statement`](TypeInferenceBuilder::infer_function_definition_statement),
/// which takes just the function AST node, and
/// [`infer_function_definition`](TypeInferenceBuilder::infer_function_definition), which takes
/// both the node and the [`Definition`] id. The former is called as part of walking the AST, and
/// it just looks up the [`Definition`] for that function in the semantic index and calls
/// [`infer_definition_types()`] on it, which will create a new [`TypeInferenceBuilder`] with
/// [`InferenceRegion::Definition`], and in that builder
/// [`infer_region_definition`](TypeInferenceBuilder::infer_region_definition) will call
/// [`infer_function_definition`](TypeInferenceBuilder::infer_function_definition) to actually
/// infer a type for the definition.
///
/// Similarly, when we encounter a standalone-inferable expression (right-hand side of an
/// assignment, type narrowing guard), we use the [`infer_expression_types()`] query to ensure we
/// don't infer its types more than once.
pub(super) struct TypeInferenceBuilder<'db> {
    context: InferContext<'db>,
    index: &'db SemanticIndex<'db>,
    region: InferenceRegion<'db>,

    /// The type inference results
    types: TypeInference<'db>,

    /// The returned types and their corresponding ranges of the region, if it is a function body.
    return_types_and_ranges: Vec<TypeAndRange<'db>>,

    /// A set of functions that have been defined **and** called in this region.
    ///
    /// This is a set because the same function could be called multiple times in the same region.
    /// This is mainly used in [`check_overloaded_functions`] to check an overloaded function that
    /// is shadowed by a function with the same name in this scope but has been called before. For
    /// example:
    ///
    /// ```py
    /// from typing import overload
    ///
    /// @overload
    /// def foo() -> None: ...
    /// @overload
    /// def foo(x: int) -> int: ...
    /// def foo(x: int | None) -> int | None: return x
    ///
    /// foo()  # An overloaded function that was defined in this scope have been called
    ///
    /// def foo(x: int) -> int:
    ///     return x
    /// ```
    ///
    /// [`check_overloaded_functions`]: TypeInferenceBuilder::check_overloaded_functions
    called_functions: FxHashSet<FunctionType<'db>>,

    /// The deferred state of inferring types of certain expressions within the region.
    ///
    /// This is different from [`InferenceRegion::Deferred`] which works on the entire definition
    /// while this is relevant for specific expressions within the region itself and is updated
    /// during the inference process.
    ///
    /// For example, when inferring the types of an annotated assignment, the type of an annotation
    /// expression could be deferred if the file has `from __future__ import annotations` import or
    /// is a stub file but we're still in a non-deferred region.
    deferred_state: DeferredExpressionState,
}

impl<'db> TypeInferenceBuilder<'db> {
    /// How big a string do we build before bailing?
    ///
    /// This is a fairly arbitrary number. It should be *far* more than enough
    /// for most use cases, but we can reevaluate it later if useful.
    const MAX_STRING_LITERAL_SIZE: usize = 4096;

    /// Creates a new builder for inferring types in a region.
    pub(super) fn new(
        db: &'db dyn Db,
        region: InferenceRegion<'db>,
        index: &'db SemanticIndex<'db>,
    ) -> Self {
        let scope = region.scope(db);

        Self {
            context: InferContext::new(db, scope),
            index,
            region,
            return_types_and_ranges: vec![],
            called_functions: FxHashSet::default(),
            deferred_state: DeferredExpressionState::None,
            types: TypeInference::empty(scope),
        }
    }

    fn extend(&mut self, inference: &TypeInference<'db>) {
        debug_assert_eq!(self.types.scope, inference.scope);

        self.types.bindings.extend(inference.bindings.iter());
        self.types
            .declarations
            .extend(inference.declarations.iter());
        self.types.expressions.extend(inference.expressions.iter());
        self.types.deferred.extend(inference.deferred.iter());
        self.context.extend(inference.diagnostics());
    }

    fn file(&self) -> File {
        self.context.file()
    }

    fn db(&self) -> &'db dyn Db {
        self.context.db()
    }

    fn scope(&self) -> ScopeId<'db> {
        self.types.scope
    }

    /// Are we currently inferring types in file with deferred types?
    /// This is true for stub files and files with `__future__.annotations`
    fn defer_annotations(&self) -> bool {
        self.index.has_future_annotations() || self.in_stub()
    }

    /// Are we currently inferring deferred types?
    fn is_deferred(&self) -> bool {
        matches!(self.region, InferenceRegion::Deferred(_)) || self.deferred_state.is_deferred()
    }

    /// Return the node key of the given AST node, or the key of the outermost enclosing string
    /// literal, if the node originates from inside a stringified annotation.
    fn enclosing_node_key(&self, node: AnyNodeRef<'_>) -> NodeKey {
        match self.deferred_state {
            DeferredExpressionState::InStringAnnotation(enclosing_node_key) => enclosing_node_key,
            _ => NodeKey::from_node(node),
        }
    }

    /// Check if a given AST node is reachable.
    ///
    /// Note that this only works if reachability is explicitly tracked for this specific
    /// type of node (see `node_reachability` in the use-def map).
    fn is_reachable<'a, N>(&self, node: N) -> bool
    where
        N: Into<AnyNodeRef<'a>>,
    {
        let file_scope_id = self.scope().file_scope_id(self.db());
        self.index.is_node_reachable(
            self.db(),
            file_scope_id,
            self.enclosing_node_key(node.into()),
        )
    }

    fn in_stub(&self) -> bool {
        self.context.in_stub()
    }

    /// Get the already-inferred type of an expression node.
    ///
    /// ## Panics
    /// If the expression is not within this region, or if no type has yet been inferred for
    /// this node.
    #[track_caller]
    fn expression_type(&self, expr: &ast::Expr) -> Type<'db> {
        self.types
            .expression_type(expr.scoped_expression_id(self.db(), self.scope()))
    }

    /// Get the type of an expression from any scope in the same file.
    ///
    /// If the expression is in the current scope, and we are inferring the entire scope, just look
    /// up the expression in our own results, otherwise call [`infer_scope_types()`] for the scope
    /// of the expression.
    ///
    /// ## Panics
    ///
    /// If the expression is in the current scope but we haven't yet inferred a type for it.
    ///
    /// Can cause query cycles if the expression is from a different scope and type inference is
    /// already in progress for that scope (further up the stack).
    fn file_expression_type(&self, expression: &ast::Expr) -> Type<'db> {
        let file_scope = self.index.expression_scope_id(expression);
        let expr_scope = file_scope.to_scope_id(self.db(), self.file());
        let expr_id = expression.scoped_expression_id(self.db(), expr_scope);
        match self.region {
            InferenceRegion::Scope(scope) if scope == expr_scope => {
                self.expression_type(expression)
            }
            _ => infer_scope_types(self.db(), expr_scope).expression_type(expr_id),
        }
    }

    /// Infers types in the given [`InferenceRegion`].
    fn infer_region(&mut self) {
        match self.region {
            InferenceRegion::Scope(scope) => self.infer_region_scope(scope),
            InferenceRegion::Definition(definition) => self.infer_region_definition(definition),
            InferenceRegion::Deferred(definition) => self.infer_region_deferred(definition),
            InferenceRegion::Expression(expression) => self.infer_region_expression(expression),
        }
    }

    fn infer_region_scope(&mut self, scope: ScopeId<'db>) {
        let node = scope.node(self.db());
        match node {
            NodeWithScopeKind::Module => {
                let parsed = parsed_module(self.db().upcast(), self.file());
                self.infer_module(parsed.syntax());
            }
            NodeWithScopeKind::Function(function) => self.infer_function_body(function.node()),
            NodeWithScopeKind::Lambda(lambda) => self.infer_lambda_body(lambda.node()),
            NodeWithScopeKind::Class(class) => self.infer_class_body(class.node()),
            NodeWithScopeKind::ClassTypeParameters(class) => {
                self.infer_class_type_params(class.node());
            }
            NodeWithScopeKind::FunctionTypeParameters(function) => {
                self.infer_function_type_params(function.node());
            }
            NodeWithScopeKind::TypeAliasTypeParameters(type_alias) => {
                self.infer_type_alias_type_params(type_alias.node());
            }
            NodeWithScopeKind::TypeAlias(type_alias) => {
                self.infer_type_alias(type_alias.node());
            }
            NodeWithScopeKind::ListComprehension(comprehension) => {
                self.infer_list_comprehension_expression_scope(comprehension.node());
            }
            NodeWithScopeKind::SetComprehension(comprehension) => {
                self.infer_set_comprehension_expression_scope(comprehension.node());
            }
            NodeWithScopeKind::DictComprehension(comprehension) => {
                self.infer_dict_comprehension_expression_scope(comprehension.node());
            }
            NodeWithScopeKind::GeneratorExpression(generator) => {
                self.infer_generator_expression_scope(generator.node());
            }
        }

        // Infer the deferred types for the definitions here to consider the end-of-scope
        // semantics.
        for definition in std::mem::take(&mut self.types.deferred) {
            self.extend(infer_deferred_types(self.db(), definition));
        }
        assert!(
            self.types.deferred.is_empty(),
            "Inferring deferred types should not add more deferred definitions"
        );

        // TODO: Only call this function when diagnostics are enabled.
        self.check_class_definitions();
        self.check_overloaded_functions(node);
    }

    /// Iterate over all class definitions to check that the definition will not cause an exception
    /// to be raised at runtime. This needs to be done after most other types in the scope have been
    /// inferred, due to the fact that base classes can be deferred. If it looks like a class
    /// definition is invalid in some way, issue a diagnostic.
    ///
    /// Among the things we check for in this method are whether Python will be able to determine a
    /// consistent "[method resolution order]" and [metaclass] for each class.
    ///
    /// [method resolution order]: https://docs.python.org/3/glossary.html#term-method-resolution-order
    /// [metaclass]: https://docs.python.org/3/reference/datamodel.html#metaclasses
    fn check_class_definitions(&mut self) {
        let class_definitions = self
            .types
            .declarations
            .iter()
            .filter_map(|(definition, ty)| {
                // Filter out class literals that result from imports
                if let DefinitionKind::Class(class) = definition.kind(self.db()) {
                    ty.inner_type()
                        .into_class_literal()
                        .map(|class_literal| (class_literal, class.node()))
                } else {
                    None
                }
            });

        // Iterate through all class definitions in this scope.
        for (class, class_node) in class_definitions {
            // (1) Check that the class does not have a cyclic definition
            if let Some(inheritance_cycle) = class.inheritance_cycle(self.db()) {
                if inheritance_cycle.is_participant() {
                    if let Some(builder) = self
                        .context
                        .report_lint(&CYCLIC_CLASS_DEFINITION, class_node)
                    {
                        builder.into_diagnostic(format_args!(
                            "Cyclic definition of `{}` (class cannot inherit from itself)",
                            class.name(self.db())
                        ));
                    }
                }
                // If a class is cyclically defined, that's a sufficient error to report; the
                // following checks (which are all inheritance-based) aren't even relevant.
                continue;
            }

            let is_protocol = class.is_protocol(self.db());

            // (2) Iterate through the class's explicit bases to check for various possible errors:
            //     - Check for inheritance from plain `Generic`,
            //     - Check for inheritance from a `@final` classes
            //     - If the class is a protocol class: check for inheritance from a non-protocol class
            for (i, base_class) in class.explicit_bases(self.db()).iter().enumerate() {
                let base_class = match base_class {
                    Type::KnownInstance(KnownInstanceType::Generic(None)) => {
                        if let Some(builder) = self
                            .context
                            .report_lint(&INVALID_BASE, &class_node.bases()[i])
                        {
                            // Unsubscripted `Generic` can appear in the MRO of many classes,
                            // but it is never valid as an explicit base class in user code.
                            builder.into_diagnostic("Cannot inherit from plain `Generic`");
                        }
                        continue;
                    }
                    // Note that unlike several of the other errors caught in this function,
                    // this does not lead to the class creation failing at runtime,
                    // but it is semantically invalid.
                    Type::KnownInstance(KnownInstanceType::Protocol(Some(_))) => {
                        if class_node.type_params.is_none() {
                            continue;
                        }
                        let Some(builder) = self
                            .context
                            .report_lint(&INVALID_GENERIC_CLASS, &class_node.bases()[i])
                        else {
                            continue;
                        };
                        builder.into_diagnostic(
                            "Cannot both inherit from subscripted `Protocol` \
                            and use PEP 695 type variables",
                        );
                        continue;
                    }
                    Type::ClassLiteral(class) => class,
                    // dynamic/unknown bases are never `@final`
                    _ => continue,
                };

                if is_protocol
                    && !(base_class.is_protocol(self.db())
                        || base_class.is_known(self.db(), KnownClass::Object))
                {
                    if let Some(builder) = self
                        .context
                        .report_lint(&INVALID_PROTOCOL, &class_node.bases()[i])
                    {
                        builder.into_diagnostic(format_args!(
                            "Protocol class `{}` cannot inherit from non-protocol class `{}`",
                            class.name(self.db()),
                            base_class.name(self.db()),
                        ));
                    }
                }

                if base_class.is_final(self.db()) {
                    if let Some(builder) = self
                        .context
                        .report_lint(&SUBCLASS_OF_FINAL_CLASS, &class_node.bases()[i])
                    {
                        builder.into_diagnostic(format_args!(
                            "Class `{}` cannot inherit from final class `{}`",
                            class.name(self.db()),
                            base_class.name(self.db()),
                        ));
                    }
                }
            }

            // (3) Check that the class's MRO is resolvable
            match class.try_mro(self.db(), None) {
                Err(mro_error) => match mro_error.reason() {
                    MroErrorKind::DuplicateBases(duplicates) => {
                        let base_nodes = class_node.bases();
                        for duplicate in duplicates {
                            report_duplicate_bases(&self.context, class, duplicate, base_nodes);
                        }
                    }
                    MroErrorKind::InvalidBases(bases) => {
                        let base_nodes = class_node.bases();
                        for (index, base_ty) in bases {
                            report_invalid_or_unsupported_base(
                                &self.context,
                                &base_nodes[*index],
                                *base_ty,
                                class,
                            );
                        }
                    }
                    MroErrorKind::UnresolvableMro { bases_list } => {
                        if let Some(builder) =
                            self.context.report_lint(&INCONSISTENT_MRO, class_node)
                        {
                            builder.into_diagnostic(format_args!(
                                "Cannot create a consistent method resolution order (MRO) \
                                    for class `{}` with bases list `[{}]`",
                                class.name(self.db()),
                                bases_list
                                    .iter()
                                    .map(|base| base.display(self.db()))
                                    .join(", ")
                            ));
                        }
                    }
                    MroErrorKind::Pep695ClassWithGenericInheritance => {
                        if let Some(builder) =
                            self.context.report_lint(&INVALID_GENERIC_CLASS, class_node)
                        {
                            builder.into_diagnostic(
                                "Cannot both inherit from `typing.Generic` \
                                and use PEP 695 type variables",
                            );
                        }
                    }
                    MroErrorKind::InheritanceCycle => {
                        if let Some(builder) = self
                            .context
                            .report_lint(&CYCLIC_CLASS_DEFINITION, class_node)
                        {
                            builder.into_diagnostic(format_args!(
                                "Cyclic definition of `{}` (class cannot inherit from itself)",
                                class.name(self.db())
                            ));
                        }
                    }
                },
                Ok(_) => check_class_slots(&self.context, class, class_node),
            }

            // (4) Check that the class's metaclass can be determined without error.
            if let Err(metaclass_error) = class.try_metaclass(self.db()) {
                match metaclass_error.reason() {
                    MetaclassErrorKind::Cycle => {
                        if let Some(builder) = self
                            .context
                            .report_lint(&CYCLIC_CLASS_DEFINITION, class_node)
                        {
                            builder.into_diagnostic(format_args!(
                                "Cyclic definition of `{}`",
                                class.name(self.db())
                            ));
                        }
                    }
                    MetaclassErrorKind::NotCallable(ty) => {
                        if let Some(builder) =
                            self.context.report_lint(&INVALID_METACLASS, class_node)
                        {
                            builder.into_diagnostic(format_args!(
                                "Metaclass type `{}` is not callable",
                                ty.display(self.db())
                            ));
                        }
                    }
                    MetaclassErrorKind::PartlyNotCallable(ty) => {
                        if let Some(builder) =
                            self.context.report_lint(&INVALID_METACLASS, class_node)
                        {
                            builder.into_diagnostic(format_args!(
                                "Metaclass type `{}` is partly not callable",
                                ty.display(self.db())
                            ));
                        }
                    }
                    MetaclassErrorKind::Conflict {
                        candidate1:
                            MetaclassCandidate {
                                metaclass: metaclass1,
                                explicit_metaclass_of: class1,
                            },
                        candidate2:
                            MetaclassCandidate {
                                metaclass: metaclass2,
                                explicit_metaclass_of: class2,
                            },
                        candidate1_is_base_class,
                    } => {
                        if let Some(builder) =
                            self.context.report_lint(&CONFLICTING_METACLASS, class_node)
                        {
                            if *candidate1_is_base_class {
                                builder.into_diagnostic(format_args!(
                                    "The metaclass of a derived class (`{class}`) \
                                     must be a subclass of the metaclasses of all its bases, \
                                     but `{metaclass1}` (metaclass of base class `{base1}`) \
                                     and `{metaclass2}` (metaclass of base class `{base2}`) \
                                     have no subclass relationship",
                                    class = class.name(self.db()),
                                    metaclass1 = metaclass1.name(self.db()),
                                    base1 = class1.name(self.db()),
                                    metaclass2 = metaclass2.name(self.db()),
                                    base2 = class2.name(self.db()),
                                ));
                            } else {
                                builder.into_diagnostic(format_args!(
                                    "The metaclass of a derived class (`{class}`) \
                                     must be a subclass of the metaclasses of all its bases, \
                                     but `{metaclass_of_class}` (metaclass of `{class}`) \
                                     and `{metaclass_of_base}` (metaclass of base class `{base}`) \
                                     have no subclass relationship",
                                    class = class.name(self.db()),
                                    metaclass_of_class = metaclass1.name(self.db()),
                                    metaclass_of_base = metaclass2.name(self.db()),
                                    base = class2.name(self.db()),
                                ));
                            }
                        }
                    }
                }
            }

            if let (Some(legacy), Some(inherited)) = (
                class.legacy_generic_context(self.db()),
                class.inherited_legacy_generic_context(self.db()),
            ) {
                if !inherited.is_subset_of(self.db(), legacy) {
                    if let Some(builder) =
                        self.context.report_lint(&INVALID_GENERIC_CLASS, class_node)
                    {
                        builder.into_diagnostic(
                            "`Generic` base class must include all type \
                            variables used in other base classes",
                        );
                    }
                }
            }
        }
    }

    /// Check the overloaded functions in this scope.
    ///
    /// This only checks the overloaded functions that are:
    /// 1. Visible publicly at the end of this scope
    /// 2. Or, defined and called in this scope
    ///
    /// For (1), this has the consequence of not checking an overloaded function that is being
    /// shadowed by another function with the same name in this scope.
    fn check_overloaded_functions(&mut self, scope: &NodeWithScopeKind) {
        // Collect all the unique overloaded function symbols in this scope. This requires a set
        // because an overloaded function uses the same symbol for each of the overloads and the
        // implementation.
        let overloaded_function_symbols: FxHashSet<_> = self
            .types
            .declarations
            .iter()
            .filter_map(|(definition, ty)| {
                // Filter out function literals that result from anything other than a function
                // definition e.g., imports which would create a cross-module AST dependency.
                if !matches!(definition.kind(self.db()), DefinitionKind::Function(_)) {
                    return None;
                }
                let function = ty.inner_type().into_function_literal()?;
                if function.has_known_decorator(self.db(), FunctionDecorators::OVERLOAD) {
                    Some(definition.symbol(self.db()))
                } else {
                    None
                }
            })
            .collect();

        let use_def = self
            .index
            .use_def_map(self.scope().file_scope_id(self.db()));

        let mut public_functions = FxHashSet::default();

        for symbol in overloaded_function_symbols {
            if let Symbol::Type(Type::FunctionLiteral(function), Boundness::Bound) =
                symbol_from_bindings(self.db(), use_def.public_bindings(symbol))
            {
                if function.file(self.db()) != self.file() {
                    // If the function is not in this file, we don't need to check it.
                    // https://github.com/astral-sh/ruff/pull/17609#issuecomment-2839445740
                    continue;
                }

                // Extend the functions that we need to check with the publicly visible overloaded
                // function. This is always going to be either the implementation or the last
                // overload if the implementation doesn't exists.
                public_functions.insert(function);
            }
        }

        for function in self.called_functions.union(&public_functions) {
            let Some(overloaded) = function.to_overloaded(self.db()) else {
                continue;
            };

            // Check that the overloaded function has at least two overloads
            if let [single_overload] = overloaded.overloads.as_slice() {
                let function_node = function.node(self.db(), self.file());
                if let Some(builder) = self
                    .context
                    .report_lint(&INVALID_OVERLOAD, &function_node.name)
                {
                    let mut diagnostic = builder.into_diagnostic(format_args!(
                        "Overloaded function `{}` requires at least two overloads",
                        &function_node.name
                    ));
                    diagnostic.annotate(
                        self.context
                            .secondary(single_overload.focus_range(self.db()))
                            .message(format_args!("Only one overload defined here")),
                    );
                }
            }

            // Check that the overloaded function has an implementation. Overload definitions
            // within stub files, protocols, and on abstract methods within abstract base classes
            // are exempt from this check.
            if overloaded.implementation.is_none() && !self.in_stub() {
                let mut implementation_required = true;

                if let NodeWithScopeKind::Class(class_node_ref) = scope {
                    let class = binding_type(
                        self.db(),
                        self.index.expect_single_definition(class_node_ref.node()),
                    )
                    .expect_class_literal();

                    if class.is_protocol(self.db())
                        || (class.is_abstract(self.db())
                            && overloaded.overloads.iter().all(|overload| {
                                overload.has_known_decorator(
                                    self.db(),
                                    FunctionDecorators::ABSTRACT_METHOD,
                                )
                            }))
                    {
                        implementation_required = false;
                    }
                }

                if implementation_required {
                    let function_node = function.node(self.db(), self.file());
                    if let Some(builder) = self
                        .context
                        .report_lint(&INVALID_OVERLOAD, &function_node.name)
                    {
                        builder.into_diagnostic(format_args!(
                            "Overloaded non-stub function `{}` must have an implementation",
                            &function_node.name
                        ));
                    }
                }
            }

            // TODO: Add `@staticmethod`
            for (decorator, name) in [(FunctionDecorators::CLASSMETHOD, "classmethod")] {
                let mut decorator_present = false;
                let mut decorator_missing = vec![];

                for function in overloaded.all() {
                    if function.has_known_decorator(self.db(), decorator) {
                        decorator_present = true;
                    } else {
                        decorator_missing.push(function);
                    }
                }

                if !decorator_present {
                    // Both overloads and implementation does not have the decorator
                    continue;
                }
                if decorator_missing.is_empty() {
                    // All overloads and implementation have the decorator
                    continue;
                }

                let function_node = function.node(self.db(), self.file());
                if let Some(builder) = self
                    .context
                    .report_lint(&INVALID_OVERLOAD, &function_node.name)
                {
                    let mut diagnostic = builder.into_diagnostic(format_args!(
                        "Overloaded function `{}` does not use the `@{name}` decorator \
                         consistently",
                        &function_node.name
                    ));
                    for function in decorator_missing {
                        diagnostic.annotate(
                            self.context
                                .secondary(function.focus_range(self.db()))
                                .message(format_args!("Missing here")),
                        );
                    }
                }
            }

            for (decorator, name) in [
                (FunctionDecorators::FINAL, "final"),
                (FunctionDecorators::OVERRIDE, "override"),
            ] {
                if let Some(implementation) = overloaded.implementation.as_ref() {
                    for overload in &overloaded.overloads {
                        if !overload.has_known_decorator(self.db(), decorator) {
                            continue;
                        }
                        let function_node = function.node(self.db(), self.file());
                        let Some(builder) = self
                            .context
                            .report_lint(&INVALID_OVERLOAD, &function_node.name)
                        else {
                            continue;
                        };
                        let mut diagnostic = builder.into_diagnostic(format_args!(
                            "`@{name}` decorator should be applied only to the \
                                overload implementation"
                        ));
                        diagnostic.annotate(
                            self.context
                                .secondary(implementation.focus_range(self.db()))
                                .message(format_args!("Implementation defined here")),
                        );
                    }
                } else {
                    let mut overloads = overloaded.overloads.iter();
                    let Some(first_overload) = overloads.next() else {
                        continue;
                    };
                    for overload in overloads {
                        if !overload.has_known_decorator(self.db(), decorator) {
                            continue;
                        }
                        let function_node = function.node(self.db(), self.file());
                        let Some(builder) = self
                            .context
                            .report_lint(&INVALID_OVERLOAD, &function_node.name)
                        else {
                            continue;
                        };
                        let mut diagnostic = builder.into_diagnostic(format_args!(
                            "`@{name}` decorator should be applied only to the \
                                first overload"
                        ));
                        diagnostic.annotate(
                            self.context
                                .secondary(first_overload.focus_range(self.db()))
                                .message(format_args!("First overload defined here")),
                        );
                    }
                }
            }
        }
    }

    fn infer_region_definition(&mut self, definition: Definition<'db>) {
        match definition.kind(self.db()) {
            DefinitionKind::Function(function) => {
                self.infer_function_definition(function.node(), definition);
            }
            DefinitionKind::Class(class) => self.infer_class_definition(class.node(), definition),
            DefinitionKind::TypeAlias(type_alias) => {
                self.infer_type_alias_definition(type_alias.node(), definition);
            }
            DefinitionKind::Import(import) => {
                self.infer_import_definition(import.import(), import.alias(), definition);
            }
            DefinitionKind::ImportFrom(import_from) => {
                self.infer_import_from_definition(
                    import_from.import(),
                    import_from.alias(),
                    definition,
                );
            }
            DefinitionKind::StarImport(import) => {
                self.infer_import_from_definition(import.import(), import.alias(), definition);
            }
            DefinitionKind::Assignment(assignment) => {
                self.infer_assignment_definition(assignment, definition);
            }
            DefinitionKind::AnnotatedAssignment(annotated_assignment) => {
                self.infer_annotated_assignment_definition(annotated_assignment, definition);
            }
            DefinitionKind::AugmentedAssignment(augmented_assignment) => {
                self.infer_augment_assignment_definition(augmented_assignment.node(), definition);
            }
            DefinitionKind::For(for_statement_definition) => {
                self.infer_for_statement_definition(for_statement_definition, definition);
            }
            DefinitionKind::NamedExpression(named_expression) => {
                self.infer_named_expression_definition(named_expression.node(), definition);
            }
            DefinitionKind::Comprehension(comprehension) => {
                self.infer_comprehension_definition(comprehension, definition);
            }
            DefinitionKind::VariadicPositionalParameter(parameter) => {
                self.infer_variadic_positional_parameter_definition(parameter, definition);
            }
            DefinitionKind::VariadicKeywordParameter(parameter) => {
                self.infer_variadic_keyword_parameter_definition(parameter, definition);
            }
            DefinitionKind::Parameter(parameter_with_default) => {
                self.infer_parameter_definition(parameter_with_default, definition);
            }
            DefinitionKind::WithItem(with_item_definition) => {
                self.infer_with_item_definition(with_item_definition, definition);
            }
            DefinitionKind::MatchPattern(match_pattern) => {
                self.infer_match_pattern_definition(
                    match_pattern.pattern(),
                    match_pattern.index(),
                    definition,
                );
            }
            DefinitionKind::ExceptHandler(except_handler_definition) => {
                self.infer_except_handler_definition(except_handler_definition, definition);
            }
            DefinitionKind::TypeVar(node) => {
                self.infer_typevar_definition(node, definition);
            }
            DefinitionKind::ParamSpec(node) => {
                self.infer_paramspec_definition(node, definition);
            }
            DefinitionKind::TypeVarTuple(node) => {
                self.infer_typevartuple_definition(node, definition);
            }
        }
    }

    fn infer_region_deferred(&mut self, definition: Definition<'db>) {
        // N.B. We don't defer the types for an annotated assignment here because it is done in
        // the same definition query. It utilizes the deferred expression state instead.
        //
        // This is because for partially stringified annotations like `a: tuple[int, "ForwardRef"]`,
        // we need to defer the types of non-stringified expressions like `tuple` and `int` in the
        // definition query while the stringified expression `"ForwardRef"` would need to deferred
        // to use end-of-scope semantics. This would require custom and possibly a complex
        // implementation to allow this "split" to happen.

        match definition.kind(self.db()) {
            DefinitionKind::Function(function) => self.infer_function_deferred(function.node()),
            DefinitionKind::Class(class) => self.infer_class_deferred(class.node()),
            _ => {}
        }
    }

    fn infer_region_expression(&mut self, expression: Expression<'db>) {
        match expression.kind(self.db()) {
            ExpressionKind::Normal => {
                self.infer_expression_impl(expression.node_ref(self.db()));
            }
            ExpressionKind::TypeExpression => {
                self.infer_type_expression(expression.node_ref(self.db()));
            }
        }
    }

    /// Raise a diagnostic if the given type cannot be divided by zero.
    ///
    /// Expects the resolved type of the left side of the binary expression.
    fn check_division_by_zero(
        &mut self,
        node: AnyNodeRef<'_>,
        op: ast::Operator,
        left: Type<'db>,
    ) -> bool {
        match left {
            Type::BooleanLiteral(_) | Type::IntLiteral(_) => {}
            Type::NominalInstance(instance)
                if matches!(
                    instance.class.known(self.db()),
                    Some(KnownClass::Float | KnownClass::Int | KnownClass::Bool)
                ) => {}
            _ => return false,
        }

        let (op, by_zero) = match op {
            ast::Operator::Div => ("divide", "by zero"),
            ast::Operator::FloorDiv => ("floor divide", "by zero"),
            ast::Operator::Mod => ("reduce", "modulo zero"),
            _ => return false,
        };

        if let Some(builder) = self.context.report_lint(&DIVISION_BY_ZERO, node) {
            builder.into_diagnostic(format_args!(
                "Cannot {op} object of type `{}` {by_zero}",
                left.display(self.db())
            ));
        }

        true
    }

    fn add_binding(&mut self, node: AnyNodeRef, binding: Definition<'db>, ty: Type<'db>) {
        debug_assert!(
            binding
                .kind(self.db())
                .category(self.context.in_stub())
                .is_binding()
        );

        let file_scope_id = binding.file_scope(self.db());
        let symbol_table = self.index.symbol_table(file_scope_id);
        let use_def = self.index.use_def_map(file_scope_id);
        let mut bound_ty = ty;
        let symbol_id = binding.symbol(self.db());

        let global_use_def_map = self.index.use_def_map(FileScopeId::global());
        let symbol_name = symbol_table.symbol(symbol_id).name();
        let skip_non_global_scopes = self.skip_non_global_scopes(file_scope_id, symbol_id);
        let declarations = if skip_non_global_scopes {
            match self
                .index
                .symbol_table(FileScopeId::global())
                .symbol_id_by_name(symbol_name)
            {
                Some(id) => global_use_def_map.public_declarations(id),
                // This case is a syntax error (load before global declaration) but ignore that here
                None => use_def.declarations_at_binding(binding),
            }
        } else {
            use_def.declarations_at_binding(binding)
        };

        let declared_ty = symbol_from_declarations(self.db(), declarations)
            .and_then(|symbol| {
                let symbol = if matches!(symbol.symbol, Symbol::Type(_, Boundness::Bound)) {
                    symbol
                } else if skip_non_global_scopes
                    || self.scope().file_scope_id(self.db()).is_global()
                {
                    let module_type_declarations =
                        module_type_implicit_global_declaration(self.db(), symbol_name)?;
                    symbol.or_fall_back_to(self.db(), || module_type_declarations)
                } else {
                    symbol
                };
                Ok(symbol)
            })
            .map(|SymbolAndQualifiers { symbol, .. }| {
                symbol.ignore_possibly_unbound().unwrap_or(Type::unknown())
            })
            .unwrap_or_else(|(ty, conflicting)| {
                // TODO point out the conflicting declarations in the diagnostic?
                let symbol_table = self.index.symbol_table(binding.file_scope(self.db()));
                let symbol_name = symbol_table.symbol(binding.symbol(self.db())).name();
                if let Some(builder) = self.context.report_lint(&CONFLICTING_DECLARATIONS, node) {
                    builder.into_diagnostic(format_args!(
                        "Conflicting declared types for `{symbol_name}`: {}",
                        conflicting.display(self.db())
                    ));
                }
                ty.inner_type()
            });
        if !bound_ty.is_assignable_to(self.db(), declared_ty) {
            report_invalid_assignment(&self.context, node, declared_ty, bound_ty);
            // allow declarations to override inference in case of invalid assignment
            bound_ty = declared_ty;
        }

        self.types.bindings.insert(binding, bound_ty);
    }

    /// Returns `true` if `symbol_id` should be looked up in the global scope, skipping intervening
    /// local scopes.
    fn skip_non_global_scopes(
        &self,
        file_scope_id: FileScopeId,
        symbol_id: ScopedSymbolId,
    ) -> bool {
        !file_scope_id.is_global()
            && self
                .index
                .symbol_is_global_in_scope(symbol_id, file_scope_id)
    }

    fn add_declaration(
        &mut self,
        node: AnyNodeRef,
        declaration: Definition<'db>,
        ty: TypeAndQualifiers<'db>,
    ) {
        debug_assert!(
            declaration
                .kind(self.db())
                .category(self.context.in_stub())
                .is_declaration()
        );
        let use_def = self.index.use_def_map(declaration.file_scope(self.db()));
        let prior_bindings = use_def.bindings_at_declaration(declaration);
        // unbound_ty is Never because for this check we don't care about unbound
        let inferred_ty = symbol_from_bindings(self.db(), prior_bindings)
            .with_qualifiers(TypeQualifiers::empty())
            .or_fall_back_to(self.db(), || {
                // Fallback to bindings declared on `types.ModuleType` if it's a global symbol
                let scope = self.scope().file_scope_id(self.db());
                if scope.is_global() {
                    module_type_implicit_global_symbol(
                        self.db(),
                        self.index
                            .symbol_table(scope)
                            .symbol(declaration.symbol(self.db()))
                            .name(),
                    )
                } else {
                    Symbol::Unbound.into()
                }
            })
            .symbol
            .ignore_possibly_unbound()
            .unwrap_or(Type::Never);
        let ty = if inferred_ty.is_assignable_to(self.db(), ty.inner_type()) {
            ty
        } else {
            if let Some(builder) = self.context.report_lint(&INVALID_DECLARATION, node) {
                builder.into_diagnostic(format_args!(
                    "Cannot declare type `{}` for inferred type `{}`",
                    ty.inner_type().display(self.db()),
                    inferred_ty.display(self.db())
                ));
            }
            TypeAndQualifiers::unknown()
        };
        self.types.declarations.insert(declaration, ty);
    }

    fn add_declaration_with_binding(
        &mut self,
        node: AnyNodeRef,
        definition: Definition<'db>,
        declared_and_inferred_ty: &DeclaredAndInferredType<'db>,
    ) {
        debug_assert!(
            definition
                .kind(self.db())
                .category(self.context.in_stub())
                .is_binding()
        );
        debug_assert!(
            definition
                .kind(self.db())
                .category(self.context.in_stub())
                .is_declaration()
        );

        let (declared_ty, inferred_ty) = match *declared_and_inferred_ty {
            DeclaredAndInferredType::AreTheSame(ty) => (ty.into(), ty),
            DeclaredAndInferredType::MightBeDifferent {
                declared_ty,
                inferred_ty,
            } => {
                let file_scope_id = self.scope().file_scope_id(self.db());
                if file_scope_id.is_global() {
                    let symbol_table = self.index.symbol_table(file_scope_id);
                    let symbol_name = symbol_table.symbol(definition.symbol(self.db())).name();
                    if let Some(module_type_implicit_declaration) =
                        module_type_implicit_global_declaration(self.db(), symbol_name)
                            .ok()
                            .and_then(|sym| sym.symbol.ignore_possibly_unbound())
                    {
                        let declared_type = declared_ty.inner_type();
                        if !declared_type
                            .is_assignable_to(self.db(), module_type_implicit_declaration)
                        {
                            if let Some(builder) =
                                self.context.report_lint(&INVALID_DECLARATION, node)
                            {
                                let mut diagnostic = builder.into_diagnostic(format_args!(
                                    "Cannot shadow implicit global attribute `{symbol_name}` with declaration of type `{}`",
                                    declared_type.display(self.db())
                                ));
                                diagnostic.info(format_args!("The global symbol `{}` must always have a type assignable to `{}`",
                                    symbol_name,
                                    module_type_implicit_declaration.display(self.db())
                                ));
                            }
                        }
                    }
                }
                if inferred_ty.is_assignable_to(self.db(), declared_ty.inner_type()) {
                    (declared_ty, inferred_ty)
                } else {
                    report_invalid_assignment(
                        &self.context,
                        node,
                        declared_ty.inner_type(),
                        inferred_ty,
                    );
                    // if the assignment is invalid, fall back to assuming the annotation is correct
                    (declared_ty, declared_ty.inner_type())
                }
            }
        };
        self.types.declarations.insert(definition, declared_ty);
        self.types.bindings.insert(definition, inferred_ty);
    }

    fn add_unknown_declaration_with_binding(
        &mut self,
        node: AnyNodeRef,
        definition: Definition<'db>,
    ) {
        self.add_declaration_with_binding(
            node,
            definition,
            &DeclaredAndInferredType::AreTheSame(Type::unknown()),
        );
    }

    fn record_return_type(&mut self, ty: Type<'db>, range: TextRange) {
        self.return_types_and_ranges
            .push(TypeAndRange { ty, range });
    }

    fn infer_module(&mut self, module: &ast::ModModule) {
        self.infer_body(&module.body);
    }

    fn infer_class_type_params(&mut self, class: &ast::StmtClassDef) {
        let type_params = class
            .type_params
            .as_deref()
            .expect("class type params scope without type params");

        self.infer_type_parameters(type_params);

        if let Some(arguments) = class.arguments.as_deref() {
            let call_arguments = Self::parse_arguments(arguments);
            let argument_forms = vec![Some(ParameterForm::Value); call_arguments.len()];
            self.infer_argument_types(arguments, call_arguments, &argument_forms);
        }
    }

    fn infer_class_body(&mut self, class: &ast::StmtClassDef) {
        self.infer_body(&class.body);
    }

    fn infer_function_type_params(&mut self, function: &ast::StmtFunctionDef) {
        let type_params = function
            .type_params
            .as_deref()
            .expect("function type params scope without type params");

        self.infer_optional_annotation_expression(
            function.returns.as_deref(),
            DeferredExpressionState::None,
        );
        self.infer_type_parameters(type_params);
        self.infer_parameters(&function.parameters);
    }

    fn infer_type_alias_type_params(&mut self, type_alias: &ast::StmtTypeAlias) {
        let type_params = type_alias
            .type_params
            .as_ref()
            .expect("type alias type params scope without type params");

        self.infer_type_parameters(type_params);
    }

    fn infer_type_alias(&mut self, type_alias: &ast::StmtTypeAlias) {
        self.infer_annotation_expression(&type_alias.value, DeferredExpressionState::Deferred);
    }

    /// If the current scope is a method inside an enclosing class,
    /// return `Some(class)` where `class` represents the enclosing class.
    ///
    /// If the current scope is not a method inside an enclosing class,
    /// return `None`.
    ///
    /// Note that this method will only return `Some` if the immediate parent scope
    /// is a class scope OR the immediate parent scope is an annotation scope
    /// and the grandparent scope is a class scope. This means it has different
    /// behaviour to the [`nearest_enclosing_class`] function.
    fn class_context_of_current_method(&self) -> Option<ClassLiteral<'db>> {
        let current_scope_id = self.scope().file_scope_id(self.db());
        let current_scope = self.index.scope(current_scope_id);
        let parent_scope_id = current_scope.parent()?;
        let parent_scope = self.index.scope(parent_scope_id);

        let class_scope = match parent_scope.kind() {
            ScopeKind::Class => parent_scope,
            ScopeKind::Annotation => {
                let class_scope_id = parent_scope.parent()?;
                let potentially_class_scope = self.index.scope(class_scope_id);

                match potentially_class_scope.kind() {
                    ScopeKind::Class => potentially_class_scope,
                    _ => return None,
                }
            }
            _ => return None,
        };

        let class_stmt = class_scope.node().as_class()?;
        let class_definition = self.index.expect_single_definition(class_stmt);
        binding_type(self.db(), class_definition).into_class_literal()
    }

    /// Returns `true` if the current scope is the function body scope of a function overload (that
    /// is, the stub declaration decorated with `@overload`, not the implementation), or an
    /// abstract method (decorated with `@abstractmethod`.)
    fn in_function_overload_or_abstractmethod(&self) -> bool {
        let current_scope_id = self.scope().file_scope_id(self.db());
        let current_scope = self.index.scope(current_scope_id);

        let function_scope = match current_scope.kind() {
            ScopeKind::Function => current_scope,
            _ => return false,
        };

        let NodeWithScopeKind::Function(node_ref) = function_scope.node() else {
            return false;
        };

        node_ref.decorator_list.iter().any(|decorator| {
            let decorator_type = self.file_expression_type(&decorator.expression);

            match decorator_type {
                Type::FunctionLiteral(function) => matches!(
                    function.known(self.db()),
                    Some(KnownFunction::Overload | KnownFunction::AbstractMethod)
                ),
                _ => false,
            }
        })
    }

    fn infer_function_body(&mut self, function: &ast::StmtFunctionDef) {
        // Parameters are odd: they are Definitions in the function body scope, but have no
        // constituent nodes that are part of the function body. In order to get diagnostics
        // merged/emitted for them, we need to explicitly infer their definitions here.
        for parameter in &function.parameters {
            self.infer_definition(parameter);
        }
        self.infer_body(&function.body);

        if let Some(returns) = function.returns.as_deref() {
            fn is_stub_suite(suite: &[ast::Stmt]) -> bool {
                match suite {
                    [
                        ast::Stmt::Expr(ast::StmtExpr { value: first, .. }),
                        ast::Stmt::Expr(ast::StmtExpr { value: second, .. }),
                        ..,
                    ] => first.is_string_literal_expr() && second.is_ellipsis_literal_expr(),
                    [
                        ast::Stmt::Expr(ast::StmtExpr { value, .. }),
                        ast::Stmt::Pass(_),
                        ..,
                    ] => value.is_string_literal_expr(),
                    [ast::Stmt::Expr(ast::StmtExpr { value, .. }), ..] => {
                        value.is_ellipsis_literal_expr() || value.is_string_literal_expr()
                    }
                    [ast::Stmt::Pass(_)] => true,
                    _ => false,
                }
            }

            let has_empty_body =
                self.return_types_and_ranges.is_empty() && is_stub_suite(&function.body);

            let mut enclosing_class_context = None;

            if has_empty_body {
                if self.in_stub() {
                    return;
                }
                if self.in_function_overload_or_abstractmethod() {
                    return;
                }
                if let Some(class) = self.class_context_of_current_method() {
                    enclosing_class_context = Some(class);
                    if class.is_protocol(self.db()) {
                        return;
                    }
                }
            }

            let declared_ty = self.file_expression_type(returns);

            let scope_id = self.index.node_scope(NodeWithScopeRef::Function(function));
            if scope_id.is_generator_function(self.index) {
                // TODO: `AsyncGeneratorType` and `GeneratorType` are both generic classes.
                //
                // If type arguments are supplied to `(Async)Iterable`, `(Async)Iterator`,
                // `(Async)Generator` or `(Async)GeneratorType` in the return annotation,
                // we should iterate over the `yield` expressions and `return` statements in the function
                // to check that they are consistent with the type arguments provided.
                let inferred_return = if function.is_async {
                    KnownClass::AsyncGeneratorType
                } else {
                    KnownClass::GeneratorType
                };

                if !inferred_return
                    .to_instance(self.db())
                    .is_assignable_to(self.db(), declared_ty)
                {
                    report_invalid_generator_function_return_type(
                        &self.context,
                        returns.range(),
                        inferred_return,
                        declared_ty,
                    );
                }
                return;
            }

            for invalid in self
                .return_types_and_ranges
                .iter()
                .copied()
                .filter_map(|ty_range| match ty_range.ty {
                    // We skip `is_assignable_to` checks for `NotImplemented`,
                    // so we remove it beforehand.
                    Type::Union(union) => Some(TypeAndRange {
                        ty: union.filter(self.db(), |ty| !ty.is_notimplemented(self.db())),
                        range: ty_range.range,
                    }),
                    ty if ty.is_notimplemented(self.db()) => None,
                    _ => Some(ty_range),
                })
                .filter(|ty_range| !ty_range.ty.is_assignable_to(self.db(), declared_ty))
            {
                report_invalid_return_type(
                    &self.context,
                    invalid.range,
                    returns.range(),
                    declared_ty,
                    invalid.ty,
                );
            }
            let use_def = self.index.use_def_map(scope_id);
            if use_def.can_implicit_return(self.db())
                && !Type::none(self.db()).is_assignable_to(self.db(), declared_ty)
            {
                report_implicit_return_type(
                    &self.context,
                    returns.range(),
                    declared_ty,
                    has_empty_body,
                    enclosing_class_context,
                );
            }
        }
    }

    fn infer_body(&mut self, suite: &[ast::Stmt]) {
        for statement in suite {
            self.infer_statement(statement);
        }
    }

    fn infer_statement(&mut self, statement: &ast::Stmt) {
        match statement {
            ast::Stmt::FunctionDef(function) => self.infer_function_definition_statement(function),
            ast::Stmt::ClassDef(class) => self.infer_class_definition_statement(class),
            ast::Stmt::Expr(ast::StmtExpr { range: _, value }) => {
                self.infer_expression(value);
            }
            ast::Stmt::If(if_statement) => self.infer_if_statement(if_statement),
            ast::Stmt::Try(try_statement) => self.infer_try_statement(try_statement),
            ast::Stmt::With(with_statement) => self.infer_with_statement(with_statement),
            ast::Stmt::Match(match_statement) => self.infer_match_statement(match_statement),
            ast::Stmt::Assign(assign) => self.infer_assignment_statement(assign),
            ast::Stmt::AnnAssign(assign) => self.infer_annotated_assignment_statement(assign),
            ast::Stmt::AugAssign(aug_assign) => {
                self.infer_augmented_assignment_statement(aug_assign);
            }
            ast::Stmt::TypeAlias(type_statement) => self.infer_type_alias_statement(type_statement),
            ast::Stmt::For(for_statement) => self.infer_for_statement(for_statement),
            ast::Stmt::While(while_statement) => self.infer_while_statement(while_statement),
            ast::Stmt::Import(import) => self.infer_import_statement(import),
            ast::Stmt::ImportFrom(import) => self.infer_import_from_statement(import),
            ast::Stmt::Assert(assert_statement) => self.infer_assert_statement(assert_statement),
            ast::Stmt::Raise(raise) => self.infer_raise_statement(raise),
            ast::Stmt::Return(ret) => self.infer_return_statement(ret),
            ast::Stmt::Delete(delete) => self.infer_delete_statement(delete),
            ast::Stmt::Break(_)
            | ast::Stmt::Continue(_)
            | ast::Stmt::Pass(_)
            | ast::Stmt::IpyEscapeCommand(_)
            | ast::Stmt::Global(_)
            | ast::Stmt::Nonlocal(_) => {
                // No-op
            }
        }
    }

    fn infer_definition(&mut self, node: impl Into<DefinitionNodeKey> + std::fmt::Debug + Copy) {
        let definition = self.index.expect_single_definition(node);
        let result = infer_definition_types(self.db(), definition);
        self.extend(result);
    }

    fn infer_function_definition_statement(&mut self, function: &ast::StmtFunctionDef) {
        self.infer_definition(function);
    }

    fn infer_function_definition(
        &mut self,
        function: &ast::StmtFunctionDef,
        definition: Definition<'db>,
    ) {
        let ast::StmtFunctionDef {
            range: _,
            is_async: _,
            name,
            type_params,
            parameters,
            returns,
            body: _,
            decorator_list,
        } = function;

        let mut decorator_types_and_nodes = Vec::with_capacity(decorator_list.len());
        let mut function_decorators = FunctionDecorators::empty();
        let mut dataclass_transformer_params = None;

        for decorator in decorator_list {
            let decorator_ty = self.infer_decorator(decorator);

            match decorator_ty {
                Type::FunctionLiteral(function) => {
                    match function.known(self.db()) {
                        Some(KnownFunction::NoTypeCheck) => {
                            // If the function is decorated with the `no_type_check` decorator,
                            // we need to suppress any errors that come after the decorators.
                            self.context.set_in_no_type_check(InNoTypeCheck::Yes);
                            function_decorators |= FunctionDecorators::NO_TYPE_CHECK;
                            continue;
                        }
                        Some(KnownFunction::Overload) => {
                            function_decorators |= FunctionDecorators::OVERLOAD;
                            continue;
                        }
                        Some(KnownFunction::AbstractMethod) => {
                            function_decorators |= FunctionDecorators::ABSTRACT_METHOD;
                            continue;
                        }
                        Some(KnownFunction::Final) => {
                            function_decorators |= FunctionDecorators::FINAL;
                            continue;
                        }
                        Some(KnownFunction::Override) => {
                            function_decorators |= FunctionDecorators::OVERRIDE;
                            continue;
                        }
                        _ => {}
                    }
                }
                Type::ClassLiteral(class) => {
                    if class.is_known(self.db(), KnownClass::Classmethod) {
                        function_decorators |= FunctionDecorators::CLASSMETHOD;
                        continue;
                    }
                }
                Type::DataclassTransformer(params) => {
                    dataclass_transformer_params = Some(params);
                }
                _ => {}
            }

            decorator_types_and_nodes.push((decorator_ty, decorator));
        }

        for default in parameters
            .iter_non_variadic_params()
            .filter_map(|param| param.default.as_deref())
        {
            self.infer_expression(default);
        }

        // If there are type params, parameters and returns are evaluated in that scope, that is, in
        // `infer_function_type_params`, rather than here.
        if type_params.is_none() {
            if self.defer_annotations() {
                self.types.deferred.insert(definition);
            } else {
                self.infer_optional_annotation_expression(
                    returns.as_deref(),
                    DeferredExpressionState::None,
                );
                self.infer_parameters(parameters);
            }
        }

        let function_kind =
            KnownFunction::try_from_definition_and_name(self.db(), definition, name);

        let body_scope = self
            .index
            .node_scope(NodeWithScopeRef::Function(function))
            .to_scope_id(self.db(), self.file());

        let inherited_generic_context = None;
        let type_mappings = Box::from([]);

        let mut inferred_ty = Type::FunctionLiteral(FunctionType::new(
            self.db(),
            &name.id,
            function_kind,
            body_scope,
            function_decorators,
            dataclass_transformer_params,
            inherited_generic_context,
            type_mappings,
        ));

        for (decorator_ty, decorator_node) in decorator_types_and_nodes.iter().rev() {
            inferred_ty = match decorator_ty
                .try_call(self.db(), &CallArgumentTypes::positional([inferred_ty]))
                .map(|bindings| bindings.return_type(self.db()))
            {
                Ok(return_ty) => return_ty,
                Err(CallError(_, bindings)) => {
                    bindings.report_diagnostics(&self.context, (*decorator_node).into());
                    bindings.return_type(self.db())
                }
            };
        }

        self.add_declaration_with_binding(
            function.into(),
            definition,
            &DeclaredAndInferredType::AreTheSame(inferred_ty),
        );
    }

    fn infer_parameters(&mut self, parameters: &ast::Parameters) {
        let ast::Parameters {
            range: _,
            posonlyargs: _,
            args: _,
            vararg,
            kwonlyargs: _,
            kwarg,
        } = parameters;

        for param_with_default in parameters.iter_non_variadic_params() {
            self.infer_parameter_with_default(param_with_default);
        }
        if let Some(vararg) = vararg {
            self.infer_parameter(vararg);
        }
        if let Some(kwarg) = kwarg {
            self.infer_parameter(kwarg);
        }
    }

    fn infer_parameter_with_default(&mut self, parameter_with_default: &ast::ParameterWithDefault) {
        let ast::ParameterWithDefault {
            range: _,
            parameter,
            default: _,
        } = parameter_with_default;

        self.infer_optional_annotation_expression(
            parameter.annotation.as_deref(),
            DeferredExpressionState::None,
        );
    }

    fn infer_parameter(&mut self, parameter: &ast::Parameter) {
        let ast::Parameter {
            range: _,
            name: _,
            annotation,
        } = parameter;

        self.infer_optional_annotation_expression(
            annotation.as_deref(),
            DeferredExpressionState::None,
        );
    }

    /// Set initial declared type (if annotated) and inferred type for a function-parameter symbol,
    /// in the function body scope.
    ///
    /// The declared type is the annotated type, if any, or `Unknown`.
    ///
    /// The inferred type is the annotated type, unioned with the type of the default value, if
    /// any. If both types are fully static, this union is a no-op (it should simplify to just the
    /// annotated type.) But in a case like `f(x=None)` with no annotated type, we want to infer
    /// the type `Unknown | None` for `x`, not just `Unknown`, so that we can error on usage of `x`
    /// that would not be valid for `None`.
    ///
    /// If the default-value type is not assignable to the declared (annotated) type, we ignore the
    /// default-value type and just infer the annotated type; this is the same way we handle
    /// assignments, and allows an explicit annotation to override a bad inference.
    ///
    /// Parameter definitions are odd in that they define a symbol in the function-body scope, so
    /// the Definition belongs to the function body scope, but the expressions (annotation and
    /// default value) both belong to outer scopes. (The default value always belongs to the outer
    /// scope in which the function is defined, the annotation belongs either to the outer scope,
    /// or maybe to an intervening type-params scope, if it's a generic function.) So we don't use
    /// `self.infer_expression` or store any expression types here, we just use `expression_ty` to
    /// get the types of the expressions from their respective scopes.
    ///
    /// It is safe (non-cycle-causing) to use `expression_ty` here, because an outer scope can't
    /// depend on a definition from an inner scope, so we shouldn't be in-process of inferring the
    /// outer scope here.
    fn infer_parameter_definition(
        &mut self,
        parameter_with_default: &ast::ParameterWithDefault,
        definition: Definition<'db>,
    ) {
        let ast::ParameterWithDefault {
            parameter,
            default,
            range: _,
        } = parameter_with_default;
        let default_ty = default
            .as_ref()
            .map(|default| self.file_expression_type(default));
        if let Some(annotation) = parameter.annotation.as_ref() {
            let declared_ty = self.file_expression_type(annotation);
            let declared_and_inferred_ty = if let Some(default_ty) = default_ty {
                if default_ty.is_assignable_to(self.db(), declared_ty) {
                    DeclaredAndInferredType::MightBeDifferent {
                        declared_ty: declared_ty.into(),
                        inferred_ty: UnionType::from_elements(self.db(), [declared_ty, default_ty]),
                    }
                } else if (self.in_stub()
                    || self.in_function_overload_or_abstractmethod()
                    || self
                        .class_context_of_current_method()
                        .is_some_and(|class| class.is_protocol(self.db())))
                    && default
                        .as_ref()
                        .is_some_and(|d| d.is_ellipsis_literal_expr())
                {
                    DeclaredAndInferredType::AreTheSame(declared_ty)
                } else {
                    if let Some(builder) = self
                        .context
                        .report_lint(&INVALID_PARAMETER_DEFAULT, parameter_with_default)
                    {
                        builder.into_diagnostic(format_args!(
                            "Default value of type `{}` is not assignable \
                             to annotated parameter type `{}`",
                            default_ty.display(self.db()),
                            declared_ty.display(self.db())
                        ));
                    }
                    DeclaredAndInferredType::AreTheSame(declared_ty)
                }
            } else {
                DeclaredAndInferredType::AreTheSame(declared_ty)
            };
            self.add_declaration_with_binding(
                parameter.into(),
                definition,
                &declared_and_inferred_ty,
            );
        } else {
            let ty = if let Some(default_ty) = default_ty {
                UnionType::from_elements(self.db(), [Type::unknown(), default_ty])
            } else {
                Type::unknown()
            };
            self.add_binding(parameter.into(), definition, ty);
        }
    }

    /// Set initial declared/inferred types for a `*args` variadic positional parameter.
    ///
    /// The annotated type is implicitly wrapped in a homogeneous tuple.
    ///
    /// See [`infer_parameter_definition`] doc comment for some relevant observations about scopes.
    ///
    /// [`infer_parameter_definition`]: Self::infer_parameter_definition
    fn infer_variadic_positional_parameter_definition(
        &mut self,
        parameter: &ast::Parameter,
        definition: Definition<'db>,
    ) {
        if let Some(annotation) = parameter.annotation() {
            let ty = if annotation.is_starred_expr() {
                todo_type!("PEP 646")
            } else {
                let annotated_type = self.file_expression_type(annotation);
                KnownClass::Tuple.to_specialized_instance(self.db(), [annotated_type])
            };

            self.add_declaration_with_binding(
                parameter.into(),
                definition,
                &DeclaredAndInferredType::AreTheSame(ty),
            );
        } else {
            self.add_binding(
                parameter.into(),
                definition,
                KnownClass::Tuple.to_specialized_instance(self.db(), [Type::unknown()]),
            );
        }
    }

    /// Set initial declared/inferred types for a `*args` variadic positional parameter.
    ///
    /// The annotated type is implicitly wrapped in a string-keyed dictionary.
    ///
    /// See [`infer_parameter_definition`] doc comment for some relevant observations about scopes.
    ///
    /// [`infer_parameter_definition`]: Self::infer_parameter_definition
    fn infer_variadic_keyword_parameter_definition(
        &mut self,
        parameter: &ast::Parameter,
        definition: Definition<'db>,
    ) {
        if let Some(annotation) = parameter.annotation() {
            let annotated_ty = self.file_expression_type(annotation);
            let ty = KnownClass::Dict.to_specialized_instance(
                self.db(),
                [KnownClass::Str.to_instance(self.db()), annotated_ty],
            );
            self.add_declaration_with_binding(
                parameter.into(),
                definition,
                &DeclaredAndInferredType::AreTheSame(ty),
            );
        } else {
            self.add_binding(
                parameter.into(),
                definition,
                KnownClass::Dict.to_specialized_instance(
                    self.db(),
                    [KnownClass::Str.to_instance(self.db()), Type::unknown()],
                ),
            );
        }
    }

    fn infer_class_definition_statement(&mut self, class: &ast::StmtClassDef) {
        self.infer_definition(class);
    }

    fn infer_class_definition(
        &mut self,
        class_node: &ast::StmtClassDef,
        definition: Definition<'db>,
    ) {
        let ast::StmtClassDef {
            range: _,
            name,
            type_params,
            decorator_list,
            arguments: _,
            body: _,
        } = class_node;

        let mut dataclass_params = None;
        let mut dataclass_transformer_params = None;
        for decorator in decorator_list {
            let decorator_ty = self.infer_decorator(decorator);
            if decorator_ty
                .into_function_literal()
                .is_some_and(|function| function.is_known(self.db(), KnownFunction::Dataclass))
            {
                dataclass_params = Some(DataclassParams::default());
                continue;
            }

            if let Type::DataclassDecorator(params) = decorator_ty {
                dataclass_params = Some(params);
                continue;
            }

            if let Type::FunctionLiteral(f) = decorator_ty {
                // We do not yet detect or flag `@dataclass_transform` applied to more than one
                // overload, or an overload and the implementation both. Nevertheless, this is not
                // allowed. We do not try to treat the offenders intelligently -- just use the
                // params of the last seen usage of `@dataclass_transform`
                if let Some(overloaded) = f.to_overloaded(self.db()) {
                    overloaded.overloads.iter().for_each(|overload| {
                        if let Some(params) = overload.dataclass_transformer_params(self.db()) {
                            dataclass_params = Some(params.into());
                        }
                    });
                }
                if let Some(params) = f.dataclass_transformer_params(self.db()) {
                    dataclass_params = Some(params.into());
                    continue;
                }
            }

            if let Type::DataclassTransformer(params) = decorator_ty {
                dataclass_transformer_params = Some(params);
                continue;
            }
        }

        let body_scope = self
            .index
            .node_scope(NodeWithScopeRef::Class(class_node))
            .to_scope_id(self.db(), self.file());

        let maybe_known_class = KnownClass::try_from_file_and_name(self.db(), self.file(), name);

        let class_ty = Type::from(ClassLiteral::new(
            self.db(),
            name.id.clone(),
            body_scope,
            maybe_known_class,
            dataclass_params,
            dataclass_transformer_params,
        ));

        self.add_declaration_with_binding(
            class_node.into(),
            definition,
            &DeclaredAndInferredType::AreTheSame(class_ty),
        );

        // if there are type parameters, then the keywords and bases are within that scope
        // and we don't need to run inference here
        if type_params.is_none() {
            for keyword in class_node.keywords() {
                self.infer_expression(&keyword.value);
            }

            // Inference of bases deferred in stubs
            // TODO: Only defer the references that are actually string literals, instead of
            // deferring the entire class definition if a string literal occurs anywhere in the
            // base class list.
            if self.in_stub() || class_node.bases().iter().any(contains_string_literal) {
                self.types.deferred.insert(definition);
            } else {
                for base in class_node.bases() {
                    self.infer_expression(base);
                }
            }
        }
    }

    fn infer_function_deferred(&mut self, function: &ast::StmtFunctionDef) {
        self.infer_optional_annotation_expression(
            function.returns.as_deref(),
            DeferredExpressionState::Deferred,
        );
        self.infer_parameters(function.parameters.as_ref());
    }

    fn infer_class_deferred(&mut self, class: &ast::StmtClassDef) {
        for base in class.bases() {
            self.infer_expression(base);
        }
    }

    fn infer_type_alias_definition(
        &mut self,
        type_alias: &ast::StmtTypeAlias,
        definition: Definition<'db>,
    ) {
        self.infer_expression(&type_alias.name);

        let rhs_scope = self
            .index
            .node_scope(NodeWithScopeRef::TypeAlias(type_alias))
            .to_scope_id(self.db(), self.file());

        let type_alias_ty = Type::KnownInstance(KnownInstanceType::TypeAliasType(
            TypeAliasType::PEP695(PEP695TypeAliasType::new(
                self.db(),
                &type_alias.name.as_name_expr().unwrap().id,
                rhs_scope,
            )),
        ));

        self.add_declaration_with_binding(
            type_alias.into(),
            definition,
            &DeclaredAndInferredType::AreTheSame(type_alias_ty),
        );
    }

    fn infer_if_statement(&mut self, if_statement: &ast::StmtIf) {
        let ast::StmtIf {
            range: _,
            test,
            body,
            elif_else_clauses,
        } = if_statement;

        let test_ty = self.infer_standalone_expression(test);

        if let Err(err) = test_ty.try_bool(self.db()) {
            err.report_diagnostic(&self.context, &**test);
        }

        self.infer_body(body);

        for clause in elif_else_clauses {
            let ast::ElifElseClause {
                range: _,
                test,
                body,
            } = clause;

            if let Some(test) = &test {
                let test_ty = self.infer_standalone_expression(test);

                if let Err(err) = test_ty.try_bool(self.db()) {
                    err.report_diagnostic(&self.context, test);
                }
            }

            self.infer_body(body);
        }
    }

    fn infer_try_statement(&mut self, try_statement: &ast::StmtTry) {
        let ast::StmtTry {
            range: _,
            body,
            handlers,
            orelse,
            finalbody,
            is_star: _,
        } = try_statement;

        self.infer_body(body);

        for handler in handlers {
            let ast::ExceptHandler::ExceptHandler(handler) = handler;
            let ast::ExceptHandlerExceptHandler {
                type_: handled_exceptions,
                name: symbol_name,
                body,
                range: _,
            } = handler;

            // If `symbol_name` is `Some()` and `handled_exceptions` is `None`,
            // it's invalid syntax (something like `except as e:`).
            // However, it's obvious that the user *wanted* `e` to be bound here,
            // so we'll have created a definition in the semantic-index stage anyway.
            if symbol_name.is_some() {
                self.infer_definition(handler);
            } else {
                self.infer_exception(handled_exceptions.as_deref(), try_statement.is_star);
            }

            self.infer_body(body);
        }

        self.infer_body(orelse);
        self.infer_body(finalbody);
    }

    fn infer_with_statement(&mut self, with_statement: &ast::StmtWith) {
        let ast::StmtWith {
            range: _,
            is_async,
            items,
            body,
        } = with_statement;
        for item in items {
            let target = item.optional_vars.as_deref();
            if let Some(target) = target {
                self.infer_target(target, &item.context_expr, |builder, context_expr| {
                    // TODO: `infer_with_statement_definition` reports a diagnostic if `ctx_manager_ty` isn't a context manager
                    //  but only if the target is a name. We should report a diagnostic here if the target isn't a name:
                    //  `with not_context_manager as a.x: ...
                    builder
                        .infer_standalone_expression(context_expr)
                        .enter(builder.db())
                });
            } else {
                // Call into the context expression inference to validate that it evaluates
                // to a valid context manager.
                let context_expression_ty = self.infer_expression(&item.context_expr);
                self.infer_context_expression(&item.context_expr, context_expression_ty, *is_async);
                self.infer_optional_expression(target);
            }
        }

        self.infer_body(body);
    }

    fn infer_with_item_definition(
        &mut self,
        with_item: &WithItemDefinitionKind<'db>,
        definition: Definition<'db>,
    ) {
        let context_expr = with_item.context_expr();
        let target = with_item.target();

        let context_expr_ty = self.infer_standalone_expression(context_expr);

        let target_ty = if with_item.is_async() {
            todo_type!("async `with` statement")
        } else {
            match with_item.target_kind() {
                TargetKind::Sequence(unpack_position, unpack) => {
                    let unpacked = infer_unpack_types(self.db(), unpack);
                    let target_ast_id = target.scoped_expression_id(self.db(), self.scope());
                    if unpack_position == UnpackPosition::First {
                        self.context.extend(unpacked.diagnostics());
                    }
                    unpacked.expression_type(target_ast_id)
                }
                TargetKind::NameOrAttribute => self.infer_context_expression(
                    context_expr,
                    context_expr_ty,
                    with_item.is_async(),
                ),
            }
        };

        self.store_expression_type(target, target_ty);
        self.add_binding(target.into(), definition, target_ty);
    }

    /// Infers the type of a context expression (`with expr`) and returns the target's type
    ///
    /// Returns [`Type::unknown`] if the context expression doesn't implement the context manager protocol.
    ///
    /// ## Terminology
    /// See [PEP343](https://peps.python.org/pep-0343/#standard-terminology).
    fn infer_context_expression(
        &mut self,
        context_expression: &ast::Expr,
        context_expression_type: Type<'db>,
        is_async: bool,
    ) -> Type<'db> {
        // TODO: Handle async with statements (they use `aenter` and `aexit`)
        if is_async {
            return todo_type!("async `with` statement");
        }

        context_expression_type
            .try_enter(self.db())
            .unwrap_or_else(|err| {
                err.report_diagnostic(
                    &self.context,
                    context_expression_type,
                    context_expression.into(),
                );
                err.fallback_enter_type(self.db())
            })
    }

    fn infer_exception(&mut self, node: Option<&ast::Expr>, is_star: bool) -> Type<'db> {
        fn extract_tuple_specialization<'db>(db: &'db dyn Db, ty: Type<'db>) -> Option<Type<'db>> {
            let class = ty.into_nominal_instance()?.class;
            if !class.is_known(db, KnownClass::Tuple) {
                return None;
            }
            let ClassType::Generic(class) = class else {
                return None;
            };
            let specialization = class.specialization(db).types(db)[0];
            let specialization_instance = specialization.to_instance(db)?;

            specialization_instance
                .is_assignable_to(db, KnownClass::BaseException.to_instance(db))
                .then_some(specialization_instance)
        }

        // If there is no handled exception, it's invalid syntax;
        // a diagnostic will have already been emitted
        let node_ty = node.map_or(Type::unknown(), |ty| self.infer_expression(ty));
        let type_base_exception = KnownClass::BaseException.to_subclass_of(self.db());

        // If it's an `except*` handler, this won't actually be the type of the bound symbol;
        // it will actually be the type of the generic parameters to `BaseExceptionGroup` or `ExceptionGroup`.
        let symbol_ty = if let Type::Tuple(tuple) = node_ty {
            let mut builder = UnionBuilder::new(self.db());
            for element in tuple.elements(self.db()).iter().copied() {
                builder = builder.add(
                    if element.is_assignable_to(self.db(), type_base_exception) {
                        element.to_instance(self.db()).expect(
                            "`Type::to_instance()` should always return `Some()` \
                                if called on a type assignable to `type[BaseException]`",
                        )
                    } else {
                        if let Some(node) = node {
                            report_invalid_exception_caught(&self.context, node, element);
                        }
                        Type::unknown()
                    },
                );
            }
            builder.build()
        } else if node_ty.is_assignable_to(self.db(), type_base_exception) {
            node_ty.to_instance(self.db()).expect(
                "`Type::to_instance()` should always return `Some()` \
                    if called on a type assignable to `type[BaseException]`",
            )
        } else if node_ty.is_assignable_to(
            self.db(),
            KnownClass::Tuple.to_specialized_instance(self.db(), [type_base_exception]),
        ) {
            extract_tuple_specialization(self.db(), node_ty)
                .unwrap_or_else(|| KnownClass::BaseException.to_instance(self.db()))
        } else if node_ty.is_assignable_to(
            self.db(),
            UnionType::from_elements(
                self.db(),
                [
                    type_base_exception,
                    KnownClass::Tuple.to_specialized_instance(self.db(), [type_base_exception]),
                ],
            ),
        ) {
            KnownClass::BaseException.to_instance(self.db())
        } else {
            if let Some(node) = node {
                report_invalid_exception_caught(&self.context, node, node_ty);
            }
            Type::unknown()
        };

        if is_star {
            let class = if symbol_ty
                .is_subtype_of(self.db(), KnownClass::Exception.to_instance(self.db()))
            {
                KnownClass::ExceptionGroup
            } else {
                KnownClass::BaseExceptionGroup
            };
            class.to_specialized_instance(self.db(), [symbol_ty])
        } else {
            symbol_ty
        }
    }

    fn infer_except_handler_definition(
        &mut self,
        except_handler_definition: &ExceptHandlerDefinitionKind,
        definition: Definition<'db>,
    ) {
        let symbol_ty = self.infer_exception(
            except_handler_definition.handled_exceptions(),
            except_handler_definition.is_star(),
        );

        self.add_binding(
            except_handler_definition.node().into(),
            definition,
            symbol_ty,
        );
    }

    fn infer_typevar_definition(
        &mut self,
        node: &ast::TypeParamTypeVar,
        definition: Definition<'db>,
    ) {
        let ast::TypeParamTypeVar {
            range: _,
            name,
            bound,
            default,
        } = node;
        let bound_or_constraint = match bound.as_deref() {
            Some(expr @ ast::Expr::Tuple(ast::ExprTuple { elts, .. })) => {
                if elts.len() < 2 {
                    if let Some(builder) = self
                        .context
                        .report_lint(&INVALID_TYPE_VARIABLE_CONSTRAINTS, expr)
                    {
                        builder.into_diagnostic("TypeVar must have at least two constrained types");
                    }
                    self.infer_expression(expr);
                    None
                } else {
                    // We don't use UnionType::from_elements or UnionBuilder here, because we don't
                    // want to simplify the list of constraints like we do with the elements of an
                    // actual union type.
                    // TODO: Consider using a new `OneOfType` connective here instead, since that
                    // more accurately represents the actual semantics of typevar constraints.
                    let elements = UnionType::new(
                        self.db(),
                        elts.iter()
                            .map(|expr| self.infer_type_expression(expr))
                            .collect::<Box<[_]>>(),
                    );
                    let constraints = TypeVarBoundOrConstraints::Constraints(elements);
                    // But when we construct an actual union type for the constraint expression as
                    // a whole, we do use UnionType::from_elements to maintain the invariant that
                    // all union types are simplified.
                    self.store_expression_type(
                        expr,
                        UnionType::from_elements(self.db(), elements.elements(self.db())),
                    );
                    Some(constraints)
                }
            }
            Some(expr) => Some(TypeVarBoundOrConstraints::UpperBound(
                self.infer_type_expression(expr),
            )),
            None => None,
        };
        let default_ty = self.infer_optional_type_expression(default.as_deref());
        let ty = Type::KnownInstance(KnownInstanceType::TypeVar(TypeVarInstance::new(
            self.db(),
            name.id.clone(),
            Some(definition),
            bound_or_constraint,
            TypeVarVariance::Invariant, // TODO: infer this
            default_ty,
            TypeVarKind::Pep695,
        )));
        self.add_declaration_with_binding(
            node.into(),
            definition,
            &DeclaredAndInferredType::AreTheSame(ty),
        );
    }

    fn infer_paramspec_definition(
        &mut self,
        node: &ast::TypeParamParamSpec,
        definition: Definition<'db>,
    ) {
        let ast::TypeParamParamSpec {
            range: _,
            name: _,
            default,
        } = node;
        self.infer_optional_expression(default.as_deref());
        let pep_695_todo = Type::Dynamic(DynamicType::TodoPEP695ParamSpec);
        self.add_declaration_with_binding(
            node.into(),
            definition,
            &DeclaredAndInferredType::AreTheSame(pep_695_todo),
        );
    }

    fn infer_typevartuple_definition(
        &mut self,
        node: &ast::TypeParamTypeVarTuple,
        definition: Definition<'db>,
    ) {
        let ast::TypeParamTypeVarTuple {
            range: _,
            name: _,
            default,
        } = node;
        self.infer_optional_expression(default.as_deref());
        let pep_695_todo = todo_type!("PEP-695 TypeVarTuple definition types");
        self.add_declaration_with_binding(
            node.into(),
            definition,
            &DeclaredAndInferredType::AreTheSame(pep_695_todo),
        );
    }

    fn infer_match_statement(&mut self, match_statement: &ast::StmtMatch) {
        let ast::StmtMatch {
            range: _,
            subject,
            cases,
        } = match_statement;

        self.infer_standalone_expression(subject);

        for case in cases {
            let ast::MatchCase {
                range: _,
                body,
                pattern,
                guard,
            } = case;
            self.infer_match_pattern(pattern);

            if let Some(guard) = guard.as_deref() {
                let guard_ty = self.infer_standalone_expression(guard);

                if let Err(err) = guard_ty.try_bool(self.db()) {
                    err.report_diagnostic(&self.context, guard);
                }
            }

            self.infer_body(body);
        }
    }

    fn infer_match_pattern_definition(
        &mut self,
        pattern: &ast::Pattern,
        _index: u32,
        definition: Definition<'db>,
    ) {
        // TODO(dhruvmanila): The correct way to infer types here is to perform structural matching
        // against the subject expression type (which we can query via `infer_expression_types`)
        // and extract the type at the `index` position if the pattern matches. This will be
        // similar to the logic in `self.infer_assignment_definition`.
        self.add_binding(
            pattern.into(),
            definition,
            todo_type!("`match` pattern definition types"),
        );
    }

    fn infer_match_pattern(&mut self, pattern: &ast::Pattern) {
        // We need to create a standalone expression for each arm of a match statement, since they
        // can introduce constraints on the match subject. (Or more accurately, for the match arm's
        // pattern, since its the pattern that introduces any constraints, not the body.) Ideally,
        // that standalone expression would wrap the match arm's pattern as a whole. But a
        // standalone expression can currently only wrap an ast::Expr, which patterns are not. So,
        // we need to choose an Expr that can “stand in” for the pattern, which we can wrap in a
        // standalone expression.
        //
        // That said, when inferring the type of a standalone expression, we don't have access to
        // its parent or sibling nodes.  That means, for instance, that in a class pattern, where
        // we are currently using the class name as the standalone expression, we do not have
        // access to the class pattern's arguments in the standalone expression inference scope.
        // At the moment, we aren't trying to do anything with those arguments when creating a
        // narrowing constraint for the pattern.  But in the future, if we do, we will have to
        // either wrap those arguments in their own standalone expressions, or update Expression to
        // be able to wrap other AST node types besides just ast::Expr.
        //
        // This function is only called for the top-level pattern of a match arm, and is
        // responsible for inferring the standalone expression for each supported pattern type. It
        // then hands off to `infer_nested_match_pattern` for any subexpressions and subpatterns,
        // where we do NOT have any additional standalone expressions to infer through.
        //
        // TODO(dhruvmanila): Add a Salsa query for inferring pattern types and matching against
        // the subject expression: https://github.com/astral-sh/ruff/pull/13147#discussion_r1739424510
        match pattern {
            ast::Pattern::MatchValue(match_value) => {
                self.infer_standalone_expression(&match_value.value);
            }
            ast::Pattern::MatchClass(match_class) => {
                let ast::PatternMatchClass {
                    range: _,
                    cls,
                    arguments,
                } = match_class;
                for pattern in &arguments.patterns {
                    self.infer_nested_match_pattern(pattern);
                }
                for keyword in &arguments.keywords {
                    self.infer_nested_match_pattern(&keyword.pattern);
                }
                self.infer_standalone_expression(cls);
            }
            ast::Pattern::MatchOr(match_or) => {
                for pattern in &match_or.patterns {
                    self.infer_match_pattern(pattern);
                }
            }
            _ => {
                self.infer_nested_match_pattern(pattern);
            }
        }
    }

    fn infer_nested_match_pattern(&mut self, pattern: &ast::Pattern) {
        match pattern {
            ast::Pattern::MatchValue(match_value) => {
                self.infer_expression(&match_value.value);
            }
            ast::Pattern::MatchSequence(match_sequence) => {
                for pattern in &match_sequence.patterns {
                    self.infer_nested_match_pattern(pattern);
                }
            }
            ast::Pattern::MatchMapping(match_mapping) => {
                let ast::PatternMatchMapping {
                    range: _,
                    keys,
                    patterns,
                    rest: _,
                } = match_mapping;
                for key in keys {
                    self.infer_expression(key);
                }
                for pattern in patterns {
                    self.infer_nested_match_pattern(pattern);
                }
            }
            ast::Pattern::MatchClass(match_class) => {
                let ast::PatternMatchClass {
                    range: _,
                    cls,
                    arguments,
                } = match_class;
                for pattern in &arguments.patterns {
                    self.infer_nested_match_pattern(pattern);
                }
                for keyword in &arguments.keywords {
                    self.infer_nested_match_pattern(&keyword.pattern);
                }
                self.infer_expression(cls);
            }
            ast::Pattern::MatchAs(match_as) => {
                if let Some(pattern) = &match_as.pattern {
                    self.infer_nested_match_pattern(pattern);
                }
            }
            ast::Pattern::MatchOr(match_or) => {
                for pattern in &match_or.patterns {
                    self.infer_nested_match_pattern(pattern);
                }
            }
            ast::Pattern::MatchStar(_) | ast::Pattern::MatchSingleton(_) => {}
        }
    }

    fn infer_assignment_statement(&mut self, assignment: &ast::StmtAssign) {
        let ast::StmtAssign {
            range: _,
            targets,
            value,
        } = assignment;

        for target in targets {
            self.infer_target(target, value, |builder, value_expr| {
                builder.infer_standalone_expression(value_expr)
            });
        }
    }

    /// Infer the (definition) types involved in a `target` expression.
    ///
    /// This is used for assignment statements, for statements, etc. with a single or multiple
    /// targets (unpacking). If `target` is an attribute expression, we check that the assignment
    /// is valid. For 'target's that are definitions, this check happens elsewhere.
    ///
    /// The `infer_value_expr` function is used to infer the type of the `value` expression which
    /// are not `Name` expressions. The returned type is the one that is eventually assigned to the
    /// `target`.
    fn infer_target<F>(&mut self, target: &ast::Expr, value: &ast::Expr, infer_value_expr: F)
    where
        F: Fn(&mut TypeInferenceBuilder<'db>, &ast::Expr) -> Type<'db>,
    {
        let assigned_ty = match target {
            ast::Expr::Name(_) => None,
            _ => Some(infer_value_expr(self, value)),
        };
        self.infer_target_impl(target, assigned_ty);
    }

    /// Make sure that the attribute assignment `obj.attribute = value` is valid.
    ///
    /// `target` is the node for the left-hand side, `object_ty` is the type of `obj`, `attribute` is
    /// the name of the attribute being assigned, and `value_ty` is the type of the right-hand side of
    /// the assignment. If the assignment is invalid, emit diagnostics.
    fn validate_attribute_assignment(
        &mut self,
        target: &ast::ExprAttribute,
        object_ty: Type<'db>,
        attribute: &str,
        value_ty: Type<'db>,
        emit_diagnostics: bool,
    ) -> bool {
        let db = self.db();

        let ensure_assignable_to = |attr_ty| -> bool {
            let assignable = value_ty.is_assignable_to(db, attr_ty);
            if !assignable && emit_diagnostics {
                report_invalid_attribute_assignment(
                    &self.context,
                    target.into(),
                    attr_ty,
                    value_ty,
                    attribute,
                );
            }
            assignable
        };

        match object_ty {
            Type::Union(union) => {
                if union.elements(self.db()).iter().all(|elem| {
                    self.validate_attribute_assignment(target, *elem, attribute, value_ty, false)
                }) {
                    true
                } else {
                    // TODO: This is not a very helpful error message, as it does not include the underlying reason
                    // why the assignment is invalid. This would be a good use case for sub-diagnostics.
                    if emit_diagnostics {
                        if let Some(builder) = self.context.report_lint(&INVALID_ASSIGNMENT, target)
                        {
                            builder.into_diagnostic(format_args!(
                                "Object of type `{}` is not assignable \
                                 to attribute `{attribute}` on type `{}`",
                                value_ty.display(self.db()),
                                object_ty.display(self.db()),
                            ));
                        }
                    }

                    false
                }
            }

            Type::Intersection(intersection) => {
                // TODO: Handle negative intersection elements
                if intersection.positive(db).iter().any(|elem| {
                    self.validate_attribute_assignment(target, *elem, attribute, value_ty, false)
                }) {
                    true
                } else {
                    if emit_diagnostics {
                        if let Some(builder) = self.context.report_lint(&INVALID_ASSIGNMENT, target)
                        {
                            // TODO: same here, see above
                            builder.into_diagnostic(format_args!(
                                "Object of type `{}` is not assignable \
                                 to attribute `{attribute}` on type `{}`",
                                value_ty.display(self.db()),
                                object_ty.display(self.db()),
                            ));
                        }
                    }
                    false
                }
            }

            // Super instances do not allow attribute assignment
            Type::NominalInstance(instance) if instance.class.is_known(db, KnownClass::Super) => {
                if emit_diagnostics {
                    if let Some(builder) = self.context.report_lint(&INVALID_ASSIGNMENT, target) {
                        builder.into_diagnostic(format_args!(
                            "Cannot assign to attribute `{attribute}` on type `{}`",
                            object_ty.display(self.db()),
                        ));
                    }
                }
                false
            }
            Type::BoundSuper(_) => {
                if emit_diagnostics {
                    if let Some(builder) = self.context.report_lint(&INVALID_ASSIGNMENT, target) {
                        builder.into_diagnostic(format_args!(
                            "Cannot assign to attribute `{attribute}` on type `{}`",
                            object_ty.display(self.db()),
                        ));
                    }
                }
                false
            }

            Type::Dynamic(..) | Type::Never => true,

            Type::NominalInstance(..)
            | Type::ProtocolInstance(_)
            | Type::BooleanLiteral(..)
            | Type::IntLiteral(..)
            | Type::StringLiteral(..)
            | Type::BytesLiteral(..)
            | Type::LiteralString
            | Type::Tuple(..)
            | Type::KnownInstance(..)
            | Type::PropertyInstance(..)
            | Type::FunctionLiteral(..)
            | Type::Callable(..)
            | Type::BoundMethod(_)
            | Type::MethodWrapper(_)
            | Type::WrapperDescriptor(_)
            | Type::DataclassDecorator(_)
            | Type::DataclassTransformer(_)
            | Type::TypeVar(..)
            | Type::AlwaysTruthy
            | Type::AlwaysFalsy => {
                let is_read_only = || {
                    let dataclass_params = match object_ty {
                        Type::NominalInstance(instance) => match instance.class {
                            ClassType::NonGeneric(cls) => cls.dataclass_params(self.db()),
                            ClassType::Generic(cls) => {
                                cls.origin(self.db()).dataclass_params(self.db())
                            }
                        },
                        _ => None,
                    };

                    dataclass_params.is_some_and(|params| params.contains(DataclassParams::FROZEN))
                };

                match object_ty.class_member(db, attribute.into()) {
                    meta_attr @ SymbolAndQualifiers { .. } if meta_attr.is_class_var() => {
                        if emit_diagnostics {
                            if let Some(builder) =
                                self.context.report_lint(&INVALID_ATTRIBUTE_ACCESS, target)
                            {
                                builder.into_diagnostic(format_args!(
                                    "Cannot assign to ClassVar `{attribute}` \
                                     from an instance of type `{ty}`",
                                    ty = object_ty.display(self.db()),
                                ));
                            }
                        }
                        false
                    }
                    SymbolAndQualifiers {
                        symbol: Symbol::Type(meta_attr_ty, meta_attr_boundness),
                        qualifiers: _,
                    } => {
                        if is_read_only() {
                            if emit_diagnostics {
                                if let Some(builder) =
                                    self.context.report_lint(&INVALID_ASSIGNMENT, target)
                                {
                                    builder.into_diagnostic(format_args!(
                                        "Property `{attribute}` defined in `{ty}` is read-only",
                                        ty = object_ty.display(self.db()),
                                    ));
                                }
                            }
                            false
                        } else {
                            let assignable_to_meta_attr = if let Symbol::Type(meta_dunder_set, _) =
                                meta_attr_ty.class_member(db, "__set__".into()).symbol
                            {
                                let successful_call = meta_dunder_set
                                    .try_call(
                                        db,
                                        &CallArgumentTypes::positional([
                                            meta_attr_ty,
                                            object_ty,
                                            value_ty,
                                        ]),
                                    )
                                    .is_ok();

                                if !successful_call && emit_diagnostics {
                                    if let Some(builder) =
                                        self.context.report_lint(&INVALID_ASSIGNMENT, target)
                                    {
                                        // TODO: Here, it would be nice to emit an additional diagnostic that explains why the call failed
                                        builder.into_diagnostic(format_args!(
                                            "Invalid assignment to data descriptor attribute \
                                         `{attribute}` on type `{}` with custom `__set__` method",
                                            object_ty.display(db)
                                        ));
                                    }
                                }

                                successful_call
                            } else {
                                ensure_assignable_to(meta_attr_ty)
                            };

                            let assignable_to_instance_attribute =
                                if meta_attr_boundness == Boundness::PossiblyUnbound {
                                    let (assignable, boundness) = if let Symbol::Type(
                                        instance_attr_ty,
                                        instance_attr_boundness,
                                    ) =
                                        object_ty.instance_member(db, attribute).symbol
                                    {
                                        (
                                            ensure_assignable_to(instance_attr_ty),
                                            instance_attr_boundness,
                                        )
                                    } else {
                                        (true, Boundness::PossiblyUnbound)
                                    };

                                    if boundness == Boundness::PossiblyUnbound {
                                        report_possibly_unbound_attribute(
                                            &self.context,
                                            target,
                                            attribute,
                                            object_ty,
                                        );
                                    }

                                    assignable
                                } else {
                                    true
                                };

                            assignable_to_meta_attr && assignable_to_instance_attribute
                        }
                    }

                    SymbolAndQualifiers {
                        symbol: Symbol::Unbound,
                        ..
                    } => {
                        if let Symbol::Type(instance_attr_ty, instance_attr_boundness) =
                            object_ty.instance_member(db, attribute).symbol
                        {
                            if instance_attr_boundness == Boundness::PossiblyUnbound {
                                report_possibly_unbound_attribute(
                                    &self.context,
                                    target,
                                    attribute,
                                    object_ty,
                                );
                            }

                            if is_read_only() {
                                if emit_diagnostics {
                                    if let Some(builder) =
                                        self.context.report_lint(&INVALID_ASSIGNMENT, target)
                                    {
                                        builder.into_diagnostic(format_args!(
                                            "Property `{attribute}` defined in `{ty}` is read-only",
                                            ty = object_ty.display(self.db()),
                                        ));
                                    }
                                }
                                false
                            } else {
                                ensure_assignable_to(instance_attr_ty)
                            }
                        } else {
                            let result = object_ty.try_call_dunder_with_policy(
                                db,
                                "__setattr__",
                                &mut CallArgumentTypes::positional([
                                    Type::StringLiteral(StringLiteralType::new(
                                        db,
                                        Box::from(attribute),
                                    )),
                                    value_ty,
                                ]),
                                MemberLookupPolicy::MRO_NO_OBJECT_FALLBACK,
                            );

                            match result {
                                Ok(_) | Err(CallDunderError::PossiblyUnbound(_)) => true,
                                Err(CallDunderError::CallError(..)) => {
                                    if emit_diagnostics {
                                        if let Some(builder) =
                                            self.context.report_lint(&UNRESOLVED_ATTRIBUTE, target)
                                        {
                                            builder.into_diagnostic(format_args!(
                                                "Can not assign object of `{}` to attribute \
                                                 `{attribute}` on type `{}` with \
                                                 custom `__setattr__` method.",
                                                value_ty.display(db),
                                                object_ty.display(db)
                                            ));
                                        }
                                    }
                                    false
                                }
                                Err(CallDunderError::MethodNotAvailable) => {
                                    if emit_diagnostics {
                                        if let Some(builder) =
                                            self.context.report_lint(&UNRESOLVED_ATTRIBUTE, target)
                                        {
                                            builder.into_diagnostic(format_args!(
                                                "Unresolved attribute `{}` on type `{}`.",
                                                attribute,
                                                object_ty.display(db)
                                            ));
                                        }
                                    }

                                    false
                                }
                            }
                        }
                    }
                }
            }

            Type::ClassLiteral(..) | Type::GenericAlias(..) | Type::SubclassOf(..) => {
                match object_ty.class_member(db, attribute.into()) {
                    SymbolAndQualifiers {
                        symbol: Symbol::Type(meta_attr_ty, meta_attr_boundness),
                        qualifiers: _,
                    } => {
                        let assignable_to_meta_attr = if let Symbol::Type(meta_dunder_set, _) =
                            meta_attr_ty.class_member(db, "__set__".into()).symbol
                        {
                            let successful_call = meta_dunder_set
                                .try_call(
                                    db,
                                    &CallArgumentTypes::positional([
                                        meta_attr_ty,
                                        object_ty,
                                        value_ty,
                                    ]),
                                )
                                .is_ok();

                            if !successful_call && emit_diagnostics {
                                if let Some(builder) =
                                    self.context.report_lint(&INVALID_ASSIGNMENT, target)
                                {
                                    // TODO: Here, it would be nice to emit an additional diagnostic that explains why the call failed
                                    builder.into_diagnostic(format_args!(
                                        "Invalid assignment to data descriptor attribute \
                                         `{attribute}` on type `{}` with custom `__set__` method",
                                        object_ty.display(db)
                                    ));
                                }
                            }

                            successful_call
                        } else {
                            ensure_assignable_to(meta_attr_ty)
                        };

                        let assignable_to_class_attr = if meta_attr_boundness
                            == Boundness::PossiblyUnbound
                        {
                            let (assignable, boundness) = if let Symbol::Type(
                                class_attr_ty,
                                class_attr_boundness,
                            ) = object_ty
                                .find_name_in_mro(db, attribute)
                                .expect("called on Type::ClassLiteral or Type::SubclassOf")
                                .symbol
                            {
                                (ensure_assignable_to(class_attr_ty), class_attr_boundness)
                            } else {
                                (true, Boundness::PossiblyUnbound)
                            };

                            if boundness == Boundness::PossiblyUnbound {
                                report_possibly_unbound_attribute(
                                    &self.context,
                                    target,
                                    attribute,
                                    object_ty,
                                );
                            }

                            assignable
                        } else {
                            true
                        };

                        assignable_to_meta_attr && assignable_to_class_attr
                    }
                    SymbolAndQualifiers {
                        symbol: Symbol::Unbound,
                        ..
                    } => {
                        if let Symbol::Type(class_attr_ty, class_attr_boundness) = object_ty
                            .find_name_in_mro(db, attribute)
                            .expect("called on Type::ClassLiteral or Type::SubclassOf")
                            .symbol
                        {
                            if class_attr_boundness == Boundness::PossiblyUnbound {
                                report_possibly_unbound_attribute(
                                    &self.context,
                                    target,
                                    attribute,
                                    object_ty,
                                );
                            }

                            ensure_assignable_to(class_attr_ty)
                        } else {
                            let attribute_is_bound_on_instance =
                                object_ty.to_instance(self.db()).is_some_and(|instance| {
                                    !instance
                                        .instance_member(self.db(), attribute)
                                        .symbol
                                        .is_unbound()
                                });

                            // Attribute is declared or bound on instance. Forbid access from the class object
                            if emit_diagnostics {
                                if attribute_is_bound_on_instance {
                                    if let Some(builder) =
                                        self.context.report_lint(&INVALID_ATTRIBUTE_ACCESS, target)
                                    {
                                        builder.into_diagnostic(format_args!(
                                            "Cannot assign to instance attribute \
                                             `{attribute}` from the class object `{ty}`",
                                            ty = object_ty.display(self.db()),
                                        ));
                                    }
                                } else {
                                    if let Some(builder) =
                                        self.context.report_lint(&UNRESOLVED_ATTRIBUTE, target)
                                    {
                                        builder.into_diagnostic(format_args!(
                                            "Unresolved attribute `{}` on type `{}`.",
                                            attribute,
                                            object_ty.display(db)
                                        ));
                                    }
                                }
                            }

                            false
                        }
                    }
                }
            }

            Type::ModuleLiteral(module) => {
                if let Symbol::Type(attr_ty, _) = module.static_member(db, attribute) {
                    let assignable = value_ty.is_assignable_to(db, attr_ty);
                    if assignable {
                        true
                    } else {
                        if emit_diagnostics {
                            report_invalid_attribute_assignment(
                                &self.context,
                                target.into(),
                                attr_ty,
                                value_ty,
                                attribute,
                            );
                        }
                        false
                    }
                } else {
                    if emit_diagnostics {
                        if let Some(builder) =
                            self.context.report_lint(&UNRESOLVED_ATTRIBUTE, target)
                        {
                            builder.into_diagnostic(format_args!(
                                "Unresolved attribute `{}` on type `{}`.",
                                attribute,
                                object_ty.display(db)
                            ));
                        }
                    }

                    false
                }
            }
        }
    }

    fn infer_target_impl(&mut self, target: &ast::Expr, assigned_ty: Option<Type<'db>>) {
        match target {
            ast::Expr::Name(name) => self.infer_definition(name),
            ast::Expr::List(ast::ExprList { elts, .. })
            | ast::Expr::Tuple(ast::ExprTuple { elts, .. }) => {
                let mut assigned_tys = match assigned_ty {
                    Some(Type::Tuple(tuple)) => {
                        Either::Left(tuple.elements(self.db()).iter().copied())
                    }
                    Some(_) | None => Either::Right(std::iter::empty()),
                };

                for element in elts {
                    self.infer_target_impl(element, assigned_tys.next());
                }
            }
            ast::Expr::Attribute(
                attr_expr @ ast::ExprAttribute {
                    value: object,
                    ctx: ExprContext::Store,
                    attr,
                    ..
                },
            ) => {
                self.store_expression_type(target, assigned_ty.unwrap_or(Type::unknown()));

                let object_ty = self.infer_expression(object);

                if let Some(assigned_ty) = assigned_ty {
                    self.validate_attribute_assignment(
                        attr_expr,
                        object_ty,
                        attr.id(),
                        assigned_ty,
                        true,
                    );
                }
            }
            _ => {
                // TODO: Remove this once we handle all possible assignment targets.
                self.infer_expression(target);
            }
        }
    }

    fn infer_assignment_definition(
        &mut self,
        assignment: &AssignmentDefinitionKind<'db>,
        definition: Definition<'db>,
    ) {
        let value = assignment.value();
        let target = assignment.target();

        let value_ty = self.infer_standalone_expression(value);

        let mut target_ty = match assignment.target_kind() {
            TargetKind::Sequence(unpack_position, unpack) => {
                let unpacked = infer_unpack_types(self.db(), unpack);
                // Only copy the diagnostics if this is the first assignment to avoid duplicating the
                // unpack assignments.
                if unpack_position == UnpackPosition::First {
                    self.context.extend(unpacked.diagnostics());
                }

                let target_ast_id = target.scoped_expression_id(self.db(), self.scope());
                unpacked.expression_type(target_ast_id)
            }
            TargetKind::NameOrAttribute => {
                // `TYPE_CHECKING` is a special variable that should only be assigned `False`
                // at runtime, but is always considered `True` in type checking.
                // See mdtest/known_constants.md#user-defined-type_checking for details.
                if target.as_name_expr().map(|name| name.id.as_str()) == Some("TYPE_CHECKING") {
                    if !matches!(
                        value.as_boolean_literal_expr(),
                        Some(ast::ExprBooleanLiteral { value: false, .. })
                    ) {
                        report_invalid_type_checking_constant(&self.context, target.into());
                    }
                    Type::BooleanLiteral(true)
                } else if self.in_stub() && value.is_ellipsis_literal_expr() {
                    Type::unknown()
                } else {
                    value_ty
                }
            }
        };

        if let Some(known_instance) = target.as_name_expr().and_then(|name| {
            KnownInstanceType::try_from_file_and_name(self.db(), self.file(), &name.id)
        }) {
            target_ty = Type::KnownInstance(known_instance);
        }

        self.store_expression_type(target, target_ty);
        self.add_binding(target.into(), definition, target_ty);
    }

    fn infer_annotated_assignment_statement(&mut self, assignment: &ast::StmtAnnAssign) {
        // assignments to non-Names are not Definitions
        if matches!(*assignment.target, ast::Expr::Name(_)) {
            self.infer_definition(assignment);
        } else {
            let ast::StmtAnnAssign {
                range: _,
                annotation,
                value,
                target,
                simple: _,
            } = assignment;
            let annotated =
                self.infer_annotation_expression(annotation, DeferredExpressionState::None);
            self.infer_optional_expression(value.as_deref());

            // If we have an annotated assignment like `self.attr: int = 1`, we still need to
            // do type inference on the `self.attr` target to get types for all sub-expressions.
            self.infer_expression(target);

            // But here we explicitly overwrite the type for the overall `self.attr` node with
            // the annotated type. We do no use `store_expression_type` here, because it checks
            // that no type has been stored for the expression before.
            let expr_id = target.scoped_expression_id(self.db(), self.scope());
            self.types
                .expressions
                .insert(expr_id, annotated.inner_type());
        }
    }

    /// Infer the types in an annotated assignment definition.
    fn infer_annotated_assignment_definition(
        &mut self,
        assignment: &'db AnnotatedAssignmentDefinitionKind,
        definition: Definition<'db>,
    ) {
        let annotation = assignment.annotation();
        let target = assignment.target();
        let value = assignment.value();

        let mut declared_ty = self.infer_annotation_expression(
            annotation,
            DeferredExpressionState::from(self.defer_annotations()),
        );

        if target
            .as_name_expr()
            .is_some_and(|name| &name.id == "TYPE_CHECKING")
        {
            if !KnownClass::Bool
                .to_instance(self.db())
                .is_assignable_to(self.db(), declared_ty.inner_type())
            {
                // annotation not assignable from `bool` is an error
                report_invalid_type_checking_constant(&self.context, target.into());
            } else if self.in_stub()
                && value
                    .as_ref()
                    .is_none_or(|value| value.is_ellipsis_literal_expr())
            {
                // stub file assigning nothing or `...` is fine
            } else if !matches!(
                value
                    .as_ref()
                    .and_then(|value| value.as_boolean_literal_expr()),
                Some(ast::ExprBooleanLiteral { value: false, .. })
            ) {
                // otherwise, assigning something other than `False` is an error
                report_invalid_type_checking_constant(&self.context, target.into());
            }
            declared_ty.inner = Type::BooleanLiteral(true);
        }

        // Handle various singletons.
        if let Type::NominalInstance(instance) = declared_ty.inner_type() {
            if instance.class.is_known(self.db(), KnownClass::SpecialForm) {
                if let Some(name_expr) = target.as_name_expr() {
                    if let Some(known_instance) = KnownInstanceType::try_from_file_and_name(
                        self.db(),
                        self.file(),
                        &name_expr.id,
                    ) {
                        declared_ty.inner = Type::KnownInstance(known_instance);
                    }
                }
            }
        }

        // Annotated assignments to non-names are not definitions, so we can only be here
        // if the target is a name. In this case, we can simply store types in `target`
        // below, instead of calling `infer_expression` (which would return `Never`).
        debug_assert!(target.is_name_expr());

        if let Some(value) = value {
            let inferred_ty = self.infer_expression(value);
            let inferred_ty = if target
                .as_name_expr()
                .is_some_and(|name| &name.id == "TYPE_CHECKING")
            {
                Type::BooleanLiteral(true)
            } else if self.in_stub() && value.is_ellipsis_literal_expr() {
                declared_ty.inner_type()
            } else {
                inferred_ty
            };
            self.add_declaration_with_binding(
                target.into(),
                definition,
                &DeclaredAndInferredType::MightBeDifferent {
                    declared_ty,
                    inferred_ty,
                },
            );

            self.store_expression_type(target, inferred_ty);
        } else {
            if self.in_stub() {
                self.add_declaration_with_binding(
                    target.into(),
                    definition,
                    &DeclaredAndInferredType::AreTheSame(declared_ty.inner_type()),
                );
            } else {
                self.add_declaration(target.into(), definition, declared_ty);
            }

            self.store_expression_type(target, declared_ty.inner_type());
        }
    }

    fn infer_augmented_assignment_statement(&mut self, assignment: &ast::StmtAugAssign) {
        if assignment.target.is_name_expr() {
            self.infer_definition(assignment);
        } else {
            // TODO currently we don't consider assignments to non-Names to be Definitions
            self.infer_augment_assignment(assignment);
        }
    }

    fn infer_augmented_op(
        &mut self,
        assignment: &ast::StmtAugAssign,
        target_type: Type<'db>,
        value_type: Type<'db>,
    ) -> Type<'db> {
        // If the target defines, e.g., `__iadd__`, infer the augmented assignment as a call to that
        // dunder.
        let op = assignment.op;
        let db = self.db();

        let report_unsupported_augmented_op = |ctx: &mut InferContext| {
            let Some(builder) = ctx.report_lint(&UNSUPPORTED_OPERATOR, assignment) else {
                return;
            };
            builder.into_diagnostic(format_args!(
                "Operator `{op}=` is unsupported between objects of type `{}` and `{}`",
                target_type.display(db),
                value_type.display(db)
            ));
        };

        // Fall back to non-augmented binary operator inference.
        let mut binary_return_ty = || {
            self.infer_binary_expression_type(assignment.into(), false, target_type, value_type, op)
                .unwrap_or_else(|| {
                    report_unsupported_augmented_op(&mut self.context);
                    Type::unknown()
                })
        };

        match target_type {
            Type::Union(union) => union.map(db, |&elem_type| {
                self.infer_augmented_op(assignment, elem_type, value_type)
            }),
            _ => {
                let call = target_type.try_call_dunder(
                    db,
                    op.in_place_dunder(),
                    CallArgumentTypes::positional([value_type]),
                );

                match call {
                    Ok(outcome) => outcome.return_type(db),
                    Err(CallDunderError::MethodNotAvailable) => binary_return_ty(),
                    Err(CallDunderError::PossiblyUnbound(outcome)) => {
                        UnionType::from_elements(db, [outcome.return_type(db), binary_return_ty()])
                    }
                    Err(CallDunderError::CallError(_, bindings)) => {
                        report_unsupported_augmented_op(&mut self.context);
                        bindings.return_type(db)
                    }
                }
            }
        }
    }

    fn infer_augment_assignment_definition(
        &mut self,
        assignment: &ast::StmtAugAssign,
        definition: Definition<'db>,
    ) {
        let target_ty = self.infer_augment_assignment(assignment);
        self.add_binding(assignment.into(), definition, target_ty);
    }

    fn infer_augment_assignment(&mut self, assignment: &ast::StmtAugAssign) -> Type<'db> {
        let ast::StmtAugAssign {
            range: _,
            target,
            op: _,
            value,
        } = assignment;

        // Resolve the target type, assuming a load context.
        let target_type = match &**target {
            ast::Expr::Name(name) => {
                let previous_value = self.infer_name_load(name);
                self.store_expression_type(target, previous_value);
                previous_value
            }
            ast::Expr::Attribute(attr) => {
                let previous_value = self.infer_attribute_load(attr);
                self.store_expression_type(target, previous_value);
                previous_value
            }
            _ => self.infer_expression(target),
        };
        let value_type = self.infer_expression(value);

        self.infer_augmented_op(assignment, target_type, value_type)
    }

    fn infer_type_alias_statement(&mut self, node: &ast::StmtTypeAlias) {
        self.infer_definition(node);
    }

    fn infer_for_statement(&mut self, for_statement: &ast::StmtFor) {
        let ast::StmtFor {
            range: _,
            target,
            iter,
            body,
            orelse,
            is_async: _,
        } = for_statement;

        self.infer_target(target, iter, |builder, iter_expr| {
            // TODO: `infer_for_statement_definition` reports a diagnostic if `iter_ty` isn't iterable
            //  but only if the target is a name. We should report a diagnostic here if the target isn't a name:
            //  `for a.x in not_iterable: ...
            builder
                .infer_standalone_expression(iter_expr)
                .iterate(builder.db())
        });

        self.infer_body(body);
        self.infer_body(orelse);
    }

    fn infer_for_statement_definition(
        &mut self,
        for_stmt: &ForStmtDefinitionKind<'db>,
        definition: Definition<'db>,
    ) {
        let iterable = for_stmt.iterable();
        let target = for_stmt.target();

        let iterable_type = self.infer_standalone_expression(iterable);

        let loop_var_value_type = if for_stmt.is_async() {
            todo_type!("async iterables/iterators")
        } else {
            match for_stmt.target_kind() {
                TargetKind::Sequence(unpack_position, unpack) => {
                    let unpacked = infer_unpack_types(self.db(), unpack);
                    if unpack_position == UnpackPosition::First {
                        self.context.extend(unpacked.diagnostics());
                    }
                    let target_ast_id = target.scoped_expression_id(self.db(), self.scope());
                    unpacked.expression_type(target_ast_id)
                }
                TargetKind::NameOrAttribute => {
                    iterable_type.try_iterate(self.db()).unwrap_or_else(|err| {
                        err.report_diagnostic(&self.context, iterable_type, iterable.into());
                        err.fallback_element_type(self.db())
                    })
                }
            }
        };

        self.store_expression_type(target, loop_var_value_type);
        self.add_binding(target.into(), definition, loop_var_value_type);
    }

    fn infer_while_statement(&mut self, while_statement: &ast::StmtWhile) {
        let ast::StmtWhile {
            range: _,
            test,
            body,
            orelse,
        } = while_statement;

        let test_ty = self.infer_standalone_expression(test);

        if let Err(err) = test_ty.try_bool(self.db()) {
            err.report_diagnostic(&self.context, &**test);
        }

        self.infer_body(body);
        self.infer_body(orelse);
    }

    fn infer_import_statement(&mut self, import: &ast::StmtImport) {
        let ast::StmtImport { range: _, names } = import;

        for alias in names {
            self.infer_definition(alias);
        }
    }

    fn report_unresolved_import(
        &self,
        import_node: AnyNodeRef<'_>,
        range: TextRange,
        level: u32,
        module: Option<&str>,
    ) {
        let is_import_reachable = self.is_reachable(import_node);

        if !is_import_reachable {
            return;
        }

        let Some(builder) = self.context.report_lint(&UNRESOLVED_IMPORT, range) else {
            return;
        };
        let mut diagnostic = builder.into_diagnostic(format_args!(
            "Cannot resolve imported module `{}{}`",
            ".".repeat(level as usize),
            module.unwrap_or_default()
        ));
        if level == 0 {
            diagnostic.info(
                "make sure your Python environment is properly configured: https://github.com/astral-sh/ty/blob/main/docs/README.md#python-environment"
            );
        }
    }

    fn infer_import_definition(
        &mut self,
        node: &ast::StmtImport,
        alias: &'db ast::Alias,
        definition: Definition<'db>,
    ) {
        let ast::Alias {
            range: _,
            name,
            asname,
        } = alias;

        // The name of the module being imported
        let Some(full_module_name) = ModuleName::new(name) else {
            tracing::debug!("Failed to resolve import due to invalid syntax");
            self.add_unknown_declaration_with_binding(alias.into(), definition);
            return;
        };

        // Resolve the module being imported.
        let Some(full_module_ty) = self.module_type_from_name(&full_module_name) else {
            self.report_unresolved_import(node.into(), alias.range(), 0, Some(name));
            self.add_unknown_declaration_with_binding(alias.into(), definition);
            return;
        };

        let binding_ty = if asname.is_some() {
            // If we are renaming the imported module via an `as` clause, then we bind the resolved
            // module's type to that name, even if that module is nested.
            full_module_ty
        } else if full_module_name.contains('.') {
            // If there's no `as` clause and the imported module is nested, we're not going to bind
            // the resolved module itself into the current scope; we're going to bind the top-most
            // parent package of that module.
            let topmost_parent_name =
                ModuleName::new(full_module_name.components().next().unwrap()).unwrap();
            let Some(topmost_parent_ty) = self.module_type_from_name(&topmost_parent_name) else {
                self.add_unknown_declaration_with_binding(alias.into(), definition);
                return;
            };
            topmost_parent_ty
        } else {
            // If there's no `as` clause and the imported module isn't nested, then the imported
            // module _is_ what we bind into the current scope.
            full_module_ty
        };

        self.add_declaration_with_binding(
            alias.into(),
            definition,
            &DeclaredAndInferredType::AreTheSame(binding_ty),
        );
    }

    fn infer_import_from_statement(&mut self, import: &ast::StmtImportFrom) {
        let ast::StmtImportFrom {
            range: _,
            module: _,
            names,
            level: _,
        } = import;

        self.check_import_from_module_is_resolvable(import);

        for alias in names {
            for definition in self.index.definitions(alias) {
                self.extend(infer_definition_types(self.db(), *definition));
            }
        }
    }

    fn infer_assert_statement(&mut self, assert: &ast::StmtAssert) {
        let ast::StmtAssert {
            range: _,
            test,
            msg,
        } = assert;

        let test_ty = self.infer_standalone_expression(test);

        if let Err(err) = test_ty.try_bool(self.db()) {
            err.report_diagnostic(&self.context, &**test);
        }

        self.infer_optional_expression(msg.as_deref());
    }

    fn infer_raise_statement(&mut self, raise: &ast::StmtRaise) {
        let ast::StmtRaise {
            range: _,
            exc,
            cause,
        } = raise;

        let base_exception_type = KnownClass::BaseException.to_subclass_of(self.db());
        let base_exception_instance = KnownClass::BaseException.to_instance(self.db());

        let can_be_raised =
            UnionType::from_elements(self.db(), [base_exception_type, base_exception_instance]);
        let can_be_exception_cause =
            UnionType::from_elements(self.db(), [can_be_raised, Type::none(self.db())]);

        if let Some(raised) = exc {
            let raised_type = self.infer_expression(raised);

            if !raised_type.is_assignable_to(self.db(), can_be_raised) {
                report_invalid_exception_raised(&self.context, raised, raised_type);
            }
        }

        if let Some(cause) = cause {
            let cause_type = self.infer_expression(cause);

            if !cause_type.is_assignable_to(self.db(), can_be_exception_cause) {
                report_invalid_exception_cause(&self.context, cause, cause_type);
            }
        }
    }

    /// Resolve the [`ModuleName`], and the type of the module, being referred to by an
    /// [`ast::StmtImportFrom`] node. Emit a diagnostic if the module cannot be resolved.
    fn check_import_from_module_is_resolvable(&mut self, import_from: &ast::StmtImportFrom) {
        let ast::StmtImportFrom { module, level, .. } = import_from;

        // For diagnostics, we want to highlight the unresolvable
        // module and not the entire `from ... import ...` statement.
        let module_ref = module
            .as_ref()
            .map(AnyNodeRef::from)
            .unwrap_or_else(|| AnyNodeRef::from(import_from));
        let module = module.as_deref();

        tracing::trace!(
            "Resolving import statement from module `{}` into file `{}`",
            format_import_from_module(*level, module),
            self.file().path(self.db()),
        );
        let module_name = ModuleName::from_import_statement(self.db(), self.file(), import_from);

        let module_name = match module_name {
            Ok(module_name) => module_name,
            Err(ModuleNameResolutionError::InvalidSyntax) => {
                tracing::debug!("Failed to resolve import due to invalid syntax");
                // Invalid syntax diagnostics are emitted elsewhere.
                return;
            }
            Err(ModuleNameResolutionError::TooManyDots) => {
                tracing::debug!(
                    "Relative module resolution `{}` failed: too many leading dots",
                    format_import_from_module(*level, module),
                );
                self.report_unresolved_import(
                    import_from.into(),
                    module_ref.range(),
                    *level,
                    module,
                );
                return;
            }
            Err(ModuleNameResolutionError::UnknownCurrentModule) => {
                tracing::debug!(
                    "Relative module resolution `{}` failed; could not resolve file `{}` to a module",
                    format_import_from_module(*level, module),
                    self.file().path(self.db())
                );
                self.report_unresolved_import(
                    import_from.into(),
                    module_ref.range(),
                    *level,
                    module,
                );
                return;
            }
        };

        if resolve_module(self.db(), &module_name).is_none() {
            self.report_unresolved_import(import_from.into(), module_ref.range(), *level, module);
        }
    }

    fn infer_import_from_definition(
        &mut self,
        import_from: &'db ast::StmtImportFrom,
        alias: &ast::Alias,
        definition: Definition<'db>,
    ) {
        let Ok(module_name) =
            ModuleName::from_import_statement(self.db(), self.file(), import_from)
        else {
            self.add_unknown_declaration_with_binding(alias.into(), definition);
            return;
        };

        let Some(module_ty) = self.module_type_from_name(&module_name) else {
            self.add_unknown_declaration_with_binding(alias.into(), definition);
            return;
        };

        // The indirection of having `star_import_info` as a separate variable
        // is required in order to make the borrow checker happy.
        let star_import_info = definition
            .kind(self.db())
            .as_star_import()
            .map(|star_import| {
                let symbol_table = self
                    .index
                    .symbol_table(self.scope().file_scope_id(self.db()));
                (star_import, symbol_table)
            });

        let name = if let Some((star_import, symbol_table)) = star_import_info.as_ref() {
            symbol_table.symbol(star_import.symbol_id()).name()
        } else {
            &alias.name.id
        };

        // Avoid looking up attributes on a module if a module imports from itself
        // (e.g. `from parent import submodule` inside the `parent` module).
        let import_is_self_referential = module_ty
            .into_module_literal()
            .is_some_and(|module| Some(self.file()) == module.module(self.db()).file());

        // First try loading the requested attribute from the module.
        if !import_is_self_referential {
            if let Symbol::Type(ty, boundness) = module_ty.member(self.db(), name).symbol {
                if &alias.name != "*" && boundness == Boundness::PossiblyUnbound {
                    // TODO: Consider loading _both_ the attribute and any submodule and unioning them
                    // together if the attribute exists but is possibly-unbound.
                    if let Some(builder) = self
                        .context
                        .report_lint(&POSSIBLY_UNBOUND_IMPORT, AnyNodeRef::Alias(alias))
                    {
                        builder.into_diagnostic(format_args!(
                            "Member `{name}` of module `{module_name}` is possibly unbound",
                        ));
                    }
                }
                self.add_declaration_with_binding(
                    alias.into(),
                    definition,
                    &DeclaredAndInferredType::AreTheSame(ty),
                );
                return;
            }
        }

        // If the module doesn't bind the symbol, check if it's a submodule.  This won't get
        // handled by the `Type::member` call because it relies on the semantic index's
        // `imported_modules` set.  The semantic index does not include information about
        // `from...import` statements because there are two things it cannot determine while only
        // inspecting the content of the current file:
        //
        //   - whether the imported symbol is an attribute or submodule
        //   - whether the containing file is in a module or a package (needed to correctly resolve
        //     relative imports)
        //
        // The first would be solvable by making it a _potentially_ imported modules set.  The
        // second is not.
        //
        // Regardless, for now, we sidestep all of that by repeating the submodule-or-attribute
        // check here when inferring types for a `from...import` statement.
        if let Some(submodule_name) = ModuleName::new(name) {
            let mut full_submodule_name = module_name.clone();
            full_submodule_name.extend(&submodule_name);
            if let Some(submodule_ty) = self.module_type_from_name(&full_submodule_name) {
                self.add_declaration_with_binding(
                    alias.into(),
                    definition,
                    &DeclaredAndInferredType::AreTheSame(submodule_ty),
                );
                return;
            }
        }

        if &alias.name != "*" {
            let is_import_reachable = self.is_reachable(import_from);

            if is_import_reachable {
                if let Some(builder) = self
                    .context
                    .report_lint(&UNRESOLVED_IMPORT, AnyNodeRef::Alias(alias))
                {
                    builder.into_diagnostic(format_args!(
                        "Module `{module_name}` has no member `{name}`"
                    ));
                }
            }
        }

        self.add_unknown_declaration_with_binding(alias.into(), definition);
    }

    fn infer_return_statement(&mut self, ret: &ast::StmtReturn) {
        if let Some(ty) = self.infer_optional_expression(ret.value.as_deref()) {
            let range = ret
                .value
                .as_ref()
                .map_or(ret.range(), |value| value.range());
            self.record_return_type(ty, range);
        } else {
            self.record_return_type(Type::none(self.db()), ret.range());
        }
    }

    fn infer_delete_statement(&mut self, delete: &ast::StmtDelete) {
        let ast::StmtDelete { range: _, targets } = delete;
        for target in targets {
            self.infer_expression(target);
        }
    }

    fn module_type_from_name(&self, module_name: &ModuleName) -> Option<Type<'db>> {
        resolve_module(self.db(), module_name)
            .map(|module| Type::module_literal(self.db(), self.file(), module))
    }

    fn infer_decorator(&mut self, decorator: &ast::Decorator) -> Type<'db> {
        let ast::Decorator {
            range: _,
            expression,
        } = decorator;

        self.infer_expression(expression)
    }

    fn parse_arguments(arguments: &ast::Arguments) -> CallArguments<'_> {
        arguments
            .arguments_source_order()
            .map(|arg_or_keyword| {
                match arg_or_keyword {
                    ast::ArgOrKeyword::Arg(arg) => match arg {
                        ast::Expr::Starred(ast::ExprStarred { .. }) => Argument::Variadic,
                        // TODO diagnostic if after a keyword argument
                        _ => Argument::Positional,
                    },
                    ast::ArgOrKeyword::Keyword(ast::Keyword { arg, .. }) => {
                        if let Some(arg) = arg {
                            Argument::Keyword(&arg.id)
                        } else {
                            // TODO diagnostic if not last
                            Argument::Keywords
                        }
                    }
                }
            })
            .collect()
    }

    fn infer_argument_types<'a>(
        &mut self,
        ast_arguments: &ast::Arguments,
        arguments: CallArguments<'a>,
        argument_forms: &[Option<ParameterForm>],
    ) -> CallArgumentTypes<'a, 'db> {
        let mut ast_arguments = ast_arguments.arguments_source_order();
        CallArgumentTypes::new(arguments, |index, _| {
            let arg_or_keyword = ast_arguments
                .next()
                .expect("argument lists should have consistent lengths");
            match arg_or_keyword {
                ast::ArgOrKeyword::Arg(arg) => match arg {
                    ast::Expr::Starred(ast::ExprStarred { value, .. }) => {
                        let ty = self.infer_argument_type(value, argument_forms[index]);
                        self.store_expression_type(arg, ty);
                        ty
                    }
                    _ => self.infer_argument_type(arg, argument_forms[index]),
                },
                ast::ArgOrKeyword::Keyword(ast::Keyword { value, .. }) => {
                    self.infer_argument_type(value, argument_forms[index])
                }
            }
        })
    }

    fn infer_argument_type(
        &mut self,
        ast_argument: &ast::Expr,
        form: Option<ParameterForm>,
    ) -> Type<'db> {
        match form {
            None | Some(ParameterForm::Value) => self.infer_expression(ast_argument),
            Some(ParameterForm::Type) => self.infer_type_expression(ast_argument),
        }
    }

    fn infer_optional_expression(&mut self, expression: Option<&ast::Expr>) -> Option<Type<'db>> {
        expression.map(|expr| self.infer_expression(expr))
    }

    #[track_caller]
    fn infer_expression(&mut self, expression: &ast::Expr) -> Type<'db> {
        debug_assert_eq!(
            self.index.try_expression(expression),
            None,
            "Calling `self.infer_expression` on a standalone-expression is not allowed because it can lead to double-inference. Use `self.infer_standalone_expression` instead."
        );

        self.infer_expression_impl(expression)
    }

    fn infer_standalone_expression(&mut self, expression: &ast::Expr) -> Type<'db> {
        let standalone_expression = self.index.expression(expression);
        let types = infer_expression_types(self.db(), standalone_expression);
        self.extend(types);

        // Instead of calling `self.expression_type(expr)` after extending here, we get
        // the result from `types` directly because we might be in cycle recovery where
        // `types.cycle_fallback_type` is `Some(fallback_ty)`, which we can retrieve by
        // using `expression_type` on `types`:
        types.expression_type(expression.scoped_expression_id(self.db(), self.scope()))
    }

    fn infer_expression_impl(&mut self, expression: &ast::Expr) -> Type<'db> {
        let ty = match expression {
            ast::Expr::NoneLiteral(ast::ExprNoneLiteral { range: _ }) => Type::none(self.db()),
            ast::Expr::NumberLiteral(literal) => self.infer_number_literal_expression(literal),
            ast::Expr::BooleanLiteral(literal) => self.infer_boolean_literal_expression(literal),
            ast::Expr::StringLiteral(literal) => self.infer_string_literal_expression(literal),
            ast::Expr::BytesLiteral(bytes_literal) => {
                self.infer_bytes_literal_expression(bytes_literal)
            }
            ast::Expr::FString(fstring) => self.infer_fstring_expression(fstring),
            ast::Expr::EllipsisLiteral(literal) => self.infer_ellipsis_literal_expression(literal),
            ast::Expr::Tuple(tuple) => self.infer_tuple_expression(tuple),
            ast::Expr::List(list) => self.infer_list_expression(list),
            ast::Expr::Set(set) => self.infer_set_expression(set),
            ast::Expr::Dict(dict) => self.infer_dict_expression(dict),
            ast::Expr::Generator(generator) => self.infer_generator_expression(generator),
            ast::Expr::ListComp(listcomp) => self.infer_list_comprehension_expression(listcomp),
            ast::Expr::DictComp(dictcomp) => self.infer_dict_comprehension_expression(dictcomp),
            ast::Expr::SetComp(setcomp) => self.infer_set_comprehension_expression(setcomp),
            ast::Expr::Name(name) => self.infer_name_expression(name),
            ast::Expr::Attribute(attribute) => self.infer_attribute_expression(attribute),
            ast::Expr::UnaryOp(unary_op) => self.infer_unary_expression(unary_op),
            ast::Expr::BinOp(binary) => self.infer_binary_expression(binary),
            ast::Expr::BoolOp(bool_op) => self.infer_boolean_expression(bool_op),
            ast::Expr::Compare(compare) => self.infer_compare_expression(compare),
            ast::Expr::Subscript(subscript) => self.infer_subscript_expression(subscript),
            ast::Expr::Slice(slice) => self.infer_slice_expression(slice),
            ast::Expr::Named(named) => self.infer_named_expression(named),
            ast::Expr::If(if_expression) => self.infer_if_expression(if_expression),
            ast::Expr::Lambda(lambda_expression) => self.infer_lambda_expression(lambda_expression),
            ast::Expr::Call(call_expression) => {
                self.infer_call_expression(expression, call_expression)
            }
            ast::Expr::Starred(starred) => self.infer_starred_expression(starred),
            ast::Expr::Yield(yield_expression) => self.infer_yield_expression(yield_expression),
            ast::Expr::YieldFrom(yield_from) => self.infer_yield_from_expression(yield_from),
            ast::Expr::Await(await_expression) => self.infer_await_expression(await_expression),
            ast::Expr::IpyEscapeCommand(_) => {
                todo_type!("Ipy escape command support")
            }
        };

        self.store_expression_type(expression, ty);

        ty
    }

    fn store_expression_type(&mut self, expression: &impl HasScopedExpressionId, ty: Type<'db>) {
        if self.deferred_state.in_string_annotation() {
            // Avoid storing the type of expressions that are part of a string annotation because
            // the expression ids don't exists in the semantic index. Instead, we'll store the type
            // on the string expression itself that represents the annotation.
            return;
        }
        let expr_id = expression.scoped_expression_id(self.db(), self.scope());
        let previous = self.types.expressions.insert(expr_id, ty);
        assert_eq!(previous, None);
    }

    fn infer_number_literal_expression(&mut self, literal: &ast::ExprNumberLiteral) -> Type<'db> {
        let ast::ExprNumberLiteral { range: _, value } = literal;
        let db = self.db();

        match value {
            ast::Number::Int(n) => n
                .as_i64()
                .map(Type::IntLiteral)
                .unwrap_or_else(|| KnownClass::Int.to_instance(db)),
            ast::Number::Float(_) => KnownClass::Float.to_instance(db),
            ast::Number::Complex { .. } => KnownClass::Complex.to_instance(db),
        }
    }

    #[expect(clippy::unused_self)]
    fn infer_boolean_literal_expression(&mut self, literal: &ast::ExprBooleanLiteral) -> Type<'db> {
        let ast::ExprBooleanLiteral { range: _, value } = literal;

        Type::BooleanLiteral(*value)
    }

    fn infer_string_literal_expression(&mut self, literal: &ast::ExprStringLiteral) -> Type<'db> {
        if literal.value.len() <= Self::MAX_STRING_LITERAL_SIZE {
            Type::string_literal(self.db(), literal.value.to_str())
        } else {
            Type::LiteralString
        }
    }

    fn infer_bytes_literal_expression(&mut self, literal: &ast::ExprBytesLiteral) -> Type<'db> {
        // TODO: ignoring r/R prefixes for now, should normalize bytes values
        let bytes: Vec<u8> = literal.value.bytes().collect();
        Type::bytes_literal(self.db(), &bytes)
    }

    fn infer_fstring_expression(&mut self, fstring: &ast::ExprFString) -> Type<'db> {
        let ast::ExprFString { range: _, value } = fstring;

        let mut collector = StringPartsCollector::new();
        for part in value {
            // Make sure we iter through every parts to infer all sub-expressions. The `collector`
            // struct ensures we don't allocate unnecessary strings.
            match part {
                ast::FStringPart::Literal(literal) => {
                    collector.push_str(&literal.value);
                }
                ast::FStringPart::FString(fstring) => {
                    for element in &fstring.elements {
                        match element {
                            ast::FStringElement::Expression(expression) => {
                                let ast::FStringExpressionElement {
                                    range: _,
                                    expression,
                                    debug_text: _,
                                    conversion,
                                    format_spec,
                                } = expression;
                                let ty = self.infer_expression(expression);

                                if let Some(format_spec) = format_spec {
                                    for element in format_spec.elements.expressions() {
                                        self.infer_expression(&element.expression);
                                    }
                                }

                                // TODO: handle format specifiers by calling a method
                                // (`Type::format`?) that handles the `__format__` method.
                                // Conversion flags should be handled before calling `__format__`.
                                // https://docs.python.org/3/library/string.html#format-string-syntax
                                if !conversion.is_none() || format_spec.is_some() {
                                    collector.add_expression();
                                } else {
                                    if let Type::StringLiteral(literal) = ty.str(self.db()) {
                                        collector.push_str(literal.value(self.db()));
                                    } else {
                                        collector.add_expression();
                                    }
                                }
                            }
                            ast::FStringElement::Literal(literal) => {
                                collector.push_str(&literal.value);
                            }
                        }
                    }
                }
            }
        }
        collector.string_type(self.db())
    }

    fn infer_ellipsis_literal_expression(
        &mut self,
        _literal: &ast::ExprEllipsisLiteral,
    ) -> Type<'db> {
        KnownClass::EllipsisType.to_instance(self.db())
    }

    fn infer_tuple_expression(&mut self, tuple: &ast::ExprTuple) -> Type<'db> {
        let ast::ExprTuple {
            range: _,
            elts,
            ctx: _,
            parenthesized: _,
        } = tuple;

        // Collecting all elements is necessary to infer all sub-expressions even if some
        // element types are `Never` (which leads `from_elements` to return early without
        // consuming the whole iterator).
        let element_types: Vec<_> = elts.iter().map(|elt| self.infer_expression(elt)).collect();

        TupleType::from_elements(self.db(), element_types)
    }

    fn infer_list_expression(&mut self, list: &ast::ExprList) -> Type<'db> {
        let ast::ExprList {
            range: _,
            elts,
            ctx: _,
        } = list;

        for elt in elts {
            self.infer_expression(elt);
        }

        // TODO generic
        KnownClass::List.to_instance(self.db())
    }

    fn infer_set_expression(&mut self, set: &ast::ExprSet) -> Type<'db> {
        let ast::ExprSet { range: _, elts } = set;

        for elt in elts {
            self.infer_expression(elt);
        }

        // TODO generic
        KnownClass::Set.to_instance(self.db())
    }

    fn infer_dict_expression(&mut self, dict: &ast::ExprDict) -> Type<'db> {
        let ast::ExprDict { range: _, items } = dict;

        for item in items {
            self.infer_optional_expression(item.key.as_ref());
            self.infer_expression(&item.value);
        }

        // TODO generic
        KnownClass::Dict.to_instance(self.db())
    }

    /// Infer the type of the `iter` expression of the first comprehension.
    fn infer_first_comprehension_iter(&mut self, comprehensions: &[ast::Comprehension]) {
        let mut comprehensions_iter = comprehensions.iter();
        let Some(first_comprehension) = comprehensions_iter.next() else {
            unreachable!("Comprehension must contain at least one generator");
        };
        self.infer_standalone_expression(&first_comprehension.iter);
    }

    fn infer_generator_expression(&mut self, generator: &ast::ExprGenerator) -> Type<'db> {
        let ast::ExprGenerator {
            range: _,
            elt: _,
            generators,
            parenthesized: _,
        } = generator;

        self.infer_first_comprehension_iter(generators);

        todo_type!("generator type")
    }

    fn infer_list_comprehension_expression(&mut self, listcomp: &ast::ExprListComp) -> Type<'db> {
        let ast::ExprListComp {
            range: _,
            elt: _,
            generators,
        } = listcomp;

        self.infer_first_comprehension_iter(generators);

        todo_type!("list comprehension type")
    }

    fn infer_dict_comprehension_expression(&mut self, dictcomp: &ast::ExprDictComp) -> Type<'db> {
        let ast::ExprDictComp {
            range: _,
            key: _,
            value: _,
            generators,
        } = dictcomp;

        self.infer_first_comprehension_iter(generators);

        todo_type!("dict comprehension type")
    }

    fn infer_set_comprehension_expression(&mut self, setcomp: &ast::ExprSetComp) -> Type<'db> {
        let ast::ExprSetComp {
            range: _,
            elt: _,
            generators,
        } = setcomp;

        self.infer_first_comprehension_iter(generators);

        todo_type!("set comprehension type")
    }

    fn infer_generator_expression_scope(&mut self, generator: &ast::ExprGenerator) {
        let ast::ExprGenerator {
            range: _,
            elt,
            generators,
            parenthesized: _,
        } = generator;

        self.infer_expression(elt);
        self.infer_comprehensions(generators);
    }

    fn infer_list_comprehension_expression_scope(&mut self, listcomp: &ast::ExprListComp) {
        let ast::ExprListComp {
            range: _,
            elt,
            generators,
        } = listcomp;

        self.infer_expression(elt);
        self.infer_comprehensions(generators);
    }

    fn infer_dict_comprehension_expression_scope(&mut self, dictcomp: &ast::ExprDictComp) {
        let ast::ExprDictComp {
            range: _,
            key,
            value,
            generators,
        } = dictcomp;

        self.infer_expression(key);
        self.infer_expression(value);
        self.infer_comprehensions(generators);
    }

    fn infer_set_comprehension_expression_scope(&mut self, setcomp: &ast::ExprSetComp) {
        let ast::ExprSetComp {
            range: _,
            elt,
            generators,
        } = setcomp;

        self.infer_expression(elt);
        self.infer_comprehensions(generators);
    }

    fn infer_comprehensions(&mut self, comprehensions: &[ast::Comprehension]) {
        let mut comprehensions_iter = comprehensions.iter();
        let Some(first_comprehension) = comprehensions_iter.next() else {
            unreachable!("Comprehension must contain at least one generator");
        };
        self.infer_comprehension(first_comprehension, true);
        for comprehension in comprehensions_iter {
            self.infer_comprehension(comprehension, false);
        }
    }

    fn infer_comprehension(&mut self, comprehension: &ast::Comprehension, is_first: bool) {
        let ast::Comprehension {
            range: _,
            target,
            iter,
            ifs,
            is_async: _,
        } = comprehension;

        self.infer_target(target, iter, |builder, iter_expr| {
            // TODO: `infer_comprehension_definition` reports a diagnostic if `iter_ty` isn't iterable
            //  but only if the target is a name. We should report a diagnostic here if the target isn't a name:
            //  `[... for a.x in not_iterable]
            if is_first {
                infer_same_file_expression_type(builder.db(), builder.index.expression(iter_expr))
            } else {
                builder.infer_standalone_expression(iter_expr)
            }
            .iterate(builder.db())
        });
        for expr in ifs {
            self.infer_expression(expr);
        }
    }

    fn infer_comprehension_definition(
        &mut self,
        comprehension: &ComprehensionDefinitionKind<'db>,
        definition: Definition<'db>,
    ) {
        let iterable = comprehension.iterable();
        let target = comprehension.target();

        let expression = self.index.expression(iterable);
        let result = infer_expression_types(self.db(), expression);

        // Two things are different if it's the first comprehension:
        // (1) We must lookup the `ScopedExpressionId` of the iterable expression in the outer scope,
        //     because that's the scope we visit it in in the semantic index builder
        // (2) We must *not* call `self.extend()` on the result of the type inference,
        //     because `ScopedExpressionId`s are only meaningful within their own scope, so
        //     we'd add types for random wrong expressions in the current scope
        let iterable_type = if comprehension.is_first() {
            let lookup_scope = self
                .index
                .parent_scope_id(self.scope().file_scope_id(self.db()))
                .expect("A comprehension should never be the top-level scope")
                .to_scope_id(self.db(), self.file());
            result.expression_type(iterable.scoped_expression_id(self.db(), lookup_scope))
        } else {
            self.extend(result);
            result.expression_type(iterable.scoped_expression_id(self.db(), self.scope()))
        };

        let target_type = if comprehension.is_async() {
            // TODO: async iterables/iterators! -- Alex
            todo_type!("async iterables/iterators")
        } else {
            match comprehension.target_kind() {
                TargetKind::Sequence(unpack_position, unpack) => {
                    let unpacked = infer_unpack_types(self.db(), unpack);
                    if unpack_position == UnpackPosition::First {
                        self.context.extend(unpacked.diagnostics());
                    }
                    let target_ast_id = target.scoped_expression_id(self.db(), self.scope());
                    unpacked.expression_type(target_ast_id)
                }
                TargetKind::NameOrAttribute => {
                    iterable_type.try_iterate(self.db()).unwrap_or_else(|err| {
                        err.report_diagnostic(&self.context, iterable_type, iterable.into());
                        err.fallback_element_type(self.db())
                    })
                }
            }
        };

        self.types.expressions.insert(
            target.scoped_expression_id(self.db(), self.scope()),
            target_type,
        );
        self.add_binding(target.into(), definition, target_type);
    }

    fn infer_named_expression(&mut self, named: &ast::ExprNamed) -> Type<'db> {
        // See https://peps.python.org/pep-0572/#differences-between-assignment-expressions-and-assignment-statements
        if named.target.is_name_expr() {
            let definition = self.index.expect_single_definition(named);
            let result = infer_definition_types(self.db(), definition);
            self.extend(result);
            result.binding_type(definition)
        } else {
            // For syntactically invalid targets, we still need to run type inference:
            self.infer_expression(&named.target);
            self.infer_expression(&named.value);
            Type::unknown()
        }
    }

    fn infer_named_expression_definition(
        &mut self,
        named: &ast::ExprNamed,
        definition: Definition<'db>,
    ) -> Type<'db> {
        let ast::ExprNamed {
            range: _,
            target,
            value,
        } = named;

        let value_ty = self.infer_expression(value);
        self.infer_expression(target);

        self.add_binding(named.into(), definition, value_ty);

        value_ty
    }

    fn infer_if_expression(&mut self, if_expression: &ast::ExprIf) -> Type<'db> {
        let ast::ExprIf {
            range: _,
            test,
            body,
            orelse,
        } = if_expression;

        let test_ty = self.infer_standalone_expression(test);
        let body_ty = self.infer_expression(body);
        let orelse_ty = self.infer_expression(orelse);

        match test_ty.try_bool(self.db()).unwrap_or_else(|err| {
            err.report_diagnostic(&self.context, &**test);
            err.fallback_truthiness()
        }) {
            Truthiness::AlwaysTrue => body_ty,
            Truthiness::AlwaysFalse => orelse_ty,
            Truthiness::Ambiguous => UnionType::from_elements(self.db(), [body_ty, orelse_ty]),
        }
    }

    fn infer_lambda_body(&mut self, lambda_expression: &ast::ExprLambda) {
        self.infer_expression(&lambda_expression.body);
    }

    fn infer_lambda_expression(&mut self, lambda_expression: &ast::ExprLambda) -> Type<'db> {
        let ast::ExprLambda {
            range: _,
            parameters,
            body: _,
        } = lambda_expression;

        let parameters = if let Some(parameters) = parameters {
            let positional_only = parameters
                .posonlyargs
                .iter()
                .map(|param| {
                    let mut parameter = Parameter::positional_only(Some(param.name().id.clone()));
                    if let Some(default) = param.default() {
                        parameter = parameter.with_default_type(self.infer_expression(default));
                    }
                    parameter
                })
                .collect::<Vec<_>>();
            let positional_or_keyword = parameters
                .args
                .iter()
                .map(|param| {
                    let mut parameter = Parameter::positional_or_keyword(param.name().id.clone());
                    if let Some(default) = param.default() {
                        parameter = parameter.with_default_type(self.infer_expression(default));
                    }
                    parameter
                })
                .collect::<Vec<_>>();
            let variadic = parameters
                .vararg
                .as_ref()
                .map(|param| Parameter::variadic(param.name().id.clone()));
            let keyword_only = parameters
                .kwonlyargs
                .iter()
                .map(|param| {
                    let mut parameter = Parameter::keyword_only(param.name().id.clone());
                    if let Some(default) = param.default() {
                        parameter = parameter.with_default_type(self.infer_expression(default));
                    }
                    parameter
                })
                .collect::<Vec<_>>();
            let keyword_variadic = parameters
                .kwarg
                .as_ref()
                .map(|param| Parameter::keyword_variadic(param.name().id.clone()));

            Parameters::new(
                positional_only
                    .into_iter()
                    .chain(positional_or_keyword)
                    .chain(variadic)
                    .chain(keyword_only)
                    .chain(keyword_variadic),
            )
        } else {
            Parameters::empty()
        };

        // TODO: Useful inference of a lambda's return type will require a different approach,
        // which does the inference of the body expression based on arguments at each call site,
        // rather than eagerly computing a return type without knowing the argument types.
        CallableType::single(self.db(), Signature::new(parameters, Some(Type::unknown())))
    }

    /// Returns the type of the first parameter if the given scope is function-like (i.e. function or lambda).
    /// Returns `None` if the scope is not function-like, or has no parameters.
    fn first_param_type_in_scope(&self, scope: ScopeId) -> Option<Type<'db>> {
        let first_param = match scope.node(self.db()) {
            NodeWithScopeKind::Function(f) => f.parameters.iter().next(),
            NodeWithScopeKind::Lambda(l) => l.parameters.as_ref()?.iter().next(),
            _ => None,
        }?;

        let definition = self.index.expect_single_definition(first_param);

        Some(infer_definition_types(self.db(), definition).binding_type(definition))
    }

    fn infer_call_expression(
        &mut self,
        call_expression_node: &ast::Expr,
        call_expression: &ast::ExprCall,
    ) -> Type<'db> {
        let ast::ExprCall {
            range: _,
            func,
            arguments,
        } = call_expression;

        // We don't call `Type::try_call`, because we want to perform type inference on the
        // arguments after matching them to parameters, but before checking that the argument types
        // are assignable to any parameter annotations.
        let call_arguments = Self::parse_arguments(arguments);
        let callable_type = self.infer_expression(func);

        if let Type::FunctionLiteral(function) = callable_type {
            // Make sure that the `function.definition` is only called when the function is defined
            // in the same file as the one we're currently inferring the types for. This is because
            // the `definition` method accesses the semantic index, which could create a
            // cross-module AST dependency.
            if function.file(self.db()) == self.file()
                && function.definition(self.db()).scope(self.db()) == self.scope()
            {
                self.called_functions.insert(function);
            }
        }

        let class = match callable_type {
            Type::ClassLiteral(class) => Some(ClassType::NonGeneric(class)),
            Type::GenericAlias(generic) => Some(ClassType::Generic(generic)),
            Type::SubclassOf(subclass) => subclass.subclass_of().into_class(),
            _ => None,
        };

        if let Some(class) = class {
            // It might look odd here that we emit an error for class-literals and generic aliases but not
            // `type[]` types. But it's deliberate! The typing spec explicitly mandates that `type[]` types
            // can be called even though class-literals cannot. This is because even though a protocol class
            // `SomeProtocol` is always an abstract class, `type[SomeProtocol]` can be a concrete subclass of
            // that protocol -- and indeed, according to the spec, type checkers must disallow abstract
            // subclasses of the protocol to be passed to parameters that accept `type[SomeProtocol]`.
            // <https://typing.python.org/en/latest/spec/protocol.html#type-and-class-objects-vs-protocols>.
            if !callable_type.is_subclass_of() {
                if let Some(protocol) = class
                    .class_literal(self.db())
                    .0
                    .into_protocol_class(self.db())
                {
                    report_attempted_protocol_instantiation(
                        &self.context,
                        call_expression,
                        protocol,
                    );
                }
            }

            // For class literals we model the entire class instantiation logic, so it is handled
            // in a separate function. For some known classes we have manual signatures defined and use
            // the `try_call` path below.
            // TODO: it should be possible to move these special cases into the `try_call_constructor`
            // path instead, or even remove some entirely once we support overloads fully.
            if !matches!(
                class.known(self.db()),
                Some(
                    KnownClass::Bool
                        | KnownClass::Str
                        | KnownClass::Type
                        | KnownClass::Object
                        | KnownClass::Property
                        | KnownClass::Super
                        | KnownClass::TypeVar
                        | KnownClass::NamedTuple
                        | KnownClass::TypeAliasType
                )
            )
            // temporary special-casing for all subclasses of `enum.Enum`
            // until we support the functional syntax for creating enum classes
            && KnownClass::Enum
                .to_class_literal(self.db())
                .to_class_type(self.db())
                .is_none_or(|enum_class| !class.is_subclass_of(self.db(), enum_class))
            {
                let argument_forms = vec![Some(ParameterForm::Value); call_arguments.len()];
                let call_argument_types =
                    self.infer_argument_types(arguments, call_arguments, &argument_forms);

                return callable_type
                    .try_call_constructor(self.db(), call_argument_types)
                    .unwrap_or_else(|err| {
                        err.report_diagnostic(&self.context, callable_type, call_expression.into());
                        err.return_type()
                    });
            }
        }

        let bindings = callable_type
            .bindings(self.db())
            .match_parameters(&call_arguments);
        let call_argument_types =
            self.infer_argument_types(arguments, call_arguments, &bindings.argument_forms);

        match bindings.check_types(self.db(), &call_argument_types) {
            Ok(mut bindings) => {
                for binding in &mut bindings {
                    let binding_type = binding.callable_type;
                    for (_, overload) in binding.matching_overloads_mut() {
                        match binding_type {
                            Type::FunctionLiteral(function_literal) => {
                                let Some(known_function) = function_literal.known(self.db()) else {
                                    continue;
                                };

                                match known_function {
                                    KnownFunction::RevealType => {
                                        if let [Some(revealed_type)] = overload.parameter_types() {
                                            if let Some(builder) = self.context.report_diagnostic(
                                                DiagnosticId::RevealedType,
                                                Severity::Info,
                                            ) {
                                                let mut diag =
                                                    builder.into_diagnostic("Revealed type");
                                                let span = self
                                                    .context
                                                    .span(&call_expression.arguments.args[0]);
                                                diag.annotate(Annotation::primary(span).message(
                                                    format_args!(
                                                        "`{}`",
                                                        revealed_type.display(self.db())
                                                    ),
                                                ));
                                            }
                                        }
                                    }
                                    KnownFunction::AssertType => {
                                        if let [Some(actual_ty), Some(asserted_ty)] =
                                            overload.parameter_types()
                                        {
                                            if !actual_ty
                                                .is_gradual_equivalent_to(self.db(), *asserted_ty)
                                            {
                                                if let Some(builder) = self.context.report_lint(
                                                    &TYPE_ASSERTION_FAILURE,
                                                    call_expression,
                                                ) {
                                                    let mut diagnostic =
                                                        builder.into_diagnostic(format_args!(
                                                            "Argument does not have asserted type `{}`",
                                                            asserted_ty.display(self.db()),
                                                        ));
                                                    diagnostic.annotate(
                                                        Annotation::secondary(self.context.span(
                                                            &call_expression.arguments.args[0],
                                                        ))
                                                        .message(format_args!(
                                                            "Inferred type of argument is `{}`",
                                                            actual_ty.display(self.db()),
                                                        )),
                                                    );
                                                    diagnostic.info(
                                                        format_args!(
                                                            "`{asserted_type}` and `{inferred_type}` are not equivalent types",
                                                            asserted_type = asserted_ty.display(self.db()),
                                                            inferred_type = actual_ty.display(self.db()),
                                                        )
                                                    );
                                                }
                                            }
                                        }
                                    }
                                    KnownFunction::AssertNever => {
                                        if let [Some(actual_ty)] = overload.parameter_types() {
                                            if !actual_ty.is_equivalent_to(self.db(), Type::Never) {
                                                if let Some(builder) = self.context.report_lint(
                                                    &TYPE_ASSERTION_FAILURE,
                                                    call_expression,
                                                ) {
                                                    let mut diagnostic = builder.into_diagnostic(
                                                        "Argument does not have asserted type `Never`",
                                                    );
                                                    diagnostic.annotate(
                                                        Annotation::secondary(self.context.span(
                                                            &call_expression.arguments.args[0],
                                                        ))
                                                        .message(format_args!(
                                                            "Inferred type of argument is `{}`",
                                                            actual_ty.display(self.db())
                                                        )),
                                                    );
                                                    diagnostic.info(
                                                        format_args!(
                                                            "`Never` and `{inferred_type}` are not equivalent types",
                                                            inferred_type = actual_ty.display(self.db()),
                                                        )
                                                    );
                                                }
                                            }
                                        }
                                    }
                                    KnownFunction::StaticAssert => {
                                        if let [Some(parameter_ty), message] =
                                            overload.parameter_types()
                                        {
                                            let truthiness = match parameter_ty.try_bool(self.db())
                                            {
                                                Ok(truthiness) => truthiness,
                                                Err(err) => {
                                                    let condition = arguments
                                                        .find_argument("condition", 0)
                                                        .map(|argument| {
                                                            match argument {
                                                        ruff_python_ast::ArgOrKeyword::Arg(
                                                            expr,
                                                        ) => ast::AnyNodeRef::from(expr),
                                                        ruff_python_ast::ArgOrKeyword::Keyword(
                                                            keyword,
                                                        ) => ast::AnyNodeRef::from(keyword),
                                                    }
                                                        })
                                                        .unwrap_or(ast::AnyNodeRef::from(
                                                            call_expression,
                                                        ));

                                                    err.report_diagnostic(&self.context, condition);

                                                    continue;
                                                }
                                            };

                                            if let Some(builder) = self
                                                .context
                                                .report_lint(&STATIC_ASSERT_ERROR, call_expression)
                                            {
                                                if !truthiness.is_always_true() {
                                                    if let Some(message) = message
                                                        .and_then(Type::into_string_literal)
                                                        .map(|s| s.value(self.db()))
                                                    {
                                                        builder.into_diagnostic(format_args!(
                                                            "Static assertion error: {message}"
                                                        ));
                                                    } else if *parameter_ty
                                                        == Type::BooleanLiteral(false)
                                                    {
                                                        builder.into_diagnostic(
                                                            "Static assertion error: \
                                                        argument evaluates to `False`",
                                                        );
                                                    } else if truthiness.is_always_false() {
                                                        builder.into_diagnostic(format_args!(
                                                            "Static assertion error: \
                                                        argument of type `{parameter_ty}` \
                                                        is statically known to be falsy",
                                                            parameter_ty =
                                                                parameter_ty.display(self.db())
                                                        ));
                                                    } else {
                                                        builder.into_diagnostic(format_args!(
                                                            "Static assertion error: \
                                                         argument of type `{parameter_ty}` \
                                                         has an ambiguous static truthiness",
                                                            parameter_ty =
                                                                parameter_ty.display(self.db())
                                                        ));
                                                    }
                                                }
                                            }
                                        }
                                    }
                                    KnownFunction::Cast => {
                                        if let [Some(casted_type), Some(source_type)] =
                                            overload.parameter_types()
                                        {
                                            let db = self.db();
                                            let contains_unknown_or_todo = |ty| matches!(ty, Type::Dynamic(dynamic) if dynamic != DynamicType::Any);
                                            if source_type.is_equivalent_to(db, *casted_type)
                                                || (source_type.normalized(db)
                                                    == casted_type.normalized(db)
                                                    && !casted_type.any_over_type(db, &|ty| {
                                                        contains_unknown_or_todo(ty)
                                                    })
                                                    && !source_type.any_over_type(db, &|ty| {
                                                        contains_unknown_or_todo(ty)
                                                    }))
                                            {
                                                if let Some(builder) = self
                                                    .context
                                                    .report_lint(&REDUNDANT_CAST, call_expression)
                                                {
                                                    builder.into_diagnostic(format_args!(
                                                        "Value is already of type `{}`",
                                                        casted_type.display(db),
                                                    ));
                                                }
                                            }
                                        }
                                    }
                                    KnownFunction::GetProtocolMembers => {
                                        if let [Some(Type::ClassLiteral(class))] =
                                            overload.parameter_types()
                                        {
                                            if !class.is_protocol(self.db()) {
                                                report_bad_argument_to_get_protocol_members(
                                                    &self.context,
                                                    call_expression,
                                                    *class,
                                                );
                                            }
                                        }
                                    }
                                    KnownFunction::IsInstance | KnownFunction::IsSubclass => {
                                        if let [_, Some(Type::ClassLiteral(class))] =
                                            overload.parameter_types()
                                        {
                                            if let Some(protocol_class) =
                                                class.into_protocol_class(self.db())
                                            {
                                                if !protocol_class.is_runtime_checkable(self.db()) {
                                                    report_runtime_check_against_non_runtime_checkable_protocol(
                                                    &self.context,
                                                    call_expression,
                                                    protocol_class,
                                                    known_function
                                                );
                                                }
                                            }
                                        }
                                    }
                                    _ => {}
                                }
                            }

                            Type::ClassLiteral(class) => {
                                let Some(known_class) = class.known(self.db()) else {
                                    continue;
                                };

                                match known_class {
                                    KnownClass::Super => {
                                        // Handle the case where `super()` is called with no arguments.
                                        // In this case, we need to infer the two arguments:
                                        //   1. The nearest enclosing class
                                        //   2. The first parameter of the current function (typically `self` or `cls`)
                                        match overload.parameter_types() {
                                            [] => {
                                                let scope = self.scope();

                                                let Some(enclosing_class) = nearest_enclosing_class(
                                                    self.db(),
                                                    self.index,
                                                    scope,
                                                ) else {
                                                    overload.set_return_type(Type::unknown());
                                                    BoundSuperError::UnavailableImplicitArguments
                                                        .report_diagnostic(
                                                            &self.context,
                                                            call_expression.into(),
                                                        );
                                                    continue;
                                                };

                                                let Some(first_param) =
                                                    self.first_param_type_in_scope(scope)
                                                else {
                                                    overload.set_return_type(Type::unknown());
                                                    BoundSuperError::UnavailableImplicitArguments
                                                        .report_diagnostic(
                                                            &self.context,
                                                            call_expression.into(),
                                                        );
                                                    continue;
                                                };

                                                let bound_super = BoundSuperType::build(
                                                    self.db(),
                                                    Type::ClassLiteral(enclosing_class),
                                                    first_param,
                                                )
                                                .unwrap_or_else(|err| {
                                                    err.report_diagnostic(
                                                        &self.context,
                                                        call_expression.into(),
                                                    );
                                                    Type::unknown()
                                                });

                                                overload.set_return_type(bound_super);
                                            }
                                            [Some(pivot_class_type), Some(owner_type)] => {
                                                let bound_super = BoundSuperType::build(
                                                    self.db(),
                                                    *pivot_class_type,
                                                    *owner_type,
                                                )
                                                .unwrap_or_else(|err| {
                                                    err.report_diagnostic(
                                                        &self.context,
                                                        call_expression.into(),
                                                    );
                                                    Type::unknown()
                                                });

                                                overload.set_return_type(bound_super);
                                            }
                                            _ => (),
                                        }
                                    }

                                    KnownClass::TypeVar => {
                                        let assigned_to = (self.index)
                                            .try_expression(call_expression_node)
                                            .and_then(|expr| expr.assigned_to(self.db()));

                                        let Some(target) =
                                            assigned_to.as_ref().and_then(|assigned_to| {
                                                match assigned_to.node().targets.as_slice() {
                                                    [ast::Expr::Name(target)] => Some(target),
                                                    _ => None,
                                                }
                                            })
                                        else {
                                            if let Some(builder) = self.context.report_lint(
                                                &INVALID_LEGACY_TYPE_VARIABLE,
                                                call_expression,
                                            ) {
                                                builder.into_diagnostic(format_args!(
                                                "A legacy `typing.TypeVar` must be immediately assigned to a variable",
                                            ));
                                            }
                                            continue;
                                        };

                                        let [
                                            Some(name_param),
                                            constraints,
                                            bound,
                                            default,
                                            contravariant,
                                            covariant,
                                            _infer_variance,
                                        ] = overload.parameter_types()
                                        else {
                                            continue;
                                        };

                                        let covariant = match covariant {
                                            Some(ty) => ty.bool(self.db()),
                                            None => Truthiness::AlwaysFalse,
                                        };

                                        let contravariant = match contravariant {
                                            Some(ty) => ty.bool(self.db()),
                                            None => Truthiness::AlwaysFalse,
                                        };

                                        let variance = match (contravariant, covariant) {
                                            (Truthiness::Ambiguous, _) => {
                                                if let Some(builder) = self.context.report_lint(
                                                    &INVALID_LEGACY_TYPE_VARIABLE,
                                                    call_expression,
                                                ) {
                                                    builder.into_diagnostic(format_args!(
                                                        "The `contravariant` parameter of \
                                                        a legacy `typing.TypeVar` cannot have \
                                                        an ambiguous value",
                                                    ));
                                                }
                                                continue;
                                            }
                                            (_, Truthiness::Ambiguous) => {
                                                if let Some(builder) = self.context.report_lint(
                                                    &INVALID_LEGACY_TYPE_VARIABLE,
                                                    call_expression,
                                                ) {
                                                    builder.into_diagnostic(format_args!(
                                                        "The `covariant` parameter of \
                                                        a legacy `typing.TypeVar` cannot have \
                                                        an ambiguous value",
                                                    ));
                                                }
                                                continue;
                                            }
                                            (Truthiness::AlwaysTrue, Truthiness::AlwaysTrue) => {
                                                if let Some(builder) = self.context.report_lint(
                                                    &INVALID_LEGACY_TYPE_VARIABLE,
                                                    call_expression,
                                                ) {
                                                    builder.into_diagnostic(format_args!(
                                                        "A legacy `typing.TypeVar` cannot be \
                                                        both covariant and contravariant",
                                                    ));
                                                }
                                                continue;
                                            }
                                            (Truthiness::AlwaysTrue, Truthiness::AlwaysFalse) => {
                                                TypeVarVariance::Contravariant
                                            }
                                            (Truthiness::AlwaysFalse, Truthiness::AlwaysTrue) => {
                                                TypeVarVariance::Covariant
                                            }
                                            (Truthiness::AlwaysFalse, Truthiness::AlwaysFalse) => {
                                                TypeVarVariance::Invariant
                                            }
                                        };

                                        let name_param = name_param
                                            .into_string_literal()
                                            .map(|name| name.value(self.db()));
                                        if name_param
                                            .is_none_or(|name_param| name_param != target.id)
                                        {
                                            if let Some(builder) = self.context.report_lint(
                                                &INVALID_LEGACY_TYPE_VARIABLE,
                                                call_expression,
                                            ) {
                                                builder.into_diagnostic(format_args!(
                                                "The name of a legacy `typing.TypeVar`{} must match \
                                                the name of the variable it is assigned to (`{}`)",
                                                if let Some(name_param) = name_param {
                                                    format!(" (`{name_param}`)")
                                                } else {
                                                    String::new()
                                                },
                                                target.id,
                                            ));
                                            }
                                            continue;
                                        }

                                        let bound_or_constraint = match (bound, constraints) {
                                            (Some(bound), None) => {
                                                Some(TypeVarBoundOrConstraints::UpperBound(*bound))
                                            }

                                            (None, Some(_constraints)) => {
                                                // We don't use UnionType::from_elements or UnionBuilder here,
                                                // because we don't want to simplify the list of constraints like
                                                // we do with the elements of an actual union type.
                                                // TODO: Consider using a new `OneOfType` connective here instead,
                                                // since that more accurately represents the actual semantics of
                                                // typevar constraints.
                                                let elements = UnionType::new(
                                                    self.db(),
                                                    overload
                                                        .arguments_for_parameter(
                                                            &call_argument_types,
                                                            1,
                                                        )
                                                        .map(|(_, ty)| ty)
                                                        .collect::<Box<_>>(),
                                                );
                                                Some(TypeVarBoundOrConstraints::Constraints(
                                                    elements,
                                                ))
                                            }

                                            // TODO: Emit a diagnostic that TypeVar cannot be both bounded and
                                            // constrained
                                            (Some(_), Some(_)) => continue,

                                            (None, None) => None,
                                        };

                                        let containing_assignment =
                                            self.index.expect_single_definition(target);
                                        overload.set_return_type(Type::KnownInstance(
                                            KnownInstanceType::TypeVar(TypeVarInstance::new(
                                                self.db(),
                                                target.id.clone(),
                                                Some(containing_assignment),
                                                bound_or_constraint,
                                                variance,
                                                *default,
                                                TypeVarKind::Legacy,
                                            )),
                                        ));
                                    }

                                    KnownClass::TypeAliasType => {
                                        let assigned_to = (self.index)
                                            .try_expression(call_expression_node)
                                            .and_then(|expr| expr.assigned_to(self.db()));

                                        let containing_assignment =
                                            assigned_to.as_ref().and_then(|assigned_to| {
                                                match assigned_to.node().targets.as_slice() {
                                                    [ast::Expr::Name(target)] => Some(
                                                        self.index.expect_single_definition(target),
                                                    ),
                                                    _ => None,
                                                }
                                            });

                                        let [Some(name), Some(value), ..] =
                                            overload.parameter_types()
                                        else {
                                            continue;
                                        };

                                        if let Some(name) = name.into_string_literal() {
                                            overload.set_return_type(Type::KnownInstance(
                                                KnownInstanceType::TypeAliasType(
                                                    TypeAliasType::Bare(BareTypeAliasType::new(
                                                        self.db(),
                                                        ast::name::Name::new(name.value(self.db())),
                                                        containing_assignment,
                                                        value,
                                                    )),
                                                ),
                                            ));
                                        } else {
                                            if let Some(builder) = self.context.report_lint(
                                                &INVALID_TYPE_ALIAS_TYPE,
                                                call_expression,
                                            ) {
                                                builder.into_diagnostic(format_args!(
                                                    "The name of a `typing.TypeAlias` must be a string literal",
                                                ));
                                            }
                                        }
                                    }

                                    _ => (),
                                }
                            }
                            _ => (),
                        }
                    }
                }
                bindings.return_type(self.db())
            }

            Err(CallError(_, bindings)) => {
                bindings.report_diagnostics(&self.context, call_expression.into());
                bindings.return_type(self.db())
            }
        }
    }

    fn infer_starred_expression(&mut self, starred: &ast::ExprStarred) -> Type<'db> {
        let ast::ExprStarred {
            range: _,
            value,
            ctx: _,
        } = starred;

        let iterable_type = self.infer_expression(value);
        iterable_type.try_iterate(self.db()).unwrap_or_else(|err| {
            err.report_diagnostic(&self.context, iterable_type, value.as_ref().into());
            err.fallback_element_type(self.db())
        });

        // TODO
        todo_type!("starred expression")
    }

    fn infer_yield_expression(&mut self, yield_expression: &ast::ExprYield) -> Type<'db> {
        let ast::ExprYield { range: _, value } = yield_expression;
        self.infer_optional_expression(value.as_deref());
        todo_type!("yield expressions")
    }

    fn infer_yield_from_expression(&mut self, yield_from: &ast::ExprYieldFrom) -> Type<'db> {
        let ast::ExprYieldFrom { range: _, value } = yield_from;

        let iterable_type = self.infer_expression(value);
        iterable_type.try_iterate(self.db()).unwrap_or_else(|err| {
            err.report_diagnostic(&self.context, iterable_type, value.as_ref().into());
            err.fallback_element_type(self.db())
        });

        // TODO get type from `ReturnType` of generator
        todo_type!("Generic `typing.Generator` type")
    }

    fn infer_await_expression(&mut self, await_expression: &ast::ExprAwait) -> Type<'db> {
        let ast::ExprAwait { range: _, value } = await_expression;
        self.infer_expression(value);
        todo_type!("generic `typing.Awaitable` type")
    }

    /// Infer the type of a [`ast::ExprName`] expression, assuming a load context.
    fn infer_name_load(&mut self, name_node: &ast::ExprName) -> Type<'db> {
        let ast::ExprName {
            range: _,
            id: symbol_name,
            ctx: _,
        } = name_node;

        let db = self.db();
        let scope = self.scope();
        let file_scope_id = scope.file_scope_id(db);
        let symbol_table = self.index.symbol_table(file_scope_id);
        let use_def = self.index.use_def_map(file_scope_id);

        let mut constraint_keys = vec![];
        // Perform narrowing with applicable constraints between the current scope and the enclosing scope.
        let narrow_with_applicable_constraints = |mut ty, constraint_keys: &[_]| {
            for (enclosing_scope_file_id, constraint_key) in constraint_keys {
                let use_def = self.index.use_def_map(*enclosing_scope_file_id);
                let constraints = use_def.narrowing_constraints_at_use(*constraint_key);
                let symbol_table = self.index.symbol_table(*enclosing_scope_file_id);
                let symbol = symbol_table.symbol_id_by_name(symbol_name).unwrap();

                ty = constraints.narrow(db, ty, symbol);
            }
            ty
        };

        // If we're inferring types of deferred expressions, always treat them as public symbols
        let (local_scope_symbol, use_id) = if self.is_deferred() {
            let symbol = if let Some(symbol_id) = symbol_table.symbol_id_by_name(symbol_name) {
                symbol_from_bindings(db, use_def.public_bindings(symbol_id))
            } else {
                assert!(
                    self.deferred_state.in_string_annotation(),
                    "Expected the symbol table to create a symbol for every Name node"
                );
                Symbol::Unbound
            };
            (symbol, None)
        } else {
            let use_id = name_node.scoped_use_id(db, scope);
            let symbol = symbol_from_bindings(db, use_def.bindings_at_use(use_id));
            (symbol, Some(use_id))
        };

        let symbol = SymbolAndQualifiers::from(local_scope_symbol).or_fall_back_to(db, || {
            let has_bindings_in_this_scope = match symbol_table.symbol_by_name(symbol_name) {
                Some(symbol) => symbol.is_bound(),
                None => {
                    assert!(
                        self.deferred_state.in_string_annotation(),
                        "Expected the symbol table to create a symbol for every Name node"
                    );
                    false
                }
            };

            let current_file = self.file();

            let skip_non_global_scopes = symbol_table
                .symbol_id_by_name(symbol_name)
                .is_some_and(|symbol_id| self.skip_non_global_scopes(file_scope_id, symbol_id));

            if skip_non_global_scopes {
                return global_symbol(self.db(), self.file(), symbol_name);
            }

            // If it's a function-like scope and there is one or more binding in this scope (but
            // none of those bindings are visible from where we are in the control flow), we cannot
            // fallback to any bindings in enclosing scopes. As such, we can immediately short-circuit
            // here and return `Symbol::Unbound`.
            //
            // This is because Python is very strict in its categorisation of whether a variable is
            // a local variable or not in function-like scopes. If a variable has any bindings in a
            // function-like scope, it is considered a local variable; it never references another
            // scope. (At runtime, it would use the `LOAD_FAST` opcode.)
            if has_bindings_in_this_scope && scope.is_function_like(db) {
                return Symbol::Unbound.into();
            }

            if let Some(use_id) = use_id {
                constraint_keys.push((file_scope_id, ConstraintKey::UseId(use_id)));
            }

            // Walk up parent scopes looking for a possible enclosing scope that may have a
            // definition of this name visible to us (would be `LOAD_DEREF` at runtime.)
            // Note that we skip the scope containing the use that we are resolving, since we
            // already looked for the symbol there up above.
            for (enclosing_scope_file_id, _) in self.index.ancestor_scopes(file_scope_id).skip(1) {
                // Class scopes are not visible to nested scopes, and we need to handle global
                // scope differently (because an unbound name there falls back to builtins), so
                // check only function-like scopes.
                // There is one exception to this rule: type parameter scopes can see
                // names defined in an immediately-enclosing class scope.
                let enclosing_scope_id = enclosing_scope_file_id.to_scope_id(db, current_file);

                let is_immediately_enclosing_scope = scope.is_type_parameter(db)
                    && scope
                        .scope(db)
                        .parent()
                        .is_some_and(|parent| parent == enclosing_scope_file_id);

                // If the reference is in a nested eager scope, we need to look for the symbol at
                // the point where the previous enclosing scope was defined, instead of at the end
                // of the scope. (Note that the semantic index builder takes care of only
                // registering eager bindings for nested scopes that are actually eager, and for
                // enclosing scopes that actually contain bindings that we should use when
                // resolving the reference.)
                if !self.is_deferred() {
                    match self.index.eager_snapshot(
                        enclosing_scope_file_id,
                        symbol_name,
                        file_scope_id,
                    ) {
                        EagerSnapshotResult::FoundConstraint(constraint) => {
                            constraint_keys.push((
                                enclosing_scope_file_id,
                                ConstraintKey::NarrowingConstraint(constraint),
                            ));
                        }
                        EagerSnapshotResult::FoundBindings(bindings) => {
                            if !enclosing_scope_id.is_function_like(db)
                                && !is_immediately_enclosing_scope
                            {
                                continue;
                            }
                            return symbol_from_bindings(db, bindings)
                                .map_type(|ty| {
                                    narrow_with_applicable_constraints(ty, &constraint_keys)
                                })
                                .into();
                        }
                        // There are no visible bindings / constraint here.
                        // Don't fall back to non-eager symbol resolution.
                        EagerSnapshotResult::NotFound => {
                            continue;
                        }
                        EagerSnapshotResult::NoLongerInEagerContext => {}
                    }
                }

                if !enclosing_scope_id.is_function_like(db) && !is_immediately_enclosing_scope {
                    continue;
                }

                let enclosing_symbol_table = self.index.symbol_table(enclosing_scope_file_id);
                let Some(enclosing_symbol) = enclosing_symbol_table.symbol_by_name(symbol_name)
                else {
                    continue;
                };
                if enclosing_symbol.is_bound() {
                    // We can return early here, because the nearest function-like scope that
                    // defines a name must be the only source for the nonlocal reference (at
                    // runtime, it is the scope that creates the cell for our closure.) If the name
                    // isn't bound in that scope, we should get an unbound name, not continue
                    // falling back to other scopes / globals / builtins.
                    return symbol(db, enclosing_scope_id, symbol_name)
                        .map_type(|ty| narrow_with_applicable_constraints(ty, &constraint_keys));
                }
            }

            SymbolAndQualifiers::from(Symbol::Unbound)
                // No nonlocal binding? Check the module's explicit globals.
                // Avoid infinite recursion if `self.scope` already is the module's global scope.
                .or_fall_back_to(db, || {
                    if file_scope_id.is_global() {
                        return Symbol::Unbound.into();
                    }

                    if !self.is_deferred() {
                        match self.index.eager_snapshot(
                            FileScopeId::global(),
                            symbol_name,
                            file_scope_id,
                        ) {
                            EagerSnapshotResult::FoundConstraint(constraint) => {
                                constraint_keys.push((
                                    FileScopeId::global(),
                                    ConstraintKey::NarrowingConstraint(constraint),
                                ));
                            }
                            EagerSnapshotResult::FoundBindings(bindings) => {
                                return symbol_from_bindings(db, bindings)
                                    .map_type(|ty| {
                                        narrow_with_applicable_constraints(ty, &constraint_keys)
                                    })
                                    .into();
                            }
                            // There are no visible bindings / constraint here.
                            EagerSnapshotResult::NotFound => {
                                return Symbol::Unbound.into();
                            }
                            EagerSnapshotResult::NoLongerInEagerContext => {}
                        }
                    }

                    explicit_global_symbol(db, self.file(), symbol_name)
                        .map_type(|ty| narrow_with_applicable_constraints(ty, &constraint_keys))
                })
                // Not found in the module's explicitly declared global symbols?
                // Check the "implicit globals" such as `__doc__`, `__file__`, `__name__`, etc.
                // These are looked up as attributes on `types.ModuleType`.
                .or_fall_back_to(db, || {
                    module_type_implicit_global_symbol(db, symbol_name)
                        .map_type(|ty| narrow_with_applicable_constraints(ty, &constraint_keys))
                })
                // Not found in globals? Fallback to builtins
                // (without infinite recursion if we're already in builtins.)
                .or_fall_back_to(db, || {
                    if Some(self.scope()) == builtins_module_scope(db) {
                        Symbol::Unbound.into()
                    } else {
                        builtins_symbol(db, symbol_name)
                    }
                })
                // Still not found? It might be `reveal_type`...
                .or_fall_back_to(db, || {
                    if symbol_name == "reveal_type" {
                        if let Some(builder) =
                            self.context.report_lint(&UNDEFINED_REVEAL, name_node)
                        {
                            let mut diag =
                                builder.into_diagnostic("`reveal_type` used without importing it");
                            diag.info(
                                "This is allowed for debugging convenience but will fail at runtime"
                            );
                        }
                        typing_extensions_symbol(db, symbol_name)
                    } else {
                        Symbol::Unbound.into()
                    }
                })
        });

        symbol
            .unwrap_with_diagnostic(|lookup_error| match lookup_error {
                LookupError::Unbound(qualifiers) => {
                    if self.is_reachable(name_node) {
                        report_unresolved_reference(&self.context, name_node);
                    }
                    TypeAndQualifiers::new(Type::unknown(), qualifiers)
                }
                LookupError::PossiblyUnbound(type_when_bound) => {
                    if self.is_reachable(name_node) {
                        report_possibly_unresolved_reference(&self.context, name_node);
                    }
                    type_when_bound
                }
            })
            .inner_type()
    }

    fn infer_name_expression(&mut self, name: &ast::ExprName) -> Type<'db> {
        match name.ctx {
            ExprContext::Load => self.infer_name_load(name),
            ExprContext::Store | ExprContext::Del => Type::Never,
            ExprContext::Invalid => Type::unknown(),
        }
    }

    /// Infer the type of a [`ast::ExprAttribute`] expression, assuming a load context.
    fn infer_attribute_load(&mut self, attribute: &ast::ExprAttribute) -> Type<'db> {
        let ast::ExprAttribute {
            value,
            attr,
            range: _,
            ctx: _,
        } = attribute;

        let value_type = if self.index.is_standalone_expression(&**value) {
            self.infer_standalone_expression(value)
        } else {
            self.infer_expression(value)
        };

        let db = self.db();

        value_type
            .member(db, &attr.id)
            .unwrap_with_diagnostic(|lookup_error| match lookup_error {
                LookupError::Unbound(_) => {
                    let report_unresolved_attribute = self.is_reachable(attribute);

                    if report_unresolved_attribute {
                        let bound_on_instance = match value_type {
                            Type::ClassLiteral(class) => {
                                !class.instance_member(db, None, attr).symbol.is_unbound()
                            }
                            Type::SubclassOf(subclass_of @ SubclassOfType { .. }) => {
                                match subclass_of.subclass_of() {
                                    SubclassOfInner::Class(class) => {
                                        !class.instance_member(db, attr).symbol.is_unbound()
                                    }
                                    SubclassOfInner::Dynamic(_) => unreachable!(
                                        "Attribute lookup on a dynamic `SubclassOf` type should always return a bound symbol"
                                    ),
                                }
                            }
                            _ => false,
                        };

                        if let Some(builder) = self
                            .context
                            .report_lint(&UNRESOLVED_ATTRIBUTE, attribute)
                        {
                        if bound_on_instance {
                            builder.into_diagnostic(
                                format_args!(
                                    "Attribute `{}` can only be accessed on instances, \
                                     not on the class object `{}` itself.",
                                    attr.id,
                                    value_type.display(db)
                                ),
                            );
                        } else {
                            builder.into_diagnostic(
                                format_args!(
                                    "Type `{}` has no attribute `{}`",
                                    value_type.display(db),
                                    attr.id
                                ),
                            );
                        }
                        }
                    }

                    Type::unknown().into()
                }
                LookupError::PossiblyUnbound(type_when_bound) => {
                    report_possibly_unbound_attribute(
                        &self.context,
                        attribute,
                        &attr.id,
                        value_type,
                    );

                    type_when_bound
                }
            }).inner_type()
    }

    fn infer_attribute_expression(&mut self, attribute: &ast::ExprAttribute) -> Type<'db> {
        let ast::ExprAttribute {
            value,
            attr: _,
            range: _,
            ctx,
        } = attribute;

        match ctx {
            ExprContext::Load => self.infer_attribute_load(attribute),
            ExprContext::Store | ExprContext::Del => {
                self.infer_expression(value);
                Type::Never
            }
            ExprContext::Invalid => {
                self.infer_expression(value);
                Type::unknown()
            }
        }
    }

    fn infer_unary_expression(&mut self, unary: &ast::ExprUnaryOp) -> Type<'db> {
        let ast::ExprUnaryOp {
            range: _,
            op,
            operand,
        } = unary;

        let operand_type = self.infer_expression(operand);

        match (op, operand_type) {
            (_, Type::Dynamic(_)) => operand_type,
            (_, Type::Never) => Type::Never,

            (ast::UnaryOp::UAdd, Type::IntLiteral(value)) => Type::IntLiteral(value),
            (ast::UnaryOp::USub, Type::IntLiteral(value)) => Type::IntLiteral(-value),
            (ast::UnaryOp::Invert, Type::IntLiteral(value)) => Type::IntLiteral(!value),

            (ast::UnaryOp::UAdd, Type::BooleanLiteral(bool)) => Type::IntLiteral(i64::from(bool)),
            (ast::UnaryOp::USub, Type::BooleanLiteral(bool)) => Type::IntLiteral(-i64::from(bool)),
            (ast::UnaryOp::Invert, Type::BooleanLiteral(bool)) => {
                Type::IntLiteral(!i64::from(bool))
            }

            (ast::UnaryOp::Not, ty) => ty
                .try_bool(self.db())
                .unwrap_or_else(|err| {
                    err.report_diagnostic(&self.context, unary);
                    err.fallback_truthiness()
                })
                .negate()
                .into_type(self.db()),
            (
                op @ (ast::UnaryOp::UAdd | ast::UnaryOp::USub | ast::UnaryOp::Invert),
                Type::FunctionLiteral(_)
                | Type::Callable(..)
                | Type::WrapperDescriptor(_)
                | Type::MethodWrapper(_)
                | Type::DataclassDecorator(_)
                | Type::DataclassTransformer(_)
                | Type::BoundMethod(_)
                | Type::ModuleLiteral(_)
                | Type::ClassLiteral(_)
                | Type::GenericAlias(_)
                | Type::SubclassOf(_)
                | Type::NominalInstance(_)
                | Type::ProtocolInstance(_)
                | Type::KnownInstance(_)
                | Type::PropertyInstance(_)
                | Type::Union(_)
                | Type::Intersection(_)
                | Type::AlwaysTruthy
                | Type::AlwaysFalsy
                | Type::StringLiteral(_)
                | Type::LiteralString
                | Type::BytesLiteral(_)
                | Type::Tuple(_)
                | Type::BoundSuper(_)
                | Type::TypeVar(_),
            ) => {
                let unary_dunder_method = match op {
                    ast::UnaryOp::Invert => "__invert__",
                    ast::UnaryOp::UAdd => "__pos__",
                    ast::UnaryOp::USub => "__neg__",
                    ast::UnaryOp::Not => {
                        unreachable!("Not operator is handled in its own case");
                    }
                };

                match operand_type.try_call_dunder(
                    self.db(),
                    unary_dunder_method,
                    CallArgumentTypes::none(),
                ) {
                    Ok(outcome) => outcome.return_type(self.db()),
                    Err(e) => {
                        if let Some(builder) =
                            self.context.report_lint(&UNSUPPORTED_OPERATOR, unary)
                        {
                            builder.into_diagnostic(format_args!(
                                "Unary operator `{op}` is unsupported for type `{}`",
                                operand_type.display(self.db()),
                            ));
                        }
                        e.fallback_return_type(self.db())
                    }
                }
            }
        }
    }

    fn infer_binary_expression(&mut self, binary: &ast::ExprBinOp) -> Type<'db> {
        let ast::ExprBinOp {
            left,
            op,
            right,
            range: _,
        } = binary;

        let left_ty = self.infer_expression(left);
        let right_ty = self.infer_expression(right);

        self.infer_binary_expression_type(binary.into(), false, left_ty, right_ty, *op)
            .unwrap_or_else(|| {
                let db = self.db();

                if let Some(builder) = self.context.report_lint(&UNSUPPORTED_OPERATOR, binary) {
                    let mut diag = builder.into_diagnostic(format_args!(
                        "Operator `{op}` is unsupported between objects of type `{}` and `{}`",
                        left_ty.display(db),
                        right_ty.display(db)
                    ));

                    if op == &ast::Operator::BitOr
                        && (left_ty.is_subtype_of(db, KnownClass::Type.to_instance(db))
                            || right_ty.is_subtype_of(db, KnownClass::Type.to_instance(db)))
                        && Program::get(db).python_version(db) < PythonVersion::PY310
                    {
                        diag.info(
                            "Note that `X | Y` PEP 604 union syntax is only available in Python 3.10 and later",
                        );
                        add_inferred_python_version_hint_to_diagnostic(db, &mut diag, "resolving types");
                    }
                }
                Type::unknown()
            })
    }

    fn infer_binary_expression_type(
        &mut self,
        node: AnyNodeRef<'_>,
        mut emitted_division_by_zero_diagnostic: bool,
        left_ty: Type<'db>,
        right_ty: Type<'db>,
        op: ast::Operator,
    ) -> Option<Type<'db>> {
        // Check for division by zero; this doesn't change the inferred type for the expression, but
        // may emit a diagnostic
        if !emitted_division_by_zero_diagnostic
            && matches!(
                (op, right_ty),
                (
                    ast::Operator::Div | ast::Operator::FloorDiv | ast::Operator::Mod,
                    Type::IntLiteral(0) | Type::BooleanLiteral(false)
                )
            )
        {
            emitted_division_by_zero_diagnostic = self.check_division_by_zero(node, op, left_ty);
        }

        match (left_ty, right_ty, op) {
            (Type::Union(lhs_union), rhs, _) => {
                let mut union = UnionBuilder::new(self.db());
                for lhs in lhs_union.elements(self.db()) {
                    let result = self.infer_binary_expression_type(
                        node,
                        emitted_division_by_zero_diagnostic,
                        *lhs,
                        rhs,
                        op,
                    )?;
                    union = union.add(result);
                }
                Some(union.build())
            }
            (lhs, Type::Union(rhs_union), _) => {
                let mut union = UnionBuilder::new(self.db());
                for rhs in rhs_union.elements(self.db()) {
                    let result = self.infer_binary_expression_type(
                        node,
                        emitted_division_by_zero_diagnostic,
                        lhs,
                        *rhs,
                        op,
                    )?;
                    union = union.add(result);
                }
                Some(union.build())
            }

            // Non-todo Anys take precedence over Todos (as if we fix this `Todo` in the future,
            // the result would then become Any or Unknown, respectively).
            (any @ Type::Dynamic(DynamicType::Any), _, _)
            | (_, any @ Type::Dynamic(DynamicType::Any), _) => Some(any),
            (unknown @ Type::Dynamic(DynamicType::Unknown), _, _)
            | (_, unknown @ Type::Dynamic(DynamicType::Unknown), _) => Some(unknown),
            (
                todo @ Type::Dynamic(DynamicType::Todo(_) | DynamicType::TodoPEP695ParamSpec),
                _,
                _,
            )
            | (
                _,
                todo @ Type::Dynamic(DynamicType::Todo(_) | DynamicType::TodoPEP695ParamSpec),
                _,
            ) => Some(todo),
            (Type::Never, _, _) | (_, Type::Never, _) => Some(Type::Never),

            (Type::IntLiteral(n), Type::IntLiteral(m), ast::Operator::Add) => Some(
                n.checked_add(m)
                    .map(Type::IntLiteral)
                    .unwrap_or_else(|| KnownClass::Int.to_instance(self.db())),
            ),

            (Type::IntLiteral(n), Type::IntLiteral(m), ast::Operator::Sub) => Some(
                n.checked_sub(m)
                    .map(Type::IntLiteral)
                    .unwrap_or_else(|| KnownClass::Int.to_instance(self.db())),
            ),

            (Type::IntLiteral(n), Type::IntLiteral(m), ast::Operator::Mult) => Some(
                n.checked_mul(m)
                    .map(Type::IntLiteral)
                    .unwrap_or_else(|| KnownClass::Int.to_instance(self.db())),
            ),

            (Type::IntLiteral(_), Type::IntLiteral(_), ast::Operator::Div) => {
                Some(KnownClass::Float.to_instance(self.db()))
            }

            (Type::IntLiteral(n), Type::IntLiteral(m), ast::Operator::FloorDiv) => Some({
                let mut q = n.checked_div(m);
                let r = n.checked_rem(m);
                // Division works differently in Python than in Rust. If the result is negative and
                // there is a remainder, the division rounds down (instead of towards zero):
                if n.is_negative() != m.is_negative() && r.unwrap_or(0) != 0 {
                    q = q.map(|q| q - 1);
                }
                q.map(Type::IntLiteral)
                    .unwrap_or_else(|| KnownClass::Int.to_instance(self.db()))
            }),

            (Type::IntLiteral(n), Type::IntLiteral(m), ast::Operator::Mod) => Some({
                let mut r = n.checked_rem(m);
                // Division works differently in Python than in Rust. If the result is negative and
                // there is a remainder, the division rounds down (instead of towards zero). Adjust
                // the remainder to compensate so that q * m + r == n:
                if n.is_negative() != m.is_negative() && r.unwrap_or(0) != 0 {
                    r = r.map(|x| x + m);
                }
                r.map(Type::IntLiteral)
                    .unwrap_or_else(|| KnownClass::Int.to_instance(self.db()))
            }),

            (Type::IntLiteral(n), Type::IntLiteral(m), ast::Operator::Pow) => Some({
                if m < 0 {
                    KnownClass::Float.to_instance(self.db())
                } else {
                    u32::try_from(m)
                        .ok()
                        .and_then(|m| n.checked_pow(m))
                        .map(Type::IntLiteral)
                        .unwrap_or_else(|| KnownClass::Int.to_instance(self.db()))
                }
            }),

            (Type::IntLiteral(n), Type::IntLiteral(m), ast::Operator::BitOr) => {
                Some(Type::IntLiteral(n | m))
            }

            (Type::IntLiteral(n), Type::IntLiteral(m), ast::Operator::BitAnd) => {
                Some(Type::IntLiteral(n & m))
            }

            (Type::IntLiteral(n), Type::IntLiteral(m), ast::Operator::BitXor) => {
                Some(Type::IntLiteral(n ^ m))
            }

            (Type::BytesLiteral(lhs), Type::BytesLiteral(rhs), ast::Operator::Add) => {
                let bytes = [lhs.value(self.db()), rhs.value(self.db())].concat();
                Some(Type::bytes_literal(self.db(), &bytes))
            }

            (Type::StringLiteral(lhs), Type::StringLiteral(rhs), ast::Operator::Add) => {
                let lhs_value = lhs.value(self.db()).to_string();
                let rhs_value = rhs.value(self.db());
                let ty = if lhs_value.len() + rhs_value.len() <= Self::MAX_STRING_LITERAL_SIZE {
                    Type::string_literal(self.db(), &(lhs_value + rhs_value))
                } else {
                    Type::LiteralString
                };
                Some(ty)
            }

            (
                Type::StringLiteral(_) | Type::LiteralString,
                Type::StringLiteral(_) | Type::LiteralString,
                ast::Operator::Add,
            ) => Some(Type::LiteralString),

            (Type::StringLiteral(s), Type::IntLiteral(n), ast::Operator::Mult)
            | (Type::IntLiteral(n), Type::StringLiteral(s), ast::Operator::Mult) => {
                let ty = if n < 1 {
                    Type::string_literal(self.db(), "")
                } else if let Ok(n) = usize::try_from(n) {
                    if n.checked_mul(s.value(self.db()).len())
                        .is_some_and(|new_length| new_length <= Self::MAX_STRING_LITERAL_SIZE)
                    {
                        let new_literal = s.value(self.db()).repeat(n);
                        Type::string_literal(self.db(), &new_literal)
                    } else {
                        Type::LiteralString
                    }
                } else {
                    Type::LiteralString
                };
                Some(ty)
            }

            (Type::LiteralString, Type::IntLiteral(n), ast::Operator::Mult)
            | (Type::IntLiteral(n), Type::LiteralString, ast::Operator::Mult) => {
                let ty = if n < 1 {
                    Type::string_literal(self.db(), "")
                } else {
                    Type::LiteralString
                };
                Some(ty)
            }

            (Type::BooleanLiteral(b1), Type::BooleanLiteral(b2), ast::Operator::BitOr) => {
                Some(Type::BooleanLiteral(b1 | b2))
            }

            (Type::BooleanLiteral(b1), Type::BooleanLiteral(b2), ast::Operator::BitAnd) => {
                Some(Type::BooleanLiteral(b1 & b2))
            }

            (Type::BooleanLiteral(b1), Type::BooleanLiteral(b2), ast::Operator::BitXor) => {
                Some(Type::BooleanLiteral(b1 ^ b2))
            }

            (Type::BooleanLiteral(bool_value), right, op) => self.infer_binary_expression_type(
                node,
                emitted_division_by_zero_diagnostic,
                Type::IntLiteral(i64::from(bool_value)),
                right,
                op,
            ),
            (left, Type::BooleanLiteral(bool_value), op) => self.infer_binary_expression_type(
                node,
                emitted_division_by_zero_diagnostic,
                left,
                Type::IntLiteral(i64::from(bool_value)),
                op,
            ),

            (Type::Tuple(lhs), Type::Tuple(rhs), ast::Operator::Add) => {
                // Note: this only works on heterogeneous tuples.
                let lhs_elements = lhs.elements(self.db());
                let rhs_elements = rhs.elements(self.db());

                Some(TupleType::from_elements(
                    self.db(),
                    lhs_elements
                        .iter()
                        .copied()
                        .chain(rhs_elements.iter().copied()),
                ))
            }

            // We've handled all of the special cases that we support for literals, so we need to
            // fall back on looking for dunder methods on one of the operand types.
            (
                Type::FunctionLiteral(_)
                | Type::Callable(..)
                | Type::BoundMethod(_)
                | Type::WrapperDescriptor(_)
                | Type::MethodWrapper(_)
                | Type::DataclassDecorator(_)
                | Type::DataclassTransformer(_)
                | Type::ModuleLiteral(_)
                | Type::ClassLiteral(_)
                | Type::GenericAlias(_)
                | Type::SubclassOf(_)
                | Type::NominalInstance(_)
                | Type::ProtocolInstance(_)
                | Type::KnownInstance(_)
                | Type::PropertyInstance(_)
                | Type::Intersection(_)
                | Type::AlwaysTruthy
                | Type::AlwaysFalsy
                | Type::IntLiteral(_)
                | Type::StringLiteral(_)
                | Type::LiteralString
                | Type::BytesLiteral(_)
                | Type::Tuple(_)
                | Type::BoundSuper(_)
                | Type::TypeVar(_),
                Type::FunctionLiteral(_)
                | Type::Callable(..)
                | Type::BoundMethod(_)
                | Type::WrapperDescriptor(_)
                | Type::MethodWrapper(_)
                | Type::DataclassDecorator(_)
                | Type::DataclassTransformer(_)
                | Type::ModuleLiteral(_)
                | Type::ClassLiteral(_)
                | Type::GenericAlias(_)
                | Type::SubclassOf(_)
                | Type::NominalInstance(_)
                | Type::ProtocolInstance(_)
                | Type::KnownInstance(_)
                | Type::PropertyInstance(_)
                | Type::Intersection(_)
                | Type::AlwaysTruthy
                | Type::AlwaysFalsy
                | Type::IntLiteral(_)
                | Type::StringLiteral(_)
                | Type::LiteralString
                | Type::BytesLiteral(_)
                | Type::Tuple(_)
                | Type::BoundSuper(_)
                | Type::TypeVar(_),
                op,
            ) => {
                // We either want to call lhs.__op__ or rhs.__rop__. The full decision tree from
                // the Python spec [1] is:
                //
                //   - If rhs is a (proper) subclass of lhs, and it provides a different
                //     implementation of __rop__, use that.
                //   - Otherwise, if lhs implements __op__, use that.
                //   - Otherwise, if lhs and rhs are different types, and rhs implements __rop__,
                //     use that.
                //
                // [1] https://docs.python.org/3/reference/datamodel.html#object.__radd__

                // Technically we don't have to check left_ty != right_ty here, since if the types
                // are the same, they will trivially have the same implementation of the reflected
                // dunder, and so we'll fail the inner check. But the type equality check will be
                // faster for the common case, and allow us to skip the (two) class member lookups.
                let left_class = left_ty.to_meta_type(self.db());
                let right_class = right_ty.to_meta_type(self.db());
                if left_ty != right_ty && right_ty.is_subtype_of(self.db(), left_ty) {
                    let reflected_dunder = op.reflected_dunder();
                    let rhs_reflected = right_class.member(self.db(), reflected_dunder).symbol;
                    // TODO: if `rhs_reflected` is possibly unbound, we should union the two possible
                    // Bindings together
                    if !rhs_reflected.is_unbound()
                        && rhs_reflected != left_class.member(self.db(), reflected_dunder).symbol
                    {
                        return right_ty
                            .try_call_dunder(
                                self.db(),
                                reflected_dunder,
                                CallArgumentTypes::positional([left_ty]),
                            )
                            .map(|outcome| outcome.return_type(self.db()))
                            .or_else(|_| {
                                left_ty
                                    .try_call_dunder(
                                        self.db(),
                                        op.dunder(),
                                        CallArgumentTypes::positional([right_ty]),
                                    )
                                    .map(|outcome| outcome.return_type(self.db()))
                            })
                            .ok();
                    }
                }

                let call_on_left_instance = left_ty
                    .try_call_dunder(
                        self.db(),
                        op.dunder(),
                        CallArgumentTypes::positional([right_ty]),
                    )
                    .map(|outcome| outcome.return_type(self.db()))
                    .ok();

                call_on_left_instance.or_else(|| {
                    if left_ty == right_ty {
                        None
                    } else {
                        right_ty
                            .try_call_dunder(
                                self.db(),
                                op.reflected_dunder(),
                                CallArgumentTypes::positional([left_ty]),
                            )
                            .map(|outcome| outcome.return_type(self.db()))
                            .ok()
                    }
                })
            }
        }
    }

    fn infer_boolean_expression(&mut self, bool_op: &ast::ExprBoolOp) -> Type<'db> {
        let ast::ExprBoolOp {
            range: _,
            op,
            values,
        } = bool_op;
        self.infer_chained_boolean_types(
            *op,
            values.iter().enumerate(),
            |builder, (index, value)| {
                let ty = if index == values.len() - 1 {
                    builder.infer_expression(value)
                } else {
                    builder.infer_standalone_expression(value)
                };

                (ty, value.range())
            },
        )
    }

    /// Computes the output of a chain of (one) boolean operation, consuming as input an iterator
    /// of operations and calling the `infer_ty` for each to infer their types.
    /// The iterator is consumed even if the boolean evaluation can be short-circuited,
    /// in order to ensure the invariant that all expressions are evaluated when inferring types.
    fn infer_chained_boolean_types<Iterator, Item, F>(
        &mut self,
        op: ast::BoolOp,
        operations: Iterator,
        infer_ty: F,
    ) -> Type<'db>
    where
        Iterator: IntoIterator<Item = Item>,
        F: Fn(&mut Self, Item) -> (Type<'db>, TextRange),
    {
        let mut done = false;
        let db = self.db();

        let elements = operations
            .into_iter()
            .with_position()
            .map(|(position, item)| {
                let (ty, range) = infer_ty(self, item);

                let is_last = matches!(
                    position,
                    itertools::Position::Last | itertools::Position::Only
                );

                if is_last {
                    if done { Type::Never } else { ty }
                } else {
                    let truthiness = ty.try_bool(self.db()).unwrap_or_else(|err| {
                        err.report_diagnostic(&self.context, range);
                        err.fallback_truthiness()
                    });

                    if done {
                        return Type::Never;
                    }

                    match (truthiness, op) {
                        (Truthiness::AlwaysTrue, ast::BoolOp::And) => Type::Never,
                        (Truthiness::AlwaysFalse, ast::BoolOp::Or) => Type::Never,

                        (Truthiness::AlwaysFalse, ast::BoolOp::And)
                        | (Truthiness::AlwaysTrue, ast::BoolOp::Or) => {
                            done = true;
                            ty
                        }

                        (Truthiness::Ambiguous, _) => IntersectionBuilder::new(db)
                            .add_positive(ty)
                            .add_negative(match op {
                                ast::BoolOp::And => Type::AlwaysTruthy,
                                ast::BoolOp::Or => Type::AlwaysFalsy,
                            })
                            .build(),
                    }
                }
            });

        UnionType::from_elements(db, elements)
    }

    fn infer_compare_expression(&mut self, compare: &ast::ExprCompare) -> Type<'db> {
        let ast::ExprCompare {
            range: _,
            left,
            ops,
            comparators,
        } = compare;

        self.infer_expression(left);

        // https://docs.python.org/3/reference/expressions.html#comparisons
        // > Formally, if `a, b, c, …, y, z` are expressions and `op1, op2, …, opN` are comparison
        // > operators, then `a op1 b op2 c ... y opN z` is equivalent to `a op1 b and b op2 c and
        // ... > y opN z`, except that each expression is evaluated at most once.
        //
        // As some operators (==, !=, <, <=, >, >=) *can* return an arbitrary type, the logic below
        // is shared with the one in `infer_binary_type_comparison`.
        self.infer_chained_boolean_types(
            ast::BoolOp::And,
            std::iter::once(&**left)
                .chain(comparators)
                .tuple_windows::<(_, _)>()
                .zip(ops),
            |builder, ((left, right), op)| {
                let left_ty = builder.expression_type(left);
                let right_ty = builder.infer_expression(right);

                let range = TextRange::new(left.start(), right.end());

                let ty = builder
                    .infer_binary_type_comparison(left_ty, *op, right_ty, range)
                    .unwrap_or_else(|error| {
                        if let Some(diagnostic_builder) =
                            builder.context.report_lint(&UNSUPPORTED_OPERATOR, range)
                        {
                            // Handle unsupported operators (diagnostic, `bool`/`Unknown` outcome)
                            diagnostic_builder.into_diagnostic(format_args!(
                                "Operator `{}` is not supported for types `{}` and `{}`{}",
                                error.op,
                                error.left_ty.display(builder.db()),
                                error.right_ty.display(builder.db()),
                                if (left_ty, right_ty) == (error.left_ty, error.right_ty) {
                                    String::new()
                                } else {
                                    format!(
                                        ", in comparing `{}` with `{}`",
                                        left_ty.display(builder.db()),
                                        right_ty.display(builder.db())
                                    )
                                }
                            ));
                        }

                        match op {
                            // `in, not in, is, is not` always return bool instances
                            ast::CmpOp::In
                            | ast::CmpOp::NotIn
                            | ast::CmpOp::Is
                            | ast::CmpOp::IsNot => KnownClass::Bool.to_instance(builder.db()),
                            // Other operators can return arbitrary types
                            _ => Type::unknown(),
                        }
                    });

                (ty, range)
            },
        )
    }

    fn infer_binary_intersection_type_comparison(
        &mut self,
        intersection: IntersectionType<'db>,
        op: ast::CmpOp,
        other: Type<'db>,
        intersection_on: IntersectionOn,
        range: TextRange,
    ) -> Result<Type<'db>, CompareUnsupportedError<'db>> {
        enum State<'db> {
            // We have not seen any positive elements (yet)
            NoPositiveElements,
            // The operator was unsupported on all elements that we have seen so far.
            // Contains the first error we encountered.
            UnsupportedOnAllElements(CompareUnsupportedError<'db>),
            // The operator was supported on at least one positive element.
            Supported,
        }

        // If a comparison yields a definitive true/false answer on a (positive) part
        // of an intersection type, it will also yield a definitive answer on the full
        // intersection type, which is even more specific.
        for pos in intersection.positive(self.db()) {
            let result = match intersection_on {
                IntersectionOn::Left => self.infer_binary_type_comparison(*pos, op, other, range),
                IntersectionOn::Right => self.infer_binary_type_comparison(other, op, *pos, range),
            };

            if let Ok(Type::BooleanLiteral(_)) = result {
                return result;
            }
        }

        // For negative contributions to the intersection type, there are only a few
        // special cases that allow us to narrow down the result type of the comparison.
        for neg in intersection.negative(self.db()) {
            let result = match intersection_on {
                IntersectionOn::Left => self
                    .infer_binary_type_comparison(*neg, op, other, range)
                    .ok(),
                IntersectionOn::Right => self
                    .infer_binary_type_comparison(other, op, *neg, range)
                    .ok(),
            };

            match (op, result) {
                (ast::CmpOp::Is, Some(Type::BooleanLiteral(true))) => {
                    return Ok(Type::BooleanLiteral(false));
                }
                (ast::CmpOp::IsNot, Some(Type::BooleanLiteral(false))) => {
                    return Ok(Type::BooleanLiteral(true));
                }
                _ => {}
            }
        }

        // If none of the simplifications above apply, we still need to return *some*
        // result type for the comparison 'T_inter `op` T_other' (or reversed), where
        //
        //    T_inter = P1 & P2 & ... & Pn & ~N1 & ~N2 & ... & ~Nm
        //
        // is the intersection type. If f(T) is the function that computes the result
        // type of a `op`-comparison with `T_other`, we are interested in f(T_inter).
        // Since we can't compute it exactly, we return the following approximation:
        //
        //   f(T_inter) = f(P1) & f(P2) & ... & f(Pn)
        //
        // The reason for this is the following: In general, for any function 'f', the
        // set f(A) & f(B) is *larger than or equal to* the set f(A & B). This means
        // that we will return a type that is possibly wider than it could be, but
        // never wrong.
        //
        // However, we do have to leave out the negative contributions. If we were to
        // add a contribution like ~f(N1), we would potentially infer result types
        // that are too narrow.
        //
        // As an example for this, consider the intersection type `int & ~Literal[1]`.
        // If 'f' would be the `==`-comparison with 2, we obviously can't tell if that
        // answer would be true or false, so we need to return `bool`. And indeed, we
        // we have (glossing over notational details):
        //
        //   f(int & ~1)
        //       = f({..., -1, 0, 2, 3, ...})
        //       = {..., False, False, True, False, ...}
        //       = bool
        //
        // On the other hand, if we were to compute
        //
        //   f(int) & ~f(1)
        //       = bool & ~False
        //       = True
        //
        // we would get a result type `Literal[True]` which is too narrow.
        //
        let mut builder = IntersectionBuilder::new(self.db());

        builder = builder.add_positive(KnownClass::Bool.to_instance(self.db()));

        let mut state = State::NoPositiveElements;

        for pos in intersection.positive(self.db()) {
            let result = match intersection_on {
                IntersectionOn::Left => self.infer_binary_type_comparison(*pos, op, other, range),
                IntersectionOn::Right => self.infer_binary_type_comparison(other, op, *pos, range),
            };

            match result {
                Ok(ty) => {
                    state = State::Supported;
                    builder = builder.add_positive(ty);
                }
                Err(error) => {
                    match state {
                        State::NoPositiveElements => {
                            // This is the first positive element, but the operation is not supported.
                            // Store the error and continue.
                            state = State::UnsupportedOnAllElements(error);
                        }
                        State::UnsupportedOnAllElements(_) => {
                            // We already have an error stored, and continue to see elements on which
                            // the operator is not supported. Continue with the same state (only keep
                            // the first error).
                        }
                        State::Supported => {
                            // We previously saw a positive element that supported the operator,
                            // so the overall operation is still supported.
                        }
                    }
                }
            }
        }

        match state {
            State::Supported => Ok(builder.build()),
            State::NoPositiveElements => {
                // We didn't see any positive elements, check if the operation is supported on `object`:
                match intersection_on {
                    IntersectionOn::Left => {
                        self.infer_binary_type_comparison(Type::object(self.db()), op, other, range)
                    }
                    IntersectionOn::Right => {
                        self.infer_binary_type_comparison(other, op, Type::object(self.db()), range)
                    }
                }
            }
            State::UnsupportedOnAllElements(error) => Err(error),
        }
    }

    /// Infers the type of a binary comparison (e.g. 'left == right'). See
    /// `infer_compare_expression` for the higher level logic dealing with multi-comparison
    /// expressions.
    ///
    /// If the operation is not supported, return None (we need upstream context to emit a
    /// diagnostic).
    fn infer_binary_type_comparison(
        &mut self,
        left: Type<'db>,
        op: ast::CmpOp,
        right: Type<'db>,
        range: TextRange,
    ) -> Result<Type<'db>, CompareUnsupportedError<'db>> {
        // Note: identity (is, is not) for equal builtin types is unreliable and not part of the
        // language spec.
        // - `[ast::CompOp::Is]`: return `false` if unequal, `bool` if equal
        // - `[ast::CompOp::IsNot]`: return `true` if unequal, `bool` if equal
        match (left, right) {
            (Type::Union(union), other) => {
                let mut builder = UnionBuilder::new(self.db());
                for element in union.elements(self.db()) {
                    builder =
                        builder.add(self.infer_binary_type_comparison(*element, op, other, range)?);
                }
                Ok(builder.build())
            }
            (other, Type::Union(union)) => {
                let mut builder = UnionBuilder::new(self.db());
                for element in union.elements(self.db()) {
                    builder =
                        builder.add(self.infer_binary_type_comparison(other, op, *element, range)?);
                }
                Ok(builder.build())
            }

            (Type::Intersection(intersection), right) => self
                .infer_binary_intersection_type_comparison(
                    intersection,
                    op,
                    right,
                    IntersectionOn::Left,
                    range,
                ),
            (left, Type::Intersection(intersection)) => self
                .infer_binary_intersection_type_comparison(
                    intersection,
                    op,
                    left,
                    IntersectionOn::Right,
                    range,
                ),

            (Type::IntLiteral(n), Type::IntLiteral(m)) => match op {
                ast::CmpOp::Eq => Ok(Type::BooleanLiteral(n == m)),
                ast::CmpOp::NotEq => Ok(Type::BooleanLiteral(n != m)),
                ast::CmpOp::Lt => Ok(Type::BooleanLiteral(n < m)),
                ast::CmpOp::LtE => Ok(Type::BooleanLiteral(n <= m)),
                ast::CmpOp::Gt => Ok(Type::BooleanLiteral(n > m)),
                ast::CmpOp::GtE => Ok(Type::BooleanLiteral(n >= m)),
                // We cannot say that two equal int Literals will return True from an `is` or `is not` comparison.
                // Even if they are the same value, they may not be the same object.
                ast::CmpOp::Is => {
                    if n == m {
                        Ok(KnownClass::Bool.to_instance(self.db()))
                    } else {
                        Ok(Type::BooleanLiteral(false))
                    }
                }
                ast::CmpOp::IsNot => {
                    if n == m {
                        Ok(KnownClass::Bool.to_instance(self.db()))
                    } else {
                        Ok(Type::BooleanLiteral(true))
                    }
                }
                // Undefined for (int, int)
                ast::CmpOp::In | ast::CmpOp::NotIn => Err(CompareUnsupportedError {
                    op,
                    left_ty: left,
                    right_ty: right,
                }),
            },
            (Type::IntLiteral(_), Type::NominalInstance(_)) => self.infer_binary_type_comparison(
                KnownClass::Int.to_instance(self.db()),
                op,
                right,
                range,
            ),
            (Type::NominalInstance(_), Type::IntLiteral(_)) => self.infer_binary_type_comparison(
                left,
                op,
                KnownClass::Int.to_instance(self.db()),
                range,
            ),

            // Booleans are coded as integers (False = 0, True = 1)
            (Type::IntLiteral(n), Type::BooleanLiteral(b)) => self.infer_binary_type_comparison(
                Type::IntLiteral(n),
                op,
                Type::IntLiteral(i64::from(b)),
                range,
            ),
            (Type::BooleanLiteral(b), Type::IntLiteral(m)) => self.infer_binary_type_comparison(
                Type::IntLiteral(i64::from(b)),
                op,
                Type::IntLiteral(m),
                range,
            ),
            (Type::BooleanLiteral(a), Type::BooleanLiteral(b)) => self
                .infer_binary_type_comparison(
                    Type::IntLiteral(i64::from(a)),
                    op,
                    Type::IntLiteral(i64::from(b)),
                    range,
                ),

            (Type::StringLiteral(salsa_s1), Type::StringLiteral(salsa_s2)) => {
                let s1 = salsa_s1.value(self.db());
                let s2 = salsa_s2.value(self.db());
                match op {
                    ast::CmpOp::Eq => Ok(Type::BooleanLiteral(s1 == s2)),
                    ast::CmpOp::NotEq => Ok(Type::BooleanLiteral(s1 != s2)),
                    ast::CmpOp::Lt => Ok(Type::BooleanLiteral(s1 < s2)),
                    ast::CmpOp::LtE => Ok(Type::BooleanLiteral(s1 <= s2)),
                    ast::CmpOp::Gt => Ok(Type::BooleanLiteral(s1 > s2)),
                    ast::CmpOp::GtE => Ok(Type::BooleanLiteral(s1 >= s2)),
                    ast::CmpOp::In => Ok(Type::BooleanLiteral(s2.contains(s1))),
                    ast::CmpOp::NotIn => Ok(Type::BooleanLiteral(!s2.contains(s1))),
                    ast::CmpOp::Is => {
                        if s1 == s2 {
                            Ok(KnownClass::Bool.to_instance(self.db()))
                        } else {
                            Ok(Type::BooleanLiteral(false))
                        }
                    }
                    ast::CmpOp::IsNot => {
                        if s1 == s2 {
                            Ok(KnownClass::Bool.to_instance(self.db()))
                        } else {
                            Ok(Type::BooleanLiteral(true))
                        }
                    }
                }
            }
            (Type::StringLiteral(_), _) => self.infer_binary_type_comparison(
                KnownClass::Str.to_instance(self.db()),
                op,
                right,
                range,
            ),
            (_, Type::StringLiteral(_)) => self.infer_binary_type_comparison(
                left,
                op,
                KnownClass::Str.to_instance(self.db()),
                range,
            ),

            (Type::LiteralString, _) => self.infer_binary_type_comparison(
                KnownClass::Str.to_instance(self.db()),
                op,
                right,
                range,
            ),
            (_, Type::LiteralString) => self.infer_binary_type_comparison(
                left,
                op,
                KnownClass::Str.to_instance(self.db()),
                range,
            ),

            (Type::BytesLiteral(salsa_b1), Type::BytesLiteral(salsa_b2)) => {
                let b1 = salsa_b1.value(self.db());
                let b2 = salsa_b2.value(self.db());
                match op {
                    ast::CmpOp::Eq => Ok(Type::BooleanLiteral(b1 == b2)),
                    ast::CmpOp::NotEq => Ok(Type::BooleanLiteral(b1 != b2)),
                    ast::CmpOp::Lt => Ok(Type::BooleanLiteral(b1 < b2)),
                    ast::CmpOp::LtE => Ok(Type::BooleanLiteral(b1 <= b2)),
                    ast::CmpOp::Gt => Ok(Type::BooleanLiteral(b1 > b2)),
                    ast::CmpOp::GtE => Ok(Type::BooleanLiteral(b1 >= b2)),
                    ast::CmpOp::In => {
                        Ok(Type::BooleanLiteral(memchr::memmem::find(b2, b1).is_some()))
                    }
                    ast::CmpOp::NotIn => {
                        Ok(Type::BooleanLiteral(memchr::memmem::find(b2, b1).is_none()))
                    }
                    ast::CmpOp::Is => {
                        if b1 == b2 {
                            Ok(KnownClass::Bool.to_instance(self.db()))
                        } else {
                            Ok(Type::BooleanLiteral(false))
                        }
                    }
                    ast::CmpOp::IsNot => {
                        if b1 == b2 {
                            Ok(KnownClass::Bool.to_instance(self.db()))
                        } else {
                            Ok(Type::BooleanLiteral(true))
                        }
                    }
                }
            }
            (Type::BytesLiteral(_), _) => self.infer_binary_type_comparison(
                KnownClass::Bytes.to_instance(self.db()),
                op,
                right,
                range,
            ),
            (_, Type::BytesLiteral(_)) => self.infer_binary_type_comparison(
                left,
                op,
                KnownClass::Bytes.to_instance(self.db()),
                range,
            ),
            (Type::Tuple(_), Type::NominalInstance(instance))
                if instance.class.is_known(self.db(), KnownClass::VersionInfo) =>
            {
                self.infer_binary_type_comparison(
                    left,
                    op,
                    Type::version_info_tuple(self.db()),
                    range,
                )
            }
            (Type::NominalInstance(instance), Type::Tuple(_))
                if instance.class.is_known(self.db(), KnownClass::VersionInfo) =>
            {
                self.infer_binary_type_comparison(
                    Type::version_info_tuple(self.db()),
                    op,
                    right,
                    range,
                )
            }
            (Type::Tuple(lhs), Type::Tuple(rhs)) => {
                // Note: This only works on heterogeneous tuple types.
                let lhs_elements = lhs.elements(self.db());
                let rhs_elements = rhs.elements(self.db());

                let mut tuple_rich_comparison =
                    |op| self.infer_tuple_rich_comparison(lhs_elements, op, rhs_elements, range);

                match op {
                    ast::CmpOp::Eq => tuple_rich_comparison(RichCompareOperator::Eq),
                    ast::CmpOp::NotEq => tuple_rich_comparison(RichCompareOperator::Ne),
                    ast::CmpOp::Lt => tuple_rich_comparison(RichCompareOperator::Lt),
                    ast::CmpOp::LtE => tuple_rich_comparison(RichCompareOperator::Le),
                    ast::CmpOp::Gt => tuple_rich_comparison(RichCompareOperator::Gt),
                    ast::CmpOp::GtE => tuple_rich_comparison(RichCompareOperator::Ge),
                    ast::CmpOp::In | ast::CmpOp::NotIn => {
                        let mut eq_count = 0usize;
                        let mut not_eq_count = 0usize;

                        for ty in rhs_elements {
                            let eq_result = self.infer_binary_type_comparison(
                                Type::Tuple(lhs),
                                ast::CmpOp::Eq,
                                *ty,
                                range,
                            ).expect("infer_binary_type_comparison should never return None for `CmpOp::Eq`");

                            match eq_result {
                                todo @ Type::Dynamic(DynamicType::Todo(_)) => return Ok(todo),
                                // It's okay to ignore errors here because Python doesn't call `__bool__`
                                // for different union variants. Instead, this is just for us to
                                // evaluate a possibly truthy value to `false` or `true`.
                                ty => match ty.bool(self.db()) {
                                    Truthiness::AlwaysTrue => eq_count += 1,
                                    Truthiness::AlwaysFalse => not_eq_count += 1,
                                    Truthiness::Ambiguous => (),
                                },
                            }
                        }

                        if eq_count >= 1 {
                            Ok(Type::BooleanLiteral(op.is_in()))
                        } else if not_eq_count == rhs_elements.len() {
                            Ok(Type::BooleanLiteral(op.is_not_in()))
                        } else {
                            Ok(KnownClass::Bool.to_instance(self.db()))
                        }
                    }
                    ast::CmpOp::Is | ast::CmpOp::IsNot => {
                        // - `[ast::CmpOp::Is]`: returns `false` if the elements are definitely unequal, otherwise `bool`
                        // - `[ast::CmpOp::IsNot]`: returns `true` if the elements are definitely unequal, otherwise `bool`
                        let eq_result = tuple_rich_comparison(RichCompareOperator::Eq).expect(
                            "infer_binary_type_comparison should never return None for `CmpOp::Eq`",
                        );

                        Ok(match eq_result {
                            todo @ Type::Dynamic(DynamicType::Todo(_)) => todo,
                            // It's okay to ignore errors here because Python doesn't call `__bool__`
                            // for `is` and `is not` comparisons. This is an implementation detail
                            // for how we determine the truthiness of a type.
                            ty => match ty.bool(self.db()) {
                                Truthiness::AlwaysFalse => Type::BooleanLiteral(op.is_is_not()),
                                _ => KnownClass::Bool.to_instance(self.db()),
                            },
                        })
                    }
                }
            }

            // Lookup the rich comparison `__dunder__` methods
            _ => {
                let rich_comparison = |op| self.infer_rich_comparison(left, right, op);
                let membership_test_comparison = |op, range: TextRange| {
                    self.infer_membership_test_comparison(left, right, op, range)
                };
                match op {
                    ast::CmpOp::Eq => rich_comparison(RichCompareOperator::Eq),
                    ast::CmpOp::NotEq => rich_comparison(RichCompareOperator::Ne),
                    ast::CmpOp::Lt => rich_comparison(RichCompareOperator::Lt),
                    ast::CmpOp::LtE => rich_comparison(RichCompareOperator::Le),
                    ast::CmpOp::Gt => rich_comparison(RichCompareOperator::Gt),
                    ast::CmpOp::GtE => rich_comparison(RichCompareOperator::Ge),
                    ast::CmpOp::In => {
                        membership_test_comparison(MembershipTestCompareOperator::In, range)
                    }
                    ast::CmpOp::NotIn => {
                        membership_test_comparison(MembershipTestCompareOperator::NotIn, range)
                    }
                    ast::CmpOp::Is => {
                        if left.is_disjoint_from(self.db(), right) {
                            Ok(Type::BooleanLiteral(false))
                        } else if left.is_singleton(self.db())
                            && left.is_equivalent_to(self.db(), right)
                        {
                            Ok(Type::BooleanLiteral(true))
                        } else {
                            Ok(KnownClass::Bool.to_instance(self.db()))
                        }
                    }
                    ast::CmpOp::IsNot => {
                        if left.is_disjoint_from(self.db(), right) {
                            Ok(Type::BooleanLiteral(true))
                        } else if left.is_singleton(self.db())
                            && left.is_equivalent_to(self.db(), right)
                        {
                            Ok(Type::BooleanLiteral(false))
                        } else {
                            Ok(KnownClass::Bool.to_instance(self.db()))
                        }
                    }
                }
            }
        }
    }

    /// Rich comparison in Python are the operators `==`, `!=`, `<`, `<=`, `>`, and `>=`. Their
    /// behaviour can be edited for classes by implementing corresponding dunder methods.
    /// This function performs rich comparison between two types and returns the resulting type.
    /// see `<https://docs.python.org/3/reference/datamodel.html#object.__lt__>`
    fn infer_rich_comparison(
        &self,
        left: Type<'db>,
        right: Type<'db>,
        op: RichCompareOperator,
    ) -> Result<Type<'db>, CompareUnsupportedError<'db>> {
        let db = self.db();
        // The following resource has details about the rich comparison algorithm:
        // https://snarky.ca/unravelling-rich-comparison-operators/
        let call_dunder = |op: RichCompareOperator, left: Type<'db>, right: Type<'db>| {
            left.try_call_dunder(db, op.dunder(), CallArgumentTypes::positional([right]))
                .map(|outcome| outcome.return_type(db))
                .ok()
        };

        // The reflected dunder has priority if the right-hand side is a strict subclass of the left-hand side.
        if left != right && right.is_subtype_of(db, left) {
            call_dunder(op.reflect(), right, left).or_else(|| call_dunder(op, left, right))
        } else {
            call_dunder(op, left, right).or_else(|| call_dunder(op.reflect(), right, left))
        }
        .or_else(|| {
            // When no appropriate method returns any value other than NotImplemented,
            // the `==` and `!=` operators will fall back to `is` and `is not`, respectively.
            // refer to `<https://docs.python.org/3/reference/datamodel.html#object.__eq__>`
            if matches!(op, RichCompareOperator::Eq | RichCompareOperator::Ne) {
                Some(KnownClass::Bool.to_instance(db))
            } else {
                None
            }
        })
        .ok_or_else(|| CompareUnsupportedError {
            op: op.into(),
            left_ty: left,
            right_ty: right,
        })
    }

    /// Performs a membership test (`in` and `not in`) between two instances and returns the resulting type, or `None` if the test is unsupported.
    /// The behavior can be customized in Python by implementing `__contains__`, `__iter__`, or `__getitem__` methods.
    /// See `<https://docs.python.org/3/reference/datamodel.html#object.__contains__>`
    /// and `<https://docs.python.org/3/reference/expressions.html#membership-test-details>`
    fn infer_membership_test_comparison(
        &self,
        left: Type<'db>,
        right: Type<'db>,
        op: MembershipTestCompareOperator,
        range: TextRange,
    ) -> Result<Type<'db>, CompareUnsupportedError<'db>> {
        let db = self.db();

        let contains_dunder = right.class_member(db, "__contains__".into()).symbol;
        let compare_result_opt = match contains_dunder {
            Symbol::Type(contains_dunder, Boundness::Bound) => {
                // If `__contains__` is available, it is used directly for the membership test.
                contains_dunder
                    .try_call(db, &CallArgumentTypes::positional([right, left]))
                    .map(|bindings| bindings.return_type(db))
                    .ok()
            }
            _ => {
                // iteration-based membership test
                right
                    .try_iterate(db)
                    .map(|_| KnownClass::Bool.to_instance(db))
                    .ok()
            }
        };

        compare_result_opt
            .map(|ty| {
                if matches!(ty, Type::Dynamic(DynamicType::Todo(_))) {
                    return ty;
                }

                let truthiness = ty.try_bool(db).unwrap_or_else(|err| {
                    err.report_diagnostic(&self.context, range);
                    err.fallback_truthiness()
                });

                match op {
                    MembershipTestCompareOperator::In => truthiness.into_type(db),
                    MembershipTestCompareOperator::NotIn => truthiness.negate().into_type(db),
                }
            })
            .ok_or_else(|| CompareUnsupportedError {
                op: op.into(),
                left_ty: left,
                right_ty: right,
            })
    }

    /// Simulates rich comparison between tuples and returns the inferred result.
    /// This performs a lexicographic comparison, returning a union of all possible return types that could result from the comparison.
    ///
    /// basically it's based on cpython's `tuple_richcompare`
    /// see `<https://github.com/python/cpython/blob/9d6366b60d01305fc5e45100e0cd13e358aa397d/Objects/tupleobject.c#L637>`
    fn infer_tuple_rich_comparison(
        &mut self,
        left: &[Type<'db>],
        op: RichCompareOperator,
        right: &[Type<'db>],
        range: TextRange,
    ) -> Result<Type<'db>, CompareUnsupportedError<'db>> {
        let left_iter = left.iter().copied();
        let right_iter = right.iter().copied();

        let mut builder = UnionBuilder::new(self.db());

        for (l_ty, r_ty) in left_iter.zip(right_iter) {
            let pairwise_eq_result = self
                .infer_binary_type_comparison(l_ty, ast::CmpOp::Eq, r_ty, range)
                .expect("infer_binary_type_comparison should never return None for `CmpOp::Eq`");

            match pairwise_eq_result
                .try_bool(self.db())
                .unwrap_or_else(|err| {
                    // TODO: We should, whenever possible, pass the range of the left and right elements
                    //   instead of the range of the whole tuple.
                    err.report_diagnostic(&self.context, range);
                    err.fallback_truthiness()
                }) {
                // - AlwaysTrue : Continue to the next pair for lexicographic comparison
                Truthiness::AlwaysTrue => continue,
                // - AlwaysFalse:
                // Lexicographic comparisons will always terminate with this pair.
                // Complete the comparison and return the result.
                // - Ambiguous:
                // Lexicographic comparisons might continue to the next pair (if eq_result is true),
                // or terminate here (if eq_result is false).
                // To account for cases where the comparison terminates here, add the pairwise comparison result to the union builder.
                eq_truthiness @ (Truthiness::AlwaysFalse | Truthiness::Ambiguous) => {
                    let pairwise_compare_result = match op {
                        RichCompareOperator::Lt
                        | RichCompareOperator::Le
                        | RichCompareOperator::Gt
                        | RichCompareOperator::Ge => {
                            self.infer_binary_type_comparison(l_ty, op.into(), r_ty, range)?
                        }
                        // For `==` and `!=`, we already figure out the result from `pairwise_eq_result`
                        // NOTE: The CPython implementation does not account for non-boolean return types
                        // or cases where `!=` is not the negation of `==`, we also do not consider these cases.
                        RichCompareOperator::Eq => Type::BooleanLiteral(false),
                        RichCompareOperator::Ne => Type::BooleanLiteral(true),
                    };

                    builder = builder.add(pairwise_compare_result);

                    if eq_truthiness.is_ambiguous() {
                        continue;
                    }

                    return Ok(builder.build());
                }
            }
        }

        // if no more items to compare, we just compare sizes
        let (left_len, right_len) = (left.len(), right.len());

        builder = builder.add(Type::BooleanLiteral(match op {
            RichCompareOperator::Eq => left_len == right_len,
            RichCompareOperator::Ne => left_len != right_len,
            RichCompareOperator::Lt => left_len < right_len,
            RichCompareOperator::Le => left_len <= right_len,
            RichCompareOperator::Gt => left_len > right_len,
            RichCompareOperator::Ge => left_len >= right_len,
        }));

        Ok(builder.build())
    }

    fn infer_subscript_expression(&mut self, subscript: &ast::ExprSubscript) -> Type<'db> {
        let ast::ExprSubscript {
            range: _,
            value,
            slice,
            ctx: _,
        } = subscript;

        // HACK ALERT: If we are subscripting a generic class, short-circuit the rest of the
        // subscript inference logic and treat this as an explicit specialization.
        // TODO: Move this logic into a custom callable, and update `find_name_in_mro` to return
        // this callable as the `__class_getitem__` method on `type`. That probably requires
        // updating all of the subscript logic below to use custom callables for all of the _other_
        // special cases, too.
        let value_ty = self.infer_expression(value);
        if let Type::ClassLiteral(class) = value_ty {
            if class.is_known(self.db(), KnownClass::Tuple) {
                self.infer_expression(slice);
                // TODO heterogeneous and homogeneous tuples in value expressions
                return Type::from(
                    class.todo_specialization(self.db(), "Generic tuple specializations"),
                );
            }
            if let Some(generic_context) = class.generic_context(self.db()) {
                return self.infer_explicit_class_specialization(
                    subscript,
                    value_ty,
                    class,
                    generic_context,
                );
            }
        }

        let slice_ty = self.infer_expression(slice);
        self.infer_subscript_expression_types(value, value_ty, slice_ty)
    }

    fn infer_explicit_class_specialization(
        &mut self,
        subscript: &ast::ExprSubscript,
        value_ty: Type<'db>,
        generic_class: ClassLiteral<'db>,
        generic_context: GenericContext<'db>,
    ) -> Type<'db> {
        let slice_node = subscript.slice.as_ref();
        let call_argument_types = match slice_node {
            ast::Expr::Tuple(tuple) => {
                let arguments = CallArgumentTypes::positional(
                    tuple.elts.iter().map(|elt| self.infer_type_expression(elt)),
                );
                self.store_expression_type(
                    slice_node,
                    TupleType::from_elements(self.db(), arguments.iter().map(|(_, ty)| ty)),
                );
                arguments
            }
            _ => CallArgumentTypes::positional([self.infer_type_expression(slice_node)]),
        };
        let binding = Binding::single(value_ty, generic_context.signature(self.db()));
        let bindings = match Bindings::from(binding)
            .match_parameters(&call_argument_types)
            .check_types(self.db(), &call_argument_types)
        {
            Ok(bindings) => bindings,
            Err(CallError(_, bindings)) => {
                bindings.report_diagnostics(&self.context, subscript.into());
                return Type::unknown();
            }
        };
        let callable = bindings
            .into_iter()
            .next()
            .expect("valid bindings should have one callable");
        let (_, overload) = callable
            .matching_overloads()
            .next()
            .expect("valid bindings should have matching overload");
        let specialization =
            generic_context.specialize_partial(self.db(), overload.parameter_types());
        Type::from(GenericAlias::new(self.db(), generic_class, specialization))
    }

    fn infer_subscript_expression_types(
        &mut self,
        value_node: &ast::Expr,
        value_ty: Type<'db>,
        slice_ty: Type<'db>,
    ) -> Type<'db> {
        match (value_ty, slice_ty, slice_ty.slice_literal(self.db())) {
            (Type::NominalInstance(instance), _, _)
                if instance.class.is_known(self.db(), KnownClass::VersionInfo) =>
            {
                self.infer_subscript_expression_types(
                    value_node,
                    Type::version_info_tuple(self.db()),
                    slice_ty,
                )
            }

            // Ex) Given `("a", "b", "c", "d")[1]`, return `"b"`
            (Type::Tuple(tuple_ty), Type::IntLiteral(int), _) if i32::try_from(int).is_ok() => {
                let elements = tuple_ty.elements(self.db());
                elements
                    .iter()
                    .py_index(i32::try_from(int).expect("checked in branch arm"))
                    .copied()
                    .unwrap_or_else(|_| {
                        report_index_out_of_bounds(
                            &self.context,
                            "tuple",
                            value_node.into(),
                            value_ty,
                            elements.len(),
                            int,
                        );
                        Type::unknown()
                    })
            }
            // Ex) Given `("a", 1, Null)[0:2]`, return `("a", 1)`
            (Type::Tuple(tuple_ty), _, Some(SliceLiteral { start, stop, step })) => {
                let elements = tuple_ty.elements(self.db());

                if let Ok(new_elements) = elements.py_slice(start, stop, step) {
                    TupleType::from_elements(self.db(), new_elements)
                } else {
                    report_slice_step_size_zero(&self.context, value_node.into());
                    Type::unknown()
                }
            }
            // Ex) Given `"value"[1]`, return `"a"`
            (Type::StringLiteral(literal_ty), Type::IntLiteral(int), _)
                if i32::try_from(int).is_ok() =>
            {
                let literal_value = literal_ty.value(self.db());
                literal_value
                    .chars()
                    .py_index(i32::try_from(int).expect("checked in branch arm"))
                    .map(|ch| Type::string_literal(self.db(), &ch.to_string()))
                    .unwrap_or_else(|_| {
                        report_index_out_of_bounds(
                            &self.context,
                            "string",
                            value_node.into(),
                            value_ty,
                            literal_value.chars().count(),
                            int,
                        );
                        Type::unknown()
                    })
            }
            // Ex) Given `"value"[1:3]`, return `"al"`
            (Type::StringLiteral(literal_ty), _, Some(SliceLiteral { start, stop, step })) => {
                let literal_value = literal_ty.value(self.db());

                let chars: Vec<_> = literal_value.chars().collect();

                if let Ok(new_chars) = chars.py_slice(start, stop, step) {
                    let literal: String = new_chars.collect();
                    Type::string_literal(self.db(), &literal)
                } else {
                    report_slice_step_size_zero(&self.context, value_node.into());
                    Type::unknown()
                }
            }
            // Ex) Given `b"value"[1]`, return `97` (i.e., `ord(b"a")`)
            (Type::BytesLiteral(literal_ty), Type::IntLiteral(int), _)
                if i32::try_from(int).is_ok() =>
            {
                let literal_value = literal_ty.value(self.db());
                literal_value
                    .iter()
                    .py_index(i32::try_from(int).expect("checked in branch arm"))
                    .map(|byte| Type::IntLiteral((*byte).into()))
                    .unwrap_or_else(|_| {
                        report_index_out_of_bounds(
                            &self.context,
                            "bytes literal",
                            value_node.into(),
                            value_ty,
                            literal_value.len(),
                            int,
                        );
                        Type::unknown()
                    })
            }
            // Ex) Given `b"value"[1:3]`, return `b"al"`
            (Type::BytesLiteral(literal_ty), _, Some(SliceLiteral { start, stop, step })) => {
                let literal_value = literal_ty.value(self.db());

                if let Ok(new_bytes) = literal_value.py_slice(start, stop, step) {
                    let new_bytes: Vec<u8> = new_bytes.copied().collect();
                    Type::bytes_literal(self.db(), &new_bytes)
                } else {
                    report_slice_step_size_zero(&self.context, value_node.into());
                    Type::unknown()
                }
            }
            // Ex) Given `"value"[True]`, return `"a"`
            (
                Type::Tuple(_) | Type::StringLiteral(_) | Type::BytesLiteral(_),
                Type::BooleanLiteral(bool),
                _,
            ) => self.infer_subscript_expression_types(
                value_node,
                value_ty,
                Type::IntLiteral(i64::from(bool)),
            ),
            (Type::KnownInstance(KnownInstanceType::Protocol(None)), Type::Tuple(typevars), _) => {
                self.legacy_generic_class_context(
                    value_node,
                    typevars.elements(self.db()),
                    LegacyGenericBase::Protocol,
                )
                .map(|context| Type::KnownInstance(KnownInstanceType::Protocol(Some(context))))
                .unwrap_or_else(Type::unknown)
            }
            (Type::KnownInstance(KnownInstanceType::Protocol(None)), typevar, _) => self
                .legacy_generic_class_context(
                    value_node,
                    std::slice::from_ref(&typevar),
                    LegacyGenericBase::Protocol,
                )
                .map(|context| Type::KnownInstance(KnownInstanceType::Protocol(Some(context))))
                .unwrap_or_else(Type::unknown),
            (Type::KnownInstance(KnownInstanceType::Protocol(Some(_))), _, _) => {
                // TODO: emit a diagnostic
                todo_type!("doubly-specialized typing.Protocol")
            }
            (Type::KnownInstance(KnownInstanceType::Generic(None)), Type::Tuple(typevars), _) => {
                self.legacy_generic_class_context(
                    value_node,
                    typevars.elements(self.db()),
                    LegacyGenericBase::Generic,
                )
                .map(|context| Type::KnownInstance(KnownInstanceType::Generic(Some(context))))
                .unwrap_or_else(Type::unknown)
            }
            (Type::KnownInstance(KnownInstanceType::Generic(None)), typevar, _) => self
                .legacy_generic_class_context(
                    value_node,
                    std::slice::from_ref(&typevar),
                    LegacyGenericBase::Generic,
                )
                .map(|context| Type::KnownInstance(KnownInstanceType::Generic(Some(context))))
                .unwrap_or_else(Type::unknown),
            (Type::KnownInstance(KnownInstanceType::Generic(Some(_))), _, _) => {
                // TODO: emit a diagnostic
                todo_type!("doubly-specialized typing.Generic")
            }
            (Type::KnownInstance(known_instance), _, _)
                if known_instance.class().is_special_form() =>
            {
                todo_type!("Inference of subscript on special form")
            }
            (value_ty, slice_ty, _) => {
                // If the class defines `__getitem__`, return its return type.
                //
                // See: https://docs.python.org/3/reference/datamodel.html#class-getitem-versus-getitem
                match value_ty.try_call_dunder(
                    self.db(),
                    "__getitem__",
                    CallArgumentTypes::positional([slice_ty]),
                ) {
                    Ok(outcome) => return outcome.return_type(self.db()),
                    Err(err @ CallDunderError::PossiblyUnbound { .. }) => {
                        if let Some(builder) = self
                            .context
                            .report_lint(&POSSIBLY_UNBOUND_IMPLICIT_CALL, value_node)
                        {
                            builder.into_diagnostic(format_args!(
                                "Method `__getitem__` of type `{}` is possibly unbound",
                                value_ty.display(self.db()),
                            ));
                        }

                        return err.fallback_return_type(self.db());
                    }
                    Err(CallDunderError::CallError(_, bindings)) => {
                        if let Some(builder) =
                            self.context.report_lint(&CALL_NON_CALLABLE, value_node)
                        {
                            builder.into_diagnostic(format_args!(
                                "Method `__getitem__` of type `{}` \
                                 is not callable on object of type `{}`",
                                bindings.callable_type().display(self.db()),
                                value_ty.display(self.db()),
                            ));
                        }

                        return bindings.return_type(self.db());
                    }
                    Err(CallDunderError::MethodNotAvailable) => {
                        // try `__class_getitem__`
                    }
                }

                // Otherwise, if the value is itself a class and defines `__class_getitem__`,
                // return its return type.
                //
                // TODO: lots of classes are only subscriptable at runtime on Python 3.9+,
                // *but* we should also allow them to be subscripted in stubs
                // (and in annotations if `from __future__ import annotations` is enabled),
                // even if the target version is Python 3.8 or lower,
                // despite the fact that there will be no corresponding `__class_getitem__`
                // method in these `sys.version_info` branches.
                if value_ty.is_subtype_of(self.db(), KnownClass::Type.to_instance(self.db())) {
                    let dunder_class_getitem_method =
                        value_ty.member(self.db(), "__class_getitem__").symbol;

                    match dunder_class_getitem_method {
                        Symbol::Unbound => {}
                        Symbol::Type(ty, boundness) => {
                            if boundness == Boundness::PossiblyUnbound {
                                if let Some(builder) = self
                                    .context
                                    .report_lint(&POSSIBLY_UNBOUND_IMPLICIT_CALL, value_node)
                                {
                                    builder.into_diagnostic(format_args!(
                                        "Method `__class_getitem__` of type `{}` \
                                        is possibly unbound",
                                        value_ty.display(self.db()),
                                    ));
                                }
                            }

                            match ty.try_call(
                                self.db(),
                                &CallArgumentTypes::positional([value_ty, slice_ty]),
                            ) {
                                Ok(bindings) => return bindings.return_type(self.db()),
                                Err(CallError(_, bindings)) => {
                                    if let Some(builder) =
                                        self.context.report_lint(&CALL_NON_CALLABLE, value_node)
                                    {
                                        builder.into_diagnostic(format_args!(
                                            "Method `__class_getitem__` of type `{}` \
                                             is not callable on object of type `{}`",
                                            bindings.callable_type().display(self.db()),
                                            value_ty.display(self.db()),
                                        ));
                                    }
                                    return bindings.return_type(self.db());
                                }
                            }
                        }
                    }

                    if let Type::ClassLiteral(class) = value_ty {
                        if class.is_known(self.db(), KnownClass::Type) {
                            return KnownClass::GenericAlias.to_instance(self.db());
                        }

                        if class.generic_context(self.db()).is_some() {
                            // TODO: specialize the generic class using these explicit type
                            // variable assignments. This branch is only encountered when an
                            // explicit class specialization appears inside of some other subscript
                            // expression, e.g. `tuple[list[int], ...]`. We have already inferred
                            // the type of the outer subscript slice as a value expression, which
                            // means we can't re-infer the inner specialization here as a type
                            // expression.
                            return value_ty;
                        }
                    }

                    // TODO: properly handle old-style generics; get rid of this temporary hack
                    if !value_ty.into_class_literal().is_some_and(|class| {
                        class
                            .iter_mro(self.db(), None)
                            .contains(&ClassBase::Generic)
                    }) {
                        report_non_subscriptable(
                            &self.context,
                            value_node.into(),
                            value_ty,
                            "__class_getitem__",
                        );
                    }
                } else {
                    report_non_subscriptable(
                        &self.context,
                        value_node.into(),
                        value_ty,
                        "__getitem__",
                    );
                }

                match value_ty {
                    Type::ClassLiteral(_) => {
                        // TODO: proper support for generic classes
                        // For now, just infer `Sequence`, if we see something like `Sequence[str]`. This allows us
                        // to look up attributes on generic base classes, even if we don't understand generics yet.
                        // Note that this isn't handled by the clause up above for generic classes
                        // that use legacy type variables and an explicit `Generic` base class.
                        // Once we handle legacy typevars, this special case will be removed in
                        // favor of the specialization logic above.
                        value_ty
                    }
                    _ => Type::unknown(),
                }
            }
        }
    }

    fn legacy_generic_class_context(
        &mut self,
        value_node: &ast::Expr,
        typevars: &[Type<'db>],
        origin: LegacyGenericBase,
    ) -> Option<GenericContext<'db>> {
        let typevars: Option<FxOrderSet<_>> = typevars
            .iter()
            .map(|typevar| match typevar {
                Type::KnownInstance(KnownInstanceType::TypeVar(typevar)) => Some(*typevar),
                _ => {
                    if let Some(builder) =
                        self.context.report_lint(&INVALID_ARGUMENT_TYPE, value_node)
                    {
                        builder.into_diagnostic(format_args!(
                            "`{}` is not a valid argument to `{origin}`",
                            typevar.display(self.db()),
                        ));
                    }
                    None
                }
            })
            .collect();
        typevars.map(|typevars| GenericContext::new(self.db(), typevars))
    }

    fn infer_slice_expression(&mut self, slice: &ast::ExprSlice) -> Type<'db> {
        enum SliceArg<'db> {
            Arg(Type<'db>),
            Unsupported,
        }

        let ast::ExprSlice {
            range: _,
            lower,
            upper,
            step,
        } = slice;

        let ty_lower = self.infer_optional_expression(lower.as_deref());
        let ty_upper = self.infer_optional_expression(upper.as_deref());
        let ty_step = self.infer_optional_expression(step.as_deref());

        let type_to_slice_argument = |ty: Option<Type<'db>>| match ty {
            Some(ty @ (Type::IntLiteral(_) | Type::BooleanLiteral(_))) => SliceArg::Arg(ty),
            Some(ty @ Type::NominalInstance(instance))
                if instance.class.is_known(self.db(), KnownClass::NoneType) =>
            {
                SliceArg::Arg(ty)
            }
            None => SliceArg::Arg(Type::none(self.db())),
            _ => SliceArg::Unsupported,
        };

        match (
            type_to_slice_argument(ty_lower),
            type_to_slice_argument(ty_upper),
            type_to_slice_argument(ty_step),
        ) {
            (SliceArg::Arg(lower), SliceArg::Arg(upper), SliceArg::Arg(step)) => {
                KnownClass::Slice.to_specialized_instance(self.db(), [lower, upper, step])
            }
            _ => KnownClass::Slice.to_instance(self.db()),
        }
    }

    fn infer_type_parameters(&mut self, type_parameters: &ast::TypeParams) {
        let ast::TypeParams {
            range: _,
            type_params,
        } = type_parameters;
        for type_param in type_params {
            match type_param {
                ast::TypeParam::TypeVar(node) => self.infer_definition(node),
                ast::TypeParam::ParamSpec(node) => self.infer_definition(node),
                ast::TypeParam::TypeVarTuple(node) => self.infer_definition(node),
            }
        }
    }

    pub(super) fn finish(mut self) -> TypeInference<'db> {
        self.infer_region();
        self.types.diagnostics = self.context.finish();
        self.types.shrink_to_fit();
        self.types
    }
}

/// Annotation expressions.
impl<'db> TypeInferenceBuilder<'db> {
    /// Infer the type of an annotation expression with the given [`DeferredExpressionState`].
    fn infer_annotation_expression(
        &mut self,
        annotation: &ast::Expr,
        deferred_state: DeferredExpressionState,
    ) -> TypeAndQualifiers<'db> {
        let previous_deferred_state = std::mem::replace(&mut self.deferred_state, deferred_state);
        let annotation_ty = self.infer_annotation_expression_impl(annotation);
        self.deferred_state = previous_deferred_state;
        annotation_ty
    }

    /// Similar to [`infer_annotation_expression`], but accepts an optional annotation expression
    /// and returns [`None`] if the annotation is [`None`].
    ///
    /// [`infer_annotation_expression`]: TypeInferenceBuilder::infer_annotation_expression
    fn infer_optional_annotation_expression(
        &mut self,
        annotation: Option<&ast::Expr>,
        deferred_state: DeferredExpressionState,
    ) -> Option<TypeAndQualifiers<'db>> {
        annotation.map(|expr| self.infer_annotation_expression(expr, deferred_state))
    }

    /// Implementation of [`infer_annotation_expression`].
    ///
    /// [`infer_annotation_expression`]: TypeInferenceBuilder::infer_annotation_expression
    fn infer_annotation_expression_impl(
        &mut self,
        annotation: &ast::Expr,
    ) -> TypeAndQualifiers<'db> {
        // https://typing.python.org/en/latest/spec/annotations.html#grammar-token-expression-grammar-annotation_expression
        let annotation_ty = match annotation {
            // String annotations: https://typing.python.org/en/latest/spec/annotations.html#string-annotations
            ast::Expr::StringLiteral(string) => self.infer_string_annotation_expression(string),

            // Annotation expressions also get special handling for `*args` and `**kwargs`.
            ast::Expr::Starred(starred) => self.infer_starred_expression(starred).into(),

            ast::Expr::BytesLiteral(bytes) => {
                if let Some(builder) = self
                    .context
                    .report_lint(&BYTE_STRING_TYPE_ANNOTATION, bytes)
                {
                    builder.into_diagnostic("Type expressions cannot use bytes literal");
                }
                TypeAndQualifiers::unknown()
            }

            ast::Expr::FString(fstring) => {
                if let Some(builder) = self.context.report_lint(&FSTRING_TYPE_ANNOTATION, fstring) {
                    builder.into_diagnostic("Type expressions cannot use f-strings");
                }
                self.infer_fstring_expression(fstring);
                TypeAndQualifiers::unknown()
            }

            ast::Expr::Name(name) => match name.ctx {
                ast::ExprContext::Load => {
                    let name_expr_ty = self.infer_name_expression(name);
                    match name_expr_ty {
                        Type::KnownInstance(KnownInstanceType::ClassVar) => {
                            TypeAndQualifiers::new(Type::unknown(), TypeQualifiers::CLASS_VAR)
                        }
                        Type::KnownInstance(KnownInstanceType::Final) => {
                            TypeAndQualifiers::new(Type::unknown(), TypeQualifiers::FINAL)
                        }
                        _ => name_expr_ty
                            .in_type_expression(self.db(), self.scope())
                            .unwrap_or_else(|error| {
                                error.into_fallback_type(
                                    &self.context,
                                    annotation,
                                    self.is_reachable(annotation),
                                )
                            })
                            .into(),
                    }
                }
                ast::ExprContext::Invalid => TypeAndQualifiers::unknown(),
                ast::ExprContext::Store | ast::ExprContext::Del => {
                    todo_type!("Name expression annotation in Store/Del context").into()
                }
            },

            ast::Expr::Subscript(subscript @ ast::ExprSubscript { value, slice, .. }) => {
                let value_ty = self.infer_expression(value);

                let slice = &**slice;

                match value_ty {
                    Type::KnownInstance(KnownInstanceType::Annotated) => {
                        // This branch is similar to the corresponding branch in `infer_parameterized_known_instance_type_expression`, but
                        // `Annotated[…]` can appear both in annotation expressions and in type expressions, and needs to be handled slightly
                        // differently in each case (calling either `infer_type_expression_*` or `infer_annotation_expression_*`).
                        if let ast::Expr::Tuple(ast::ExprTuple {
                            elts: arguments, ..
                        }) = slice
                        {
                            if arguments.len() < 2 {
                                report_invalid_arguments_to_annotated(
                                    self.db(),
                                    &self.context,
                                    subscript,
                                );
                            }

                            if let [inner_annotation, metadata @ ..] = &arguments[..] {
                                for element in metadata {
                                    self.infer_expression(element);
                                }

                                let inner_annotation_ty =
                                    self.infer_annotation_expression_impl(inner_annotation);

                                self.store_expression_type(slice, inner_annotation_ty.inner_type());
                                inner_annotation_ty
                            } else {
                                self.infer_type_expression(slice);
                                TypeAndQualifiers::unknown()
                            }
                        } else {
                            report_invalid_arguments_to_annotated(
                                self.db(),
                                &self.context,
                                subscript,
                            );
                            self.infer_annotation_expression_impl(slice)
                        }
                    }
                    Type::KnownInstance(
                        known_instance @ (KnownInstanceType::ClassVar | KnownInstanceType::Final),
                    ) => match slice {
                        ast::Expr::Tuple(..) => {
                            if let Some(builder) =
                                self.context.report_lint(&INVALID_TYPE_FORM, subscript)
                            {
                                builder.into_diagnostic(format_args!(
                                    "Type qualifier `{type_qualifier}` \
                                     expects exactly one type parameter",
                                    type_qualifier = known_instance.repr(self.db()),
                                ));
                            }
                            Type::unknown().into()
                        }
                        _ => {
                            let mut type_and_qualifiers =
                                self.infer_annotation_expression_impl(slice);
                            match known_instance {
                                KnownInstanceType::ClassVar => {
                                    type_and_qualifiers.add_qualifier(TypeQualifiers::CLASS_VAR);
                                }
                                KnownInstanceType::Final => {
                                    type_and_qualifiers.add_qualifier(TypeQualifiers::FINAL);
                                }
                                _ => unreachable!(),
                            }
                            type_and_qualifiers
                        }
                    },
                    _ => self
                        .infer_subscript_type_expression_no_store(subscript, slice, value_ty)
                        .into(),
                }
            }

            // All other annotation expressions are (possibly) valid type expressions, so handle
            // them there instead.
            type_expr => self.infer_type_expression_no_store(type_expr).into(),
        };

        self.store_expression_type(annotation, annotation_ty.inner_type());

        annotation_ty
    }

    /// Infer the type of a string annotation expression.
    fn infer_string_annotation_expression(
        &mut self,
        string: &ast::ExprStringLiteral,
    ) -> TypeAndQualifiers<'db> {
        match parse_string_annotation(&self.context, string) {
            Some(parsed) => {
                // String annotations are always evaluated in the deferred context.
                self.infer_annotation_expression(
                    parsed.expr(),
                    DeferredExpressionState::InStringAnnotation(
                        self.enclosing_node_key(string.into()),
                    ),
                )
            }
            None => TypeAndQualifiers::unknown(),
        }
    }
}

/// Type expressions
impl<'db> TypeInferenceBuilder<'db> {
    /// Infer the type of a type expression.
    fn infer_type_expression(&mut self, expression: &ast::Expr) -> Type<'db> {
        let ty = self.infer_type_expression_no_store(expression);
        self.store_expression_type(expression, ty);
        ty
    }

    /// Similar to [`infer_type_expression`], but accepts an optional type expression and returns
    /// [`None`] if the expression is [`None`].
    ///
    /// [`infer_type_expression`]: TypeInferenceBuilder::infer_type_expression
    fn infer_optional_type_expression(
        &mut self,
        expression: Option<&ast::Expr>,
    ) -> Option<Type<'db>> {
        expression.map(|expr| self.infer_type_expression(expr))
    }

    /// Similar to [`infer_type_expression`], but accepts a [`DeferredExpressionState`].
    ///
    /// [`infer_type_expression`]: TypeInferenceBuilder::infer_type_expression
    fn infer_type_expression_with_state(
        &mut self,
        expression: &ast::Expr,
        deferred_state: DeferredExpressionState,
    ) -> Type<'db> {
        let previous_deferred_state = std::mem::replace(&mut self.deferred_state, deferred_state);
        let annotation_ty = self.infer_type_expression(expression);
        self.deferred_state = previous_deferred_state;
        annotation_ty
    }

    fn report_invalid_type_expression(
        &mut self,
        expression: &ast::Expr,
        message: std::fmt::Arguments,
    ) -> Type<'db> {
        if let Some(builder) = self.context.report_lint(&INVALID_TYPE_FORM, expression) {
            let diag = builder.into_diagnostic(message);
            diagnostic::add_type_expression_reference_link(diag);
        }
        Type::unknown()
    }

    /// Infer the type of a type expression without storing the result.
    fn infer_type_expression_no_store(&mut self, expression: &ast::Expr) -> Type<'db> {
        // https://typing.python.org/en/latest/spec/annotations.html#grammar-token-expression-grammar-type_expression
        match expression {
            ast::Expr::Name(name) => match name.ctx {
                ast::ExprContext::Load => self
                    .infer_name_expression(name)
                    .in_type_expression(self.db(), self.scope())
                    .unwrap_or_else(|error| {
                        error.into_fallback_type(
                            &self.context,
                            expression,
                            self.is_reachable(expression),
                        )
                    }),
                ast::ExprContext::Invalid => Type::unknown(),
                ast::ExprContext::Store | ast::ExprContext::Del => {
                    todo_type!("Name expression annotation in Store/Del context")
                }
            },

            ast::Expr::Attribute(attribute_expression) => match attribute_expression.ctx {
                ast::ExprContext::Load => self
                    .infer_attribute_expression(attribute_expression)
                    .in_type_expression(self.db(), self.scope())
                    .unwrap_or_else(|error| {
                        error.into_fallback_type(
                            &self.context,
                            expression,
                            self.is_reachable(expression),
                        )
                    }),
                ast::ExprContext::Invalid => Type::unknown(),
                ast::ExprContext::Store | ast::ExprContext::Del => {
                    todo_type!("Attribute expression annotation in Store/Del context")
                }
            },

            ast::Expr::NoneLiteral(_literal) => Type::none(self.db()),

            // https://typing.python.org/en/latest/spec/annotations.html#string-annotations
            ast::Expr::StringLiteral(string) => self.infer_string_type_expression(string),

            ast::Expr::Subscript(subscript) => {
                let ast::ExprSubscript {
                    value,
                    slice,
                    ctx: _,
                    range: _,
                } = subscript;

                let value_ty = self.infer_expression(value);

                self.infer_subscript_type_expression_no_store(subscript, slice, value_ty)
            }

            ast::Expr::BinOp(binary) => {
                match binary.op {
                    // PEP-604 unions are okay, e.g., `int | str`
                    ast::Operator::BitOr => {
                        let left_ty = self.infer_type_expression(&binary.left);
                        let right_ty = self.infer_type_expression(&binary.right);
                        UnionType::from_elements(self.db(), [left_ty, right_ty])
                    }
                    // anything else is an invalid annotation:
                    _ => {
                        self.infer_binary_expression(binary);
                        Type::unknown()
                    }
                }
            }

            // Avoid inferring the types of invalid type expressions that have been parsed from a
            // string annotation, as they are not present in the semantic index.
            _ if self.deferred_state.in_string_annotation() => Type::unknown(),

            // =====================================================================================
            // Forms which are invalid in the context of annotation expressions: we infer their
            // nested expressions as normal expressions, but the type of the top-level expression is
            // always `Type::unknown` in these cases.
            // =====================================================================================

            // TODO: add a subdiagnostic linking to type-expression grammar
            // and stating that it is only valid in `typing.Literal[]` or `typing.Annotated[]`
            ast::Expr::BytesLiteral(_) => self.report_invalid_type_expression(
                expression,
                format_args!("Bytes literals are not allowed in this context in a type expression"),
            ),

            // TODO: add a subdiagnostic linking to type-expression grammar
            // and stating that it is only valid in `typing.Literal[]` or `typing.Annotated[]`
            ast::Expr::NumberLiteral(ast::ExprNumberLiteral {
                value: ast::Number::Int(_),
                ..
            }) => self.report_invalid_type_expression(
                expression,
                format_args!("Int literals are not allowed in this context in a type expression"),
            ),

            ast::Expr::NumberLiteral(ast::ExprNumberLiteral {
                value: ast::Number::Float(_),
                ..
            }) => self.report_invalid_type_expression(
                expression,
                format_args!("Float literals are not allowed in type expressions"),
            ),

            ast::Expr::NumberLiteral(ast::ExprNumberLiteral {
                value: ast::Number::Complex { .. },
                ..
            }) => self.report_invalid_type_expression(
                expression,
                format_args!("Complex literals are not allowed in type expressions"),
            ),

            // TODO: add a subdiagnostic linking to type-expression grammar
            // and stating that it is only valid in `typing.Literal[]` or `typing.Annotated[]`
            ast::Expr::BooleanLiteral(_) => self.report_invalid_type_expression(
                expression,
                format_args!(
                    "Boolean literals are not allowed in this context in a type expression"
                ),
            ),

            // TODO: add a subdiagnostic linking to type-expression grammar
            // and stating that it is only valid as first argument to `typing.Callable[]`
            ast::Expr::List(list) => {
                self.infer_list_expression(list);
                self.report_invalid_type_expression(
                    expression,
                    format_args!(
                        "List literals are not allowed in this context in a type expression"
                    ),
                )
            }

            ast::Expr::BoolOp(bool_op) => {
                self.infer_boolean_expression(bool_op);
                self.report_invalid_type_expression(
                    expression,
                    format_args!("Boolean operations are not allowed in type expressions"),
                )
            }

            ast::Expr::Named(named) => {
                self.infer_named_expression(named);
                self.report_invalid_type_expression(
                    expression,
                    format_args!("Named expressions are not allowed in type expressions"),
                )
            }

            ast::Expr::UnaryOp(unary) => {
                self.infer_unary_expression(unary);
                self.report_invalid_type_expression(
                    expression,
                    format_args!("Unary operations are not allowed in type expressions"),
                )
            }

            ast::Expr::Lambda(lambda_expression) => {
                self.infer_lambda_expression(lambda_expression);
                self.report_invalid_type_expression(
                    expression,
                    format_args!("`lambda` expressions are not allowed in type expressions"),
                )
            }

            ast::Expr::If(if_expression) => {
                self.infer_if_expression(if_expression);
                self.report_invalid_type_expression(
                    expression,
                    format_args!("`if` expressions are not allowed in type expressions"),
                )
            }

            ast::Expr::Dict(dict) => {
                self.infer_dict_expression(dict);
                self.report_invalid_type_expression(
                    expression,
                    format_args!("Dict literals are not allowed in type expressions"),
                )
            }

            ast::Expr::Set(set) => {
                self.infer_set_expression(set);
                self.report_invalid_type_expression(
                    expression,
                    format_args!("Set literals are not allowed in type expressions"),
                )
            }

            ast::Expr::DictComp(dictcomp) => {
                self.infer_dict_comprehension_expression(dictcomp);
                self.report_invalid_type_expression(
                    expression,
                    format_args!("Dict comprehensions are not allowed in type expressions"),
                )
            }

            ast::Expr::ListComp(listcomp) => {
                self.infer_list_comprehension_expression(listcomp);
                self.report_invalid_type_expression(
                    expression,
                    format_args!("List comprehensions are not allowed in type expressions"),
                )
            }

            ast::Expr::SetComp(setcomp) => {
                self.infer_set_comprehension_expression(setcomp);
                self.report_invalid_type_expression(
                    expression,
                    format_args!("Set comprehensions are not allowed in type expressions"),
                )
            }

            ast::Expr::Generator(generator) => {
                self.infer_generator_expression(generator);
                self.report_invalid_type_expression(
                    expression,
                    format_args!("Generator expressions are not allowed in type expressions"),
                )
            }

            ast::Expr::Await(await_expression) => {
                self.infer_await_expression(await_expression);
                self.report_invalid_type_expression(
                    expression,
                    format_args!("`await` expressions are not allowed in type expressions"),
                )
            }

            ast::Expr::Yield(yield_expression) => {
                self.infer_yield_expression(yield_expression);
                self.report_invalid_type_expression(
                    expression,
                    format_args!("`yield` expressions are not allowed in type expressions"),
                )
            }

            ast::Expr::YieldFrom(yield_from) => {
                self.infer_yield_from_expression(yield_from);
                self.report_invalid_type_expression(
                    expression,
                    format_args!("`yield from` expressions are not allowed in type expressions"),
                )
            }

            ast::Expr::Compare(compare) => {
                self.infer_compare_expression(compare);
                self.report_invalid_type_expression(
                    expression,
                    format_args!("Comparison expressions are not allowed in type expressions"),
                )
            }

            ast::Expr::Call(call_expr) => {
                self.infer_call_expression(expression, call_expr);
                self.report_invalid_type_expression(
                    expression,
                    format_args!("Function calls are not allowed in type expressions"),
                )
            }

            ast::Expr::FString(fstring) => {
                self.infer_fstring_expression(fstring);
                self.report_invalid_type_expression(
                    expression,
                    format_args!("F-strings are not allowed in type expressions"),
                )
            }

            ast::Expr::Slice(slice) => {
                self.infer_slice_expression(slice);
                self.report_invalid_type_expression(
                    expression,
                    format_args!("Slices are not allowed in type expressions"),
                )
            }

            // =================================================================================
            // Branches where we probably should emit diagnostics in some context, but don't yet
            // =================================================================================
            ast::Expr::IpyEscapeCommand(_) => todo!("Implement Ipy escape command support"),

            ast::Expr::EllipsisLiteral(_) => {
                todo_type!("ellipsis literal in type expression")
            }

            ast::Expr::Tuple(tuple) => {
                self.infer_tuple_expression(tuple);
                Type::unknown()
            }

            ast::Expr::Starred(starred) => {
                self.infer_starred_expression(starred);
                todo_type!("PEP 646")
            }
        }
    }

    fn infer_subscript_type_expression_no_store(
        &mut self,
        subscript: &ast::ExprSubscript,
        slice: &ast::Expr,
        value_ty: Type<'db>,
    ) -> Type<'db> {
        match value_ty {
            Type::ClassLiteral(class_literal) => match class_literal.known(self.db()) {
                Some(KnownClass::Tuple) => self.infer_tuple_type_expression(slice),
                Some(KnownClass::Type) => self.infer_subclass_of_type_expression(slice),
                _ => self.infer_subscript_type_expression(subscript, value_ty),
            },
            _ => self.infer_subscript_type_expression(subscript, value_ty),
        }
    }

    /// Infer the type of a string type expression.
    fn infer_string_type_expression(&mut self, string: &ast::ExprStringLiteral) -> Type<'db> {
        match parse_string_annotation(&self.context, string) {
            Some(parsed) => {
                // String annotations are always evaluated in the deferred context.
                self.infer_type_expression_with_state(
                    parsed.expr(),
                    DeferredExpressionState::InStringAnnotation(
                        self.enclosing_node_key(string.into()),
                    ),
                )
            }
            None => Type::unknown(),
        }
    }

    /// Given the slice of a `tuple[]` annotation, return the type that the annotation represents
    fn infer_tuple_type_expression(&mut self, tuple_slice: &ast::Expr) -> Type<'db> {
        /// In most cases, if a subelement of the tuple is inferred as `Todo`,
        /// we should only infer `Todo` for that specific subelement.
        /// Certain specific AST nodes can however change the meaning of the entire tuple,
        /// however: for example, `tuple[int, ...]` or `tuple[int, *tuple[str, ...]]` are a
        /// homogeneous tuple and a partly homogeneous tuple (respectively) due to the `...`
        /// and the starred expression (respectively), Neither is supported by us right now,
        /// so we should infer `Todo` for the *entire* tuple if we encounter one of those elements.
        fn element_could_alter_type_of_whole_tuple(
            element: &ast::Expr,
            element_ty: Type,
            builder: &mut TypeInferenceBuilder,
        ) -> bool {
            if !element_ty.is_todo() {
                return false;
            }

            match element {
                ast::Expr::Starred(_) => true,
                ast::Expr::Subscript(ast::ExprSubscript { value, .. }) => {
                    let value_ty = if builder.deferred_state.in_string_annotation() {
                        // Using `.expression_type` does not work in string annotations, because
                        // we do not store types for sub-expressions. Re-infer the type here.
                        builder.infer_expression(value)
                    } else {
                        builder.expression_type(value)
                    };

                    value_ty == Type::KnownInstance(KnownInstanceType::Unpack)
                }
                _ => false,
            }
        }

        // TODO: PEP 646
        match tuple_slice {
            ast::Expr::Tuple(elements) => {
                if let [element, ellipsis @ ast::Expr::EllipsisLiteral(_)] = &*elements.elts {
                    self.infer_expression(ellipsis);
                    let result = KnownClass::Tuple
                        .to_specialized_instance(self.db(), [self.infer_type_expression(element)]);
                    self.store_expression_type(tuple_slice, result);
                    return result;
                }

                let mut element_types = Vec::with_capacity(elements.len());

                // Whether to infer `Todo` for the whole tuple
                // (see docstring for `element_could_alter_type_of_whole_tuple`)
                let mut return_todo = false;

                for element in elements {
                    let element_ty = self.infer_type_expression(element);
                    return_todo |=
                        element_could_alter_type_of_whole_tuple(element, element_ty, self);
                    element_types.push(element_ty);
                }

                let ty = if return_todo {
                    todo_type!("PEP 646")
                } else {
                    TupleType::from_elements(self.db(), element_types)
                };

                // Here, we store the type for the inner `int, str` tuple-expression,
                // while the type for the outer `tuple[int, str]` slice-expression is
                // stored in the surrounding `infer_type_expression` call:
                self.store_expression_type(tuple_slice, ty);

                ty
            }
            single_element => {
                let single_element_ty = self.infer_type_expression(single_element);
                if element_could_alter_type_of_whole_tuple(single_element, single_element_ty, self)
                {
                    todo_type!("PEP 646")
                } else {
                    TupleType::from_elements(self.db(), std::iter::once(single_element_ty))
                }
            }
        }
    }

    /// Given the slice of a `type[]` annotation, return the type that the annotation represents
    fn infer_subclass_of_type_expression(&mut self, slice: &ast::Expr) -> Type<'db> {
        match slice {
            ast::Expr::Name(_) | ast::Expr::Attribute(_) => {
                let name_ty = self.infer_expression(slice);
                match name_ty {
                    Type::ClassLiteral(class_literal) => {
                        if class_literal.is_known(self.db(), KnownClass::Any) {
                            SubclassOfType::subclass_of_any()
                        } else {
                            SubclassOfType::from(
                                self.db(),
                                class_literal.default_specialization(self.db()),
                            )
                        }
                    }
                    Type::KnownInstance(KnownInstanceType::Unknown) => {
                        SubclassOfType::subclass_of_unknown()
                    }
                    _ => todo_type!("unsupported type[X] special form"),
                }
            }
            ast::Expr::BinOp(binary) if binary.op == ast::Operator::BitOr => {
                let union_ty = UnionType::from_elements(
                    self.db(),
                    [
                        self.infer_subclass_of_type_expression(&binary.left),
                        self.infer_subclass_of_type_expression(&binary.right),
                    ],
                );
                self.store_expression_type(slice, union_ty);

                union_ty
            }
            ast::Expr::Tuple(_) => {
                self.infer_type_expression(slice);
                if let Some(builder) = self.context.report_lint(&INVALID_TYPE_FORM, slice) {
                    builder.into_diagnostic("type[...] must have exactly one type argument");
                }
                Type::unknown()
            }
            ast::Expr::Subscript(ast::ExprSubscript {
                value,
                slice: parameters,
                ..
            }) => {
                let parameters_ty = match self.infer_expression(value) {
                    Type::KnownInstance(KnownInstanceType::Union) => match &**parameters {
                        ast::Expr::Tuple(tuple) => {
                            let ty = UnionType::from_elements(
                                self.db(),
                                tuple
                                    .iter()
                                    .map(|element| self.infer_subclass_of_type_expression(element)),
                            );
                            self.store_expression_type(parameters, ty);
                            ty
                        }
                        _ => self.infer_subclass_of_type_expression(parameters),
                    },
                    _ => {
                        self.infer_type_expression(parameters);
                        todo_type!("unsupported nested subscript in type[X]")
                    }
                };
                self.store_expression_type(slice, parameters_ty);
                parameters_ty
            }
            // TODO: subscripts, etc.
            _ => {
                self.infer_type_expression(slice);
                todo_type!("unsupported type[X] special form")
            }
        }
    }

    fn infer_subscript_type_expression(
        &mut self,
        subscript: &ast::ExprSubscript,
        value_ty: Type<'db>,
    ) -> Type<'db> {
        let ast::ExprSubscript {
            range: _,
            value: _,
            slice,
            ctx: _,
        } = subscript;

        match value_ty {
            Type::ClassLiteral(literal) if literal.is_known(self.db(), KnownClass::Any) => {
                if let Some(builder) = self.context.report_lint(&INVALID_TYPE_FORM, subscript) {
                    builder.into_diagnostic("Type `typing.Any` expected no type parameter");
                }
                Type::unknown()
            }
            Type::KnownInstance(known_instance) => {
                self.infer_parameterized_known_instance_type_expression(subscript, known_instance)
            }
            Type::Dynamic(DynamicType::Todo(_)) => {
                self.infer_type_expression(slice);
                value_ty
            }
            Type::ClassLiteral(class) => {
                match class.generic_context(self.db()) {
                    Some(generic_context) => {
                        let specialized_class = self.infer_explicit_class_specialization(
                            subscript,
                            value_ty,
                            class,
                            generic_context,
                        );
                        specialized_class
                            .in_type_expression(self.db(), self.scope())
                            .unwrap_or(Type::unknown())
                    }
                    None => {
                        // TODO: Once we know that e.g. `list` is generic, emit a diagnostic if you try to
                        // specialize a non-generic class.
                        self.infer_type_expression(slice);
                        todo_type!("specialized non-generic class")
                    }
                }
            }
            _ => {
                // TODO: Emit a diagnostic once we've implemented all valid subscript type
                // expressions.
                self.infer_type_expression(slice);
                todo_type!("unknown type subscript")
            }
        }
    }

    fn infer_parameterized_known_instance_type_expression(
        &mut self,
        subscript: &ast::ExprSubscript,
        known_instance: KnownInstanceType,
    ) -> Type<'db> {
        let db = self.db();
        let arguments_slice = &*subscript.slice;
        match known_instance {
            KnownInstanceType::Annotated => {
                let ast::Expr::Tuple(ast::ExprTuple {
                    elts: arguments, ..
                }) = arguments_slice
                else {
                    report_invalid_arguments_to_annotated(self.db(), &self.context, subscript);

                    // `Annotated[]` with less than two arguments is an error at runtime.
                    // However, we still treat `Annotated[T]` as `T` here for the purpose of
                    // giving better diagnostics later on.
                    // Pyright also does this. Mypy doesn't; it falls back to `Any` instead.
                    return self.infer_type_expression(arguments_slice);
                };

                if arguments.len() < 2 {
                    report_invalid_arguments_to_annotated(self.db(), &self.context, subscript);
                }

                let [type_expr, metadata @ ..] = &arguments[..] else {
                    self.infer_type_expression(arguments_slice);
                    return Type::unknown();
                };

                for element in metadata {
                    self.infer_expression(element);
                }

                let ty = self.infer_type_expression(type_expr);
                self.store_expression_type(arguments_slice, ty);
                ty
            }
            KnownInstanceType::Literal => {
                match self.infer_literal_parameter_type(arguments_slice) {
                    Ok(ty) => ty,
                    Err(nodes) => {
                        for node in nodes {
                            if let Some(builder) =
                                self.context.report_lint(&INVALID_TYPE_FORM, node)
                            {
                                builder.into_diagnostic(
                                    "Type arguments for `Literal` must be `None`, \
                                     a literal value (int, bool, str, or bytes), or an enum value",
                                );
                            }
                        }
                        Type::unknown()
                    }
                }
            }
            KnownInstanceType::Optional => {
                let param_type = self.infer_type_expression(arguments_slice);
                UnionType::from_elements(db, [param_type, Type::none(db)])
            }
            KnownInstanceType::Union => match arguments_slice {
                ast::Expr::Tuple(t) => {
                    let union_ty = UnionType::from_elements(
                        db,
                        t.iter().map(|elt| self.infer_type_expression(elt)),
                    );
                    self.store_expression_type(arguments_slice, union_ty);
                    union_ty
                }
                _ => self.infer_type_expression(arguments_slice),
            },
            KnownInstanceType::TypeVar(_) => {
                self.infer_type_expression(arguments_slice);
                todo_type!("TypeVar annotations")
            }
            KnownInstanceType::TypeAliasType(_) => {
                self.infer_type_expression(arguments_slice);
                todo_type!("Generic PEP-695 type alias")
            }
            KnownInstanceType::Callable => {
                let mut arguments = match arguments_slice {
                    ast::Expr::Tuple(tuple) => Either::Left(tuple.iter()),
                    _ => {
                        self.infer_callable_parameter_types(arguments_slice);
                        Either::Right(std::iter::empty::<&ast::Expr>())
                    }
                };

                let first_argument = arguments.next();

                let parameters =
                    first_argument.and_then(|arg| self.infer_callable_parameter_types(arg));

                let return_type = arguments.next().map(|arg| self.infer_type_expression(arg));

                let correct_argument_number = if let Some(third_argument) = arguments.next() {
                    self.infer_type_expression(third_argument);
                    for argument in arguments {
                        self.infer_type_expression(argument);
                    }
                    false
                } else {
                    return_type.is_some()
                };

                if !correct_argument_number {
                    report_invalid_arguments_to_callable(self.db(), &self.context, subscript);
                }

                let callable_type = if let (Some(parameters), Some(return_type), true) =
                    (parameters, return_type, correct_argument_number)
                {
                    CallableType::single(db, Signature::new(parameters, Some(return_type)))
                } else {
                    CallableType::unknown(db)
                };

                // `Signature` / `Parameters` are not a `Type` variant, so we're storing
                // the outer callable type on these expressions instead.
                self.store_expression_type(arguments_slice, callable_type);
                if let Some(first_argument) = first_argument {
                    self.store_expression_type(first_argument, callable_type);
                }

                callable_type
            }

            // Type API special forms
            KnownInstanceType::Not => match arguments_slice {
                ast::Expr::Tuple(_) => {
                    if let Some(builder) = self.context.report_lint(&INVALID_TYPE_FORM, subscript) {
                        builder.into_diagnostic(format_args!(
                            "Special form `{}` expected exactly one type parameter",
                            known_instance.repr(self.db())
                        ));
                    }
                    Type::unknown()
                }
                _ => {
                    let argument_type = self.infer_type_expression(arguments_slice);
                    argument_type.negate(db)
                }
            },
            KnownInstanceType::Intersection => {
                let elements = match arguments_slice {
                    ast::Expr::Tuple(tuple) => Either::Left(tuple.iter()),
                    element => Either::Right(std::iter::once(element)),
                };

                let ty = elements
                    .fold(IntersectionBuilder::new(db), |builder, element| {
                        builder.add_positive(self.infer_type_expression(element))
                    })
                    .build();

                if matches!(arguments_slice, ast::Expr::Tuple(_)) {
                    self.store_expression_type(arguments_slice, ty);
                }
                ty
            }
            KnownInstanceType::TypeOf => match arguments_slice {
                ast::Expr::Tuple(_) => {
                    if let Some(builder) = self.context.report_lint(&INVALID_TYPE_FORM, subscript) {
                        builder.into_diagnostic(format_args!(
                            "Special form `{}` expected exactly one type parameter",
                            known_instance.repr(self.db())
                        ));
                    }
                    Type::unknown()
                }
                _ => {
                    // NB: This calls `infer_expression` instead of `infer_type_expression`.

                    self.infer_expression(arguments_slice)
                }
            },
            KnownInstanceType::CallableTypeOf => match arguments_slice {
                ast::Expr::Tuple(_) => {
                    if let Some(builder) = self.context.report_lint(&INVALID_TYPE_FORM, subscript) {
                        builder.into_diagnostic(format_args!(
                            "Special form `{}` expected exactly one type parameter",
                            known_instance.repr(self.db())
                        ));
                    }
                    Type::unknown()
                }
                _ => {
                    let argument_type = self.infer_expression(arguments_slice);
                    let bindings = argument_type.bindings(db);

                    // SAFETY: This is enforced by the constructor methods on `Bindings` even in
                    // the case of a non-callable union.
                    let callable_binding = bindings
                        .into_iter()
                        .next()
                        .expect("`Bindings` should have at least one `CallableBinding`");

                    let mut signature_iter = callable_binding.into_iter().map(|binding| {
                        if argument_type.is_bound_method() {
                            binding.signature.bind_self()
                        } else {
                            binding.signature.clone()
                        }
                    });

                    let Some(signature) = signature_iter.next() else {
                        if let Some(builder) = self
                            .context
                            .report_lint(&INVALID_TYPE_FORM, arguments_slice)
                        {
                            builder.into_diagnostic(format_args!(
                                "Expected the first argument to `{}` \
                                 to be a callable object, \
                                 but got an object of type `{}`",
                                known_instance.repr(self.db()),
                                argument_type.display(db)
                            ));
                        }
                        return Type::unknown();
                    };

                    let signature = CallableSignature::from_overloads(
                        std::iter::once(signature).chain(signature_iter),
<<<<<<< HEAD
                    );
                    Type::Callable(CallableType::new(db, signature))
=======
                        false,
                    ))
>>>>>>> a5ebb3f3
                }
            },

            // TODO: Generics
            KnownInstanceType::ChainMap => {
                self.infer_type_expression(arguments_slice);
                KnownClass::ChainMap.to_instance(db)
            }
            KnownInstanceType::OrderedDict => {
                self.infer_type_expression(arguments_slice);
                KnownClass::OrderedDict.to_instance(db)
            }
            KnownInstanceType::Dict => {
                self.infer_type_expression(arguments_slice);
                KnownClass::Dict.to_instance(db)
            }
            KnownInstanceType::List => {
                self.infer_type_expression(arguments_slice);
                KnownClass::List.to_instance(db)
            }
            KnownInstanceType::DefaultDict => {
                self.infer_type_expression(arguments_slice);
                KnownClass::DefaultDict.to_instance(db)
            }
            KnownInstanceType::Counter => {
                self.infer_type_expression(arguments_slice);
                KnownClass::Counter.to_instance(db)
            }
            KnownInstanceType::Set => {
                self.infer_type_expression(arguments_slice);
                KnownClass::Set.to_instance(db)
            }
            KnownInstanceType::FrozenSet => {
                self.infer_type_expression(arguments_slice);
                KnownClass::FrozenSet.to_instance(db)
            }
            KnownInstanceType::Deque => {
                self.infer_type_expression(arguments_slice);
                KnownClass::Deque.to_instance(db)
            }

            KnownInstanceType::ReadOnly => {
                self.infer_type_expression(arguments_slice);
                todo_type!("`ReadOnly[]` type qualifier")
            }
            KnownInstanceType::NotRequired => {
                self.infer_type_expression(arguments_slice);
                todo_type!("`NotRequired[]` type qualifier")
            }
            KnownInstanceType::ClassVar | KnownInstanceType::Final => {
                if let Some(builder) = self.context.report_lint(&INVALID_TYPE_FORM, subscript) {
                    let diag = builder.into_diagnostic(format_args!(
                        "Type qualifier `{}` is not allowed in type expressions \
                         (only in annotation expressions)",
                        known_instance.repr(self.db())
                    ));
                    diagnostic::add_type_expression_reference_link(diag);
                }
                self.infer_type_expression(arguments_slice)
            }
            KnownInstanceType::Required => {
                self.infer_type_expression(arguments_slice);
                todo_type!("`Required[]` type qualifier")
            }
            KnownInstanceType::TypeIs => {
                self.infer_type_expression(arguments_slice);
                todo_type!("`TypeIs[]` special form")
            }
            KnownInstanceType::TypeGuard => {
                self.infer_type_expression(arguments_slice);
                todo_type!("`TypeGuard[]` special form")
            }
            KnownInstanceType::Concatenate => {
                self.infer_type_expression(arguments_slice);
                todo_type!("`Concatenate[]` special form")
            }
            KnownInstanceType::Unpack => {
                self.infer_type_expression(arguments_slice);
                todo_type!("`Unpack[]` special form")
            }
            KnownInstanceType::Protocol(_) => {
                self.infer_type_expression(arguments_slice);
                if let Some(builder) = self.context.report_lint(&INVALID_TYPE_FORM, subscript) {
                    builder.into_diagnostic(format_args!(
                        "`typing.Protocol` is not allowed in type expressions",
                    ));
                }
                Type::unknown()
            }
            KnownInstanceType::Generic(_) => {
                self.infer_type_expression(arguments_slice);
                if let Some(builder) = self.context.report_lint(&INVALID_TYPE_FORM, subscript) {
                    builder.into_diagnostic(format_args!(
                        "`typing.Generic` is not allowed in type expressions",
                    ));
                }
                Type::unknown()
            }
            KnownInstanceType::NoReturn
            | KnownInstanceType::Never
            | KnownInstanceType::AlwaysTruthy
            | KnownInstanceType::AlwaysFalsy => {
                self.infer_type_expression(arguments_slice);

                if let Some(builder) = self.context.report_lint(&INVALID_TYPE_FORM, subscript) {
                    builder.into_diagnostic(format_args!(
                        "Type `{}` expected no type parameter",
                        known_instance.repr(self.db())
                    ));
                }
                Type::unknown()
            }
            KnownInstanceType::TypingSelf
            | KnownInstanceType::TypeAlias
            | KnownInstanceType::TypedDict
            | KnownInstanceType::Unknown => {
                self.infer_type_expression(arguments_slice);

                if let Some(builder) = self.context.report_lint(&INVALID_TYPE_FORM, subscript) {
                    builder.into_diagnostic(format_args!(
                        "Special form `{}` expected no type parameter",
                        known_instance.repr(self.db())
                    ));
                }
                Type::unknown()
            }
            KnownInstanceType::LiteralString => {
                self.infer_type_expression(arguments_slice);

                if let Some(builder) = self.context.report_lint(&INVALID_TYPE_FORM, subscript) {
                    let mut diag = builder.into_diagnostic(format_args!(
                        "Type `{}` expected no type parameter",
                        known_instance.repr(self.db())
                    ));
                    diag.info("Did you mean to use `Literal[...]` instead?");
                }
                Type::unknown()
            }
            KnownInstanceType::Type => self.infer_subclass_of_type_expression(arguments_slice),
            KnownInstanceType::Tuple => self.infer_tuple_type_expression(arguments_slice),
        }
    }

    fn infer_literal_parameter_type<'ast>(
        &mut self,
        parameters: &'ast ast::Expr,
    ) -> Result<Type<'db>, Vec<&'ast ast::Expr>> {
        Ok(match parameters {
            // TODO handle type aliases
            ast::Expr::Subscript(ast::ExprSubscript { value, slice, .. }) => {
                let value_ty = self.infer_expression(value);
                if matches!(value_ty, Type::KnownInstance(KnownInstanceType::Literal)) {
                    let ty = self.infer_literal_parameter_type(slice)?;

                    // This branch deals with annotations such as `Literal[Literal[1]]`.
                    // Here, we store the type for the inner `Literal[1]` expression:
                    self.store_expression_type(parameters, ty);
                    ty
                } else {
                    self.store_expression_type(parameters, Type::unknown());

                    return Err(vec![parameters]);
                }
            }
            ast::Expr::Tuple(tuple) if !tuple.parenthesized => {
                let mut errors = vec![];
                let mut builder = UnionBuilder::new(self.db());
                for elt in tuple {
                    match self.infer_literal_parameter_type(elt) {
                        Ok(ty) => {
                            builder = builder.add(ty);
                        }
                        Err(nodes) => {
                            errors.extend(nodes);
                        }
                    }
                }
                if errors.is_empty() {
                    let union_type = builder.build();

                    // This branch deals with annotations such as `Literal[1, 2]`. Here, we
                    // store the type for the inner `1, 2` tuple-expression:
                    self.store_expression_type(parameters, union_type);

                    union_type
                } else {
                    self.store_expression_type(parameters, Type::unknown());

                    return Err(errors);
                }
            }

            literal @ (ast::Expr::StringLiteral(_)
            | ast::Expr::BytesLiteral(_)
            | ast::Expr::BooleanLiteral(_)
            | ast::Expr::NoneLiteral(_)) => self.infer_expression(literal),
            literal @ ast::Expr::NumberLiteral(number) if number.value.is_int() => {
                self.infer_expression(literal)
            }
            // For enum values
            ast::Expr::Attribute(ast::ExprAttribute { value, attr, .. }) => {
                let value_ty = self.infer_expression(value);
                // TODO: Check that value type is enum otherwise return None
                value_ty
                    .member(self.db(), &attr.id)
                    .symbol
                    .ignore_possibly_unbound()
                    .unwrap_or(Type::unknown())
            }
            // for negative and positive numbers
            ast::Expr::UnaryOp(u)
                if matches!(u.op, ast::UnaryOp::USub | ast::UnaryOp::UAdd)
                    && u.operand.is_number_literal_expr() =>
            {
                self.infer_unary_expression(u)
            }
            _ => {
                self.infer_expression(parameters);
                return Err(vec![parameters]);
            }
        })
    }

    /// Infer the first argument to a `typing.Callable` type expression and returns the
    /// corresponding [`Parameters`].
    ///
    /// It returns `None` if the argument is invalid i.e., not a list of types, parameter
    /// specification, `typing.Concatenate`, or `...`.
    fn infer_callable_parameter_types(
        &mut self,
        parameters: &ast::Expr,
    ) -> Option<Parameters<'db>> {
        Some(match parameters {
            ast::Expr::EllipsisLiteral(ast::ExprEllipsisLiteral { .. }) => {
                Parameters::gradual_form()
            }
            ast::Expr::List(ast::ExprList { elts: params, .. }) => {
                let mut parameter_types = Vec::with_capacity(params.len());

                // Whether to infer `Todo` for the parameters
                let mut return_todo = false;

                for param in params {
                    let param_type = self.infer_type_expression(param);
                    // This is similar to what we currently do for inferring tuple type expression.
                    // We currently infer `Todo` for the parameters to avoid invalid diagnostics
                    // when trying to check for assignability or any other relation. For example,
                    // `*tuple[int, str]`, `Unpack[]`, etc. are not yet supported.
                    return_todo |= param_type.is_todo()
                        && matches!(param, ast::Expr::Starred(_) | ast::Expr::Subscript(_));
                    parameter_types.push(param_type);
                }

                if return_todo {
                    // TODO: `Unpack`
                    Parameters::todo()
                } else {
                    Parameters::new(parameter_types.iter().map(|param_type| {
                        Parameter::positional_only(None).with_annotated_type(*param_type)
                    }))
                }
            }
            ast::Expr::Subscript(_) => {
                // TODO: Support `Concatenate[...]`
                Parameters::todo()
            }
            ast::Expr::Name(name) if name.is_invalid() => {
                // This is a special case to avoid raising the error suggesting what the first
                // argument should be. This only happens when there's already a syntax error like
                // `Callable[]`.
                return None;
            }
            ast::Expr::Name(name)
                if self.infer_name_load(name)
                    == Type::Dynamic(DynamicType::TodoPEP695ParamSpec) =>
            {
                return Some(Parameters::todo());
            }
            _ => {
                if let Some(builder) = self.context.report_lint(&INVALID_TYPE_FORM, parameters) {
                    let diag = builder.into_diagnostic(format_args!(
                        "The first argument to `Callable` \
                         must be either a list of types, \
                         ParamSpec, Concatenate, or `...`",
                    ));
                    diagnostic::add_type_expression_reference_link(diag);
                }
                return None;
            }
        })
    }
}

/// The deferred state of a specific expression in an inference region.
#[derive(Default, Debug, Clone, Copy)]
enum DeferredExpressionState {
    /// The expression is not deferred.
    #[default]
    None,

    /// The expression is deferred.
    ///
    /// In the following example,
    /// ```py
    /// from __future__ import annotation
    ///
    /// a: tuple[int, "ForwardRef"] = ...
    /// ```
    ///
    /// The expression `tuple` and `int` are deferred but `ForwardRef` (after parsing) is both
    /// deferred and in a string annotation context.
    Deferred,

    /// The expression is in a string annotation context.
    ///
    /// This is required to differentiate between a deferred annotation and a string annotation.
    /// The former can occur when there's a `from __future__ import annotations` statement or we're
    /// in a stub file.
    ///
    /// In the following example,
    /// ```py
    /// a: "List[int]" = ...
    /// b: tuple[int, "ForwardRef"] = ...
    /// ```
    ///
    /// The annotation of `a` is completely inside a string while for `b`, it's only partially
    /// stringified.
    ///
    /// This variant wraps a [`NodeKey`] that allows us to retrieve the original
    /// [`ast::ExprStringLiteral`] node which created the string annotation.
    InStringAnnotation(NodeKey),
}

impl DeferredExpressionState {
    const fn is_deferred(self) -> bool {
        matches!(
            self,
            DeferredExpressionState::Deferred | DeferredExpressionState::InStringAnnotation(_)
        )
    }

    const fn in_string_annotation(self) -> bool {
        matches!(self, DeferredExpressionState::InStringAnnotation(_))
    }
}

impl From<bool> for DeferredExpressionState {
    fn from(value: bool) -> Self {
        if value {
            DeferredExpressionState::Deferred
        } else {
            DeferredExpressionState::None
        }
    }
}

#[derive(Debug, Clone, Copy, PartialEq, Eq)]
enum RichCompareOperator {
    Eq,
    Ne,
    Gt,
    Ge,
    Lt,
    Le,
}

impl From<RichCompareOperator> for ast::CmpOp {
    fn from(value: RichCompareOperator) -> Self {
        match value {
            RichCompareOperator::Eq => ast::CmpOp::Eq,
            RichCompareOperator::Ne => ast::CmpOp::NotEq,
            RichCompareOperator::Lt => ast::CmpOp::Lt,
            RichCompareOperator::Le => ast::CmpOp::LtE,
            RichCompareOperator::Gt => ast::CmpOp::Gt,
            RichCompareOperator::Ge => ast::CmpOp::GtE,
        }
    }
}

impl RichCompareOperator {
    #[must_use]
    const fn dunder(self) -> &'static str {
        match self {
            RichCompareOperator::Eq => "__eq__",
            RichCompareOperator::Ne => "__ne__",
            RichCompareOperator::Lt => "__lt__",
            RichCompareOperator::Le => "__le__",
            RichCompareOperator::Gt => "__gt__",
            RichCompareOperator::Ge => "__ge__",
        }
    }

    #[must_use]
    const fn reflect(self) -> Self {
        match self {
            RichCompareOperator::Eq => RichCompareOperator::Eq,
            RichCompareOperator::Ne => RichCompareOperator::Ne,
            RichCompareOperator::Lt => RichCompareOperator::Gt,
            RichCompareOperator::Le => RichCompareOperator::Ge,
            RichCompareOperator::Gt => RichCompareOperator::Lt,
            RichCompareOperator::Ge => RichCompareOperator::Le,
        }
    }
}

#[derive(Debug, Clone, Copy, PartialEq, Eq)]
enum MembershipTestCompareOperator {
    In,
    NotIn,
}

impl From<MembershipTestCompareOperator> for ast::CmpOp {
    fn from(value: MembershipTestCompareOperator) -> Self {
        match value {
            MembershipTestCompareOperator::In => ast::CmpOp::In,
            MembershipTestCompareOperator::NotIn => ast::CmpOp::NotIn,
        }
    }
}

#[derive(Debug, Clone, Copy, PartialEq, Eq)]
struct CompareUnsupportedError<'db> {
    op: ast::CmpOp,
    left_ty: Type<'db>,
    right_ty: Type<'db>,
}

fn format_import_from_module(level: u32, module: Option<&str>) -> String {
    format!(
        "{}{}",
        ".".repeat(level as usize),
        module.unwrap_or_default()
    )
}

/// Struct collecting string parts when inferring a formatted string. Infers a string literal if the
/// concatenated string is small enough, otherwise infers a literal string.
///
/// If the formatted string contains an expression (with a representation unknown at compile time),
/// infers an instance of `builtins.str`.
#[derive(Debug)]
struct StringPartsCollector {
    concatenated: Option<String>,
    expression: bool,
}

impl StringPartsCollector {
    fn new() -> Self {
        Self {
            concatenated: Some(String::new()),
            expression: false,
        }
    }

    fn push_str(&mut self, literal: &str) {
        if let Some(mut concatenated) = self.concatenated.take() {
            if concatenated.len().saturating_add(literal.len())
                <= TypeInferenceBuilder::MAX_STRING_LITERAL_SIZE
            {
                concatenated.push_str(literal);
                self.concatenated = Some(concatenated);
            } else {
                self.concatenated = None;
            }
        }
    }

    fn add_expression(&mut self) {
        self.concatenated = None;
        self.expression = true;
    }

    fn string_type(self, db: &dyn Db) -> Type {
        if self.expression {
            KnownClass::Str.to_instance(db)
        } else if let Some(concatenated) = self.concatenated {
            Type::string_literal(db, &concatenated)
        } else {
            Type::LiteralString
        }
    }
}

fn contains_string_literal(expr: &ast::Expr) -> bool {
    struct ContainsStringLiteral(bool);

    impl<'a> Visitor<'a> for ContainsStringLiteral {
        fn visit_expr(&mut self, expr: &'a ast::Expr) {
            self.0 |= matches!(expr, ast::Expr::StringLiteral(_));
            walk_expr(self, expr);
        }
    }

    let mut visitor = ContainsStringLiteral(false);
    visitor.visit_expr(expr);
    visitor.0
}

#[cfg(test)]
mod tests {
    use crate::db::tests::{TestDb, setup_db};
    use crate::semantic_index::definition::Definition;
    use crate::semantic_index::symbol::FileScopeId;
    use crate::semantic_index::{global_scope, semantic_index, symbol_table, use_def_map};
    use crate::symbol::global_symbol;
    use crate::types::check_types;
    use ruff_db::diagnostic::Diagnostic;
    use ruff_db::files::{File, system_path_to_file};
    use ruff_db::system::DbWithWritableSystem as _;
    use ruff_db::testing::{assert_function_query_was_not_run, assert_function_query_was_run};

    use super::*;

    #[track_caller]
    fn get_symbol<'db>(
        db: &'db TestDb,
        file_name: &str,
        scopes: &[&str],
        symbol_name: &str,
    ) -> Symbol<'db> {
        let file = system_path_to_file(db, file_name).expect("file to exist");
        let index = semantic_index(db, file);
        let mut file_scope_id = FileScopeId::global();
        let mut scope = file_scope_id.to_scope_id(db, file);
        for expected_scope_name in scopes {
            file_scope_id = index
                .child_scopes(file_scope_id)
                .next()
                .unwrap_or_else(|| panic!("scope of {expected_scope_name}"))
                .0;
            scope = file_scope_id.to_scope_id(db, file);
            assert_eq!(scope.name(db), *expected_scope_name);
        }

        symbol(db, scope, symbol_name).symbol
    }

    #[track_caller]
    fn assert_diagnostic_messages(diagnostics: &TypeCheckDiagnostics, expected: &[&str]) {
        let messages: Vec<&str> = diagnostics
            .iter()
            .map(Diagnostic::primary_message)
            .collect();
        assert_eq!(&messages, expected);
    }

    #[track_caller]
    fn assert_file_diagnostics(db: &TestDb, filename: &str, expected: &[&str]) {
        let file = system_path_to_file(db, filename).unwrap();
        let diagnostics = check_types(db, file);

        assert_diagnostic_messages(diagnostics, expected);
    }

    #[test]
    fn not_literal_string() -> anyhow::Result<()> {
        let mut db = setup_db();
        let content = format!(
            r#"
            from typing_extensions import Literal, assert_type

            assert_type(not "{y}", bool)
            assert_type(not 10*"{y}", bool)
            assert_type(not "{y}"*10, bool)
            assert_type(not 0*"{y}", Literal[True])
            assert_type(not (-100)*"{y}", Literal[True])
            "#,
            y = "a".repeat(TypeInferenceBuilder::MAX_STRING_LITERAL_SIZE + 1),
        );
        db.write_dedented("src/a.py", &content)?;

        assert_file_diagnostics(&db, "src/a.py", &[]);

        Ok(())
    }

    #[test]
    fn multiplied_string() -> anyhow::Result<()> {
        let mut db = setup_db();
        let content = format!(
            r#"
            from typing_extensions import Literal, LiteralString, assert_type

            assert_type(2 * "hello", Literal["hellohello"])
            assert_type("goodbye" * 3, Literal["goodbyegoodbyegoodbye"])
            assert_type("a" * {y}, Literal["{a_repeated}"])
            assert_type({z} * "b", LiteralString)
            assert_type(0 * "hello", Literal[""])
            assert_type(-3 * "hello", Literal[""])
            "#,
            y = TypeInferenceBuilder::MAX_STRING_LITERAL_SIZE,
            z = TypeInferenceBuilder::MAX_STRING_LITERAL_SIZE + 1,
            a_repeated = "a".repeat(TypeInferenceBuilder::MAX_STRING_LITERAL_SIZE),
        );
        db.write_dedented("src/a.py", &content)?;

        assert_file_diagnostics(&db, "src/a.py", &[]);

        Ok(())
    }

    #[test]
    fn multiplied_literal_string() -> anyhow::Result<()> {
        let mut db = setup_db();
        let content = format!(
            r#"
            from typing_extensions import Literal, LiteralString, assert_type

            assert_type("{y}", LiteralString)
            assert_type(10*"{y}", LiteralString)
            assert_type("{y}"*10, LiteralString)
            assert_type(0*"{y}", Literal[""])
            assert_type((-100)*"{y}", Literal[""])
            "#,
            y = "a".repeat(TypeInferenceBuilder::MAX_STRING_LITERAL_SIZE + 1),
        );
        db.write_dedented("src/a.py", &content)?;

        assert_file_diagnostics(&db, "src/a.py", &[]);

        Ok(())
    }

    #[test]
    fn truncated_string_literals_become_literal_string() -> anyhow::Result<()> {
        let mut db = setup_db();
        let content = format!(
            r#"
            from typing_extensions import LiteralString, assert_type

            assert_type("{y}", LiteralString)
            assert_type("a" + "{z}", LiteralString)
            "#,
            y = "a".repeat(TypeInferenceBuilder::MAX_STRING_LITERAL_SIZE + 1),
            z = "a".repeat(TypeInferenceBuilder::MAX_STRING_LITERAL_SIZE),
        );
        db.write_dedented("src/a.py", &content)?;

        assert_file_diagnostics(&db, "src/a.py", &[]);

        Ok(())
    }

    #[test]
    fn adding_string_literals_and_literal_string() -> anyhow::Result<()> {
        let mut db = setup_db();
        let content = format!(
            r#"
            from typing_extensions import LiteralString, assert_type

            assert_type("{y}", LiteralString)
            assert_type("{y}" + "a", LiteralString)
            assert_type("a" + "{y}", LiteralString)
            assert_type("{y}" + "{y}", LiteralString)
            "#,
            y = "a".repeat(TypeInferenceBuilder::MAX_STRING_LITERAL_SIZE + 1),
        );
        db.write_dedented("src/a.py", &content)?;

        assert_file_diagnostics(&db, "src/a.py", &[]);

        Ok(())
    }

    #[test]
    fn pep695_type_params() {
        let mut db = setup_db();

        db.write_dedented(
            "src/a.py",
            "
            def f[T, U: A, V: (A, B), W = A, X: A = A1, Y: (int,)]():
                pass

            class A: ...
            class B: ...
            class A1(A): ...
            ",
        )
        .unwrap();

        let check_typevar = |var: &'static str,
                             upper_bound: Option<&'static str>,
                             constraints: Option<&[&'static str]>,
                             default: Option<&'static str>| {
            let var_ty = get_symbol(&db, "src/a.py", &["f"], var).expect_type();
            assert_eq!(var_ty.display(&db).to_string(), "typing.TypeVar");

            let expected_name_ty = format!(r#"Literal["{var}"]"#);
            let name_ty = var_ty.member(&db, "__name__").symbol.expect_type();
            assert_eq!(name_ty.display(&db).to_string(), expected_name_ty);

            let KnownInstanceType::TypeVar(typevar) = var_ty.expect_known_instance() else {
                panic!("expected TypeVar");
            };

            assert_eq!(
                typevar
                    .upper_bound(&db)
                    .map(|ty| ty.display(&db).to_string()),
                upper_bound.map(std::borrow::ToOwned::to_owned)
            );
            assert_eq!(
                typevar.constraints(&db).map(|tys| tys
                    .iter()
                    .map(|ty| ty.display(&db).to_string())
                    .collect::<Vec<_>>()),
                constraints.map(|strings| strings
                    .iter()
                    .map(std::string::ToString::to_string)
                    .collect::<Vec<_>>())
            );
            assert_eq!(
                typevar
                    .default_ty(&db)
                    .map(|ty| ty.display(&db).to_string()),
                default.map(std::borrow::ToOwned::to_owned)
            );
        };

        check_typevar("T", None, None, None);
        check_typevar("U", Some("A"), None, None);
        check_typevar("V", None, Some(&["A", "B"]), None);
        check_typevar("W", None, None, Some("A"));
        check_typevar("X", Some("A"), None, Some("A1"));

        // a typevar with less than two constraints is treated as unconstrained
        check_typevar("Y", None, None, None);
    }

    /// Test that a symbol known to be unbound in a scope does not still trigger cycle-causing
    /// visibility-constraint checks in that scope.
    #[test]
    fn unbound_symbol_no_visibility_constraint_check() {
        let mut db = setup_db();

        // If the bug we are testing for is not fixed, what happens is that when inferring the
        // `flag: bool = True` definitions, we look up `bool` as a deferred name (thus from end of
        // scope), and because of the early return its "unbound" binding has a visibility
        // constraint of `~flag`, which we evaluate, meaning we have to evaluate the definition of
        // `flag` -- and we are in a cycle. With the fix, we short-circuit evaluating visibility
        // constraints on "unbound" if a symbol is otherwise not bound.
        db.write_dedented(
            "src/a.py",
            "
            from __future__ import annotations

            def f():
                flag: bool = True
                if flag:
                    return True
            ",
        )
        .unwrap();

        db.clear_salsa_events();
        assert_file_diagnostics(&db, "src/a.py", &[]);
        let events = db.take_salsa_events();
        let cycles = salsa::attach(&db, || {
            events
                .iter()
                .filter_map(|event| {
                    if let salsa::EventKind::WillIterateCycle { database_key, .. } = event.kind {
                        Some(format!("{database_key:?}"))
                    } else {
                        None
                    }
                })
                .collect::<Vec<_>>()
        });
        let expected: Vec<String> = vec![];
        assert_eq!(cycles, expected);
    }

    // Incremental inference tests
    #[track_caller]
    fn first_public_binding<'db>(db: &'db TestDb, file: File, name: &str) -> Definition<'db> {
        let scope = global_scope(db, file);
        use_def_map(db, scope)
            .public_bindings(symbol_table(db, scope).symbol_id_by_name(name).unwrap())
            .find_map(|b| b.binding)
            .expect("no binding found")
    }

    #[test]
    fn dependency_public_symbol_type_change() -> anyhow::Result<()> {
        let mut db = setup_db();

        db.write_files([
            ("/src/a.py", "from foo import x"),
            ("/src/foo.py", "x: int = 10\ndef foo(): ..."),
        ])?;

        let a = system_path_to_file(&db, "/src/a.py").unwrap();
        let x_ty = global_symbol(&db, a, "x").symbol.expect_type();

        assert_eq!(x_ty.display(&db).to_string(), "int");

        // Change `x` to a different value
        db.write_file("/src/foo.py", "x: bool = True\ndef foo(): ...")?;

        let a = system_path_to_file(&db, "/src/a.py").unwrap();

        let x_ty_2 = global_symbol(&db, a, "x").symbol.expect_type();

        assert_eq!(x_ty_2.display(&db).to_string(), "bool");

        Ok(())
    }

    #[test]
    fn dependency_internal_symbol_change() -> anyhow::Result<()> {
        let mut db = setup_db();

        db.write_files([
            ("/src/a.py", "from foo import x"),
            ("/src/foo.py", "x: int = 10\ndef foo(): y = 1"),
        ])?;

        let a = system_path_to_file(&db, "/src/a.py").unwrap();
        let x_ty = global_symbol(&db, a, "x").symbol.expect_type();

        assert_eq!(x_ty.display(&db).to_string(), "int");

        db.write_file("/src/foo.py", "x: int = 10\ndef foo(): pass")?;

        let a = system_path_to_file(&db, "/src/a.py").unwrap();

        db.clear_salsa_events();

        let x_ty_2 = global_symbol(&db, a, "x").symbol.expect_type();

        assert_eq!(x_ty_2.display(&db).to_string(), "int");

        let events = db.take_salsa_events();

        assert_function_query_was_not_run(
            &db,
            infer_definition_types,
            first_public_binding(&db, a, "x"),
            &events,
        );

        Ok(())
    }

    #[test]
    fn dependency_unrelated_symbol() -> anyhow::Result<()> {
        let mut db = setup_db();

        db.write_files([
            ("/src/a.py", "from foo import x"),
            ("/src/foo.py", "x: int = 10\ny: bool = True"),
        ])?;

        let a = system_path_to_file(&db, "/src/a.py").unwrap();
        let x_ty = global_symbol(&db, a, "x").symbol.expect_type();

        assert_eq!(x_ty.display(&db).to_string(), "int");

        db.write_file("/src/foo.py", "x: int = 10\ny: bool = False")?;

        let a = system_path_to_file(&db, "/src/a.py").unwrap();

        db.clear_salsa_events();

        let x_ty_2 = global_symbol(&db, a, "x").symbol.expect_type();

        assert_eq!(x_ty_2.display(&db).to_string(), "int");

        let events = db.take_salsa_events();

        assert_function_query_was_not_run(
            &db,
            infer_definition_types,
            first_public_binding(&db, a, "x"),
            &events,
        );
        Ok(())
    }

    #[test]
    fn dependency_implicit_instance_attribute() -> anyhow::Result<()> {
        fn x_rhs_expression(db: &TestDb) -> Expression<'_> {
            let file_main = system_path_to_file(db, "/src/main.py").unwrap();
            let ast = parsed_module(db, file_main);
            // Get the second statement in `main.py` (x = …) and extract the expression
            // node on the right-hand side:
            let x_rhs_node = &ast.syntax().body[1].as_assign_stmt().unwrap().value;

            let index = semantic_index(db, file_main);
            index.expression(x_rhs_node.as_ref())
        }

        let mut db = setup_db();

        db.write_dedented(
            "/src/mod.py",
            r#"
            class C:
                def f(self):
                    self.attr: int | None = None
            "#,
        )?;
        db.write_dedented(
            "/src/main.py",
            r#"
            from mod import C
            x = C().attr
            "#,
        )?;

        let file_main = system_path_to_file(&db, "/src/main.py").unwrap();
        let attr_ty = global_symbol(&db, file_main, "x").symbol.expect_type();
        assert_eq!(attr_ty.display(&db).to_string(), "Unknown | int | None");

        // Change the type of `attr` to `str | None`; this should trigger the type of `x` to be re-inferred
        db.write_dedented(
            "/src/mod.py",
            r#"
            class C:
                def f(self):
                    self.attr: str | None = None
            "#,
        )?;

        let events = {
            db.clear_salsa_events();
            let attr_ty = global_symbol(&db, file_main, "x").symbol.expect_type();
            assert_eq!(attr_ty.display(&db).to_string(), "Unknown | str | None");
            db.take_salsa_events()
        };
        assert_function_query_was_run(&db, infer_expression_types, x_rhs_expression(&db), &events);

        // Add a comment; this should not trigger the type of `x` to be re-inferred
        db.write_dedented(
            "/src/mod.py",
            r#"
            class C:
                def f(self):
                    # a comment!
                    self.attr: str | None = None
            "#,
        )?;

        let events = {
            db.clear_salsa_events();
            let attr_ty = global_symbol(&db, file_main, "x").symbol.expect_type();
            assert_eq!(attr_ty.display(&db).to_string(), "Unknown | str | None");
            db.take_salsa_events()
        };

        assert_function_query_was_not_run(
            &db,
            infer_expression_types,
            x_rhs_expression(&db),
            &events,
        );

        Ok(())
    }

    /// This test verifies that changing a class's declaration in a non-meaningful way (e.g. by adding a comment)
    /// doesn't trigger type inference for expressions that depend on the class's members.
    #[test]
    fn dependency_own_instance_member() -> anyhow::Result<()> {
        fn x_rhs_expression(db: &TestDb) -> Expression<'_> {
            let file_main = system_path_to_file(db, "/src/main.py").unwrap();
            let ast = parsed_module(db, file_main);
            // Get the second statement in `main.py` (x = …) and extract the expression
            // node on the right-hand side:
            let x_rhs_node = &ast.syntax().body[1].as_assign_stmt().unwrap().value;

            let index = semantic_index(db, file_main);
            index.expression(x_rhs_node.as_ref())
        }

        let mut db = setup_db();

        db.write_dedented(
            "/src/mod.py",
            r#"
            class C:
                if random.choice([True, False]):
                    attr: int = 42
                else:
                    attr: None = None
            "#,
        )?;
        db.write_dedented(
            "/src/main.py",
            r#"
            from mod import C
            x = C().attr
            "#,
        )?;

        let file_main = system_path_to_file(&db, "/src/main.py").unwrap();
        let attr_ty = global_symbol(&db, file_main, "x").symbol.expect_type();
        assert_eq!(attr_ty.display(&db).to_string(), "Unknown | int | None");

        // Change the type of `attr` to `str | None`; this should trigger the type of `x` to be re-inferred
        db.write_dedented(
            "/src/mod.py",
            r#"
            class C:
                if random.choice([True, False]):
                    attr: str = "42"
                else:
                    attr: None = None
            "#,
        )?;

        let events = {
            db.clear_salsa_events();
            let attr_ty = global_symbol(&db, file_main, "x").symbol.expect_type();
            assert_eq!(attr_ty.display(&db).to_string(), "Unknown | str | None");
            db.take_salsa_events()
        };
        assert_function_query_was_run(&db, infer_expression_types, x_rhs_expression(&db), &events);

        // Add a comment; this should not trigger the type of `x` to be re-inferred
        db.write_dedented(
            "/src/mod.py",
            r#"
            class C:
                # comment
                if random.choice([True, False]):
                    attr: str = "42"
                else:
                    attr: None = None
            "#,
        )?;

        let events = {
            db.clear_salsa_events();
            let attr_ty = global_symbol(&db, file_main, "x").symbol.expect_type();
            assert_eq!(attr_ty.display(&db).to_string(), "Unknown | str | None");
            db.take_salsa_events()
        };

        assert_function_query_was_not_run(
            &db,
            infer_expression_types,
            x_rhs_expression(&db),
            &events,
        );

        Ok(())
    }
}<|MERGE_RESOLUTION|>--- conflicted
+++ resolved
@@ -8733,13 +8733,8 @@
 
                     let signature = CallableSignature::from_overloads(
                         std::iter::once(signature).chain(signature_iter),
-<<<<<<< HEAD
                     );
-                    Type::Callable(CallableType::new(db, signature))
-=======
-                        false,
-                    ))
->>>>>>> a5ebb3f3
+                    Type::Callable(CallableType::new(db, signature, false))
                 }
             },
 
