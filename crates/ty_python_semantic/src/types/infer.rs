//! We have Salsa queries for inferring types at three different granularities: scope-level,
//! definition-level, and expression-level.
//!
//! Scope-level inference is for when we are actually checking a file, and need to check types for
//! everything in that file's scopes, or give a linter access to types of arbitrary expressions
//! (via the [`HasType`](crate::semantic_model::HasType) trait).
//!
//! Definition-level inference allows us to look up the types of places in other scopes (e.g. for
//! imports) with the minimum inference necessary, so that if we're looking up one place from a
//! very large module, we can avoid a bunch of unnecessary work. Definition-level inference also
//! allows us to handle import cycles without getting into a cycle of scope-level inference
//! queries.
//!
//! The expression-level inference query is needed in only a few cases. Since some assignments can
//! have multiple targets (via `x = y = z` or unpacking `(x, y) = z`, they can be associated with
//! multiple definitions (one per assigned place). In order to avoid inferring the type of the
//! right-hand side once per definition, we infer it as a standalone query, so its result will be
//! cached by Salsa. We also need the expression-level query for inferring types in type guard
//! expressions (e.g. the test clause of an `if` statement.)
//!
//! Inferring types at any of the three region granularities returns a [`TypeInference`], which
//! holds types for every [`Definition`] and expression within the inferred region.
//!
//! Some type expressions can require deferred evaluation. This includes all type expressions in
//! stub files, or annotation expressions in modules with `from __future__ import annotations`, or
//! stringified annotations. We have a fourth Salsa query for inferring the deferred types
//! associated with a particular definition. Scope-level inference infers deferred types for all
//! definitions once the rest of the types in the scope have been inferred.
//!
//! Many of our type inference Salsa queries implement cycle recovery via fixed-point iteration. In
//! general, they initiate fixed-point iteration by returning a `TypeInference` that returns
//! `Type::Never` for all expressions, bindings, and declarations, and then they continue iterating
//! the query cycle until a fixed-point is reached. Salsa has a built-in fixed limit on the number
//! of iterations, so if we fail to converge, Salsa will eventually panic. (This should of course
//! be considered a bug.)
use itertools::{Either, Itertools};
use ruff_db::diagnostic::{Annotation, DiagnosticId, Severity};
use ruff_db::files::File;
use ruff_db::parsed::parsed_module;
use ruff_python_ast::visitor::{Visitor, walk_expr};
use ruff_python_ast::{self as ast, AnyNodeRef, ExprContext, PythonVersion};
use ruff_text_size::{Ranged, TextRange};
use rustc_hash::{FxHashMap, FxHashSet};
use salsa;
use salsa::plumbing::AsId;

use crate::module_name::{ModuleName, ModuleNameResolutionError};
use crate::module_resolver::resolve_module;
use crate::node_key::NodeKey;
use crate::place::{
    Boundness, LookupError, Place, PlaceAndQualifiers, builtins_module_scope, builtins_symbol,
    explicit_global_symbol, global_symbol, module_type_implicit_global_declaration,
    module_type_implicit_global_symbol, place, place_from_bindings, place_from_declarations,
    typing_extensions_symbol,
};
use crate::semantic_index::ast_ids::{
    HasScopedExpressionId, HasScopedUseId, ScopedExpressionId, ScopedUseId,
};
use crate::semantic_index::definition::{
    AnnotatedAssignmentDefinitionKind, AssignmentDefinitionKind, ComprehensionDefinitionKind,
    Definition, DefinitionKind, DefinitionNodeKey, ExceptHandlerDefinitionKind,
    ForStmtDefinitionKind, TargetKind, WithItemDefinitionKind,
};
use crate::semantic_index::expression::{Expression, ExpressionKind};
use crate::semantic_index::narrowing_constraints::ConstraintKey;
use crate::semantic_index::place::{
    FileScopeId, NodeWithScopeKind, NodeWithScopeRef, PlaceExpr, ScopeId, ScopeKind, ScopedPlaceId,
};
use crate::semantic_index::{EagerSnapshotResult, SemanticIndex, semantic_index};
use crate::types::call::{
    Argument, Binding, Bindings, CallArgumentTypes, CallArguments, CallError,
};
use crate::types::class::{MetaclassErrorKind, SliceLiteral};
use crate::types::diagnostic::{
    self, CALL_NON_CALLABLE, CONFLICTING_DECLARATIONS, CONFLICTING_METACLASS,
    CYCLIC_CLASS_DEFINITION, DIVISION_BY_ZERO, INCONSISTENT_MRO, INVALID_ARGUMENT_TYPE,
    INVALID_ASSIGNMENT, INVALID_ATTRIBUTE_ACCESS, INVALID_BASE, INVALID_DECLARATION,
    INVALID_GENERIC_CLASS, INVALID_LEGACY_TYPE_VARIABLE, INVALID_PARAMETER_DEFAULT,
    INVALID_TYPE_ALIAS_TYPE, INVALID_TYPE_FORM, INVALID_TYPE_VARIABLE_CONSTRAINTS,
    POSSIBLY_UNBOUND_IMPLICIT_CALL, POSSIBLY_UNBOUND_IMPORT, TypeCheckDiagnostics,
    UNDEFINED_REVEAL, UNRESOLVED_ATTRIBUTE, UNRESOLVED_IMPORT, UNSUPPORTED_OPERATOR,
    report_implicit_return_type, report_invalid_arguments_to_annotated,
    report_invalid_arguments_to_callable, report_invalid_assignment,
    report_invalid_attribute_assignment, report_invalid_generator_function_return_type,
    report_invalid_return_type, report_possibly_unbound_attribute,
};
use crate::types::function::{
    FunctionDecorators, FunctionLiteral, FunctionType, KnownFunction, OverloadLiteral,
};
use crate::types::generics::GenericContext;
use crate::types::mro::MroErrorKind;
use crate::types::signatures::{CallableSignature, Signature};
use crate::types::unpacker::{UnpackResult, Unpacker};
use crate::types::{
    BareTypeAliasType, CallDunderError, CallableType, ClassLiteral, ClassType, DataclassParams,
    DynamicType, GenericAlias, IntersectionBuilder, IntersectionType, KnownClass,
    KnownInstanceType, MemberLookupPolicy, MetaclassCandidate, PEP695TypeAliasType, Parameter,
    ParameterForm, Parameters, SpecialFormType, StringLiteralType, SubclassOfType, Truthiness,
    TupleType, Type, TypeAliasType, TypeAndQualifiers, TypeArrayDisplay, TypeQualifiers,
    TypeVarBoundOrConstraints, TypeVarInstance, TypeVarKind, TypeVarVariance, UnionBuilder,
    UnionType, binding_type, todo_type,
};
use crate::unpack::{Unpack, UnpackPosition};
use crate::util::subscript::{PyIndex, PySlice};
use crate::{Db, FxOrderSet, Program};

use super::context::{InNoTypeCheck, InferContext};
use super::diagnostic::{
    INVALID_METACLASS, INVALID_OVERLOAD, INVALID_PROTOCOL, REDUNDANT_CAST, STATIC_ASSERT_ERROR,
    SUBCLASS_OF_FINAL_CLASS, TYPE_ASSERTION_FAILURE,
    hint_if_stdlib_submodule_exists_on_other_versions, report_attempted_protocol_instantiation,
    report_bad_argument_to_get_protocol_members, report_duplicate_bases,
    report_index_out_of_bounds, report_invalid_exception_caught, report_invalid_exception_cause,
    report_invalid_exception_raised, report_invalid_or_unsupported_base,
    report_invalid_type_checking_constant, report_non_subscriptable,
    report_possibly_unresolved_reference,
    report_runtime_check_against_non_runtime_checkable_protocol, report_slice_step_size_zero,
    report_unresolved_reference,
};
use super::generics::LegacyGenericBase;
use super::slots::check_class_slots;
use super::string_annotation::{
    BYTE_STRING_TYPE_ANNOTATION, FSTRING_TYPE_ANNOTATION, parse_string_annotation,
};
use super::subclass_of::SubclassOfInner;
use super::{
    BoundSuperError, BoundSuperType, ClassBase, NominalInstanceType,
    add_inferred_python_version_hint_to_diagnostic,
};

/// Infer all types for a [`ScopeId`], including all definitions and expressions in that scope.
/// Use when checking a scope, or needing to provide a type for an arbitrary expression in the
/// scope.
#[salsa::tracked(returns(ref), cycle_fn=scope_cycle_recover, cycle_initial=scope_cycle_initial)]
pub(crate) fn infer_scope_types<'db>(db: &'db dyn Db, scope: ScopeId<'db>) -> TypeInference<'db> {
    let file = scope.file(db);
    let _span = tracing::trace_span!("infer_scope_types", scope=?scope.as_id(), ?file).entered();

    // Using the index here is fine because the code below depends on the AST anyway.
    // The isolation of the query is by the return inferred types.
    let index = semantic_index(db, file);

    TypeInferenceBuilder::new(db, InferenceRegion::Scope(scope), index).finish()
}

fn scope_cycle_recover<'db>(
    _db: &'db dyn Db,
    _value: &TypeInference<'db>,
    _count: u32,
    _scope: ScopeId<'db>,
) -> salsa::CycleRecoveryAction<TypeInference<'db>> {
    salsa::CycleRecoveryAction::Iterate
}

fn scope_cycle_initial<'db>(_db: &'db dyn Db, scope: ScopeId<'db>) -> TypeInference<'db> {
    TypeInference::cycle_fallback(scope, Type::Never)
}

/// Infer all types for a [`Definition`] (including sub-expressions).
/// Use when resolving a place use or public type of a place.
#[salsa::tracked(returns(ref), cycle_fn=definition_cycle_recover, cycle_initial=definition_cycle_initial)]
pub(crate) fn infer_definition_types<'db>(
    db: &'db dyn Db,
    definition: Definition<'db>,
) -> TypeInference<'db> {
    let file = definition.file(db);
    let _span = tracing::trace_span!(
        "infer_definition_types",
        range = ?definition.kind(db).target_range(),
        ?file
    )
    .entered();

    let index = semantic_index(db, file);

    TypeInferenceBuilder::new(db, InferenceRegion::Definition(definition), index).finish()
}

fn definition_cycle_recover<'db>(
    _db: &'db dyn Db,
    _value: &TypeInference<'db>,
    _count: u32,
    _definition: Definition<'db>,
) -> salsa::CycleRecoveryAction<TypeInference<'db>> {
    salsa::CycleRecoveryAction::Iterate
}

fn definition_cycle_initial<'db>(
    db: &'db dyn Db,
    definition: Definition<'db>,
) -> TypeInference<'db> {
    TypeInference::cycle_fallback(definition.scope(db), Type::Never)
}

/// Infer types for all deferred type expressions in a [`Definition`].
///
/// Deferred expressions are type expressions (annotations, base classes, aliases...) in a stub
/// file, or in a file with `from __future__ import annotations`, or stringified annotations.
#[salsa::tracked(returns(ref), cycle_fn=deferred_cycle_recover, cycle_initial=deferred_cycle_initial)]
pub(crate) fn infer_deferred_types<'db>(
    db: &'db dyn Db,
    definition: Definition<'db>,
) -> TypeInference<'db> {
    let file = definition.file(db);
    let _span = tracing::trace_span!(
        "infer_deferred_types",
        definition = ?definition.as_id(),
        range = ?definition.kind(db).target_range(),
        ?file
    )
    .entered();

    let index = semantic_index(db, file);

    TypeInferenceBuilder::new(db, InferenceRegion::Deferred(definition), index).finish()
}

fn deferred_cycle_recover<'db>(
    _db: &'db dyn Db,
    _value: &TypeInference<'db>,
    _count: u32,
    _definition: Definition<'db>,
) -> salsa::CycleRecoveryAction<TypeInference<'db>> {
    salsa::CycleRecoveryAction::Iterate
}

fn deferred_cycle_initial<'db>(db: &'db dyn Db, definition: Definition<'db>) -> TypeInference<'db> {
    TypeInference::cycle_fallback(definition.scope(db), Type::Never)
}

/// Infer all types for an [`Expression`] (including sub-expressions).
/// Use rarely; only for cases where we'd otherwise risk double-inferring an expression: RHS of an
/// assignment, which might be unpacking/multi-target and thus part of multiple definitions, or a
/// type narrowing guard expression (e.g. if statement test node).
#[salsa::tracked(returns(ref), cycle_fn=expression_cycle_recover, cycle_initial=expression_cycle_initial)]
pub(crate) fn infer_expression_types<'db>(
    db: &'db dyn Db,
    expression: Expression<'db>,
) -> TypeInference<'db> {
    let file = expression.file(db);
    let _span = tracing::trace_span!(
        "infer_expression_types",
        expression = ?expression.as_id(),
        range = ?expression.node_ref(db).range(),
        ?file
    )
    .entered();

    let index = semantic_index(db, file);

    TypeInferenceBuilder::new(db, InferenceRegion::Expression(expression), index).finish()
}

fn expression_cycle_recover<'db>(
    _db: &'db dyn Db,
    _value: &TypeInference<'db>,
    _count: u32,
    _expression: Expression<'db>,
) -> salsa::CycleRecoveryAction<TypeInference<'db>> {
    salsa::CycleRecoveryAction::Iterate
}

fn expression_cycle_initial<'db>(
    db: &'db dyn Db,
    expression: Expression<'db>,
) -> TypeInference<'db> {
    TypeInference::cycle_fallback(expression.scope(db), Type::Never)
}

/// Infers the type of an `expression` that is guaranteed to be in the same file as the calling query.
///
/// This is a small helper around [`infer_expression_types()`] to reduce the boilerplate.
/// Use [`infer_expression_type()`] if it isn't guaranteed that `expression` is in the same file to
/// avoid cross-file query dependencies.
pub(super) fn infer_same_file_expression_type<'db>(
    db: &'db dyn Db,
    expression: Expression<'db>,
) -> Type<'db> {
    let inference = infer_expression_types(db, expression);
    let scope = expression.scope(db);
    inference.expression_type(expression.node_ref(db).scoped_expression_id(db, scope))
}

/// Infers the type of an expression where the expression might come from another file.
///
/// Use this over [`infer_expression_types`] if the expression might come from another file than the
/// enclosing query to avoid cross-file query dependencies.
///
/// Use [`infer_same_file_expression_type`] if it is guaranteed that  `expression` is in the same
/// to avoid unnecessary salsa ingredients. This is normally the case inside the `TypeInferenceBuilder`.
#[salsa::tracked(cycle_fn=single_expression_cycle_recover, cycle_initial=single_expression_cycle_initial)]
pub(crate) fn infer_expression_type<'db>(
    db: &'db dyn Db,
    expression: Expression<'db>,
) -> Type<'db> {
    // It's okay to call the "same file" version here because we're inside a salsa query.
    infer_same_file_expression_type(db, expression)
}

fn single_expression_cycle_recover<'db>(
    _db: &'db dyn Db,
    _value: &Type<'db>,
    _count: u32,
    _expression: Expression<'db>,
) -> salsa::CycleRecoveryAction<Type<'db>> {
    salsa::CycleRecoveryAction::Iterate
}

fn single_expression_cycle_initial<'db>(
    _db: &'db dyn Db,
    _expression: Expression<'db>,
) -> Type<'db> {
    Type::Never
}

/// Infer the types for an [`Unpack`] operation.
///
/// This infers the expression type and performs structural match against the target expression
/// involved in an unpacking operation. It returns a result-like object that can be used to get the
/// type of the variables involved in this unpacking along with any violations that are detected
/// during this unpacking.
#[salsa::tracked(returns(ref), cycle_fn=unpack_cycle_recover, cycle_initial=unpack_cycle_initial)]
pub(super) fn infer_unpack_types<'db>(db: &'db dyn Db, unpack: Unpack<'db>) -> UnpackResult<'db> {
    let file = unpack.file(db);
    let _span =
        tracing::trace_span!("infer_unpack_types", range=?unpack.range(db), ?file).entered();

    let mut unpacker = Unpacker::new(db, unpack.target_scope(db), unpack.value_scope(db));
    unpacker.unpack(unpack.target(db), unpack.value(db));
    unpacker.finish()
}

fn unpack_cycle_recover<'db>(
    _db: &'db dyn Db,
    _value: &UnpackResult<'db>,
    _count: u32,
    _unpack: Unpack<'db>,
) -> salsa::CycleRecoveryAction<UnpackResult<'db>> {
    salsa::CycleRecoveryAction::Iterate
}

fn unpack_cycle_initial<'db>(_db: &'db dyn Db, _unpack: Unpack<'db>) -> UnpackResult<'db> {
    UnpackResult::cycle_fallback(Type::Never)
}

/// Returns the type of the nearest enclosing class for the given scope.
///
/// This function walks up the ancestor scopes starting from the given scope,
/// and finds the closest class definition. This is different to the behaviour of
/// [`TypeInferenceBuilder::class_context_of_current_method`], which will only return
/// `Some(class)` if either the immediate parent scope is a class OR the immediate parent
/// scope is a type-parameters scope and the grandparent scope is a class.
///
/// Returns `None` if no enclosing class is found.
pub(crate) fn nearest_enclosing_class<'db>(
    db: &'db dyn Db,
    semantic: &SemanticIndex<'db>,
    scope: ScopeId,
) -> Option<ClassLiteral<'db>> {
    semantic
        .ancestor_scopes(scope.file_scope_id(db))
        .find_map(|(_, ancestor_scope)| {
            let class = ancestor_scope.node().as_class()?;
            let definition = semantic.expect_single_definition(class);
            infer_definition_types(db, definition)
                .declaration_type(definition)
                .inner_type()
                .into_class_literal()
        })
}

/// A region within which we can infer types.
#[derive(Copy, Clone, Debug)]
pub(crate) enum InferenceRegion<'db> {
    /// infer types for a standalone [`Expression`]
    Expression(Expression<'db>),
    /// infer types for a [`Definition`]
    Definition(Definition<'db>),
    /// infer deferred types for a [`Definition`]
    Deferred(Definition<'db>),
    /// infer types for an entire [`ScopeId`]
    Scope(ScopeId<'db>),
}

impl<'db> InferenceRegion<'db> {
    fn scope(self, db: &'db dyn Db) -> ScopeId<'db> {
        match self {
            InferenceRegion::Expression(expression) => expression.scope(db),
            InferenceRegion::Definition(definition) | InferenceRegion::Deferred(definition) => {
                definition.scope(db)
            }
            InferenceRegion::Scope(scope) => scope,
        }
    }
}

#[derive(Debug, Clone, Copy, Eq, PartialEq)]
struct TypeAndRange<'db> {
    ty: Type<'db>,
    range: TextRange,
}

/// The inferred types for a single region.
#[derive(Debug, Eq, PartialEq, salsa::Update)]
pub(crate) struct TypeInference<'db> {
    /// The types of every expression in this region.
    expressions: FxHashMap<ScopedExpressionId, Type<'db>>,

    /// The types of every binding in this region.
    bindings: FxHashMap<Definition<'db>, Type<'db>>,

    /// The types and type qualifiers of every declaration in this region.
    declarations: FxHashMap<Definition<'db>, TypeAndQualifiers<'db>>,

    /// The definitions that are deferred.
    deferred: FxHashSet<Definition<'db>>,

    /// The diagnostics for this region.
    diagnostics: TypeCheckDiagnostics,

    /// The scope this region is part of.
    scope: ScopeId<'db>,

    /// The fallback type for missing expressions/bindings/declarations.
    ///
    /// This is used only when constructing a cycle-recovery `TypeInference`.
    cycle_fallback_type: Option<Type<'db>>,
}

impl<'db> TypeInference<'db> {
    pub(crate) fn empty(scope: ScopeId<'db>) -> Self {
        Self {
            expressions: FxHashMap::default(),
            bindings: FxHashMap::default(),
            declarations: FxHashMap::default(),
            deferred: FxHashSet::default(),
            diagnostics: TypeCheckDiagnostics::default(),
            scope,
            cycle_fallback_type: None,
        }
    }

    fn cycle_fallback(scope: ScopeId<'db>, cycle_fallback_type: Type<'db>) -> Self {
        Self {
            expressions: FxHashMap::default(),
            bindings: FxHashMap::default(),
            declarations: FxHashMap::default(),
            deferred: FxHashSet::default(),
            diagnostics: TypeCheckDiagnostics::default(),
            scope,
            cycle_fallback_type: Some(cycle_fallback_type),
        }
    }

    #[track_caller]
    pub(crate) fn expression_type(&self, expression: ScopedExpressionId) -> Type<'db> {
        self.try_expression_type(expression).expect(
            "expression should belong to this TypeInference region and \
            TypeInferenceBuilder should have inferred a type for it",
        )
    }

    pub(crate) fn try_expression_type(&self, expression: ScopedExpressionId) -> Option<Type<'db>> {
        self.expressions
            .get(&expression)
            .copied()
            .or(self.cycle_fallback_type)
    }

    #[track_caller]
    pub(crate) fn binding_type(&self, definition: Definition<'db>) -> Type<'db> {
        self.bindings
            .get(&definition)
            .copied()
            .or(self.cycle_fallback_type)
            .expect(
                "definition should belong to this TypeInference region and \
                TypeInferenceBuilder should have inferred a type for it",
            )
    }

    #[track_caller]
    pub(crate) fn declaration_type(&self, definition: Definition<'db>) -> TypeAndQualifiers<'db> {
        self.declarations
            .get(&definition)
            .copied()
            .or(self.cycle_fallback_type.map(Into::into))
            .expect(
                "definition should belong to this TypeInference region and \
                TypeInferenceBuilder should have inferred a type for it",
            )
    }

    pub(crate) fn diagnostics(&self) -> &TypeCheckDiagnostics {
        &self.diagnostics
    }

    fn shrink_to_fit(&mut self) {
        self.expressions.shrink_to_fit();
        self.bindings.shrink_to_fit();
        self.declarations.shrink_to_fit();
        self.diagnostics.shrink_to_fit();
        self.deferred.shrink_to_fit();
    }
}

/// Whether the intersection type is on the left or right side of the comparison.
#[derive(Debug, Clone, Copy)]
enum IntersectionOn {
    Left,
    Right,
}

/// A helper to track if we already know that declared and inferred types are the same.
#[derive(Debug, Clone, PartialEq, Eq)]
enum DeclaredAndInferredType<'db> {
    /// We know that both the declared and inferred types are the same.
    AreTheSame(Type<'db>),
    /// Declared and inferred types might be different, we need to check assignability.
    MightBeDifferent {
        declared_ty: TypeAndQualifiers<'db>,
        inferred_ty: Type<'db>,
    },
}

/// Builder to infer all types in a region.
///
/// A builder is used by creating it with [`new()`](TypeInferenceBuilder::new), and then calling
/// [`finish()`](TypeInferenceBuilder::finish) on it, which returns the resulting
/// [`TypeInference`].
///
/// There are a few different kinds of methods in the type inference builder, and the naming
/// distinctions are a bit subtle.
///
/// The `finish` method calls [`infer_region`](TypeInferenceBuilder::infer_region), which delegates
/// to one of [`infer_region_scope`](TypeInferenceBuilder::infer_region_scope),
/// [`infer_region_definition`](TypeInferenceBuilder::infer_region_definition), or
/// [`infer_region_expression`](TypeInferenceBuilder::infer_region_expression), depending which
/// kind of [`InferenceRegion`] we are inferring types for.
///
/// Scope inference starts with the scope body, walking all statements and expressions and
/// recording the types of each expression in the [`TypeInference`] result. Most of the methods
/// here (with names like `infer_*_statement` or `infer_*_expression` or some other node kind) take
/// a single AST node and are called as part of this AST visit.
///
/// When the visit encounters a node which creates a [`Definition`], we look up the definition in
/// the semantic index and call the [`infer_definition_types()`] query on it, which creates another
/// [`TypeInferenceBuilder`] just for that definition, and we merge the returned [`TypeInference`]
/// into the one we are currently building for the entire scope. Using the query in this way
/// ensures that if we first infer types for some scattered definitions in a scope, and later for
/// the entire scope, we don't re-infer any types, we reuse the cached inference for those
/// definitions and their sub-expressions.
///
/// Functions with a name like `infer_*_definition` take both a node and a [`Definition`], and are
/// called by [`infer_region_definition`](TypeInferenceBuilder::infer_region_definition).
///
/// So for example we have both
/// [`infer_function_definition_statement`](TypeInferenceBuilder::infer_function_definition_statement),
/// which takes just the function AST node, and
/// [`infer_function_definition`](TypeInferenceBuilder::infer_function_definition), which takes
/// both the node and the [`Definition`] id. The former is called as part of walking the AST, and
/// it just looks up the [`Definition`] for that function in the semantic index and calls
/// [`infer_definition_types()`] on it, which will create a new [`TypeInferenceBuilder`] with
/// [`InferenceRegion::Definition`], and in that builder
/// [`infer_region_definition`](TypeInferenceBuilder::infer_region_definition) will call
/// [`infer_function_definition`](TypeInferenceBuilder::infer_function_definition) to actually
/// infer a type for the definition.
///
/// Similarly, when we encounter a standalone-inferable expression (right-hand side of an
/// assignment, type narrowing guard), we use the [`infer_expression_types()`] query to ensure we
/// don't infer its types more than once.
pub(super) struct TypeInferenceBuilder<'db> {
    context: InferContext<'db>,
    index: &'db SemanticIndex<'db>,
    region: InferenceRegion<'db>,

    /// The type inference results
    types: TypeInference<'db>,

    /// The returned types and their corresponding ranges of the region, if it is a function body.
    return_types_and_ranges: Vec<TypeAndRange<'db>>,

    /// A set of functions that have been defined **and** called in this region.
    ///
    /// This is a set because the same function could be called multiple times in the same region.
    /// This is mainly used in [`check_overloaded_functions`] to check an overloaded function that
    /// is shadowed by a function with the same name in this scope but has been called before. For
    /// example:
    ///
    /// ```py
    /// from typing import overload
    ///
    /// @overload
    /// def foo() -> None: ...
    /// @overload
    /// def foo(x: int) -> int: ...
    /// def foo(x: int | None) -> int | None: return x
    ///
    /// foo()  # An overloaded function that was defined in this scope have been called
    ///
    /// def foo(x: int) -> int:
    ///     return x
    /// ```
    ///
    /// [`check_overloaded_functions`]: TypeInferenceBuilder::check_overloaded_functions
    called_functions: FxHashSet<FunctionType<'db>>,

    /// The deferred state of inferring types of certain expressions within the region.
    ///
    /// This is different from [`InferenceRegion::Deferred`] which works on the entire definition
    /// while this is relevant for specific expressions within the region itself and is updated
    /// during the inference process.
    ///
    /// For example, when inferring the types of an annotated assignment, the type of an annotation
    /// expression could be deferred if the file has `from __future__ import annotations` import or
    /// is a stub file but we're still in a non-deferred region.
    deferred_state: DeferredExpressionState,
}

impl<'db> TypeInferenceBuilder<'db> {
    /// How big a string do we build before bailing?
    ///
    /// This is a fairly arbitrary number. It should be *far* more than enough
    /// for most use cases, but we can reevaluate it later if useful.
    const MAX_STRING_LITERAL_SIZE: usize = 4096;

    /// Creates a new builder for inferring types in a region.
    pub(super) fn new(
        db: &'db dyn Db,
        region: InferenceRegion<'db>,
        index: &'db SemanticIndex<'db>,
    ) -> Self {
        let scope = region.scope(db);

        Self {
            context: InferContext::new(db, scope),
            index,
            region,
            return_types_and_ranges: vec![],
            called_functions: FxHashSet::default(),
            deferred_state: DeferredExpressionState::None,
            types: TypeInference::empty(scope),
        }
    }

    fn extend(&mut self, inference: &TypeInference<'db>) {
        debug_assert_eq!(self.types.scope, inference.scope);

        self.types.bindings.extend(inference.bindings.iter());
        self.types
            .declarations
            .extend(inference.declarations.iter());
        self.types.expressions.extend(inference.expressions.iter());
        self.types.deferred.extend(inference.deferred.iter());
        self.context.extend(inference.diagnostics());
    }

    fn file(&self) -> File {
        self.context.file()
    }

    fn db(&self) -> &'db dyn Db {
        self.context.db()
    }

    fn scope(&self) -> ScopeId<'db> {
        self.types.scope
    }

    /// Are we currently inferring types in file with deferred types?
    /// This is true for stub files and files with `__future__.annotations`
    fn defer_annotations(&self) -> bool {
        self.index.has_future_annotations() || self.in_stub()
    }

    /// Are we currently inferring deferred types?
    fn is_deferred(&self) -> bool {
        matches!(self.region, InferenceRegion::Deferred(_)) || self.deferred_state.is_deferred()
    }

    /// Return the node key of the given AST node, or the key of the outermost enclosing string
    /// literal, if the node originates from inside a stringified annotation.
    fn enclosing_node_key(&self, node: AnyNodeRef<'_>) -> NodeKey {
        match self.deferred_state {
            DeferredExpressionState::InStringAnnotation(enclosing_node_key) => enclosing_node_key,
            _ => NodeKey::from_node(node),
        }
    }

    /// Check if a given AST node is reachable.
    ///
    /// Note that this only works if reachability is explicitly tracked for this specific
    /// type of node (see `node_reachability` in the use-def map).
    fn is_reachable<'a, N>(&self, node: N) -> bool
    where
        N: Into<AnyNodeRef<'a>>,
    {
        let file_scope_id = self.scope().file_scope_id(self.db());
        self.index.is_node_reachable(
            self.db(),
            file_scope_id,
            self.enclosing_node_key(node.into()),
        )
    }

    fn in_stub(&self) -> bool {
        self.context.in_stub()
    }

    /// Get the already-inferred type of an expression node.
    ///
    /// ## Panics
    /// If the expression is not within this region, or if no type has yet been inferred for
    /// this node.
    #[track_caller]
    fn expression_type(&self, expr: &ast::Expr) -> Type<'db> {
        self.types
            .expression_type(expr.scoped_expression_id(self.db(), self.scope()))
    }

    /// Get the type of an expression from any scope in the same file.
    ///
    /// If the expression is in the current scope, and we are inferring the entire scope, just look
    /// up the expression in our own results, otherwise call [`infer_scope_types()`] for the scope
    /// of the expression.
    ///
    /// ## Panics
    ///
    /// If the expression is in the current scope but we haven't yet inferred a type for it.
    ///
    /// Can cause query cycles if the expression is from a different scope and type inference is
    /// already in progress for that scope (further up the stack).
    fn file_expression_type(&self, expression: &ast::Expr) -> Type<'db> {
        let file_scope = self.index.expression_scope_id(expression);
        let expr_scope = file_scope.to_scope_id(self.db(), self.file());
        let expr_id = expression.scoped_expression_id(self.db(), expr_scope);
        match self.region {
            InferenceRegion::Scope(scope) if scope == expr_scope => {
                self.expression_type(expression)
            }
            _ => infer_scope_types(self.db(), expr_scope).expression_type(expr_id),
        }
    }

    /// Infers types in the given [`InferenceRegion`].
    fn infer_region(&mut self) {
        match self.region {
            InferenceRegion::Scope(scope) => self.infer_region_scope(scope),
            InferenceRegion::Definition(definition) => self.infer_region_definition(definition),
            InferenceRegion::Deferred(definition) => self.infer_region_deferred(definition),
            InferenceRegion::Expression(expression) => self.infer_region_expression(expression),
        }
    }

    fn infer_region_scope(&mut self, scope: ScopeId<'db>) {
        let node = scope.node(self.db());
        match node {
            NodeWithScopeKind::Module => {
                let parsed = parsed_module(self.db().upcast(), self.file());
                self.infer_module(parsed.syntax());
            }
            NodeWithScopeKind::Function(function) => self.infer_function_body(function.node()),
            NodeWithScopeKind::Lambda(lambda) => self.infer_lambda_body(lambda.node()),
            NodeWithScopeKind::Class(class) => self.infer_class_body(class.node()),
            NodeWithScopeKind::ClassTypeParameters(class) => {
                self.infer_class_type_params(class.node());
            }
            NodeWithScopeKind::FunctionTypeParameters(function) => {
                self.infer_function_type_params(function.node());
            }
            NodeWithScopeKind::TypeAliasTypeParameters(type_alias) => {
                self.infer_type_alias_type_params(type_alias.node());
            }
            NodeWithScopeKind::TypeAlias(type_alias) => {
                self.infer_type_alias(type_alias.node());
            }
            NodeWithScopeKind::ListComprehension(comprehension) => {
                self.infer_list_comprehension_expression_scope(comprehension.node());
            }
            NodeWithScopeKind::SetComprehension(comprehension) => {
                self.infer_set_comprehension_expression_scope(comprehension.node());
            }
            NodeWithScopeKind::DictComprehension(comprehension) => {
                self.infer_dict_comprehension_expression_scope(comprehension.node());
            }
            NodeWithScopeKind::GeneratorExpression(generator) => {
                self.infer_generator_expression_scope(generator.node());
            }
        }

        // Infer the deferred types for the definitions here to consider the end-of-scope
        // semantics.
        for definition in std::mem::take(&mut self.types.deferred) {
            self.extend(infer_deferred_types(self.db(), definition));
        }
        assert!(
            self.types.deferred.is_empty(),
            "Inferring deferred types should not add more deferred definitions"
        );

        // TODO: Only call this function when diagnostics are enabled.
        self.check_class_definitions();
        self.check_overloaded_functions(node);
    }

    /// Iterate over all class definitions to check that the definition will not cause an exception
    /// to be raised at runtime. This needs to be done after most other types in the scope have been
    /// inferred, due to the fact that base classes can be deferred. If it looks like a class
    /// definition is invalid in some way, issue a diagnostic.
    ///
    /// Among the things we check for in this method are whether Python will be able to determine a
    /// consistent "[method resolution order]" and [metaclass] for each class.
    ///
    /// [method resolution order]: https://docs.python.org/3/glossary.html#term-method-resolution-order
    /// [metaclass]: https://docs.python.org/3/reference/datamodel.html#metaclasses
    fn check_class_definitions(&mut self) {
        let class_definitions = self
            .types
            .declarations
            .iter()
            .filter_map(|(definition, ty)| {
                // Filter out class literals that result from imports
                if let DefinitionKind::Class(class) = definition.kind(self.db()) {
                    ty.inner_type()
                        .into_class_literal()
                        .map(|class_literal| (class_literal, class.node()))
                } else {
                    None
                }
            });

        // Iterate through all class definitions in this scope.
        for (class, class_node) in class_definitions {
            // (1) Check that the class does not have a cyclic definition
            if let Some(inheritance_cycle) = class.inheritance_cycle(self.db()) {
                if inheritance_cycle.is_participant() {
                    if let Some(builder) = self
                        .context
                        .report_lint(&CYCLIC_CLASS_DEFINITION, class_node)
                    {
                        builder.into_diagnostic(format_args!(
                            "Cyclic definition of `{}` (class cannot inherit from itself)",
                            class.name(self.db())
                        ));
                    }
                }
                // If a class is cyclically defined, that's a sufficient error to report; the
                // following checks (which are all inheritance-based) aren't even relevant.
                continue;
            }

            let is_protocol = class.is_protocol(self.db());

            // (2) Iterate through the class's explicit bases to check for various possible errors:
            //     - Check for inheritance from plain `Generic`,
            //     - Check for inheritance from a `@final` classes
            //     - If the class is a protocol class: check for inheritance from a non-protocol class
            for (i, base_class) in class.explicit_bases(self.db()).iter().enumerate() {
                let base_class = match base_class {
                    Type::SpecialForm(SpecialFormType::Generic) => {
                        if let Some(builder) = self
                            .context
                            .report_lint(&INVALID_BASE, &class_node.bases()[i])
                        {
                            // Unsubscripted `Generic` can appear in the MRO of many classes,
                            // but it is never valid as an explicit base class in user code.
                            builder.into_diagnostic("Cannot inherit from plain `Generic`");
                        }
                        continue;
                    }
                    // Note that unlike several of the other errors caught in this function,
                    // this does not lead to the class creation failing at runtime,
                    // but it is semantically invalid.
                    Type::KnownInstance(KnownInstanceType::SubscriptedProtocol(_)) => {
                        if class_node.type_params.is_none() {
                            continue;
                        }
                        let Some(builder) = self
                            .context
                            .report_lint(&INVALID_GENERIC_CLASS, &class_node.bases()[i])
                        else {
                            continue;
                        };
                        builder.into_diagnostic(
                            "Cannot both inherit from subscripted `Protocol` \
                            and use PEP 695 type variables",
                        );
                        continue;
                    }
                    Type::ClassLiteral(class) => class,
                    // dynamic/unknown bases are never `@final`
                    _ => continue,
                };

                if is_protocol
                    && !(base_class.is_protocol(self.db())
                        || base_class.is_known(self.db(), KnownClass::Object))
                {
                    if let Some(builder) = self
                        .context
                        .report_lint(&INVALID_PROTOCOL, &class_node.bases()[i])
                    {
                        builder.into_diagnostic(format_args!(
                            "Protocol class `{}` cannot inherit from non-protocol class `{}`",
                            class.name(self.db()),
                            base_class.name(self.db()),
                        ));
                    }
                }

                if base_class.is_final(self.db()) {
                    if let Some(builder) = self
                        .context
                        .report_lint(&SUBCLASS_OF_FINAL_CLASS, &class_node.bases()[i])
                    {
                        builder.into_diagnostic(format_args!(
                            "Class `{}` cannot inherit from final class `{}`",
                            class.name(self.db()),
                            base_class.name(self.db()),
                        ));
                    }
                }
            }

            // (3) Check that the class's MRO is resolvable
            match class.try_mro(self.db(), None) {
                Err(mro_error) => match mro_error.reason() {
                    MroErrorKind::DuplicateBases(duplicates) => {
                        let base_nodes = class_node.bases();
                        for duplicate in duplicates {
                            report_duplicate_bases(&self.context, class, duplicate, base_nodes);
                        }
                    }
                    MroErrorKind::InvalidBases(bases) => {
                        let base_nodes = class_node.bases();
                        for (index, base_ty) in bases {
                            report_invalid_or_unsupported_base(
                                &self.context,
                                &base_nodes[*index],
                                *base_ty,
                                class,
                            );
                        }
                    }
                    MroErrorKind::UnresolvableMro { bases_list } => {
                        if let Some(builder) =
                            self.context.report_lint(&INCONSISTENT_MRO, class_node)
                        {
                            builder.into_diagnostic(format_args!(
                                "Cannot create a consistent method resolution order (MRO) \
                                    for class `{}` with bases list `[{}]`",
                                class.name(self.db()),
                                bases_list
                                    .iter()
                                    .map(|base| base.display(self.db()))
                                    .join(", ")
                            ));
                        }
                    }
                    MroErrorKind::Pep695ClassWithGenericInheritance => {
                        if let Some(builder) =
                            self.context.report_lint(&INVALID_GENERIC_CLASS, class_node)
                        {
                            builder.into_diagnostic(
                                "Cannot both inherit from `typing.Generic` \
                                and use PEP 695 type variables",
                            );
                        }
                    }
                    MroErrorKind::InheritanceCycle => {
                        if let Some(builder) = self
                            .context
                            .report_lint(&CYCLIC_CLASS_DEFINITION, class_node)
                        {
                            builder.into_diagnostic(format_args!(
                                "Cyclic definition of `{}` (class cannot inherit from itself)",
                                class.name(self.db())
                            ));
                        }
                    }
                },
                Ok(_) => check_class_slots(&self.context, class, class_node),
            }

            // (4) Check that the class's metaclass can be determined without error.
            if let Err(metaclass_error) = class.try_metaclass(self.db()) {
                match metaclass_error.reason() {
                    MetaclassErrorKind::Cycle => {
                        if let Some(builder) = self
                            .context
                            .report_lint(&CYCLIC_CLASS_DEFINITION, class_node)
                        {
                            builder.into_diagnostic(format_args!(
                                "Cyclic definition of `{}`",
                                class.name(self.db())
                            ));
                        }
                    }
                    MetaclassErrorKind::NotCallable(ty) => {
                        if let Some(builder) =
                            self.context.report_lint(&INVALID_METACLASS, class_node)
                        {
                            builder.into_diagnostic(format_args!(
                                "Metaclass type `{}` is not callable",
                                ty.display(self.db())
                            ));
                        }
                    }
                    MetaclassErrorKind::PartlyNotCallable(ty) => {
                        if let Some(builder) =
                            self.context.report_lint(&INVALID_METACLASS, class_node)
                        {
                            builder.into_diagnostic(format_args!(
                                "Metaclass type `{}` is partly not callable",
                                ty.display(self.db())
                            ));
                        }
                    }
                    MetaclassErrorKind::Conflict {
                        candidate1:
                            MetaclassCandidate {
                                metaclass: metaclass1,
                                explicit_metaclass_of: class1,
                            },
                        candidate2:
                            MetaclassCandidate {
                                metaclass: metaclass2,
                                explicit_metaclass_of: class2,
                            },
                        candidate1_is_base_class,
                    } => {
                        if let Some(builder) =
                            self.context.report_lint(&CONFLICTING_METACLASS, class_node)
                        {
                            if *candidate1_is_base_class {
                                builder.into_diagnostic(format_args!(
                                    "The metaclass of a derived class (`{class}`) \
                                     must be a subclass of the metaclasses of all its bases, \
                                     but `{metaclass1}` (metaclass of base class `{base1}`) \
                                     and `{metaclass2}` (metaclass of base class `{base2}`) \
                                     have no subclass relationship",
                                    class = class.name(self.db()),
                                    metaclass1 = metaclass1.name(self.db()),
                                    base1 = class1.name(self.db()),
                                    metaclass2 = metaclass2.name(self.db()),
                                    base2 = class2.name(self.db()),
                                ));
                            } else {
                                builder.into_diagnostic(format_args!(
                                    "The metaclass of a derived class (`{class}`) \
                                     must be a subclass of the metaclasses of all its bases, \
                                     but `{metaclass_of_class}` (metaclass of `{class}`) \
                                     and `{metaclass_of_base}` (metaclass of base class `{base}`) \
                                     have no subclass relationship",
                                    class = class.name(self.db()),
                                    metaclass_of_class = metaclass1.name(self.db()),
                                    metaclass_of_base = metaclass2.name(self.db()),
                                    base = class2.name(self.db()),
                                ));
                            }
                        }
                    }
                }
            }

            if let (Some(legacy), Some(inherited)) = (
                class.legacy_generic_context(self.db()),
                class.inherited_legacy_generic_context(self.db()),
            ) {
                if !inherited.is_subset_of(self.db(), legacy) {
                    if let Some(builder) =
                        self.context.report_lint(&INVALID_GENERIC_CLASS, class_node)
                    {
                        builder.into_diagnostic(
                            "`Generic` base class must include all type \
                            variables used in other base classes",
                        );
                    }
                }
            }
        }
    }

    /// Check the overloaded functions in this scope.
    ///
    /// This only checks the overloaded functions that are:
    /// 1. Visible publicly at the end of this scope
    /// 2. Or, defined and called in this scope
    ///
    /// For (1), this has the consequence of not checking an overloaded function that is being
    /// shadowed by another function with the same name in this scope.
    fn check_overloaded_functions(&mut self, scope: &NodeWithScopeKind) {
        // Collect all the unique overloaded function places in this scope. This requires a set
        // because an overloaded function uses the same place for each of the overloads and the
        // implementation.
        let overloaded_function_places: FxHashSet<_> = self
            .types
            .declarations
            .iter()
            .filter_map(|(definition, ty)| {
                // Filter out function literals that result from anything other than a function
                // definition e.g., imports which would create a cross-module AST dependency.
                if !matches!(definition.kind(self.db()), DefinitionKind::Function(_)) {
                    return None;
                }
                let function = ty.inner_type().into_function_literal()?;
                if function.has_known_decorator(self.db(), FunctionDecorators::OVERLOAD) {
                    Some(definition.place(self.db()))
                } else {
                    None
                }
            })
            .collect();

        let use_def = self
            .index
            .use_def_map(self.scope().file_scope_id(self.db()));

        let mut public_functions = FxHashSet::default();

        for place in overloaded_function_places {
            if let Place::Type(Type::FunctionLiteral(function), Boundness::Bound) =
                place_from_bindings(self.db(), use_def.public_bindings(place))
            {
                if function.file(self.db()) != self.file() {
                    // If the function is not in this file, we don't need to check it.
                    // https://github.com/astral-sh/ruff/pull/17609#issuecomment-2839445740
                    continue;
                }

                // Extend the functions that we need to check with the publicly visible overloaded
                // function. This is always going to be either the implementation or the last
                // overload if the implementation doesn't exists.
                public_functions.insert(function);
            }
        }

        for function in self.called_functions.union(&public_functions) {
            let (overloads, implementation) = function.overloads_and_implementation(self.db());
            if overloads.is_empty() {
                continue;
            }

            // Check that the overloaded function has at least two overloads
            if let [single_overload] = overloads.as_ref() {
                let function_node = function.node(self.db(), self.file());
                if let Some(builder) = self
                    .context
                    .report_lint(&INVALID_OVERLOAD, &function_node.name)
                {
                    let mut diagnostic = builder.into_diagnostic(format_args!(
                        "Overloaded function `{}` requires at least two overloads",
                        &function_node.name
                    ));
                    diagnostic.annotate(
                        self.context
                            .secondary(single_overload.focus_range(self.db()))
                            .message(format_args!("Only one overload defined here")),
                    );
                }
            }

            // Check that the overloaded function has an implementation. Overload definitions
            // within stub files, protocols, and on abstract methods within abstract base classes
            // are exempt from this check.
            if implementation.is_none() && !self.in_stub() {
                let mut implementation_required = true;

                if let NodeWithScopeKind::Class(class_node_ref) = scope {
                    let class = binding_type(
                        self.db(),
                        self.index.expect_single_definition(class_node_ref.node()),
                    )
                    .expect_class_literal();

                    if class.is_protocol(self.db())
                        || (class.is_abstract(self.db())
                            && overloads.iter().all(|overload| {
                                overload.has_known_decorator(
                                    self.db(),
                                    FunctionDecorators::ABSTRACT_METHOD,
                                )
                            }))
                    {
                        implementation_required = false;
                    }
                }

                if implementation_required {
                    let function_node = function.node(self.db(), self.file());
                    if let Some(builder) = self
                        .context
                        .report_lint(&INVALID_OVERLOAD, &function_node.name)
                    {
                        builder.into_diagnostic(format_args!(
                            "Overloaded non-stub function `{}` must have an implementation",
                            &function_node.name
                        ));
                    }
                }
            }

            // TODO: Add `@staticmethod`
            for (decorator, name) in [(FunctionDecorators::CLASSMETHOD, "classmethod")] {
                let mut decorator_present = false;
                let mut decorator_missing = vec![];

                for function in overloads.iter().chain(implementation.as_ref()) {
                    if function.has_known_decorator(self.db(), decorator) {
                        decorator_present = true;
                    } else {
                        decorator_missing.push(function);
                    }
                }

                if !decorator_present {
                    // Both overloads and implementation does not have the decorator
                    continue;
                }
                if decorator_missing.is_empty() {
                    // All overloads and implementation have the decorator
                    continue;
                }

                let function_node = function.node(self.db(), self.file());
                if let Some(builder) = self
                    .context
                    .report_lint(&INVALID_OVERLOAD, &function_node.name)
                {
                    let mut diagnostic = builder.into_diagnostic(format_args!(
                        "Overloaded function `{}` does not use the `@{name}` decorator \
                         consistently",
                        &function_node.name
                    ));
                    for function in decorator_missing {
                        diagnostic.annotate(
                            self.context
                                .secondary(function.focus_range(self.db()))
                                .message(format_args!("Missing here")),
                        );
                    }
                }
            }

            for (decorator, name) in [
                (FunctionDecorators::FINAL, "final"),
                (FunctionDecorators::OVERRIDE, "override"),
            ] {
                if let Some(implementation) = implementation {
                    for overload in overloads.as_ref() {
                        if !overload.has_known_decorator(self.db(), decorator) {
                            continue;
                        }
                        let function_node = function.node(self.db(), self.file());
                        let Some(builder) = self
                            .context
                            .report_lint(&INVALID_OVERLOAD, &function_node.name)
                        else {
                            continue;
                        };
                        let mut diagnostic = builder.into_diagnostic(format_args!(
                            "`@{name}` decorator should be applied only to the \
                                overload implementation"
                        ));
                        diagnostic.annotate(
                            self.context
                                .secondary(implementation.focus_range(self.db()))
                                .message(format_args!("Implementation defined here")),
                        );
                    }
                } else {
                    let mut overloads = overloads.iter();
                    let Some(first_overload) = overloads.next() else {
                        continue;
                    };
                    for overload in overloads {
                        if !overload.has_known_decorator(self.db(), decorator) {
                            continue;
                        }
                        let function_node = function.node(self.db(), self.file());
                        let Some(builder) = self
                            .context
                            .report_lint(&INVALID_OVERLOAD, &function_node.name)
                        else {
                            continue;
                        };
                        let mut diagnostic = builder.into_diagnostic(format_args!(
                            "`@{name}` decorator should be applied only to the \
                                first overload"
                        ));
                        diagnostic.annotate(
                            self.context
                                .secondary(first_overload.focus_range(self.db()))
                                .message(format_args!("First overload defined here")),
                        );
                    }
                }
            }
        }
    }

    fn infer_region_definition(&mut self, definition: Definition<'db>) {
        match definition.kind(self.db()) {
            DefinitionKind::Function(function) => {
                self.infer_function_definition(function.node(), definition);
            }
            DefinitionKind::Class(class) => self.infer_class_definition(class.node(), definition),
            DefinitionKind::TypeAlias(type_alias) => {
                self.infer_type_alias_definition(type_alias.node(), definition);
            }
            DefinitionKind::Import(import) => {
                self.infer_import_definition(import.import(), import.alias(), definition);
            }
            DefinitionKind::ImportFrom(import_from) => {
                self.infer_import_from_definition(
                    import_from.import(),
                    import_from.alias(),
                    definition,
                );
            }
            DefinitionKind::StarImport(import) => {
                self.infer_import_from_definition(import.import(), import.alias(), definition);
            }
            DefinitionKind::Assignment(assignment) => {
                self.infer_assignment_definition(assignment, definition);
            }
            DefinitionKind::AnnotatedAssignment(annotated_assignment) => {
                self.infer_annotated_assignment_definition(annotated_assignment, definition);
            }
            DefinitionKind::AugmentedAssignment(augmented_assignment) => {
                self.infer_augment_assignment_definition(augmented_assignment.node(), definition);
            }
            DefinitionKind::For(for_statement_definition) => {
                self.infer_for_statement_definition(for_statement_definition, definition);
            }
            DefinitionKind::NamedExpression(named_expression) => {
                self.infer_named_expression_definition(named_expression.node(), definition);
            }
            DefinitionKind::Comprehension(comprehension) => {
                self.infer_comprehension_definition(comprehension, definition);
            }
            DefinitionKind::VariadicPositionalParameter(parameter) => {
                self.infer_variadic_positional_parameter_definition(parameter, definition);
            }
            DefinitionKind::VariadicKeywordParameter(parameter) => {
                self.infer_variadic_keyword_parameter_definition(parameter, definition);
            }
            DefinitionKind::Parameter(parameter_with_default) => {
                self.infer_parameter_definition(parameter_with_default, definition);
            }
            DefinitionKind::WithItem(with_item_definition) => {
                self.infer_with_item_definition(with_item_definition, definition);
            }
            DefinitionKind::MatchPattern(match_pattern) => {
                self.infer_match_pattern_definition(
                    match_pattern.pattern(),
                    match_pattern.index(),
                    definition,
                );
            }
            DefinitionKind::ExceptHandler(except_handler_definition) => {
                self.infer_except_handler_definition(except_handler_definition, definition);
            }
            DefinitionKind::TypeVar(node) => {
                self.infer_typevar_definition(node, definition);
            }
            DefinitionKind::ParamSpec(node) => {
                self.infer_paramspec_definition(node, definition);
            }
            DefinitionKind::TypeVarTuple(node) => {
                self.infer_typevartuple_definition(node, definition);
            }
        }
    }

    fn infer_region_deferred(&mut self, definition: Definition<'db>) {
        // N.B. We don't defer the types for an annotated assignment here because it is done in
        // the same definition query. It utilizes the deferred expression state instead.
        //
        // This is because for partially stringified annotations like `a: tuple[int, "ForwardRef"]`,
        // we need to defer the types of non-stringified expressions like `tuple` and `int` in the
        // definition query while the stringified expression `"ForwardRef"` would need to deferred
        // to use end-of-scope semantics. This would require custom and possibly a complex
        // implementation to allow this "split" to happen.

        match definition.kind(self.db()) {
            DefinitionKind::Function(function) => self.infer_function_deferred(function.node()),
            DefinitionKind::Class(class) => self.infer_class_deferred(class.node()),
            _ => {}
        }
    }

    fn infer_region_expression(&mut self, expression: Expression<'db>) {
        match expression.kind(self.db()) {
            ExpressionKind::Normal => {
                self.infer_expression_impl(expression.node_ref(self.db()));
            }
            ExpressionKind::TypeExpression => {
                self.infer_type_expression(expression.node_ref(self.db()));
            }
        }
    }

    /// Raise a diagnostic if the given type cannot be divided by zero.
    ///
    /// Expects the resolved type of the left side of the binary expression.
    fn check_division_by_zero(
        &mut self,
        node: AnyNodeRef<'_>,
        op: ast::Operator,
        left: Type<'db>,
    ) -> bool {
        match left {
            Type::BooleanLiteral(_) | Type::IntLiteral(_) => {}
            Type::NominalInstance(instance)
                if matches!(
                    instance.class.known(self.db()),
                    Some(KnownClass::Float | KnownClass::Int | KnownClass::Bool)
                ) => {}
            _ => return false,
        }

        let (op, by_zero) = match op {
            ast::Operator::Div => ("divide", "by zero"),
            ast::Operator::FloorDiv => ("floor divide", "by zero"),
            ast::Operator::Mod => ("reduce", "modulo zero"),
            _ => return false,
        };

        if let Some(builder) = self.context.report_lint(&DIVISION_BY_ZERO, node) {
            builder.into_diagnostic(format_args!(
                "Cannot {op} object of type `{}` {by_zero}",
                left.display(self.db())
            ));
        }

        true
    }

    fn add_binding(&mut self, node: AnyNodeRef, binding: Definition<'db>, ty: Type<'db>) {
        debug_assert!(
            binding
                .kind(self.db())
                .category(self.context.in_stub())
                .is_binding()
        );

        let db = self.db();
        let file_scope_id = binding.file_scope(db);
        let place_table = self.index.place_table(file_scope_id);
        let use_def = self.index.use_def_map(file_scope_id);
        let mut bound_ty = ty;

        let global_use_def_map = self.index.use_def_map(FileScopeId::global());
        let place_id = binding.place(self.db());
        let expr = place_table.place_expr(place_id);
        let skip_non_global_scopes = self.skip_non_global_scopes(file_scope_id, place_id);
        let declarations = if skip_non_global_scopes {
            match self
                .index
                .place_table(FileScopeId::global())
                .place_id_by_expr(expr)
            {
                Some(id) => global_use_def_map.public_declarations(id),
                // This case is a syntax error (load before global declaration) but ignore that here
                None => use_def.declarations_at_binding(binding),
            }
        } else {
            use_def.declarations_at_binding(binding)
        };

        let declared_ty = place_from_declarations(self.db(), declarations)
            .and_then(|place| {
                Ok(if matches!(place.place, Place::Type(_, Boundness::Bound)) {
                    place
                } else if skip_non_global_scopes
                    || self.scope().file_scope_id(self.db()).is_global()
                {
                    let module_type_declarations =
                        module_type_implicit_global_declaration(self.db(), expr)?;
                    place.or_fall_back_to(self.db(), || module_type_declarations)
                } else {
                    place
                })
            })
            .map(
                |PlaceAndQualifiers {
                     place: resolved_place,
                     ..
                 }| {
                    if resolved_place.is_unbound() && !place_table.place_expr(place_id).is_name() {
                        if let AnyNodeRef::ExprAttribute(ast::ExprAttribute {
                            value, attr, ..
                        }) = node
                        {
                            let value_type = if self.index.is_standalone_expression(&**value) {
                                self.infer_standalone_expression(value)
                            } else {
                                self.infer_expression(value)
                            };
                            if let Place::Type(ty, Boundness::Bound) =
                                value_type.member(db, attr).place
                            {
                                return ty;
                            }
                        } else if let AnyNodeRef::ExprSubscript(ast::ExprSubscript {
                            value,
                            slice,
                            ..
                        }) = node
                        {
                            let value_ty = self.infer_expression(value);
                            let slice_ty = self.infer_expression(slice);
                            let result_ty =
                                self.infer_subscript_expression_types(value, value_ty, slice_ty);
                            return result_ty;
                        }
                    }
                    resolved_place
                        .ignore_possibly_unbound()
                        .unwrap_or(Type::unknown())
                },
            )
            .unwrap_or_else(|(ty, conflicting)| {
                // TODO point out the conflicting declarations in the diagnostic?
                let expr = place_table.place_expr(binding.place(db));
                if let Some(builder) = self.context.report_lint(&CONFLICTING_DECLARATIONS, node) {
                    builder.into_diagnostic(format_args!(
                        "Conflicting declared types for `{expr}`: {}",
                        conflicting.display(db)
                    ));
                }
                ty.inner_type()
            });
        if !bound_ty.is_assignable_to(db, declared_ty) {
            report_invalid_assignment(&self.context, node, declared_ty, bound_ty);
            // allow declarations to override inference in case of invalid assignment
            bound_ty = declared_ty;
        }

        self.types.bindings.insert(binding, bound_ty);
    }

    /// Returns `true` if `symbol_id` should be looked up in the global scope, skipping intervening
    /// local scopes.
    fn skip_non_global_scopes(&self, file_scope_id: FileScopeId, symbol_id: ScopedPlaceId) -> bool {
        !file_scope_id.is_global()
            && self
                .index
                .symbol_is_global_in_scope(symbol_id, file_scope_id)
    }

    fn add_declaration(
        &mut self,
        node: AnyNodeRef,
        declaration: Definition<'db>,
        ty: TypeAndQualifiers<'db>,
    ) {
        debug_assert!(
            declaration
                .kind(self.db())
                .category(self.context.in_stub())
                .is_declaration()
        );
        let use_def = self.index.use_def_map(declaration.file_scope(self.db()));
        let prior_bindings = use_def.bindings_at_declaration(declaration);
        // unbound_ty is Never because for this check we don't care about unbound
        let inferred_ty = place_from_bindings(self.db(), prior_bindings)
            .with_qualifiers(TypeQualifiers::empty())
            .or_fall_back_to(self.db(), || {
                // Fallback to bindings declared on `types.ModuleType` if it's a global symbol
                let scope = self.scope().file_scope_id(self.db());
                let place_table = self.index.place_table(scope);
                let expr = place_table.place_expr(declaration.place(self.db()));
                if scope.is_global() && expr.is_name() {
                    module_type_implicit_global_symbol(self.db(), expr.expect_name())
                } else {
                    Place::Unbound.into()
                }
            })
            .place
            .ignore_possibly_unbound()
            .unwrap_or(Type::Never);
        let ty = if inferred_ty.is_assignable_to(self.db(), ty.inner_type()) {
            ty
        } else {
            if let Some(builder) = self.context.report_lint(&INVALID_DECLARATION, node) {
                builder.into_diagnostic(format_args!(
                    "Cannot declare type `{}` for inferred type `{}`",
                    ty.inner_type().display(self.db()),
                    inferred_ty.display(self.db())
                ));
            }
            TypeAndQualifiers::unknown()
        };
        self.types.declarations.insert(declaration, ty);
    }

    fn add_declaration_with_binding(
        &mut self,
        node: AnyNodeRef,
        definition: Definition<'db>,
        declared_and_inferred_ty: &DeclaredAndInferredType<'db>,
    ) {
        debug_assert!(
            definition
                .kind(self.db())
                .category(self.context.in_stub())
                .is_binding()
        );
        debug_assert!(
            definition
                .kind(self.db())
                .category(self.context.in_stub())
                .is_declaration()
        );

        let (declared_ty, inferred_ty) = match *declared_and_inferred_ty {
            DeclaredAndInferredType::AreTheSame(ty) => (ty.into(), ty),
            DeclaredAndInferredType::MightBeDifferent {
                declared_ty,
                inferred_ty,
            } => {
                let file_scope_id = self.scope().file_scope_id(self.db());
                if file_scope_id.is_global() {
                    let place_table = self.index.place_table(file_scope_id);
                    let expr = place_table.place_expr(definition.place(self.db()));
                    if let Some(module_type_implicit_declaration) =
                        module_type_implicit_global_declaration(self.db(), expr)
                            .ok()
                            .and_then(|place| place.place.ignore_possibly_unbound())
                    {
                        let declared_type = declared_ty.inner_type();
                        if !declared_type
                            .is_assignable_to(self.db(), module_type_implicit_declaration)
                        {
                            if let Some(builder) =
                                self.context.report_lint(&INVALID_DECLARATION, node)
                            {
                                let mut diagnostic = builder.into_diagnostic(format_args!(
                                    "Cannot shadow implicit global attribute `{expr}` with declaration of type `{}`",
                                    declared_type.display(self.db())
                                ));
                                diagnostic.info(format_args!("The global symbol `{}` must always have a type assignable to `{}`",
                                    expr,
                                    module_type_implicit_declaration.display(self.db())
                                ));
                            }
                        }
                    }
                }
                if inferred_ty.is_assignable_to(self.db(), declared_ty.inner_type()) {
                    (declared_ty, inferred_ty)
                } else {
                    report_invalid_assignment(
                        &self.context,
                        node,
                        declared_ty.inner_type(),
                        inferred_ty,
                    );
                    // if the assignment is invalid, fall back to assuming the annotation is correct
                    (declared_ty, declared_ty.inner_type())
                }
            }
        };
        self.types.declarations.insert(definition, declared_ty);
        self.types.bindings.insert(definition, inferred_ty);
    }

    fn add_unknown_declaration_with_binding(
        &mut self,
        node: AnyNodeRef,
        definition: Definition<'db>,
    ) {
        self.add_declaration_with_binding(
            node,
            definition,
            &DeclaredAndInferredType::AreTheSame(Type::unknown()),
        );
    }

    fn record_return_type(&mut self, ty: Type<'db>, range: TextRange) {
        self.return_types_and_ranges
            .push(TypeAndRange { ty, range });
    }

    fn infer_module(&mut self, module: &ast::ModModule) {
        self.infer_body(&module.body);
    }

    fn infer_class_type_params(&mut self, class: &ast::StmtClassDef) {
        let type_params = class
            .type_params
            .as_deref()
            .expect("class type params scope without type params");

        self.infer_type_parameters(type_params);

        if let Some(arguments) = class.arguments.as_deref() {
            let call_arguments = Self::parse_arguments(arguments);
            let argument_forms = vec![Some(ParameterForm::Value); call_arguments.len()];
            self.infer_argument_types(arguments, call_arguments, &argument_forms);
        }
    }

    fn infer_class_body(&mut self, class: &ast::StmtClassDef) {
        self.infer_body(&class.body);
    }

    fn infer_function_type_params(&mut self, function: &ast::StmtFunctionDef) {
        let type_params = function
            .type_params
            .as_deref()
            .expect("function type params scope without type params");

        self.infer_optional_annotation_expression(
            function.returns.as_deref(),
            DeferredExpressionState::None,
        );
        self.infer_type_parameters(type_params);
        self.infer_parameters(&function.parameters);
    }

    fn infer_type_alias_type_params(&mut self, type_alias: &ast::StmtTypeAlias) {
        let type_params = type_alias
            .type_params
            .as_ref()
            .expect("type alias type params scope without type params");

        self.infer_type_parameters(type_params);
    }

    fn infer_type_alias(&mut self, type_alias: &ast::StmtTypeAlias) {
        self.infer_annotation_expression(&type_alias.value, DeferredExpressionState::Deferred);
    }

    /// If the current scope is a method inside an enclosing class,
    /// return `Some(class)` where `class` represents the enclosing class.
    ///
    /// If the current scope is not a method inside an enclosing class,
    /// return `None`.
    ///
    /// Note that this method will only return `Some` if the immediate parent scope
    /// is a class scope OR the immediate parent scope is an annotation scope
    /// and the grandparent scope is a class scope. This means it has different
    /// behaviour to the [`nearest_enclosing_class`] function.
    fn class_context_of_current_method(&self) -> Option<ClassLiteral<'db>> {
        let current_scope_id = self.scope().file_scope_id(self.db());
        let current_scope = self.index.scope(current_scope_id);
        if current_scope.kind() != ScopeKind::Function {
            return None;
        }
        let parent_scope_id = current_scope.parent()?;
        let parent_scope = self.index.scope(parent_scope_id);

        let class_scope = match parent_scope.kind() {
            ScopeKind::Class => parent_scope,
            ScopeKind::Annotation => {
                let class_scope_id = parent_scope.parent()?;
                let potentially_class_scope = self.index.scope(class_scope_id);

                match potentially_class_scope.kind() {
                    ScopeKind::Class => potentially_class_scope,
                    _ => return None,
                }
            }
            _ => return None,
        };

        let class_stmt = class_scope.node().as_class()?;
        let class_definition = self.index.expect_single_definition(class_stmt);
        binding_type(self.db(), class_definition).into_class_literal()
    }

    /// Returns `true` if the current scope is the function body scope of a function overload (that
    /// is, the stub declaration decorated with `@overload`, not the implementation), or an
    /// abstract method (decorated with `@abstractmethod`.)
    fn in_function_overload_or_abstractmethod(&self) -> bool {
        let current_scope_id = self.scope().file_scope_id(self.db());
        let current_scope = self.index.scope(current_scope_id);

        let function_scope = match current_scope.kind() {
            ScopeKind::Function => current_scope,
            _ => return false,
        };

        let NodeWithScopeKind::Function(node_ref) = function_scope.node() else {
            return false;
        };

        node_ref.decorator_list.iter().any(|decorator| {
            let decorator_type = self.file_expression_type(&decorator.expression);

            match decorator_type {
                Type::FunctionLiteral(function) => matches!(
                    function.known(self.db()),
                    Some(KnownFunction::Overload | KnownFunction::AbstractMethod)
                ),
                _ => false,
            }
        })
    }

    fn infer_function_body(&mut self, function: &ast::StmtFunctionDef) {
        // Parameters are odd: they are Definitions in the function body scope, but have no
        // constituent nodes that are part of the function body. In order to get diagnostics
        // merged/emitted for them, we need to explicitly infer their definitions here.
        for parameter in &function.parameters {
            self.infer_definition(parameter);
        }
        self.infer_body(&function.body);

        if let Some(returns) = function.returns.as_deref() {
            fn is_stub_suite(suite: &[ast::Stmt]) -> bool {
                match suite {
                    [
                        ast::Stmt::Expr(ast::StmtExpr { value: first, .. }),
                        ast::Stmt::Expr(ast::StmtExpr { value: second, .. }),
                        ..,
                    ] => first.is_string_literal_expr() && second.is_ellipsis_literal_expr(),
                    [
                        ast::Stmt::Expr(ast::StmtExpr { value, .. }),
                        ast::Stmt::Pass(_),
                        ..,
                    ] => value.is_string_literal_expr(),
                    [ast::Stmt::Expr(ast::StmtExpr { value, .. }), ..] => {
                        value.is_ellipsis_literal_expr() || value.is_string_literal_expr()
                    }
                    [ast::Stmt::Pass(_)] => true,
                    _ => false,
                }
            }

            let has_empty_body =
                self.return_types_and_ranges.is_empty() && is_stub_suite(&function.body);

            let mut enclosing_class_context = None;

            if has_empty_body {
                if self.in_stub() {
                    return;
                }
                if self.in_function_overload_or_abstractmethod() {
                    return;
                }
                if let Some(class) = self.class_context_of_current_method() {
                    enclosing_class_context = Some(class);
                    if class.is_protocol(self.db()) {
                        return;
                    }
                }
            }

            let declared_ty = self.file_expression_type(returns);

            let scope_id = self.index.node_scope(NodeWithScopeRef::Function(function));
            if scope_id.is_generator_function(self.index) {
                // TODO: `AsyncGeneratorType` and `GeneratorType` are both generic classes.
                //
                // If type arguments are supplied to `(Async)Iterable`, `(Async)Iterator`,
                // `(Async)Generator` or `(Async)GeneratorType` in the return annotation,
                // we should iterate over the `yield` expressions and `return` statements in the function
                // to check that they are consistent with the type arguments provided.
                let inferred_return = if function.is_async {
                    KnownClass::AsyncGeneratorType
                } else {
                    KnownClass::GeneratorType
                };

                if !inferred_return
                    .to_instance(self.db())
                    .is_assignable_to(self.db(), declared_ty)
                {
                    report_invalid_generator_function_return_type(
                        &self.context,
                        returns.range(),
                        inferred_return,
                        declared_ty,
                    );
                }
                return;
            }

            for invalid in self
                .return_types_and_ranges
                .iter()
                .copied()
                .filter_map(|ty_range| match ty_range.ty {
                    // We skip `is_assignable_to` checks for `NotImplemented`,
                    // so we remove it beforehand.
                    Type::Union(union) => Some(TypeAndRange {
                        ty: union.filter(self.db(), |ty| !ty.is_notimplemented(self.db())),
                        range: ty_range.range,
                    }),
                    ty if ty.is_notimplemented(self.db()) => None,
                    _ => Some(ty_range),
                })
                .filter(|ty_range| !ty_range.ty.is_assignable_to(self.db(), declared_ty))
            {
                report_invalid_return_type(
                    &self.context,
                    invalid.range,
                    returns.range(),
                    declared_ty,
                    invalid.ty,
                );
            }
            let use_def = self.index.use_def_map(scope_id);
            if use_def.can_implicit_return(self.db())
                && !Type::none(self.db()).is_assignable_to(self.db(), declared_ty)
            {
                let no_return = self.return_types_and_ranges.is_empty();
                report_implicit_return_type(
                    &self.context,
                    returns.range(),
                    declared_ty,
                    has_empty_body,
                    enclosing_class_context,
                    no_return,
                );
            }
        }
    }

    fn infer_body(&mut self, suite: &[ast::Stmt]) {
        for statement in suite {
            self.infer_statement(statement);
        }
    }

    fn infer_statement(&mut self, statement: &ast::Stmt) {
        match statement {
            ast::Stmt::FunctionDef(function) => self.infer_function_definition_statement(function),
            ast::Stmt::ClassDef(class) => self.infer_class_definition_statement(class),
            ast::Stmt::Expr(ast::StmtExpr { range: _, value }) => {
                self.infer_expression(value);
            }
            ast::Stmt::If(if_statement) => self.infer_if_statement(if_statement),
            ast::Stmt::Try(try_statement) => self.infer_try_statement(try_statement),
            ast::Stmt::With(with_statement) => self.infer_with_statement(with_statement),
            ast::Stmt::Match(match_statement) => self.infer_match_statement(match_statement),
            ast::Stmt::Assign(assign) => self.infer_assignment_statement(assign),
            ast::Stmt::AnnAssign(assign) => self.infer_annotated_assignment_statement(assign),
            ast::Stmt::AugAssign(aug_assign) => {
                self.infer_augmented_assignment_statement(aug_assign);
            }
            ast::Stmt::TypeAlias(type_statement) => self.infer_type_alias_statement(type_statement),
            ast::Stmt::For(for_statement) => self.infer_for_statement(for_statement),
            ast::Stmt::While(while_statement) => self.infer_while_statement(while_statement),
            ast::Stmt::Import(import) => self.infer_import_statement(import),
            ast::Stmt::ImportFrom(import) => self.infer_import_from_statement(import),
            ast::Stmt::Assert(assert_statement) => self.infer_assert_statement(assert_statement),
            ast::Stmt::Raise(raise) => self.infer_raise_statement(raise),
            ast::Stmt::Return(ret) => self.infer_return_statement(ret),
            ast::Stmt::Delete(delete) => self.infer_delete_statement(delete),
            ast::Stmt::Break(_)
            | ast::Stmt::Continue(_)
            | ast::Stmt::Pass(_)
            | ast::Stmt::IpyEscapeCommand(_)
            | ast::Stmt::Global(_)
            | ast::Stmt::Nonlocal(_) => {
                // No-op
            }
        }
    }

    fn infer_definition(&mut self, node: impl Into<DefinitionNodeKey> + std::fmt::Debug + Copy) {
        let definition = self.index.expect_single_definition(node);
        let result = infer_definition_types(self.db(), definition);
        self.extend(result);
    }

    fn infer_function_definition_statement(&mut self, function: &ast::StmtFunctionDef) {
        self.infer_definition(function);
    }

    fn infer_function_definition(
        &mut self,
        function: &ast::StmtFunctionDef,
        definition: Definition<'db>,
    ) {
        let ast::StmtFunctionDef {
            range: _,
            is_async: _,
            name,
            type_params,
            parameters,
            returns,
            body: _,
            decorator_list,
        } = function;

        let mut decorator_types_and_nodes = Vec::with_capacity(decorator_list.len());
        let mut function_decorators = FunctionDecorators::empty();
        let mut dataclass_transformer_params = None;

        for decorator in decorator_list {
            let decorator_ty = self.infer_decorator(decorator);

            match decorator_ty {
                Type::FunctionLiteral(function) => {
                    match function.known(self.db()) {
                        Some(KnownFunction::NoTypeCheck) => {
                            // If the function is decorated with the `no_type_check` decorator,
                            // we need to suppress any errors that come after the decorators.
                            self.context.set_in_no_type_check(InNoTypeCheck::Yes);
                            function_decorators |= FunctionDecorators::NO_TYPE_CHECK;
                            continue;
                        }
                        Some(KnownFunction::Overload) => {
                            function_decorators |= FunctionDecorators::OVERLOAD;
                            continue;
                        }
                        Some(KnownFunction::AbstractMethod) => {
                            function_decorators |= FunctionDecorators::ABSTRACT_METHOD;
                            continue;
                        }
                        Some(KnownFunction::Final) => {
                            function_decorators |= FunctionDecorators::FINAL;
                            continue;
                        }
                        Some(KnownFunction::Override) => {
                            function_decorators |= FunctionDecorators::OVERRIDE;
                            continue;
                        }
                        _ => {}
                    }
                }
                Type::ClassLiteral(class) => {
                    if class.is_known(self.db(), KnownClass::Classmethod) {
                        function_decorators |= FunctionDecorators::CLASSMETHOD;
                        continue;
                    }
                }
                Type::DataclassTransformer(params) => {
                    dataclass_transformer_params = Some(params);
                }
                _ => {}
            }

            decorator_types_and_nodes.push((decorator_ty, decorator));
        }

        for default in parameters
            .iter_non_variadic_params()
            .filter_map(|param| param.default.as_deref())
        {
            self.infer_expression(default);
        }

        // If there are type params, parameters and returns are evaluated in that scope, that is, in
        // `infer_function_type_params`, rather than here.
        if type_params.is_none() {
            if self.defer_annotations() {
                self.types.deferred.insert(definition);
            } else {
                self.infer_optional_annotation_expression(
                    returns.as_deref(),
                    DeferredExpressionState::None,
                );
                self.infer_parameters(parameters);
            }
        }

        let known_function =
            KnownFunction::try_from_definition_and_name(self.db(), definition, name);

        let body_scope = self
            .index
            .node_scope(NodeWithScopeRef::Function(function))
            .to_scope_id(self.db(), self.file());

        let overload_literal = OverloadLiteral::new(
            self.db(),
            &name.id,
            known_function,
            body_scope,
            function_decorators,
            dataclass_transformer_params,
        );

        let inherited_generic_context = None;
        let function_literal =
            FunctionLiteral::new(self.db(), overload_literal, inherited_generic_context);

        let type_mappings = Box::from([]);
        let mut inferred_ty = Type::FunctionLiteral(FunctionType::new(
            self.db(),
            function_literal,
            type_mappings,
        ));

        for (decorator_ty, decorator_node) in decorator_types_and_nodes.iter().rev() {
            inferred_ty = match decorator_ty
                .try_call(self.db(), &CallArgumentTypes::positional([inferred_ty]))
                .map(|bindings| bindings.return_type(self.db()))
            {
                Ok(return_ty) => return_ty,
                Err(CallError(_, bindings)) => {
                    bindings.report_diagnostics(&self.context, (*decorator_node).into());
                    bindings.return_type(self.db())
                }
            };
        }

        self.add_declaration_with_binding(
            function.into(),
            definition,
            &DeclaredAndInferredType::AreTheSame(inferred_ty),
        );
    }

    fn infer_parameters(&mut self, parameters: &ast::Parameters) {
        let ast::Parameters {
            range: _,
            posonlyargs: _,
            args: _,
            vararg,
            kwonlyargs: _,
            kwarg,
        } = parameters;

        for param_with_default in parameters.iter_non_variadic_params() {
            self.infer_parameter_with_default(param_with_default);
        }
        if let Some(vararg) = vararg {
            self.infer_parameter(vararg);
        }
        if let Some(kwarg) = kwarg {
            self.infer_parameter(kwarg);
        }
    }

    fn infer_parameter_with_default(&mut self, parameter_with_default: &ast::ParameterWithDefault) {
        let ast::ParameterWithDefault {
            range: _,
            parameter,
            default: _,
        } = parameter_with_default;

        self.infer_optional_annotation_expression(
            parameter.annotation.as_deref(),
            DeferredExpressionState::None,
        );
    }

    fn infer_parameter(&mut self, parameter: &ast::Parameter) {
        let ast::Parameter {
            range: _,
            name: _,
            annotation,
        } = parameter;

        self.infer_optional_annotation_expression(
            annotation.as_deref(),
            DeferredExpressionState::None,
        );
    }

    /// Set initial declared type (if annotated) and inferred type for a function-parameter symbol,
    /// in the function body scope.
    ///
    /// The declared type is the annotated type, if any, or `Unknown`.
    ///
    /// The inferred type is the annotated type, unioned with the type of the default value, if
    /// any. If both types are fully static, this union is a no-op (it should simplify to just the
    /// annotated type.) But in a case like `f(x=None)` with no annotated type, we want to infer
    /// the type `Unknown | None` for `x`, not just `Unknown`, so that we can error on usage of `x`
    /// that would not be valid for `None`.
    ///
    /// If the default-value type is not assignable to the declared (annotated) type, we ignore the
    /// default-value type and just infer the annotated type; this is the same way we handle
    /// assignments, and allows an explicit annotation to override a bad inference.
    ///
    /// Parameter definitions are odd in that they define a symbol in the function-body scope, so
    /// the Definition belongs to the function body scope, but the expressions (annotation and
    /// default value) both belong to outer scopes. (The default value always belongs to the outer
    /// scope in which the function is defined, the annotation belongs either to the outer scope,
    /// or maybe to an intervening type-params scope, if it's a generic function.) So we don't use
    /// `self.infer_expression` or store any expression types here, we just use `expression_ty` to
    /// get the types of the expressions from their respective scopes.
    ///
    /// It is safe (non-cycle-causing) to use `expression_ty` here, because an outer scope can't
    /// depend on a definition from an inner scope, so we shouldn't be in-process of inferring the
    /// outer scope here.
    fn infer_parameter_definition(
        &mut self,
        parameter_with_default: &ast::ParameterWithDefault,
        definition: Definition<'db>,
    ) {
        let ast::ParameterWithDefault {
            parameter,
            default,
            range: _,
        } = parameter_with_default;
        let default_ty = default
            .as_ref()
            .map(|default| self.file_expression_type(default));
        if let Some(annotation) = parameter.annotation.as_ref() {
            let declared_ty = self.file_expression_type(annotation);
            let declared_and_inferred_ty = if let Some(default_ty) = default_ty {
                if default_ty.is_assignable_to(self.db(), declared_ty) {
                    DeclaredAndInferredType::MightBeDifferent {
                        declared_ty: declared_ty.into(),
                        inferred_ty: UnionType::from_elements(self.db(), [declared_ty, default_ty]),
                    }
                } else if (self.in_stub()
                    || self.in_function_overload_or_abstractmethod()
                    || self
                        .class_context_of_current_method()
                        .is_some_and(|class| class.is_protocol(self.db())))
                    && default
                        .as_ref()
                        .is_some_and(|d| d.is_ellipsis_literal_expr())
                {
                    DeclaredAndInferredType::AreTheSame(declared_ty)
                } else {
                    if let Some(builder) = self
                        .context
                        .report_lint(&INVALID_PARAMETER_DEFAULT, parameter_with_default)
                    {
                        builder.into_diagnostic(format_args!(
                            "Default value of type `{}` is not assignable \
                             to annotated parameter type `{}`",
                            default_ty.display(self.db()),
                            declared_ty.display(self.db())
                        ));
                    }
                    DeclaredAndInferredType::AreTheSame(declared_ty)
                }
            } else {
                DeclaredAndInferredType::AreTheSame(declared_ty)
            };
            self.add_declaration_with_binding(
                parameter.into(),
                definition,
                &declared_and_inferred_ty,
            );
        } else {
            let ty = if let Some(default_ty) = default_ty {
                UnionType::from_elements(self.db(), [Type::unknown(), default_ty])
            } else {
                Type::unknown()
            };
            self.add_binding(parameter.into(), definition, ty);
        }
    }

    /// Set initial declared/inferred types for a `*args` variadic positional parameter.
    ///
    /// The annotated type is implicitly wrapped in a homogeneous tuple.
    ///
    /// See [`infer_parameter_definition`] doc comment for some relevant observations about scopes.
    ///
    /// [`infer_parameter_definition`]: Self::infer_parameter_definition
    fn infer_variadic_positional_parameter_definition(
        &mut self,
        parameter: &ast::Parameter,
        definition: Definition<'db>,
    ) {
        if let Some(annotation) = parameter.annotation() {
            let ty = if annotation.is_starred_expr() {
                todo_type!("PEP 646")
            } else {
                let annotated_type = self.file_expression_type(annotation);
                KnownClass::Tuple.to_specialized_instance(self.db(), [annotated_type])
            };

            self.add_declaration_with_binding(
                parameter.into(),
                definition,
                &DeclaredAndInferredType::AreTheSame(ty),
            );
        } else {
            self.add_binding(
                parameter.into(),
                definition,
                KnownClass::Tuple.to_specialized_instance(self.db(), [Type::unknown()]),
            );
        }
    }

    /// Set initial declared/inferred types for a `*args` variadic positional parameter.
    ///
    /// The annotated type is implicitly wrapped in a string-keyed dictionary.
    ///
    /// See [`infer_parameter_definition`] doc comment for some relevant observations about scopes.
    ///
    /// [`infer_parameter_definition`]: Self::infer_parameter_definition
    fn infer_variadic_keyword_parameter_definition(
        &mut self,
        parameter: &ast::Parameter,
        definition: Definition<'db>,
    ) {
        if let Some(annotation) = parameter.annotation() {
            let annotated_ty = self.file_expression_type(annotation);
            let ty = KnownClass::Dict.to_specialized_instance(
                self.db(),
                [KnownClass::Str.to_instance(self.db()), annotated_ty],
            );
            self.add_declaration_with_binding(
                parameter.into(),
                definition,
                &DeclaredAndInferredType::AreTheSame(ty),
            );
        } else {
            self.add_binding(
                parameter.into(),
                definition,
                KnownClass::Dict.to_specialized_instance(
                    self.db(),
                    [KnownClass::Str.to_instance(self.db()), Type::unknown()],
                ),
            );
        }
    }

    fn infer_class_definition_statement(&mut self, class: &ast::StmtClassDef) {
        self.infer_definition(class);
    }

    fn infer_class_definition(
        &mut self,
        class_node: &ast::StmtClassDef,
        definition: Definition<'db>,
    ) {
        let ast::StmtClassDef {
            range: _,
            name,
            type_params,
            decorator_list,
            arguments: _,
            body: _,
        } = class_node;

        let mut dataclass_params = None;
        let mut dataclass_transformer_params = None;
        for decorator in decorator_list {
            let decorator_ty = self.infer_decorator(decorator);
            if decorator_ty
                .into_function_literal()
                .is_some_and(|function| function.is_known(self.db(), KnownFunction::Dataclass))
            {
                dataclass_params = Some(DataclassParams::default());
                continue;
            }

            if let Type::DataclassDecorator(params) = decorator_ty {
                dataclass_params = Some(params);
                continue;
            }

            if let Type::FunctionLiteral(f) = decorator_ty {
                // We do not yet detect or flag `@dataclass_transform` applied to more than one
                // overload, or an overload and the implementation both. Nevertheless, this is not
                // allowed. We do not try to treat the offenders intelligently -- just use the
                // params of the last seen usage of `@dataclass_transform`
                let params = f
                    .iter_overloads_and_implementation(self.db())
                    .find_map(|overload| overload.dataclass_transformer_params(self.db()));
                if let Some(params) = params {
                    dataclass_params = Some(params.into());
                    continue;
                }
            }

            if let Type::DataclassTransformer(params) = decorator_ty {
                dataclass_transformer_params = Some(params);
                continue;
            }
        }

        let body_scope = self
            .index
            .node_scope(NodeWithScopeRef::Class(class_node))
            .to_scope_id(self.db(), self.file());

        let maybe_known_class = KnownClass::try_from_file_and_name(self.db(), self.file(), name);

        let class_ty = Type::from(ClassLiteral::new(
            self.db(),
            name.id.clone(),
            body_scope,
            maybe_known_class,
            dataclass_params,
            dataclass_transformer_params,
        ));

        self.add_declaration_with_binding(
            class_node.into(),
            definition,
            &DeclaredAndInferredType::AreTheSame(class_ty),
        );

        // if there are type parameters, then the keywords and bases are within that scope
        // and we don't need to run inference here
        if type_params.is_none() {
            for keyword in class_node.keywords() {
                self.infer_expression(&keyword.value);
            }

            // Inference of bases deferred in stubs
            // TODO: Only defer the references that are actually string literals, instead of
            // deferring the entire class definition if a string literal occurs anywhere in the
            // base class list.
            if self.in_stub() || class_node.bases().iter().any(contains_string_literal) {
                self.types.deferred.insert(definition);
            } else {
                for base in class_node.bases() {
                    self.infer_expression(base);
                }
            }
        }
    }

    fn infer_function_deferred(&mut self, function: &ast::StmtFunctionDef) {
        self.infer_optional_annotation_expression(
            function.returns.as_deref(),
            DeferredExpressionState::Deferred,
        );
        self.infer_parameters(function.parameters.as_ref());
    }

    fn infer_class_deferred(&mut self, class: &ast::StmtClassDef) {
        for base in class.bases() {
            self.infer_expression(base);
        }
    }

    fn infer_type_alias_definition(
        &mut self,
        type_alias: &ast::StmtTypeAlias,
        definition: Definition<'db>,
    ) {
        self.infer_expression(&type_alias.name);

        let rhs_scope = self
            .index
            .node_scope(NodeWithScopeRef::TypeAlias(type_alias))
            .to_scope_id(self.db(), self.file());

        let type_alias_ty = Type::KnownInstance(KnownInstanceType::TypeAliasType(
            TypeAliasType::PEP695(PEP695TypeAliasType::new(
                self.db(),
                &type_alias.name.as_name_expr().unwrap().id,
                rhs_scope,
            )),
        ));

        self.add_declaration_with_binding(
            type_alias.into(),
            definition,
            &DeclaredAndInferredType::AreTheSame(type_alias_ty),
        );
    }

    fn infer_if_statement(&mut self, if_statement: &ast::StmtIf) {
        let ast::StmtIf {
            range: _,
            test,
            body,
            elif_else_clauses,
        } = if_statement;

        let test_ty = self.infer_standalone_expression(test);

        if let Err(err) = test_ty.try_bool(self.db()) {
            err.report_diagnostic(&self.context, &**test);
        }

        self.infer_body(body);

        for clause in elif_else_clauses {
            let ast::ElifElseClause {
                range: _,
                test,
                body,
            } = clause;

            if let Some(test) = &test {
                let test_ty = self.infer_standalone_expression(test);

                if let Err(err) = test_ty.try_bool(self.db()) {
                    err.report_diagnostic(&self.context, test);
                }
            }

            self.infer_body(body);
        }
    }

    fn infer_try_statement(&mut self, try_statement: &ast::StmtTry) {
        let ast::StmtTry {
            range: _,
            body,
            handlers,
            orelse,
            finalbody,
            is_star: _,
        } = try_statement;

        self.infer_body(body);

        for handler in handlers {
            let ast::ExceptHandler::ExceptHandler(handler) = handler;
            let ast::ExceptHandlerExceptHandler {
                type_: handled_exceptions,
                name: symbol_name,
                body,
                range: _,
            } = handler;

            // If `symbol_name` is `Some()` and `handled_exceptions` is `None`,
            // it's invalid syntax (something like `except as e:`).
            // However, it's obvious that the user *wanted* `e` to be bound here,
            // so we'll have created a definition in the semantic-index stage anyway.
            if symbol_name.is_some() {
                self.infer_definition(handler);
            } else {
                self.infer_exception(handled_exceptions.as_deref(), try_statement.is_star);
            }

            self.infer_body(body);
        }

        self.infer_body(orelse);
        self.infer_body(finalbody);
    }

    fn infer_with_statement(&mut self, with_statement: &ast::StmtWith) {
        let ast::StmtWith {
            range: _,
            is_async,
            items,
            body,
        } = with_statement;
        for item in items {
            let target = item.optional_vars.as_deref();
            if let Some(target) = target {
                self.infer_target(target, &item.context_expr, |builder, context_expr| {
                    // TODO: `infer_with_statement_definition` reports a diagnostic if `ctx_manager_ty` isn't a context manager
                    //  but only if the target is a name. We should report a diagnostic here if the target isn't a name:
                    //  `with not_context_manager as a.x: ...
                    builder
                        .infer_standalone_expression(context_expr)
                        .enter(builder.db())
                });
            } else {
                // Call into the context expression inference to validate that it evaluates
                // to a valid context manager.
                let context_expression_ty = self.infer_expression(&item.context_expr);
                self.infer_context_expression(&item.context_expr, context_expression_ty, *is_async);
                self.infer_optional_expression(target);
            }
        }

        self.infer_body(body);
    }

    fn infer_with_item_definition(
        &mut self,
        with_item: &WithItemDefinitionKind<'db>,
        definition: Definition<'db>,
    ) {
        let context_expr = with_item.context_expr();
        let target = with_item.target();

        let context_expr_ty = self.infer_standalone_expression(context_expr);

        let target_ty = if with_item.is_async() {
            todo_type!("async `with` statement")
        } else {
            match with_item.target_kind() {
                TargetKind::Sequence(unpack_position, unpack) => {
                    let unpacked = infer_unpack_types(self.db(), unpack);
                    let target_ast_id = target.scoped_expression_id(self.db(), self.scope());
                    if unpack_position == UnpackPosition::First {
                        self.context.extend(unpacked.diagnostics());
                    }
                    unpacked.expression_type(target_ast_id)
                }
                TargetKind::Single => self.infer_context_expression(
                    context_expr,
                    context_expr_ty,
                    with_item.is_async(),
                ),
            }
        };

        self.store_expression_type(target, target_ty);
        self.add_binding(target.into(), definition, target_ty);
    }

    /// Infers the type of a context expression (`with expr`) and returns the target's type
    ///
    /// Returns [`Type::unknown`] if the context expression doesn't implement the context manager protocol.
    ///
    /// ## Terminology
    /// See [PEP343](https://peps.python.org/pep-0343/#standard-terminology).
    fn infer_context_expression(
        &mut self,
        context_expression: &ast::Expr,
        context_expression_type: Type<'db>,
        is_async: bool,
    ) -> Type<'db> {
        // TODO: Handle async with statements (they use `aenter` and `aexit`)
        if is_async {
            return todo_type!("async `with` statement");
        }

        context_expression_type
            .try_enter(self.db())
            .unwrap_or_else(|err| {
                err.report_diagnostic(
                    &self.context,
                    context_expression_type,
                    context_expression.into(),
                );
                err.fallback_enter_type(self.db())
            })
    }

    fn infer_exception(&mut self, node: Option<&ast::Expr>, is_star: bool) -> Type<'db> {
        fn extract_tuple_specialization<'db>(db: &'db dyn Db, ty: Type<'db>) -> Option<Type<'db>> {
            let class = ty.into_nominal_instance()?.class;
            if !class.is_known(db, KnownClass::Tuple) {
                return None;
            }
            let ClassType::Generic(class) = class else {
                return None;
            };
            let specialization = class.specialization(db).types(db)[0];
            let specialization_instance = specialization.to_instance(db)?;

            specialization_instance
                .is_assignable_to(db, KnownClass::BaseException.to_instance(db))
                .then_some(specialization_instance)
        }

        // If there is no handled exception, it's invalid syntax;
        // a diagnostic will have already been emitted
        let node_ty = node.map_or(Type::unknown(), |ty| self.infer_expression(ty));
        let type_base_exception = KnownClass::BaseException.to_subclass_of(self.db());

        // If it's an `except*` handler, this won't actually be the type of the bound symbol;
        // it will actually be the type of the generic parameters to `BaseExceptionGroup` or `ExceptionGroup`.
        let symbol_ty = if let Type::Tuple(tuple) = node_ty {
            let mut builder = UnionBuilder::new(self.db());
            for element in tuple.elements(self.db()).iter().copied() {
                builder = builder.add(
                    if element.is_assignable_to(self.db(), type_base_exception) {
                        element.to_instance(self.db()).expect(
                            "`Type::to_instance()` should always return `Some()` \
                                if called on a type assignable to `type[BaseException]`",
                        )
                    } else {
                        if let Some(node) = node {
                            report_invalid_exception_caught(&self.context, node, element);
                        }
                        Type::unknown()
                    },
                );
            }
            builder.build()
        } else if node_ty.is_assignable_to(self.db(), type_base_exception) {
            node_ty.to_instance(self.db()).expect(
                "`Type::to_instance()` should always return `Some()` \
                    if called on a type assignable to `type[BaseException]`",
            )
        } else if node_ty.is_assignable_to(
            self.db(),
            KnownClass::Tuple.to_specialized_instance(self.db(), [type_base_exception]),
        ) {
            extract_tuple_specialization(self.db(), node_ty)
                .unwrap_or_else(|| KnownClass::BaseException.to_instance(self.db()))
        } else if node_ty.is_assignable_to(
            self.db(),
            UnionType::from_elements(
                self.db(),
                [
                    type_base_exception,
                    KnownClass::Tuple.to_specialized_instance(self.db(), [type_base_exception]),
                ],
            ),
        ) {
            KnownClass::BaseException.to_instance(self.db())
        } else {
            if let Some(node) = node {
                report_invalid_exception_caught(&self.context, node, node_ty);
            }
            Type::unknown()
        };

        if is_star {
            let class = if symbol_ty
                .is_subtype_of(self.db(), KnownClass::Exception.to_instance(self.db()))
            {
                KnownClass::ExceptionGroup
            } else {
                KnownClass::BaseExceptionGroup
            };
            class.to_specialized_instance(self.db(), [symbol_ty])
        } else {
            symbol_ty
        }
    }

    fn infer_except_handler_definition(
        &mut self,
        except_handler_definition: &ExceptHandlerDefinitionKind,
        definition: Definition<'db>,
    ) {
        let symbol_ty = self.infer_exception(
            except_handler_definition.handled_exceptions(),
            except_handler_definition.is_star(),
        );

        self.add_binding(
            except_handler_definition.node().into(),
            definition,
            symbol_ty,
        );
    }

    fn infer_typevar_definition(
        &mut self,
        node: &ast::TypeParamTypeVar,
        definition: Definition<'db>,
    ) {
        let ast::TypeParamTypeVar {
            range: _,
            name,
            bound,
            default,
        } = node;
        let bound_or_constraint = match bound.as_deref() {
            Some(expr @ ast::Expr::Tuple(ast::ExprTuple { elts, .. })) => {
                if elts.len() < 2 {
                    if let Some(builder) = self
                        .context
                        .report_lint(&INVALID_TYPE_VARIABLE_CONSTRAINTS, expr)
                    {
                        builder.into_diagnostic("TypeVar must have at least two constrained types");
                    }
                    self.infer_expression(expr);
                    None
                } else {
                    // We don't use UnionType::from_elements or UnionBuilder here, because we don't
                    // want to simplify the list of constraints like we do with the elements of an
                    // actual union type.
                    // TODO: Consider using a new `OneOfType` connective here instead, since that
                    // more accurately represents the actual semantics of typevar constraints.
                    let elements = UnionType::new(
                        self.db(),
                        elts.iter()
                            .map(|expr| self.infer_type_expression(expr))
                            .collect::<Box<[_]>>(),
                    );
                    let constraints = TypeVarBoundOrConstraints::Constraints(elements);
                    // But when we construct an actual union type for the constraint expression as
                    // a whole, we do use UnionType::from_elements to maintain the invariant that
                    // all union types are simplified.
                    self.store_expression_type(
                        expr,
                        UnionType::from_elements(self.db(), elements.elements(self.db())),
                    );
                    Some(constraints)
                }
            }
            Some(expr) => Some(TypeVarBoundOrConstraints::UpperBound(
                self.infer_type_expression(expr),
            )),
            None => None,
        };
        let default_ty = self.infer_optional_type_expression(default.as_deref());
        let ty = Type::KnownInstance(KnownInstanceType::TypeVar(TypeVarInstance::new(
            self.db(),
            name.id.clone(),
            Some(definition),
            bound_or_constraint,
            TypeVarVariance::Invariant, // TODO: infer this
            default_ty,
            TypeVarKind::Pep695,
        )));
        self.add_declaration_with_binding(
            node.into(),
            definition,
            &DeclaredAndInferredType::AreTheSame(ty),
        );
    }

    fn infer_paramspec_definition(
        &mut self,
        node: &ast::TypeParamParamSpec,
        definition: Definition<'db>,
    ) {
        let ast::TypeParamParamSpec {
            range: _,
            name: _,
            default,
        } = node;
        self.infer_optional_expression(default.as_deref());
        let pep_695_todo = Type::Dynamic(DynamicType::TodoPEP695ParamSpec);
        self.add_declaration_with_binding(
            node.into(),
            definition,
            &DeclaredAndInferredType::AreTheSame(pep_695_todo),
        );
    }

    fn infer_typevartuple_definition(
        &mut self,
        node: &ast::TypeParamTypeVarTuple,
        definition: Definition<'db>,
    ) {
        let ast::TypeParamTypeVarTuple {
            range: _,
            name: _,
            default,
        } = node;
        self.infer_optional_expression(default.as_deref());
        let pep_695_todo = todo_type!("PEP-695 TypeVarTuple definition types");
        self.add_declaration_with_binding(
            node.into(),
            definition,
            &DeclaredAndInferredType::AreTheSame(pep_695_todo),
        );
    }

    fn infer_match_statement(&mut self, match_statement: &ast::StmtMatch) {
        let ast::StmtMatch {
            range: _,
            subject,
            cases,
        } = match_statement;

        self.infer_standalone_expression(subject);

        for case in cases {
            let ast::MatchCase {
                range: _,
                body,
                pattern,
                guard,
            } = case;
            self.infer_match_pattern(pattern);

            if let Some(guard) = guard.as_deref() {
                let guard_ty = self.infer_standalone_expression(guard);

                if let Err(err) = guard_ty.try_bool(self.db()) {
                    err.report_diagnostic(&self.context, guard);
                }
            }

            self.infer_body(body);
        }
    }

    fn infer_match_pattern_definition(
        &mut self,
        pattern: &ast::Pattern,
        _index: u32,
        definition: Definition<'db>,
    ) {
        // TODO(dhruvmanila): The correct way to infer types here is to perform structural matching
        // against the subject expression type (which we can query via `infer_expression_types`)
        // and extract the type at the `index` position if the pattern matches. This will be
        // similar to the logic in `self.infer_assignment_definition`.
        self.add_binding(
            pattern.into(),
            definition,
            todo_type!("`match` pattern definition types"),
        );
    }

    fn infer_match_pattern(&mut self, pattern: &ast::Pattern) {
        // We need to create a standalone expression for each arm of a match statement, since they
        // can introduce constraints on the match subject. (Or more accurately, for the match arm's
        // pattern, since its the pattern that introduces any constraints, not the body.) Ideally,
        // that standalone expression would wrap the match arm's pattern as a whole. But a
        // standalone expression can currently only wrap an ast::Expr, which patterns are not. So,
        // we need to choose an Expr that can “stand in” for the pattern, which we can wrap in a
        // standalone expression.
        //
        // That said, when inferring the type of a standalone expression, we don't have access to
        // its parent or sibling nodes.  That means, for instance, that in a class pattern, where
        // we are currently using the class name as the standalone expression, we do not have
        // access to the class pattern's arguments in the standalone expression inference scope.
        // At the moment, we aren't trying to do anything with those arguments when creating a
        // narrowing constraint for the pattern.  But in the future, if we do, we will have to
        // either wrap those arguments in their own standalone expressions, or update Expression to
        // be able to wrap other AST node types besides just ast::Expr.
        //
        // This function is only called for the top-level pattern of a match arm, and is
        // responsible for inferring the standalone expression for each supported pattern type. It
        // then hands off to `infer_nested_match_pattern` for any subexpressions and subpatterns,
        // where we do NOT have any additional standalone expressions to infer through.
        //
        // TODO(dhruvmanila): Add a Salsa query for inferring pattern types and matching against
        // the subject expression: https://github.com/astral-sh/ruff/pull/13147#discussion_r1739424510
        match pattern {
            ast::Pattern::MatchValue(match_value) => {
                self.infer_standalone_expression(&match_value.value);
            }
            ast::Pattern::MatchClass(match_class) => {
                let ast::PatternMatchClass {
                    range: _,
                    cls,
                    arguments,
                } = match_class;
                for pattern in &arguments.patterns {
                    self.infer_nested_match_pattern(pattern);
                }
                for keyword in &arguments.keywords {
                    self.infer_nested_match_pattern(&keyword.pattern);
                }
                self.infer_standalone_expression(cls);
            }
            ast::Pattern::MatchOr(match_or) => {
                for pattern in &match_or.patterns {
                    self.infer_match_pattern(pattern);
                }
            }
            _ => {
                self.infer_nested_match_pattern(pattern);
            }
        }
    }

    fn infer_nested_match_pattern(&mut self, pattern: &ast::Pattern) {
        match pattern {
            ast::Pattern::MatchValue(match_value) => {
                self.infer_expression(&match_value.value);
            }
            ast::Pattern::MatchSequence(match_sequence) => {
                for pattern in &match_sequence.patterns {
                    self.infer_nested_match_pattern(pattern);
                }
            }
            ast::Pattern::MatchMapping(match_mapping) => {
                let ast::PatternMatchMapping {
                    range: _,
                    keys,
                    patterns,
                    rest: _,
                } = match_mapping;
                for key in keys {
                    self.infer_expression(key);
                }
                for pattern in patterns {
                    self.infer_nested_match_pattern(pattern);
                }
            }
            ast::Pattern::MatchClass(match_class) => {
                let ast::PatternMatchClass {
                    range: _,
                    cls,
                    arguments,
                } = match_class;
                for pattern in &arguments.patterns {
                    self.infer_nested_match_pattern(pattern);
                }
                for keyword in &arguments.keywords {
                    self.infer_nested_match_pattern(&keyword.pattern);
                }
                self.infer_expression(cls);
            }
            ast::Pattern::MatchAs(match_as) => {
                if let Some(pattern) = &match_as.pattern {
                    self.infer_nested_match_pattern(pattern);
                }
            }
            ast::Pattern::MatchOr(match_or) => {
                for pattern in &match_or.patterns {
                    self.infer_nested_match_pattern(pattern);
                }
            }
            ast::Pattern::MatchStar(_) | ast::Pattern::MatchSingleton(_) => {}
        }
    }

    fn infer_assignment_statement(&mut self, assignment: &ast::StmtAssign) {
        let ast::StmtAssign {
            range: _,
            targets,
            value,
        } = assignment;

        for target in targets {
            self.infer_target(target, value, |builder, value_expr| {
                builder.infer_standalone_expression(value_expr)
            });
        }
    }

    /// Infer the (definition) types involved in a `target` expression.
    ///
    /// This is used for assignment statements, for statements, etc. with a single or multiple
    /// targets (unpacking). If `target` is an attribute expression, we check that the assignment
    /// is valid. For 'target's that are definitions, this check happens elsewhere.
    ///
    /// The `infer_value_expr` function is used to infer the type of the `value` expression which
    /// are not `Name` expressions. The returned type is the one that is eventually assigned to the
    /// `target`.
    fn infer_target<F>(&mut self, target: &ast::Expr, value: &ast::Expr, infer_value_expr: F)
    where
        F: Fn(&mut TypeInferenceBuilder<'db>, &ast::Expr) -> Type<'db>,
    {
        let assigned_ty = match target {
            ast::Expr::Name(_) => None,
            _ => Some(infer_value_expr(self, value)),
        };
        self.infer_target_impl(target, assigned_ty);
    }

    /// Make sure that the attribute assignment `obj.attribute = value` is valid.
    ///
    /// `target` is the node for the left-hand side, `object_ty` is the type of `obj`, `attribute` is
    /// the name of the attribute being assigned, and `value_ty` is the type of the right-hand side of
    /// the assignment. If the assignment is invalid, emit diagnostics.
    fn validate_attribute_assignment(
        &mut self,
        target: &ast::ExprAttribute,
        object_ty: Type<'db>,
        attribute: &str,
        value_ty: Type<'db>,
        emit_diagnostics: bool,
    ) -> bool {
        let db = self.db();

        let ensure_assignable_to = |attr_ty| -> bool {
            let assignable = value_ty.is_assignable_to(db, attr_ty);
            if !assignable && emit_diagnostics {
                report_invalid_attribute_assignment(
                    &self.context,
                    target.into(),
                    attr_ty,
                    value_ty,
                    attribute,
                );
            }
            assignable
        };

        match object_ty {
            Type::Union(union) => {
                if union.elements(self.db()).iter().all(|elem| {
                    self.validate_attribute_assignment(target, *elem, attribute, value_ty, false)
                }) {
                    true
                } else {
                    // TODO: This is not a very helpful error message, as it does not include the underlying reason
                    // why the assignment is invalid. This would be a good use case for sub-diagnostics.
                    if emit_diagnostics {
                        if let Some(builder) = self.context.report_lint(&INVALID_ASSIGNMENT, target)
                        {
                            builder.into_diagnostic(format_args!(
                                "Object of type `{}` is not assignable \
                                 to attribute `{attribute}` on type `{}`",
                                value_ty.display(self.db()),
                                object_ty.display(self.db()),
                            ));
                        }
                    }

                    false
                }
            }

            Type::Intersection(intersection) => {
                // TODO: Handle negative intersection elements
                if intersection.positive(db).iter().any(|elem| {
                    self.validate_attribute_assignment(target, *elem, attribute, value_ty, false)
                }) {
                    true
                } else {
                    if emit_diagnostics {
                        if let Some(builder) = self.context.report_lint(&INVALID_ASSIGNMENT, target)
                        {
                            // TODO: same here, see above
                            builder.into_diagnostic(format_args!(
                                "Object of type `{}` is not assignable \
                                 to attribute `{attribute}` on type `{}`",
                                value_ty.display(self.db()),
                                object_ty.display(self.db()),
                            ));
                        }
                    }
                    false
                }
            }

            // Super instances do not allow attribute assignment
            Type::NominalInstance(instance) if instance.class.is_known(db, KnownClass::Super) => {
                if emit_diagnostics {
                    if let Some(builder) = self.context.report_lint(&INVALID_ASSIGNMENT, target) {
                        builder.into_diagnostic(format_args!(
                            "Cannot assign to attribute `{attribute}` on type `{}`",
                            object_ty.display(self.db()),
                        ));
                    }
                }
                false
            }
            Type::BoundSuper(_) => {
                if emit_diagnostics {
                    if let Some(builder) = self.context.report_lint(&INVALID_ASSIGNMENT, target) {
                        builder.into_diagnostic(format_args!(
                            "Cannot assign to attribute `{attribute}` on type `{}`",
                            object_ty.display(self.db()),
                        ));
                    }
                }
                false
            }

            Type::Dynamic(..) | Type::Never => true,

            Type::NominalInstance(..)
            | Type::ProtocolInstance(_)
            | Type::BooleanLiteral(..)
            | Type::IntLiteral(..)
            | Type::StringLiteral(..)
            | Type::BytesLiteral(..)
            | Type::LiteralString
            | Type::Tuple(..)
            | Type::SpecialForm(..)
            | Type::KnownInstance(..)
            | Type::PropertyInstance(..)
            | Type::FunctionLiteral(..)
            | Type::Callable(..)
            | Type::BoundMethod(_)
            | Type::MethodWrapper(_)
            | Type::WrapperDescriptor(_)
            | Type::DataclassDecorator(_)
            | Type::DataclassTransformer(_)
            | Type::TypeVar(..)
            | Type::AlwaysTruthy
            | Type::AlwaysFalsy => {
                let is_read_only = || {
                    let dataclass_params = match object_ty {
                        Type::NominalInstance(instance) => match instance.class {
                            ClassType::NonGeneric(cls) => cls.dataclass_params(self.db()),
                            ClassType::Generic(cls) => {
                                cls.origin(self.db()).dataclass_params(self.db())
                            }
                        },
                        _ => None,
                    };

                    dataclass_params.is_some_and(|params| params.contains(DataclassParams::FROZEN))
                };

                match object_ty.class_member(db, attribute.into()) {
                    meta_attr @ PlaceAndQualifiers { .. } if meta_attr.is_class_var() => {
                        if emit_diagnostics {
                            if let Some(builder) =
                                self.context.report_lint(&INVALID_ATTRIBUTE_ACCESS, target)
                            {
                                builder.into_diagnostic(format_args!(
                                    "Cannot assign to ClassVar `{attribute}` \
                                     from an instance of type `{ty}`",
                                    ty = object_ty.display(self.db()),
                                ));
                            }
                        }
                        false
                    }
                    PlaceAndQualifiers {
                        place: Place::Type(meta_attr_ty, meta_attr_boundness),
                        qualifiers: _,
                    } => {
                        if is_read_only() {
                            if emit_diagnostics {
                                if let Some(builder) =
                                    self.context.report_lint(&INVALID_ASSIGNMENT, target)
                                {
                                    builder.into_diagnostic(format_args!(
                                        "Property `{attribute}` defined in `{ty}` is read-only",
                                        ty = object_ty.display(self.db()),
                                    ));
                                }
                            }
                            false
                        } else {
                            let assignable_to_meta_attr = if let Place::Type(meta_dunder_set, _) =
                                meta_attr_ty.class_member(db, "__set__".into()).place
                            {
                                let successful_call = meta_dunder_set
                                    .try_call(
                                        db,
                                        &CallArgumentTypes::positional([
                                            meta_attr_ty,
                                            object_ty,
                                            value_ty,
                                        ]),
                                    )
                                    .is_ok();

                                if !successful_call && emit_diagnostics {
                                    if let Some(builder) =
                                        self.context.report_lint(&INVALID_ASSIGNMENT, target)
                                    {
                                        // TODO: Here, it would be nice to emit an additional diagnostic that explains why the call failed
                                        builder.into_diagnostic(format_args!(
                                            "Invalid assignment to data descriptor attribute \
                                         `{attribute}` on type `{}` with custom `__set__` method",
                                            object_ty.display(db)
                                        ));
                                    }
                                }

                                successful_call
                            } else {
                                ensure_assignable_to(meta_attr_ty)
                            };

                            let assignable_to_instance_attribute = if meta_attr_boundness
                                == Boundness::PossiblyUnbound
                            {
                                let (assignable, boundness) =
                                    if let Place::Type(instance_attr_ty, instance_attr_boundness) =
                                        object_ty.instance_member(db, attribute).place
                                    {
                                        (
                                            ensure_assignable_to(instance_attr_ty),
                                            instance_attr_boundness,
                                        )
                                    } else {
                                        (true, Boundness::PossiblyUnbound)
                                    };

                                if boundness == Boundness::PossiblyUnbound {
                                    report_possibly_unbound_attribute(
                                        &self.context,
                                        target,
                                        attribute,
                                        object_ty,
                                    );
                                }

                                assignable
                            } else {
                                true
                            };

                            assignable_to_meta_attr && assignable_to_instance_attribute
                        }
                    }

                    PlaceAndQualifiers {
                        place: Place::Unbound,
                        ..
                    } => {
                        if let Place::Type(instance_attr_ty, instance_attr_boundness) =
                            object_ty.instance_member(db, attribute).place
                        {
                            if instance_attr_boundness == Boundness::PossiblyUnbound {
                                report_possibly_unbound_attribute(
                                    &self.context,
                                    target,
                                    attribute,
                                    object_ty,
                                );
                            }

                            if is_read_only() {
                                if emit_diagnostics {
                                    if let Some(builder) =
                                        self.context.report_lint(&INVALID_ASSIGNMENT, target)
                                    {
                                        builder.into_diagnostic(format_args!(
                                            "Property `{attribute}` defined in `{ty}` is read-only",
                                            ty = object_ty.display(self.db()),
                                        ));
                                    }
                                }
                                false
                            } else {
                                ensure_assignable_to(instance_attr_ty)
                            }
                        } else {
                            let result = object_ty.try_call_dunder_with_policy(
                                db,
                                "__setattr__",
                                &mut CallArgumentTypes::positional([
                                    Type::StringLiteral(StringLiteralType::new(
                                        db,
                                        Box::from(attribute),
                                    )),
                                    value_ty,
                                ]),
                                MemberLookupPolicy::MRO_NO_OBJECT_FALLBACK,
                            );

                            match result {
                                Ok(_) | Err(CallDunderError::PossiblyUnbound(_)) => true,
                                Err(CallDunderError::CallError(..)) => {
                                    if emit_diagnostics {
                                        if let Some(builder) =
                                            self.context.report_lint(&UNRESOLVED_ATTRIBUTE, target)
                                        {
                                            builder.into_diagnostic(format_args!(
                                                "Can not assign object of `{}` to attribute \
                                                 `{attribute}` on type `{}` with \
                                                 custom `__setattr__` method.",
                                                value_ty.display(db),
                                                object_ty.display(db)
                                            ));
                                        }
                                    }
                                    false
                                }
                                Err(CallDunderError::MethodNotAvailable) => {
                                    if emit_diagnostics {
                                        if let Some(builder) =
                                            self.context.report_lint(&UNRESOLVED_ATTRIBUTE, target)
                                        {
                                            builder.into_diagnostic(format_args!(
                                                "Unresolved attribute `{}` on type `{}`.",
                                                attribute,
                                                object_ty.display(db)
                                            ));
                                        }
                                    }

                                    false
                                }
                            }
                        }
                    }
                }
            }

            Type::ClassLiteral(..) | Type::GenericAlias(..) | Type::SubclassOf(..) => {
                match object_ty.class_member(db, attribute.into()) {
                    PlaceAndQualifiers {
                        place: Place::Type(meta_attr_ty, meta_attr_boundness),
                        qualifiers: _,
                    } => {
                        let assignable_to_meta_attr = if let Place::Type(meta_dunder_set, _) =
                            meta_attr_ty.class_member(db, "__set__".into()).place
                        {
                            let successful_call = meta_dunder_set
                                .try_call(
                                    db,
                                    &CallArgumentTypes::positional([
                                        meta_attr_ty,
                                        object_ty,
                                        value_ty,
                                    ]),
                                )
                                .is_ok();

                            if !successful_call && emit_diagnostics {
                                if let Some(builder) =
                                    self.context.report_lint(&INVALID_ASSIGNMENT, target)
                                {
                                    // TODO: Here, it would be nice to emit an additional diagnostic that explains why the call failed
                                    builder.into_diagnostic(format_args!(
                                        "Invalid assignment to data descriptor attribute \
                                         `{attribute}` on type `{}` with custom `__set__` method",
                                        object_ty.display(db)
                                    ));
                                }
                            }

                            successful_call
                        } else {
                            ensure_assignable_to(meta_attr_ty)
                        };

                        let assignable_to_class_attr = if meta_attr_boundness
                            == Boundness::PossiblyUnbound
                        {
                            let (assignable, boundness) =
                                if let Place::Type(class_attr_ty, class_attr_boundness) = object_ty
                                    .find_name_in_mro(db, attribute)
                                    .expect("called on Type::ClassLiteral or Type::SubclassOf")
                                    .place
                                {
                                    (ensure_assignable_to(class_attr_ty), class_attr_boundness)
                                } else {
                                    (true, Boundness::PossiblyUnbound)
                                };

                            if boundness == Boundness::PossiblyUnbound {
                                report_possibly_unbound_attribute(
                                    &self.context,
                                    target,
                                    attribute,
                                    object_ty,
                                );
                            }

                            assignable
                        } else {
                            true
                        };

                        assignable_to_meta_attr && assignable_to_class_attr
                    }
                    PlaceAndQualifiers {
                        place: Place::Unbound,
                        ..
                    } => {
                        if let Place::Type(class_attr_ty, class_attr_boundness) = object_ty
                            .find_name_in_mro(db, attribute)
                            .expect("called on Type::ClassLiteral or Type::SubclassOf")
                            .place
                        {
                            if class_attr_boundness == Boundness::PossiblyUnbound {
                                report_possibly_unbound_attribute(
                                    &self.context,
                                    target,
                                    attribute,
                                    object_ty,
                                );
                            }

                            ensure_assignable_to(class_attr_ty)
                        } else {
                            let attribute_is_bound_on_instance =
                                object_ty.to_instance(self.db()).is_some_and(|instance| {
                                    !instance
                                        .instance_member(self.db(), attribute)
                                        .place
                                        .is_unbound()
                                });

                            // Attribute is declared or bound on instance. Forbid access from the class object
                            if emit_diagnostics {
                                if attribute_is_bound_on_instance {
                                    if let Some(builder) =
                                        self.context.report_lint(&INVALID_ATTRIBUTE_ACCESS, target)
                                    {
                                        builder.into_diagnostic(format_args!(
                                            "Cannot assign to instance attribute \
                                             `{attribute}` from the class object `{ty}`",
                                            ty = object_ty.display(self.db()),
                                        ));
                                    }
                                } else {
                                    if let Some(builder) =
                                        self.context.report_lint(&UNRESOLVED_ATTRIBUTE, target)
                                    {
                                        builder.into_diagnostic(format_args!(
                                            "Unresolved attribute `{}` on type `{}`.",
                                            attribute,
                                            object_ty.display(db)
                                        ));
                                    }
                                }
                            }

                            false
                        }
                    }
                }
            }

            Type::ModuleLiteral(module) => {
                if let Place::Type(attr_ty, _) = module.static_member(db, attribute) {
                    let assignable = value_ty.is_assignable_to(db, attr_ty);
                    if assignable {
                        true
                    } else {
                        if emit_diagnostics {
                            report_invalid_attribute_assignment(
                                &self.context,
                                target.into(),
                                attr_ty,
                                value_ty,
                                attribute,
                            );
                        }
                        false
                    }
                } else {
                    if emit_diagnostics {
                        if let Some(builder) =
                            self.context.report_lint(&UNRESOLVED_ATTRIBUTE, target)
                        {
                            builder.into_diagnostic(format_args!(
                                "Unresolved attribute `{}` on type `{}`.",
                                attribute,
                                object_ty.display(db)
                            ));
                        }
                    }

                    false
                }
            }
        }
    }

    fn infer_target_impl(&mut self, target: &ast::Expr, assigned_ty: Option<Type<'db>>) {
        match target {
            ast::Expr::Name(name) => self.infer_definition(name),
            ast::Expr::List(ast::ExprList { elts, .. })
            | ast::Expr::Tuple(ast::ExprTuple { elts, .. }) => {
                let mut assigned_tys = match assigned_ty {
                    Some(Type::Tuple(tuple)) => {
                        Either::Left(tuple.elements(self.db()).iter().copied())
                    }
                    Some(_) | None => Either::Right(std::iter::empty()),
                };

                for element in elts {
                    self.infer_target_impl(element, assigned_tys.next());
                }
            }
            ast::Expr::Attribute(
                attr_expr @ ast::ExprAttribute {
                    value: object,
                    ctx: ExprContext::Store,
                    attr,
                    ..
                },
            ) => {
                self.store_expression_type(target, assigned_ty.unwrap_or(Type::unknown()));

                let object_ty = self.infer_expression(object);

                if let Some(assigned_ty) = assigned_ty {
                    self.validate_attribute_assignment(
                        attr_expr,
                        object_ty,
                        attr.id(),
                        assigned_ty,
                        true,
                    );
                }
            }
            _ => {
                // TODO: Remove this once we handle all possible assignment targets.
                self.infer_expression(target);
            }
        }
    }

    fn infer_assignment_definition(
        &mut self,
        assignment: &AssignmentDefinitionKind<'db>,
        definition: Definition<'db>,
    ) {
        let value = assignment.value();
        let target = assignment.target();

        let value_ty = self.infer_standalone_expression(value);

        let mut target_ty = match assignment.target_kind() {
            TargetKind::Sequence(unpack_position, unpack) => {
                let unpacked = infer_unpack_types(self.db(), unpack);
                // Only copy the diagnostics if this is the first assignment to avoid duplicating the
                // unpack assignments.
                if unpack_position == UnpackPosition::First {
                    self.context.extend(unpacked.diagnostics());
                }

                let target_ast_id = target.scoped_expression_id(self.db(), self.scope());
                unpacked.expression_type(target_ast_id)
            }
            TargetKind::Single => {
                // `TYPE_CHECKING` is a special variable that should only be assigned `False`
                // at runtime, but is always considered `True` in type checking.
                // See mdtest/known_constants.md#user-defined-type_checking for details.
                if target.as_name_expr().map(|name| name.id.as_str()) == Some("TYPE_CHECKING") {
                    if !matches!(
                        value.as_boolean_literal_expr(),
                        Some(ast::ExprBooleanLiteral { value: false, .. })
                    ) {
                        report_invalid_type_checking_constant(&self.context, target.into());
                    }
                    Type::BooleanLiteral(true)
                } else if self.in_stub() && value.is_ellipsis_literal_expr() {
                    Type::unknown()
                } else {
                    value_ty
                }
            }
        };

        if let Some(special_form) = target.as_name_expr().and_then(|name| {
            SpecialFormType::try_from_file_and_name(self.db(), self.file(), &name.id)
        }) {
            target_ty = Type::SpecialForm(special_form);
        }

        self.store_expression_type(target, target_ty);
        self.add_binding(target.into(), definition, target_ty);
    }

    fn infer_annotated_assignment_statement(&mut self, assignment: &ast::StmtAnnAssign) {
        if assignment.target.is_name_expr() {
            self.infer_definition(assignment);
        } else {
            // Non-name assignment targets are inferred as ordinary expressions, not definitions.
            let ast::StmtAnnAssign {
                range: _,
                annotation,
                value,
                target,
                simple: _,
            } = assignment;
            let annotated =
                self.infer_annotation_expression(annotation, DeferredExpressionState::None);
            self.infer_optional_expression(value.as_deref());

            // If we have an annotated assignment like `self.attr: int = 1`, we still need to
            // do type inference on the `self.attr` target to get types for all sub-expressions.
            self.infer_expression(target);

            // But here we explicitly overwrite the type for the overall `self.attr` node with
            // the annotated type. We do no use `store_expression_type` here, because it checks
            // that no type has been stored for the expression before.
            let expr_id = target.scoped_expression_id(self.db(), self.scope());
            self.types
                .expressions
                .insert(expr_id, annotated.inner_type());
        }
    }

    /// Infer the types in an annotated assignment definition.
    fn infer_annotated_assignment_definition(
        &mut self,
        assignment: &'db AnnotatedAssignmentDefinitionKind,
        definition: Definition<'db>,
    ) {
        let annotation = assignment.annotation();
        let target = assignment.target();
        let value = assignment.value();

        let mut declared_ty = self.infer_annotation_expression(
            annotation,
            DeferredExpressionState::from(self.defer_annotations()),
        );

        if target
            .as_name_expr()
            .is_some_and(|name| &name.id == "TYPE_CHECKING")
        {
            if !KnownClass::Bool
                .to_instance(self.db())
                .is_assignable_to(self.db(), declared_ty.inner_type())
            {
                // annotation not assignable from `bool` is an error
                report_invalid_type_checking_constant(&self.context, target.into());
            } else if self.in_stub()
                && value
                    .as_ref()
                    .is_none_or(|value| value.is_ellipsis_literal_expr())
            {
                // stub file assigning nothing or `...` is fine
            } else if !matches!(
                value
                    .as_ref()
                    .and_then(|value| value.as_boolean_literal_expr()),
                Some(ast::ExprBooleanLiteral { value: false, .. })
            ) {
                // otherwise, assigning something other than `False` is an error
                report_invalid_type_checking_constant(&self.context, target.into());
            }
            declared_ty.inner = Type::BooleanLiteral(true);
        }

        // Handle various singletons.
        if let Type::NominalInstance(instance) = declared_ty.inner_type() {
            if instance.class.is_known(self.db(), KnownClass::SpecialForm) {
                if let Some(name_expr) = target.as_name_expr() {
                    if let Some(special_form) = SpecialFormType::try_from_file_and_name(
                        self.db(),
                        self.file(),
                        &name_expr.id,
                    ) {
                        declared_ty.inner = Type::SpecialForm(special_form);
                    }
                }
            }
        }

        // If the target of an assignment is not one of the place expressions we support,
        // then they are not definitions, so we can only be here if the target is in a form supported as a place expression.
        // In this case, we can simply store types in `target` below, instead of calling `infer_expression` (which would return `Never`).
        debug_assert!(PlaceExpr::try_from(target).is_ok());

        if let Some(value) = value {
            let inferred_ty = self.infer_expression(value);
            let inferred_ty = if target
                .as_name_expr()
                .is_some_and(|name| &name.id == "TYPE_CHECKING")
            {
                Type::BooleanLiteral(true)
            } else if self.in_stub() && value.is_ellipsis_literal_expr() {
                declared_ty.inner_type()
            } else {
                inferred_ty
            };
            self.add_declaration_with_binding(
                target.into(),
                definition,
                &DeclaredAndInferredType::MightBeDifferent {
                    declared_ty,
                    inferred_ty,
                },
            );

            self.store_expression_type(target, inferred_ty);
        } else {
            if self.in_stub() {
                self.add_declaration_with_binding(
                    target.into(),
                    definition,
                    &DeclaredAndInferredType::AreTheSame(declared_ty.inner_type()),
                );
            } else {
                self.add_declaration(target.into(), definition, declared_ty);
            }

            self.store_expression_type(target, declared_ty.inner_type());
        }
    }

    fn infer_augmented_assignment_statement(&mut self, assignment: &ast::StmtAugAssign) {
        if assignment.target.is_name_expr() {
            self.infer_definition(assignment);
        } else {
            // Non-name assignment targets are inferred as ordinary expressions, not definitions.
            self.infer_augment_assignment(assignment);
        }
    }

    fn infer_augmented_op(
        &mut self,
        assignment: &ast::StmtAugAssign,
        target_type: Type<'db>,
        value_type: Type<'db>,
    ) -> Type<'db> {
        // If the target defines, e.g., `__iadd__`, infer the augmented assignment as a call to that
        // dunder.
        let op = assignment.op;
        let db = self.db();

        let report_unsupported_augmented_op = |ctx: &mut InferContext| {
            let Some(builder) = ctx.report_lint(&UNSUPPORTED_OPERATOR, assignment) else {
                return;
            };
            builder.into_diagnostic(format_args!(
                "Operator `{op}=` is unsupported between objects of type `{}` and `{}`",
                target_type.display(db),
                value_type.display(db)
            ));
        };

        // Fall back to non-augmented binary operator inference.
        let mut binary_return_ty = || {
            self.infer_binary_expression_type(assignment.into(), false, target_type, value_type, op)
                .unwrap_or_else(|| {
                    report_unsupported_augmented_op(&mut self.context);
                    Type::unknown()
                })
        };

        match target_type {
            Type::Union(union) => union.map(db, |&elem_type| {
                self.infer_augmented_op(assignment, elem_type, value_type)
            }),
            _ => {
                let call = target_type.try_call_dunder(
                    db,
                    op.in_place_dunder(),
                    CallArgumentTypes::positional([value_type]),
                );

                match call {
                    Ok(outcome) => outcome.return_type(db),
                    Err(CallDunderError::MethodNotAvailable) => binary_return_ty(),
                    Err(CallDunderError::PossiblyUnbound(outcome)) => {
                        UnionType::from_elements(db, [outcome.return_type(db), binary_return_ty()])
                    }
                    Err(CallDunderError::CallError(_, bindings)) => {
                        report_unsupported_augmented_op(&mut self.context);
                        bindings.return_type(db)
                    }
                }
            }
        }
    }

    fn infer_augment_assignment_definition(
        &mut self,
        assignment: &ast::StmtAugAssign,
        definition: Definition<'db>,
    ) {
        let target_ty = self.infer_augment_assignment(assignment);
        self.add_binding(assignment.into(), definition, target_ty);
    }

    fn infer_augment_assignment(&mut self, assignment: &ast::StmtAugAssign) -> Type<'db> {
        let ast::StmtAugAssign {
            range: _,
            target,
            op: _,
            value,
        } = assignment;

        // Resolve the target type, assuming a load context.
        let target_type = match &**target {
            ast::Expr::Name(name) => {
                let previous_value = self.infer_name_load(name);
                self.store_expression_type(target, previous_value);
                previous_value
            }
            ast::Expr::Attribute(attr) => {
                let previous_value = self.infer_attribute_load(attr);
                self.store_expression_type(target, previous_value);
                previous_value
            }
            ast::Expr::Subscript(subscript) => {
                let previous_value = self.infer_subscript_load(subscript);
                self.store_expression_type(target, previous_value);
                previous_value
            }
            _ => self.infer_expression(target),
        };
        let value_type = self.infer_expression(value);

        self.infer_augmented_op(assignment, target_type, value_type)
    }

    fn infer_type_alias_statement(&mut self, node: &ast::StmtTypeAlias) {
        self.infer_definition(node);
    }

    fn infer_for_statement(&mut self, for_statement: &ast::StmtFor) {
        let ast::StmtFor {
            range: _,
            target,
            iter,
            body,
            orelse,
            is_async: _,
        } = for_statement;

        self.infer_target(target, iter, |builder, iter_expr| {
            // TODO: `infer_for_statement_definition` reports a diagnostic if `iter_ty` isn't iterable
            //  but only if the target is a name. We should report a diagnostic here if the target isn't a name:
            //  `for a.x in not_iterable: ...
            builder
                .infer_standalone_expression(iter_expr)
                .iterate(builder.db())
        });

        self.infer_body(body);
        self.infer_body(orelse);
    }

    fn infer_for_statement_definition(
        &mut self,
        for_stmt: &ForStmtDefinitionKind<'db>,
        definition: Definition<'db>,
    ) {
        let iterable = for_stmt.iterable();
        let target = for_stmt.target();

        let iterable_type = self.infer_standalone_expression(iterable);

        let loop_var_value_type = if for_stmt.is_async() {
            todo_type!("async iterables/iterators")
        } else {
            match for_stmt.target_kind() {
                TargetKind::Sequence(unpack_position, unpack) => {
                    let unpacked = infer_unpack_types(self.db(), unpack);
                    if unpack_position == UnpackPosition::First {
                        self.context.extend(unpacked.diagnostics());
                    }
                    let target_ast_id = target.scoped_expression_id(self.db(), self.scope());
                    unpacked.expression_type(target_ast_id)
                }
                TargetKind::Single => iterable_type.try_iterate(self.db()).unwrap_or_else(|err| {
                    err.report_diagnostic(&self.context, iterable_type, iterable.into());
                    err.fallback_element_type(self.db())
                }),
            }
        };

        self.store_expression_type(target, loop_var_value_type);
        self.add_binding(target.into(), definition, loop_var_value_type);
    }

    fn infer_while_statement(&mut self, while_statement: &ast::StmtWhile) {
        let ast::StmtWhile {
            range: _,
            test,
            body,
            orelse,
        } = while_statement;

        let test_ty = self.infer_standalone_expression(test);

        if let Err(err) = test_ty.try_bool(self.db()) {
            err.report_diagnostic(&self.context, &**test);
        }

        self.infer_body(body);
        self.infer_body(orelse);
    }

    fn infer_import_statement(&mut self, import: &ast::StmtImport) {
        let ast::StmtImport { range: _, names } = import;

        for alias in names {
            self.infer_definition(alias);
        }
    }

    fn report_unresolved_import(
        &self,
        import_node: AnyNodeRef<'_>,
        range: TextRange,
        level: u32,
        module: Option<&str>,
    ) {
        let is_import_reachable = self.is_reachable(import_node);

        if !is_import_reachable {
            return;
        }

        let Some(builder) = self.context.report_lint(&UNRESOLVED_IMPORT, range) else {
            return;
        };
        let mut diagnostic = builder.into_diagnostic(format_args!(
            "Cannot resolve imported module `{}{}`",
            ".".repeat(level as usize),
            module.unwrap_or_default()
        ));
        if level == 0 {
            if let Some(module_name) = module.and_then(ModuleName::new) {
                let program = Program::get(self.db());
                let typeshed_versions = program.search_paths(self.db()).typeshed_versions();

                if let Some(version_range) = typeshed_versions.exact(&module_name) {
                    // We know it is a stdlib module on *some* Python versions...
                    let python_version = program.python_version(self.db());
                    if !version_range.contains(python_version) {
                        // ...But not on *this* Python version.
                        diagnostic.info(format_args!(
                            "The stdlib module `{module_name}` is only available on Python {version_range}",
                            version_range = version_range.diagnostic_display(),
                        ));
                        add_inferred_python_version_hint_to_diagnostic(
                            self.db(),
                            &mut diagnostic,
                            "resolving modules",
                        );
                        return;
                    }
                }
            }

            diagnostic.info(
                "make sure your Python environment is properly configured: \
                https://github.com/astral-sh/ty/blob/main/docs/README.md#python-environment",
            );
        }
    }

    fn infer_import_definition(
        &mut self,
        node: &ast::StmtImport,
        alias: &'db ast::Alias,
        definition: Definition<'db>,
    ) {
        let ast::Alias {
            range: _,
            name,
            asname,
        } = alias;

        // The name of the module being imported
        let Some(full_module_name) = ModuleName::new(name) else {
            tracing::debug!("Failed to resolve import due to invalid syntax");
            self.add_unknown_declaration_with_binding(alias.into(), definition);
            return;
        };

        // Resolve the module being imported.
        let Some(full_module_ty) = self.module_type_from_name(&full_module_name) else {
            self.report_unresolved_import(node.into(), alias.range(), 0, Some(name));
            self.add_unknown_declaration_with_binding(alias.into(), definition);
            return;
        };

        let binding_ty = if asname.is_some() {
            // If we are renaming the imported module via an `as` clause, then we bind the resolved
            // module's type to that name, even if that module is nested.
            full_module_ty
        } else if full_module_name.contains('.') {
            // If there's no `as` clause and the imported module is nested, we're not going to bind
            // the resolved module itself into the current scope; we're going to bind the top-most
            // parent package of that module.
            let topmost_parent_name =
                ModuleName::new(full_module_name.components().next().unwrap()).unwrap();
            let Some(topmost_parent_ty) = self.module_type_from_name(&topmost_parent_name) else {
                self.add_unknown_declaration_with_binding(alias.into(), definition);
                return;
            };
            topmost_parent_ty
        } else {
            // If there's no `as` clause and the imported module isn't nested, then the imported
            // module _is_ what we bind into the current scope.
            full_module_ty
        };

        self.add_declaration_with_binding(
            alias.into(),
            definition,
            &DeclaredAndInferredType::AreTheSame(binding_ty),
        );
    }

    fn infer_import_from_statement(&mut self, import: &ast::StmtImportFrom) {
        let ast::StmtImportFrom {
            range: _,
            module: _,
            names,
            level: _,
        } = import;

        self.check_import_from_module_is_resolvable(import);

        for alias in names {
            for definition in self.index.definitions(alias) {
                self.extend(infer_definition_types(self.db(), *definition));
            }
        }
    }

    fn infer_assert_statement(&mut self, assert: &ast::StmtAssert) {
        let ast::StmtAssert {
            range: _,
            test,
            msg,
        } = assert;

        let test_ty = self.infer_standalone_expression(test);

        if let Err(err) = test_ty.try_bool(self.db()) {
            err.report_diagnostic(&self.context, &**test);
        }

        self.infer_optional_expression(msg.as_deref());
    }

    fn infer_raise_statement(&mut self, raise: &ast::StmtRaise) {
        let ast::StmtRaise {
            range: _,
            exc,
            cause,
        } = raise;

        let base_exception_type = KnownClass::BaseException.to_subclass_of(self.db());
        let base_exception_instance = KnownClass::BaseException.to_instance(self.db());

        let can_be_raised =
            UnionType::from_elements(self.db(), [base_exception_type, base_exception_instance]);
        let can_be_exception_cause =
            UnionType::from_elements(self.db(), [can_be_raised, Type::none(self.db())]);

        if let Some(raised) = exc {
            let raised_type = self.infer_expression(raised);

            if !raised_type.is_assignable_to(self.db(), can_be_raised) {
                report_invalid_exception_raised(&self.context, raised, raised_type);
            }
        }

        if let Some(cause) = cause {
            let cause_type = self.infer_expression(cause);

            if !cause_type.is_assignable_to(self.db(), can_be_exception_cause) {
                report_invalid_exception_cause(&self.context, cause, cause_type);
            }
        }
    }

    /// Resolve the [`ModuleName`], and the type of the module, being referred to by an
    /// [`ast::StmtImportFrom`] node. Emit a diagnostic if the module cannot be resolved.
    fn check_import_from_module_is_resolvable(&mut self, import_from: &ast::StmtImportFrom) {
        let ast::StmtImportFrom { module, level, .. } = import_from;

        // For diagnostics, we want to highlight the unresolvable
        // module and not the entire `from ... import ...` statement.
        let module_ref = module
            .as_ref()
            .map(AnyNodeRef::from)
            .unwrap_or_else(|| AnyNodeRef::from(import_from));
        let module = module.as_deref();

        tracing::trace!(
            "Resolving import statement from module `{}` into file `{}`",
            format_import_from_module(*level, module),
            self.file().path(self.db()),
        );
        let module_name = ModuleName::from_import_statement(self.db(), self.file(), import_from);

        let module_name = match module_name {
            Ok(module_name) => module_name,
            Err(ModuleNameResolutionError::InvalidSyntax) => {
                tracing::debug!("Failed to resolve import due to invalid syntax");
                // Invalid syntax diagnostics are emitted elsewhere.
                return;
            }
            Err(ModuleNameResolutionError::TooManyDots) => {
                tracing::debug!(
                    "Relative module resolution `{}` failed: too many leading dots",
                    format_import_from_module(*level, module),
                );
                self.report_unresolved_import(
                    import_from.into(),
                    module_ref.range(),
                    *level,
                    module,
                );
                return;
            }
            Err(ModuleNameResolutionError::UnknownCurrentModule) => {
                tracing::debug!(
                    "Relative module resolution `{}` failed; could not resolve file `{}` to a module",
                    format_import_from_module(*level, module),
                    self.file().path(self.db())
                );
                self.report_unresolved_import(
                    import_from.into(),
                    module_ref.range(),
                    *level,
                    module,
                );
                return;
            }
        };

        if resolve_module(self.db(), &module_name).is_none() {
            self.report_unresolved_import(import_from.into(), module_ref.range(), *level, module);
        }
    }

    fn infer_import_from_definition(
        &mut self,
        import_from: &'db ast::StmtImportFrom,
        alias: &ast::Alias,
        definition: Definition<'db>,
    ) {
        let Ok(module_name) =
            ModuleName::from_import_statement(self.db(), self.file(), import_from)
        else {
            self.add_unknown_declaration_with_binding(alias.into(), definition);
            return;
        };

        let Some(module) = resolve_module(self.db(), &module_name) else {
            self.add_unknown_declaration_with_binding(alias.into(), definition);
            return;
        };

        let module_ty = Type::module_literal(self.db(), self.file(), &module);

        // The indirection of having `star_import_info` as a separate variable
        // is required in order to make the borrow checker happy.
        let star_import_info = definition
            .kind(self.db())
            .as_star_import()
            .map(|star_import| {
                let symbol_table = self
                    .index
                    .place_table(self.scope().file_scope_id(self.db()));
                (star_import, symbol_table)
            });

        let name = if let Some((star_import, symbol_table)) = star_import_info.as_ref() {
            symbol_table
                .place_expr(star_import.place_id())
                .expect_name()
        } else {
            &alias.name.id
        };

        // Avoid looking up attributes on a module if a module imports from itself
        // (e.g. `from parent import submodule` inside the `parent` module).
        let import_is_self_referential = module_ty
            .into_module_literal()
            .is_some_and(|module| Some(self.file()) == module.module(self.db()).file());

        // First try loading the requested attribute from the module.
        if !import_is_self_referential {
            if let Place::Type(ty, boundness) = module_ty.member(self.db(), name).place {
                if &alias.name != "*" && boundness == Boundness::PossiblyUnbound {
                    // TODO: Consider loading _both_ the attribute and any submodule and unioning them
                    // together if the attribute exists but is possibly-unbound.
                    if let Some(builder) = self
                        .context
                        .report_lint(&POSSIBLY_UNBOUND_IMPORT, AnyNodeRef::Alias(alias))
                    {
                        builder.into_diagnostic(format_args!(
                            "Member `{name}` of module `{module_name}` is possibly unbound",
                        ));
                    }
                }
                self.add_declaration_with_binding(
                    alias.into(),
                    definition,
                    &DeclaredAndInferredType::AreTheSame(ty),
                );
                return;
            }
        }

        // Evaluate whether `X.Y` would constitute a valid submodule name,
        // given a `from X import Y` statement. If it is valid, this will be `Some()`;
        // else, it will be `None`.
        let full_submodule_name = ModuleName::new(name).map(|final_part| {
            let mut ret = module_name.clone();
            ret.extend(&final_part);
            ret
        });

        // If the module doesn't bind the symbol, check if it's a submodule.  This won't get
        // handled by the `Type::member` call because it relies on the semantic index's
        // `imported_modules` set.  The semantic index does not include information about
        // `from...import` statements because there are two things it cannot determine while only
        // inspecting the content of the current file:
        //
        //   - whether the imported symbol is an attribute or submodule
        //   - whether the containing file is in a module or a package (needed to correctly resolve
        //     relative imports)
        //
        // The first would be solvable by making it a _potentially_ imported modules set.  The
        // second is not.
        //
        // Regardless, for now, we sidestep all of that by repeating the submodule-or-attribute
        // check here when inferring types for a `from...import` statement.
        if let Some(submodule_type) = full_submodule_name
            .as_ref()
            .and_then(|submodule_name| self.module_type_from_name(submodule_name))
        {
            self.add_declaration_with_binding(
                alias.into(),
                definition,
                &DeclaredAndInferredType::AreTheSame(submodule_type),
            );
            return;
        }

        self.add_unknown_declaration_with_binding(alias.into(), definition);

        if &alias.name == "*" {
            return;
        }

        if !self.is_reachable(import_from) {
            return;
        }

        let Some(builder) = self
            .context
            .report_lint(&UNRESOLVED_IMPORT, AnyNodeRef::Alias(alias))
        else {
            return;
        };

        let diagnostic = builder.into_diagnostic(format_args!(
            "Module `{module_name}` has no member `{name}`"
        ));

        if let Some(full_submodule_name) = full_submodule_name {
            hint_if_stdlib_submodule_exists_on_other_versions(
                self.db(),
                diagnostic,
                &full_submodule_name,
                &module,
            );
        }
    }

    fn infer_return_statement(&mut self, ret: &ast::StmtReturn) {
        if let Some(ty) = self.infer_optional_expression(ret.value.as_deref()) {
            let range = ret
                .value
                .as_ref()
                .map_or(ret.range(), |value| value.range());
            self.record_return_type(ty, range);
        } else {
            self.record_return_type(Type::none(self.db()), ret.range());
        }
    }

    fn infer_delete_statement(&mut self, delete: &ast::StmtDelete) {
        let ast::StmtDelete { range: _, targets } = delete;
        for target in targets {
            self.infer_expression(target);
        }
    }

    fn module_type_from_name(&self, module_name: &ModuleName) -> Option<Type<'db>> {
        resolve_module(self.db(), module_name)
            .map(|module| Type::module_literal(self.db(), self.file(), &module))
    }

    fn infer_decorator(&mut self, decorator: &ast::Decorator) -> Type<'db> {
        let ast::Decorator {
            range: _,
            expression,
        } = decorator;

        self.infer_expression(expression)
    }

    fn parse_arguments(arguments: &ast::Arguments) -> CallArguments<'_> {
        arguments
            .arguments_source_order()
            .map(|arg_or_keyword| {
                match arg_or_keyword {
                    ast::ArgOrKeyword::Arg(arg) => match arg {
                        ast::Expr::Starred(ast::ExprStarred { .. }) => Argument::Variadic,
                        // TODO diagnostic if after a keyword argument
                        _ => Argument::Positional,
                    },
                    ast::ArgOrKeyword::Keyword(ast::Keyword { arg, .. }) => {
                        if let Some(arg) = arg {
                            Argument::Keyword(&arg.id)
                        } else {
                            // TODO diagnostic if not last
                            Argument::Keywords
                        }
                    }
                }
            })
            .collect()
    }

    fn infer_argument_types<'a>(
        &mut self,
        ast_arguments: &ast::Arguments,
        arguments: CallArguments<'a>,
        argument_forms: &[Option<ParameterForm>],
    ) -> CallArgumentTypes<'a, 'db> {
        let mut ast_arguments = ast_arguments.arguments_source_order();
        CallArgumentTypes::new(arguments, |index, _| {
            let arg_or_keyword = ast_arguments
                .next()
                .expect("argument lists should have consistent lengths");
            match arg_or_keyword {
                ast::ArgOrKeyword::Arg(arg) => match arg {
                    ast::Expr::Starred(ast::ExprStarred { value, .. }) => {
                        let ty = self.infer_argument_type(value, argument_forms[index]);
                        self.store_expression_type(arg, ty);
                        ty
                    }
                    _ => self.infer_argument_type(arg, argument_forms[index]),
                },
                ast::ArgOrKeyword::Keyword(ast::Keyword { value, .. }) => {
                    self.infer_argument_type(value, argument_forms[index])
                }
            }
        })
    }

    fn infer_argument_type(
        &mut self,
        ast_argument: &ast::Expr,
        form: Option<ParameterForm>,
    ) -> Type<'db> {
        match form {
            None | Some(ParameterForm::Value) => self.infer_expression(ast_argument),
            Some(ParameterForm::Type) => self.infer_type_expression(ast_argument),
        }
    }

    fn infer_optional_expression(&mut self, expression: Option<&ast::Expr>) -> Option<Type<'db>> {
        expression.map(|expr| self.infer_expression(expr))
    }

    #[track_caller]
    fn infer_expression(&mut self, expression: &ast::Expr) -> Type<'db> {
        debug_assert_eq!(
            self.index.try_expression(expression),
            None,
            "Calling `self.infer_expression` on a standalone-expression is not allowed because it can lead to double-inference. Use `self.infer_standalone_expression` instead."
        );

        self.infer_expression_impl(expression)
    }

    fn infer_standalone_expression(&mut self, expression: &ast::Expr) -> Type<'db> {
        let standalone_expression = self.index.expression(expression);
        let types = infer_expression_types(self.db(), standalone_expression);
        self.extend(types);

        // Instead of calling `self.expression_type(expr)` after extending here, we get
        // the result from `types` directly because we might be in cycle recovery where
        // `types.cycle_fallback_type` is `Some(fallback_ty)`, which we can retrieve by
        // using `expression_type` on `types`:
        types.expression_type(expression.scoped_expression_id(self.db(), self.scope()))
    }

    fn infer_expression_impl(&mut self, expression: &ast::Expr) -> Type<'db> {
        let ty = match expression {
            ast::Expr::NoneLiteral(ast::ExprNoneLiteral { range: _ }) => Type::none(self.db()),
            ast::Expr::NumberLiteral(literal) => self.infer_number_literal_expression(literal),
            ast::Expr::BooleanLiteral(literal) => self.infer_boolean_literal_expression(literal),
            ast::Expr::StringLiteral(literal) => self.infer_string_literal_expression(literal),
            ast::Expr::BytesLiteral(bytes_literal) => {
                self.infer_bytes_literal_expression(bytes_literal)
            }
            ast::Expr::FString(fstring) => self.infer_fstring_expression(fstring),
            ast::Expr::TString(tstring) => self.infer_tstring_expression(tstring),
            ast::Expr::EllipsisLiteral(literal) => self.infer_ellipsis_literal_expression(literal),
            ast::Expr::Tuple(tuple) => self.infer_tuple_expression(tuple),
            ast::Expr::List(list) => self.infer_list_expression(list),
            ast::Expr::Set(set) => self.infer_set_expression(set),
            ast::Expr::Dict(dict) => self.infer_dict_expression(dict),
            ast::Expr::Generator(generator) => self.infer_generator_expression(generator),
            ast::Expr::ListComp(listcomp) => self.infer_list_comprehension_expression(listcomp),
            ast::Expr::DictComp(dictcomp) => self.infer_dict_comprehension_expression(dictcomp),
            ast::Expr::SetComp(setcomp) => self.infer_set_comprehension_expression(setcomp),
            ast::Expr::Name(name) => self.infer_name_expression(name),
            ast::Expr::Attribute(attribute) => self.infer_attribute_expression(attribute),
            ast::Expr::UnaryOp(unary_op) => self.infer_unary_expression(unary_op),
            ast::Expr::BinOp(binary) => self.infer_binary_expression(binary),
            ast::Expr::BoolOp(bool_op) => self.infer_boolean_expression(bool_op),
            ast::Expr::Compare(compare) => self.infer_compare_expression(compare),
            ast::Expr::Subscript(subscript) => self.infer_subscript_expression(subscript),
            ast::Expr::Slice(slice) => self.infer_slice_expression(slice),
            ast::Expr::Named(named) => self.infer_named_expression(named),
            ast::Expr::If(if_expression) => self.infer_if_expression(if_expression),
            ast::Expr::Lambda(lambda_expression) => self.infer_lambda_expression(lambda_expression),
            ast::Expr::Call(call_expression) => {
                self.infer_call_expression(expression, call_expression)
            }
            ast::Expr::Starred(starred) => self.infer_starred_expression(starred),
            ast::Expr::Yield(yield_expression) => self.infer_yield_expression(yield_expression),
            ast::Expr::YieldFrom(yield_from) => self.infer_yield_from_expression(yield_from),
            ast::Expr::Await(await_expression) => self.infer_await_expression(await_expression),
            ast::Expr::IpyEscapeCommand(_) => {
                todo_type!("Ipy escape command support")
            }
        };

        self.store_expression_type(expression, ty);

        ty
    }

    fn store_expression_type(&mut self, expression: &impl HasScopedExpressionId, ty: Type<'db>) {
        if self.deferred_state.in_string_annotation() {
            // Avoid storing the type of expressions that are part of a string annotation because
            // the expression ids don't exists in the semantic index. Instead, we'll store the type
            // on the string expression itself that represents the annotation.
            return;
        }
        let expr_id = expression.scoped_expression_id(self.db(), self.scope());
        let previous = self.types.expressions.insert(expr_id, ty);
        assert_eq!(previous, None);
    }

    fn infer_number_literal_expression(&mut self, literal: &ast::ExprNumberLiteral) -> Type<'db> {
        let ast::ExprNumberLiteral { range: _, value } = literal;
        let db = self.db();

        match value {
            ast::Number::Int(n) => n
                .as_i64()
                .map(Type::IntLiteral)
                .unwrap_or_else(|| KnownClass::Int.to_instance(db)),
            ast::Number::Float(_) => KnownClass::Float.to_instance(db),
            ast::Number::Complex { .. } => KnownClass::Complex.to_instance(db),
        }
    }

    #[expect(clippy::unused_self)]
    fn infer_boolean_literal_expression(&mut self, literal: &ast::ExprBooleanLiteral) -> Type<'db> {
        let ast::ExprBooleanLiteral { range: _, value } = literal;

        Type::BooleanLiteral(*value)
    }

    fn infer_string_literal_expression(&mut self, literal: &ast::ExprStringLiteral) -> Type<'db> {
        if literal.value.len() <= Self::MAX_STRING_LITERAL_SIZE {
            Type::string_literal(self.db(), literal.value.to_str())
        } else {
            Type::LiteralString
        }
    }

    fn infer_bytes_literal_expression(&mut self, literal: &ast::ExprBytesLiteral) -> Type<'db> {
        // TODO: ignoring r/R prefixes for now, should normalize bytes values
        let bytes: Vec<u8> = literal.value.bytes().collect();
        Type::bytes_literal(self.db(), &bytes)
    }

    fn infer_fstring_expression(&mut self, fstring: &ast::ExprFString) -> Type<'db> {
        let ast::ExprFString { range: _, value } = fstring;

        let mut collector = StringPartsCollector::new();
        for part in value {
            // Make sure we iter through every parts to infer all sub-expressions. The `collector`
            // struct ensures we don't allocate unnecessary strings.
            match part {
                ast::FStringPart::Literal(literal) => {
                    collector.push_str(&literal.value);
                }
                ast::FStringPart::FString(fstring) => {
                    for element in &fstring.elements {
                        match element {
                            ast::InterpolatedStringElement::Interpolation(expression) => {
                                let ast::InterpolatedElement {
                                    range: _,
                                    expression,
                                    debug_text: _,
                                    conversion,
                                    format_spec,
                                } = expression;
                                let ty = self.infer_expression(expression);

                                if let Some(format_spec) = format_spec {
                                    for element in format_spec.elements.interpolations() {
                                        self.infer_expression(&element.expression);
                                    }
                                }

                                // TODO: handle format specifiers by calling a method
                                // (`Type::format`?) that handles the `__format__` method.
                                // Conversion flags should be handled before calling `__format__`.
                                // https://docs.python.org/3/library/string.html#format-string-syntax
                                if !conversion.is_none() || format_spec.is_some() {
                                    collector.add_expression();
                                } else {
                                    if let Type::StringLiteral(literal) = ty.str(self.db()) {
                                        collector.push_str(literal.value(self.db()));
                                    } else {
                                        collector.add_expression();
                                    }
                                }
                            }
                            ast::InterpolatedStringElement::Literal(literal) => {
                                collector.push_str(&literal.value);
                            }
                        }
                    }
                }
            }
        }
        collector.string_type(self.db())
    }

    fn infer_tstring_expression(&mut self, tstring: &ast::ExprTString) -> Type<'db> {
        let ast::ExprTString { value, .. } = tstring;
        for part in value {
            match part {
                ast::TStringPart::Literal(_) => {}
                ast::TStringPart::FString(fstring) => {
                    for element in &fstring.elements {
                        match element {
                            ast::InterpolatedStringElement::Interpolation(expression) => {
                                let ast::InterpolatedElement {
                                    expression,
                                    format_spec,
                                    ..
                                } = expression;
                                self.infer_expression(expression);

                                if let Some(format_spec) = format_spec {
                                    for element in format_spec.elements.interpolations() {
                                        self.infer_expression(&element.expression);
                                    }
                                }
                            }
                            ast::InterpolatedStringElement::Literal(_) => {}
                        }
                    }
                }
                ast::TStringPart::TString(tstring) => {
                    for element in &tstring.elements {
                        match element {
                            ast::InterpolatedStringElement::Interpolation(
                                tstring_interpolation_element,
                            ) => {
                                let ast::InterpolatedElement {
                                    expression,
                                    format_spec,
                                    ..
                                } = tstring_interpolation_element;
                                self.infer_expression(expression);
                                if let Some(format_spec) = format_spec {
                                    for element in format_spec.elements.interpolations() {
                                        self.infer_expression(&element.expression);
                                    }
                                }
                            }
                            ast::InterpolatedStringElement::Literal(_) => {}
                        }
                    }
                }
            }
        }
        todo_type!("Template")
    }

    fn infer_ellipsis_literal_expression(
        &mut self,
        _literal: &ast::ExprEllipsisLiteral,
    ) -> Type<'db> {
        KnownClass::EllipsisType.to_instance(self.db())
    }

    fn infer_tuple_expression(&mut self, tuple: &ast::ExprTuple) -> Type<'db> {
        let ast::ExprTuple {
            range: _,
            elts,
            ctx: _,
            parenthesized: _,
        } = tuple;

        // Collecting all elements is necessary to infer all sub-expressions even if some
        // element types are `Never` (which leads `from_elements` to return early without
        // consuming the whole iterator).
        let element_types: Vec<_> = elts.iter().map(|elt| self.infer_expression(elt)).collect();

        TupleType::from_elements(self.db(), element_types)
    }

    fn infer_list_expression(&mut self, list: &ast::ExprList) -> Type<'db> {
        let ast::ExprList {
            range: _,
            elts,
            ctx: _,
        } = list;

        for elt in elts {
            self.infer_expression(elt);
        }

        // TODO generic
        KnownClass::List.to_instance(self.db())
    }

    fn infer_set_expression(&mut self, set: &ast::ExprSet) -> Type<'db> {
        let ast::ExprSet { range: _, elts } = set;

        for elt in elts {
            self.infer_expression(elt);
        }

        // TODO generic
        KnownClass::Set.to_instance(self.db())
    }

    fn infer_dict_expression(&mut self, dict: &ast::ExprDict) -> Type<'db> {
        let ast::ExprDict { range: _, items } = dict;

        for item in items {
            self.infer_optional_expression(item.key.as_ref());
            self.infer_expression(&item.value);
        }

        // TODO generic
        KnownClass::Dict.to_instance(self.db())
    }

    /// Infer the type of the `iter` expression of the first comprehension.
    fn infer_first_comprehension_iter(&mut self, comprehensions: &[ast::Comprehension]) {
        let mut comprehensions_iter = comprehensions.iter();
        let Some(first_comprehension) = comprehensions_iter.next() else {
            unreachable!("Comprehension must contain at least one generator");
        };
        self.infer_standalone_expression(&first_comprehension.iter);
    }

    fn infer_generator_expression(&mut self, generator: &ast::ExprGenerator) -> Type<'db> {
        let ast::ExprGenerator {
            range: _,
            elt: _,
            generators,
            parenthesized: _,
        } = generator;

        self.infer_first_comprehension_iter(generators);

        todo_type!("generator type")
    }

    fn infer_list_comprehension_expression(&mut self, listcomp: &ast::ExprListComp) -> Type<'db> {
        let ast::ExprListComp {
            range: _,
            elt: _,
            generators,
        } = listcomp;

        self.infer_first_comprehension_iter(generators);

        todo_type!("list comprehension type")
    }

    fn infer_dict_comprehension_expression(&mut self, dictcomp: &ast::ExprDictComp) -> Type<'db> {
        let ast::ExprDictComp {
            range: _,
            key: _,
            value: _,
            generators,
        } = dictcomp;

        self.infer_first_comprehension_iter(generators);

        todo_type!("dict comprehension type")
    }

    fn infer_set_comprehension_expression(&mut self, setcomp: &ast::ExprSetComp) -> Type<'db> {
        let ast::ExprSetComp {
            range: _,
            elt: _,
            generators,
        } = setcomp;

        self.infer_first_comprehension_iter(generators);

        todo_type!("set comprehension type")
    }

    fn infer_generator_expression_scope(&mut self, generator: &ast::ExprGenerator) {
        let ast::ExprGenerator {
            range: _,
            elt,
            generators,
            parenthesized: _,
        } = generator;

        self.infer_expression(elt);
        self.infer_comprehensions(generators);
    }

    fn infer_list_comprehension_expression_scope(&mut self, listcomp: &ast::ExprListComp) {
        let ast::ExprListComp {
            range: _,
            elt,
            generators,
        } = listcomp;

        self.infer_expression(elt);
        self.infer_comprehensions(generators);
    }

    fn infer_dict_comprehension_expression_scope(&mut self, dictcomp: &ast::ExprDictComp) {
        let ast::ExprDictComp {
            range: _,
            key,
            value,
            generators,
        } = dictcomp;

        self.infer_expression(key);
        self.infer_expression(value);
        self.infer_comprehensions(generators);
    }

    fn infer_set_comprehension_expression_scope(&mut self, setcomp: &ast::ExprSetComp) {
        let ast::ExprSetComp {
            range: _,
            elt,
            generators,
        } = setcomp;

        self.infer_expression(elt);
        self.infer_comprehensions(generators);
    }

    fn infer_comprehensions(&mut self, comprehensions: &[ast::Comprehension]) {
        let mut comprehensions_iter = comprehensions.iter();
        let Some(first_comprehension) = comprehensions_iter.next() else {
            unreachable!("Comprehension must contain at least one generator");
        };
        self.infer_comprehension(first_comprehension, true);
        for comprehension in comprehensions_iter {
            self.infer_comprehension(comprehension, false);
        }
    }

    fn infer_comprehension(&mut self, comprehension: &ast::Comprehension, is_first: bool) {
        let ast::Comprehension {
            range: _,
            target,
            iter,
            ifs,
            is_async: _,
        } = comprehension;

        self.infer_target(target, iter, |builder, iter_expr| {
            // TODO: `infer_comprehension_definition` reports a diagnostic if `iter_ty` isn't iterable
            //  but only if the target is a name. We should report a diagnostic here if the target isn't a name:
            //  `[... for a.x in not_iterable]
            if is_first {
                infer_same_file_expression_type(builder.db(), builder.index.expression(iter_expr))
            } else {
                builder.infer_standalone_expression(iter_expr)
            }
            .iterate(builder.db())
        });
        for expr in ifs {
            self.infer_expression(expr);
        }
    }

    fn infer_comprehension_definition(
        &mut self,
        comprehension: &ComprehensionDefinitionKind<'db>,
        definition: Definition<'db>,
    ) {
        let iterable = comprehension.iterable();
        let target = comprehension.target();

        let expression = self.index.expression(iterable);
        let result = infer_expression_types(self.db(), expression);

        // Two things are different if it's the first comprehension:
        // (1) We must lookup the `ScopedExpressionId` of the iterable expression in the outer scope,
        //     because that's the scope we visit it in in the semantic index builder
        // (2) We must *not* call `self.extend()` on the result of the type inference,
        //     because `ScopedExpressionId`s are only meaningful within their own scope, so
        //     we'd add types for random wrong expressions in the current scope
        let iterable_type = if comprehension.is_first() && target.is_name_expr() {
            let lookup_scope = self
                .index
                .parent_scope_id(self.scope().file_scope_id(self.db()))
                .expect("A comprehension should never be the top-level scope")
                .to_scope_id(self.db(), self.file());
            result.expression_type(iterable.scoped_expression_id(self.db(), lookup_scope))
        } else {
            let scope = self.types.scope;
            self.types.scope = result.scope;
            self.extend(result);
            self.types.scope = scope;
            result.expression_type(
                iterable.scoped_expression_id(self.db(), expression.scope(self.db())),
            )
        };

        let target_type = if comprehension.is_async() {
            // TODO: async iterables/iterators! -- Alex
            todo_type!("async iterables/iterators")
        } else {
            match comprehension.target_kind() {
                TargetKind::Sequence(unpack_position, unpack) => {
                    let unpacked = infer_unpack_types(self.db(), unpack);
                    if unpack_position == UnpackPosition::First {
                        self.context.extend(unpacked.diagnostics());
                    }
                    let target_ast_id =
                        target.scoped_expression_id(self.db(), unpack.target_scope(self.db()));
                    unpacked.expression_type(target_ast_id)
                }
                TargetKind::Single => iterable_type.try_iterate(self.db()).unwrap_or_else(|err| {
                    err.report_diagnostic(&self.context, iterable_type, iterable.into());
                    err.fallback_element_type(self.db())
                }),
            }
        };

        self.types.expressions.insert(
            target.scoped_expression_id(self.db(), self.scope()),
            target_type,
        );
        self.add_binding(target.into(), definition, target_type);
    }

    fn infer_named_expression(&mut self, named: &ast::ExprNamed) -> Type<'db> {
        // See https://peps.python.org/pep-0572/#differences-between-assignment-expressions-and-assignment-statements
        if named.target.is_name_expr() {
            let definition = self.index.expect_single_definition(named);
            let result = infer_definition_types(self.db(), definition);
            self.extend(result);
            result.binding_type(definition)
        } else {
            // For syntactically invalid targets, we still need to run type inference:
            self.infer_expression(&named.target);
            self.infer_expression(&named.value);
            Type::unknown()
        }
    }

    fn infer_named_expression_definition(
        &mut self,
        named: &ast::ExprNamed,
        definition: Definition<'db>,
    ) -> Type<'db> {
        let ast::ExprNamed {
            range: _,
            target,
            value,
        } = named;

        let value_ty = self.infer_expression(value);
        self.infer_expression(target);

        self.add_binding(named.into(), definition, value_ty);

        value_ty
    }

    fn infer_if_expression(&mut self, if_expression: &ast::ExprIf) -> Type<'db> {
        let ast::ExprIf {
            range: _,
            test,
            body,
            orelse,
        } = if_expression;

        let test_ty = self.infer_standalone_expression(test);
        let body_ty = self.infer_expression(body);
        let orelse_ty = self.infer_expression(orelse);

        match test_ty.try_bool(self.db()).unwrap_or_else(|err| {
            err.report_diagnostic(&self.context, &**test);
            err.fallback_truthiness()
        }) {
            Truthiness::AlwaysTrue => body_ty,
            Truthiness::AlwaysFalse => orelse_ty,
            Truthiness::Ambiguous => UnionType::from_elements(self.db(), [body_ty, orelse_ty]),
        }
    }

    fn infer_lambda_body(&mut self, lambda_expression: &ast::ExprLambda) {
        self.infer_expression(&lambda_expression.body);
    }

    fn infer_lambda_expression(&mut self, lambda_expression: &ast::ExprLambda) -> Type<'db> {
        let ast::ExprLambda {
            range: _,
            parameters,
            body: _,
        } = lambda_expression;

        let parameters = if let Some(parameters) = parameters {
            let positional_only = parameters
                .posonlyargs
                .iter()
                .map(|param| {
                    let mut parameter = Parameter::positional_only(Some(param.name().id.clone()));
                    if let Some(default) = param.default() {
                        parameter = parameter.with_default_type(self.infer_expression(default));
                    }
                    parameter
                })
                .collect::<Vec<_>>();
            let positional_or_keyword = parameters
                .args
                .iter()
                .map(|param| {
                    let mut parameter = Parameter::positional_or_keyword(param.name().id.clone());
                    if let Some(default) = param.default() {
                        parameter = parameter.with_default_type(self.infer_expression(default));
                    }
                    parameter
                })
                .collect::<Vec<_>>();
            let variadic = parameters
                .vararg
                .as_ref()
                .map(|param| Parameter::variadic(param.name().id.clone()));
            let keyword_only = parameters
                .kwonlyargs
                .iter()
                .map(|param| {
                    let mut parameter = Parameter::keyword_only(param.name().id.clone());
                    if let Some(default) = param.default() {
                        parameter = parameter.with_default_type(self.infer_expression(default));
                    }
                    parameter
                })
                .collect::<Vec<_>>();
            let keyword_variadic = parameters
                .kwarg
                .as_ref()
                .map(|param| Parameter::keyword_variadic(param.name().id.clone()));

            Parameters::new(
                positional_only
                    .into_iter()
                    .chain(positional_or_keyword)
                    .chain(variadic)
                    .chain(keyword_only)
                    .chain(keyword_variadic),
            )
        } else {
            Parameters::empty()
        };

        // TODO: Useful inference of a lambda's return type will require a different approach,
        // which does the inference of the body expression based on arguments at each call site,
        // rather than eagerly computing a return type without knowing the argument types.
        CallableType::function_like(self.db(), Signature::new(parameters, Some(Type::unknown())))
    }

    /// Returns the type of the first parameter if the given scope is function-like (i.e. function or lambda).
    /// Returns `None` if the scope is not function-like, or has no parameters.
    fn first_param_type_in_scope(&self, scope: ScopeId) -> Option<Type<'db>> {
        let first_param = match scope.node(self.db()) {
            NodeWithScopeKind::Function(f) => f.parameters.iter().next(),
            NodeWithScopeKind::Lambda(l) => l.parameters.as_ref()?.iter().next(),
            _ => None,
        }?;

        let definition = self.index.expect_single_definition(first_param);

        Some(infer_definition_types(self.db(), definition).binding_type(definition))
    }

    fn infer_call_expression(
        &mut self,
        call_expression_node: &ast::Expr,
        call_expression: &ast::ExprCall,
    ) -> Type<'db> {
        let ast::ExprCall {
            range: _,
            func,
            arguments,
        } = call_expression;

        // We don't call `Type::try_call`, because we want to perform type inference on the
        // arguments after matching them to parameters, but before checking that the argument types
        // are assignable to any parameter annotations.
        let call_arguments = Self::parse_arguments(arguments);
        let callable_type = self.infer_expression(func);

        if let Type::FunctionLiteral(function) = callable_type {
            // Make sure that the `function.definition` is only called when the function is defined
            // in the same file as the one we're currently inferring the types for. This is because
            // the `definition` method accesses the semantic index, which could create a
            // cross-module AST dependency.
            if function.file(self.db()) == self.file()
                && function.definition(self.db()).scope(self.db()) == self.scope()
            {
                self.called_functions.insert(function);
            }
        }

        let class = match callable_type {
            Type::ClassLiteral(class) => Some(ClassType::NonGeneric(class)),
            Type::GenericAlias(generic) => Some(ClassType::Generic(generic)),
            Type::SubclassOf(subclass) => subclass.subclass_of().into_class(),
            _ => None,
        };

        if let Some(class) = class {
            // It might look odd here that we emit an error for class-literals and generic aliases but not
            // `type[]` types. But it's deliberate! The typing spec explicitly mandates that `type[]` types
            // can be called even though class-literals cannot. This is because even though a protocol class
            // `SomeProtocol` is always an abstract class, `type[SomeProtocol]` can be a concrete subclass of
            // that protocol -- and indeed, according to the spec, type checkers must disallow abstract
            // subclasses of the protocol to be passed to parameters that accept `type[SomeProtocol]`.
            // <https://typing.python.org/en/latest/spec/protocol.html#type-and-class-objects-vs-protocols>.
            if !callable_type.is_subclass_of() {
                if let Some(protocol) = class
                    .class_literal(self.db())
                    .0
                    .into_protocol_class(self.db())
                {
                    report_attempted_protocol_instantiation(
                        &self.context,
                        call_expression,
                        protocol,
                    );
                }
            }

            // For class literals we model the entire class instantiation logic, so it is handled
            // in a separate function. For some known classes we have manual signatures defined and use
            // the `try_call` path below.
            // TODO: it should be possible to move these special cases into the `try_call_constructor`
            // path instead, or even remove some entirely once we support overloads fully.
            if !matches!(
                class.known(self.db()),
                Some(
                    KnownClass::Bool
                        | KnownClass::Str
                        | KnownClass::Type
                        | KnownClass::Object
                        | KnownClass::Property
                        | KnownClass::Super
                        | KnownClass::TypeVar
                        | KnownClass::NamedTuple
                        | KnownClass::TypeAliasType
                )
            )
            // temporary special-casing for all subclasses of `enum.Enum`
            // until we support the functional syntax for creating enum classes
            && KnownClass::Enum
                .to_class_literal(self.db())
                .to_class_type(self.db())
                .is_none_or(|enum_class| !class.is_subclass_of(self.db(), enum_class))
            {
                let argument_forms = vec![Some(ParameterForm::Value); call_arguments.len()];
                let call_argument_types =
                    self.infer_argument_types(arguments, call_arguments, &argument_forms);

                return callable_type
                    .try_call_constructor(self.db(), call_argument_types)
                    .unwrap_or_else(|err| {
                        err.report_diagnostic(&self.context, callable_type, call_expression.into());
                        err.return_type()
                    });
            }
        }

        let bindings = callable_type
            .bindings(self.db())
            .match_parameters(&call_arguments);
        let call_argument_types =
            self.infer_argument_types(arguments, call_arguments, &bindings.argument_forms);

        match bindings.check_types(self.db(), &call_argument_types) {
            Ok(mut bindings) => {
                for binding in &mut bindings {
                    let binding_type = binding.callable_type;
                    for (_, overload) in binding.matching_overloads_mut() {
                        match binding_type {
                            Type::FunctionLiteral(function_literal) => {
                                let Some(known_function) = function_literal.known(self.db()) else {
                                    continue;
                                };

                                match known_function {
                                    KnownFunction::RevealType => {
                                        if let [Some(revealed_type)] = overload.parameter_types() {
                                            if let Some(builder) = self.context.report_diagnostic(
                                                DiagnosticId::RevealedType,
                                                Severity::Info,
                                            ) {
                                                let mut diag =
                                                    builder.into_diagnostic("Revealed type");
                                                let span = self
                                                    .context
                                                    .span(&call_expression.arguments.args[0]);
                                                diag.annotate(Annotation::primary(span).message(
                                                    format_args!(
                                                        "`{}`",
                                                        revealed_type.display(self.db())
                                                    ),
                                                ));
                                            }
                                        }
                                    }
                                    KnownFunction::AssertType => {
                                        if let [Some(actual_ty), Some(asserted_ty)] =
                                            overload.parameter_types()
                                        {
                                            if !actual_ty
                                                .is_gradual_equivalent_to(self.db(), *asserted_ty)
                                            {
                                                if let Some(builder) = self.context.report_lint(
                                                    &TYPE_ASSERTION_FAILURE,
                                                    call_expression,
                                                ) {
                                                    let mut diagnostic =
                                                        builder.into_diagnostic(format_args!(
                                                            "Argument does not have asserted type `{}`",
                                                            asserted_ty.display(self.db()),
                                                        ));
                                                    diagnostic.annotate(
                                                        Annotation::secondary(self.context.span(
                                                            &call_expression.arguments.args[0],
                                                        ))
                                                        .message(format_args!(
                                                            "Inferred type of argument is `{}`",
                                                            actual_ty.display(self.db()),
                                                        )),
                                                    );
                                                    diagnostic.info(
                                                        format_args!(
                                                            "`{asserted_type}` and `{inferred_type}` are not equivalent types",
                                                            asserted_type = asserted_ty.display(self.db()),
                                                            inferred_type = actual_ty.display(self.db()),
                                                        )
                                                    );
                                                }
                                            }
                                        }
                                    }
                                    KnownFunction::AssertNever => {
                                        if let [Some(actual_ty)] = overload.parameter_types() {
                                            if !actual_ty.is_equivalent_to(self.db(), Type::Never) {
                                                if let Some(builder) = self.context.report_lint(
                                                    &TYPE_ASSERTION_FAILURE,
                                                    call_expression,
                                                ) {
                                                    let mut diagnostic = builder.into_diagnostic(
                                                        "Argument does not have asserted type `Never`",
                                                    );
                                                    diagnostic.annotate(
                                                        Annotation::secondary(self.context.span(
                                                            &call_expression.arguments.args[0],
                                                        ))
                                                        .message(format_args!(
                                                            "Inferred type of argument is `{}`",
                                                            actual_ty.display(self.db())
                                                        )),
                                                    );
                                                    diagnostic.info(
                                                        format_args!(
                                                            "`Never` and `{inferred_type}` are not equivalent types",
                                                            inferred_type = actual_ty.display(self.db()),
                                                        )
                                                    );
                                                }
                                            }
                                        }
                                    }
                                    KnownFunction::StaticAssert => {
                                        if let [Some(parameter_ty), message] =
                                            overload.parameter_types()
                                        {
                                            let truthiness = match parameter_ty.try_bool(self.db())
                                            {
                                                Ok(truthiness) => truthiness,
                                                Err(err) => {
                                                    let condition = arguments
                                                        .find_argument("condition", 0)
                                                        .map(|argument| {
                                                            match argument {
                                                        ruff_python_ast::ArgOrKeyword::Arg(
                                                            expr,
                                                        ) => ast::AnyNodeRef::from(expr),
                                                        ruff_python_ast::ArgOrKeyword::Keyword(
                                                            keyword,
                                                        ) => ast::AnyNodeRef::from(keyword),
                                                    }
                                                        })
                                                        .unwrap_or(ast::AnyNodeRef::from(
                                                            call_expression,
                                                        ));

                                                    err.report_diagnostic(&self.context, condition);

                                                    continue;
                                                }
                                            };

                                            if let Some(builder) = self
                                                .context
                                                .report_lint(&STATIC_ASSERT_ERROR, call_expression)
                                            {
                                                if !truthiness.is_always_true() {
                                                    if let Some(message) = message
                                                        .and_then(Type::into_string_literal)
                                                        .map(|s| s.value(self.db()))
                                                    {
                                                        builder.into_diagnostic(format_args!(
                                                            "Static assertion error: {message}"
                                                        ));
                                                    } else if *parameter_ty
                                                        == Type::BooleanLiteral(false)
                                                    {
                                                        builder.into_diagnostic(
                                                            "Static assertion error: \
                                                        argument evaluates to `False`",
                                                        );
                                                    } else if truthiness.is_always_false() {
                                                        builder.into_diagnostic(format_args!(
                                                            "Static assertion error: \
                                                        argument of type `{parameter_ty}` \
                                                        is statically known to be falsy",
                                                            parameter_ty =
                                                                parameter_ty.display(self.db())
                                                        ));
                                                    } else {
                                                        builder.into_diagnostic(format_args!(
                                                            "Static assertion error: \
                                                         argument of type `{parameter_ty}` \
                                                         has an ambiguous static truthiness",
                                                            parameter_ty =
                                                                parameter_ty.display(self.db())
                                                        ));
                                                    }
                                                }
                                            }
                                        }
                                    }
                                    KnownFunction::Cast => {
                                        if let [Some(casted_type), Some(source_type)] =
                                            overload.parameter_types()
                                        {
                                            let db = self.db();
                                            let contains_unknown_or_todo = |ty| matches!(ty, Type::Dynamic(dynamic) if dynamic != DynamicType::Any);
                                            if source_type.is_equivalent_to(db, *casted_type)
                                                || (source_type.normalized(db)
                                                    == casted_type.normalized(db)
                                                    && !casted_type.any_over_type(db, &|ty| {
                                                        contains_unknown_or_todo(ty)
                                                    })
                                                    && !source_type.any_over_type(db, &|ty| {
                                                        contains_unknown_or_todo(ty)
                                                    }))
                                            {
                                                if let Some(builder) = self
                                                    .context
                                                    .report_lint(&REDUNDANT_CAST, call_expression)
                                                {
                                                    builder.into_diagnostic(format_args!(
                                                        "Value is already of type `{}`",
                                                        casted_type.display(db),
                                                    ));
                                                }
                                            }
                                        }
                                    }
                                    KnownFunction::GetProtocolMembers => {
                                        if let [Some(Type::ClassLiteral(class))] =
                                            overload.parameter_types()
                                        {
                                            if !class.is_protocol(self.db()) {
                                                report_bad_argument_to_get_protocol_members(
                                                    &self.context,
                                                    call_expression,
                                                    *class,
                                                );
                                            }
                                        }
                                    }
                                    KnownFunction::IsInstance | KnownFunction::IsSubclass => {
                                        if let [_, Some(Type::ClassLiteral(class))] =
                                            overload.parameter_types()
                                        {
                                            if let Some(protocol_class) =
                                                class.into_protocol_class(self.db())
                                            {
                                                if !protocol_class.is_runtime_checkable(self.db()) {
                                                    report_runtime_check_against_non_runtime_checkable_protocol(
                                                    &self.context,
                                                    call_expression,
                                                    protocol_class,
                                                    known_function
                                                );
                                                }
                                            }
                                        }
                                    }
                                    _ => {}
                                }
                            }

                            Type::ClassLiteral(class) => {
                                let Some(known_class) = class.known(self.db()) else {
                                    continue;
                                };

                                match known_class {
                                    KnownClass::Super => {
                                        // Handle the case where `super()` is called with no arguments.
                                        // In this case, we need to infer the two arguments:
                                        //   1. The nearest enclosing class
                                        //   2. The first parameter of the current function (typically `self` or `cls`)
                                        match overload.parameter_types() {
                                            [] => {
                                                let scope = self.scope();

                                                let Some(enclosing_class) = nearest_enclosing_class(
                                                    self.db(),
                                                    self.index,
                                                    scope,
                                                ) else {
                                                    overload.set_return_type(Type::unknown());
                                                    BoundSuperError::UnavailableImplicitArguments
                                                        .report_diagnostic(
                                                            &self.context,
                                                            call_expression.into(),
                                                        );
                                                    continue;
                                                };

                                                let Some(first_param) =
                                                    self.first_param_type_in_scope(scope)
                                                else {
                                                    overload.set_return_type(Type::unknown());
                                                    BoundSuperError::UnavailableImplicitArguments
                                                        .report_diagnostic(
                                                            &self.context,
                                                            call_expression.into(),
                                                        );
                                                    continue;
                                                };

                                                let bound_super = BoundSuperType::build(
                                                    self.db(),
                                                    Type::ClassLiteral(enclosing_class),
                                                    first_param,
                                                )
                                                .unwrap_or_else(|err| {
                                                    err.report_diagnostic(
                                                        &self.context,
                                                        call_expression.into(),
                                                    );
                                                    Type::unknown()
                                                });

                                                overload.set_return_type(bound_super);
                                            }
                                            [Some(pivot_class_type), Some(owner_type)] => {
                                                let bound_super = BoundSuperType::build(
                                                    self.db(),
                                                    *pivot_class_type,
                                                    *owner_type,
                                                )
                                                .unwrap_or_else(|err| {
                                                    err.report_diagnostic(
                                                        &self.context,
                                                        call_expression.into(),
                                                    );
                                                    Type::unknown()
                                                });

                                                overload.set_return_type(bound_super);
                                            }
                                            _ => (),
                                        }
                                    }

                                    KnownClass::TypeVar => {
                                        let assigned_to = (self.index)
                                            .try_expression(call_expression_node)
                                            .and_then(|expr| expr.assigned_to(self.db()));

                                        let Some(target) =
                                            assigned_to.as_ref().and_then(|assigned_to| {
                                                match assigned_to.node().targets.as_slice() {
                                                    [ast::Expr::Name(target)] => Some(target),
                                                    _ => None,
                                                }
                                            })
                                        else {
                                            if let Some(builder) = self.context.report_lint(
                                                &INVALID_LEGACY_TYPE_VARIABLE,
                                                call_expression,
                                            ) {
                                                builder.into_diagnostic(format_args!(
                                                "A legacy `typing.TypeVar` must be immediately assigned to a variable",
                                            ));
                                            }
                                            continue;
                                        };

                                        let [
                                            Some(name_param),
                                            constraints,
                                            bound,
                                            default,
                                            contravariant,
                                            covariant,
                                            _infer_variance,
                                        ] = overload.parameter_types()
                                        else {
                                            continue;
                                        };

                                        let covariant = match covariant {
                                            Some(ty) => ty.bool(self.db()),
                                            None => Truthiness::AlwaysFalse,
                                        };

                                        let contravariant = match contravariant {
                                            Some(ty) => ty.bool(self.db()),
                                            None => Truthiness::AlwaysFalse,
                                        };

                                        let variance = match (contravariant, covariant) {
                                            (Truthiness::Ambiguous, _) => {
                                                if let Some(builder) = self.context.report_lint(
                                                    &INVALID_LEGACY_TYPE_VARIABLE,
                                                    call_expression,
                                                ) {
                                                    builder.into_diagnostic(format_args!(
                                                        "The `contravariant` parameter of \
                                                        a legacy `typing.TypeVar` cannot have \
                                                        an ambiguous value",
                                                    ));
                                                }
                                                continue;
                                            }
                                            (_, Truthiness::Ambiguous) => {
                                                if let Some(builder) = self.context.report_lint(
                                                    &INVALID_LEGACY_TYPE_VARIABLE,
                                                    call_expression,
                                                ) {
                                                    builder.into_diagnostic(format_args!(
                                                        "The `covariant` parameter of \
                                                        a legacy `typing.TypeVar` cannot have \
                                                        an ambiguous value",
                                                    ));
                                                }
                                                continue;
                                            }
                                            (Truthiness::AlwaysTrue, Truthiness::AlwaysTrue) => {
                                                if let Some(builder) = self.context.report_lint(
                                                    &INVALID_LEGACY_TYPE_VARIABLE,
                                                    call_expression,
                                                ) {
                                                    builder.into_diagnostic(format_args!(
                                                        "A legacy `typing.TypeVar` cannot be \
                                                        both covariant and contravariant",
                                                    ));
                                                }
                                                continue;
                                            }
                                            (Truthiness::AlwaysTrue, Truthiness::AlwaysFalse) => {
                                                TypeVarVariance::Contravariant
                                            }
                                            (Truthiness::AlwaysFalse, Truthiness::AlwaysTrue) => {
                                                TypeVarVariance::Covariant
                                            }
                                            (Truthiness::AlwaysFalse, Truthiness::AlwaysFalse) => {
                                                TypeVarVariance::Invariant
                                            }
                                        };

                                        let name_param = name_param
                                            .into_string_literal()
                                            .map(|name| name.value(self.db()));
                                        if name_param
                                            .is_none_or(|name_param| name_param != target.id)
                                        {
                                            if let Some(builder) = self.context.report_lint(
                                                &INVALID_LEGACY_TYPE_VARIABLE,
                                                call_expression,
                                            ) {
                                                builder.into_diagnostic(format_args!(
                                                "The name of a legacy `typing.TypeVar`{} must match \
                                                the name of the variable it is assigned to (`{}`)",
                                                if let Some(name_param) = name_param {
                                                    format!(" (`{name_param}`)")
                                                } else {
                                                    String::new()
                                                },
                                                target.id,
                                            ));
                                            }
                                            continue;
                                        }

                                        let bound_or_constraint = match (bound, constraints) {
                                            (Some(bound), None) => {
                                                Some(TypeVarBoundOrConstraints::UpperBound(*bound))
                                            }

                                            (None, Some(_constraints)) => {
                                                // We don't use UnionType::from_elements or UnionBuilder here,
                                                // because we don't want to simplify the list of constraints like
                                                // we do with the elements of an actual union type.
                                                // TODO: Consider using a new `OneOfType` connective here instead,
                                                // since that more accurately represents the actual semantics of
                                                // typevar constraints.
                                                let elements = UnionType::new(
                                                    self.db(),
                                                    overload
                                                        .arguments_for_parameter(
                                                            &call_argument_types,
                                                            1,
                                                        )
                                                        .map(|(_, ty)| ty)
                                                        .collect::<Box<_>>(),
                                                );
                                                Some(TypeVarBoundOrConstraints::Constraints(
                                                    elements,
                                                ))
                                            }

                                            // TODO: Emit a diagnostic that TypeVar cannot be both bounded and
                                            // constrained
                                            (Some(_), Some(_)) => continue,

                                            (None, None) => None,
                                        };

                                        let containing_assignment =
                                            self.index.expect_single_definition(target);
                                        overload.set_return_type(Type::KnownInstance(
                                            KnownInstanceType::TypeVar(TypeVarInstance::new(
                                                self.db(),
                                                target.id.clone(),
                                                Some(containing_assignment),
                                                bound_or_constraint,
                                                variance,
                                                *default,
                                                TypeVarKind::Legacy,
                                            )),
                                        ));
                                    }

                                    KnownClass::TypeAliasType => {
                                        let assigned_to = (self.index)
                                            .try_expression(call_expression_node)
                                            .and_then(|expr| expr.assigned_to(self.db()));

                                        let containing_assignment =
                                            assigned_to.as_ref().and_then(|assigned_to| {
                                                match assigned_to.node().targets.as_slice() {
                                                    [ast::Expr::Name(target)] => Some(
                                                        self.index.expect_single_definition(target),
                                                    ),
                                                    _ => None,
                                                }
                                            });

                                        let [Some(name), Some(value), ..] =
                                            overload.parameter_types()
                                        else {
                                            continue;
                                        };

                                        if let Some(name) = name.into_string_literal() {
                                            overload.set_return_type(Type::KnownInstance(
                                                KnownInstanceType::TypeAliasType(
                                                    TypeAliasType::Bare(BareTypeAliasType::new(
                                                        self.db(),
                                                        ast::name::Name::new(name.value(self.db())),
                                                        containing_assignment,
                                                        value,
                                                    )),
                                                ),
                                            ));
                                        } else {
                                            if let Some(builder) = self.context.report_lint(
                                                &INVALID_TYPE_ALIAS_TYPE,
                                                call_expression,
                                            ) {
                                                builder.into_diagnostic(format_args!(
                                                    "The name of a `typing.TypeAlias` must be a string literal",
                                                ));
                                            }
                                        }
                                    }

                                    _ => (),
                                }
                            }
                            _ => (),
                        }
                    }
                }
                bindings.return_type(self.db())
            }

            Err(CallError(_, bindings)) => {
                bindings.report_diagnostics(&self.context, call_expression.into());
                bindings.return_type(self.db())
            }
        }
    }

    fn infer_starred_expression(&mut self, starred: &ast::ExprStarred) -> Type<'db> {
        let ast::ExprStarred {
            range: _,
            value,
            ctx: _,
        } = starred;

        let iterable_type = self.infer_expression(value);
        iterable_type.try_iterate(self.db()).unwrap_or_else(|err| {
            err.report_diagnostic(&self.context, iterable_type, value.as_ref().into());
            err.fallback_element_type(self.db())
        });

        // TODO
        todo_type!("starred expression")
    }

    fn infer_yield_expression(&mut self, yield_expression: &ast::ExprYield) -> Type<'db> {
        let ast::ExprYield { range: _, value } = yield_expression;
        self.infer_optional_expression(value.as_deref());
        todo_type!("yield expressions")
    }

    fn infer_yield_from_expression(&mut self, yield_from: &ast::ExprYieldFrom) -> Type<'db> {
        let ast::ExprYieldFrom { range: _, value } = yield_from;

        let iterable_type = self.infer_expression(value);
        iterable_type.try_iterate(self.db()).unwrap_or_else(|err| {
            err.report_diagnostic(&self.context, iterable_type, value.as_ref().into());
            err.fallback_element_type(self.db())
        });

        // TODO get type from `ReturnType` of generator
        todo_type!("Generic `typing.Generator` type")
    }

    fn infer_await_expression(&mut self, await_expression: &ast::ExprAwait) -> Type<'db> {
        let ast::ExprAwait { range: _, value } = await_expression;
        self.infer_expression(value);
        todo_type!("generic `typing.Awaitable` type")
    }

    // Perform narrowing with applicable constraints between the current scope and the enclosing scope.
    fn narrow_with_applicable_constraints(
        &self,
        expr: &PlaceExpr,
        mut ty: Type<'db>,
        constraint_keys: &[(FileScopeId, ConstraintKey)],
    ) -> Type<'db> {
        let db = self.db();
        for (enclosing_scope_file_id, constraint_key) in constraint_keys {
            let use_def = self.index.use_def_map(*enclosing_scope_file_id);
            let constraints = use_def.narrowing_constraints_at_use(*constraint_key);
            let place_table = self.index.place_table(*enclosing_scope_file_id);
            let place = place_table.place_id_by_expr(expr).unwrap();

            ty = constraints.narrow(db, ty, place);
        }
        ty
    }

    fn infer_name_load(&mut self, name_node: &ast::ExprName) -> Type<'db> {
        let ast::ExprName {
            range: _,
            id: symbol_name,
            ctx: _,
        } = name_node;
        let Ok(expr) = PlaceExpr::try_from(symbol_name);
        let db = self.db();

        let (resolved, constraint_keys) =
            self.infer_place_load(&expr, ast::ExprRef::Name(name_node));
        resolved
            // Not found in the module's explicitly declared global symbols?
            // Check the "implicit globals" such as `__doc__`, `__file__`, `__name__`, etc.
            // These are looked up as attributes on `types.ModuleType`.
            .or_fall_back_to(db, || {
                module_type_implicit_global_symbol(db, symbol_name).map_type(|ty| {
                    self.narrow_with_applicable_constraints(&expr, ty, &constraint_keys)
                })
            })
            // Not found in globals? Fallback to builtins
            // (without infinite recursion if we're already in builtins.)
            .or_fall_back_to(db, || {
                if Some(self.scope()) == builtins_module_scope(db) {
                    Place::Unbound.into()
                } else {
                    builtins_symbol(db, symbol_name)
                }
            })
            // Still not found? It might be `reveal_type`...
            .or_fall_back_to(db, || {
                if symbol_name == "reveal_type" {
                    if let Some(builder) = self.context.report_lint(&UNDEFINED_REVEAL, name_node) {
                        let mut diag =
                            builder.into_diagnostic("`reveal_type` used without importing it");
                        diag.info(
                            "This is allowed for debugging convenience but will fail at runtime",
                        );
                    }
                    typing_extensions_symbol(db, symbol_name)
                } else {
                    Place::Unbound.into()
                }
            })
            .unwrap_with_diagnostic(|lookup_error| match lookup_error {
                LookupError::Unbound(qualifiers) => {
                    if self.is_reachable(name_node) {
                        report_unresolved_reference(&self.context, name_node);
                    }
                    TypeAndQualifiers::new(Type::unknown(), qualifiers)
                }
                LookupError::PossiblyUnbound(type_when_bound) => {
                    if self.is_reachable(name_node) {
                        report_possibly_unresolved_reference(&self.context, name_node);
                    }
                    type_when_bound
                }
            })
            .inner_type()
    }

    fn infer_local_place_load(
        &self,
        expr: &PlaceExpr,
        expr_ref: ast::ExprRef,
    ) -> (Place<'db>, Option<ScopedUseId>) {
        let db = self.db();
        let scope = self.scope();
        let file_scope_id = scope.file_scope_id(db);
        let place_table = self.index.place_table(file_scope_id);
        let use_def = self.index.use_def_map(file_scope_id);

        if self.is_deferred() {
            let place = if let Some(place_id) = place_table.place_id_by_expr(expr) {
                place_from_bindings(db, use_def.public_bindings(place_id))
            } else {
                assert!(
                    self.deferred_state.in_string_annotation(),
                    "Expected the place table to create a place for every Name node"
                );
                Place::Unbound
            };
            (place, None)
        } else {
            let use_id = expr_ref.scoped_use_id(db, scope);
            let place = place_from_bindings(db, use_def.bindings_at_use(use_id));
            (place, Some(use_id))
        }
    }

    /// Infer the type of a place expression, assuming a load context.
    fn infer_place_load(
        &self,
        expr: &PlaceExpr,
        expr_ref: ast::ExprRef,
    ) -> (PlaceAndQualifiers<'db>, Vec<(FileScopeId, ConstraintKey)>) {
        let db = self.db();
        let scope = self.scope();
        let file_scope_id = scope.file_scope_id(db);
        let place_table = self.index.place_table(file_scope_id);

        let mut constraint_keys = vec![];
        // If we're inferring types of deferred expressions, always treat them as public symbols
        let (local_scope_place, use_id) = self.infer_local_place_load(expr, expr_ref);

        let place = PlaceAndQualifiers::from(local_scope_place).or_fall_back_to(db, || {
            let has_bindings_in_this_scope = match place_table.place_by_expr(expr) {
                Some(place_expr) => place_expr.is_bound(),
                None => {
                    assert!(
                        self.deferred_state.in_string_annotation(),
                        "Expected the place table to create a place for every Name node"
                    );
                    false
                }
            };

            let current_file = self.file();

            if let Some(name) = expr.as_name() {
                let skip_non_global_scopes = place_table
                    .place_id_by_name(name)
                    .is_some_and(|symbol_id| self.skip_non_global_scopes(file_scope_id, symbol_id));

                if skip_non_global_scopes {
                    return global_symbol(self.db(), self.file(), name);
                }
            }

            // If it's a function-like scope and there is one or more binding in this scope (but
            // none of those bindings are visible from where we are in the control flow), we cannot
            // fallback to any bindings in enclosing scopes. As such, we can immediately short-circuit
            // here and return `Place::Unbound`.
            //
            // This is because Python is very strict in its categorisation of whether a variable is
            // a local variable or not in function-like scopes. If a variable has any bindings in a
            // function-like scope, it is considered a local variable; it never references another
            // scope. (At runtime, it would use the `LOAD_FAST` opcode.)
            if has_bindings_in_this_scope && scope.is_function_like(db) {
                return Place::Unbound.into();
            }

            for root_expr in place_table.root_place_exprs(expr) {
                let mut expr_ref = expr_ref;
                for _ in 0..(expr.sub_segments().len() - root_expr.sub_segments().len()) {
                    match expr_ref {
                        ast::ExprRef::Attribute(attribute) => {
                            expr_ref = ast::ExprRef::from(&attribute.value);
                        }
                        ast::ExprRef::Subscript(subscript) => {
                            expr_ref = ast::ExprRef::from(&subscript.value);
                        }
                        _ => unreachable!(),
                    }
                }
                let (parent_place, _use_id) = self.infer_local_place_load(root_expr, expr_ref);
                if let Place::Type(_, _) = parent_place {
                    return Place::Unbound.into();
                }
            }

            if let Some(use_id) = use_id {
                constraint_keys.push((file_scope_id, ConstraintKey::UseId(use_id)));
            }

            // Walk up parent scopes looking for a possible enclosing scope that may have a
            // definition of this name visible to us (would be `LOAD_DEREF` at runtime.)
            // Note that we skip the scope containing the use that we are resolving, since we
            // already looked for the place there up above.
            for (enclosing_scope_file_id, _) in self.index.ancestor_scopes(file_scope_id).skip(1) {
                // Class scopes are not visible to nested scopes, and we need to handle global
                // scope differently (because an unbound name there falls back to builtins), so
                // check only function-like scopes.
                // There is one exception to this rule: type parameter scopes can see
                // names defined in an immediately-enclosing class scope.
                let enclosing_scope_id = enclosing_scope_file_id.to_scope_id(db, current_file);

                let is_immediately_enclosing_scope = scope.is_type_parameter(db)
                    && scope
                        .scope(db)
                        .parent()
                        .is_some_and(|parent| parent == enclosing_scope_file_id);

                // If the reference is in a nested eager scope, we need to look for the place at
                // the point where the previous enclosing scope was defined, instead of at the end
                // of the scope. (Note that the semantic index builder takes care of only
                // registering eager bindings for nested scopes that are actually eager, and for
                // enclosing scopes that actually contain bindings that we should use when
                // resolving the reference.)
                if !self.is_deferred() {
                    match self
                        .index
                        .eager_snapshot(enclosing_scope_file_id, expr, file_scope_id)
                    {
                        EagerSnapshotResult::FoundConstraint(constraint) => {
                            constraint_keys.push((
                                enclosing_scope_file_id,
                                ConstraintKey::NarrowingConstraint(constraint),
                            ));
                        }
                        EagerSnapshotResult::FoundBindings(bindings) => {
                            if expr.is_name()
                                && !enclosing_scope_id.is_function_like(db)
                                && !is_immediately_enclosing_scope
                            {
                                continue;
                            }
                            return place_from_bindings(db, bindings)
                                .map_type(|ty| {
                                    self.narrow_with_applicable_constraints(
                                        expr,
                                        ty,
                                        &constraint_keys,
                                    )
                                })
                                .into();
                        }
                        // There are no visible bindings / constraint here.
                        // Don't fall back to non-eager place resolution.
                        EagerSnapshotResult::NotFound => {
                            let enclosing_place_table =
                                self.index.place_table(enclosing_scope_file_id);
                            for enclosing_root_place in enclosing_place_table.root_place_exprs(expr)
                            {
                                if enclosing_root_place.is_bound() {
                                    if let Place::Type(_, _) =
                                        place(db, enclosing_scope_id, enclosing_root_place).place
                                    {
                                        return Place::Unbound.into();
                                    }
                                }
                            }
                            continue;
                        }
                        EagerSnapshotResult::NoLongerInEagerContext => {}
                    }
                }

                if !enclosing_scope_id.is_function_like(db) && !is_immediately_enclosing_scope {
                    continue;
                }

                let enclosing_place_table = self.index.place_table(enclosing_scope_file_id);
                let Some(enclosing_place) = enclosing_place_table.place_by_expr(expr) else {
                    continue;
                };
                if enclosing_place.is_bound() {
                    // We can return early here, because the nearest function-like scope that
                    // defines a name must be the only source for the nonlocal reference (at
                    // runtime, it is the scope that creates the cell for our closure.) If the name
                    // isn't bound in that scope, we should get an unbound name, not continue
                    // falling back to other scopes / globals / builtins.
                    return place(db, enclosing_scope_id, expr).map_type(|ty| {
                        self.narrow_with_applicable_constraints(expr, ty, &constraint_keys)
                    });
                }
            }

            PlaceAndQualifiers::from(Place::Unbound)
                // No nonlocal binding? Check the module's explicit globals.
                // Avoid infinite recursion if `self.scope` already is the module's global scope.
                .or_fall_back_to(db, || {
                    if file_scope_id.is_global() {
                        return Place::Unbound.into();
                    }

                    if !self.is_deferred() {
                        match self
                            .index
                            .eager_snapshot(FileScopeId::global(), expr, file_scope_id)
                        {
                            EagerSnapshotResult::FoundConstraint(constraint) => {
                                constraint_keys.push((
                                    FileScopeId::global(),
                                    ConstraintKey::NarrowingConstraint(constraint),
                                ));
                            }
                            EagerSnapshotResult::FoundBindings(bindings) => {
                                return place_from_bindings(db, bindings)
                                    .map_type(|ty| {
                                        self.narrow_with_applicable_constraints(
                                            expr,
                                            ty,
                                            &constraint_keys,
                                        )
                                    })
                                    .into();
                            }
                            // There are no visible bindings / constraint here.
                            EagerSnapshotResult::NotFound => {
                                return Place::Unbound.into();
                            }
                            EagerSnapshotResult::NoLongerInEagerContext => {}
                        }
                    }

                    let Some(name) = expr.as_name() else {
                        return Place::Unbound.into();
                    };

                    explicit_global_symbol(db, self.file(), name).map_type(|ty| {
                        self.narrow_with_applicable_constraints(expr, ty, &constraint_keys)
                    })
                })
        });

<<<<<<< HEAD
        (place, constraint_keys)
=======
        symbol
            .unwrap_with_diagnostic(|lookup_error| match lookup_error {
                LookupError::Unbound(qualifiers) => {
                    if self.is_reachable(name_node) {
                        let attribute_exists =
                            if let Some(class) = self.class_context_of_current_method() {
                                let symbol = Type::instance(db, class.default_specialization(db))
                                    .member(db, symbol_name)
                                    .symbol;
                                match symbol {
                                    Symbol::Type(..) => true,
                                    Symbol::Unbound => false,
                                }
                            } else {
                                false
                            };

                        report_unresolved_reference(&self.context, name_node, attribute_exists);
                    }
                    TypeAndQualifiers::new(Type::unknown(), qualifiers)
                }
                LookupError::PossiblyUnbound(type_when_bound) => {
                    if self.is_reachable(name_node) {
                        report_possibly_unresolved_reference(&self.context, name_node);
                    }
                    type_when_bound
                }
            })
            .inner_type()
>>>>>>> 5a8cdab7
    }

    fn infer_name_expression(&mut self, name: &ast::ExprName) -> Type<'db> {
        match name.ctx {
            ExprContext::Load => self.infer_name_load(name),
            ExprContext::Store | ExprContext::Del => Type::Never,
            ExprContext::Invalid => Type::unknown(),
        }
    }

    /// Infer the type of a [`ast::ExprAttribute`] expression, assuming a load context.
    fn infer_attribute_load(&mut self, attribute: &ast::ExprAttribute) -> Type<'db> {
        let ast::ExprAttribute {
            value,
            attr,
            range: _,
            ctx: _,
        } = attribute;

        let value_type = if self.index.is_standalone_expression(&**value) {
            self.infer_standalone_expression(value)
        } else {
            self.infer_expression(value)
        };

        let db = self.db();

        // If `attribute` is a valid reference, we attempt type narrowing by assignment.
        if let Ok(place_expr) = PlaceExpr::try_from(attribute) {
            let member = value_type
                .class_member(db, attr.id.clone())
                .or_fall_back_to(db, || {
                    if matches!(
                        value_type,
                        Type::NominalInstance(_)
                            | Type::ClassLiteral(_)
                            | Type::SubclassOf(_)
                            | Type::GenericAlias(_)
                    ) {
                        value_type.member(db, &attr.id)
                    } else {
                        Place::Unbound.into()
                    }
                });
            // If the member is a data descriptor, the value most recently assigned
            // to the attribute may not necessarily be obtained here.
            if member
                .place
                .ignore_possibly_unbound()
                .is_some_and(|ty| !ty.may_be_data_descriptor(db))
            {
                let (resolved, _) =
                    self.infer_place_load(&place_expr, ast::ExprRef::Attribute(attribute));
                if let Place::Type(ty, Boundness::Bound) = resolved.place {
                    return ty;
                }
            }
        }

        value_type
            .member(db, &attr.id)
            .unwrap_with_diagnostic(|lookup_error| match lookup_error {
                LookupError::Unbound(_) => {
                    let report_unresolved_attribute = self.is_reachable(attribute);

                    if report_unresolved_attribute {
                        let bound_on_instance = match value_type {
                            Type::ClassLiteral(class) => {
                                !class.instance_member(db, None, attr).place.is_unbound()
                            }
                            Type::SubclassOf(subclass_of @ SubclassOfType { .. }) => {
                                match subclass_of.subclass_of() {
                                    SubclassOfInner::Class(class) => {
                                        !class.instance_member(db, attr).place.is_unbound()
                                    }
                                    SubclassOfInner::Dynamic(_) => unreachable!(
                                        "Attribute lookup on a dynamic `SubclassOf` type should always return a bound symbol"
                                    ),
                                }
                            }
                            _ => false,
                        };

                        if let Some(builder) = self
                            .context
                            .report_lint(&UNRESOLVED_ATTRIBUTE, attribute)
                        {
                        if bound_on_instance {
                            builder.into_diagnostic(
                                format_args!(
                                    "Attribute `{}` can only be accessed on instances, \
                                     not on the class object `{}` itself.",
                                    attr.id,
                                    value_type.display(db)
                                ),
                            );
                        } else {
                            builder.into_diagnostic(
                                format_args!(
                                    "Type `{}` has no attribute `{}`",
                                    value_type.display(db),
                                    attr.id
                                ),
                            );
                        }
                        }
                    }

                    Type::unknown().into()
                }
                LookupError::PossiblyUnbound(type_when_bound) => {
                    report_possibly_unbound_attribute(
                        &self.context,
                        attribute,
                        &attr.id,
                        value_type,
                    );

                    type_when_bound
                }
            }).inner_type()
    }

    fn infer_attribute_expression(&mut self, attribute: &ast::ExprAttribute) -> Type<'db> {
        let ast::ExprAttribute {
            value,
            attr: _,
            range: _,
            ctx,
        } = attribute;

        match ctx {
            ExprContext::Load => self.infer_attribute_load(attribute),
            ExprContext::Store | ExprContext::Del => {
                self.infer_expression(value);
                Type::Never
            }
            ExprContext::Invalid => {
                self.infer_expression(value);
                Type::unknown()
            }
        }
    }

    fn infer_unary_expression(&mut self, unary: &ast::ExprUnaryOp) -> Type<'db> {
        let ast::ExprUnaryOp {
            range: _,
            op,
            operand,
        } = unary;

        let operand_type = self.infer_expression(operand);

        match (op, operand_type) {
            (_, Type::Dynamic(_)) => operand_type,
            (_, Type::Never) => Type::Never,

            (ast::UnaryOp::UAdd, Type::IntLiteral(value)) => Type::IntLiteral(value),
            (ast::UnaryOp::USub, Type::IntLiteral(value)) => Type::IntLiteral(-value),
            (ast::UnaryOp::Invert, Type::IntLiteral(value)) => Type::IntLiteral(!value),

            (ast::UnaryOp::UAdd, Type::BooleanLiteral(bool)) => Type::IntLiteral(i64::from(bool)),
            (ast::UnaryOp::USub, Type::BooleanLiteral(bool)) => Type::IntLiteral(-i64::from(bool)),
            (ast::UnaryOp::Invert, Type::BooleanLiteral(bool)) => {
                Type::IntLiteral(!i64::from(bool))
            }

            (ast::UnaryOp::Not, ty) => ty
                .try_bool(self.db())
                .unwrap_or_else(|err| {
                    err.report_diagnostic(&self.context, unary);
                    err.fallback_truthiness()
                })
                .negate()
                .into_type(self.db()),
            (
                op @ (ast::UnaryOp::UAdd | ast::UnaryOp::USub | ast::UnaryOp::Invert),
                Type::FunctionLiteral(_)
                | Type::Callable(..)
                | Type::WrapperDescriptor(_)
                | Type::MethodWrapper(_)
                | Type::DataclassDecorator(_)
                | Type::DataclassTransformer(_)
                | Type::BoundMethod(_)
                | Type::ModuleLiteral(_)
                | Type::ClassLiteral(_)
                | Type::GenericAlias(_)
                | Type::SubclassOf(_)
                | Type::NominalInstance(_)
                | Type::ProtocolInstance(_)
                | Type::SpecialForm(_)
                | Type::KnownInstance(_)
                | Type::PropertyInstance(_)
                | Type::Union(_)
                | Type::Intersection(_)
                | Type::AlwaysTruthy
                | Type::AlwaysFalsy
                | Type::StringLiteral(_)
                | Type::LiteralString
                | Type::BytesLiteral(_)
                | Type::Tuple(_)
                | Type::BoundSuper(_)
                | Type::TypeVar(_),
            ) => {
                let unary_dunder_method = match op {
                    ast::UnaryOp::Invert => "__invert__",
                    ast::UnaryOp::UAdd => "__pos__",
                    ast::UnaryOp::USub => "__neg__",
                    ast::UnaryOp::Not => {
                        unreachable!("Not operator is handled in its own case");
                    }
                };

                match operand_type.try_call_dunder(
                    self.db(),
                    unary_dunder_method,
                    CallArgumentTypes::none(),
                ) {
                    Ok(outcome) => outcome.return_type(self.db()),
                    Err(e) => {
                        if let Some(builder) =
                            self.context.report_lint(&UNSUPPORTED_OPERATOR, unary)
                        {
                            builder.into_diagnostic(format_args!(
                                "Unary operator `{op}` is unsupported for type `{}`",
                                operand_type.display(self.db()),
                            ));
                        }
                        e.fallback_return_type(self.db())
                    }
                }
            }
        }
    }

    fn infer_binary_expression(&mut self, binary: &ast::ExprBinOp) -> Type<'db> {
        let ast::ExprBinOp {
            left,
            op,
            right,
            range: _,
        } = binary;

        let left_ty = self.infer_expression(left);
        let right_ty = self.infer_expression(right);

        self.infer_binary_expression_type(binary.into(), false, left_ty, right_ty, *op)
            .unwrap_or_else(|| {
                let db = self.db();

                if let Some(builder) = self.context.report_lint(&UNSUPPORTED_OPERATOR, binary) {
                    let mut diag = builder.into_diagnostic(format_args!(
                        "Operator `{op}` is unsupported between objects of type `{}` and `{}`",
                        left_ty.display(db),
                        right_ty.display(db)
                    ));

                    if op == &ast::Operator::BitOr
                        && (left_ty.is_subtype_of(db, KnownClass::Type.to_instance(db))
                            || right_ty.is_subtype_of(db, KnownClass::Type.to_instance(db)))
                        && Program::get(db).python_version(db) < PythonVersion::PY310
                    {
                        diag.info(
                            "Note that `X | Y` PEP 604 union syntax is only available in Python 3.10 and later",
                        );
                        add_inferred_python_version_hint_to_diagnostic(db, &mut diag, "resolving types");
                    }
                }
                Type::unknown()
            })
    }

    fn infer_binary_expression_type(
        &mut self,
        node: AnyNodeRef<'_>,
        mut emitted_division_by_zero_diagnostic: bool,
        left_ty: Type<'db>,
        right_ty: Type<'db>,
        op: ast::Operator,
    ) -> Option<Type<'db>> {
        // Check for division by zero; this doesn't change the inferred type for the expression, but
        // may emit a diagnostic
        if !emitted_division_by_zero_diagnostic
            && matches!(
                (op, right_ty),
                (
                    ast::Operator::Div | ast::Operator::FloorDiv | ast::Operator::Mod,
                    Type::IntLiteral(0) | Type::BooleanLiteral(false)
                )
            )
        {
            emitted_division_by_zero_diagnostic = self.check_division_by_zero(node, op, left_ty);
        }

        match (left_ty, right_ty, op) {
            (Type::Union(lhs_union), rhs, _) => {
                let mut union = UnionBuilder::new(self.db());
                for lhs in lhs_union.elements(self.db()) {
                    let result = self.infer_binary_expression_type(
                        node,
                        emitted_division_by_zero_diagnostic,
                        *lhs,
                        rhs,
                        op,
                    )?;
                    union = union.add(result);
                }
                Some(union.build())
            }
            (lhs, Type::Union(rhs_union), _) => {
                let mut union = UnionBuilder::new(self.db());
                for rhs in rhs_union.elements(self.db()) {
                    let result = self.infer_binary_expression_type(
                        node,
                        emitted_division_by_zero_diagnostic,
                        lhs,
                        *rhs,
                        op,
                    )?;
                    union = union.add(result);
                }
                Some(union.build())
            }

            // Non-todo Anys take precedence over Todos (as if we fix this `Todo` in the future,
            // the result would then become Any or Unknown, respectively).
            (any @ Type::Dynamic(DynamicType::Any), _, _)
            | (_, any @ Type::Dynamic(DynamicType::Any), _) => Some(any),
            (unknown @ Type::Dynamic(DynamicType::Unknown), _, _)
            | (_, unknown @ Type::Dynamic(DynamicType::Unknown), _) => Some(unknown),
            (
                todo @ Type::Dynamic(DynamicType::Todo(_) | DynamicType::TodoPEP695ParamSpec),
                _,
                _,
            )
            | (
                _,
                todo @ Type::Dynamic(DynamicType::Todo(_) | DynamicType::TodoPEP695ParamSpec),
                _,
            ) => Some(todo),
            (Type::Never, _, _) | (_, Type::Never, _) => Some(Type::Never),

            (Type::IntLiteral(n), Type::IntLiteral(m), ast::Operator::Add) => Some(
                n.checked_add(m)
                    .map(Type::IntLiteral)
                    .unwrap_or_else(|| KnownClass::Int.to_instance(self.db())),
            ),

            (Type::IntLiteral(n), Type::IntLiteral(m), ast::Operator::Sub) => Some(
                n.checked_sub(m)
                    .map(Type::IntLiteral)
                    .unwrap_or_else(|| KnownClass::Int.to_instance(self.db())),
            ),

            (Type::IntLiteral(n), Type::IntLiteral(m), ast::Operator::Mult) => Some(
                n.checked_mul(m)
                    .map(Type::IntLiteral)
                    .unwrap_or_else(|| KnownClass::Int.to_instance(self.db())),
            ),

            (Type::IntLiteral(_), Type::IntLiteral(_), ast::Operator::Div) => {
                Some(KnownClass::Float.to_instance(self.db()))
            }

            (Type::IntLiteral(n), Type::IntLiteral(m), ast::Operator::FloorDiv) => Some({
                let mut q = n.checked_div(m);
                let r = n.checked_rem(m);
                // Division works differently in Python than in Rust. If the result is negative and
                // there is a remainder, the division rounds down (instead of towards zero):
                if n.is_negative() != m.is_negative() && r.unwrap_or(0) != 0 {
                    q = q.map(|q| q - 1);
                }
                q.map(Type::IntLiteral)
                    .unwrap_or_else(|| KnownClass::Int.to_instance(self.db()))
            }),

            (Type::IntLiteral(n), Type::IntLiteral(m), ast::Operator::Mod) => Some({
                let mut r = n.checked_rem(m);
                // Division works differently in Python than in Rust. If the result is negative and
                // there is a remainder, the division rounds down (instead of towards zero). Adjust
                // the remainder to compensate so that q * m + r == n:
                if n.is_negative() != m.is_negative() && r.unwrap_or(0) != 0 {
                    r = r.map(|x| x + m);
                }
                r.map(Type::IntLiteral)
                    .unwrap_or_else(|| KnownClass::Int.to_instance(self.db()))
            }),

            (Type::IntLiteral(n), Type::IntLiteral(m), ast::Operator::Pow) => Some({
                if m < 0 {
                    KnownClass::Float.to_instance(self.db())
                } else {
                    u32::try_from(m)
                        .ok()
                        .and_then(|m| n.checked_pow(m))
                        .map(Type::IntLiteral)
                        .unwrap_or_else(|| KnownClass::Int.to_instance(self.db()))
                }
            }),

            (Type::IntLiteral(n), Type::IntLiteral(m), ast::Operator::BitOr) => {
                Some(Type::IntLiteral(n | m))
            }

            (Type::IntLiteral(n), Type::IntLiteral(m), ast::Operator::BitAnd) => {
                Some(Type::IntLiteral(n & m))
            }

            (Type::IntLiteral(n), Type::IntLiteral(m), ast::Operator::BitXor) => {
                Some(Type::IntLiteral(n ^ m))
            }

            (Type::BytesLiteral(lhs), Type::BytesLiteral(rhs), ast::Operator::Add) => {
                let bytes = [lhs.value(self.db()), rhs.value(self.db())].concat();
                Some(Type::bytes_literal(self.db(), &bytes))
            }

            (Type::StringLiteral(lhs), Type::StringLiteral(rhs), ast::Operator::Add) => {
                let lhs_value = lhs.value(self.db()).to_string();
                let rhs_value = rhs.value(self.db());
                let ty = if lhs_value.len() + rhs_value.len() <= Self::MAX_STRING_LITERAL_SIZE {
                    Type::string_literal(self.db(), &(lhs_value + rhs_value))
                } else {
                    Type::LiteralString
                };
                Some(ty)
            }

            (
                Type::StringLiteral(_) | Type::LiteralString,
                Type::StringLiteral(_) | Type::LiteralString,
                ast::Operator::Add,
            ) => Some(Type::LiteralString),

            (Type::StringLiteral(s), Type::IntLiteral(n), ast::Operator::Mult)
            | (Type::IntLiteral(n), Type::StringLiteral(s), ast::Operator::Mult) => {
                let ty = if n < 1 {
                    Type::string_literal(self.db(), "")
                } else if let Ok(n) = usize::try_from(n) {
                    if n.checked_mul(s.value(self.db()).len())
                        .is_some_and(|new_length| new_length <= Self::MAX_STRING_LITERAL_SIZE)
                    {
                        let new_literal = s.value(self.db()).repeat(n);
                        Type::string_literal(self.db(), &new_literal)
                    } else {
                        Type::LiteralString
                    }
                } else {
                    Type::LiteralString
                };
                Some(ty)
            }

            (Type::LiteralString, Type::IntLiteral(n), ast::Operator::Mult)
            | (Type::IntLiteral(n), Type::LiteralString, ast::Operator::Mult) => {
                let ty = if n < 1 {
                    Type::string_literal(self.db(), "")
                } else {
                    Type::LiteralString
                };
                Some(ty)
            }

            (Type::BooleanLiteral(b1), Type::BooleanLiteral(b2), ast::Operator::BitOr) => {
                Some(Type::BooleanLiteral(b1 | b2))
            }

            (Type::BooleanLiteral(b1), Type::BooleanLiteral(b2), ast::Operator::BitAnd) => {
                Some(Type::BooleanLiteral(b1 & b2))
            }

            (Type::BooleanLiteral(b1), Type::BooleanLiteral(b2), ast::Operator::BitXor) => {
                Some(Type::BooleanLiteral(b1 ^ b2))
            }

            (Type::BooleanLiteral(bool_value), right, op) => self.infer_binary_expression_type(
                node,
                emitted_division_by_zero_diagnostic,
                Type::IntLiteral(i64::from(bool_value)),
                right,
                op,
            ),
            (left, Type::BooleanLiteral(bool_value), op) => self.infer_binary_expression_type(
                node,
                emitted_division_by_zero_diagnostic,
                left,
                Type::IntLiteral(i64::from(bool_value)),
                op,
            ),

            (Type::Tuple(lhs), Type::Tuple(rhs), ast::Operator::Add) => {
                // Note: this only works on heterogeneous tuples.
                let lhs_elements = lhs.elements(self.db());
                let rhs_elements = rhs.elements(self.db());

                Some(TupleType::from_elements(
                    self.db(),
                    lhs_elements
                        .iter()
                        .copied()
                        .chain(rhs_elements.iter().copied()),
                ))
            }

            // We've handled all of the special cases that we support for literals, so we need to
            // fall back on looking for dunder methods on one of the operand types.
            (
                Type::FunctionLiteral(_)
                | Type::Callable(..)
                | Type::BoundMethod(_)
                | Type::WrapperDescriptor(_)
                | Type::MethodWrapper(_)
                | Type::DataclassDecorator(_)
                | Type::DataclassTransformer(_)
                | Type::ModuleLiteral(_)
                | Type::ClassLiteral(_)
                | Type::GenericAlias(_)
                | Type::SubclassOf(_)
                | Type::NominalInstance(_)
                | Type::ProtocolInstance(_)
                | Type::SpecialForm(_)
                | Type::KnownInstance(_)
                | Type::PropertyInstance(_)
                | Type::Intersection(_)
                | Type::AlwaysTruthy
                | Type::AlwaysFalsy
                | Type::IntLiteral(_)
                | Type::StringLiteral(_)
                | Type::LiteralString
                | Type::BytesLiteral(_)
                | Type::Tuple(_)
                | Type::BoundSuper(_)
                | Type::TypeVar(_),
                Type::FunctionLiteral(_)
                | Type::Callable(..)
                | Type::BoundMethod(_)
                | Type::WrapperDescriptor(_)
                | Type::MethodWrapper(_)
                | Type::DataclassDecorator(_)
                | Type::DataclassTransformer(_)
                | Type::ModuleLiteral(_)
                | Type::ClassLiteral(_)
                | Type::GenericAlias(_)
                | Type::SubclassOf(_)
                | Type::NominalInstance(_)
                | Type::ProtocolInstance(_)
                | Type::SpecialForm(_)
                | Type::KnownInstance(_)
                | Type::PropertyInstance(_)
                | Type::Intersection(_)
                | Type::AlwaysTruthy
                | Type::AlwaysFalsy
                | Type::IntLiteral(_)
                | Type::StringLiteral(_)
                | Type::LiteralString
                | Type::BytesLiteral(_)
                | Type::Tuple(_)
                | Type::BoundSuper(_)
                | Type::TypeVar(_),
                op,
            ) => {
                // We either want to call lhs.__op__ or rhs.__rop__. The full decision tree from
                // the Python spec [1] is:
                //
                //   - If rhs is a (proper) subclass of lhs, and it provides a different
                //     implementation of __rop__, use that.
                //   - Otherwise, if lhs implements __op__, use that.
                //   - Otherwise, if lhs and rhs are different types, and rhs implements __rop__,
                //     use that.
                //
                // [1] https://docs.python.org/3/reference/datamodel.html#object.__radd__

                // Technically we don't have to check left_ty != right_ty here, since if the types
                // are the same, they will trivially have the same implementation of the reflected
                // dunder, and so we'll fail the inner check. But the type equality check will be
                // faster for the common case, and allow us to skip the (two) class member lookups.
                let left_class = left_ty.to_meta_type(self.db());
                let right_class = right_ty.to_meta_type(self.db());
                if left_ty != right_ty && right_ty.is_subtype_of(self.db(), left_ty) {
                    let reflected_dunder = op.reflected_dunder();
                    let rhs_reflected = right_class.member(self.db(), reflected_dunder).place;
                    // TODO: if `rhs_reflected` is possibly unbound, we should union the two possible
                    // Bindings together
                    if !rhs_reflected.is_unbound()
                        && rhs_reflected != left_class.member(self.db(), reflected_dunder).place
                    {
                        return right_ty
                            .try_call_dunder(
                                self.db(),
                                reflected_dunder,
                                CallArgumentTypes::positional([left_ty]),
                            )
                            .map(|outcome| outcome.return_type(self.db()))
                            .or_else(|_| {
                                left_ty
                                    .try_call_dunder(
                                        self.db(),
                                        op.dunder(),
                                        CallArgumentTypes::positional([right_ty]),
                                    )
                                    .map(|outcome| outcome.return_type(self.db()))
                            })
                            .ok();
                    }
                }

                let call_on_left_instance = left_ty
                    .try_call_dunder(
                        self.db(),
                        op.dunder(),
                        CallArgumentTypes::positional([right_ty]),
                    )
                    .map(|outcome| outcome.return_type(self.db()))
                    .ok();

                call_on_left_instance.or_else(|| {
                    if left_ty == right_ty {
                        None
                    } else {
                        right_ty
                            .try_call_dunder(
                                self.db(),
                                op.reflected_dunder(),
                                CallArgumentTypes::positional([left_ty]),
                            )
                            .map(|outcome| outcome.return_type(self.db()))
                            .ok()
                    }
                })
            }
        }
    }

    fn infer_boolean_expression(&mut self, bool_op: &ast::ExprBoolOp) -> Type<'db> {
        let ast::ExprBoolOp {
            range: _,
            op,
            values,
        } = bool_op;
        self.infer_chained_boolean_types(
            *op,
            values.iter().enumerate(),
            |builder, (index, value)| {
                let ty = if index == values.len() - 1 {
                    builder.infer_expression(value)
                } else {
                    builder.infer_standalone_expression(value)
                };

                (ty, value.range())
            },
        )
    }

    /// Computes the output of a chain of (one) boolean operation, consuming as input an iterator
    /// of operations and calling the `infer_ty` for each to infer their types.
    /// The iterator is consumed even if the boolean evaluation can be short-circuited,
    /// in order to ensure the invariant that all expressions are evaluated when inferring types.
    fn infer_chained_boolean_types<Iterator, Item, F>(
        &mut self,
        op: ast::BoolOp,
        operations: Iterator,
        infer_ty: F,
    ) -> Type<'db>
    where
        Iterator: IntoIterator<Item = Item>,
        F: Fn(&mut Self, Item) -> (Type<'db>, TextRange),
    {
        let mut done = false;
        let db = self.db();

        let elements = operations
            .into_iter()
            .with_position()
            .map(|(position, item)| {
                let (ty, range) = infer_ty(self, item);

                let is_last = matches!(
                    position,
                    itertools::Position::Last | itertools::Position::Only
                );

                if is_last {
                    if done { Type::Never } else { ty }
                } else {
                    let truthiness = ty.try_bool(self.db()).unwrap_or_else(|err| {
                        err.report_diagnostic(&self.context, range);
                        err.fallback_truthiness()
                    });

                    if done {
                        return Type::Never;
                    }

                    match (truthiness, op) {
                        (Truthiness::AlwaysTrue, ast::BoolOp::And) => Type::Never,
                        (Truthiness::AlwaysFalse, ast::BoolOp::Or) => Type::Never,

                        (Truthiness::AlwaysFalse, ast::BoolOp::And)
                        | (Truthiness::AlwaysTrue, ast::BoolOp::Or) => {
                            done = true;
                            ty
                        }

                        (Truthiness::Ambiguous, _) => IntersectionBuilder::new(db)
                            .add_positive(ty)
                            .add_negative(match op {
                                ast::BoolOp::And => Type::AlwaysTruthy,
                                ast::BoolOp::Or => Type::AlwaysFalsy,
                            })
                            .build(),
                    }
                }
            });

        UnionType::from_elements(db, elements)
    }

    fn infer_compare_expression(&mut self, compare: &ast::ExprCompare) -> Type<'db> {
        let ast::ExprCompare {
            range: _,
            left,
            ops,
            comparators,
        } = compare;

        self.infer_expression(left);

        // https://docs.python.org/3/reference/expressions.html#comparisons
        // > Formally, if `a, b, c, …, y, z` are expressions and `op1, op2, …, opN` are comparison
        // > operators, then `a op1 b op2 c ... y opN z` is equivalent to `a op1 b and b op2 c and
        // ... > y opN z`, except that each expression is evaluated at most once.
        //
        // As some operators (==, !=, <, <=, >, >=) *can* return an arbitrary type, the logic below
        // is shared with the one in `infer_binary_type_comparison`.
        self.infer_chained_boolean_types(
            ast::BoolOp::And,
            std::iter::once(&**left)
                .chain(comparators)
                .tuple_windows::<(_, _)>()
                .zip(ops),
            |builder, ((left, right), op)| {
                let left_ty = builder.expression_type(left);
                let right_ty = builder.infer_expression(right);

                let range = TextRange::new(left.start(), right.end());

                let ty = builder
                    .infer_binary_type_comparison(left_ty, *op, right_ty, range)
                    .unwrap_or_else(|error| {
                        if let Some(diagnostic_builder) =
                            builder.context.report_lint(&UNSUPPORTED_OPERATOR, range)
                        {
                            // Handle unsupported operators (diagnostic, `bool`/`Unknown` outcome)
                            diagnostic_builder.into_diagnostic(format_args!(
                                "Operator `{}` is not supported for types `{}` and `{}`{}",
                                error.op,
                                error.left_ty.display(builder.db()),
                                error.right_ty.display(builder.db()),
                                if (left_ty, right_ty) == (error.left_ty, error.right_ty) {
                                    String::new()
                                } else {
                                    format!(
                                        ", in comparing `{}` with `{}`",
                                        left_ty.display(builder.db()),
                                        right_ty.display(builder.db())
                                    )
                                }
                            ));
                        }

                        match op {
                            // `in, not in, is, is not` always return bool instances
                            ast::CmpOp::In
                            | ast::CmpOp::NotIn
                            | ast::CmpOp::Is
                            | ast::CmpOp::IsNot => KnownClass::Bool.to_instance(builder.db()),
                            // Other operators can return arbitrary types
                            _ => Type::unknown(),
                        }
                    });

                (ty, range)
            },
        )
    }

    fn infer_binary_intersection_type_comparison(
        &mut self,
        intersection: IntersectionType<'db>,
        op: ast::CmpOp,
        other: Type<'db>,
        intersection_on: IntersectionOn,
        range: TextRange,
    ) -> Result<Type<'db>, CompareUnsupportedError<'db>> {
        enum State<'db> {
            // We have not seen any positive elements (yet)
            NoPositiveElements,
            // The operator was unsupported on all elements that we have seen so far.
            // Contains the first error we encountered.
            UnsupportedOnAllElements(CompareUnsupportedError<'db>),
            // The operator was supported on at least one positive element.
            Supported,
        }

        // If a comparison yields a definitive true/false answer on a (positive) part
        // of an intersection type, it will also yield a definitive answer on the full
        // intersection type, which is even more specific.
        for pos in intersection.positive(self.db()) {
            let result = match intersection_on {
                IntersectionOn::Left => self.infer_binary_type_comparison(*pos, op, other, range),
                IntersectionOn::Right => self.infer_binary_type_comparison(other, op, *pos, range),
            };

            if let Ok(Type::BooleanLiteral(_)) = result {
                return result;
            }
        }

        // For negative contributions to the intersection type, there are only a few
        // special cases that allow us to narrow down the result type of the comparison.
        for neg in intersection.negative(self.db()) {
            let result = match intersection_on {
                IntersectionOn::Left => self
                    .infer_binary_type_comparison(*neg, op, other, range)
                    .ok(),
                IntersectionOn::Right => self
                    .infer_binary_type_comparison(other, op, *neg, range)
                    .ok(),
            };

            match (op, result) {
                (ast::CmpOp::Is, Some(Type::BooleanLiteral(true))) => {
                    return Ok(Type::BooleanLiteral(false));
                }
                (ast::CmpOp::IsNot, Some(Type::BooleanLiteral(false))) => {
                    return Ok(Type::BooleanLiteral(true));
                }
                _ => {}
            }
        }

        // If none of the simplifications above apply, we still need to return *some*
        // result type for the comparison 'T_inter `op` T_other' (or reversed), where
        //
        //    T_inter = P1 & P2 & ... & Pn & ~N1 & ~N2 & ... & ~Nm
        //
        // is the intersection type. If f(T) is the function that computes the result
        // type of a `op`-comparison with `T_other`, we are interested in f(T_inter).
        // Since we can't compute it exactly, we return the following approximation:
        //
        //   f(T_inter) = f(P1) & f(P2) & ... & f(Pn)
        //
        // The reason for this is the following: In general, for any function 'f', the
        // set f(A) & f(B) is *larger than or equal to* the set f(A & B). This means
        // that we will return a type that is possibly wider than it could be, but
        // never wrong.
        //
        // However, we do have to leave out the negative contributions. If we were to
        // add a contribution like ~f(N1), we would potentially infer result types
        // that are too narrow.
        //
        // As an example for this, consider the intersection type `int & ~Literal[1]`.
        // If 'f' would be the `==`-comparison with 2, we obviously can't tell if that
        // answer would be true or false, so we need to return `bool`. And indeed, we
        // we have (glossing over notational details):
        //
        //   f(int & ~1)
        //       = f({..., -1, 0, 2, 3, ...})
        //       = {..., False, False, True, False, ...}
        //       = bool
        //
        // On the other hand, if we were to compute
        //
        //   f(int) & ~f(1)
        //       = bool & ~False
        //       = True
        //
        // we would get a result type `Literal[True]` which is too narrow.
        //
        let mut builder = IntersectionBuilder::new(self.db());

        builder = builder.add_positive(KnownClass::Bool.to_instance(self.db()));

        let mut state = State::NoPositiveElements;

        for pos in intersection.positive(self.db()) {
            let result = match intersection_on {
                IntersectionOn::Left => self.infer_binary_type_comparison(*pos, op, other, range),
                IntersectionOn::Right => self.infer_binary_type_comparison(other, op, *pos, range),
            };

            match result {
                Ok(ty) => {
                    state = State::Supported;
                    builder = builder.add_positive(ty);
                }
                Err(error) => {
                    match state {
                        State::NoPositiveElements => {
                            // This is the first positive element, but the operation is not supported.
                            // Store the error and continue.
                            state = State::UnsupportedOnAllElements(error);
                        }
                        State::UnsupportedOnAllElements(_) => {
                            // We already have an error stored, and continue to see elements on which
                            // the operator is not supported. Continue with the same state (only keep
                            // the first error).
                        }
                        State::Supported => {
                            // We previously saw a positive element that supported the operator,
                            // so the overall operation is still supported.
                        }
                    }
                }
            }
        }

        match state {
            State::Supported => Ok(builder.build()),
            State::NoPositiveElements => {
                // We didn't see any positive elements, check if the operation is supported on `object`:
                match intersection_on {
                    IntersectionOn::Left => {
                        self.infer_binary_type_comparison(Type::object(self.db()), op, other, range)
                    }
                    IntersectionOn::Right => {
                        self.infer_binary_type_comparison(other, op, Type::object(self.db()), range)
                    }
                }
            }
            State::UnsupportedOnAllElements(error) => Err(error),
        }
    }

    /// Infers the type of a binary comparison (e.g. 'left == right'). See
    /// `infer_compare_expression` for the higher level logic dealing with multi-comparison
    /// expressions.
    ///
    /// If the operation is not supported, return None (we need upstream context to emit a
    /// diagnostic).
    fn infer_binary_type_comparison(
        &mut self,
        left: Type<'db>,
        op: ast::CmpOp,
        right: Type<'db>,
        range: TextRange,
    ) -> Result<Type<'db>, CompareUnsupportedError<'db>> {
        let is_str_literal_in_tuple = |literal: Type<'db>, tuple: TupleType<'db>| {
            // Protect against doing a lot of work for pathologically large
            // tuples.
            //
            // Ref: https://github.com/astral-sh/ruff/pull/18251#discussion_r2115909311
            if tuple.len(self.db()) > 1 << 12 {
                return None;
            }

            let mut definitely_true = false;
            let mut definitely_false = true;
            for element in tuple.elements(self.db()) {
                if element.is_string_literal() {
                    if literal == *element {
                        definitely_true = true;
                        definitely_false = false;
                    }
                } else if !literal.is_disjoint_from(self.db(), *element) {
                    definitely_false = false;
                }
            }

            if definitely_true {
                Some(true)
            } else if definitely_false {
                Some(false)
            } else {
                None
            }
        };

        // Note: identity (is, is not) for equal builtin types is unreliable and not part of the
        // language spec.
        // - `[ast::CompOp::Is]`: return `false` if unequal, `bool` if equal
        // - `[ast::CompOp::IsNot]`: return `true` if unequal, `bool` if equal
        match (left, right) {
            (Type::Union(union), other) => {
                let mut builder = UnionBuilder::new(self.db());
                for element in union.elements(self.db()) {
                    builder =
                        builder.add(self.infer_binary_type_comparison(*element, op, other, range)?);
                }
                Ok(builder.build())
            }
            (other, Type::Union(union)) => {
                let mut builder = UnionBuilder::new(self.db());
                for element in union.elements(self.db()) {
                    builder =
                        builder.add(self.infer_binary_type_comparison(other, op, *element, range)?);
                }
                Ok(builder.build())
            }

            (Type::Intersection(intersection), right) => self
                .infer_binary_intersection_type_comparison(
                    intersection,
                    op,
                    right,
                    IntersectionOn::Left,
                    range,
                ),
            (left, Type::Intersection(intersection)) => self
                .infer_binary_intersection_type_comparison(
                    intersection,
                    op,
                    left,
                    IntersectionOn::Right,
                    range,
                ),

            (Type::IntLiteral(n), Type::IntLiteral(m)) => match op {
                ast::CmpOp::Eq => Ok(Type::BooleanLiteral(n == m)),
                ast::CmpOp::NotEq => Ok(Type::BooleanLiteral(n != m)),
                ast::CmpOp::Lt => Ok(Type::BooleanLiteral(n < m)),
                ast::CmpOp::LtE => Ok(Type::BooleanLiteral(n <= m)),
                ast::CmpOp::Gt => Ok(Type::BooleanLiteral(n > m)),
                ast::CmpOp::GtE => Ok(Type::BooleanLiteral(n >= m)),
                // We cannot say that two equal int Literals will return True from an `is` or `is not` comparison.
                // Even if they are the same value, they may not be the same object.
                ast::CmpOp::Is => {
                    if n == m {
                        Ok(KnownClass::Bool.to_instance(self.db()))
                    } else {
                        Ok(Type::BooleanLiteral(false))
                    }
                }
                ast::CmpOp::IsNot => {
                    if n == m {
                        Ok(KnownClass::Bool.to_instance(self.db()))
                    } else {
                        Ok(Type::BooleanLiteral(true))
                    }
                }
                // Undefined for (int, int)
                ast::CmpOp::In | ast::CmpOp::NotIn => Err(CompareUnsupportedError {
                    op,
                    left_ty: left,
                    right_ty: right,
                }),
            },
            (Type::IntLiteral(_), Type::NominalInstance(_)) => self.infer_binary_type_comparison(
                KnownClass::Int.to_instance(self.db()),
                op,
                right,
                range,
            ),
            (Type::NominalInstance(_), Type::IntLiteral(_)) => self.infer_binary_type_comparison(
                left,
                op,
                KnownClass::Int.to_instance(self.db()),
                range,
            ),

            // Booleans are coded as integers (False = 0, True = 1)
            (Type::IntLiteral(n), Type::BooleanLiteral(b)) => self.infer_binary_type_comparison(
                Type::IntLiteral(n),
                op,
                Type::IntLiteral(i64::from(b)),
                range,
            ),
            (Type::BooleanLiteral(b), Type::IntLiteral(m)) => self.infer_binary_type_comparison(
                Type::IntLiteral(i64::from(b)),
                op,
                Type::IntLiteral(m),
                range,
            ),
            (Type::BooleanLiteral(a), Type::BooleanLiteral(b)) => self
                .infer_binary_type_comparison(
                    Type::IntLiteral(i64::from(a)),
                    op,
                    Type::IntLiteral(i64::from(b)),
                    range,
                ),

            (Type::StringLiteral(salsa_s1), Type::StringLiteral(salsa_s2)) => {
                let s1 = salsa_s1.value(self.db());
                let s2 = salsa_s2.value(self.db());
                match op {
                    ast::CmpOp::Eq => Ok(Type::BooleanLiteral(s1 == s2)),
                    ast::CmpOp::NotEq => Ok(Type::BooleanLiteral(s1 != s2)),
                    ast::CmpOp::Lt => Ok(Type::BooleanLiteral(s1 < s2)),
                    ast::CmpOp::LtE => Ok(Type::BooleanLiteral(s1 <= s2)),
                    ast::CmpOp::Gt => Ok(Type::BooleanLiteral(s1 > s2)),
                    ast::CmpOp::GtE => Ok(Type::BooleanLiteral(s1 >= s2)),
                    ast::CmpOp::In => Ok(Type::BooleanLiteral(s2.contains(s1))),
                    ast::CmpOp::NotIn => Ok(Type::BooleanLiteral(!s2.contains(s1))),
                    ast::CmpOp::Is => {
                        if s1 == s2 {
                            Ok(KnownClass::Bool.to_instance(self.db()))
                        } else {
                            Ok(Type::BooleanLiteral(false))
                        }
                    }
                    ast::CmpOp::IsNot => {
                        if s1 == s2 {
                            Ok(KnownClass::Bool.to_instance(self.db()))
                        } else {
                            Ok(Type::BooleanLiteral(true))
                        }
                    }
                }
            }
            (Type::StringLiteral(_), Type::Tuple(tuple)) if op == ast::CmpOp::In => {
                if let Some(answer) = is_str_literal_in_tuple(left, tuple) {
                    return Ok(Type::BooleanLiteral(answer));
                }

                self.infer_binary_type_comparison(
                    KnownClass::Str.to_instance(self.db()),
                    op,
                    right,
                    range,
                )
            }
            (Type::StringLiteral(_), Type::Tuple(tuple)) if op == ast::CmpOp::NotIn => {
                if let Some(answer) = is_str_literal_in_tuple(left, tuple) {
                    return Ok(Type::BooleanLiteral(!answer));
                }

                self.infer_binary_type_comparison(
                    KnownClass::Str.to_instance(self.db()),
                    op,
                    right,
                    range,
                )
            }
            (Type::StringLiteral(_), _) => self.infer_binary_type_comparison(
                KnownClass::Str.to_instance(self.db()),
                op,
                right,
                range,
            ),
            (_, Type::StringLiteral(_)) => self.infer_binary_type_comparison(
                left,
                op,
                KnownClass::Str.to_instance(self.db()),
                range,
            ),

            (Type::LiteralString, _) => self.infer_binary_type_comparison(
                KnownClass::Str.to_instance(self.db()),
                op,
                right,
                range,
            ),
            (_, Type::LiteralString) => self.infer_binary_type_comparison(
                left,
                op,
                KnownClass::Str.to_instance(self.db()),
                range,
            ),

            (Type::BytesLiteral(salsa_b1), Type::BytesLiteral(salsa_b2)) => {
                let b1 = salsa_b1.value(self.db());
                let b2 = salsa_b2.value(self.db());
                match op {
                    ast::CmpOp::Eq => Ok(Type::BooleanLiteral(b1 == b2)),
                    ast::CmpOp::NotEq => Ok(Type::BooleanLiteral(b1 != b2)),
                    ast::CmpOp::Lt => Ok(Type::BooleanLiteral(b1 < b2)),
                    ast::CmpOp::LtE => Ok(Type::BooleanLiteral(b1 <= b2)),
                    ast::CmpOp::Gt => Ok(Type::BooleanLiteral(b1 > b2)),
                    ast::CmpOp::GtE => Ok(Type::BooleanLiteral(b1 >= b2)),
                    ast::CmpOp::In => {
                        Ok(Type::BooleanLiteral(memchr::memmem::find(b2, b1).is_some()))
                    }
                    ast::CmpOp::NotIn => {
                        Ok(Type::BooleanLiteral(memchr::memmem::find(b2, b1).is_none()))
                    }
                    ast::CmpOp::Is => {
                        if b1 == b2 {
                            Ok(KnownClass::Bool.to_instance(self.db()))
                        } else {
                            Ok(Type::BooleanLiteral(false))
                        }
                    }
                    ast::CmpOp::IsNot => {
                        if b1 == b2 {
                            Ok(KnownClass::Bool.to_instance(self.db()))
                        } else {
                            Ok(Type::BooleanLiteral(true))
                        }
                    }
                }
            }
            (Type::BytesLiteral(_), _) => self.infer_binary_type_comparison(
                KnownClass::Bytes.to_instance(self.db()),
                op,
                right,
                range,
            ),
            (_, Type::BytesLiteral(_)) => self.infer_binary_type_comparison(
                left,
                op,
                KnownClass::Bytes.to_instance(self.db()),
                range,
            ),
            (Type::Tuple(_), Type::NominalInstance(instance))
                if instance.class.is_known(self.db(), KnownClass::VersionInfo) =>
            {
                self.infer_binary_type_comparison(
                    left,
                    op,
                    Type::version_info_tuple(self.db()),
                    range,
                )
            }
            (Type::NominalInstance(instance), Type::Tuple(_))
                if instance.class.is_known(self.db(), KnownClass::VersionInfo) =>
            {
                self.infer_binary_type_comparison(
                    Type::version_info_tuple(self.db()),
                    op,
                    right,
                    range,
                )
            }
            (Type::Tuple(lhs), Type::Tuple(rhs)) => {
                // Note: This only works on heterogeneous tuple types.
                let lhs_elements = lhs.elements(self.db());
                let rhs_elements = rhs.elements(self.db());

                let mut tuple_rich_comparison =
                    |op| self.infer_tuple_rich_comparison(lhs_elements, op, rhs_elements, range);

                match op {
                    ast::CmpOp::Eq => tuple_rich_comparison(RichCompareOperator::Eq),
                    ast::CmpOp::NotEq => tuple_rich_comparison(RichCompareOperator::Ne),
                    ast::CmpOp::Lt => tuple_rich_comparison(RichCompareOperator::Lt),
                    ast::CmpOp::LtE => tuple_rich_comparison(RichCompareOperator::Le),
                    ast::CmpOp::Gt => tuple_rich_comparison(RichCompareOperator::Gt),
                    ast::CmpOp::GtE => tuple_rich_comparison(RichCompareOperator::Ge),
                    ast::CmpOp::In | ast::CmpOp::NotIn => {
                        let mut eq_count = 0usize;
                        let mut not_eq_count = 0usize;

                        for ty in rhs_elements {
                            let eq_result = self.infer_binary_type_comparison(
                                Type::Tuple(lhs),
                                ast::CmpOp::Eq,
                                *ty,
                                range,
                            ).expect("infer_binary_type_comparison should never return None for `CmpOp::Eq`");

                            match eq_result {
                                todo @ Type::Dynamic(DynamicType::Todo(_)) => return Ok(todo),
                                // It's okay to ignore errors here because Python doesn't call `__bool__`
                                // for different union variants. Instead, this is just for us to
                                // evaluate a possibly truthy value to `false` or `true`.
                                ty => match ty.bool(self.db()) {
                                    Truthiness::AlwaysTrue => eq_count += 1,
                                    Truthiness::AlwaysFalse => not_eq_count += 1,
                                    Truthiness::Ambiguous => (),
                                },
                            }
                        }

                        if eq_count >= 1 {
                            Ok(Type::BooleanLiteral(op.is_in()))
                        } else if not_eq_count == rhs_elements.len() {
                            Ok(Type::BooleanLiteral(op.is_not_in()))
                        } else {
                            Ok(KnownClass::Bool.to_instance(self.db()))
                        }
                    }
                    ast::CmpOp::Is | ast::CmpOp::IsNot => {
                        // - `[ast::CmpOp::Is]`: returns `false` if the elements are definitely unequal, otherwise `bool`
                        // - `[ast::CmpOp::IsNot]`: returns `true` if the elements are definitely unequal, otherwise `bool`
                        let eq_result = tuple_rich_comparison(RichCompareOperator::Eq).expect(
                            "infer_binary_type_comparison should never return None for `CmpOp::Eq`",
                        );

                        Ok(match eq_result {
                            todo @ Type::Dynamic(DynamicType::Todo(_)) => todo,
                            // It's okay to ignore errors here because Python doesn't call `__bool__`
                            // for `is` and `is not` comparisons. This is an implementation detail
                            // for how we determine the truthiness of a type.
                            ty => match ty.bool(self.db()) {
                                Truthiness::AlwaysFalse => Type::BooleanLiteral(op.is_is_not()),
                                _ => KnownClass::Bool.to_instance(self.db()),
                            },
                        })
                    }
                }
            }

            // Lookup the rich comparison `__dunder__` methods
            _ => {
                let rich_comparison = |op| self.infer_rich_comparison(left, right, op);
                let membership_test_comparison = |op, range: TextRange| {
                    self.infer_membership_test_comparison(left, right, op, range)
                };
                match op {
                    ast::CmpOp::Eq => rich_comparison(RichCompareOperator::Eq),
                    ast::CmpOp::NotEq => rich_comparison(RichCompareOperator::Ne),
                    ast::CmpOp::Lt => rich_comparison(RichCompareOperator::Lt),
                    ast::CmpOp::LtE => rich_comparison(RichCompareOperator::Le),
                    ast::CmpOp::Gt => rich_comparison(RichCompareOperator::Gt),
                    ast::CmpOp::GtE => rich_comparison(RichCompareOperator::Ge),
                    ast::CmpOp::In => {
                        membership_test_comparison(MembershipTestCompareOperator::In, range)
                    }
                    ast::CmpOp::NotIn => {
                        membership_test_comparison(MembershipTestCompareOperator::NotIn, range)
                    }
                    ast::CmpOp::Is => {
                        if left.is_disjoint_from(self.db(), right) {
                            Ok(Type::BooleanLiteral(false))
                        } else if left.is_singleton(self.db())
                            && left.is_equivalent_to(self.db(), right)
                        {
                            Ok(Type::BooleanLiteral(true))
                        } else {
                            Ok(KnownClass::Bool.to_instance(self.db()))
                        }
                    }
                    ast::CmpOp::IsNot => {
                        if left.is_disjoint_from(self.db(), right) {
                            Ok(Type::BooleanLiteral(true))
                        } else if left.is_singleton(self.db())
                            && left.is_equivalent_to(self.db(), right)
                        {
                            Ok(Type::BooleanLiteral(false))
                        } else {
                            Ok(KnownClass::Bool.to_instance(self.db()))
                        }
                    }
                }
            }
        }
    }

    /// Rich comparison in Python are the operators `==`, `!=`, `<`, `<=`, `>`, and `>=`. Their
    /// behaviour can be edited for classes by implementing corresponding dunder methods.
    /// This function performs rich comparison between two types and returns the resulting type.
    /// see `<https://docs.python.org/3/reference/datamodel.html#object.__lt__>`
    fn infer_rich_comparison(
        &self,
        left: Type<'db>,
        right: Type<'db>,
        op: RichCompareOperator,
    ) -> Result<Type<'db>, CompareUnsupportedError<'db>> {
        let db = self.db();
        // The following resource has details about the rich comparison algorithm:
        // https://snarky.ca/unravelling-rich-comparison-operators/
        let call_dunder = |op: RichCompareOperator, left: Type<'db>, right: Type<'db>| {
            left.try_call_dunder(db, op.dunder(), CallArgumentTypes::positional([right]))
                .map(|outcome| outcome.return_type(db))
                .ok()
        };

        // The reflected dunder has priority if the right-hand side is a strict subclass of the left-hand side.
        if left != right && right.is_subtype_of(db, left) {
            call_dunder(op.reflect(), right, left).or_else(|| call_dunder(op, left, right))
        } else {
            call_dunder(op, left, right).or_else(|| call_dunder(op.reflect(), right, left))
        }
        .or_else(|| {
            // When no appropriate method returns any value other than NotImplemented,
            // the `==` and `!=` operators will fall back to `is` and `is not`, respectively.
            // refer to `<https://docs.python.org/3/reference/datamodel.html#object.__eq__>`
            if matches!(op, RichCompareOperator::Eq | RichCompareOperator::Ne) {
                Some(KnownClass::Bool.to_instance(db))
            } else {
                None
            }
        })
        .ok_or_else(|| CompareUnsupportedError {
            op: op.into(),
            left_ty: left,
            right_ty: right,
        })
    }

    /// Performs a membership test (`in` and `not in`) between two instances and returns the resulting type, or `None` if the test is unsupported.
    /// The behavior can be customized in Python by implementing `__contains__`, `__iter__`, or `__getitem__` methods.
    /// See `<https://docs.python.org/3/reference/datamodel.html#object.__contains__>`
    /// and `<https://docs.python.org/3/reference/expressions.html#membership-test-details>`
    fn infer_membership_test_comparison(
        &self,
        left: Type<'db>,
        right: Type<'db>,
        op: MembershipTestCompareOperator,
        range: TextRange,
    ) -> Result<Type<'db>, CompareUnsupportedError<'db>> {
        let db = self.db();

        let contains_dunder = right.class_member(db, "__contains__".into()).place;
        let compare_result_opt = match contains_dunder {
            Place::Type(contains_dunder, Boundness::Bound) => {
                // If `__contains__` is available, it is used directly for the membership test.
                contains_dunder
                    .try_call(db, &CallArgumentTypes::positional([right, left]))
                    .map(|bindings| bindings.return_type(db))
                    .ok()
            }
            _ => {
                // iteration-based membership test
                right
                    .try_iterate(db)
                    .map(|_| KnownClass::Bool.to_instance(db))
                    .ok()
            }
        };

        compare_result_opt
            .map(|ty| {
                if matches!(ty, Type::Dynamic(DynamicType::Todo(_))) {
                    return ty;
                }

                let truthiness = ty.try_bool(db).unwrap_or_else(|err| {
                    err.report_diagnostic(&self.context, range);
                    err.fallback_truthiness()
                });

                match op {
                    MembershipTestCompareOperator::In => truthiness.into_type(db),
                    MembershipTestCompareOperator::NotIn => truthiness.negate().into_type(db),
                }
            })
            .ok_or_else(|| CompareUnsupportedError {
                op: op.into(),
                left_ty: left,
                right_ty: right,
            })
    }

    /// Simulates rich comparison between tuples and returns the inferred result.
    /// This performs a lexicographic comparison, returning a union of all possible return types that could result from the comparison.
    ///
    /// basically it's based on cpython's `tuple_richcompare`
    /// see `<https://github.com/python/cpython/blob/9d6366b60d01305fc5e45100e0cd13e358aa397d/Objects/tupleobject.c#L637>`
    fn infer_tuple_rich_comparison(
        &mut self,
        left: &[Type<'db>],
        op: RichCompareOperator,
        right: &[Type<'db>],
        range: TextRange,
    ) -> Result<Type<'db>, CompareUnsupportedError<'db>> {
        let left_iter = left.iter().copied();
        let right_iter = right.iter().copied();

        let mut builder = UnionBuilder::new(self.db());

        for (l_ty, r_ty) in left_iter.zip(right_iter) {
            let pairwise_eq_result = self
                .infer_binary_type_comparison(l_ty, ast::CmpOp::Eq, r_ty, range)
                .expect("infer_binary_type_comparison should never return None for `CmpOp::Eq`");

            match pairwise_eq_result
                .try_bool(self.db())
                .unwrap_or_else(|err| {
                    // TODO: We should, whenever possible, pass the range of the left and right elements
                    //   instead of the range of the whole tuple.
                    err.report_diagnostic(&self.context, range);
                    err.fallback_truthiness()
                }) {
                // - AlwaysTrue : Continue to the next pair for lexicographic comparison
                Truthiness::AlwaysTrue => continue,
                // - AlwaysFalse:
                // Lexicographic comparisons will always terminate with this pair.
                // Complete the comparison and return the result.
                // - Ambiguous:
                // Lexicographic comparisons might continue to the next pair (if eq_result is true),
                // or terminate here (if eq_result is false).
                // To account for cases where the comparison terminates here, add the pairwise comparison result to the union builder.
                eq_truthiness @ (Truthiness::AlwaysFalse | Truthiness::Ambiguous) => {
                    let pairwise_compare_result = match op {
                        RichCompareOperator::Lt
                        | RichCompareOperator::Le
                        | RichCompareOperator::Gt
                        | RichCompareOperator::Ge => {
                            self.infer_binary_type_comparison(l_ty, op.into(), r_ty, range)?
                        }
                        // For `==` and `!=`, we already figure out the result from `pairwise_eq_result`
                        // NOTE: The CPython implementation does not account for non-boolean return types
                        // or cases where `!=` is not the negation of `==`, we also do not consider these cases.
                        RichCompareOperator::Eq => Type::BooleanLiteral(false),
                        RichCompareOperator::Ne => Type::BooleanLiteral(true),
                    };

                    builder = builder.add(pairwise_compare_result);

                    if eq_truthiness.is_ambiguous() {
                        continue;
                    }

                    return Ok(builder.build());
                }
            }
        }

        // if no more items to compare, we just compare sizes
        let (left_len, right_len) = (left.len(), right.len());

        builder = builder.add(Type::BooleanLiteral(match op {
            RichCompareOperator::Eq => left_len == right_len,
            RichCompareOperator::Ne => left_len != right_len,
            RichCompareOperator::Lt => left_len < right_len,
            RichCompareOperator::Le => left_len <= right_len,
            RichCompareOperator::Gt => left_len > right_len,
            RichCompareOperator::Ge => left_len >= right_len,
        }));

        Ok(builder.build())
    }

    fn infer_subscript_expression(&mut self, subscript: &ast::ExprSubscript) -> Type<'db> {
        let ast::ExprSubscript {
            value,
            slice,
            range: _,
            ctx,
        } = subscript;

        match ctx {
            ExprContext::Load => self.infer_subscript_load(subscript),
            ExprContext::Store | ExprContext::Del => {
                let value_ty = self.infer_expression(value);
                let slice_ty = self.infer_expression(slice);
                self.infer_subscript_expression_types(value, value_ty, slice_ty);
                Type::Never
            }
            ExprContext::Invalid => {
                let value_ty = self.infer_expression(value);
                let slice_ty = self.infer_expression(slice);
                self.infer_subscript_expression_types(value, value_ty, slice_ty);
                Type::unknown()
            }
        }
    }

    fn infer_subscript_load(&mut self, subscript: &ast::ExprSubscript) -> Type<'db> {
        let ast::ExprSubscript {
            range: _,
            value,
            slice,
            ctx: _,
        } = subscript;
        let db = self.db();
        let value_ty = self.infer_expression(value);

        // If `value` is a valid reference, we attempt type narrowing by assignment.
        if !value_ty.is_unknown() {
            if let Ok(expr) = PlaceExpr::try_from(subscript) {
                // Type narrowing based on assignment to a subscript expression is generally unsound, because arbitrary
                // `__getitem__`/`__setitem__` methods on a class do not necessarily guarantee that the passed-in value
                // for `__setitem__` is stored and can be retrieved unmodified via `__getitem__`. Therefore, we
                // currently only perform assignment-based narrowing on a few built-in classes (`list`, `dict`,
                // `bytesarray`, `TypedDict` and `collections` types) where we are confident that
                // this kind of narrowing can be performed soundly. This is the same approach as pyright.
                // TODO: Other standard library classes may also be considered safe.
                // Also, subclasses of these safe classes that do not override `__getitem__/__setitem__` may be considered safe.
                let safe_mutable_classes = [
                    KnownClass::List.to_instance(db),
                    KnownClass::Dict.to_instance(db),
                    KnownClass::Bytearray.to_instance(db),
                    KnownClass::DefaultDict.to_instance(db),
                    SpecialFormType::ChainMap.instance_fallback(db),
                    SpecialFormType::Counter.instance_fallback(db),
                    SpecialFormType::Deque.instance_fallback(db),
                    SpecialFormType::OrderedDict.instance_fallback(db),
                    SpecialFormType::TypedDict.instance_fallback(db),
                ];
                if safe_mutable_classes.iter().any(|safe_mutable_class| {
                    value_ty.is_equivalent_to(db, *safe_mutable_class)
                        || value_ty
                            .generic_origin(db)
                            .zip(safe_mutable_class.generic_origin(db))
                            .is_some_and(|(l, r)| l == r)
                }) {
                    let (place, _) =
                        self.infer_place_load(&expr, ast::ExprRef::Subscript(subscript));
                    if let Place::Type(ty, Boundness::Bound) = place.place {
                        self.infer_expression(slice);
                        return ty;
                    }
                }
            }
        }

        // HACK ALERT: If we are subscripting a generic class, short-circuit the rest of the
        // subscript inference logic and treat this as an explicit specialization.
        // TODO: Move this logic into a custom callable, and update `find_name_in_mro` to return
        // this callable as the `__class_getitem__` method on `type`. That probably requires
        // updating all of the subscript logic below to use custom callables for all of the _other_
        // special cases, too.
        if let Type::ClassLiteral(class) = value_ty {
            if class.is_known(self.db(), KnownClass::Tuple) {
                self.infer_expression(slice);
                // TODO heterogeneous and homogeneous tuples in value expressions
                return Type::from(
                    class.todo_specialization(self.db(), "Generic tuple specializations"),
                );
            }
            if let Some(generic_context) = class.generic_context(self.db()) {
                return self.infer_explicit_class_specialization(
                    subscript,
                    value_ty,
                    class,
                    generic_context,
                );
            }
        }

        let slice_ty = self.infer_expression(slice);
        self.infer_subscript_expression_types(value, value_ty, slice_ty)
    }

    fn infer_explicit_class_specialization(
        &mut self,
        subscript: &ast::ExprSubscript,
        value_ty: Type<'db>,
        generic_class: ClassLiteral<'db>,
        generic_context: GenericContext<'db>,
    ) -> Type<'db> {
        let slice_node = subscript.slice.as_ref();
        let call_argument_types = match slice_node {
            ast::Expr::Tuple(tuple) => {
                let arguments = CallArgumentTypes::positional(
                    tuple.elts.iter().map(|elt| self.infer_type_expression(elt)),
                );
                self.store_expression_type(
                    slice_node,
                    TupleType::from_elements(self.db(), arguments.iter().map(|(_, ty)| ty)),
                );
                arguments
            }
            _ => CallArgumentTypes::positional([self.infer_type_expression(slice_node)]),
        };
        let binding = Binding::single(value_ty, generic_context.signature(self.db()));
        let bindings = match Bindings::from(binding)
            .match_parameters(&call_argument_types)
            .check_types(self.db(), &call_argument_types)
        {
            Ok(bindings) => bindings,
            Err(CallError(_, bindings)) => {
                bindings.report_diagnostics(&self.context, subscript.into());
                return Type::unknown();
            }
        };
        let callable = bindings
            .into_iter()
            .next()
            .expect("valid bindings should have one callable");
        let (_, overload) = callable
            .matching_overloads()
            .next()
            .expect("valid bindings should have matching overload");
        let specialization =
            generic_context.specialize_partial(self.db(), overload.parameter_types());
        Type::from(GenericAlias::new(self.db(), generic_class, specialization))
    }

    fn infer_subscript_expression_types(
        &mut self,
        value_node: &ast::Expr,
        value_ty: Type<'db>,
        slice_ty: Type<'db>,
    ) -> Type<'db> {
        match (value_ty, slice_ty, slice_ty.slice_literal(self.db())) {
            (Type::NominalInstance(instance), _, _)
                if instance.class.is_known(self.db(), KnownClass::VersionInfo) =>
            {
                self.infer_subscript_expression_types(
                    value_node,
                    Type::version_info_tuple(self.db()),
                    slice_ty,
                )
            }

            // Ex) Given `("a", "b", "c", "d")[1]`, return `"b"`
            (Type::Tuple(tuple_ty), Type::IntLiteral(int), _) if i32::try_from(int).is_ok() => {
                let elements = tuple_ty.elements(self.db());
                elements
                    .iter()
                    .py_index(i32::try_from(int).expect("checked in branch arm"))
                    .copied()
                    .unwrap_or_else(|_| {
                        report_index_out_of_bounds(
                            &self.context,
                            "tuple",
                            value_node.into(),
                            value_ty,
                            elements.len(),
                            int,
                        );
                        Type::unknown()
                    })
            }
            // Ex) Given `("a", 1, Null)[0:2]`, return `("a", 1)`
            (Type::Tuple(tuple_ty), _, Some(SliceLiteral { start, stop, step })) => {
                let elements = tuple_ty.elements(self.db());

                if let Ok(new_elements) = elements.py_slice(start, stop, step) {
                    TupleType::from_elements(self.db(), new_elements)
                } else {
                    report_slice_step_size_zero(&self.context, value_node.into());
                    Type::unknown()
                }
            }
            // Ex) Given `"value"[1]`, return `"a"`
            (Type::StringLiteral(literal_ty), Type::IntLiteral(int), _)
                if i32::try_from(int).is_ok() =>
            {
                let literal_value = literal_ty.value(self.db());
                literal_value
                    .chars()
                    .py_index(i32::try_from(int).expect("checked in branch arm"))
                    .map(|ch| Type::string_literal(self.db(), &ch.to_string()))
                    .unwrap_or_else(|_| {
                        report_index_out_of_bounds(
                            &self.context,
                            "string",
                            value_node.into(),
                            value_ty,
                            literal_value.chars().count(),
                            int,
                        );
                        Type::unknown()
                    })
            }
            // Ex) Given `"value"[1:3]`, return `"al"`
            (Type::StringLiteral(literal_ty), _, Some(SliceLiteral { start, stop, step })) => {
                let literal_value = literal_ty.value(self.db());

                let chars: Vec<_> = literal_value.chars().collect();

                if let Ok(new_chars) = chars.py_slice(start, stop, step) {
                    let literal: String = new_chars.collect();
                    Type::string_literal(self.db(), &literal)
                } else {
                    report_slice_step_size_zero(&self.context, value_node.into());
                    Type::unknown()
                }
            }
            // Ex) Given `b"value"[1]`, return `97` (i.e., `ord(b"a")`)
            (Type::BytesLiteral(literal_ty), Type::IntLiteral(int), _)
                if i32::try_from(int).is_ok() =>
            {
                let literal_value = literal_ty.value(self.db());
                literal_value
                    .iter()
                    .py_index(i32::try_from(int).expect("checked in branch arm"))
                    .map(|byte| Type::IntLiteral((*byte).into()))
                    .unwrap_or_else(|_| {
                        report_index_out_of_bounds(
                            &self.context,
                            "bytes literal",
                            value_node.into(),
                            value_ty,
                            literal_value.len(),
                            int,
                        );
                        Type::unknown()
                    })
            }
            // Ex) Given `b"value"[1:3]`, return `b"al"`
            (Type::BytesLiteral(literal_ty), _, Some(SliceLiteral { start, stop, step })) => {
                let literal_value = literal_ty.value(self.db());

                if let Ok(new_bytes) = literal_value.py_slice(start, stop, step) {
                    let new_bytes: Vec<u8> = new_bytes.copied().collect();
                    Type::bytes_literal(self.db(), &new_bytes)
                } else {
                    report_slice_step_size_zero(&self.context, value_node.into());
                    Type::unknown()
                }
            }
            // Ex) Given `"value"[True]`, return `"a"`
            (
                Type::Tuple(_) | Type::StringLiteral(_) | Type::BytesLiteral(_),
                Type::BooleanLiteral(bool),
                _,
            ) => self.infer_subscript_expression_types(
                value_node,
                value_ty,
                Type::IntLiteral(i64::from(bool)),
            ),
            (Type::SpecialForm(SpecialFormType::Protocol), Type::Tuple(typevars), _) => self
                .legacy_generic_class_context(
                    value_node,
                    typevars.elements(self.db()),
                    LegacyGenericBase::Protocol,
                )
                .map(|context| Type::KnownInstance(KnownInstanceType::SubscriptedProtocol(context)))
                .unwrap_or_else(Type::unknown),
            (Type::SpecialForm(SpecialFormType::Protocol), typevar, _) => self
                .legacy_generic_class_context(
                    value_node,
                    std::slice::from_ref(&typevar),
                    LegacyGenericBase::Protocol,
                )
                .map(|context| Type::KnownInstance(KnownInstanceType::SubscriptedProtocol(context)))
                .unwrap_or_else(Type::unknown),
            (Type::KnownInstance(KnownInstanceType::SubscriptedProtocol(_)), _, _) => {
                // TODO: emit a diagnostic
                todo_type!("doubly-specialized typing.Protocol")
            }
            (Type::SpecialForm(SpecialFormType::Generic), Type::Tuple(typevars), _) => self
                .legacy_generic_class_context(
                    value_node,
                    typevars.elements(self.db()),
                    LegacyGenericBase::Generic,
                )
                .map(|context| Type::KnownInstance(KnownInstanceType::SubscriptedGeneric(context)))
                .unwrap_or_else(Type::unknown),
            (Type::SpecialForm(SpecialFormType::Generic), typevar, _) => self
                .legacy_generic_class_context(
                    value_node,
                    std::slice::from_ref(&typevar),
                    LegacyGenericBase::Generic,
                )
                .map(|context| Type::KnownInstance(KnownInstanceType::SubscriptedGeneric(context)))
                .unwrap_or_else(Type::unknown),
            (Type::KnownInstance(KnownInstanceType::SubscriptedGeneric(_)), _, _) => {
                // TODO: emit a diagnostic
                todo_type!("doubly-specialized typing.Generic")
            }
            (Type::SpecialForm(special_form), _, _) if special_form.class().is_special_form() => {
                todo_type!("Inference of subscript on special form")
            }
            (Type::KnownInstance(known_instance), _, _)
                if known_instance.class().is_special_form() =>
            {
                todo_type!("Inference of subscript on special form")
            }
            (value_ty, slice_ty, _) => {
                // If the class defines `__getitem__`, return its return type.
                //
                // See: https://docs.python.org/3/reference/datamodel.html#class-getitem-versus-getitem
                match value_ty.try_call_dunder(
                    self.db(),
                    "__getitem__",
                    CallArgumentTypes::positional([slice_ty]),
                ) {
                    Ok(outcome) => return outcome.return_type(self.db()),
                    Err(err @ CallDunderError::PossiblyUnbound { .. }) => {
                        if let Some(builder) = self
                            .context
                            .report_lint(&POSSIBLY_UNBOUND_IMPLICIT_CALL, value_node)
                        {
                            builder.into_diagnostic(format_args!(
                                "Method `__getitem__` of type `{}` is possibly unbound",
                                value_ty.display(self.db()),
                            ));
                        }

                        return err.fallback_return_type(self.db());
                    }
                    Err(CallDunderError::CallError(_, bindings)) => {
                        if let Some(builder) =
                            self.context.report_lint(&CALL_NON_CALLABLE, value_node)
                        {
                            builder.into_diagnostic(format_args!(
                                "Method `__getitem__` of type `{}` \
                                 is not callable on object of type `{}`",
                                bindings.callable_type().display(self.db()),
                                value_ty.display(self.db()),
                            ));
                        }

                        return bindings.return_type(self.db());
                    }
                    Err(CallDunderError::MethodNotAvailable) => {
                        // try `__class_getitem__`
                    }
                }

                // Otherwise, if the value is itself a class and defines `__class_getitem__`,
                // return its return type.
                //
                // TODO: lots of classes are only subscriptable at runtime on Python 3.9+,
                // *but* we should also allow them to be subscripted in stubs
                // (and in annotations if `from __future__ import annotations` is enabled),
                // even if the target version is Python 3.8 or lower,
                // despite the fact that there will be no corresponding `__class_getitem__`
                // method in these `sys.version_info` branches.
                if value_ty.is_subtype_of(self.db(), KnownClass::Type.to_instance(self.db())) {
                    let dunder_class_getitem_method =
                        value_ty.member(self.db(), "__class_getitem__").place;

                    match dunder_class_getitem_method {
                        Place::Unbound => {}
                        Place::Type(ty, boundness) => {
                            if boundness == Boundness::PossiblyUnbound {
                                if let Some(builder) = self
                                    .context
                                    .report_lint(&POSSIBLY_UNBOUND_IMPLICIT_CALL, value_node)
                                {
                                    builder.into_diagnostic(format_args!(
                                        "Method `__class_getitem__` of type `{}` \
                                        is possibly unbound",
                                        value_ty.display(self.db()),
                                    ));
                                }
                            }

                            match ty.try_call(
                                self.db(),
                                &CallArgumentTypes::positional([value_ty, slice_ty]),
                            ) {
                                Ok(bindings) => return bindings.return_type(self.db()),
                                Err(CallError(_, bindings)) => {
                                    if let Some(builder) =
                                        self.context.report_lint(&CALL_NON_CALLABLE, value_node)
                                    {
                                        builder.into_diagnostic(format_args!(
                                            "Method `__class_getitem__` of type `{}` \
                                             is not callable on object of type `{}`",
                                            bindings.callable_type().display(self.db()),
                                            value_ty.display(self.db()),
                                        ));
                                    }
                                    return bindings.return_type(self.db());
                                }
                            }
                        }
                    }

                    if let Type::ClassLiteral(class) = value_ty {
                        if class.is_known(self.db(), KnownClass::Type) {
                            return KnownClass::GenericAlias.to_instance(self.db());
                        }

                        if class.generic_context(self.db()).is_some() {
                            // TODO: specialize the generic class using these explicit type
                            // variable assignments. This branch is only encountered when an
                            // explicit class specialization appears inside of some other subscript
                            // expression, e.g. `tuple[list[int], ...]`. We have already inferred
                            // the type of the outer subscript slice as a value expression, which
                            // means we can't re-infer the inner specialization here as a type
                            // expression.
                            return value_ty;
                        }
                    }

                    // TODO: properly handle old-style generics; get rid of this temporary hack
                    if !value_ty.into_class_literal().is_some_and(|class| {
                        class
                            .iter_mro(self.db(), None)
                            .contains(&ClassBase::Generic)
                    }) {
                        report_non_subscriptable(
                            &self.context,
                            value_node.into(),
                            value_ty,
                            "__class_getitem__",
                        );
                    }
                } else {
                    report_non_subscriptable(
                        &self.context,
                        value_node.into(),
                        value_ty,
                        "__getitem__",
                    );
                }

                match value_ty {
                    Type::ClassLiteral(_) => {
                        // TODO: proper support for generic classes
                        // For now, just infer `Sequence`, if we see something like `Sequence[str]`. This allows us
                        // to look up attributes on generic base classes, even if we don't understand generics yet.
                        // Note that this isn't handled by the clause up above for generic classes
                        // that use legacy type variables and an explicit `Generic` base class.
                        // Once we handle legacy typevars, this special case will be removed in
                        // favor of the specialization logic above.
                        value_ty
                    }
                    _ => Type::unknown(),
                }
            }
        }
    }

    fn legacy_generic_class_context(
        &mut self,
        value_node: &ast::Expr,
        typevars: &[Type<'db>],
        origin: LegacyGenericBase,
    ) -> Option<GenericContext<'db>> {
        let typevars: Option<FxOrderSet<_>> = typevars
            .iter()
            .map(|typevar| match typevar {
                Type::KnownInstance(KnownInstanceType::TypeVar(typevar)) => Some(*typevar),
                _ => {
                    if let Some(builder) =
                        self.context.report_lint(&INVALID_ARGUMENT_TYPE, value_node)
                    {
                        builder.into_diagnostic(format_args!(
                            "`{}` is not a valid argument to `{origin}`",
                            typevar.display(self.db()),
                        ));
                    }
                    None
                }
            })
            .collect();
        typevars.map(|typevars| GenericContext::new(self.db(), typevars))
    }

    fn infer_slice_expression(&mut self, slice: &ast::ExprSlice) -> Type<'db> {
        enum SliceArg<'db> {
            Arg(Type<'db>),
            Unsupported,
        }

        let ast::ExprSlice {
            range: _,
            lower,
            upper,
            step,
        } = slice;

        let ty_lower = self.infer_optional_expression(lower.as_deref());
        let ty_upper = self.infer_optional_expression(upper.as_deref());
        let ty_step = self.infer_optional_expression(step.as_deref());

        let type_to_slice_argument = |ty: Option<Type<'db>>| match ty {
            Some(ty @ (Type::IntLiteral(_) | Type::BooleanLiteral(_))) => SliceArg::Arg(ty),
            Some(ty @ Type::NominalInstance(instance))
                if instance.class.is_known(self.db(), KnownClass::NoneType) =>
            {
                SliceArg::Arg(ty)
            }
            None => SliceArg::Arg(Type::none(self.db())),
            _ => SliceArg::Unsupported,
        };

        match (
            type_to_slice_argument(ty_lower),
            type_to_slice_argument(ty_upper),
            type_to_slice_argument(ty_step),
        ) {
            (SliceArg::Arg(lower), SliceArg::Arg(upper), SliceArg::Arg(step)) => {
                KnownClass::Slice.to_specialized_instance(self.db(), [lower, upper, step])
            }
            _ => KnownClass::Slice.to_instance(self.db()),
        }
    }

    fn infer_type_parameters(&mut self, type_parameters: &ast::TypeParams) {
        let ast::TypeParams {
            range: _,
            type_params,
        } = type_parameters;
        for type_param in type_params {
            match type_param {
                ast::TypeParam::TypeVar(node) => self.infer_definition(node),
                ast::TypeParam::ParamSpec(node) => self.infer_definition(node),
                ast::TypeParam::TypeVarTuple(node) => self.infer_definition(node),
            }
        }
    }

    pub(super) fn finish(mut self) -> TypeInference<'db> {
        self.infer_region();
        self.types.diagnostics = self.context.finish();
        self.types.shrink_to_fit();
        self.types
    }
}

/// Annotation expressions.
impl<'db> TypeInferenceBuilder<'db> {
    /// Infer the type of an annotation expression with the given [`DeferredExpressionState`].
    fn infer_annotation_expression(
        &mut self,
        annotation: &ast::Expr,
        deferred_state: DeferredExpressionState,
    ) -> TypeAndQualifiers<'db> {
        let previous_deferred_state = std::mem::replace(&mut self.deferred_state, deferred_state);
        let annotation_ty = self.infer_annotation_expression_impl(annotation);
        self.deferred_state = previous_deferred_state;
        annotation_ty
    }

    /// Similar to [`infer_annotation_expression`], but accepts an optional annotation expression
    /// and returns [`None`] if the annotation is [`None`].
    ///
    /// [`infer_annotation_expression`]: TypeInferenceBuilder::infer_annotation_expression
    fn infer_optional_annotation_expression(
        &mut self,
        annotation: Option<&ast::Expr>,
        deferred_state: DeferredExpressionState,
    ) -> Option<TypeAndQualifiers<'db>> {
        annotation.map(|expr| self.infer_annotation_expression(expr, deferred_state))
    }

    /// Implementation of [`infer_annotation_expression`].
    ///
    /// [`infer_annotation_expression`]: TypeInferenceBuilder::infer_annotation_expression
    fn infer_annotation_expression_impl(
        &mut self,
        annotation: &ast::Expr,
    ) -> TypeAndQualifiers<'db> {
        // https://typing.python.org/en/latest/spec/annotations.html#grammar-token-expression-grammar-annotation_expression
        let annotation_ty = match annotation {
            // String annotations: https://typing.python.org/en/latest/spec/annotations.html#string-annotations
            ast::Expr::StringLiteral(string) => self.infer_string_annotation_expression(string),

            // Annotation expressions also get special handling for `*args` and `**kwargs`.
            ast::Expr::Starred(starred) => self.infer_starred_expression(starred).into(),

            ast::Expr::BytesLiteral(bytes) => {
                if let Some(builder) = self
                    .context
                    .report_lint(&BYTE_STRING_TYPE_ANNOTATION, bytes)
                {
                    builder.into_diagnostic("Type expressions cannot use bytes literal");
                }
                TypeAndQualifiers::unknown()
            }

            ast::Expr::FString(fstring) => {
                if let Some(builder) = self.context.report_lint(&FSTRING_TYPE_ANNOTATION, fstring) {
                    builder.into_diagnostic("Type expressions cannot use f-strings");
                }
                self.infer_fstring_expression(fstring);
                TypeAndQualifiers::unknown()
            }

            ast::Expr::Name(name) => match name.ctx {
                ast::ExprContext::Load => {
                    let name_expr_ty = self.infer_name_expression(name);
                    match name_expr_ty {
                        Type::SpecialForm(SpecialFormType::ClassVar) => {
                            TypeAndQualifiers::new(Type::unknown(), TypeQualifiers::CLASS_VAR)
                        }
                        Type::SpecialForm(SpecialFormType::Final) => {
                            TypeAndQualifiers::new(Type::unknown(), TypeQualifiers::FINAL)
                        }
                        _ => name_expr_ty
                            .in_type_expression(self.db(), self.scope())
                            .unwrap_or_else(|error| {
                                error.into_fallback_type(
                                    &self.context,
                                    annotation,
                                    self.is_reachable(annotation),
                                )
                            })
                            .into(),
                    }
                }
                ast::ExprContext::Invalid => TypeAndQualifiers::unknown(),
                ast::ExprContext::Store | ast::ExprContext::Del => {
                    todo_type!("Name expression annotation in Store/Del context").into()
                }
            },

            ast::Expr::Subscript(subscript @ ast::ExprSubscript { value, slice, .. }) => {
                let value_ty = self.infer_expression(value);

                let slice = &**slice;

                match value_ty {
                    Type::SpecialForm(SpecialFormType::Annotated) => {
                        // This branch is similar to the corresponding branch in `infer_parameterized_special_form_type_expression`, but
                        // `Annotated[…]` can appear both in annotation expressions and in type expressions, and needs to be handled slightly
                        // differently in each case (calling either `infer_type_expression_*` or `infer_annotation_expression_*`).
                        if let ast::Expr::Tuple(ast::ExprTuple {
                            elts: arguments, ..
                        }) = slice
                        {
                            if arguments.len() < 2 {
                                report_invalid_arguments_to_annotated(&self.context, subscript);
                            }

                            if let [inner_annotation, metadata @ ..] = &arguments[..] {
                                for element in metadata {
                                    self.infer_expression(element);
                                }

                                let inner_annotation_ty =
                                    self.infer_annotation_expression_impl(inner_annotation);

                                self.store_expression_type(slice, inner_annotation_ty.inner_type());
                                inner_annotation_ty
                            } else {
                                self.infer_type_expression(slice);
                                TypeAndQualifiers::unknown()
                            }
                        } else {
                            report_invalid_arguments_to_annotated(&self.context, subscript);
                            self.infer_annotation_expression_impl(slice)
                        }
                    }
                    Type::SpecialForm(
                        type_qualifier @ (SpecialFormType::ClassVar | SpecialFormType::Final),
                    ) => match slice {
                        ast::Expr::Tuple(..) => {
                            if let Some(builder) =
                                self.context.report_lint(&INVALID_TYPE_FORM, subscript)
                            {
                                builder.into_diagnostic(format_args!(
                                    "Type qualifier `{type_qualifier}` \
                                     expects exactly one type parameter",
                                ));
                            }
                            Type::unknown().into()
                        }
                        _ => {
                            let mut type_and_qualifiers =
                                self.infer_annotation_expression_impl(slice);
                            match type_qualifier {
                                SpecialFormType::ClassVar => {
                                    type_and_qualifiers.add_qualifier(TypeQualifiers::CLASS_VAR);
                                }
                                SpecialFormType::Final => {
                                    type_and_qualifiers.add_qualifier(TypeQualifiers::FINAL);
                                }
                                _ => unreachable!(),
                            }
                            type_and_qualifiers
                        }
                    },
                    _ => self
                        .infer_subscript_type_expression_no_store(subscript, slice, value_ty)
                        .into(),
                }
            }

            // All other annotation expressions are (possibly) valid type expressions, so handle
            // them there instead.
            type_expr => self.infer_type_expression_no_store(type_expr).into(),
        };

        self.store_expression_type(annotation, annotation_ty.inner_type());

        annotation_ty
    }

    /// Infer the type of a string annotation expression.
    fn infer_string_annotation_expression(
        &mut self,
        string: &ast::ExprStringLiteral,
    ) -> TypeAndQualifiers<'db> {
        match parse_string_annotation(&self.context, string) {
            Some(parsed) => {
                // String annotations are always evaluated in the deferred context.
                self.infer_annotation_expression(
                    parsed.expr(),
                    DeferredExpressionState::InStringAnnotation(
                        self.enclosing_node_key(string.into()),
                    ),
                )
            }
            None => TypeAndQualifiers::unknown(),
        }
    }
}

/// Type expressions
impl<'db> TypeInferenceBuilder<'db> {
    /// Infer the type of a type expression.
    fn infer_type_expression(&mut self, expression: &ast::Expr) -> Type<'db> {
        let ty = self.infer_type_expression_no_store(expression);
        self.store_expression_type(expression, ty);
        ty
    }

    /// Similar to [`infer_type_expression`], but accepts an optional type expression and returns
    /// [`None`] if the expression is [`None`].
    ///
    /// [`infer_type_expression`]: TypeInferenceBuilder::infer_type_expression
    fn infer_optional_type_expression(
        &mut self,
        expression: Option<&ast::Expr>,
    ) -> Option<Type<'db>> {
        expression.map(|expr| self.infer_type_expression(expr))
    }

    /// Similar to [`infer_type_expression`], but accepts a [`DeferredExpressionState`].
    ///
    /// [`infer_type_expression`]: TypeInferenceBuilder::infer_type_expression
    fn infer_type_expression_with_state(
        &mut self,
        expression: &ast::Expr,
        deferred_state: DeferredExpressionState,
    ) -> Type<'db> {
        let previous_deferred_state = std::mem::replace(&mut self.deferred_state, deferred_state);
        let annotation_ty = self.infer_type_expression(expression);
        self.deferred_state = previous_deferred_state;
        annotation_ty
    }

    fn report_invalid_type_expression(
        &mut self,
        expression: &ast::Expr,
        message: std::fmt::Arguments,
    ) -> Type<'db> {
        if let Some(builder) = self.context.report_lint(&INVALID_TYPE_FORM, expression) {
            let diag = builder.into_diagnostic(message);
            diagnostic::add_type_expression_reference_link(diag);
        }
        Type::unknown()
    }

    /// Infer the type of a type expression without storing the result.
    fn infer_type_expression_no_store(&mut self, expression: &ast::Expr) -> Type<'db> {
        // https://typing.python.org/en/latest/spec/annotations.html#grammar-token-expression-grammar-type_expression
        match expression {
            ast::Expr::Name(name) => match name.ctx {
                ast::ExprContext::Load => self
                    .infer_name_expression(name)
                    .in_type_expression(self.db(), self.scope())
                    .unwrap_or_else(|error| {
                        error.into_fallback_type(
                            &self.context,
                            expression,
                            self.is_reachable(expression),
                        )
                    }),
                ast::ExprContext::Invalid => Type::unknown(),
                ast::ExprContext::Store | ast::ExprContext::Del => {
                    todo_type!("Name expression annotation in Store/Del context")
                }
            },

            ast::Expr::Attribute(attribute_expression) => match attribute_expression.ctx {
                ast::ExprContext::Load => self
                    .infer_attribute_expression(attribute_expression)
                    .in_type_expression(self.db(), self.scope())
                    .unwrap_or_else(|error| {
                        error.into_fallback_type(
                            &self.context,
                            expression,
                            self.is_reachable(expression),
                        )
                    }),
                ast::ExprContext::Invalid => Type::unknown(),
                ast::ExprContext::Store | ast::ExprContext::Del => {
                    todo_type!("Attribute expression annotation in Store/Del context")
                }
            },

            ast::Expr::NoneLiteral(_literal) => Type::none(self.db()),

            // https://typing.python.org/en/latest/spec/annotations.html#string-annotations
            ast::Expr::StringLiteral(string) => self.infer_string_type_expression(string),

            ast::Expr::Subscript(subscript) => {
                let ast::ExprSubscript {
                    value,
                    slice,
                    ctx: _,
                    range: _,
                } = subscript;

                let value_ty = self.infer_expression(value);

                self.infer_subscript_type_expression_no_store(subscript, slice, value_ty)
            }

            ast::Expr::BinOp(binary) => {
                match binary.op {
                    // PEP-604 unions are okay, e.g., `int | str`
                    ast::Operator::BitOr => {
                        let left_ty = self.infer_type_expression(&binary.left);
                        let right_ty = self.infer_type_expression(&binary.right);
                        UnionType::from_elements(self.db(), [left_ty, right_ty])
                    }
                    // anything else is an invalid annotation:
                    _ => {
                        self.infer_binary_expression(binary);
                        Type::unknown()
                    }
                }
            }

            // Avoid inferring the types of invalid type expressions that have been parsed from a
            // string annotation, as they are not present in the semantic index.
            _ if self.deferred_state.in_string_annotation() => Type::unknown(),

            // =====================================================================================
            // Forms which are invalid in the context of annotation expressions: we infer their
            // nested expressions as normal expressions, but the type of the top-level expression is
            // always `Type::unknown` in these cases.
            // =====================================================================================

            // TODO: add a subdiagnostic linking to type-expression grammar
            // and stating that it is only valid in `typing.Literal[]` or `typing.Annotated[]`
            ast::Expr::BytesLiteral(_) => self.report_invalid_type_expression(
                expression,
                format_args!("Bytes literals are not allowed in this context in a type expression"),
            ),

            // TODO: add a subdiagnostic linking to type-expression grammar
            // and stating that it is only valid in `typing.Literal[]` or `typing.Annotated[]`
            ast::Expr::NumberLiteral(ast::ExprNumberLiteral {
                value: ast::Number::Int(_),
                ..
            }) => self.report_invalid_type_expression(
                expression,
                format_args!("Int literals are not allowed in this context in a type expression"),
            ),

            ast::Expr::NumberLiteral(ast::ExprNumberLiteral {
                value: ast::Number::Float(_),
                ..
            }) => self.report_invalid_type_expression(
                expression,
                format_args!("Float literals are not allowed in type expressions"),
            ),

            ast::Expr::NumberLiteral(ast::ExprNumberLiteral {
                value: ast::Number::Complex { .. },
                ..
            }) => self.report_invalid_type_expression(
                expression,
                format_args!("Complex literals are not allowed in type expressions"),
            ),

            // TODO: add a subdiagnostic linking to type-expression grammar
            // and stating that it is only valid in `typing.Literal[]` or `typing.Annotated[]`
            ast::Expr::BooleanLiteral(_) => self.report_invalid_type_expression(
                expression,
                format_args!(
                    "Boolean literals are not allowed in this context in a type expression"
                ),
            ),

            // TODO: add a subdiagnostic linking to type-expression grammar
            // and stating that it is only valid as first argument to `typing.Callable[]`
            ast::Expr::List(list) => {
                self.infer_list_expression(list);
                self.report_invalid_type_expression(
                    expression,
                    format_args!(
                        "List literals are not allowed in this context in a type expression"
                    ),
                )
            }

            ast::Expr::BoolOp(bool_op) => {
                self.infer_boolean_expression(bool_op);
                self.report_invalid_type_expression(
                    expression,
                    format_args!("Boolean operations are not allowed in type expressions"),
                )
            }

            ast::Expr::Named(named) => {
                self.infer_named_expression(named);
                self.report_invalid_type_expression(
                    expression,
                    format_args!("Named expressions are not allowed in type expressions"),
                )
            }

            ast::Expr::UnaryOp(unary) => {
                self.infer_unary_expression(unary);
                self.report_invalid_type_expression(
                    expression,
                    format_args!("Unary operations are not allowed in type expressions"),
                )
            }

            ast::Expr::Lambda(lambda_expression) => {
                self.infer_lambda_expression(lambda_expression);
                self.report_invalid_type_expression(
                    expression,
                    format_args!("`lambda` expressions are not allowed in type expressions"),
                )
            }

            ast::Expr::If(if_expression) => {
                self.infer_if_expression(if_expression);
                self.report_invalid_type_expression(
                    expression,
                    format_args!("`if` expressions are not allowed in type expressions"),
                )
            }

            ast::Expr::Dict(dict) => {
                self.infer_dict_expression(dict);
                self.report_invalid_type_expression(
                    expression,
                    format_args!("Dict literals are not allowed in type expressions"),
                )
            }

            ast::Expr::Set(set) => {
                self.infer_set_expression(set);
                self.report_invalid_type_expression(
                    expression,
                    format_args!("Set literals are not allowed in type expressions"),
                )
            }

            ast::Expr::DictComp(dictcomp) => {
                self.infer_dict_comprehension_expression(dictcomp);
                self.report_invalid_type_expression(
                    expression,
                    format_args!("Dict comprehensions are not allowed in type expressions"),
                )
            }

            ast::Expr::ListComp(listcomp) => {
                self.infer_list_comprehension_expression(listcomp);
                self.report_invalid_type_expression(
                    expression,
                    format_args!("List comprehensions are not allowed in type expressions"),
                )
            }

            ast::Expr::SetComp(setcomp) => {
                self.infer_set_comprehension_expression(setcomp);
                self.report_invalid_type_expression(
                    expression,
                    format_args!("Set comprehensions are not allowed in type expressions"),
                )
            }

            ast::Expr::Generator(generator) => {
                self.infer_generator_expression(generator);
                self.report_invalid_type_expression(
                    expression,
                    format_args!("Generator expressions are not allowed in type expressions"),
                )
            }

            ast::Expr::Await(await_expression) => {
                self.infer_await_expression(await_expression);
                self.report_invalid_type_expression(
                    expression,
                    format_args!("`await` expressions are not allowed in type expressions"),
                )
            }

            ast::Expr::Yield(yield_expression) => {
                self.infer_yield_expression(yield_expression);
                self.report_invalid_type_expression(
                    expression,
                    format_args!("`yield` expressions are not allowed in type expressions"),
                )
            }

            ast::Expr::YieldFrom(yield_from) => {
                self.infer_yield_from_expression(yield_from);
                self.report_invalid_type_expression(
                    expression,
                    format_args!("`yield from` expressions are not allowed in type expressions"),
                )
            }

            ast::Expr::Compare(compare) => {
                self.infer_compare_expression(compare);
                self.report_invalid_type_expression(
                    expression,
                    format_args!("Comparison expressions are not allowed in type expressions"),
                )
            }

            ast::Expr::Call(call_expr) => {
                self.infer_call_expression(expression, call_expr);
                self.report_invalid_type_expression(
                    expression,
                    format_args!("Function calls are not allowed in type expressions"),
                )
            }

            ast::Expr::FString(fstring) => {
                self.infer_fstring_expression(fstring);
                self.report_invalid_type_expression(
                    expression,
                    format_args!("F-strings are not allowed in type expressions"),
                )
            }

            ast::Expr::TString(tstring) => {
                self.infer_tstring_expression(tstring);
                self.report_invalid_type_expression(
                    expression,
                    format_args!("T-strings are not allowed in type expressions"),
                )
            }

            ast::Expr::Slice(slice) => {
                self.infer_slice_expression(slice);
                self.report_invalid_type_expression(
                    expression,
                    format_args!("Slices are not allowed in type expressions"),
                )
            }

            // =================================================================================
            // Branches where we probably should emit diagnostics in some context, but don't yet
            // =================================================================================
            ast::Expr::IpyEscapeCommand(_) => todo!("Implement Ipy escape command support"),

            ast::Expr::EllipsisLiteral(_) => {
                todo_type!("ellipsis literal in type expression")
            }

            ast::Expr::Tuple(tuple) => {
                self.infer_tuple_expression(tuple);
                Type::unknown()
            }

            ast::Expr::Starred(starred) => {
                self.infer_starred_expression(starred);
                todo_type!("PEP 646")
            }
        }
    }

    fn infer_subscript_type_expression_no_store(
        &mut self,
        subscript: &ast::ExprSubscript,
        slice: &ast::Expr,
        value_ty: Type<'db>,
    ) -> Type<'db> {
        match value_ty {
            Type::ClassLiteral(class_literal) => match class_literal.known(self.db()) {
                Some(KnownClass::Tuple) => self.infer_tuple_type_expression(slice),
                Some(KnownClass::Type) => self.infer_subclass_of_type_expression(slice),
                _ => self.infer_subscript_type_expression(subscript, value_ty),
            },
            _ => self.infer_subscript_type_expression(subscript, value_ty),
        }
    }

    /// Infer the type of a string type expression.
    fn infer_string_type_expression(&mut self, string: &ast::ExprStringLiteral) -> Type<'db> {
        match parse_string_annotation(&self.context, string) {
            Some(parsed) => {
                // String annotations are always evaluated in the deferred context.
                self.infer_type_expression_with_state(
                    parsed.expr(),
                    DeferredExpressionState::InStringAnnotation(
                        self.enclosing_node_key(string.into()),
                    ),
                )
            }
            None => Type::unknown(),
        }
    }

    /// Given the slice of a `tuple[]` annotation, return the type that the annotation represents
    fn infer_tuple_type_expression(&mut self, tuple_slice: &ast::Expr) -> Type<'db> {
        /// In most cases, if a subelement of the tuple is inferred as `Todo`,
        /// we should only infer `Todo` for that specific subelement.
        /// Certain specific AST nodes can however change the meaning of the entire tuple,
        /// however: for example, `tuple[int, ...]` or `tuple[int, *tuple[str, ...]]` are a
        /// homogeneous tuple and a partly homogeneous tuple (respectively) due to the `...`
        /// and the starred expression (respectively), Neither is supported by us right now,
        /// so we should infer `Todo` for the *entire* tuple if we encounter one of those elements.
        fn element_could_alter_type_of_whole_tuple(
            element: &ast::Expr,
            element_ty: Type,
            builder: &mut TypeInferenceBuilder,
        ) -> bool {
            if !element_ty.is_todo() {
                return false;
            }

            match element {
                ast::Expr::Starred(_) => true,
                ast::Expr::Subscript(ast::ExprSubscript { value, .. }) => {
                    let value_ty = if builder.deferred_state.in_string_annotation() {
                        // Using `.expression_type` does not work in string annotations, because
                        // we do not store types for sub-expressions. Re-infer the type here.
                        builder.infer_expression(value)
                    } else {
                        builder.expression_type(value)
                    };

                    value_ty == Type::SpecialForm(SpecialFormType::Unpack)
                }
                _ => false,
            }
        }

        // TODO: PEP 646
        match tuple_slice {
            ast::Expr::Tuple(elements) => {
                if let [element, ellipsis @ ast::Expr::EllipsisLiteral(_)] = &*elements.elts {
                    self.infer_expression(ellipsis);
                    let result = KnownClass::Tuple
                        .to_specialized_instance(self.db(), [self.infer_type_expression(element)]);
                    self.store_expression_type(tuple_slice, result);
                    return result;
                }

                let mut element_types = Vec::with_capacity(elements.len());

                // Whether to infer `Todo` for the whole tuple
                // (see docstring for `element_could_alter_type_of_whole_tuple`)
                let mut return_todo = false;

                for element in elements {
                    let element_ty = self.infer_type_expression(element);
                    return_todo |=
                        element_could_alter_type_of_whole_tuple(element, element_ty, self);
                    element_types.push(element_ty);
                }

                let ty = if return_todo {
                    todo_type!("PEP 646")
                } else {
                    TupleType::from_elements(self.db(), element_types)
                };

                // Here, we store the type for the inner `int, str` tuple-expression,
                // while the type for the outer `tuple[int, str]` slice-expression is
                // stored in the surrounding `infer_type_expression` call:
                self.store_expression_type(tuple_slice, ty);

                ty
            }
            single_element => {
                let single_element_ty = self.infer_type_expression(single_element);
                if element_could_alter_type_of_whole_tuple(single_element, single_element_ty, self)
                {
                    todo_type!("PEP 646")
                } else {
                    TupleType::from_elements(self.db(), std::iter::once(single_element_ty))
                }
            }
        }
    }

    /// Given the slice of a `type[]` annotation, return the type that the annotation represents
    fn infer_subclass_of_type_expression(&mut self, slice: &ast::Expr) -> Type<'db> {
        match slice {
            ast::Expr::Name(_) | ast::Expr::Attribute(_) => {
                let name_ty = self.infer_expression(slice);
                match name_ty {
                    Type::ClassLiteral(class_literal) => {
                        if class_literal.is_known(self.db(), KnownClass::Any) {
                            SubclassOfType::subclass_of_any()
                        } else {
                            SubclassOfType::from(
                                self.db(),
                                class_literal.default_specialization(self.db()),
                            )
                        }
                    }
                    Type::SpecialForm(SpecialFormType::Unknown) => {
                        SubclassOfType::subclass_of_unknown()
                    }
                    _ => todo_type!("unsupported type[X] special form"),
                }
            }
            ast::Expr::BinOp(binary) if binary.op == ast::Operator::BitOr => {
                let union_ty = UnionType::from_elements(
                    self.db(),
                    [
                        self.infer_subclass_of_type_expression(&binary.left),
                        self.infer_subclass_of_type_expression(&binary.right),
                    ],
                );
                self.store_expression_type(slice, union_ty);

                union_ty
            }
            ast::Expr::Tuple(_) => {
                self.infer_type_expression(slice);
                if let Some(builder) = self.context.report_lint(&INVALID_TYPE_FORM, slice) {
                    builder.into_diagnostic("type[...] must have exactly one type argument");
                }
                Type::unknown()
            }
            ast::Expr::Subscript(ast::ExprSubscript {
                value,
                slice: parameters,
                ..
            }) => {
                let parameters_ty = match self.infer_expression(value) {
                    Type::SpecialForm(SpecialFormType::Union) => match &**parameters {
                        ast::Expr::Tuple(tuple) => {
                            let ty = UnionType::from_elements(
                                self.db(),
                                tuple
                                    .iter()
                                    .map(|element| self.infer_subclass_of_type_expression(element)),
                            );
                            self.store_expression_type(parameters, ty);
                            ty
                        }
                        _ => self.infer_subclass_of_type_expression(parameters),
                    },
                    _ => {
                        self.infer_type_expression(parameters);
                        todo_type!("unsupported nested subscript in type[X]")
                    }
                };
                self.store_expression_type(slice, parameters_ty);
                parameters_ty
            }
            // TODO: subscripts, etc.
            _ => {
                self.infer_type_expression(slice);
                todo_type!("unsupported type[X] special form")
            }
        }
    }

    fn infer_subscript_type_expression(
        &mut self,
        subscript: &ast::ExprSubscript,
        value_ty: Type<'db>,
    ) -> Type<'db> {
        let ast::ExprSubscript {
            range: _,
            value: _,
            slice,
            ctx: _,
        } = subscript;

        match value_ty {
            Type::ClassLiteral(literal) if literal.is_known(self.db(), KnownClass::Any) => {
                if let Some(builder) = self.context.report_lint(&INVALID_TYPE_FORM, subscript) {
                    builder.into_diagnostic("Type `typing.Any` expected no type parameter");
                }
                Type::unknown()
            }
            Type::SpecialForm(special_form) => {
                self.infer_parameterized_special_form_type_expression(subscript, special_form)
            }
            Type::KnownInstance(known_instance) => match known_instance {
                KnownInstanceType::SubscriptedProtocol(_) => {
                    self.infer_type_expression(&subscript.slice);
                    if let Some(builder) = self.context.report_lint(&INVALID_TYPE_FORM, subscript) {
                        builder.into_diagnostic(format_args!(
                            "`typing.Protocol` is not allowed in type expressions",
                        ));
                    }
                    Type::unknown()
                }
                KnownInstanceType::SubscriptedGeneric(_) => {
                    self.infer_type_expression(&subscript.slice);
                    if let Some(builder) = self.context.report_lint(&INVALID_TYPE_FORM, subscript) {
                        builder.into_diagnostic(format_args!(
                            "`typing.Generic` is not allowed in type expressions",
                        ));
                    }
                    Type::unknown()
                }
                KnownInstanceType::TypeVar(_) => {
                    self.infer_type_expression(&subscript.slice);
                    todo_type!("TypeVar annotations")
                }
                KnownInstanceType::TypeAliasType(_) => {
                    self.infer_type_expression(&subscript.slice);
                    todo_type!("Generic PEP-695 type alias")
                }
            },
            Type::Dynamic(DynamicType::Todo(_)) => {
                self.infer_type_expression(slice);
                value_ty
            }
            Type::ClassLiteral(class) => {
                match class.generic_context(self.db()) {
                    Some(generic_context) => {
                        let specialized_class = self.infer_explicit_class_specialization(
                            subscript,
                            value_ty,
                            class,
                            generic_context,
                        );
                        specialized_class
                            .in_type_expression(self.db(), self.scope())
                            .unwrap_or(Type::unknown())
                    }
                    None => {
                        // TODO: Once we know that e.g. `list` is generic, emit a diagnostic if you try to
                        // specialize a non-generic class.
                        self.infer_type_expression(slice);
                        todo_type!("specialized non-generic class")
                    }
                }
            }
            _ => {
                // TODO: Emit a diagnostic once we've implemented all valid subscript type
                // expressions.
                self.infer_type_expression(slice);
                todo_type!("unknown type subscript")
            }
        }
    }

    fn infer_parameterized_legacy_typing_alias(
        &mut self,
        subscript_node: &ast::ExprSubscript,
        expected_arg_count: usize,
        alias: SpecialFormType,
        class: KnownClass,
    ) -> Type<'db> {
        let arguments = &*subscript_node.slice;
        let (args, args_number) = if let ast::Expr::Tuple(t) = arguments {
            (Either::Left(t), t.len())
        } else {
            (Either::Right([arguments]), 1)
        };
        if args_number != expected_arg_count {
            if let Some(builder) = self.context.report_lint(&INVALID_TYPE_FORM, subscript_node) {
                let noun = if expected_arg_count == 1 {
                    "argument"
                } else {
                    "arguments"
                };
                builder.into_diagnostic(format_args!(
                    "Legacy alias `{alias}` expected exactly {expected_arg_count} {noun}, \
                    got {args_number}",
                ));
            }
        }
        let ty = class.to_specialized_instance(
            self.db(),
            args.into_iter()
                .map(|node| self.infer_type_expression(node)),
        );
        if arguments.is_tuple_expr() {
            self.store_expression_type(arguments, ty);
        }
        ty
    }

    fn infer_parameterized_special_form_type_expression(
        &mut self,
        subscript: &ast::ExprSubscript,
        special_form: SpecialFormType,
    ) -> Type<'db> {
        let db = self.db();
        let arguments_slice = &*subscript.slice;
        match special_form {
            SpecialFormType::Annotated => {
                let ast::Expr::Tuple(ast::ExprTuple {
                    elts: arguments, ..
                }) = arguments_slice
                else {
                    report_invalid_arguments_to_annotated(&self.context, subscript);

                    // `Annotated[]` with less than two arguments is an error at runtime.
                    // However, we still treat `Annotated[T]` as `T` here for the purpose of
                    // giving better diagnostics later on.
                    // Pyright also does this. Mypy doesn't; it falls back to `Any` instead.
                    return self.infer_type_expression(arguments_slice);
                };

                if arguments.len() < 2 {
                    report_invalid_arguments_to_annotated(&self.context, subscript);
                }

                let [type_expr, metadata @ ..] = &arguments[..] else {
                    self.infer_type_expression(arguments_slice);
                    return Type::unknown();
                };

                for element in metadata {
                    self.infer_expression(element);
                }

                let ty = self.infer_type_expression(type_expr);
                self.store_expression_type(arguments_slice, ty);
                ty
            }
            SpecialFormType::Literal => match self.infer_literal_parameter_type(arguments_slice) {
                Ok(ty) => ty,
                Err(nodes) => {
                    for node in nodes {
                        let Some(builder) = self.context.report_lint(&INVALID_TYPE_FORM, node)
                        else {
                            continue;
                        };
                        builder.into_diagnostic(
                            "Type arguments for `Literal` must be `None`, \
                            a literal value (int, bool, str, or bytes), or an enum value",
                        );
                    }
                    Type::unknown()
                }
            },
            SpecialFormType::Optional => {
                let param_type = self.infer_type_expression(arguments_slice);
                UnionType::from_elements(db, [param_type, Type::none(db)])
            }
            SpecialFormType::Union => match arguments_slice {
                ast::Expr::Tuple(t) => {
                    let union_ty = UnionType::from_elements(
                        db,
                        t.iter().map(|elt| self.infer_type_expression(elt)),
                    );
                    self.store_expression_type(arguments_slice, union_ty);
                    union_ty
                }
                _ => self.infer_type_expression(arguments_slice),
            },
            SpecialFormType::Callable => {
                let mut arguments = match arguments_slice {
                    ast::Expr::Tuple(tuple) => Either::Left(tuple.iter()),
                    _ => {
                        self.infer_callable_parameter_types(arguments_slice);
                        Either::Right(std::iter::empty::<&ast::Expr>())
                    }
                };

                let first_argument = arguments.next();

                let parameters =
                    first_argument.and_then(|arg| self.infer_callable_parameter_types(arg));

                let return_type = arguments.next().map(|arg| self.infer_type_expression(arg));

                let correct_argument_number = if let Some(third_argument) = arguments.next() {
                    self.infer_type_expression(third_argument);
                    for argument in arguments {
                        self.infer_type_expression(argument);
                    }
                    false
                } else {
                    return_type.is_some()
                };

                if !correct_argument_number {
                    report_invalid_arguments_to_callable(&self.context, subscript);
                }

                let callable_type = if let (Some(parameters), Some(return_type), true) =
                    (parameters, return_type, correct_argument_number)
                {
                    CallableType::single(db, Signature::new(parameters, Some(return_type)))
                } else {
                    CallableType::unknown(db)
                };

                // `Signature` / `Parameters` are not a `Type` variant, so we're storing
                // the outer callable type on these expressions instead.
                self.store_expression_type(arguments_slice, callable_type);
                if let Some(first_argument) = first_argument {
                    self.store_expression_type(first_argument, callable_type);
                }

                callable_type
            }

            // Type API special forms
            SpecialFormType::Not => match arguments_slice {
                ast::Expr::Tuple(_) => {
                    if let Some(builder) = self.context.report_lint(&INVALID_TYPE_FORM, subscript) {
                        builder.into_diagnostic(format_args!(
                            "Special form `{special_form}` expected exactly one type parameter",
                        ));
                    }
                    Type::unknown()
                }
                _ => {
                    let argument_type = self.infer_type_expression(arguments_slice);
                    argument_type.negate(db)
                }
            },
            SpecialFormType::Intersection => {
                let elements = match arguments_slice {
                    ast::Expr::Tuple(tuple) => Either::Left(tuple.iter()),
                    element => Either::Right(std::iter::once(element)),
                };

                let ty = elements
                    .fold(IntersectionBuilder::new(db), |builder, element| {
                        builder.add_positive(self.infer_type_expression(element))
                    })
                    .build();

                if matches!(arguments_slice, ast::Expr::Tuple(_)) {
                    self.store_expression_type(arguments_slice, ty);
                }
                ty
            }
            SpecialFormType::TypeOf => match arguments_slice {
                ast::Expr::Tuple(_) => {
                    if let Some(builder) = self.context.report_lint(&INVALID_TYPE_FORM, subscript) {
                        builder.into_diagnostic(format_args!(
                            "Special form `{special_form}` expected exactly one type parameter",
                        ));
                    }
                    Type::unknown()
                }
                _ => {
                    // NB: This calls `infer_expression` instead of `infer_type_expression`.

                    self.infer_expression(arguments_slice)
                }
            },
            SpecialFormType::CallableTypeOf => match arguments_slice {
                ast::Expr::Tuple(_) => {
                    if let Some(builder) = self.context.report_lint(&INVALID_TYPE_FORM, subscript) {
                        builder.into_diagnostic(format_args!(
                            "Special form `{special_form}` expected exactly one type parameter",
                        ));
                    }
                    Type::unknown()
                }
                _ => {
                    let argument_type = self.infer_expression(arguments_slice);
                    let bindings = argument_type.bindings(db);

                    // SAFETY: This is enforced by the constructor methods on `Bindings` even in
                    // the case of a non-callable union.
                    let callable_binding = bindings
                        .into_iter()
                        .next()
                        .expect("`Bindings` should have at least one `CallableBinding`");

                    let mut signature_iter = callable_binding.into_iter().map(|binding| {
                        if argument_type.is_bound_method() {
                            binding.signature.bind_self()
                        } else {
                            binding.signature.clone()
                        }
                    });

                    let Some(signature) = signature_iter.next() else {
                        if let Some(builder) = self
                            .context
                            .report_lint(&INVALID_TYPE_FORM, arguments_slice)
                        {
                            builder.into_diagnostic(format_args!(
                                "Expected the first argument to `{special_form}` \
                                 to be a callable object, \
                                 but got an object of type `{actual_type}`",
                                actual_type = argument_type.display(db)
                            ));
                        }
                        return Type::unknown();
                    };

                    let signature = CallableSignature::from_overloads(
                        std::iter::once(signature).chain(signature_iter),
                    );
                    Type::Callable(CallableType::new(db, signature, false))
                }
            },

            SpecialFormType::ChainMap => self.infer_parameterized_legacy_typing_alias(
                subscript,
                2,
                SpecialFormType::ChainMap,
                KnownClass::ChainMap,
            ),
            SpecialFormType::OrderedDict => self.infer_parameterized_legacy_typing_alias(
                subscript,
                2,
                SpecialFormType::OrderedDict,
                KnownClass::OrderedDict,
            ),
            SpecialFormType::Dict => self.infer_parameterized_legacy_typing_alias(
                subscript,
                2,
                SpecialFormType::Dict,
                KnownClass::Dict,
            ),
            SpecialFormType::List => self.infer_parameterized_legacy_typing_alias(
                subscript,
                1,
                SpecialFormType::List,
                KnownClass::List,
            ),
            SpecialFormType::DefaultDict => self.infer_parameterized_legacy_typing_alias(
                subscript,
                2,
                SpecialFormType::DefaultDict,
                KnownClass::DefaultDict,
            ),
            SpecialFormType::Counter => self.infer_parameterized_legacy_typing_alias(
                subscript,
                1,
                SpecialFormType::Counter,
                KnownClass::Counter,
            ),
            SpecialFormType::Set => self.infer_parameterized_legacy_typing_alias(
                subscript,
                1,
                SpecialFormType::Set,
                KnownClass::Set,
            ),
            SpecialFormType::FrozenSet => self.infer_parameterized_legacy_typing_alias(
                subscript,
                1,
                SpecialFormType::FrozenSet,
                KnownClass::FrozenSet,
            ),
            SpecialFormType::Deque => self.infer_parameterized_legacy_typing_alias(
                subscript,
                1,
                SpecialFormType::Deque,
                KnownClass::Deque,
            ),

            SpecialFormType::ReadOnly => {
                self.infer_type_expression(arguments_slice);
                todo_type!("`ReadOnly[]` type qualifier")
            }
            SpecialFormType::NotRequired => {
                self.infer_type_expression(arguments_slice);
                todo_type!("`NotRequired[]` type qualifier")
            }
            SpecialFormType::ClassVar | SpecialFormType::Final => {
                if let Some(builder) = self.context.report_lint(&INVALID_TYPE_FORM, subscript) {
                    let diag = builder.into_diagnostic(format_args!(
                        "Type qualifier `{special_form}` is not allowed in type expressions \
                         (only in annotation expressions)",
                    ));
                    diagnostic::add_type_expression_reference_link(diag);
                }
                self.infer_type_expression(arguments_slice)
            }
            SpecialFormType::Required => {
                self.infer_type_expression(arguments_slice);
                todo_type!("`Required[]` type qualifier")
            }
            SpecialFormType::TypeIs => {
                self.infer_type_expression(arguments_slice);
                todo_type!("`TypeIs[]` special form")
            }
            SpecialFormType::TypeGuard => {
                self.infer_type_expression(arguments_slice);
                todo_type!("`TypeGuard[]` special form")
            }
            SpecialFormType::Concatenate => {
                self.infer_type_expression(arguments_slice);
                todo_type!("`Concatenate[]` special form")
            }
            SpecialFormType::Unpack => {
                self.infer_type_expression(arguments_slice);
                todo_type!("`Unpack[]` special form")
            }
            SpecialFormType::NoReturn
            | SpecialFormType::Never
            | SpecialFormType::AlwaysTruthy
            | SpecialFormType::AlwaysFalsy => {
                self.infer_type_expression(arguments_slice);

                if let Some(builder) = self.context.report_lint(&INVALID_TYPE_FORM, subscript) {
                    builder.into_diagnostic(format_args!(
                        "Type `{special_form}` expected no type parameter",
                    ));
                }
                Type::unknown()
            }
            SpecialFormType::TypingSelf
            | SpecialFormType::TypeAlias
            | SpecialFormType::TypedDict
            | SpecialFormType::Unknown => {
                self.infer_type_expression(arguments_slice);

                if let Some(builder) = self.context.report_lint(&INVALID_TYPE_FORM, subscript) {
                    builder.into_diagnostic(format_args!(
                        "Special form `{special_form}` expected no type parameter",
                    ));
                }
                Type::unknown()
            }
            SpecialFormType::LiteralString => {
                self.infer_type_expression(arguments_slice);

                if let Some(builder) = self.context.report_lint(&INVALID_TYPE_FORM, subscript) {
                    let mut diag = builder.into_diagnostic(format_args!(
                        "Type `{special_form}` expected no type parameter",
                    ));
                    diag.info("Did you mean to use `Literal[...]` instead?");
                }
                Type::unknown()
            }
            SpecialFormType::Type => self.infer_subclass_of_type_expression(arguments_slice),
            SpecialFormType::Tuple => self.infer_tuple_type_expression(arguments_slice),
            SpecialFormType::Generic | SpecialFormType::Protocol => {
                self.infer_expression(arguments_slice);
                if let Some(builder) = self.context.report_lint(&INVALID_TYPE_FORM, subscript) {
                    builder.into_diagnostic(format_args!(
                        "`{special_form}` is not allowed in type expressions",
                    ));
                }
                Type::unknown()
            }
        }
    }

    fn infer_literal_parameter_type<'ast>(
        &mut self,
        parameters: &'ast ast::Expr,
    ) -> Result<Type<'db>, Vec<&'ast ast::Expr>> {
        Ok(match parameters {
            // TODO handle type aliases
            ast::Expr::Subscript(ast::ExprSubscript { value, slice, .. }) => {
                let value_ty = self.infer_expression(value);
                if matches!(value_ty, Type::SpecialForm(SpecialFormType::Literal)) {
                    let ty = self.infer_literal_parameter_type(slice)?;

                    // This branch deals with annotations such as `Literal[Literal[1]]`.
                    // Here, we store the type for the inner `Literal[1]` expression:
                    self.store_expression_type(parameters, ty);
                    ty
                } else {
                    self.store_expression_type(parameters, Type::unknown());

                    return Err(vec![parameters]);
                }
            }
            ast::Expr::Tuple(tuple) if !tuple.parenthesized => {
                let mut errors = vec![];
                let mut builder = UnionBuilder::new(self.db());
                for elt in tuple {
                    match self.infer_literal_parameter_type(elt) {
                        Ok(ty) => {
                            builder = builder.add(ty);
                        }
                        Err(nodes) => {
                            errors.extend(nodes);
                        }
                    }
                }
                if errors.is_empty() {
                    let union_type = builder.build();

                    // This branch deals with annotations such as `Literal[1, 2]`. Here, we
                    // store the type for the inner `1, 2` tuple-expression:
                    self.store_expression_type(parameters, union_type);

                    union_type
                } else {
                    self.store_expression_type(parameters, Type::unknown());

                    return Err(errors);
                }
            }

            literal @ (ast::Expr::StringLiteral(_)
            | ast::Expr::BytesLiteral(_)
            | ast::Expr::BooleanLiteral(_)
            | ast::Expr::NoneLiteral(_)) => self.infer_expression(literal),
            literal @ ast::Expr::NumberLiteral(number) if number.value.is_int() => {
                self.infer_expression(literal)
            }
            // For enum values
            ast::Expr::Attribute(ast::ExprAttribute { value, attr, .. }) => {
                let value_ty = self.infer_expression(value);
                // TODO: Check that value type is enum otherwise return None
                value_ty
                    .member(self.db(), &attr.id)
                    .place
                    .ignore_possibly_unbound()
                    .unwrap_or(Type::unknown())
            }
            // for negative and positive numbers
            ast::Expr::UnaryOp(u)
                if matches!(u.op, ast::UnaryOp::USub | ast::UnaryOp::UAdd)
                    && u.operand.is_number_literal_expr() =>
            {
                self.infer_unary_expression(u)
            }
            _ => {
                self.infer_expression(parameters);
                return Err(vec![parameters]);
            }
        })
    }

    /// Infer the first argument to a `typing.Callable` type expression and returns the
    /// corresponding [`Parameters`].
    ///
    /// It returns `None` if the argument is invalid i.e., not a list of types, parameter
    /// specification, `typing.Concatenate`, or `...`.
    fn infer_callable_parameter_types(
        &mut self,
        parameters: &ast::Expr,
    ) -> Option<Parameters<'db>> {
        match parameters {
            ast::Expr::EllipsisLiteral(ast::ExprEllipsisLiteral { .. }) => {
                return Some(Parameters::gradual_form());
            }
            ast::Expr::List(ast::ExprList { elts: params, .. }) => {
                let mut parameter_types = Vec::with_capacity(params.len());

                // Whether to infer `Todo` for the parameters
                let mut return_todo = false;

                for param in params {
                    let param_type = self.infer_type_expression(param);
                    // This is similar to what we currently do for inferring tuple type expression.
                    // We currently infer `Todo` for the parameters to avoid invalid diagnostics
                    // when trying to check for assignability or any other relation. For example,
                    // `*tuple[int, str]`, `Unpack[]`, etc. are not yet supported.
                    return_todo |= param_type.is_todo()
                        && matches!(param, ast::Expr::Starred(_) | ast::Expr::Subscript(_));
                    parameter_types.push(param_type);
                }

                return Some(if return_todo {
                    // TODO: `Unpack`
                    Parameters::todo()
                } else {
                    Parameters::new(parameter_types.iter().map(|param_type| {
                        Parameter::positional_only(None).with_annotated_type(*param_type)
                    }))
                });
            }
            ast::Expr::Subscript(_) => {
                // TODO: Support `Concatenate[...]`
                return Some(Parameters::todo());
            }
            ast::Expr::Name(name) => {
                if name.is_invalid() {
                    // This is a special case to avoid raising the error suggesting what the first
                    // argument should be. This only happens when there's already a syntax error like
                    // `Callable[]`.
                    return None;
                }
                match self.infer_name_load(name) {
                    Type::Dynamic(DynamicType::TodoPEP695ParamSpec) => {
                        return Some(Parameters::todo());
                    }
                    Type::NominalInstance(NominalInstanceType { class, .. })
                        if class.is_known(self.db(), KnownClass::ParamSpec) =>
                    {
                        return Some(Parameters::todo());
                    }
                    _ => {}
                }
            }
            _ => {}
        }
        if let Some(builder) = self.context.report_lint(&INVALID_TYPE_FORM, parameters) {
            let diag = builder.into_diagnostic(format_args!(
                "The first argument to `Callable` must be either a list of types, \
                ParamSpec, Concatenate, or `...`",
            ));
            diagnostic::add_type_expression_reference_link(diag);
        }
        None
    }
}

/// The deferred state of a specific expression in an inference region.
#[derive(Default, Debug, Clone, Copy)]
enum DeferredExpressionState {
    /// The expression is not deferred.
    #[default]
    None,

    /// The expression is deferred.
    ///
    /// In the following example,
    /// ```py
    /// from __future__ import annotation
    ///
    /// a: tuple[int, "ForwardRef"] = ...
    /// ```
    ///
    /// The expression `tuple` and `int` are deferred but `ForwardRef` (after parsing) is both
    /// deferred and in a string annotation context.
    Deferred,

    /// The expression is in a string annotation context.
    ///
    /// This is required to differentiate between a deferred annotation and a string annotation.
    /// The former can occur when there's a `from __future__ import annotations` statement or we're
    /// in a stub file.
    ///
    /// In the following example,
    /// ```py
    /// a: "List[int]" = ...
    /// b: tuple[int, "ForwardRef"] = ...
    /// ```
    ///
    /// The annotation of `a` is completely inside a string while for `b`, it's only partially
    /// stringified.
    ///
    /// This variant wraps a [`NodeKey`] that allows us to retrieve the original
    /// [`ast::ExprStringLiteral`] node which created the string annotation.
    InStringAnnotation(NodeKey),
}

impl DeferredExpressionState {
    const fn is_deferred(self) -> bool {
        matches!(
            self,
            DeferredExpressionState::Deferred | DeferredExpressionState::InStringAnnotation(_)
        )
    }

    const fn in_string_annotation(self) -> bool {
        matches!(self, DeferredExpressionState::InStringAnnotation(_))
    }
}

impl From<bool> for DeferredExpressionState {
    fn from(value: bool) -> Self {
        if value {
            DeferredExpressionState::Deferred
        } else {
            DeferredExpressionState::None
        }
    }
}

#[derive(Debug, Clone, Copy, PartialEq, Eq)]
enum RichCompareOperator {
    Eq,
    Ne,
    Gt,
    Ge,
    Lt,
    Le,
}

impl From<RichCompareOperator> for ast::CmpOp {
    fn from(value: RichCompareOperator) -> Self {
        match value {
            RichCompareOperator::Eq => ast::CmpOp::Eq,
            RichCompareOperator::Ne => ast::CmpOp::NotEq,
            RichCompareOperator::Lt => ast::CmpOp::Lt,
            RichCompareOperator::Le => ast::CmpOp::LtE,
            RichCompareOperator::Gt => ast::CmpOp::Gt,
            RichCompareOperator::Ge => ast::CmpOp::GtE,
        }
    }
}

impl RichCompareOperator {
    #[must_use]
    const fn dunder(self) -> &'static str {
        match self {
            RichCompareOperator::Eq => "__eq__",
            RichCompareOperator::Ne => "__ne__",
            RichCompareOperator::Lt => "__lt__",
            RichCompareOperator::Le => "__le__",
            RichCompareOperator::Gt => "__gt__",
            RichCompareOperator::Ge => "__ge__",
        }
    }

    #[must_use]
    const fn reflect(self) -> Self {
        match self {
            RichCompareOperator::Eq => RichCompareOperator::Eq,
            RichCompareOperator::Ne => RichCompareOperator::Ne,
            RichCompareOperator::Lt => RichCompareOperator::Gt,
            RichCompareOperator::Le => RichCompareOperator::Ge,
            RichCompareOperator::Gt => RichCompareOperator::Lt,
            RichCompareOperator::Ge => RichCompareOperator::Le,
        }
    }
}

#[derive(Debug, Clone, Copy, PartialEq, Eq)]
enum MembershipTestCompareOperator {
    In,
    NotIn,
}

impl From<MembershipTestCompareOperator> for ast::CmpOp {
    fn from(value: MembershipTestCompareOperator) -> Self {
        match value {
            MembershipTestCompareOperator::In => ast::CmpOp::In,
            MembershipTestCompareOperator::NotIn => ast::CmpOp::NotIn,
        }
    }
}

#[derive(Debug, Clone, Copy, PartialEq, Eq)]
struct CompareUnsupportedError<'db> {
    op: ast::CmpOp,
    left_ty: Type<'db>,
    right_ty: Type<'db>,
}

fn format_import_from_module(level: u32, module: Option<&str>) -> String {
    format!(
        "{}{}",
        ".".repeat(level as usize),
        module.unwrap_or_default()
    )
}

/// Struct collecting string parts when inferring a formatted string. Infers a string literal if the
/// concatenated string is small enough, otherwise infers a literal string.
///
/// If the formatted string contains an expression (with a representation unknown at compile time),
/// infers an instance of `builtins.str`.
#[derive(Debug)]
struct StringPartsCollector {
    concatenated: Option<String>,
    expression: bool,
}

impl StringPartsCollector {
    fn new() -> Self {
        Self {
            concatenated: Some(String::new()),
            expression: false,
        }
    }

    fn push_str(&mut self, literal: &str) {
        if let Some(mut concatenated) = self.concatenated.take() {
            if concatenated.len().saturating_add(literal.len())
                <= TypeInferenceBuilder::MAX_STRING_LITERAL_SIZE
            {
                concatenated.push_str(literal);
                self.concatenated = Some(concatenated);
            } else {
                self.concatenated = None;
            }
        }
    }

    fn add_expression(&mut self) {
        self.concatenated = None;
        self.expression = true;
    }

    fn string_type(self, db: &dyn Db) -> Type {
        if self.expression {
            KnownClass::Str.to_instance(db)
        } else if let Some(concatenated) = self.concatenated {
            Type::string_literal(db, &concatenated)
        } else {
            Type::LiteralString
        }
    }
}

fn contains_string_literal(expr: &ast::Expr) -> bool {
    struct ContainsStringLiteral(bool);

    impl<'a> Visitor<'a> for ContainsStringLiteral {
        fn visit_expr(&mut self, expr: &'a ast::Expr) {
            self.0 |= matches!(expr, ast::Expr::StringLiteral(_));
            walk_expr(self, expr);
        }
    }

    let mut visitor = ContainsStringLiteral(false);
    visitor.visit_expr(expr);
    visitor.0
}

#[cfg(test)]
mod tests {
    use crate::db::tests::{TestDb, setup_db};
    use crate::place::{global_symbol, symbol};
    use crate::semantic_index::definition::Definition;
    use crate::semantic_index::place::FileScopeId;
    use crate::semantic_index::{global_scope, place_table, semantic_index, use_def_map};
    use crate::types::check_types;
    use ruff_db::diagnostic::Diagnostic;
    use ruff_db::files::{File, system_path_to_file};
    use ruff_db::system::DbWithWritableSystem as _;
    use ruff_db::testing::{assert_function_query_was_not_run, assert_function_query_was_run};

    use super::*;

    #[track_caller]
    fn get_symbol<'db>(
        db: &'db TestDb,
        file_name: &str,
        scopes: &[&str],
        symbol_name: &str,
    ) -> Place<'db> {
        let file = system_path_to_file(db, file_name).expect("file to exist");
        let index = semantic_index(db, file);
        let mut file_scope_id = FileScopeId::global();
        let mut scope = file_scope_id.to_scope_id(db, file);
        for expected_scope_name in scopes {
            file_scope_id = index
                .child_scopes(file_scope_id)
                .next()
                .unwrap_or_else(|| panic!("scope of {expected_scope_name}"))
                .0;
            scope = file_scope_id.to_scope_id(db, file);
            assert_eq!(scope.name(db), *expected_scope_name);
        }

        symbol(db, scope, symbol_name).place
    }

    #[track_caller]
    fn assert_diagnostic_messages(diagnostics: &TypeCheckDiagnostics, expected: &[&str]) {
        let messages: Vec<&str> = diagnostics
            .iter()
            .map(Diagnostic::primary_message)
            .collect();
        assert_eq!(&messages, expected);
    }

    #[track_caller]
    fn assert_file_diagnostics(db: &TestDb, filename: &str, expected: &[&str]) {
        let file = system_path_to_file(db, filename).unwrap();
        let diagnostics = check_types(db, file);

        assert_diagnostic_messages(diagnostics, expected);
    }

    #[test]
    fn not_literal_string() -> anyhow::Result<()> {
        let mut db = setup_db();
        let content = format!(
            r#"
            from typing_extensions import Literal, assert_type

            assert_type(not "{y}", bool)
            assert_type(not 10*"{y}", bool)
            assert_type(not "{y}"*10, bool)
            assert_type(not 0*"{y}", Literal[True])
            assert_type(not (-100)*"{y}", Literal[True])
            "#,
            y = "a".repeat(TypeInferenceBuilder::MAX_STRING_LITERAL_SIZE + 1),
        );
        db.write_dedented("src/a.py", &content)?;

        assert_file_diagnostics(&db, "src/a.py", &[]);

        Ok(())
    }

    #[test]
    fn multiplied_string() -> anyhow::Result<()> {
        let mut db = setup_db();
        let content = format!(
            r#"
            from typing_extensions import Literal, LiteralString, assert_type

            assert_type(2 * "hello", Literal["hellohello"])
            assert_type("goodbye" * 3, Literal["goodbyegoodbyegoodbye"])
            assert_type("a" * {y}, Literal["{a_repeated}"])
            assert_type({z} * "b", LiteralString)
            assert_type(0 * "hello", Literal[""])
            assert_type(-3 * "hello", Literal[""])
            "#,
            y = TypeInferenceBuilder::MAX_STRING_LITERAL_SIZE,
            z = TypeInferenceBuilder::MAX_STRING_LITERAL_SIZE + 1,
            a_repeated = "a".repeat(TypeInferenceBuilder::MAX_STRING_LITERAL_SIZE),
        );
        db.write_dedented("src/a.py", &content)?;

        assert_file_diagnostics(&db, "src/a.py", &[]);

        Ok(())
    }

    #[test]
    fn multiplied_literal_string() -> anyhow::Result<()> {
        let mut db = setup_db();
        let content = format!(
            r#"
            from typing_extensions import Literal, LiteralString, assert_type

            assert_type("{y}", LiteralString)
            assert_type(10*"{y}", LiteralString)
            assert_type("{y}"*10, LiteralString)
            assert_type(0*"{y}", Literal[""])
            assert_type((-100)*"{y}", Literal[""])
            "#,
            y = "a".repeat(TypeInferenceBuilder::MAX_STRING_LITERAL_SIZE + 1),
        );
        db.write_dedented("src/a.py", &content)?;

        assert_file_diagnostics(&db, "src/a.py", &[]);

        Ok(())
    }

    #[test]
    fn truncated_string_literals_become_literal_string() -> anyhow::Result<()> {
        let mut db = setup_db();
        let content = format!(
            r#"
            from typing_extensions import LiteralString, assert_type

            assert_type("{y}", LiteralString)
            assert_type("a" + "{z}", LiteralString)
            "#,
            y = "a".repeat(TypeInferenceBuilder::MAX_STRING_LITERAL_SIZE + 1),
            z = "a".repeat(TypeInferenceBuilder::MAX_STRING_LITERAL_SIZE),
        );
        db.write_dedented("src/a.py", &content)?;

        assert_file_diagnostics(&db, "src/a.py", &[]);

        Ok(())
    }

    #[test]
    fn adding_string_literals_and_literal_string() -> anyhow::Result<()> {
        let mut db = setup_db();
        let content = format!(
            r#"
            from typing_extensions import LiteralString, assert_type

            assert_type("{y}", LiteralString)
            assert_type("{y}" + "a", LiteralString)
            assert_type("a" + "{y}", LiteralString)
            assert_type("{y}" + "{y}", LiteralString)
            "#,
            y = "a".repeat(TypeInferenceBuilder::MAX_STRING_LITERAL_SIZE + 1),
        );
        db.write_dedented("src/a.py", &content)?;

        assert_file_diagnostics(&db, "src/a.py", &[]);

        Ok(())
    }

    #[test]
    fn pep695_type_params() {
        let mut db = setup_db();

        db.write_dedented(
            "src/a.py",
            "
            def f[T, U: A, V: (A, B), W = A, X: A = A1, Y: (int,)]():
                pass

            class A: ...
            class B: ...
            class A1(A): ...
            ",
        )
        .unwrap();

        let check_typevar = |var: &'static str,
                             upper_bound: Option<&'static str>,
                             constraints: Option<&[&'static str]>,
                             default: Option<&'static str>| {
            let var_ty = get_symbol(&db, "src/a.py", &["f"], var).expect_type();
            assert_eq!(var_ty.display(&db).to_string(), "typing.TypeVar");

            let expected_name_ty = format!(r#"Literal["{var}"]"#);
            let name_ty = var_ty.member(&db, "__name__").place.expect_type();
            assert_eq!(name_ty.display(&db).to_string(), expected_name_ty);

            let Type::KnownInstance(KnownInstanceType::TypeVar(typevar)) = var_ty else {
                panic!("expected TypeVar");
            };

            assert_eq!(
                typevar
                    .upper_bound(&db)
                    .map(|ty| ty.display(&db).to_string()),
                upper_bound.map(std::borrow::ToOwned::to_owned)
            );
            assert_eq!(
                typevar.constraints(&db).map(|tys| tys
                    .iter()
                    .map(|ty| ty.display(&db).to_string())
                    .collect::<Vec<_>>()),
                constraints.map(|strings| strings
                    .iter()
                    .map(std::string::ToString::to_string)
                    .collect::<Vec<_>>())
            );
            assert_eq!(
                typevar
                    .default_ty(&db)
                    .map(|ty| ty.display(&db).to_string()),
                default.map(std::borrow::ToOwned::to_owned)
            );
        };

        check_typevar("T", None, None, None);
        check_typevar("U", Some("A"), None, None);
        check_typevar("V", None, Some(&["A", "B"]), None);
        check_typevar("W", None, None, Some("A"));
        check_typevar("X", Some("A"), None, Some("A1"));

        // a typevar with less than two constraints is treated as unconstrained
        check_typevar("Y", None, None, None);
    }

    /// Test that a symbol known to be unbound in a scope does not still trigger cycle-causing
    /// visibility-constraint checks in that scope.
    #[test]
    fn unbound_symbol_no_visibility_constraint_check() {
        let mut db = setup_db();

        // If the bug we are testing for is not fixed, what happens is that when inferring the
        // `flag: bool = True` definitions, we look up `bool` as a deferred name (thus from end of
        // scope), and because of the early return its "unbound" binding has a visibility
        // constraint of `~flag`, which we evaluate, meaning we have to evaluate the definition of
        // `flag` -- and we are in a cycle. With the fix, we short-circuit evaluating visibility
        // constraints on "unbound" if a symbol is otherwise not bound.
        db.write_dedented(
            "src/a.py",
            "
            from __future__ import annotations

            def f():
                flag: bool = True
                if flag:
                    return True
            ",
        )
        .unwrap();

        db.clear_salsa_events();
        assert_file_diagnostics(&db, "src/a.py", &[]);
        let events = db.take_salsa_events();
        let cycles = salsa::attach(&db, || {
            events
                .iter()
                .filter_map(|event| {
                    if let salsa::EventKind::WillIterateCycle { database_key, .. } = event.kind {
                        Some(format!("{database_key:?}"))
                    } else {
                        None
                    }
                })
                .collect::<Vec<_>>()
        });
        let expected: Vec<String> = vec![];
        assert_eq!(cycles, expected);
    }

    // Incremental inference tests
    #[track_caller]
    fn first_public_binding<'db>(db: &'db TestDb, file: File, name: &str) -> Definition<'db> {
        let scope = global_scope(db, file);
        use_def_map(db, scope)
            .public_bindings(place_table(db, scope).place_id_by_name(name).unwrap())
            .find_map(|b| b.binding.definition())
            .expect("no binding found")
    }

    #[test]
    fn dependency_public_symbol_type_change() -> anyhow::Result<()> {
        let mut db = setup_db();

        db.write_files([
            ("/src/a.py", "from foo import x"),
            ("/src/foo.py", "x: int = 10\ndef foo(): ..."),
        ])?;

        let a = system_path_to_file(&db, "/src/a.py").unwrap();
        let x_ty = global_symbol(&db, a, "x").place.expect_type();

        assert_eq!(x_ty.display(&db).to_string(), "int");

        // Change `x` to a different value
        db.write_file("/src/foo.py", "x: bool = True\ndef foo(): ...")?;

        let a = system_path_to_file(&db, "/src/a.py").unwrap();

        let x_ty_2 = global_symbol(&db, a, "x").place.expect_type();

        assert_eq!(x_ty_2.display(&db).to_string(), "bool");

        Ok(())
    }

    #[test]
    fn dependency_internal_symbol_change() -> anyhow::Result<()> {
        let mut db = setup_db();

        db.write_files([
            ("/src/a.py", "from foo import x"),
            ("/src/foo.py", "x: int = 10\ndef foo(): y = 1"),
        ])?;

        let a = system_path_to_file(&db, "/src/a.py").unwrap();
        let x_ty = global_symbol(&db, a, "x").place.expect_type();

        assert_eq!(x_ty.display(&db).to_string(), "int");

        db.write_file("/src/foo.py", "x: int = 10\ndef foo(): pass")?;

        let a = system_path_to_file(&db, "/src/a.py").unwrap();

        db.clear_salsa_events();

        let x_ty_2 = global_symbol(&db, a, "x").place.expect_type();

        assert_eq!(x_ty_2.display(&db).to_string(), "int");

        let events = db.take_salsa_events();

        assert_function_query_was_not_run(
            &db,
            infer_definition_types,
            first_public_binding(&db, a, "x"),
            &events,
        );

        Ok(())
    }

    #[test]
    fn dependency_unrelated_symbol() -> anyhow::Result<()> {
        let mut db = setup_db();

        db.write_files([
            ("/src/a.py", "from foo import x"),
            ("/src/foo.py", "x: int = 10\ny: bool = True"),
        ])?;

        let a = system_path_to_file(&db, "/src/a.py").unwrap();
        let x_ty = global_symbol(&db, a, "x").place.expect_type();

        assert_eq!(x_ty.display(&db).to_string(), "int");

        db.write_file("/src/foo.py", "x: int = 10\ny: bool = False")?;

        let a = system_path_to_file(&db, "/src/a.py").unwrap();

        db.clear_salsa_events();

        let x_ty_2 = global_symbol(&db, a, "x").place.expect_type();

        assert_eq!(x_ty_2.display(&db).to_string(), "int");

        let events = db.take_salsa_events();

        assert_function_query_was_not_run(
            &db,
            infer_definition_types,
            first_public_binding(&db, a, "x"),
            &events,
        );
        Ok(())
    }

    #[test]
    fn dependency_implicit_instance_attribute() -> anyhow::Result<()> {
        fn x_rhs_expression(db: &TestDb) -> Expression<'_> {
            let file_main = system_path_to_file(db, "/src/main.py").unwrap();
            let ast = parsed_module(db, file_main);
            // Get the second statement in `main.py` (x = …) and extract the expression
            // node on the right-hand side:
            let x_rhs_node = &ast.syntax().body[1].as_assign_stmt().unwrap().value;

            let index = semantic_index(db, file_main);
            index.expression(x_rhs_node.as_ref())
        }

        let mut db = setup_db();

        db.write_dedented(
            "/src/mod.py",
            r#"
            class C:
                def f(self):
                    self.attr: int | None = None
            "#,
        )?;
        db.write_dedented(
            "/src/main.py",
            r#"
            from mod import C
            x = C().attr
            "#,
        )?;

        let file_main = system_path_to_file(&db, "/src/main.py").unwrap();
        let attr_ty = global_symbol(&db, file_main, "x").place.expect_type();
        assert_eq!(attr_ty.display(&db).to_string(), "Unknown | int | None");

        // Change the type of `attr` to `str | None`; this should trigger the type of `x` to be re-inferred
        db.write_dedented(
            "/src/mod.py",
            r#"
            class C:
                def f(self):
                    self.attr: str | None = None
            "#,
        )?;

        let events = {
            db.clear_salsa_events();
            let attr_ty = global_symbol(&db, file_main, "x").place.expect_type();
            assert_eq!(attr_ty.display(&db).to_string(), "Unknown | str | None");
            db.take_salsa_events()
        };
        assert_function_query_was_run(&db, infer_expression_types, x_rhs_expression(&db), &events);

        // Add a comment; this should not trigger the type of `x` to be re-inferred
        db.write_dedented(
            "/src/mod.py",
            r#"
            class C:
                def f(self):
                    # a comment!
                    self.attr: str | None = None
            "#,
        )?;

        let events = {
            db.clear_salsa_events();
            let attr_ty = global_symbol(&db, file_main, "x").place.expect_type();
            assert_eq!(attr_ty.display(&db).to_string(), "Unknown | str | None");
            db.take_salsa_events()
        };

        assert_function_query_was_not_run(
            &db,
            infer_expression_types,
            x_rhs_expression(&db),
            &events,
        );

        Ok(())
    }

    /// This test verifies that changing a class's declaration in a non-meaningful way (e.g. by adding a comment)
    /// doesn't trigger type inference for expressions that depend on the class's members.
    #[test]
    fn dependency_own_instance_member() -> anyhow::Result<()> {
        fn x_rhs_expression(db: &TestDb) -> Expression<'_> {
            let file_main = system_path_to_file(db, "/src/main.py").unwrap();
            let ast = parsed_module(db, file_main);
            // Get the second statement in `main.py` (x = …) and extract the expression
            // node on the right-hand side:
            let x_rhs_node = &ast.syntax().body[1].as_assign_stmt().unwrap().value;

            let index = semantic_index(db, file_main);
            index.expression(x_rhs_node.as_ref())
        }

        let mut db = setup_db();

        db.write_dedented(
            "/src/mod.py",
            r#"
            class C:
                if random.choice([True, False]):
                    attr: int = 42
                else:
                    attr: None = None
            "#,
        )?;
        db.write_dedented(
            "/src/main.py",
            r#"
            from mod import C
            x = C().attr
            "#,
        )?;

        let file_main = system_path_to_file(&db, "/src/main.py").unwrap();
        let attr_ty = global_symbol(&db, file_main, "x").place.expect_type();
        assert_eq!(attr_ty.display(&db).to_string(), "Unknown | int | None");

        // Change the type of `attr` to `str | None`; this should trigger the type of `x` to be re-inferred
        db.write_dedented(
            "/src/mod.py",
            r#"
            class C:
                if random.choice([True, False]):
                    attr: str = "42"
                else:
                    attr: None = None
            "#,
        )?;

        let events = {
            db.clear_salsa_events();
            let attr_ty = global_symbol(&db, file_main, "x").place.expect_type();
            assert_eq!(attr_ty.display(&db).to_string(), "Unknown | str | None");
            db.take_salsa_events()
        };
        assert_function_query_was_run(&db, infer_expression_types, x_rhs_expression(&db), &events);

        // Add a comment; this should not trigger the type of `x` to be re-inferred
        db.write_dedented(
            "/src/mod.py",
            r#"
            class C:
                # comment
                if random.choice([True, False]):
                    attr: str = "42"
                else:
                    attr: None = None
            "#,
        )?;

        let events = {
            db.clear_salsa_events();
            let attr_ty = global_symbol(&db, file_main, "x").place.expect_type();
            assert_eq!(attr_ty.display(&db).to_string(), "Unknown | str | None");
            db.take_salsa_events()
        };

        assert_function_query_was_not_run(
            &db,
            infer_expression_types,
            x_rhs_expression(&db),
            &events,
        );

        Ok(())
    }
}<|MERGE_RESOLUTION|>--- conflicted
+++ resolved
@@ -5764,7 +5764,20 @@
             .unwrap_with_diagnostic(|lookup_error| match lookup_error {
                 LookupError::Unbound(qualifiers) => {
                     if self.is_reachable(name_node) {
-                        report_unresolved_reference(&self.context, name_node);
+                        let attribute_exists =
+                            if let Some(class) = self.class_context_of_current_method() {
+                                let symbol = Type::instance(db, class.default_specialization(db))
+                                    .member(db, symbol_name)
+                                    .place;
+                                match symbol {
+                                    Place::Type(..) => true,
+                                    Place::Unbound => false,
+                                }
+                            } else {
+                                false
+                            };
+
+                        report_unresolved_reference(&self.context, name_node, attribute_exists);
                     }
                     TypeAndQualifiers::new(Type::unknown(), qualifiers)
                 }
@@ -6023,39 +6036,7 @@
                 })
         });
 
-<<<<<<< HEAD
         (place, constraint_keys)
-=======
-        symbol
-            .unwrap_with_diagnostic(|lookup_error| match lookup_error {
-                LookupError::Unbound(qualifiers) => {
-                    if self.is_reachable(name_node) {
-                        let attribute_exists =
-                            if let Some(class) = self.class_context_of_current_method() {
-                                let symbol = Type::instance(db, class.default_specialization(db))
-                                    .member(db, symbol_name)
-                                    .symbol;
-                                match symbol {
-                                    Symbol::Type(..) => true,
-                                    Symbol::Unbound => false,
-                                }
-                            } else {
-                                false
-                            };
-
-                        report_unresolved_reference(&self.context, name_node, attribute_exists);
-                    }
-                    TypeAndQualifiers::new(Type::unknown(), qualifiers)
-                }
-                LookupError::PossiblyUnbound(type_when_bound) => {
-                    if self.is_reachable(name_node) {
-                        report_possibly_unresolved_reference(&self.context, name_node);
-                    }
-                    type_when_bound
-                }
-            })
-            .inner_type()
->>>>>>> 5a8cdab7
     }
 
     fn infer_name_expression(&mut self, name: &ast::ExprName) -> Type<'db> {
