--- conflicted
+++ resolved
@@ -1907,11 +1907,7 @@
                             let value_ty = self.infer_expression(value);
                             let slice_ty = self.infer_expression(slice);
                             let result_ty = self
-<<<<<<< HEAD
-                                .infer_subscript_expression_types(value, value_ty, slice_ty, None);
-=======
                                 .infer_subscript_expression_types(value, value_ty, slice_ty, *ctx);
->>>>>>> 4739bc8d
                             return (result_ty, is_modifiable);
                         }
                     }
@@ -8376,11 +8372,7 @@
             ExprContext::Store => {
                 let value_ty = self.infer_expression(value);
                 let slice_ty = self.infer_expression(slice);
-<<<<<<< HEAD
-                self.infer_subscript_expression_types(value, value_ty, slice_ty, Some(ctx));
-=======
                 self.infer_subscript_expression_types(value, value_ty, slice_ty, *ctx);
->>>>>>> 4739bc8d
                 Type::Never
             }
             ExprContext::Del => {
@@ -8390,11 +8382,7 @@
             ExprContext::Invalid => {
                 let value_ty = self.infer_expression(value);
                 let slice_ty = self.infer_expression(slice);
-<<<<<<< HEAD
-                self.infer_subscript_expression_types(value, value_ty, slice_ty, Some(ctx));
-=======
                 self.infer_subscript_expression_types(value, value_ty, slice_ty, *ctx);
->>>>>>> 4739bc8d
                 Type::unknown()
             }
         }
@@ -8423,11 +8411,7 @@
                     // Even if we can obtain the subscript type based on the assignments, we still perform default type inference
                     // (to store the expression type and to report errors).
                     let slice_ty = self.infer_expression(slice);
-<<<<<<< HEAD
-                    self.infer_subscript_expression_types(value, value_ty, slice_ty, Some(ctx));
-=======
                     self.infer_subscript_expression_types(value, value_ty, slice_ty, *ctx);
->>>>>>> 4739bc8d
                     return ty;
                 }
             }
@@ -8461,11 +8445,7 @@
         }
 
         let slice_ty = self.infer_expression(slice);
-<<<<<<< HEAD
-        let result_ty = self.infer_subscript_expression_types(value, value_ty, slice_ty, Some(ctx));
-=======
         let result_ty = self.infer_subscript_expression_types(value, value_ty, slice_ty, *ctx);
->>>>>>> 4739bc8d
         self.narrow_expr_with_applicable_constraints(subscript, result_ty, &constraint_keys)
     }
 
@@ -8519,11 +8499,7 @@
         value_node: &ast::Expr,
         value_ty: Type<'db>,
         slice_ty: Type<'db>,
-<<<<<<< HEAD
-        expr_context: Option<&ExprContext>,
-=======
         expr_context: ExprContext,
->>>>>>> 4739bc8d
     ) -> Type<'db> {
         match (value_ty, slice_ty, slice_ty.slice_literal(self.db())) {
             (Type::NominalInstance(instance), _, _)
@@ -8881,17 +8857,6 @@
                         );
                     }
                 } else {
-<<<<<<< HEAD
-                    if let Some(expr_context) = expr_context {
-                        if !matches!(expr_context, ExprContext::Store) {
-                            report_non_subscriptable(
-                                &self.context,
-                                value_node.into(),
-                                value_ty,
-                                "__getitem__",
-                            );
-                        }
-=======
                     if expr_context != ExprContext::Store {
                         report_non_subscriptable(
                             &self.context,
@@ -8899,7 +8864,6 @@
                             value_ty,
                             "__getitem__",
                         );
->>>>>>> 4739bc8d
                     }
                 }
 
