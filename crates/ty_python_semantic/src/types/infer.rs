--- conflicted
+++ resolved
@@ -36,16 +36,10 @@
 use itertools::{Either, Itertools};
 use ruff_db::diagnostic::{Annotation, DiagnosticId, Severity};
 use ruff_db::files::File;
-<<<<<<< HEAD
-use ruff_db::parsed::parsed_module;
-use ruff_python_ast::visitor::{walk_expr, Visitor};
-use ruff_python_ast::{self as ast, AnyNodeRef, ExprContext, Identifier};
-=======
 use ruff_db::parsed::{ParsedModuleRef, parsed_module};
 use ruff_python_ast::visitor::{Visitor, walk_expr};
 use ruff_python_ast::{self as ast, AnyNodeRef, ExprContext, PythonVersion};
 use ruff_python_stdlib::builtins::version_builtin_was_added;
->>>>>>> cb8246bc
 use ruff_text_size::{Ranged, TextRange};
 use rustc_hash::{FxHashMap, FxHashSet};
 use salsa;
@@ -65,7 +59,7 @@
 };
 use crate::semantic_index::definition::{
     AnnotatedAssignmentDefinitionKind, AssignmentDefinitionKind, ComprehensionDefinitionKind,
-    Definition, DefinitionKind, DefinitionNodeKey, DefinitionTarget, ExceptHandlerDefinitionKind,
+    Definition, DefinitionKind, DefinitionNodeKey, ExceptHandlerDefinitionKind,
     ForStmtDefinitionKind, TargetKind, WithItemDefinitionKind,
 };
 use crate::semantic_index::expression::{Expression, ExpressionKind};
@@ -73,17 +67,9 @@
 use crate::semantic_index::place::{
     FileScopeId, NodeWithScopeKind, NodeWithScopeRef, PlaceExpr, ScopeId, ScopeKind, ScopedPlaceId,
 };
-<<<<<<< HEAD
-use crate::semantic_index::{semantic_index, use_def_map, EagerSnapshotResult, SemanticIndex};
-use crate::symbol::{
-    builtins_module_scope, builtins_symbol, explicit_global_symbol,
-    module_type_implicit_global_symbol, symbol, symbol_from_bindings, symbol_from_declarations,
-    typing_extensions_symbol, Boundness, LookupError,
-=======
-use crate::semantic_index::{EagerSnapshotResult, SemanticIndex, semantic_index};
+use crate::semantic_index::{EagerSnapshotResult, SemanticIndex, semantic_index, use_def_map};
 use crate::types::call::{
     Argument, Binding, Bindings, CallArgumentTypes, CallArguments, CallError,
->>>>>>> cb8246bc
 };
 use crate::types::class::{MetaclassErrorKind, SliceLiteral};
 use crate::types::diagnostic::{
@@ -183,11 +169,7 @@
     let module = parsed_module(db.upcast(), file).load(db.upcast());
     let _span = tracing::trace_span!(
         "infer_definition_types",
-<<<<<<< HEAD
-        range = ?definition.kind(db).target().range(),
-=======
         range = ?definition.kind(db).target_range(&module),
->>>>>>> cb8246bc
         ?file
     )
     .entered();
@@ -227,11 +209,7 @@
     let _span = tracing::trace_span!(
         "infer_deferred_types",
         definition = ?definition.as_id(),
-<<<<<<< HEAD
-        range = ?definition.kind(db).target().range(),
-=======
         range = ?definition.kind(db).target_range(&module),
->>>>>>> cb8246bc
         ?file
     )
     .entered();
@@ -1530,7 +1508,7 @@
             match self
                 .index
                 .place_table(FileScopeId::global())
-                .place_id_by_expr(expr)
+                .place_id_by_expr(&expr.expr)
             {
                 Some(id) => global_use_def_map.public_declarations(id),
                 // This case is a syntax error (load before global declaration) but ignore that here
@@ -1548,7 +1526,7 @@
                     || self.scope().file_scope_id(self.db()).is_global()
                 {
                     let module_type_declarations =
-                        module_type_implicit_global_declaration(self.db(), expr)?;
+                        module_type_implicit_global_declaration(self.db(), &expr.expr)?;
                     place.or_fall_back_to(self.db(), || module_type_declarations)
                 } else {
                     place
@@ -1640,7 +1618,7 @@
                 let place_table = self.index.place_table(scope);
                 let expr = place_table.place_expr(declaration.place(self.db()));
                 if scope.is_global() && expr.is_name() {
-                    module_type_implicit_global_symbol(self.db(), expr.expect_name())
+                    module_type_implicit_global_symbol(self.db(), expr.expr.expect_name())
                 } else {
                     Place::Unbound.into()
                 }
@@ -1693,7 +1671,7 @@
                     let place_table = self.index.place_table(file_scope_id);
                     let expr = place_table.place_expr(definition.place(self.db()));
                     if let Some(module_type_implicit_declaration) =
-                        module_type_implicit_global_declaration(self.db(), expr)
+                        module_type_implicit_global_declaration(self.db(), &expr.expr)
                             .ok()
                             .and_then(|place| place.place.ignore_possibly_unbound())
                     {
@@ -4254,6 +4232,7 @@
         let name = if let Some((star_import, symbol_table)) = star_import_info.as_ref() {
             symbol_table
                 .place_expr(star_import.place_id())
+                .expr
                 .expect_name()
         } else {
             &alias.name.id
@@ -5798,21 +5777,25 @@
         mut ty: Type<'db>,
         constraint_keys: &[(FileScopeId, ConstraintKey)],
     ) -> Type<'db> {
+        tracing::warn!(
+            "5780: {expr}: {}, {}",
+            ty.display(self.db()),
+            constraint_keys.len()
+        );
         let db = self.db();
         for (enclosing_scope_file_id, constraint_key) in constraint_keys {
             let use_def = self.index.use_def_map(*enclosing_scope_file_id);
             let constraints = use_def.narrowing_constraints_at_use(*constraint_key);
-            let place_table = self.index.place_table(*enclosing_scope_file_id);
-            let place = place_table.place_id_by_expr(expr).unwrap();
-
-            ty = constraints.narrow(db, ty, place);
-        }
+
+            ty = constraints.narrow(db, ty, expr);
+        }
+        tracing::warn!("-> {}", ty.display(self.db()));
         ty
     }
 
     fn infer_name_load(&mut self, name_node: &ast::ExprName) -> Type<'db> {
         let ast::ExprName {
-            range,
+            range: _,
             id: symbol_name,
             ctx: _,
         } = name_node;
@@ -5880,23 +5863,6 @@
         let place_table = self.index.place_table(file_scope_id);
         let use_def = self.index.use_def_map(file_scope_id);
 
-<<<<<<< HEAD
-        let mut constraint_keys = vec![];
-        // Perform narrowing with applicable constraints between the current scope and the enclosing scope.
-        let narrow_with_applicable_constraints = |mut ty, constraint_keys: &[_]| {
-            for (enclosing_scope_file_id, constraint_key) in constraint_keys {
-                let use_def = self.index.use_def_map(*enclosing_scope_file_id);
-                let constraints = use_def.narrowing_constraints_at_use(*constraint_key);
-                let ident = Identifier::new(symbol_name.clone(), *range);
-                let target = DefinitionTarget::Ident(&ident);
-
-                ty = constraints.narrow(db, ty, target);
-            }
-            ty
-        };
-
-=======
->>>>>>> cb8246bc
         // If we're inferring types of deferred expressions, always treat them as public symbols
         if self.is_deferred() {
             let place = if let Some(place_id) = place_table.place_id_by_expr(expr) {
@@ -5969,7 +5935,7 @@
 
             for root_expr in place_table.root_place_exprs(expr) {
                 let mut expr_ref = expr_ref;
-                for _ in 0..(expr.sub_segments().len() - root_expr.sub_segments().len()) {
+                for _ in 0..(expr.sub_segments().len() - root_expr.expr.sub_segments().len()) {
                     match expr_ref {
                         ast::ExprRef::Attribute(attribute) => {
                             expr_ref = ast::ExprRef::from(&attribute.value);
@@ -5980,7 +5946,8 @@
                         _ => unreachable!(),
                     }
                 }
-                let (parent_place, _use_id) = self.infer_local_place_load(root_expr, expr_ref);
+                let (parent_place, _use_id) =
+                    self.infer_local_place_load(&root_expr.expr, expr_ref);
                 if let Place::Type(_, _) = parent_place {
                     return Place::Unbound.into();
                 }
@@ -6051,7 +6018,8 @@
                             {
                                 if enclosing_root_place.is_bound() {
                                     if let Place::Type(_, _) =
-                                        place(db, enclosing_scope_id, enclosing_root_place).place
+                                        place(db, enclosing_scope_id, &enclosing_root_place.expr)
+                                            .place
                                     {
                                         return Place::Unbound.into();
                                     }
@@ -6187,34 +6155,17 @@
     }
 
     fn narrow<'r>(&self, target: impl Into<ast::ExprRef<'r>>, ty: Type<'db>) -> Type<'db> {
-        fn root_name<'r>(expr: impl Into<ast::ExprRef<'r>>) -> Option<&'r ast::ExprName> {
-            match expr.into() {
-                ast::ExprRef::Name(name) => Some(name),
-                ast::ExprRef::Attribute(attr) => root_name(&attr.value),
-                ast::ExprRef::Subscript(subscript)
-                    if subscript.slice.is_string_literal_expr()
-                        || subscript.slice.is_number_literal_expr() =>
-                {
-                    root_name(&subscript.value)
-                }
-                ast::ExprRef::Named(named) => root_name(&named.target),
-                _ => None,
-            }
-        }
-
         let target = target.into();
 
-        if let Some(name) = root_name(target) {
+        if let Ok(place_expr) = PlaceExpr::try_from(target) {
             let db = self.db();
             let scope = self.scope();
 
-            if let Some(use_id) = name.try_scoped_use_id(db, scope) {
+            if let Some(use_id) = target.try_scoped_use_id(db, scope) {
                 let use_def = use_def_map(db, scope);
                 let mut bindings = use_def.bindings_at_use(use_id);
                 let binding = bindings.next().unwrap();
-                binding
-                    .narrowing_constraint
-                    .narrow(db, ty, DefinitionTarget::Expr(target))
+                binding.narrowing_constraint.narrow(db, ty, &place_expr)
             } else {
                 ty
             }
