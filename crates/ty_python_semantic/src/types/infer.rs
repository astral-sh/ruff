//! We have Salsa queries for inferring types at three different granularities: scope-level,
//! definition-level, and expression-level.
//!
//! Scope-level inference is for when we are actually checking a file, and need to check types for
//! everything in that file's scopes, or give a linter access to types of arbitrary expressions
//! (via the [`HasType`](crate::semantic_model::HasType) trait).
//!
//! Definition-level inference allows us to look up the types of places in other scopes (e.g. for
//! imports) with the minimum inference necessary, so that if we're looking up one place from a
//! very large module, we can avoid a bunch of unnecessary work. Definition-level inference also
//! allows us to handle import cycles without getting into a cycle of scope-level inference
//! queries.
//!
//! The expression-level inference query is needed in only a few cases. Since some assignments can
//! have multiple targets (via `x = y = z` or unpacking `(x, y) = z`, they can be associated with
//! multiple definitions (one per assigned place). In order to avoid inferring the type of the
//! right-hand side once per definition, we infer it as a standalone query, so its result will be
//! cached by Salsa. We also need the expression-level query for inferring types in type guard
//! expressions (e.g. the test clause of an `if` statement.)
//!
//! Inferring types at any of the three region granularities returns a [`TypeInference`], which
//! holds types for every [`Definition`] and expression within the inferred region.
//!
//! Some type expressions can require deferred evaluation. This includes all type expressions in
//! stub files, or annotation expressions in modules with `from __future__ import annotations`, or
//! stringified annotations. We have a fourth Salsa query for inferring the deferred types
//! associated with a particular definition. Scope-level inference infers deferred types for all
//! definitions once the rest of the types in the scope have been inferred.
//!
//! Many of our type inference Salsa queries implement cycle recovery via fixed-point iteration. In
//! general, they initiate fixed-point iteration by returning a `TypeInference` that returns
//! `Type::Never` for all expressions, bindings, and declarations, and then they continue iterating
//! the query cycle until a fixed-point is reached. Salsa has a built-in fixed limit on the number
//! of iterations, so if we fail to converge, Salsa will eventually panic. (This should of course
//! be considered a bug.)

use itertools::{Either, Itertools};
use ruff_db::diagnostic::{Annotation, DiagnosticId, Severity};
use ruff_db::files::File;
use ruff_db::parsed::{ParsedModuleRef, parsed_module};
use ruff_python_ast::visitor::{Visitor, walk_expr};
use ruff_python_ast::{self as ast, AnyNodeRef, ExprContext, PythonVersion};
use ruff_python_stdlib::builtins::version_builtin_was_added;
use ruff_text_size::{Ranged, TextRange};
use rustc_hash::{FxHashMap, FxHashSet};
use salsa;
use salsa::plumbing::AsId;

use crate::module_name::{ModuleName, ModuleNameResolutionError};
use crate::module_resolver::resolve_module;
use crate::node_key::NodeKey;
use crate::place::{
    Boundness, LookupError, Place, PlaceAndQualifiers, builtins_module_scope, builtins_symbol,
    explicit_global_symbol, global_symbol, module_type_implicit_global_declaration,
    module_type_implicit_global_symbol, place, place_from_bindings, place_from_declarations,
    typing_extensions_symbol,
};
use crate::semantic_index::ast_ids::{
    HasScopedExpressionId, HasScopedUseId, ScopedExpressionId, ScopedUseId,
};
use crate::semantic_index::definition::{
    AnnotatedAssignmentDefinitionKind, AssignmentDefinitionKind, ComprehensionDefinitionKind,
    Definition, DefinitionKind, DefinitionNodeKey, ExceptHandlerDefinitionKind,
    ForStmtDefinitionKind, TargetKind, WithItemDefinitionKind,
};
use crate::semantic_index::expression::{Expression, ExpressionKind};
use crate::semantic_index::narrowing_constraints::ConstraintKey;
use crate::semantic_index::place::{
    FileScopeId, NodeWithScopeKind, NodeWithScopeRef, PlaceExpr, ScopeId, ScopeKind, ScopedPlaceId,
};
use crate::semantic_index::{EagerSnapshotResult, SemanticIndex, place_table, semantic_index};
use crate::types::call::{
    Argument, Binding, Bindings, CallArgumentTypes, CallArguments, CallError,
};
use crate::types::class::{MetaclassErrorKind, SliceLiteral};
use crate::types::diagnostic::{
    self, CALL_NON_CALLABLE, CONFLICTING_DECLARATIONS, CONFLICTING_METACLASS,
    CYCLIC_CLASS_DEFINITION, DIVISION_BY_ZERO, INCONSISTENT_MRO, INVALID_ARGUMENT_TYPE,
    INVALID_ASSIGNMENT, INVALID_ATTRIBUTE_ACCESS, INVALID_BASE, INVALID_DECLARATION,
    INVALID_GENERIC_CLASS, INVALID_LEGACY_TYPE_VARIABLE, INVALID_PARAMETER_DEFAULT,
    INVALID_TYPE_ALIAS_TYPE, INVALID_TYPE_FORM, INVALID_TYPE_GUARD_CALL,
    INVALID_TYPE_VARIABLE_CONSTRAINTS, POSSIBLY_UNBOUND_IMPLICIT_CALL, POSSIBLY_UNBOUND_IMPORT,
    TypeCheckDiagnostics, UNDEFINED_REVEAL, UNRESOLVED_ATTRIBUTE, UNRESOLVED_IMPORT,
    UNRESOLVED_REFERENCE, UNSUPPORTED_OPERATOR, report_implicit_return_type,
    report_invalid_arguments_to_annotated, report_invalid_arguments_to_callable,
    report_invalid_assignment, report_invalid_attribute_assignment,
    report_invalid_generator_function_return_type, report_invalid_return_type,
    report_possibly_unbound_attribute,
};
use crate::types::function::{
    FunctionDecorators, FunctionLiteral, FunctionType, KnownFunction, OverloadLiteral,
};
use crate::types::generics::GenericContext;
use crate::types::mro::MroErrorKind;
use crate::types::signatures::{CallableSignature, Signature};
use crate::types::tuple::Tuple;
use crate::types::unpacker::{UnpackResult, Unpacker};
use crate::types::{
    BareTypeAliasType, CallDunderError, CallableType, ClassLiteral, ClassType, DataclassParams,
<<<<<<< HEAD
    DynamicType, IntersectionBuilder, IntersectionType, KnownClass, KnownInstanceType,
    LintDiagnosticGuard, MemberLookupPolicy, MetaclassCandidate, PEP695TypeAliasType, Parameter,
    ParameterForm, Parameters, SpecialFormType, StringLiteralType, SubclassOfType, Truthiness,
    TupleType, Type, TypeAliasType, TypeAndQualifiers, TypeArrayDisplay, TypeQualifiers,
    TypeVarBoundOrConstraints, TypeVarInstance, TypeVarKind, TypeVarVariance, UnionBuilder,
    UnionType, binding_type, todo_type,
=======
    DynamicType, GenericAlias, IntersectionBuilder, IntersectionType, KnownClass,
    KnownInstanceType, LintDiagnosticGuard, MemberLookupPolicy, MetaclassCandidate,
    PEP695TypeAliasType, Parameter, ParameterForm, Parameters, SpecialFormType, StringLiteralType,
    SubclassOfType, Truthiness, TupleType, Type, TypeAliasType, TypeAndQualifiers,
    TypeArrayDisplay, TypeIsType, TypeQualifiers, TypeVarBoundOrConstraints, TypeVarInstance,
    TypeVarKind, TypeVarVariance, UnionBuilder, UnionType, binding_type, todo_type,
>>>>>>> cff5adf3
};
use crate::unpack::{Unpack, UnpackPosition};
use crate::util::subscript::{PyIndex, PySlice};
use crate::{Db, FxOrderSet, Program};

use super::context::{InNoTypeCheck, InferContext};
use super::diagnostic::{
    INVALID_METACLASS, INVALID_OVERLOAD, INVALID_PROTOCOL, REDUNDANT_CAST, STATIC_ASSERT_ERROR,
    SUBCLASS_OF_FINAL_CLASS, TYPE_ASSERTION_FAILURE,
    hint_if_stdlib_submodule_exists_on_other_versions, report_attempted_protocol_instantiation,
    report_bad_argument_to_get_protocol_members, report_duplicate_bases,
    report_index_out_of_bounds, report_invalid_exception_caught, report_invalid_exception_cause,
    report_invalid_exception_raised, report_invalid_or_unsupported_base,
    report_invalid_type_checking_constant, report_non_subscriptable,
    report_possibly_unresolved_reference,
    report_runtime_check_against_non_runtime_checkable_protocol, report_slice_step_size_zero,
};
use super::generics::LegacyGenericBase;
use super::slots::check_class_slots;
use super::string_annotation::{
    BYTE_STRING_TYPE_ANNOTATION, FSTRING_TYPE_ANNOTATION, parse_string_annotation,
};
use super::subclass_of::SubclassOfInner;
use super::{
    BoundSuperError, BoundSuperType, ClassBase, NominalInstanceType,
    add_inferred_python_version_hint_to_diagnostic,
};

/// Infer all types for a [`ScopeId`], including all definitions and expressions in that scope.
/// Use when checking a scope, or needing to provide a type for an arbitrary expression in the
/// scope.
#[salsa::tracked(returns(ref), cycle_fn=scope_cycle_recover, cycle_initial=scope_cycle_initial)]
pub(crate) fn infer_scope_types<'db>(db: &'db dyn Db, scope: ScopeId<'db>) -> TypeInference<'db> {
    let file = scope.file(db);
    let _span = tracing::trace_span!("infer_scope_types", scope=?scope.as_id(), ?file).entered();

    let module = parsed_module(db.upcast(), file).load(db.upcast());

    // Using the index here is fine because the code below depends on the AST anyway.
    // The isolation of the query is by the return inferred types.
    let index = semantic_index(db, file);

    TypeInferenceBuilder::new(db, InferenceRegion::Scope(scope), index, &module).finish()
}

fn scope_cycle_recover<'db>(
    _db: &'db dyn Db,
    _value: &TypeInference<'db>,
    _count: u32,
    _scope: ScopeId<'db>,
) -> salsa::CycleRecoveryAction<TypeInference<'db>> {
    salsa::CycleRecoveryAction::Iterate
}

fn scope_cycle_initial<'db>(_db: &'db dyn Db, scope: ScopeId<'db>) -> TypeInference<'db> {
    TypeInference::cycle_fallback(scope, Type::Never)
}

/// Infer all types for a [`Definition`] (including sub-expressions).
/// Use when resolving a place use or public type of a place.
#[salsa::tracked(returns(ref), cycle_fn=definition_cycle_recover, cycle_initial=definition_cycle_initial)]
pub(crate) fn infer_definition_types<'db>(
    db: &'db dyn Db,
    definition: Definition<'db>,
) -> TypeInference<'db> {
    let file = definition.file(db);
    let module = parsed_module(db.upcast(), file).load(db.upcast());
    let _span = tracing::trace_span!(
        "infer_definition_types",
        range = ?definition.kind(db).target_range(&module),
        ?file
    )
    .entered();

    let index = semantic_index(db, file);

    TypeInferenceBuilder::new(db, InferenceRegion::Definition(definition), index, &module).finish()
}

fn definition_cycle_recover<'db>(
    _db: &'db dyn Db,
    _value: &TypeInference<'db>,
    _count: u32,
    _definition: Definition<'db>,
) -> salsa::CycleRecoveryAction<TypeInference<'db>> {
    salsa::CycleRecoveryAction::Iterate
}

fn definition_cycle_initial<'db>(
    db: &'db dyn Db,
    definition: Definition<'db>,
) -> TypeInference<'db> {
    TypeInference::cycle_fallback(definition.scope(db), Type::Never)
}

/// Infer types for all deferred type expressions in a [`Definition`].
///
/// Deferred expressions are type expressions (annotations, base classes, aliases...) in a stub
/// file, or in a file with `from __future__ import annotations`, or stringified annotations.
#[salsa::tracked(returns(ref), cycle_fn=deferred_cycle_recover, cycle_initial=deferred_cycle_initial)]
pub(crate) fn infer_deferred_types<'db>(
    db: &'db dyn Db,
    definition: Definition<'db>,
) -> TypeInference<'db> {
    let file = definition.file(db);
    let module = parsed_module(db.upcast(), file).load(db.upcast());
    let _span = tracing::trace_span!(
        "infer_deferred_types",
        definition = ?definition.as_id(),
        range = ?definition.kind(db).target_range(&module),
        ?file
    )
    .entered();

    let index = semantic_index(db, file);

    TypeInferenceBuilder::new(db, InferenceRegion::Deferred(definition), index, &module).finish()
}

fn deferred_cycle_recover<'db>(
    _db: &'db dyn Db,
    _value: &TypeInference<'db>,
    _count: u32,
    _definition: Definition<'db>,
) -> salsa::CycleRecoveryAction<TypeInference<'db>> {
    salsa::CycleRecoveryAction::Iterate
}

fn deferred_cycle_initial<'db>(db: &'db dyn Db, definition: Definition<'db>) -> TypeInference<'db> {
    TypeInference::cycle_fallback(definition.scope(db), Type::Never)
}

/// Infer all types for an [`Expression`] (including sub-expressions).
/// Use rarely; only for cases where we'd otherwise risk double-inferring an expression: RHS of an
/// assignment, which might be unpacking/multi-target and thus part of multiple definitions, or a
/// type narrowing guard expression (e.g. if statement test node).
#[salsa::tracked(returns(ref), cycle_fn=expression_cycle_recover, cycle_initial=expression_cycle_initial)]
pub(crate) fn infer_expression_types<'db>(
    db: &'db dyn Db,
    expression: Expression<'db>,
) -> TypeInference<'db> {
    let file = expression.file(db);
    let module = parsed_module(db.upcast(), file).load(db.upcast());
    let _span = tracing::trace_span!(
        "infer_expression_types",
        expression = ?expression.as_id(),
        range = ?expression.node_ref(db, &module).range(),
        ?file
    )
    .entered();

    let index = semantic_index(db, file);

    TypeInferenceBuilder::new(db, InferenceRegion::Expression(expression), index, &module).finish()
}

fn expression_cycle_recover<'db>(
    _db: &'db dyn Db,
    _value: &TypeInference<'db>,
    _count: u32,
    _expression: Expression<'db>,
) -> salsa::CycleRecoveryAction<TypeInference<'db>> {
    salsa::CycleRecoveryAction::Iterate
}

fn expression_cycle_initial<'db>(
    db: &'db dyn Db,
    expression: Expression<'db>,
) -> TypeInference<'db> {
    TypeInference::cycle_fallback(expression.scope(db), Type::Never)
}

/// Infers the type of an `expression` that is guaranteed to be in the same file as the calling query.
///
/// This is a small helper around [`infer_expression_types()`] to reduce the boilerplate.
/// Use [`infer_expression_type()`] if it isn't guaranteed that `expression` is in the same file to
/// avoid cross-file query dependencies.
pub(super) fn infer_same_file_expression_type<'db>(
    db: &'db dyn Db,
    expression: Expression<'db>,
    parsed: &ParsedModuleRef,
) -> Type<'db> {
    let inference = infer_expression_types(db, expression);
    let scope = expression.scope(db);
    inference.expression_type(
        expression
            .node_ref(db, parsed)
            .scoped_expression_id(db, scope),
    )
}

/// Infers the type of an expression where the expression might come from another file.
///
/// Use this over [`infer_expression_types`] if the expression might come from another file than the
/// enclosing query to avoid cross-file query dependencies.
///
/// Use [`infer_same_file_expression_type`] if it is guaranteed that  `expression` is in the same
/// to avoid unnecessary salsa ingredients. This is normally the case inside the `TypeInferenceBuilder`.
#[salsa::tracked(cycle_fn=single_expression_cycle_recover, cycle_initial=single_expression_cycle_initial)]
pub(crate) fn infer_expression_type<'db>(
    db: &'db dyn Db,
    expression: Expression<'db>,
) -> Type<'db> {
    let file = expression.file(db);
    let module = parsed_module(db.upcast(), file).load(db.upcast());

    // It's okay to call the "same file" version here because we're inside a salsa query.
    infer_same_file_expression_type(db, expression, &module)
}

fn single_expression_cycle_recover<'db>(
    _db: &'db dyn Db,
    _value: &Type<'db>,
    _count: u32,
    _expression: Expression<'db>,
) -> salsa::CycleRecoveryAction<Type<'db>> {
    salsa::CycleRecoveryAction::Iterate
}

fn single_expression_cycle_initial<'db>(
    _db: &'db dyn Db,
    _expression: Expression<'db>,
) -> Type<'db> {
    Type::Never
}

/// Infer the types for an [`Unpack`] operation.
///
/// This infers the expression type and performs structural match against the target expression
/// involved in an unpacking operation. It returns a result-like object that can be used to get the
/// type of the variables involved in this unpacking along with any violations that are detected
/// during this unpacking.
#[salsa::tracked(returns(ref), cycle_fn=unpack_cycle_recover, cycle_initial=unpack_cycle_initial)]
pub(super) fn infer_unpack_types<'db>(db: &'db dyn Db, unpack: Unpack<'db>) -> UnpackResult<'db> {
    let file = unpack.file(db);
    let module = parsed_module(db.upcast(), file).load(db.upcast());
    let _span = tracing::trace_span!("infer_unpack_types", range=?unpack.range(db, &module), ?file)
        .entered();

    let mut unpacker = Unpacker::new(db, unpack.target_scope(db), unpack.value_scope(db), &module);
    unpacker.unpack(unpack.target(db, &module), unpack.value(db));
    unpacker.finish()
}

fn unpack_cycle_recover<'db>(
    _db: &'db dyn Db,
    _value: &UnpackResult<'db>,
    _count: u32,
    _unpack: Unpack<'db>,
) -> salsa::CycleRecoveryAction<UnpackResult<'db>> {
    salsa::CycleRecoveryAction::Iterate
}

fn unpack_cycle_initial<'db>(_db: &'db dyn Db, _unpack: Unpack<'db>) -> UnpackResult<'db> {
    UnpackResult::cycle_fallback(Type::Never)
}

/// Returns the type of the nearest enclosing class for the given scope.
///
/// This function walks up the ancestor scopes starting from the given scope,
/// and finds the closest class definition. This is different to the behaviour of
/// [`TypeInferenceBuilder::class_context_of_current_method`], which will only return
/// `Some(class)` if either the immediate parent scope is a class OR the immediate parent
/// scope is a type-parameters scope and the grandparent scope is a class.
///
/// Returns `None` if no enclosing class is found.
pub(crate) fn nearest_enclosing_class<'db>(
    db: &'db dyn Db,
    semantic: &SemanticIndex<'db>,
    scope: ScopeId,
    parsed: &ParsedModuleRef,
) -> Option<ClassLiteral<'db>> {
    semantic
        .ancestor_scopes(scope.file_scope_id(db))
        .find_map(|(_, ancestor_scope)| {
            let class = ancestor_scope.node().as_class(parsed)?;
            let definition = semantic.expect_single_definition(class);
            infer_definition_types(db, definition)
                .declaration_type(definition)
                .inner_type()
                .into_class_literal()
        })
}

/// A region within which we can infer types.
#[derive(Copy, Clone, Debug)]
pub(crate) enum InferenceRegion<'db> {
    /// infer types for a standalone [`Expression`]
    Expression(Expression<'db>),
    /// infer types for a [`Definition`]
    Definition(Definition<'db>),
    /// infer deferred types for a [`Definition`]
    Deferred(Definition<'db>),
    /// infer types for an entire [`ScopeId`]
    Scope(ScopeId<'db>),
}

impl<'db> InferenceRegion<'db> {
    fn scope(self, db: &'db dyn Db) -> ScopeId<'db> {
        match self {
            InferenceRegion::Expression(expression) => expression.scope(db),
            InferenceRegion::Definition(definition) | InferenceRegion::Deferred(definition) => {
                definition.scope(db)
            }
            InferenceRegion::Scope(scope) => scope,
        }
    }
}

#[derive(Debug, Clone, Copy, Eq, PartialEq)]
struct TypeAndRange<'db> {
    ty: Type<'db>,
    range: TextRange,
}

/// The inferred types for a single region.
#[derive(Debug, Eq, PartialEq, salsa::Update)]
pub(crate) struct TypeInference<'db> {
    /// The types of every expression in this region.
    expressions: FxHashMap<ScopedExpressionId, Type<'db>>,

    /// The types of every binding in this region.
    bindings: FxHashMap<Definition<'db>, Type<'db>>,

    /// The types and type qualifiers of every declaration in this region.
    declarations: FxHashMap<Definition<'db>, TypeAndQualifiers<'db>>,

    /// The definitions that are deferred.
    deferred: FxHashSet<Definition<'db>>,

    /// The diagnostics for this region.
    diagnostics: TypeCheckDiagnostics,

    /// The scope this region is part of.
    scope: ScopeId<'db>,

    /// The fallback type for missing expressions/bindings/declarations.
    ///
    /// This is used only when constructing a cycle-recovery `TypeInference`.
    cycle_fallback_type: Option<Type<'db>>,
}

impl<'db> TypeInference<'db> {
    pub(crate) fn empty(scope: ScopeId<'db>) -> Self {
        Self {
            expressions: FxHashMap::default(),
            bindings: FxHashMap::default(),
            declarations: FxHashMap::default(),
            deferred: FxHashSet::default(),
            diagnostics: TypeCheckDiagnostics::default(),
            scope,
            cycle_fallback_type: None,
        }
    }

    fn cycle_fallback(scope: ScopeId<'db>, cycle_fallback_type: Type<'db>) -> Self {
        Self {
            expressions: FxHashMap::default(),
            bindings: FxHashMap::default(),
            declarations: FxHashMap::default(),
            deferred: FxHashSet::default(),
            diagnostics: TypeCheckDiagnostics::default(),
            scope,
            cycle_fallback_type: Some(cycle_fallback_type),
        }
    }

    #[track_caller]
    pub(crate) fn expression_type(&self, expression: ScopedExpressionId) -> Type<'db> {
        self.try_expression_type(expression).expect(
            "Failed to retrieve the inferred type for an `ast::Expr` node \
            passed to `TypeInference::expression_type()`. The `TypeInferenceBuilder` \
            should infer and store types for all `ast::Expr` nodes in any `TypeInference` \
            region it analyzes.",
        )
    }

    pub(crate) fn try_expression_type(&self, expression: ScopedExpressionId) -> Option<Type<'db>> {
        self.expressions
            .get(&expression)
            .copied()
            .or(self.cycle_fallback_type)
    }

    #[track_caller]
    pub(crate) fn binding_type(&self, definition: Definition<'db>) -> Type<'db> {
        self.bindings
            .get(&definition)
            .copied()
            .or(self.cycle_fallback_type)
            .expect(
                "definition should belong to this TypeInference region and \
                TypeInferenceBuilder should have inferred a type for it",
            )
    }

    #[track_caller]
    pub(crate) fn declaration_type(&self, definition: Definition<'db>) -> TypeAndQualifiers<'db> {
        self.declarations
            .get(&definition)
            .copied()
            .or(self.cycle_fallback_type.map(Into::into))
            .expect(
                "definition should belong to this TypeInference region and \
                TypeInferenceBuilder should have inferred a type for it",
            )
    }

    pub(crate) fn diagnostics(&self) -> &TypeCheckDiagnostics {
        &self.diagnostics
    }

    fn shrink_to_fit(&mut self) {
        self.expressions.shrink_to_fit();
        self.bindings.shrink_to_fit();
        self.declarations.shrink_to_fit();
        self.diagnostics.shrink_to_fit();
        self.deferred.shrink_to_fit();
    }
}

/// Whether the intersection type is on the left or right side of the comparison.
#[derive(Debug, Clone, Copy)]
enum IntersectionOn {
    Left,
    Right,
}

/// A helper to track if we already know that declared and inferred types are the same.
#[derive(Debug, Clone, PartialEq, Eq)]
enum DeclaredAndInferredType<'db> {
    /// We know that both the declared and inferred types are the same.
    AreTheSame(Type<'db>),
    /// Declared and inferred types might be different, we need to check assignability.
    MightBeDifferent {
        declared_ty: TypeAndQualifiers<'db>,
        inferred_ty: Type<'db>,
    },
}

/// Builder to infer all types in a region.
///
/// A builder is used by creating it with [`new()`](TypeInferenceBuilder::new), and then calling
/// [`finish()`](TypeInferenceBuilder::finish) on it, which returns the resulting
/// [`TypeInference`].
///
/// There are a few different kinds of methods in the type inference builder, and the naming
/// distinctions are a bit subtle.
///
/// The `finish` method calls [`infer_region`](TypeInferenceBuilder::infer_region), which delegates
/// to one of [`infer_region_scope`](TypeInferenceBuilder::infer_region_scope),
/// [`infer_region_definition`](TypeInferenceBuilder::infer_region_definition), or
/// [`infer_region_expression`](TypeInferenceBuilder::infer_region_expression), depending which
/// kind of [`InferenceRegion`] we are inferring types for.
///
/// Scope inference starts with the scope body, walking all statements and expressions and
/// recording the types of each expression in the [`TypeInference`] result. Most of the methods
/// here (with names like `infer_*_statement` or `infer_*_expression` or some other node kind) take
/// a single AST node and are called as part of this AST visit.
///
/// When the visit encounters a node which creates a [`Definition`], we look up the definition in
/// the semantic index and call the [`infer_definition_types()`] query on it, which creates another
/// [`TypeInferenceBuilder`] just for that definition, and we merge the returned [`TypeInference`]
/// into the one we are currently building for the entire scope. Using the query in this way
/// ensures that if we first infer types for some scattered definitions in a scope, and later for
/// the entire scope, we don't re-infer any types, we reuse the cached inference for those
/// definitions and their sub-expressions.
///
/// Functions with a name like `infer_*_definition` take both a node and a [`Definition`], and are
/// called by [`infer_region_definition`](TypeInferenceBuilder::infer_region_definition).
///
/// So for example we have both
/// [`infer_function_definition_statement`](TypeInferenceBuilder::infer_function_definition_statement),
/// which takes just the function AST node, and
/// [`infer_function_definition`](TypeInferenceBuilder::infer_function_definition), which takes
/// both the node and the [`Definition`] id. The former is called as part of walking the AST, and
/// it just looks up the [`Definition`] for that function in the semantic index and calls
/// [`infer_definition_types()`] on it, which will create a new [`TypeInferenceBuilder`] with
/// [`InferenceRegion::Definition`], and in that builder
/// [`infer_region_definition`](TypeInferenceBuilder::infer_region_definition) will call
/// [`infer_function_definition`](TypeInferenceBuilder::infer_function_definition) to actually
/// infer a type for the definition.
///
/// Similarly, when we encounter a standalone-inferable expression (right-hand side of an
/// assignment, type narrowing guard), we use the [`infer_expression_types()`] query to ensure we
/// don't infer its types more than once.
pub(super) struct TypeInferenceBuilder<'db, 'ast> {
    context: InferContext<'db, 'ast>,
    index: &'db SemanticIndex<'db>,
    region: InferenceRegion<'db>,

    /// The type inference results
    types: TypeInference<'db>,

    /// The returned types and their corresponding ranges of the region, if it is a function body.
    return_types_and_ranges: Vec<TypeAndRange<'db>>,

    /// A set of functions that have been defined **and** called in this region.
    ///
    /// This is a set because the same function could be called multiple times in the same region.
    /// This is mainly used in [`check_overloaded_functions`] to check an overloaded function that
    /// is shadowed by a function with the same name in this scope but has been called before. For
    /// example:
    ///
    /// ```py
    /// from typing import overload
    ///
    /// @overload
    /// def foo() -> None: ...
    /// @overload
    /// def foo(x: int) -> int: ...
    /// def foo(x: int | None) -> int | None: return x
    ///
    /// foo()  # An overloaded function that was defined in this scope have been called
    ///
    /// def foo(x: int) -> int:
    ///     return x
    /// ```
    ///
    /// [`check_overloaded_functions`]: TypeInferenceBuilder::check_overloaded_functions
    called_functions: FxHashSet<FunctionType<'db>>,

    /// The deferred state of inferring types of certain expressions within the region.
    ///
    /// This is different from [`InferenceRegion::Deferred`] which works on the entire definition
    /// while this is relevant for specific expressions within the region itself and is updated
    /// during the inference process.
    ///
    /// For example, when inferring the types of an annotated assignment, the type of an annotation
    /// expression could be deferred if the file has `from __future__ import annotations` import or
    /// is a stub file but we're still in a non-deferred region.
    deferred_state: DeferredExpressionState,
}

impl<'db, 'ast> TypeInferenceBuilder<'db, 'ast> {
    /// How big a string do we build before bailing?
    ///
    /// This is a fairly arbitrary number. It should be *far* more than enough
    /// for most use cases, but we can reevaluate it later if useful.
    const MAX_STRING_LITERAL_SIZE: usize = 4096;

    /// Creates a new builder for inferring types in a region.
    pub(super) fn new(
        db: &'db dyn Db,
        region: InferenceRegion<'db>,
        index: &'db SemanticIndex<'db>,
        module: &'ast ParsedModuleRef,
    ) -> Self {
        let scope = region.scope(db);

        Self {
            context: InferContext::new(db, scope, module),
            index,
            region,
            return_types_and_ranges: vec![],
            called_functions: FxHashSet::default(),
            deferred_state: DeferredExpressionState::None,
            types: TypeInference::empty(scope),
        }
    }

    fn extend(&mut self, inference: &TypeInference<'db>) {
        debug_assert_eq!(self.types.scope, inference.scope);

        self.types.bindings.extend(inference.bindings.iter());
        self.types
            .declarations
            .extend(inference.declarations.iter());
        self.types.expressions.extend(inference.expressions.iter());
        self.types.deferred.extend(inference.deferred.iter());
        self.context.extend(inference.diagnostics());
        self.types.cycle_fallback_type = self
            .types
            .cycle_fallback_type
            .or(inference.cycle_fallback_type);
    }

    fn file(&self) -> File {
        self.context.file()
    }

    fn module(&self) -> &'ast ParsedModuleRef {
        self.context.module()
    }

    fn db(&self) -> &'db dyn Db {
        self.context.db()
    }

    fn scope(&self) -> ScopeId<'db> {
        self.types.scope
    }

    /// Are we currently inferring types in file with deferred types?
    /// This is true for stub files and files with `__future__.annotations`
    fn defer_annotations(&self) -> bool {
        self.index.has_future_annotations() || self.in_stub()
    }

    /// Are we currently inferring deferred types?
    fn is_deferred(&self) -> bool {
        matches!(self.region, InferenceRegion::Deferred(_)) || self.deferred_state.is_deferred()
    }

    /// Return the node key of the given AST node, or the key of the outermost enclosing string
    /// literal, if the node originates from inside a stringified annotation.
    fn enclosing_node_key(&self, node: AnyNodeRef<'_>) -> NodeKey {
        match self.deferred_state {
            DeferredExpressionState::InStringAnnotation(enclosing_node_key) => enclosing_node_key,
            _ => NodeKey::from_node(node),
        }
    }

    /// Check if a given AST node is reachable.
    ///
    /// Note that this only works if reachability is explicitly tracked for this specific
    /// type of node (see `node_reachability` in the use-def map).
    fn is_reachable<'a, N>(&self, node: N) -> bool
    where
        N: Into<AnyNodeRef<'a>>,
    {
        let file_scope_id = self.scope().file_scope_id(self.db());
        self.index.is_node_reachable(
            self.db(),
            file_scope_id,
            self.enclosing_node_key(node.into()),
        )
    }

    fn in_stub(&self) -> bool {
        self.context.in_stub()
    }

    /// Get the already-inferred type of an expression node.
    ///
    /// ## Panics
    /// If the expression is not within this region, or if no type has yet been inferred for
    /// this node.
    #[track_caller]
    fn expression_type(&self, expr: &ast::Expr) -> Type<'db> {
        self.types
            .expression_type(expr.scoped_expression_id(self.db(), self.scope()))
    }

    /// Get the type of an expression from any scope in the same file.
    ///
    /// If the expression is in the current scope, and we are inferring the entire scope, just look
    /// up the expression in our own results, otherwise call [`infer_scope_types()`] for the scope
    /// of the expression.
    ///
    /// ## Panics
    ///
    /// If the expression is in the current scope but we haven't yet inferred a type for it.
    ///
    /// Can cause query cycles if the expression is from a different scope and type inference is
    /// already in progress for that scope (further up the stack).
    fn file_expression_type(&self, expression: &ast::Expr) -> Type<'db> {
        let file_scope = self.index.expression_scope_id(expression);
        let expr_scope = file_scope.to_scope_id(self.db(), self.file());
        let expr_id = expression.scoped_expression_id(self.db(), expr_scope);
        match self.region {
            InferenceRegion::Scope(scope) if scope == expr_scope => {
                self.expression_type(expression)
            }
            _ => infer_scope_types(self.db(), expr_scope).expression_type(expr_id),
        }
    }

    /// Infers types in the given [`InferenceRegion`].
    fn infer_region(&mut self) {
        match self.region {
            InferenceRegion::Scope(scope) => self.infer_region_scope(scope),
            InferenceRegion::Definition(definition) => self.infer_region_definition(definition),
            InferenceRegion::Deferred(definition) => self.infer_region_deferred(definition),
            InferenceRegion::Expression(expression) => self.infer_region_expression(expression),
        }
    }

    fn infer_region_scope(&mut self, scope: ScopeId<'db>) {
        let node = scope.node(self.db());
        match node {
            NodeWithScopeKind::Module => {
                self.infer_module(self.module().syntax());
            }
            NodeWithScopeKind::Function(function) => {
                self.infer_function_body(function.node(self.module()));
            }
            NodeWithScopeKind::Lambda(lambda) => self.infer_lambda_body(lambda.node(self.module())),
            NodeWithScopeKind::Class(class) => self.infer_class_body(class.node(self.module())),
            NodeWithScopeKind::ClassTypeParameters(class) => {
                self.infer_class_type_params(class.node(self.module()));
            }
            NodeWithScopeKind::FunctionTypeParameters(function) => {
                self.infer_function_type_params(function.node(self.module()));
            }
            NodeWithScopeKind::TypeAliasTypeParameters(type_alias) => {
                self.infer_type_alias_type_params(type_alias.node(self.module()));
            }
            NodeWithScopeKind::TypeAlias(type_alias) => {
                self.infer_type_alias(type_alias.node(self.module()));
            }
            NodeWithScopeKind::ListComprehension(comprehension) => {
                self.infer_list_comprehension_expression_scope(comprehension.node(self.module()));
            }
            NodeWithScopeKind::SetComprehension(comprehension) => {
                self.infer_set_comprehension_expression_scope(comprehension.node(self.module()));
            }
            NodeWithScopeKind::DictComprehension(comprehension) => {
                self.infer_dict_comprehension_expression_scope(comprehension.node(self.module()));
            }
            NodeWithScopeKind::GeneratorExpression(generator) => {
                self.infer_generator_expression_scope(generator.node(self.module()));
            }
        }

        // Infer the deferred types for the definitions here to consider the end-of-scope
        // semantics.
        for definition in std::mem::take(&mut self.types.deferred) {
            self.extend(infer_deferred_types(self.db(), definition));
        }
        assert!(
            self.types.deferred.is_empty(),
            "Inferring deferred types should not add more deferred definitions"
        );

        // TODO: Only call this function when diagnostics are enabled.
        self.check_class_definitions();
        self.check_overloaded_functions(node);
    }

    /// Iterate over all class definitions to check that the definition will not cause an exception
    /// to be raised at runtime. This needs to be done after most other types in the scope have been
    /// inferred, due to the fact that base classes can be deferred. If it looks like a class
    /// definition is invalid in some way, issue a diagnostic.
    ///
    /// Among the things we check for in this method are whether Python will be able to determine a
    /// consistent "[method resolution order]" and [metaclass] for each class.
    ///
    /// [method resolution order]: https://docs.python.org/3/glossary.html#term-method-resolution-order
    /// [metaclass]: https://docs.python.org/3/reference/datamodel.html#metaclasses
    fn check_class_definitions(&mut self) {
        let class_definitions = self
            .types
            .declarations
            .iter()
            .filter_map(|(definition, ty)| {
                // Filter out class literals that result from imports
                if let DefinitionKind::Class(class) = definition.kind(self.db()) {
                    ty.inner_type()
                        .into_class_literal()
                        .map(|class_literal| (class_literal, class.node(self.module())))
                } else {
                    None
                }
            });

        // Iterate through all class definitions in this scope.
        for (class, class_node) in class_definitions {
            // (1) Check that the class does not have a cyclic definition
            if let Some(inheritance_cycle) = class.inheritance_cycle(self.db()) {
                if inheritance_cycle.is_participant() {
                    if let Some(builder) = self
                        .context
                        .report_lint(&CYCLIC_CLASS_DEFINITION, class_node)
                    {
                        builder.into_diagnostic(format_args!(
                            "Cyclic definition of `{}` (class cannot inherit from itself)",
                            class.name(self.db())
                        ));
                    }
                }
                // If a class is cyclically defined, that's a sufficient error to report; the
                // following checks (which are all inheritance-based) aren't even relevant.
                continue;
            }

            let is_protocol = class.is_protocol(self.db());

            // (2) Iterate through the class's explicit bases to check for various possible errors:
            //     - Check for inheritance from plain `Generic`,
            //     - Check for inheritance from a `@final` classes
            //     - If the class is a protocol class: check for inheritance from a non-protocol class
            for (i, base_class) in class.explicit_bases(self.db()).iter().enumerate() {
                let base_class = match base_class {
                    Type::SpecialForm(SpecialFormType::Generic) => {
                        if let Some(builder) = self
                            .context
                            .report_lint(&INVALID_BASE, &class_node.bases()[i])
                        {
                            // Unsubscripted `Generic` can appear in the MRO of many classes,
                            // but it is never valid as an explicit base class in user code.
                            builder.into_diagnostic("Cannot inherit from plain `Generic`");
                        }
                        continue;
                    }
                    // Note that unlike several of the other errors caught in this function,
                    // this does not lead to the class creation failing at runtime,
                    // but it is semantically invalid.
                    Type::KnownInstance(KnownInstanceType::SubscriptedProtocol(_)) => {
                        if class_node.type_params.is_none() {
                            continue;
                        }
                        let Some(builder) = self
                            .context
                            .report_lint(&INVALID_GENERIC_CLASS, &class_node.bases()[i])
                        else {
                            continue;
                        };
                        builder.into_diagnostic(
                            "Cannot both inherit from subscripted `Protocol` \
                            and use PEP 695 type variables",
                        );
                        continue;
                    }
                    Type::ClassLiteral(class) => class,
                    // dynamic/unknown bases are never `@final`
                    _ => continue,
                };

                if is_protocol
                    && !(base_class.is_protocol(self.db())
                        || base_class.is_known(self.db(), KnownClass::Object))
                {
                    if let Some(builder) = self
                        .context
                        .report_lint(&INVALID_PROTOCOL, &class_node.bases()[i])
                    {
                        builder.into_diagnostic(format_args!(
                            "Protocol class `{}` cannot inherit from non-protocol class `{}`",
                            class.name(self.db()),
                            base_class.name(self.db()),
                        ));
                    }
                }

                if base_class.is_final(self.db()) {
                    if let Some(builder) = self
                        .context
                        .report_lint(&SUBCLASS_OF_FINAL_CLASS, &class_node.bases()[i])
                    {
                        builder.into_diagnostic(format_args!(
                            "Class `{}` cannot inherit from final class `{}`",
                            class.name(self.db()),
                            base_class.name(self.db()),
                        ));
                    }
                }
            }

            // (3) Check that the class's MRO is resolvable
            match class.try_mro(self.db(), None) {
                Err(mro_error) => match mro_error.reason() {
                    MroErrorKind::DuplicateBases(duplicates) => {
                        let base_nodes = class_node.bases();
                        for duplicate in duplicates {
                            report_duplicate_bases(&self.context, class, duplicate, base_nodes);
                        }
                    }
                    MroErrorKind::InvalidBases(bases) => {
                        let base_nodes = class_node.bases();
                        for (index, base_ty) in bases {
                            report_invalid_or_unsupported_base(
                                &self.context,
                                &base_nodes[*index],
                                *base_ty,
                                class,
                            );
                        }
                    }
                    MroErrorKind::UnresolvableMro { bases_list } => {
                        if let Some(builder) =
                            self.context.report_lint(&INCONSISTENT_MRO, class_node)
                        {
                            builder.into_diagnostic(format_args!(
                                "Cannot create a consistent method resolution order (MRO) \
                                    for class `{}` with bases list `[{}]`",
                                class.name(self.db()),
                                bases_list
                                    .iter()
                                    .map(|base| base.display(self.db()))
                                    .join(", ")
                            ));
                        }
                    }
                    MroErrorKind::Pep695ClassWithGenericInheritance => {
                        if let Some(builder) =
                            self.context.report_lint(&INVALID_GENERIC_CLASS, class_node)
                        {
                            builder.into_diagnostic(
                                "Cannot both inherit from `typing.Generic` \
                                and use PEP 695 type variables",
                            );
                        }
                    }
                    MroErrorKind::InheritanceCycle => {
                        if let Some(builder) = self
                            .context
                            .report_lint(&CYCLIC_CLASS_DEFINITION, class_node)
                        {
                            builder.into_diagnostic(format_args!(
                                "Cyclic definition of `{}` (class cannot inherit from itself)",
                                class.name(self.db())
                            ));
                        }
                    }
                },
                Ok(_) => check_class_slots(&self.context, class, class_node),
            }

            // (4) Check that the class's metaclass can be determined without error.
            if let Err(metaclass_error) = class.try_metaclass(self.db()) {
                match metaclass_error.reason() {
                    MetaclassErrorKind::Cycle => {
                        if let Some(builder) = self
                            .context
                            .report_lint(&CYCLIC_CLASS_DEFINITION, class_node)
                        {
                            builder.into_diagnostic(format_args!(
                                "Cyclic definition of `{}`",
                                class.name(self.db())
                            ));
                        }
                    }
                    MetaclassErrorKind::NotCallable(ty) => {
                        if let Some(builder) =
                            self.context.report_lint(&INVALID_METACLASS, class_node)
                        {
                            builder.into_diagnostic(format_args!(
                                "Metaclass type `{}` is not callable",
                                ty.display(self.db())
                            ));
                        }
                    }
                    MetaclassErrorKind::PartlyNotCallable(ty) => {
                        if let Some(builder) =
                            self.context.report_lint(&INVALID_METACLASS, class_node)
                        {
                            builder.into_diagnostic(format_args!(
                                "Metaclass type `{}` is partly not callable",
                                ty.display(self.db())
                            ));
                        }
                    }
                    MetaclassErrorKind::Conflict {
                        candidate1:
                            MetaclassCandidate {
                                metaclass: metaclass1,
                                explicit_metaclass_of: class1,
                            },
                        candidate2:
                            MetaclassCandidate {
                                metaclass: metaclass2,
                                explicit_metaclass_of: class2,
                            },
                        candidate1_is_base_class,
                    } => {
                        if let Some(builder) =
                            self.context.report_lint(&CONFLICTING_METACLASS, class_node)
                        {
                            if *candidate1_is_base_class {
                                builder.into_diagnostic(format_args!(
                                    "The metaclass of a derived class (`{class}`) \
                                     must be a subclass of the metaclasses of all its bases, \
                                     but `{metaclass1}` (metaclass of base class `{base1}`) \
                                     and `{metaclass2}` (metaclass of base class `{base2}`) \
                                     have no subclass relationship",
                                    class = class.name(self.db()),
                                    metaclass1 = metaclass1.name(self.db()),
                                    base1 = class1.name(self.db()),
                                    metaclass2 = metaclass2.name(self.db()),
                                    base2 = class2.name(self.db()),
                                ));
                            } else {
                                builder.into_diagnostic(format_args!(
                                    "The metaclass of a derived class (`{class}`) \
                                     must be a subclass of the metaclasses of all its bases, \
                                     but `{metaclass_of_class}` (metaclass of `{class}`) \
                                     and `{metaclass_of_base}` (metaclass of base class `{base}`) \
                                     have no subclass relationship",
                                    class = class.name(self.db()),
                                    metaclass_of_class = metaclass1.name(self.db()),
                                    metaclass_of_base = metaclass2.name(self.db()),
                                    base = class2.name(self.db()),
                                ));
                            }
                        }
                    }
                }
            }

            if let (Some(legacy), Some(inherited)) = (
                class.legacy_generic_context(self.db()),
                class.inherited_legacy_generic_context(self.db()),
            ) {
                if !inherited.is_subset_of(self.db(), legacy) {
                    if let Some(builder) =
                        self.context.report_lint(&INVALID_GENERIC_CLASS, class_node)
                    {
                        builder.into_diagnostic(
                            "`Generic` base class must include all type \
                            variables used in other base classes",
                        );
                    }
                }
            }
        }
    }

    /// Check the overloaded functions in this scope.
    ///
    /// This only checks the overloaded functions that are:
    /// 1. Visible publicly at the end of this scope
    /// 2. Or, defined and called in this scope
    ///
    /// For (1), this has the consequence of not checking an overloaded function that is being
    /// shadowed by another function with the same name in this scope.
    fn check_overloaded_functions(&mut self, scope: &NodeWithScopeKind) {
        // Collect all the unique overloaded function places in this scope. This requires a set
        // because an overloaded function uses the same place for each of the overloads and the
        // implementation.
        let overloaded_function_places: FxHashSet<_> = self
            .types
            .declarations
            .iter()
            .filter_map(|(definition, ty)| {
                // Filter out function literals that result from anything other than a function
                // definition e.g., imports which would create a cross-module AST dependency.
                if !matches!(definition.kind(self.db()), DefinitionKind::Function(_)) {
                    return None;
                }
                let function = ty.inner_type().into_function_literal()?;
                if function.has_known_decorator(self.db(), FunctionDecorators::OVERLOAD) {
                    Some(definition.place(self.db()))
                } else {
                    None
                }
            })
            .collect();

        let use_def = self
            .index
            .use_def_map(self.scope().file_scope_id(self.db()));

        let mut public_functions = FxHashSet::default();

        for place in overloaded_function_places {
            if let Place::Type(Type::FunctionLiteral(function), Boundness::Bound) =
                place_from_bindings(self.db(), use_def.public_bindings(place))
            {
                if function.file(self.db()) != self.file() {
                    // If the function is not in this file, we don't need to check it.
                    // https://github.com/astral-sh/ruff/pull/17609#issuecomment-2839445740
                    continue;
                }

                // Extend the functions that we need to check with the publicly visible overloaded
                // function. This is always going to be either the implementation or the last
                // overload if the implementation doesn't exists.
                public_functions.insert(function);
            }
        }

        for function in self.called_functions.union(&public_functions) {
            let (overloads, implementation) = function.overloads_and_implementation(self.db());
            if overloads.is_empty() {
                continue;
            }

            // Check that the overloaded function has at least two overloads
            if let [single_overload] = overloads.as_ref() {
                let function_node = function.node(self.db(), self.file(), self.module());
                if let Some(builder) = self
                    .context
                    .report_lint(&INVALID_OVERLOAD, &function_node.name)
                {
                    let mut diagnostic = builder.into_diagnostic(format_args!(
                        "Overloaded function `{}` requires at least two overloads",
                        &function_node.name
                    ));
                    diagnostic.annotate(
                        self.context
                            .secondary(single_overload.focus_range(self.db(), self.module()))
                            .message(format_args!("Only one overload defined here")),
                    );
                }
            }

            // Check that the overloaded function has an implementation. Overload definitions
            // within stub files, protocols, and on abstract methods within abstract base classes
            // are exempt from this check.
            if implementation.is_none() && !self.in_stub() {
                let mut implementation_required = true;

                if let NodeWithScopeKind::Class(class_node_ref) = scope {
                    let class = binding_type(
                        self.db(),
                        self.index
                            .expect_single_definition(class_node_ref.node(self.module())),
                    )
                    .expect_class_literal();

                    if class.is_protocol(self.db())
                        || (class.is_abstract(self.db())
                            && overloads.iter().all(|overload| {
                                overload.has_known_decorator(
                                    self.db(),
                                    FunctionDecorators::ABSTRACT_METHOD,
                                )
                            }))
                    {
                        implementation_required = false;
                    }
                }

                if implementation_required {
                    let function_node = function.node(self.db(), self.file(), self.module());
                    if let Some(builder) = self
                        .context
                        .report_lint(&INVALID_OVERLOAD, &function_node.name)
                    {
                        builder.into_diagnostic(format_args!(
                            "Overloaded non-stub function `{}` must have an implementation",
                            &function_node.name
                        ));
                    }
                }
            }

            // TODO: Add `@staticmethod`
            for (decorator, name) in [(FunctionDecorators::CLASSMETHOD, "classmethod")] {
                let mut decorator_present = false;
                let mut decorator_missing = vec![];

                for function in overloads.iter().chain(implementation.as_ref()) {
                    if function.has_known_decorator(self.db(), decorator) {
                        decorator_present = true;
                    } else {
                        decorator_missing.push(function);
                    }
                }

                if !decorator_present {
                    // Both overloads and implementation does not have the decorator
                    continue;
                }
                if decorator_missing.is_empty() {
                    // All overloads and implementation have the decorator
                    continue;
                }

                let function_node = function.node(self.db(), self.file(), self.module());
                if let Some(builder) = self
                    .context
                    .report_lint(&INVALID_OVERLOAD, &function_node.name)
                {
                    let mut diagnostic = builder.into_diagnostic(format_args!(
                        "Overloaded function `{}` does not use the `@{name}` decorator \
                         consistently",
                        &function_node.name
                    ));
                    for function in decorator_missing {
                        diagnostic.annotate(
                            self.context
                                .secondary(function.focus_range(self.db(), self.module()))
                                .message(format_args!("Missing here")),
                        );
                    }
                }
            }

            for (decorator, name) in [
                (FunctionDecorators::FINAL, "final"),
                (FunctionDecorators::OVERRIDE, "override"),
            ] {
                if let Some(implementation) = implementation {
                    for overload in overloads.as_ref() {
                        if !overload.has_known_decorator(self.db(), decorator) {
                            continue;
                        }
                        let function_node = function.node(self.db(), self.file(), self.module());
                        let Some(builder) = self
                            .context
                            .report_lint(&INVALID_OVERLOAD, &function_node.name)
                        else {
                            continue;
                        };
                        let mut diagnostic = builder.into_diagnostic(format_args!(
                            "`@{name}` decorator should be applied only to the \
                                overload implementation"
                        ));
                        diagnostic.annotate(
                            self.context
                                .secondary(implementation.focus_range(self.db(), self.module()))
                                .message(format_args!("Implementation defined here")),
                        );
                    }
                } else {
                    let mut overloads = overloads.iter();
                    let Some(first_overload) = overloads.next() else {
                        continue;
                    };
                    for overload in overloads {
                        if !overload.has_known_decorator(self.db(), decorator) {
                            continue;
                        }
                        let function_node = function.node(self.db(), self.file(), self.module());
                        let Some(builder) = self
                            .context
                            .report_lint(&INVALID_OVERLOAD, &function_node.name)
                        else {
                            continue;
                        };
                        let mut diagnostic = builder.into_diagnostic(format_args!(
                            "`@{name}` decorator should be applied only to the \
                                first overload"
                        ));
                        diagnostic.annotate(
                            self.context
                                .secondary(first_overload.focus_range(self.db(), self.module()))
                                .message(format_args!("First overload defined here")),
                        );
                    }
                }
            }
        }
    }

    fn infer_region_definition(&mut self, definition: Definition<'db>) {
        match definition.kind(self.db()) {
            DefinitionKind::Function(function) => {
                self.infer_function_definition(function.node(self.module()), definition);
            }
            DefinitionKind::Class(class) => {
                self.infer_class_definition(class.node(self.module()), definition);
            }
            DefinitionKind::TypeAlias(type_alias) => {
                self.infer_type_alias_definition(type_alias.node(self.module()), definition);
            }
            DefinitionKind::Import(import) => {
                self.infer_import_definition(
                    import.import(self.module()),
                    import.alias(self.module()),
                    definition,
                );
            }
            DefinitionKind::ImportFrom(import_from) => {
                self.infer_import_from_definition(
                    import_from.import(self.module()),
                    import_from.alias(self.module()),
                    definition,
                );
            }
            DefinitionKind::StarImport(import) => {
                self.infer_import_from_definition(
                    import.import(self.module()),
                    import.alias(self.module()),
                    definition,
                );
            }
            DefinitionKind::Assignment(assignment) => {
                self.infer_assignment_definition(assignment, definition);
            }
            DefinitionKind::AnnotatedAssignment(annotated_assignment) => {
                self.infer_annotated_assignment_definition(annotated_assignment, definition);
            }
            DefinitionKind::AugmentedAssignment(augmented_assignment) => {
                self.infer_augment_assignment_definition(
                    augmented_assignment.node(self.module()),
                    definition,
                );
            }
            DefinitionKind::For(for_statement_definition) => {
                self.infer_for_statement_definition(for_statement_definition, definition);
            }
            DefinitionKind::NamedExpression(named_expression) => {
                self.infer_named_expression_definition(
                    named_expression.node(self.module()),
                    definition,
                );
            }
            DefinitionKind::Comprehension(comprehension) => {
                self.infer_comprehension_definition(comprehension, definition);
            }
            DefinitionKind::VariadicPositionalParameter(parameter) => {
                self.infer_variadic_positional_parameter_definition(
                    parameter.node(self.module()),
                    definition,
                );
            }
            DefinitionKind::VariadicKeywordParameter(parameter) => {
                self.infer_variadic_keyword_parameter_definition(
                    parameter.node(self.module()),
                    definition,
                );
            }
            DefinitionKind::Parameter(parameter_with_default) => {
                self.infer_parameter_definition(
                    parameter_with_default.node(self.module()),
                    definition,
                );
            }
            DefinitionKind::WithItem(with_item_definition) => {
                self.infer_with_item_definition(with_item_definition, definition);
            }
            DefinitionKind::MatchPattern(match_pattern) => {
                self.infer_match_pattern_definition(
                    match_pattern.pattern(self.module()),
                    match_pattern.index(),
                    definition,
                );
            }
            DefinitionKind::ExceptHandler(except_handler_definition) => {
                self.infer_except_handler_definition(except_handler_definition, definition);
            }
            DefinitionKind::TypeVar(node) => {
                self.infer_typevar_definition(node.node(self.module()), definition);
            }
            DefinitionKind::ParamSpec(node) => {
                self.infer_paramspec_definition(node.node(self.module()), definition);
            }
            DefinitionKind::TypeVarTuple(node) => {
                self.infer_typevartuple_definition(node.node(self.module()), definition);
            }
        }
    }

    fn infer_region_deferred(&mut self, definition: Definition<'db>) {
        // N.B. We don't defer the types for an annotated assignment here because it is done in
        // the same definition query. It utilizes the deferred expression state instead.
        //
        // This is because for partially stringified annotations like `a: tuple[int, "ForwardRef"]`,
        // we need to defer the types of non-stringified expressions like `tuple` and `int` in the
        // definition query while the stringified expression `"ForwardRef"` would need to deferred
        // to use end-of-scope semantics. This would require custom and possibly a complex
        // implementation to allow this "split" to happen.

        match definition.kind(self.db()) {
            DefinitionKind::Function(function) => {
                self.infer_function_deferred(function.node(self.module()));
            }
            DefinitionKind::Class(class) => self.infer_class_deferred(class.node(self.module())),
            _ => {}
        }
    }

    fn infer_region_expression(&mut self, expression: Expression<'db>) {
        match expression.kind(self.db()) {
            ExpressionKind::Normal => {
                self.infer_expression_impl(expression.node_ref(self.db(), self.module()));
            }
            ExpressionKind::TypeExpression => {
                self.infer_type_expression(expression.node_ref(self.db(), self.module()));
            }
        }
    }

    /// Raise a diagnostic if the given type cannot be divided by zero.
    ///
    /// Expects the resolved type of the left side of the binary expression.
    fn check_division_by_zero(
        &mut self,
        node: AnyNodeRef<'_>,
        op: ast::Operator,
        left: Type<'db>,
    ) -> bool {
        match left {
            Type::BooleanLiteral(_) | Type::IntLiteral(_) => {}
            Type::NominalInstance(instance)
                if matches!(
                    instance.class.known(self.db()),
                    Some(KnownClass::Float | KnownClass::Int | KnownClass::Bool)
                ) => {}
            _ => return false,
        }

        let (op, by_zero) = match op {
            ast::Operator::Div => ("divide", "by zero"),
            ast::Operator::FloorDiv => ("floor divide", "by zero"),
            ast::Operator::Mod => ("reduce", "modulo zero"),
            _ => return false,
        };

        if let Some(builder) = self.context.report_lint(&DIVISION_BY_ZERO, node) {
            builder.into_diagnostic(format_args!(
                "Cannot {op} object of type `{}` {by_zero}",
                left.display(self.db())
            ));
        }

        true
    }

    fn add_binding(&mut self, node: AnyNodeRef, binding: Definition<'db>, ty: Type<'db>) {
        debug_assert!(
            binding
                .kind(self.db())
                .category(self.context.in_stub(), self.module())
                .is_binding()
        );

        let db = self.db();
        let file_scope_id = binding.file_scope(db);
        let place_table = self.index.place_table(file_scope_id);
        let use_def = self.index.use_def_map(file_scope_id);
        let mut bound_ty = ty;

        let global_use_def_map = self.index.use_def_map(FileScopeId::global());
        let place_id = binding.place(self.db());
        let expr = place_table.place_expr(place_id);
        let skip_non_global_scopes = self.skip_non_global_scopes(file_scope_id, place_id);
        let declarations = if skip_non_global_scopes {
            match self
                .index
                .place_table(FileScopeId::global())
                .place_id_by_expr(expr)
            {
                Some(id) => global_use_def_map.public_declarations(id),
                // This case is a syntax error (load before global declaration) but ignore that here
                None => use_def.declarations_at_binding(binding),
            }
        } else {
            use_def.declarations_at_binding(binding)
        };

        let declared_ty = place_from_declarations(self.db(), declarations)
            .and_then(|place| {
                Ok(if matches!(place.place, Place::Type(_, Boundness::Bound)) {
                    place
                } else if skip_non_global_scopes
                    || self.scope().file_scope_id(self.db()).is_global()
                {
                    let module_type_declarations =
                        module_type_implicit_global_declaration(self.db(), expr)?;
                    place.or_fall_back_to(self.db(), || module_type_declarations)
                } else {
                    place
                })
            })
            .map(
                |PlaceAndQualifiers {
                     place: resolved_place,
                     ..
                 }| {
                    if resolved_place.is_unbound() && !place_table.place_expr(place_id).is_name() {
                        if let AnyNodeRef::ExprAttribute(ast::ExprAttribute {
                            value, attr, ..
                        }) = node
                        {
                            let value_type = self.infer_maybe_standalone_expression(value);
                            if let Place::Type(ty, Boundness::Bound) =
                                value_type.member(db, attr).place
                            {
                                return ty;
                            }
                        } else if let AnyNodeRef::ExprSubscript(ast::ExprSubscript {
                            value,
                            slice,
                            ..
                        }) = node
                        {
                            let value_ty = self.infer_expression(value);
                            let slice_ty = self.infer_expression(slice);
                            let result_ty =
                                self.infer_subscript_expression_types(value, value_ty, slice_ty);
                            return result_ty;
                        }
                    }
                    resolved_place
                        .ignore_possibly_unbound()
                        .unwrap_or(Type::unknown())
                },
            )
            .unwrap_or_else(|(ty, conflicting)| {
                // TODO point out the conflicting declarations in the diagnostic?
                let expr = place_table.place_expr(binding.place(db));
                if let Some(builder) = self.context.report_lint(&CONFLICTING_DECLARATIONS, node) {
                    builder.into_diagnostic(format_args!(
                        "Conflicting declared types for `{expr}`: {}",
                        conflicting.display(db)
                    ));
                }
                ty.inner_type()
            });
        if !bound_ty.is_assignable_to(db, declared_ty) {
            report_invalid_assignment(&self.context, node, declared_ty, bound_ty);
            // allow declarations to override inference in case of invalid assignment
            bound_ty = declared_ty;
        }

        self.types.bindings.insert(binding, bound_ty);
    }

    /// Returns `true` if `symbol_id` should be looked up in the global scope, skipping intervening
    /// local scopes.
    fn skip_non_global_scopes(&self, file_scope_id: FileScopeId, symbol_id: ScopedPlaceId) -> bool {
        !file_scope_id.is_global()
            && self
                .index
                .symbol_is_global_in_scope(symbol_id, file_scope_id)
    }

    fn add_declaration(
        &mut self,
        node: AnyNodeRef,
        declaration: Definition<'db>,
        ty: TypeAndQualifiers<'db>,
    ) {
        debug_assert!(
            declaration
                .kind(self.db())
                .category(self.context.in_stub(), self.module())
                .is_declaration()
        );
        let use_def = self.index.use_def_map(declaration.file_scope(self.db()));
        let prior_bindings = use_def.bindings_at_declaration(declaration);
        // unbound_ty is Never because for this check we don't care about unbound
        let inferred_ty = place_from_bindings(self.db(), prior_bindings)
            .with_qualifiers(TypeQualifiers::empty())
            .or_fall_back_to(self.db(), || {
                // Fallback to bindings declared on `types.ModuleType` if it's a global symbol
                let scope = self.scope().file_scope_id(self.db());
                let place_table = self.index.place_table(scope);
                let expr = place_table.place_expr(declaration.place(self.db()));
                if scope.is_global() && expr.is_name() {
                    module_type_implicit_global_symbol(self.db(), expr.expect_name())
                } else {
                    Place::Unbound.into()
                }
            })
            .place
            .ignore_possibly_unbound()
            .unwrap_or(Type::Never);
        let ty = if inferred_ty.is_assignable_to(self.db(), ty.inner_type()) {
            ty
        } else {
            if let Some(builder) = self.context.report_lint(&INVALID_DECLARATION, node) {
                builder.into_diagnostic(format_args!(
                    "Cannot declare type `{}` for inferred type `{}`",
                    ty.inner_type().display(self.db()),
                    inferred_ty.display(self.db())
                ));
            }
            TypeAndQualifiers::unknown()
        };
        self.types.declarations.insert(declaration, ty);
    }

    fn add_declaration_with_binding(
        &mut self,
        node: AnyNodeRef,
        definition: Definition<'db>,
        declared_and_inferred_ty: &DeclaredAndInferredType<'db>,
    ) {
        debug_assert!(
            definition
                .kind(self.db())
                .category(self.context.in_stub(), self.module())
                .is_binding()
        );
        debug_assert!(
            definition
                .kind(self.db())
                .category(self.context.in_stub(), self.module())
                .is_declaration()
        );

        let (declared_ty, inferred_ty) = match *declared_and_inferred_ty {
            DeclaredAndInferredType::AreTheSame(ty) => (ty.into(), ty),
            DeclaredAndInferredType::MightBeDifferent {
                declared_ty,
                inferred_ty,
            } => {
                let file_scope_id = self.scope().file_scope_id(self.db());
                if file_scope_id.is_global() {
                    let place_table = self.index.place_table(file_scope_id);
                    let expr = place_table.place_expr(definition.place(self.db()));
                    if let Some(module_type_implicit_declaration) =
                        module_type_implicit_global_declaration(self.db(), expr)
                            .ok()
                            .and_then(|place| place.place.ignore_possibly_unbound())
                    {
                        let declared_type = declared_ty.inner_type();
                        if !declared_type
                            .is_assignable_to(self.db(), module_type_implicit_declaration)
                        {
                            if let Some(builder) =
                                self.context.report_lint(&INVALID_DECLARATION, node)
                            {
                                let mut diagnostic = builder.into_diagnostic(format_args!(
                                    "Cannot shadow implicit global attribute `{expr}` with declaration of type `{}`",
                                    declared_type.display(self.db())
                                ));
                                diagnostic.info(format_args!("The global symbol `{}` must always have a type assignable to `{}`",
                                    expr,
                                    module_type_implicit_declaration.display(self.db())
                                ));
                            }
                        }
                    }
                }
                if inferred_ty.is_assignable_to(self.db(), declared_ty.inner_type()) {
                    (declared_ty, inferred_ty)
                } else {
                    report_invalid_assignment(
                        &self.context,
                        node,
                        declared_ty.inner_type(),
                        inferred_ty,
                    );
                    // if the assignment is invalid, fall back to assuming the annotation is correct
                    (declared_ty, declared_ty.inner_type())
                }
            }
        };
        self.types.declarations.insert(definition, declared_ty);
        self.types.bindings.insert(definition, inferred_ty);
    }

    fn add_unknown_declaration_with_binding(
        &mut self,
        node: AnyNodeRef,
        definition: Definition<'db>,
    ) {
        self.add_declaration_with_binding(
            node,
            definition,
            &DeclaredAndInferredType::AreTheSame(Type::unknown()),
        );
    }

    fn record_return_type(&mut self, ty: Type<'db>, range: TextRange) {
        self.return_types_and_ranges
            .push(TypeAndRange { ty, range });
    }

    fn infer_module(&mut self, module: &ast::ModModule) {
        self.infer_body(&module.body);
    }

    fn infer_class_type_params(&mut self, class: &ast::StmtClassDef) {
        let type_params = class
            .type_params
            .as_deref()
            .expect("class type params scope without type params");

        self.infer_type_parameters(type_params);

        if let Some(arguments) = class.arguments.as_deref() {
            let call_arguments = Self::parse_arguments(arguments);
            let argument_forms = vec![Some(ParameterForm::Value); call_arguments.len()];
            self.infer_argument_types(arguments, call_arguments, &argument_forms);
        }
    }

    fn infer_class_body(&mut self, class: &ast::StmtClassDef) {
        self.infer_body(&class.body);
    }

    fn infer_function_type_params(&mut self, function: &ast::StmtFunctionDef) {
        let type_params = function
            .type_params
            .as_deref()
            .expect("function type params scope without type params");

        self.infer_optional_annotation_expression(
            function.returns.as_deref(),
            DeferredExpressionState::None,
        );
        self.infer_type_parameters(type_params);
        self.infer_parameters(&function.parameters);
    }

    fn infer_type_alias_type_params(&mut self, type_alias: &ast::StmtTypeAlias) {
        let type_params = type_alias
            .type_params
            .as_ref()
            .expect("type alias type params scope without type params");

        self.infer_type_parameters(type_params);
    }

    fn infer_type_alias(&mut self, type_alias: &ast::StmtTypeAlias) {
        self.infer_annotation_expression(&type_alias.value, DeferredExpressionState::Deferred);
    }

    /// If the current scope is a method inside an enclosing class,
    /// return `Some(class)` where `class` represents the enclosing class.
    ///
    /// If the current scope is not a method inside an enclosing class,
    /// return `None`.
    ///
    /// Note that this method will only return `Some` if the immediate parent scope
    /// is a class scope OR the immediate parent scope is an annotation scope
    /// and the grandparent scope is a class scope. This means it has different
    /// behaviour to the [`nearest_enclosing_class`] function.
    fn class_context_of_current_method(&self) -> Option<ClassLiteral<'db>> {
        let current_scope_id = self.scope().file_scope_id(self.db());
        let current_scope = self.index.scope(current_scope_id);
        if current_scope.kind() != ScopeKind::Function {
            return None;
        }
        let parent_scope_id = current_scope.parent()?;
        let parent_scope = self.index.scope(parent_scope_id);

        let class_scope = match parent_scope.kind() {
            ScopeKind::Class => parent_scope,
            ScopeKind::Annotation => {
                let class_scope_id = parent_scope.parent()?;
                let potentially_class_scope = self.index.scope(class_scope_id);

                match potentially_class_scope.kind() {
                    ScopeKind::Class => potentially_class_scope,
                    _ => return None,
                }
            }
            _ => return None,
        };

        let class_stmt = class_scope.node().as_class(self.module())?;
        let class_definition = self.index.expect_single_definition(class_stmt);
        binding_type(self.db(), class_definition).into_class_literal()
    }

    /// Returns `true` if the current scope is the function body scope of a function overload (that
    /// is, the stub declaration decorated with `@overload`, not the implementation), or an
    /// abstract method (decorated with `@abstractmethod`.)
    fn in_function_overload_or_abstractmethod(&self) -> bool {
        let current_scope_id = self.scope().file_scope_id(self.db());
        let current_scope = self.index.scope(current_scope_id);

        let function_scope = match current_scope.kind() {
            ScopeKind::Function => current_scope,
            _ => return false,
        };

        let NodeWithScopeKind::Function(node_ref) = function_scope.node() else {
            return false;
        };

        node_ref
            .node(self.module())
            .decorator_list
            .iter()
            .any(|decorator| {
                let decorator_type = self.file_expression_type(&decorator.expression);

                match decorator_type {
                    Type::FunctionLiteral(function) => matches!(
                        function.known(self.db()),
                        Some(KnownFunction::Overload | KnownFunction::AbstractMethod)
                    ),
                    _ => false,
                }
            })
    }

    fn infer_function_body(&mut self, function: &ast::StmtFunctionDef) {
        // Parameters are odd: they are Definitions in the function body scope, but have no
        // constituent nodes that are part of the function body. In order to get diagnostics
        // merged/emitted for them, we need to explicitly infer their definitions here.
        for parameter in &function.parameters {
            self.infer_definition(parameter);
        }
        self.infer_body(&function.body);

        if let Some(returns) = function.returns.as_deref() {
            fn is_stub_suite(suite: &[ast::Stmt]) -> bool {
                match suite {
                    [
                        ast::Stmt::Expr(ast::StmtExpr { value: first, .. }),
                        ast::Stmt::Expr(ast::StmtExpr { value: second, .. }),
                        ..,
                    ] => first.is_string_literal_expr() && second.is_ellipsis_literal_expr(),
                    [
                        ast::Stmt::Expr(ast::StmtExpr { value, .. }),
                        ast::Stmt::Pass(_),
                        ..,
                    ] => value.is_string_literal_expr(),
                    [ast::Stmt::Expr(ast::StmtExpr { value, .. }), ..] => {
                        value.is_ellipsis_literal_expr() || value.is_string_literal_expr()
                    }
                    [ast::Stmt::Pass(_)] => true,
                    _ => false,
                }
            }

            let has_empty_body =
                self.return_types_and_ranges.is_empty() && is_stub_suite(&function.body);

            let mut enclosing_class_context = None;

            if has_empty_body {
                if self.in_stub() {
                    return;
                }
                if self.in_function_overload_or_abstractmethod() {
                    return;
                }
                if let Some(class) = self.class_context_of_current_method() {
                    enclosing_class_context = Some(class);
                    if class.is_protocol(self.db()) {
                        return;
                    }
                }
            }

            let declared_ty = self.file_expression_type(returns);
            let expected_ty = match declared_ty {
                Type::TypeIs(_) => KnownClass::Bool.to_instance(self.db()),
                ty => ty,
            };

            let scope_id = self.index.node_scope(NodeWithScopeRef::Function(function));
            if scope_id.is_generator_function(self.index) {
                // TODO: `AsyncGeneratorType` and `GeneratorType` are both generic classes.
                //
                // If type arguments are supplied to `(Async)Iterable`, `(Async)Iterator`,
                // `(Async)Generator` or `(Async)GeneratorType` in the return annotation,
                // we should iterate over the `yield` expressions and `return` statements in the function
                // to check that they are consistent with the type arguments provided.
                let inferred_return = if function.is_async {
                    KnownClass::AsyncGeneratorType
                } else {
                    KnownClass::GeneratorType
                };

                if !inferred_return
                    .to_instance(self.db())
                    .is_assignable_to(self.db(), expected_ty)
                {
                    report_invalid_generator_function_return_type(
                        &self.context,
                        returns.range(),
                        inferred_return,
                        declared_ty,
                    );
                }
                return;
            }

            for invalid in self
                .return_types_and_ranges
                .iter()
                .copied()
                .filter_map(|ty_range| match ty_range.ty {
                    // We skip `is_assignable_to` checks for `NotImplemented`,
                    // so we remove it beforehand.
                    Type::Union(union) => Some(TypeAndRange {
                        ty: union.filter(self.db(), |ty| !ty.is_notimplemented(self.db())),
                        range: ty_range.range,
                    }),
                    ty if ty.is_notimplemented(self.db()) => None,
                    _ => Some(ty_range),
                })
                .filter(|ty_range| !ty_range.ty.is_assignable_to(self.db(), expected_ty))
            {
                report_invalid_return_type(
                    &self.context,
                    invalid.range,
                    returns.range(),
                    declared_ty,
                    invalid.ty,
                );
            }
            let use_def = self.index.use_def_map(scope_id);
            if use_def.can_implicit_return(self.db())
                && !Type::none(self.db()).is_assignable_to(self.db(), expected_ty)
            {
                let no_return = self.return_types_and_ranges.is_empty();
                report_implicit_return_type(
                    &self.context,
                    returns.range(),
                    declared_ty,
                    has_empty_body,
                    enclosing_class_context,
                    no_return,
                );
            }
        }
    }

    fn infer_body(&mut self, suite: &[ast::Stmt]) {
        for statement in suite {
            self.infer_statement(statement);
        }
    }

    fn infer_statement(&mut self, statement: &ast::Stmt) {
        match statement {
            ast::Stmt::FunctionDef(function) => self.infer_function_definition_statement(function),
            ast::Stmt::ClassDef(class) => self.infer_class_definition_statement(class),
            ast::Stmt::Expr(ast::StmtExpr {
                range: _,
                node_index: _,
                value,
            }) => {
                self.infer_expression(value);
            }
            ast::Stmt::If(if_statement) => self.infer_if_statement(if_statement),
            ast::Stmt::Try(try_statement) => self.infer_try_statement(try_statement),
            ast::Stmt::With(with_statement) => self.infer_with_statement(with_statement),
            ast::Stmt::Match(match_statement) => self.infer_match_statement(match_statement),
            ast::Stmt::Assign(assign) => self.infer_assignment_statement(assign),
            ast::Stmt::AnnAssign(assign) => self.infer_annotated_assignment_statement(assign),
            ast::Stmt::AugAssign(aug_assign) => {
                self.infer_augmented_assignment_statement(aug_assign);
            }
            ast::Stmt::TypeAlias(type_statement) => self.infer_type_alias_statement(type_statement),
            ast::Stmt::For(for_statement) => self.infer_for_statement(for_statement),
            ast::Stmt::While(while_statement) => self.infer_while_statement(while_statement),
            ast::Stmt::Import(import) => self.infer_import_statement(import),
            ast::Stmt::ImportFrom(import) => self.infer_import_from_statement(import),
            ast::Stmt::Assert(assert_statement) => self.infer_assert_statement(assert_statement),
            ast::Stmt::Raise(raise) => self.infer_raise_statement(raise),
            ast::Stmt::Return(ret) => self.infer_return_statement(ret),
            ast::Stmt::Delete(delete) => self.infer_delete_statement(delete),
            ast::Stmt::Break(_)
            | ast::Stmt::Continue(_)
            | ast::Stmt::Pass(_)
            | ast::Stmt::IpyEscapeCommand(_)
            | ast::Stmt::Global(_)
            | ast::Stmt::Nonlocal(_) => {
                // No-op
            }
        }
    }

    fn infer_definition(&mut self, node: impl Into<DefinitionNodeKey> + std::fmt::Debug + Copy) {
        let definition = self.index.expect_single_definition(node);
        let result = infer_definition_types(self.db(), definition);
        self.extend(result);
    }

    fn infer_function_definition_statement(&mut self, function: &ast::StmtFunctionDef) {
        self.infer_definition(function);
    }

    fn infer_function_definition(
        &mut self,
        function: &ast::StmtFunctionDef,
        definition: Definition<'db>,
    ) {
        let ast::StmtFunctionDef {
            range: _,
            node_index: _,
            is_async: _,
            name,
            type_params,
            parameters,
            returns,
            body: _,
            decorator_list,
        } = function;

        let mut decorator_types_and_nodes = Vec::with_capacity(decorator_list.len());
        let mut function_decorators = FunctionDecorators::empty();
        let mut dataclass_transformer_params = None;

        for decorator in decorator_list {
            let decorator_ty = self.infer_decorator(decorator);

            match decorator_ty {
                Type::FunctionLiteral(function) => {
                    match function.known(self.db()) {
                        Some(KnownFunction::NoTypeCheck) => {
                            // If the function is decorated with the `no_type_check` decorator,
                            // we need to suppress any errors that come after the decorators.
                            self.context.set_in_no_type_check(InNoTypeCheck::Yes);
                            function_decorators |= FunctionDecorators::NO_TYPE_CHECK;
                            continue;
                        }
                        Some(KnownFunction::Overload) => {
                            function_decorators |= FunctionDecorators::OVERLOAD;
                            continue;
                        }
                        Some(KnownFunction::AbstractMethod) => {
                            function_decorators |= FunctionDecorators::ABSTRACT_METHOD;
                            continue;
                        }
                        Some(KnownFunction::Final) => {
                            function_decorators |= FunctionDecorators::FINAL;
                            continue;
                        }
                        Some(KnownFunction::Override) => {
                            function_decorators |= FunctionDecorators::OVERRIDE;
                            continue;
                        }
                        _ => {}
                    }
                }
                Type::ClassLiteral(class) => {
                    if class.is_known(self.db(), KnownClass::Classmethod) {
                        function_decorators |= FunctionDecorators::CLASSMETHOD;
                        continue;
                    }
                }
                Type::DataclassTransformer(params) => {
                    dataclass_transformer_params = Some(params);
                }
                _ => {}
            }

            decorator_types_and_nodes.push((decorator_ty, decorator));
        }

        for default in parameters
            .iter_non_variadic_params()
            .filter_map(|param| param.default.as_deref())
        {
            self.infer_expression(default);
        }

        // If there are type params, parameters and returns are evaluated in that scope, that is, in
        // `infer_function_type_params`, rather than here.
        if type_params.is_none() {
            if self.defer_annotations() {
                self.types.deferred.insert(definition);
            } else {
                self.infer_optional_annotation_expression(
                    returns.as_deref(),
                    DeferredExpressionState::None,
                );
                self.infer_parameters(parameters);
            }
        }

        let known_function =
            KnownFunction::try_from_definition_and_name(self.db(), definition, name);

        let body_scope = self
            .index
            .node_scope(NodeWithScopeRef::Function(function))
            .to_scope_id(self.db(), self.file());

        let overload_literal = OverloadLiteral::new(
            self.db(),
            &name.id,
            known_function,
            body_scope,
            function_decorators,
            dataclass_transformer_params,
        );

        let inherited_generic_context = None;
        let function_literal =
            FunctionLiteral::new(self.db(), overload_literal, inherited_generic_context);

        let type_mappings = Box::from([]);
        let mut inferred_ty = Type::FunctionLiteral(FunctionType::new(
            self.db(),
            function_literal,
            type_mappings,
        ));

        for (decorator_ty, decorator_node) in decorator_types_and_nodes.iter().rev() {
            inferred_ty = match decorator_ty
                .try_call(self.db(), &CallArgumentTypes::positional([inferred_ty]))
                .map(|bindings| bindings.return_type(self.db()))
            {
                Ok(return_ty) => return_ty,
                Err(CallError(_, bindings)) => {
                    bindings.report_diagnostics(&self.context, (*decorator_node).into());
                    bindings.return_type(self.db())
                }
            };
        }

        self.add_declaration_with_binding(
            function.into(),
            definition,
            &DeclaredAndInferredType::AreTheSame(inferred_ty),
        );
    }

    fn infer_parameters(&mut self, parameters: &ast::Parameters) {
        let ast::Parameters {
            range: _,
            node_index: _,
            posonlyargs: _,
            args: _,
            vararg,
            kwonlyargs: _,
            kwarg,
        } = parameters;

        for param_with_default in parameters.iter_non_variadic_params() {
            self.infer_parameter_with_default(param_with_default);
        }
        if let Some(vararg) = vararg {
            self.infer_parameter(vararg);
        }
        if let Some(kwarg) = kwarg {
            self.infer_parameter(kwarg);
        }
    }

    fn infer_parameter_with_default(&mut self, parameter_with_default: &ast::ParameterWithDefault) {
        let ast::ParameterWithDefault {
            range: _,
            node_index: _,
            parameter,
            default: _,
        } = parameter_with_default;

        self.infer_optional_annotation_expression(
            parameter.annotation.as_deref(),
            DeferredExpressionState::None,
        );
    }

    fn infer_parameter(&mut self, parameter: &ast::Parameter) {
        let ast::Parameter {
            range: _,
            node_index: _,
            name: _,
            annotation,
        } = parameter;

        self.infer_optional_annotation_expression(
            annotation.as_deref(),
            DeferredExpressionState::None,
        );
    }

    /// Set initial declared type (if annotated) and inferred type for a function-parameter symbol,
    /// in the function body scope.
    ///
    /// The declared type is the annotated type, if any, or `Unknown`.
    ///
    /// The inferred type is the annotated type, unioned with the type of the default value, if
    /// any. If both types are fully static, this union is a no-op (it should simplify to just the
    /// annotated type.) But in a case like `f(x=None)` with no annotated type, we want to infer
    /// the type `Unknown | None` for `x`, not just `Unknown`, so that we can error on usage of `x`
    /// that would not be valid for `None`.
    ///
    /// If the default-value type is not assignable to the declared (annotated) type, we ignore the
    /// default-value type and just infer the annotated type; this is the same way we handle
    /// assignments, and allows an explicit annotation to override a bad inference.
    ///
    /// Parameter definitions are odd in that they define a symbol in the function-body scope, so
    /// the Definition belongs to the function body scope, but the expressions (annotation and
    /// default value) both belong to outer scopes. (The default value always belongs to the outer
    /// scope in which the function is defined, the annotation belongs either to the outer scope,
    /// or maybe to an intervening type-params scope, if it's a generic function.) So we don't use
    /// `self.infer_expression` or store any expression types here, we just use `expression_ty` to
    /// get the types of the expressions from their respective scopes.
    ///
    /// It is safe (non-cycle-causing) to use `expression_ty` here, because an outer scope can't
    /// depend on a definition from an inner scope, so we shouldn't be in-process of inferring the
    /// outer scope here.
    fn infer_parameter_definition(
        &mut self,
        parameter_with_default: &ast::ParameterWithDefault,
        definition: Definition<'db>,
    ) {
        let ast::ParameterWithDefault {
            parameter,
            default,
            range: _,
            node_index: _,
        } = parameter_with_default;
        let default_ty = default
            .as_ref()
            .map(|default| self.file_expression_type(default));
        if let Some(annotation) = parameter.annotation.as_ref() {
            let declared_ty = self.file_expression_type(annotation);
            let declared_and_inferred_ty = if let Some(default_ty) = default_ty {
                if default_ty.is_assignable_to(self.db(), declared_ty) {
                    DeclaredAndInferredType::MightBeDifferent {
                        declared_ty: declared_ty.into(),
                        inferred_ty: UnionType::from_elements(self.db(), [declared_ty, default_ty]),
                    }
                } else if (self.in_stub()
                    || self.in_function_overload_or_abstractmethod()
                    || self
                        .class_context_of_current_method()
                        .is_some_and(|class| class.is_protocol(self.db())))
                    && default
                        .as_ref()
                        .is_some_and(|d| d.is_ellipsis_literal_expr())
                {
                    DeclaredAndInferredType::AreTheSame(declared_ty)
                } else {
                    if let Some(builder) = self
                        .context
                        .report_lint(&INVALID_PARAMETER_DEFAULT, parameter_with_default)
                    {
                        builder.into_diagnostic(format_args!(
                            "Default value of type `{}` is not assignable \
                             to annotated parameter type `{}`",
                            default_ty.display(self.db()),
                            declared_ty.display(self.db())
                        ));
                    }
                    DeclaredAndInferredType::AreTheSame(declared_ty)
                }
            } else {
                DeclaredAndInferredType::AreTheSame(declared_ty)
            };
            self.add_declaration_with_binding(
                parameter.into(),
                definition,
                &declared_and_inferred_ty,
            );
        } else {
            let ty = if let Some(default_ty) = default_ty {
                UnionType::from_elements(self.db(), [Type::unknown(), default_ty])
            } else {
                Type::unknown()
            };
            self.add_binding(parameter.into(), definition, ty);
        }
    }

    /// Set initial declared/inferred types for a `*args` variadic positional parameter.
    ///
    /// The annotated type is implicitly wrapped in a homogeneous tuple.
    ///
    /// See [`infer_parameter_definition`] doc comment for some relevant observations about scopes.
    ///
    /// [`infer_parameter_definition`]: Self::infer_parameter_definition
    fn infer_variadic_positional_parameter_definition(
        &mut self,
        parameter: &ast::Parameter,
        definition: Definition<'db>,
    ) {
        if let Some(annotation) = parameter.annotation() {
            let ty = if annotation.is_starred_expr() {
                todo_type!("PEP 646")
            } else {
                let annotated_type = self.file_expression_type(annotation);
                TupleType::homogeneous(self.db(), annotated_type)
            };

            self.add_declaration_with_binding(
                parameter.into(),
                definition,
                &DeclaredAndInferredType::AreTheSame(ty),
            );
        } else {
            self.add_binding(
                parameter.into(),
                definition,
                TupleType::homogeneous(self.db(), Type::unknown()),
            );
        }
    }

    /// Set initial declared/inferred types for a `*args` variadic positional parameter.
    ///
    /// The annotated type is implicitly wrapped in a string-keyed dictionary.
    ///
    /// See [`infer_parameter_definition`] doc comment for some relevant observations about scopes.
    ///
    /// [`infer_parameter_definition`]: Self::infer_parameter_definition
    fn infer_variadic_keyword_parameter_definition(
        &mut self,
        parameter: &ast::Parameter,
        definition: Definition<'db>,
    ) {
        if let Some(annotation) = parameter.annotation() {
            let annotated_ty = self.file_expression_type(annotation);
            let ty = KnownClass::Dict.to_specialized_instance(
                self.db(),
                [KnownClass::Str.to_instance(self.db()), annotated_ty],
            );
            self.add_declaration_with_binding(
                parameter.into(),
                definition,
                &DeclaredAndInferredType::AreTheSame(ty),
            );
        } else {
            self.add_binding(
                parameter.into(),
                definition,
                KnownClass::Dict.to_specialized_instance(
                    self.db(),
                    [KnownClass::Str.to_instance(self.db()), Type::unknown()],
                ),
            );
        }
    }

    fn infer_class_definition_statement(&mut self, class: &ast::StmtClassDef) {
        self.infer_definition(class);
    }

    fn infer_class_definition(
        &mut self,
        class_node: &ast::StmtClassDef,
        definition: Definition<'db>,
    ) {
        let ast::StmtClassDef {
            range: _,
            node_index: _,
            name,
            type_params,
            decorator_list,
            arguments: _,
            body: _,
        } = class_node;

        let mut dataclass_params = None;
        let mut dataclass_transformer_params = None;
        for decorator in decorator_list {
            let decorator_ty = self.infer_decorator(decorator);
            if decorator_ty
                .into_function_literal()
                .is_some_and(|function| function.is_known(self.db(), KnownFunction::Dataclass))
            {
                dataclass_params = Some(DataclassParams::default());
                continue;
            }

            if let Type::DataclassDecorator(params) = decorator_ty {
                dataclass_params = Some(params);
                continue;
            }

            if let Type::FunctionLiteral(f) = decorator_ty {
                // We do not yet detect or flag `@dataclass_transform` applied to more than one
                // overload, or an overload and the implementation both. Nevertheless, this is not
                // allowed. We do not try to treat the offenders intelligently -- just use the
                // params of the last seen usage of `@dataclass_transform`
                let params = f
                    .iter_overloads_and_implementation(self.db())
                    .find_map(|overload| overload.dataclass_transformer_params(self.db()));
                if let Some(params) = params {
                    dataclass_params = Some(params.into());
                    continue;
                }
            }

            if let Type::DataclassTransformer(params) = decorator_ty {
                dataclass_transformer_params = Some(params);
                continue;
            }
        }

        let body_scope = self
            .index
            .node_scope(NodeWithScopeRef::Class(class_node))
            .to_scope_id(self.db(), self.file());

        let maybe_known_class = KnownClass::try_from_file_and_name(self.db(), self.file(), name);

        let class_ty = Type::from(ClassLiteral::new(
            self.db(),
            name.id.clone(),
            body_scope,
            maybe_known_class,
            dataclass_params,
            dataclass_transformer_params,
        ));

        self.add_declaration_with_binding(
            class_node.into(),
            definition,
            &DeclaredAndInferredType::AreTheSame(class_ty),
        );

        // if there are type parameters, then the keywords and bases are within that scope
        // and we don't need to run inference here
        if type_params.is_none() {
            for keyword in class_node.keywords() {
                self.infer_expression(&keyword.value);
            }

            // Inference of bases deferred in stubs
            // TODO: Only defer the references that are actually string literals, instead of
            // deferring the entire class definition if a string literal occurs anywhere in the
            // base class list.
            if self.in_stub() || class_node.bases().iter().any(contains_string_literal) {
                self.types.deferred.insert(definition);
            } else {
                for base in class_node.bases() {
                    self.infer_expression(base);
                }
            }
        }
    }

    fn infer_function_deferred(&mut self, function: &ast::StmtFunctionDef) {
        self.infer_optional_annotation_expression(
            function.returns.as_deref(),
            DeferredExpressionState::Deferred,
        );
        self.infer_parameters(function.parameters.as_ref());
    }

    fn infer_class_deferred(&mut self, class: &ast::StmtClassDef) {
        for base in class.bases() {
            self.infer_expression(base);
        }
    }

    fn infer_type_alias_definition(
        &mut self,
        type_alias: &ast::StmtTypeAlias,
        definition: Definition<'db>,
    ) {
        self.infer_expression(&type_alias.name);

        let rhs_scope = self
            .index
            .node_scope(NodeWithScopeRef::TypeAlias(type_alias))
            .to_scope_id(self.db(), self.file());

        let type_alias_ty = Type::KnownInstance(KnownInstanceType::TypeAliasType(
            TypeAliasType::PEP695(PEP695TypeAliasType::new(
                self.db(),
                &type_alias.name.as_name_expr().unwrap().id,
                rhs_scope,
            )),
        ));

        self.add_declaration_with_binding(
            type_alias.into(),
            definition,
            &DeclaredAndInferredType::AreTheSame(type_alias_ty),
        );
    }

    fn infer_if_statement(&mut self, if_statement: &ast::StmtIf) {
        let ast::StmtIf {
            range: _,
            node_index: _,
            test,
            body,
            elif_else_clauses,
        } = if_statement;

        let test_ty = self.infer_standalone_expression(test);

        if let Err(err) = test_ty.try_bool(self.db()) {
            err.report_diagnostic(&self.context, &**test);
        }

        self.infer_body(body);

        for clause in elif_else_clauses {
            let ast::ElifElseClause {
                range: _,
                node_index: _,
                test,
                body,
            } = clause;

            if let Some(test) = &test {
                let test_ty = self.infer_standalone_expression(test);

                if let Err(err) = test_ty.try_bool(self.db()) {
                    err.report_diagnostic(&self.context, test);
                }
            }

            self.infer_body(body);
        }
    }

    fn infer_try_statement(&mut self, try_statement: &ast::StmtTry) {
        let ast::StmtTry {
            range: _,
            node_index: _,
            body,
            handlers,
            orelse,
            finalbody,
            is_star: _,
        } = try_statement;

        self.infer_body(body);

        for handler in handlers {
            let ast::ExceptHandler::ExceptHandler(handler) = handler;
            let ast::ExceptHandlerExceptHandler {
                type_: handled_exceptions,
                name: symbol_name,
                body,
                range: _,
                node_index: _,
            } = handler;

            // If `symbol_name` is `Some()` and `handled_exceptions` is `None`,
            // it's invalid syntax (something like `except as e:`).
            // However, it's obvious that the user *wanted* `e` to be bound here,
            // so we'll have created a definition in the semantic-index stage anyway.
            if symbol_name.is_some() {
                self.infer_definition(handler);
            } else {
                self.infer_exception(handled_exceptions.as_deref(), try_statement.is_star);
            }

            self.infer_body(body);
        }

        self.infer_body(orelse);
        self.infer_body(finalbody);
    }

    fn infer_with_statement(&mut self, with_statement: &ast::StmtWith) {
        let ast::StmtWith {
            range: _,
            node_index: _,
            is_async,
            items,
            body,
        } = with_statement;
        for item in items {
            let target = item.optional_vars.as_deref();
            if let Some(target) = target {
                self.infer_target(target, &item.context_expr, |builder, context_expr| {
                    // TODO: `infer_with_statement_definition` reports a diagnostic if `ctx_manager_ty` isn't a context manager
                    //  but only if the target is a name. We should report a diagnostic here if the target isn't a name:
                    //  `with not_context_manager as a.x: ...
                    builder
                        .infer_standalone_expression(context_expr)
                        .enter(builder.db())
                });
            } else {
                // Call into the context expression inference to validate that it evaluates
                // to a valid context manager.
                let context_expression_ty = self.infer_expression(&item.context_expr);
                self.infer_context_expression(&item.context_expr, context_expression_ty, *is_async);
                self.infer_optional_expression(target);
            }
        }

        self.infer_body(body);
    }

    fn infer_with_item_definition(
        &mut self,
        with_item: &WithItemDefinitionKind<'db>,
        definition: Definition<'db>,
    ) {
        let context_expr = with_item.context_expr(self.module());
        let target = with_item.target(self.module());

        let context_expr_ty = self.infer_standalone_expression(context_expr);

        let target_ty = if with_item.is_async() {
            todo_type!("async `with` statement")
        } else {
            match with_item.target_kind() {
                TargetKind::Sequence(unpack_position, unpack) => {
                    let unpacked = infer_unpack_types(self.db(), unpack);
                    let target_ast_id = target.scoped_expression_id(self.db(), self.scope());
                    if unpack_position == UnpackPosition::First {
                        self.context.extend(unpacked.diagnostics());
                    }
                    unpacked.expression_type(target_ast_id)
                }
                TargetKind::Single => self.infer_context_expression(
                    context_expr,
                    context_expr_ty,
                    with_item.is_async(),
                ),
            }
        };

        self.store_expression_type(target, target_ty);
        self.add_binding(target.into(), definition, target_ty);
    }

    /// Infers the type of a context expression (`with expr`) and returns the target's type
    ///
    /// Returns [`Type::unknown`] if the context expression doesn't implement the context manager protocol.
    ///
    /// ## Terminology
    /// See [PEP343](https://peps.python.org/pep-0343/#standard-terminology).
    fn infer_context_expression(
        &mut self,
        context_expression: &ast::Expr,
        context_expression_type: Type<'db>,
        is_async: bool,
    ) -> Type<'db> {
        // TODO: Handle async with statements (they use `aenter` and `aexit`)
        if is_async {
            return todo_type!("async `with` statement");
        }

        context_expression_type
            .try_enter(self.db())
            .unwrap_or_else(|err| {
                err.report_diagnostic(
                    &self.context,
                    context_expression_type,
                    context_expression.into(),
                );
                err.fallback_enter_type(self.db())
            })
    }

    fn infer_exception(&mut self, node: Option<&ast::Expr>, is_star: bool) -> Type<'db> {
        fn extract_tuple_specialization<'db>(db: &'db dyn Db, ty: Type<'db>) -> Option<Type<'db>> {
            let class = ty.into_nominal_instance()?.class;
            if !class.is_known(db, KnownClass::Tuple) {
                return None;
            }
            let ClassType::Generic(class) = class else {
                return None;
            };
            let specialization = class.specialization(db).types(db)[0];
            let specialization_instance = specialization.to_instance(db)?;

            specialization_instance
                .is_assignable_to(db, KnownClass::BaseException.to_instance(db))
                .then_some(specialization_instance)
        }

        // If there is no handled exception, it's invalid syntax;
        // a diagnostic will have already been emitted
        let node_ty = node.map_or(Type::unknown(), |ty| self.infer_expression(ty));
        let type_base_exception = KnownClass::BaseException.to_subclass_of(self.db());

        // If it's an `except*` handler, this won't actually be the type of the bound symbol;
        // it will actually be the type of the generic parameters to `BaseExceptionGroup` or `ExceptionGroup`.
        let symbol_ty = if let Type::Tuple(tuple) = node_ty {
            let mut builder = UnionBuilder::new(self.db());
            for element in tuple.tuple(self.db()).all_elements() {
                builder = builder.add(
                    if element.is_assignable_to(self.db(), type_base_exception) {
                        element.to_instance(self.db()).expect(
                            "`Type::to_instance()` should always return `Some()` \
                                if called on a type assignable to `type[BaseException]`",
                        )
                    } else {
                        if let Some(node) = node {
                            report_invalid_exception_caught(&self.context, node, element);
                        }
                        Type::unknown()
                    },
                );
            }
            builder.build()
        } else if node_ty.is_assignable_to(self.db(), type_base_exception) {
            node_ty.to_instance(self.db()).expect(
                "`Type::to_instance()` should always return `Some()` \
                    if called on a type assignable to `type[BaseException]`",
            )
        } else if node_ty.is_assignable_to(
            self.db(),
            TupleType::homogeneous(self.db(), type_base_exception),
        ) {
            extract_tuple_specialization(self.db(), node_ty)
                .unwrap_or_else(|| KnownClass::BaseException.to_instance(self.db()))
        } else if node_ty.is_assignable_to(
            self.db(),
            UnionType::from_elements(
                self.db(),
                [
                    type_base_exception,
                    TupleType::homogeneous(self.db(), type_base_exception),
                ],
            ),
        ) {
            KnownClass::BaseException.to_instance(self.db())
        } else {
            if let Some(node) = node {
                report_invalid_exception_caught(&self.context, node, node_ty);
            }
            Type::unknown()
        };

        if is_star {
            let class = if symbol_ty
                .is_subtype_of(self.db(), KnownClass::Exception.to_instance(self.db()))
            {
                KnownClass::ExceptionGroup
            } else {
                KnownClass::BaseExceptionGroup
            };
            class.to_specialized_instance(self.db(), [symbol_ty])
        } else {
            symbol_ty
        }
    }

    fn infer_except_handler_definition(
        &mut self,
        except_handler_definition: &ExceptHandlerDefinitionKind,
        definition: Definition<'db>,
    ) {
        let symbol_ty = self.infer_exception(
            except_handler_definition.handled_exceptions(self.module()),
            except_handler_definition.is_star(),
        );

        self.add_binding(
            except_handler_definition.node(self.module()).into(),
            definition,
            symbol_ty,
        );
    }

    fn infer_typevar_definition(
        &mut self,
        node: &ast::TypeParamTypeVar,
        definition: Definition<'db>,
    ) {
        let ast::TypeParamTypeVar {
            range: _,
            node_index: _,
            name,
            bound,
            default,
        } = node;
        let bound_or_constraint = match bound.as_deref() {
            Some(expr @ ast::Expr::Tuple(ast::ExprTuple { elts, .. })) => {
                if elts.len() < 2 {
                    if let Some(builder) = self
                        .context
                        .report_lint(&INVALID_TYPE_VARIABLE_CONSTRAINTS, expr)
                    {
                        builder.into_diagnostic("TypeVar must have at least two constrained types");
                    }
                    self.infer_expression(expr);
                    None
                } else {
                    // We don't use UnionType::from_elements or UnionBuilder here, because we don't
                    // want to simplify the list of constraints like we do with the elements of an
                    // actual union type.
                    // TODO: Consider using a new `OneOfType` connective here instead, since that
                    // more accurately represents the actual semantics of typevar constraints.
                    let elements = UnionType::new(
                        self.db(),
                        elts.iter()
                            .map(|expr| self.infer_type_expression(expr))
                            .collect::<Box<[_]>>(),
                    );
                    let constraints = TypeVarBoundOrConstraints::Constraints(elements);
                    // But when we construct an actual union type for the constraint expression as
                    // a whole, we do use UnionType::from_elements to maintain the invariant that
                    // all union types are simplified.
                    self.store_expression_type(
                        expr,
                        UnionType::from_elements(self.db(), elements.elements(self.db())),
                    );
                    Some(constraints)
                }
            }
            Some(expr) => Some(TypeVarBoundOrConstraints::UpperBound(
                self.infer_type_expression(expr),
            )),
            None => None,
        };
        let default_ty = self.infer_optional_type_expression(default.as_deref());
        let ty = Type::KnownInstance(KnownInstanceType::TypeVar(TypeVarInstance::new(
            self.db(),
            name.id.clone(),
            Some(definition),
            bound_or_constraint,
            TypeVarVariance::Invariant, // TODO: infer this
            default_ty,
            TypeVarKind::Pep695,
        )));
        self.add_declaration_with_binding(
            node.into(),
            definition,
            &DeclaredAndInferredType::AreTheSame(ty),
        );
    }

    fn infer_paramspec_definition(
        &mut self,
        node: &ast::TypeParamParamSpec,
        definition: Definition<'db>,
    ) {
        let ast::TypeParamParamSpec {
            range: _,
            node_index: _,
            name: _,
            default,
        } = node;
        self.infer_optional_expression(default.as_deref());
        let pep_695_todo = Type::Dynamic(DynamicType::TodoPEP695ParamSpec);
        self.add_declaration_with_binding(
            node.into(),
            definition,
            &DeclaredAndInferredType::AreTheSame(pep_695_todo),
        );
    }

    fn infer_typevartuple_definition(
        &mut self,
        node: &ast::TypeParamTypeVarTuple,
        definition: Definition<'db>,
    ) {
        let ast::TypeParamTypeVarTuple {
            range: _,
            node_index: _,
            name: _,
            default,
        } = node;
        self.infer_optional_expression(default.as_deref());
        let pep_695_todo = todo_type!("PEP-695 TypeVarTuple definition types");
        self.add_declaration_with_binding(
            node.into(),
            definition,
            &DeclaredAndInferredType::AreTheSame(pep_695_todo),
        );
    }

    fn infer_match_statement(&mut self, match_statement: &ast::StmtMatch) {
        let ast::StmtMatch {
            range: _,
            node_index: _,
            subject,
            cases,
        } = match_statement;

        self.infer_standalone_expression(subject);

        for case in cases {
            let ast::MatchCase {
                range: _,
                node_index: _,
                body,
                pattern,
                guard,
            } = case;
            self.infer_match_pattern(pattern);

            if let Some(guard) = guard.as_deref() {
                let guard_ty = self.infer_standalone_expression(guard);

                if let Err(err) = guard_ty.try_bool(self.db()) {
                    err.report_diagnostic(&self.context, guard);
                }
            }

            self.infer_body(body);
        }
    }

    fn infer_match_pattern_definition(
        &mut self,
        pattern: &ast::Pattern,
        _index: u32,
        definition: Definition<'db>,
    ) {
        // TODO(dhruvmanila): The correct way to infer types here is to perform structural matching
        // against the subject expression type (which we can query via `infer_expression_types`)
        // and extract the type at the `index` position if the pattern matches. This will be
        // similar to the logic in `self.infer_assignment_definition`.
        self.add_binding(
            pattern.into(),
            definition,
            todo_type!("`match` pattern definition types"),
        );
    }

    fn infer_match_pattern(&mut self, pattern: &ast::Pattern) {
        // We need to create a standalone expression for each arm of a match statement, since they
        // can introduce constraints on the match subject. (Or more accurately, for the match arm's
        // pattern, since its the pattern that introduces any constraints, not the body.) Ideally,
        // that standalone expression would wrap the match arm's pattern as a whole. But a
        // standalone expression can currently only wrap an ast::Expr, which patterns are not. So,
        // we need to choose an Expr that can “stand in” for the pattern, which we can wrap in a
        // standalone expression.
        //
        // That said, when inferring the type of a standalone expression, we don't have access to
        // its parent or sibling nodes.  That means, for instance, that in a class pattern, where
        // we are currently using the class name as the standalone expression, we do not have
        // access to the class pattern's arguments in the standalone expression inference scope.
        // At the moment, we aren't trying to do anything with those arguments when creating a
        // narrowing constraint for the pattern.  But in the future, if we do, we will have to
        // either wrap those arguments in their own standalone expressions, or update Expression to
        // be able to wrap other AST node types besides just ast::Expr.
        //
        // This function is only called for the top-level pattern of a match arm, and is
        // responsible for inferring the standalone expression for each supported pattern type. It
        // then hands off to `infer_nested_match_pattern` for any subexpressions and subpatterns,
        // where we do NOT have any additional standalone expressions to infer through.
        //
        // TODO(dhruvmanila): Add a Salsa query for inferring pattern types and matching against
        // the subject expression: https://github.com/astral-sh/ruff/pull/13147#discussion_r1739424510
        match pattern {
            ast::Pattern::MatchValue(match_value) => {
                self.infer_standalone_expression(&match_value.value);
            }
            ast::Pattern::MatchClass(match_class) => {
                let ast::PatternMatchClass {
                    range: _,
                    node_index: _,
                    cls,
                    arguments,
                } = match_class;
                for pattern in &arguments.patterns {
                    self.infer_nested_match_pattern(pattern);
                }
                for keyword in &arguments.keywords {
                    self.infer_nested_match_pattern(&keyword.pattern);
                }
                self.infer_standalone_expression(cls);
            }
            ast::Pattern::MatchOr(match_or) => {
                for pattern in &match_or.patterns {
                    self.infer_match_pattern(pattern);
                }
            }
            _ => {
                self.infer_nested_match_pattern(pattern);
            }
        }
    }

    fn infer_nested_match_pattern(&mut self, pattern: &ast::Pattern) {
        match pattern {
            ast::Pattern::MatchValue(match_value) => {
                self.infer_expression(&match_value.value);
            }
            ast::Pattern::MatchSequence(match_sequence) => {
                for pattern in &match_sequence.patterns {
                    self.infer_nested_match_pattern(pattern);
                }
            }
            ast::Pattern::MatchMapping(match_mapping) => {
                let ast::PatternMatchMapping {
                    range: _,
                    node_index: _,
                    keys,
                    patterns,
                    rest: _,
                } = match_mapping;
                for key in keys {
                    self.infer_expression(key);
                }
                for pattern in patterns {
                    self.infer_nested_match_pattern(pattern);
                }
            }
            ast::Pattern::MatchClass(match_class) => {
                let ast::PatternMatchClass {
                    range: _,
                    node_index: _,
                    cls,
                    arguments,
                } = match_class;
                for pattern in &arguments.patterns {
                    self.infer_nested_match_pattern(pattern);
                }
                for keyword in &arguments.keywords {
                    self.infer_nested_match_pattern(&keyword.pattern);
                }
                self.infer_expression(cls);
            }
            ast::Pattern::MatchAs(match_as) => {
                if let Some(pattern) = &match_as.pattern {
                    self.infer_nested_match_pattern(pattern);
                }
            }
            ast::Pattern::MatchOr(match_or) => {
                for pattern in &match_or.patterns {
                    self.infer_nested_match_pattern(pattern);
                }
            }
            ast::Pattern::MatchStar(_) | ast::Pattern::MatchSingleton(_) => {}
        }
    }

    fn infer_assignment_statement(&mut self, assignment: &ast::StmtAssign) {
        let ast::StmtAssign {
            range: _,
            node_index: _,
            targets,
            value,
        } = assignment;

        for target in targets {
            self.infer_target(target, value, |builder, value_expr| {
                builder.infer_standalone_expression(value_expr)
            });
        }
    }

    /// Infer the (definition) types involved in a `target` expression.
    ///
    /// This is used for assignment statements, for statements, etc. with a single or multiple
    /// targets (unpacking). If `target` is an attribute expression, we check that the assignment
    /// is valid. For 'target's that are definitions, this check happens elsewhere.
    ///
    /// The `infer_value_expr` function is used to infer the type of the `value` expression which
    /// are not `Name` expressions. The returned type is the one that is eventually assigned to the
    /// `target`.
    fn infer_target<F>(&mut self, target: &ast::Expr, value: &ast::Expr, infer_value_expr: F)
    where
        F: Fn(&mut TypeInferenceBuilder<'db, '_>, &ast::Expr) -> Type<'db>,
    {
        let assigned_ty = match target {
            ast::Expr::Name(_) => None,
            _ => Some(infer_value_expr(self, value)),
        };
        self.infer_target_impl(target, assigned_ty);
    }

    /// Make sure that the attribute assignment `obj.attribute = value` is valid.
    ///
    /// `target` is the node for the left-hand side, `object_ty` is the type of `obj`, `attribute` is
    /// the name of the attribute being assigned, and `value_ty` is the type of the right-hand side of
    /// the assignment. If the assignment is invalid, emit diagnostics.
    fn validate_attribute_assignment(
        &mut self,
        target: &ast::ExprAttribute,
        object_ty: Type<'db>,
        attribute: &str,
        value_ty: Type<'db>,
        emit_diagnostics: bool,
    ) -> bool {
        let db = self.db();

        let ensure_assignable_to = |attr_ty| -> bool {
            let assignable = value_ty.is_assignable_to(db, attr_ty);
            if !assignable && emit_diagnostics {
                report_invalid_attribute_assignment(
                    &self.context,
                    target.into(),
                    attr_ty,
                    value_ty,
                    attribute,
                );
            }
            assignable
        };

        match object_ty {
            Type::Union(union) => {
                if union.elements(self.db()).iter().all(|elem| {
                    self.validate_attribute_assignment(target, *elem, attribute, value_ty, false)
                }) {
                    true
                } else {
                    // TODO: This is not a very helpful error message, as it does not include the underlying reason
                    // why the assignment is invalid. This would be a good use case for sub-diagnostics.
                    if emit_diagnostics {
                        if let Some(builder) = self.context.report_lint(&INVALID_ASSIGNMENT, target)
                        {
                            builder.into_diagnostic(format_args!(
                                "Object of type `{}` is not assignable \
                                 to attribute `{attribute}` on type `{}`",
                                value_ty.display(self.db()),
                                object_ty.display(self.db()),
                            ));
                        }
                    }

                    false
                }
            }

            Type::Intersection(intersection) => {
                // TODO: Handle negative intersection elements
                if intersection.positive(db).iter().any(|elem| {
                    self.validate_attribute_assignment(target, *elem, attribute, value_ty, false)
                }) {
                    true
                } else {
                    if emit_diagnostics {
                        if let Some(builder) = self.context.report_lint(&INVALID_ASSIGNMENT, target)
                        {
                            // TODO: same here, see above
                            builder.into_diagnostic(format_args!(
                                "Object of type `{}` is not assignable \
                                 to attribute `{attribute}` on type `{}`",
                                value_ty.display(self.db()),
                                object_ty.display(self.db()),
                            ));
                        }
                    }
                    false
                }
            }

            // Super instances do not allow attribute assignment
            Type::NominalInstance(instance) if instance.class.is_known(db, KnownClass::Super) => {
                if emit_diagnostics {
                    if let Some(builder) = self.context.report_lint(&INVALID_ASSIGNMENT, target) {
                        builder.into_diagnostic(format_args!(
                            "Cannot assign to attribute `{attribute}` on type `{}`",
                            object_ty.display(self.db()),
                        ));
                    }
                }
                false
            }
            Type::BoundSuper(_) => {
                if emit_diagnostics {
                    if let Some(builder) = self.context.report_lint(&INVALID_ASSIGNMENT, target) {
                        builder.into_diagnostic(format_args!(
                            "Cannot assign to attribute `{attribute}` on type `{}`",
                            object_ty.display(self.db()),
                        ));
                    }
                }
                false
            }

            Type::Dynamic(..) | Type::Never => true,

            Type::NominalInstance(..)
            | Type::ProtocolInstance(_)
            | Type::BooleanLiteral(..)
            | Type::IntLiteral(..)
            | Type::StringLiteral(..)
            | Type::BytesLiteral(..)
            | Type::LiteralString
            | Type::Tuple(..)
            | Type::SpecialForm(..)
            | Type::KnownInstance(..)
            | Type::PropertyInstance(..)
            | Type::FunctionLiteral(..)
            | Type::Callable(..)
            | Type::BoundMethod(_)
            | Type::MethodWrapper(_)
            | Type::WrapperDescriptor(_)
            | Type::DataclassDecorator(_)
            | Type::DataclassTransformer(_)
            | Type::TypeVar(..)
            | Type::AlwaysTruthy
            | Type::AlwaysFalsy
            | Type::TypeIs(_) => {
                let is_read_only = || {
                    let dataclass_params = match object_ty {
                        Type::NominalInstance(instance) => match instance.class {
                            ClassType::NonGeneric(cls) => cls.dataclass_params(self.db()),
                            ClassType::Generic(cls) => {
                                cls.origin(self.db()).dataclass_params(self.db())
                            }
                        },
                        _ => None,
                    };

                    dataclass_params.is_some_and(|params| params.contains(DataclassParams::FROZEN))
                };

                match object_ty.class_member(db, attribute.into()) {
                    meta_attr @ PlaceAndQualifiers { .. } if meta_attr.is_class_var() => {
                        if emit_diagnostics {
                            if let Some(builder) =
                                self.context.report_lint(&INVALID_ATTRIBUTE_ACCESS, target)
                            {
                                builder.into_diagnostic(format_args!(
                                    "Cannot assign to ClassVar `{attribute}` \
                                     from an instance of type `{ty}`",
                                    ty = object_ty.display(self.db()),
                                ));
                            }
                        }
                        false
                    }
                    PlaceAndQualifiers {
                        place: Place::Type(meta_attr_ty, meta_attr_boundness),
                        qualifiers: _,
                    } => {
                        if is_read_only() {
                            if emit_diagnostics {
                                if let Some(builder) =
                                    self.context.report_lint(&INVALID_ASSIGNMENT, target)
                                {
                                    builder.into_diagnostic(format_args!(
                                        "Property `{attribute}` defined in `{ty}` is read-only",
                                        ty = object_ty.display(self.db()),
                                    ));
                                }
                            }
                            false
                        } else {
                            let assignable_to_meta_attr = if let Place::Type(meta_dunder_set, _) =
                                meta_attr_ty.class_member(db, "__set__".into()).place
                            {
                                let successful_call = meta_dunder_set
                                    .try_call(
                                        db,
                                        &CallArgumentTypes::positional([
                                            meta_attr_ty,
                                            object_ty,
                                            value_ty,
                                        ]),
                                    )
                                    .is_ok();

                                if !successful_call && emit_diagnostics {
                                    if let Some(builder) =
                                        self.context.report_lint(&INVALID_ASSIGNMENT, target)
                                    {
                                        // TODO: Here, it would be nice to emit an additional diagnostic that explains why the call failed
                                        builder.into_diagnostic(format_args!(
                                            "Invalid assignment to data descriptor attribute \
                                         `{attribute}` on type `{}` with custom `__set__` method",
                                            object_ty.display(db)
                                        ));
                                    }
                                }

                                successful_call
                            } else {
                                ensure_assignable_to(meta_attr_ty)
                            };

                            let assignable_to_instance_attribute = if meta_attr_boundness
                                == Boundness::PossiblyUnbound
                            {
                                let (assignable, boundness) =
                                    if let Place::Type(instance_attr_ty, instance_attr_boundness) =
                                        object_ty.instance_member(db, attribute).place
                                    {
                                        (
                                            ensure_assignable_to(instance_attr_ty),
                                            instance_attr_boundness,
                                        )
                                    } else {
                                        (true, Boundness::PossiblyUnbound)
                                    };

                                if boundness == Boundness::PossiblyUnbound {
                                    report_possibly_unbound_attribute(
                                        &self.context,
                                        target,
                                        attribute,
                                        object_ty,
                                    );
                                }

                                assignable
                            } else {
                                true
                            };

                            assignable_to_meta_attr && assignable_to_instance_attribute
                        }
                    }

                    PlaceAndQualifiers {
                        place: Place::Unbound,
                        ..
                    } => {
                        if let Place::Type(instance_attr_ty, instance_attr_boundness) =
                            object_ty.instance_member(db, attribute).place
                        {
                            if instance_attr_boundness == Boundness::PossiblyUnbound {
                                report_possibly_unbound_attribute(
                                    &self.context,
                                    target,
                                    attribute,
                                    object_ty,
                                );
                            }

                            if is_read_only() {
                                if emit_diagnostics {
                                    if let Some(builder) =
                                        self.context.report_lint(&INVALID_ASSIGNMENT, target)
                                    {
                                        builder.into_diagnostic(format_args!(
                                            "Property `{attribute}` defined in `{ty}` is read-only",
                                            ty = object_ty.display(self.db()),
                                        ));
                                    }
                                }
                                false
                            } else {
                                ensure_assignable_to(instance_attr_ty)
                            }
                        } else {
                            let result = object_ty.try_call_dunder_with_policy(
                                db,
                                "__setattr__",
                                &mut CallArgumentTypes::positional([
                                    Type::StringLiteral(StringLiteralType::new(
                                        db,
                                        Box::from(attribute),
                                    )),
                                    value_ty,
                                ]),
                                MemberLookupPolicy::MRO_NO_OBJECT_FALLBACK,
                            );

                            match result {
                                Ok(_) | Err(CallDunderError::PossiblyUnbound(_)) => true,
                                Err(CallDunderError::CallError(..)) => {
                                    if emit_diagnostics {
                                        if let Some(builder) =
                                            self.context.report_lint(&UNRESOLVED_ATTRIBUTE, target)
                                        {
                                            builder.into_diagnostic(format_args!(
                                                "Can not assign object of `{}` to attribute \
                                                 `{attribute}` on type `{}` with \
                                                 custom `__setattr__` method.",
                                                value_ty.display(db),
                                                object_ty.display(db)
                                            ));
                                        }
                                    }
                                    false
                                }
                                Err(CallDunderError::MethodNotAvailable) => {
                                    if emit_diagnostics {
                                        if let Some(builder) =
                                            self.context.report_lint(&UNRESOLVED_ATTRIBUTE, target)
                                        {
                                            builder.into_diagnostic(format_args!(
                                                "Unresolved attribute `{}` on type `{}`.",
                                                attribute,
                                                object_ty.display(db)
                                            ));
                                        }
                                    }

                                    false
                                }
                            }
                        }
                    }
                }
            }

            Type::ClassLiteral(..) | Type::GenericAlias(..) | Type::SubclassOf(..) => {
                match object_ty.class_member(db, attribute.into()) {
                    PlaceAndQualifiers {
                        place: Place::Type(meta_attr_ty, meta_attr_boundness),
                        qualifiers: _,
                    } => {
                        let assignable_to_meta_attr = if let Place::Type(meta_dunder_set, _) =
                            meta_attr_ty.class_member(db, "__set__".into()).place
                        {
                            let successful_call = meta_dunder_set
                                .try_call(
                                    db,
                                    &CallArgumentTypes::positional([
                                        meta_attr_ty,
                                        object_ty,
                                        value_ty,
                                    ]),
                                )
                                .is_ok();

                            if !successful_call && emit_diagnostics {
                                if let Some(builder) =
                                    self.context.report_lint(&INVALID_ASSIGNMENT, target)
                                {
                                    // TODO: Here, it would be nice to emit an additional diagnostic that explains why the call failed
                                    builder.into_diagnostic(format_args!(
                                        "Invalid assignment to data descriptor attribute \
                                         `{attribute}` on type `{}` with custom `__set__` method",
                                        object_ty.display(db)
                                    ));
                                }
                            }

                            successful_call
                        } else {
                            ensure_assignable_to(meta_attr_ty)
                        };

                        let assignable_to_class_attr = if meta_attr_boundness
                            == Boundness::PossiblyUnbound
                        {
                            let (assignable, boundness) =
                                if let Place::Type(class_attr_ty, class_attr_boundness) = object_ty
                                    .find_name_in_mro(db, attribute)
                                    .expect("called on Type::ClassLiteral or Type::SubclassOf")
                                    .place
                                {
                                    (ensure_assignable_to(class_attr_ty), class_attr_boundness)
                                } else {
                                    (true, Boundness::PossiblyUnbound)
                                };

                            if boundness == Boundness::PossiblyUnbound {
                                report_possibly_unbound_attribute(
                                    &self.context,
                                    target,
                                    attribute,
                                    object_ty,
                                );
                            }

                            assignable
                        } else {
                            true
                        };

                        assignable_to_meta_attr && assignable_to_class_attr
                    }
                    PlaceAndQualifiers {
                        place: Place::Unbound,
                        ..
                    } => {
                        if let Place::Type(class_attr_ty, class_attr_boundness) = object_ty
                            .find_name_in_mro(db, attribute)
                            .expect("called on Type::ClassLiteral or Type::SubclassOf")
                            .place
                        {
                            if class_attr_boundness == Boundness::PossiblyUnbound {
                                report_possibly_unbound_attribute(
                                    &self.context,
                                    target,
                                    attribute,
                                    object_ty,
                                );
                            }

                            ensure_assignable_to(class_attr_ty)
                        } else {
                            let attribute_is_bound_on_instance =
                                object_ty.to_instance(self.db()).is_some_and(|instance| {
                                    !instance
                                        .instance_member(self.db(), attribute)
                                        .place
                                        .is_unbound()
                                });

                            // Attribute is declared or bound on instance. Forbid access from the class object
                            if emit_diagnostics {
                                if attribute_is_bound_on_instance {
                                    if let Some(builder) =
                                        self.context.report_lint(&INVALID_ATTRIBUTE_ACCESS, target)
                                    {
                                        builder.into_diagnostic(format_args!(
                                            "Cannot assign to instance attribute \
                                             `{attribute}` from the class object `{ty}`",
                                            ty = object_ty.display(self.db()),
                                        ));
                                    }
                                } else {
                                    if let Some(builder) =
                                        self.context.report_lint(&UNRESOLVED_ATTRIBUTE, target)
                                    {
                                        builder.into_diagnostic(format_args!(
                                            "Unresolved attribute `{}` on type `{}`.",
                                            attribute,
                                            object_ty.display(db)
                                        ));
                                    }
                                }
                            }

                            false
                        }
                    }
                }
            }

            Type::ModuleLiteral(module) => {
                if let Place::Type(attr_ty, _) = module.static_member(db, attribute) {
                    let assignable = value_ty.is_assignable_to(db, attr_ty);
                    if assignable {
                        true
                    } else {
                        if emit_diagnostics {
                            report_invalid_attribute_assignment(
                                &self.context,
                                target.into(),
                                attr_ty,
                                value_ty,
                                attribute,
                            );
                        }
                        false
                    }
                } else {
                    if emit_diagnostics {
                        if let Some(builder) =
                            self.context.report_lint(&UNRESOLVED_ATTRIBUTE, target)
                        {
                            builder.into_diagnostic(format_args!(
                                "Unresolved attribute `{}` on type `{}`.",
                                attribute,
                                object_ty.display(db)
                            ));
                        }
                    }

                    false
                }
            }
        }
    }

    fn infer_target_impl(&mut self, target: &ast::Expr, assigned_ty: Option<Type<'db>>) {
        match target {
            ast::Expr::Name(name) => self.infer_definition(name),
            ast::Expr::List(ast::ExprList { elts, .. })
            | ast::Expr::Tuple(ast::ExprTuple { elts, .. }) => {
                let mut assigned_tys = match assigned_ty {
                    Some(Type::Tuple(tuple)) => Either::Left(tuple.tuple(self.db()).all_elements()),
                    Some(_) | None => Either::Right(std::iter::empty()),
                };

                for element in elts {
                    self.infer_target_impl(element, assigned_tys.next());
                }
            }
            ast::Expr::Attribute(
                attr_expr @ ast::ExprAttribute {
                    value: object,
                    ctx: ExprContext::Store,
                    attr,
                    ..
                },
            ) => {
                self.store_expression_type(target, assigned_ty.unwrap_or(Type::unknown()));

                let object_ty = self.infer_expression(object);

                if let Some(assigned_ty) = assigned_ty {
                    self.validate_attribute_assignment(
                        attr_expr,
                        object_ty,
                        attr.id(),
                        assigned_ty,
                        true,
                    );
                }
            }
            _ => {
                // TODO: Remove this once we handle all possible assignment targets.
                self.infer_expression(target);
            }
        }
    }

    fn infer_assignment_definition(
        &mut self,
        assignment: &AssignmentDefinitionKind<'db>,
        definition: Definition<'db>,
    ) {
        let value = assignment.value(self.module());
        let target = assignment.target(self.module());

        let value_ty = self.infer_standalone_expression(value);

        let mut target_ty = match assignment.target_kind() {
            TargetKind::Sequence(unpack_position, unpack) => {
                let unpacked = infer_unpack_types(self.db(), unpack);
                // Only copy the diagnostics if this is the first assignment to avoid duplicating the
                // unpack assignments.
                if unpack_position == UnpackPosition::First {
                    self.context.extend(unpacked.diagnostics());
                }

                let target_ast_id = target.scoped_expression_id(self.db(), self.scope());
                unpacked.expression_type(target_ast_id)
            }
            TargetKind::Single => {
                // `TYPE_CHECKING` is a special variable that should only be assigned `False`
                // at runtime, but is always considered `True` in type checking.
                // See mdtest/known_constants.md#user-defined-type_checking for details.
                if target.as_name_expr().map(|name| name.id.as_str()) == Some("TYPE_CHECKING") {
                    if !matches!(
                        value.as_boolean_literal_expr(),
                        Some(ast::ExprBooleanLiteral { value: false, .. })
                    ) {
                        report_invalid_type_checking_constant(&self.context, target.into());
                    }
                    Type::BooleanLiteral(true)
                } else if self.in_stub() && value.is_ellipsis_literal_expr() {
                    Type::unknown()
                } else {
                    value_ty
                }
            }
        };

        if let Some(special_form) = target.as_name_expr().and_then(|name| {
            SpecialFormType::try_from_file_and_name(self.db(), self.file(), &name.id)
        }) {
            target_ty = Type::SpecialForm(special_form);
        }

        self.store_expression_type(target, target_ty);
        self.add_binding(target.into(), definition, target_ty);
    }

    fn infer_annotated_assignment_statement(&mut self, assignment: &ast::StmtAnnAssign) {
        if assignment.target.is_name_expr() {
            self.infer_definition(assignment);
        } else {
            // Non-name assignment targets are inferred as ordinary expressions, not definitions.
            let ast::StmtAnnAssign {
                range: _,
                node_index: _,
                annotation,
                value,
                target,
                simple: _,
            } = assignment;
            let annotated =
                self.infer_annotation_expression(annotation, DeferredExpressionState::None);
            self.infer_optional_expression(value.as_deref());

            // If we have an annotated assignment like `self.attr: int = 1`, we still need to
            // do type inference on the `self.attr` target to get types for all sub-expressions.
            self.infer_expression(target);

            // But here we explicitly overwrite the type for the overall `self.attr` node with
            // the annotated type. We do no use `store_expression_type` here, because it checks
            // that no type has been stored for the expression before.
            let expr_id = target.scoped_expression_id(self.db(), self.scope());
            self.types
                .expressions
                .insert(expr_id, annotated.inner_type());
        }
    }

    /// Infer the types in an annotated assignment definition.
    fn infer_annotated_assignment_definition(
        &mut self,
        assignment: &'db AnnotatedAssignmentDefinitionKind,
        definition: Definition<'db>,
    ) {
        let annotation = assignment.annotation(self.module());
        let target = assignment.target(self.module());
        let value = assignment.value(self.module());

        let mut declared_ty = self.infer_annotation_expression(
            annotation,
            DeferredExpressionState::from(self.defer_annotations()),
        );

        if target
            .as_name_expr()
            .is_some_and(|name| &name.id == "TYPE_CHECKING")
        {
            if !KnownClass::Bool
                .to_instance(self.db())
                .is_assignable_to(self.db(), declared_ty.inner_type())
            {
                // annotation not assignable from `bool` is an error
                report_invalid_type_checking_constant(&self.context, target.into());
            } else if self.in_stub()
                && value
                    .as_ref()
                    .is_none_or(|value| value.is_ellipsis_literal_expr())
            {
                // stub file assigning nothing or `...` is fine
            } else if !matches!(
                value
                    .as_ref()
                    .and_then(|value| value.as_boolean_literal_expr()),
                Some(ast::ExprBooleanLiteral { value: false, .. })
            ) {
                // otherwise, assigning something other than `False` is an error
                report_invalid_type_checking_constant(&self.context, target.into());
            }
            declared_ty.inner = Type::BooleanLiteral(true);
        }

        // Handle various singletons.
        if let Type::NominalInstance(instance) = declared_ty.inner_type() {
            if instance.class.is_known(self.db(), KnownClass::SpecialForm) {
                if let Some(name_expr) = target.as_name_expr() {
                    if let Some(special_form) = SpecialFormType::try_from_file_and_name(
                        self.db(),
                        self.file(),
                        &name_expr.id,
                    ) {
                        declared_ty.inner = Type::SpecialForm(special_form);
                    }
                }
            }
        }

        // If the target of an assignment is not one of the place expressions we support,
        // then they are not definitions, so we can only be here if the target is in a form supported as a place expression.
        // In this case, we can simply store types in `target` below, instead of calling `infer_expression` (which would return `Never`).
        debug_assert!(PlaceExpr::try_from(target).is_ok());

        if let Some(value) = value {
            let inferred_ty = self.infer_expression(value);
            let inferred_ty = if target
                .as_name_expr()
                .is_some_and(|name| &name.id == "TYPE_CHECKING")
            {
                Type::BooleanLiteral(true)
            } else if self.in_stub() && value.is_ellipsis_literal_expr() {
                declared_ty.inner_type()
            } else {
                inferred_ty
            };
            self.add_declaration_with_binding(
                target.into(),
                definition,
                &DeclaredAndInferredType::MightBeDifferent {
                    declared_ty,
                    inferred_ty,
                },
            );

            self.store_expression_type(target, inferred_ty);
        } else {
            if self.in_stub() {
                self.add_declaration_with_binding(
                    target.into(),
                    definition,
                    &DeclaredAndInferredType::AreTheSame(declared_ty.inner_type()),
                );
            } else {
                self.add_declaration(target.into(), definition, declared_ty);
            }

            self.store_expression_type(target, declared_ty.inner_type());
        }
    }

    fn infer_augmented_assignment_statement(&mut self, assignment: &ast::StmtAugAssign) {
        if assignment.target.is_name_expr() {
            self.infer_definition(assignment);
        } else {
            // Non-name assignment targets are inferred as ordinary expressions, not definitions.
            self.infer_augment_assignment(assignment);
        }
    }

    fn infer_augmented_op(
        &mut self,
        assignment: &ast::StmtAugAssign,
        target_type: Type<'db>,
        value_type: Type<'db>,
    ) -> Type<'db> {
        // If the target defines, e.g., `__iadd__`, infer the augmented assignment as a call to that
        // dunder.
        let op = assignment.op;
        let db = self.db();

        let report_unsupported_augmented_op = |ctx: &mut InferContext| {
            let Some(builder) = ctx.report_lint(&UNSUPPORTED_OPERATOR, assignment) else {
                return;
            };
            builder.into_diagnostic(format_args!(
                "Operator `{op}=` is unsupported between objects of type `{}` and `{}`",
                target_type.display(db),
                value_type.display(db)
            ));
        };

        // Fall back to non-augmented binary operator inference.
        let mut binary_return_ty = || {
            self.infer_binary_expression_type(assignment.into(), false, target_type, value_type, op)
                .unwrap_or_else(|| {
                    report_unsupported_augmented_op(&mut self.context);
                    Type::unknown()
                })
        };

        match target_type {
            Type::Union(union) => union.map(db, |&elem_type| {
                self.infer_augmented_op(assignment, elem_type, value_type)
            }),
            _ => {
                let call = target_type.try_call_dunder(
                    db,
                    op.in_place_dunder(),
                    CallArgumentTypes::positional([value_type]),
                );

                match call {
                    Ok(outcome) => outcome.return_type(db),
                    Err(CallDunderError::MethodNotAvailable) => binary_return_ty(),
                    Err(CallDunderError::PossiblyUnbound(outcome)) => {
                        UnionType::from_elements(db, [outcome.return_type(db), binary_return_ty()])
                    }
                    Err(CallDunderError::CallError(_, bindings)) => {
                        report_unsupported_augmented_op(&mut self.context);
                        bindings.return_type(db)
                    }
                }
            }
        }
    }

    fn infer_augment_assignment_definition(
        &mut self,
        assignment: &ast::StmtAugAssign,
        definition: Definition<'db>,
    ) {
        let target_ty = self.infer_augment_assignment(assignment);
        self.add_binding(assignment.into(), definition, target_ty);
    }

    fn infer_augment_assignment(&mut self, assignment: &ast::StmtAugAssign) -> Type<'db> {
        let ast::StmtAugAssign {
            range: _,
            node_index: _,
            target,
            op: _,
            value,
        } = assignment;

        // Resolve the target type, assuming a load context.
        let target_type = match &**target {
            ast::Expr::Name(name) => {
                let previous_value = self.infer_name_load(name);
                self.store_expression_type(target, previous_value);
                previous_value
            }
            ast::Expr::Attribute(attr) => {
                let previous_value = self.infer_attribute_load(attr);
                self.store_expression_type(target, previous_value);
                previous_value
            }
            ast::Expr::Subscript(subscript) => {
                let previous_value = self.infer_subscript_load(subscript);
                self.store_expression_type(target, previous_value);
                previous_value
            }
            _ => self.infer_expression(target),
        };
        let value_type = self.infer_expression(value);

        self.infer_augmented_op(assignment, target_type, value_type)
    }

    fn infer_type_alias_statement(&mut self, node: &ast::StmtTypeAlias) {
        self.infer_definition(node);
    }

    fn infer_for_statement(&mut self, for_statement: &ast::StmtFor) {
        let ast::StmtFor {
            range: _,
            node_index: _,
            target,
            iter,
            body,
            orelse,
            is_async: _,
        } = for_statement;

        self.infer_target(target, iter, |builder, iter_expr| {
            // TODO: `infer_for_statement_definition` reports a diagnostic if `iter_ty` isn't iterable
            //  but only if the target is a name. We should report a diagnostic here if the target isn't a name:
            //  `for a.x in not_iterable: ...
            builder
                .infer_standalone_expression(iter_expr)
                .iterate(builder.db())
        });

        self.infer_body(body);
        self.infer_body(orelse);
    }

    fn infer_for_statement_definition(
        &mut self,
        for_stmt: &ForStmtDefinitionKind<'db>,
        definition: Definition<'db>,
    ) {
        let iterable = for_stmt.iterable(self.module());
        let target = for_stmt.target(self.module());

        let iterable_type = self.infer_standalone_expression(iterable);

        let loop_var_value_type = if for_stmt.is_async() {
            todo_type!("async iterables/iterators")
        } else {
            match for_stmt.target_kind() {
                TargetKind::Sequence(unpack_position, unpack) => {
                    let unpacked = infer_unpack_types(self.db(), unpack);
                    if unpack_position == UnpackPosition::First {
                        self.context.extend(unpacked.diagnostics());
                    }
                    let target_ast_id = target.scoped_expression_id(self.db(), self.scope());
                    unpacked.expression_type(target_ast_id)
                }
                TargetKind::Single => iterable_type.try_iterate(self.db()).unwrap_or_else(|err| {
                    err.report_diagnostic(&self.context, iterable_type, iterable.into());
                    err.fallback_element_type(self.db())
                }),
            }
        };

        self.store_expression_type(target, loop_var_value_type);
        self.add_binding(target.into(), definition, loop_var_value_type);
    }

    fn infer_while_statement(&mut self, while_statement: &ast::StmtWhile) {
        let ast::StmtWhile {
            range: _,
            node_index: _,
            test,
            body,
            orelse,
        } = while_statement;

        let test_ty = self.infer_standalone_expression(test);

        if let Err(err) = test_ty.try_bool(self.db()) {
            err.report_diagnostic(&self.context, &**test);
        }

        self.infer_body(body);
        self.infer_body(orelse);
    }

    fn infer_import_statement(&mut self, import: &ast::StmtImport) {
        let ast::StmtImport {
            range: _,
            node_index: _,
            names,
        } = import;

        for alias in names {
            self.infer_definition(alias);
        }
    }

    fn report_unresolved_import(
        &self,
        import_node: AnyNodeRef<'_>,
        range: TextRange,
        level: u32,
        module: Option<&str>,
    ) {
        let is_import_reachable = self.is_reachable(import_node);

        if !is_import_reachable {
            return;
        }

        let Some(builder) = self.context.report_lint(&UNRESOLVED_IMPORT, range) else {
            return;
        };
        let mut diagnostic = builder.into_diagnostic(format_args!(
            "Cannot resolve imported module `{}{}`",
            ".".repeat(level as usize),
            module.unwrap_or_default()
        ));
        if level == 0 {
            if let Some(module_name) = module.and_then(ModuleName::new) {
                let program = Program::get(self.db());
                let typeshed_versions = program.search_paths(self.db()).typeshed_versions();

                if let Some(version_range) = typeshed_versions.exact(&module_name) {
                    // We know it is a stdlib module on *some* Python versions...
                    let python_version = program.python_version(self.db());
                    if !version_range.contains(python_version) {
                        // ...But not on *this* Python version.
                        diagnostic.info(format_args!(
                            "The stdlib module `{module_name}` is only available on Python {version_range}",
                            version_range = version_range.diagnostic_display(),
                        ));
                        add_inferred_python_version_hint_to_diagnostic(
                            self.db(),
                            &mut diagnostic,
                            "resolving modules",
                        );
                        return;
                    }
                }
            }

            diagnostic.info(
                "make sure your Python environment is properly configured: \
                https://github.com/astral-sh/ty/blob/main/docs/README.md#python-environment",
            );
        }
    }

    fn infer_import_definition(
        &mut self,
        node: &ast::StmtImport,
        alias: &ast::Alias,
        definition: Definition<'db>,
    ) {
        let ast::Alias {
            range: _,
            node_index: _,
            name,
            asname,
        } = alias;

        // The name of the module being imported
        let Some(full_module_name) = ModuleName::new(name) else {
            tracing::debug!("Failed to resolve import due to invalid syntax");
            self.add_unknown_declaration_with_binding(alias.into(), definition);
            return;
        };

        // Resolve the module being imported.
        let Some(full_module_ty) = self.module_type_from_name(&full_module_name) else {
            self.report_unresolved_import(node.into(), alias.range(), 0, Some(name));
            self.add_unknown_declaration_with_binding(alias.into(), definition);
            return;
        };

        let binding_ty = if asname.is_some() {
            // If we are renaming the imported module via an `as` clause, then we bind the resolved
            // module's type to that name, even if that module is nested.
            full_module_ty
        } else if full_module_name.contains('.') {
            // If there's no `as` clause and the imported module is nested, we're not going to bind
            // the resolved module itself into the current scope; we're going to bind the top-most
            // parent package of that module.
            let topmost_parent_name =
                ModuleName::new(full_module_name.components().next().unwrap()).unwrap();
            let Some(topmost_parent_ty) = self.module_type_from_name(&topmost_parent_name) else {
                self.add_unknown_declaration_with_binding(alias.into(), definition);
                return;
            };
            topmost_parent_ty
        } else {
            // If there's no `as` clause and the imported module isn't nested, then the imported
            // module _is_ what we bind into the current scope.
            full_module_ty
        };

        self.add_declaration_with_binding(
            alias.into(),
            definition,
            &DeclaredAndInferredType::AreTheSame(binding_ty),
        );
    }

    fn infer_import_from_statement(&mut self, import: &ast::StmtImportFrom) {
        let ast::StmtImportFrom {
            range: _,
            node_index: _,
            module: _,
            names,
            level: _,
        } = import;

        self.check_import_from_module_is_resolvable(import);

        for alias in names {
            for definition in self.index.definitions(alias) {
                self.extend(infer_definition_types(self.db(), *definition));
            }
        }
    }

    fn infer_assert_statement(&mut self, assert: &ast::StmtAssert) {
        let ast::StmtAssert {
            range: _,
            node_index: _,
            test,
            msg,
        } = assert;

        let test_ty = self.infer_standalone_expression(test);

        if let Err(err) = test_ty.try_bool(self.db()) {
            err.report_diagnostic(&self.context, &**test);
        }

        self.infer_optional_expression(msg.as_deref());
    }

    fn infer_raise_statement(&mut self, raise: &ast::StmtRaise) {
        let ast::StmtRaise {
            range: _,
            node_index: _,
            exc,
            cause,
        } = raise;

        let base_exception_type = KnownClass::BaseException.to_subclass_of(self.db());
        let base_exception_instance = KnownClass::BaseException.to_instance(self.db());

        let can_be_raised =
            UnionType::from_elements(self.db(), [base_exception_type, base_exception_instance]);
        let can_be_exception_cause =
            UnionType::from_elements(self.db(), [can_be_raised, Type::none(self.db())]);

        if let Some(raised) = exc {
            let raised_type = self.infer_expression(raised);

            if !raised_type.is_assignable_to(self.db(), can_be_raised) {
                report_invalid_exception_raised(&self.context, raised, raised_type);
            }
        }

        if let Some(cause) = cause {
            let cause_type = self.infer_expression(cause);

            if !cause_type.is_assignable_to(self.db(), can_be_exception_cause) {
                report_invalid_exception_cause(&self.context, cause, cause_type);
            }
        }
    }

    /// Resolve the [`ModuleName`], and the type of the module, being referred to by an
    /// [`ast::StmtImportFrom`] node. Emit a diagnostic if the module cannot be resolved.
    fn check_import_from_module_is_resolvable(&mut self, import_from: &ast::StmtImportFrom) {
        let ast::StmtImportFrom { module, level, .. } = import_from;

        // For diagnostics, we want to highlight the unresolvable
        // module and not the entire `from ... import ...` statement.
        let module_ref = module
            .as_ref()
            .map(AnyNodeRef::from)
            .unwrap_or_else(|| AnyNodeRef::from(import_from));
        let module = module.as_deref();

        tracing::trace!(
            "Resolving import statement from module `{}` into file `{}`",
            format_import_from_module(*level, module),
            self.file().path(self.db()),
        );
        let module_name = ModuleName::from_import_statement(self.db(), self.file(), import_from);

        let module_name = match module_name {
            Ok(module_name) => module_name,
            Err(ModuleNameResolutionError::InvalidSyntax) => {
                tracing::debug!("Failed to resolve import due to invalid syntax");
                // Invalid syntax diagnostics are emitted elsewhere.
                return;
            }
            Err(ModuleNameResolutionError::TooManyDots) => {
                tracing::debug!(
                    "Relative module resolution `{}` failed: too many leading dots",
                    format_import_from_module(*level, module),
                );
                self.report_unresolved_import(
                    import_from.into(),
                    module_ref.range(),
                    *level,
                    module,
                );
                return;
            }
            Err(ModuleNameResolutionError::UnknownCurrentModule) => {
                tracing::debug!(
                    "Relative module resolution `{}` failed; could not resolve file `{}` to a module",
                    format_import_from_module(*level, module),
                    self.file().path(self.db())
                );
                self.report_unresolved_import(
                    import_from.into(),
                    module_ref.range(),
                    *level,
                    module,
                );
                return;
            }
        };

        if resolve_module(self.db(), &module_name).is_none() {
            self.report_unresolved_import(import_from.into(), module_ref.range(), *level, module);
        }
    }

    fn infer_import_from_definition(
        &mut self,
        import_from: &ast::StmtImportFrom,
        alias: &ast::Alias,
        definition: Definition<'db>,
    ) {
        let Ok(module_name) =
            ModuleName::from_import_statement(self.db(), self.file(), import_from)
        else {
            self.add_unknown_declaration_with_binding(alias.into(), definition);
            return;
        };

        let Some(module) = resolve_module(self.db(), &module_name) else {
            self.add_unknown_declaration_with_binding(alias.into(), definition);
            return;
        };

        let module_ty = Type::module_literal(self.db(), self.file(), &module);

        // The indirection of having `star_import_info` as a separate variable
        // is required in order to make the borrow checker happy.
        let star_import_info = definition
            .kind(self.db())
            .as_star_import()
            .map(|star_import| {
                let symbol_table = self
                    .index
                    .place_table(self.scope().file_scope_id(self.db()));
                (star_import, symbol_table)
            });

        let name = if let Some((star_import, symbol_table)) = star_import_info.as_ref() {
            symbol_table
                .place_expr(star_import.place_id())
                .expect_name()
        } else {
            &alias.name.id
        };

        // Avoid looking up attributes on a module if a module imports from itself
        // (e.g. `from parent import submodule` inside the `parent` module).
        let import_is_self_referential = module_ty
            .into_module_literal()
            .is_some_and(|module| Some(self.file()) == module.module(self.db()).file());

        // First try loading the requested attribute from the module.
        if !import_is_self_referential {
            if let Place::Type(ty, boundness) = module_ty.member(self.db(), name).place {
                if &alias.name != "*" && boundness == Boundness::PossiblyUnbound {
                    // TODO: Consider loading _both_ the attribute and any submodule and unioning them
                    // together if the attribute exists but is possibly-unbound.
                    if let Some(builder) = self
                        .context
                        .report_lint(&POSSIBLY_UNBOUND_IMPORT, AnyNodeRef::Alias(alias))
                    {
                        builder.into_diagnostic(format_args!(
                            "Member `{name}` of module `{module_name}` is possibly unbound",
                        ));
                    }
                }
                self.add_declaration_with_binding(
                    alias.into(),
                    definition,
                    &DeclaredAndInferredType::AreTheSame(ty),
                );
                return;
            }
        }

        // Evaluate whether `X.Y` would constitute a valid submodule name,
        // given a `from X import Y` statement. If it is valid, this will be `Some()`;
        // else, it will be `None`.
        let full_submodule_name = ModuleName::new(name).map(|final_part| {
            let mut ret = module_name.clone();
            ret.extend(&final_part);
            ret
        });

        // If the module doesn't bind the symbol, check if it's a submodule.  This won't get
        // handled by the `Type::member` call because it relies on the semantic index's
        // `imported_modules` set.  The semantic index does not include information about
        // `from...import` statements because there are two things it cannot determine while only
        // inspecting the content of the current file:
        //
        //   - whether the imported symbol is an attribute or submodule
        //   - whether the containing file is in a module or a package (needed to correctly resolve
        //     relative imports)
        //
        // The first would be solvable by making it a _potentially_ imported modules set.  The
        // second is not.
        //
        // Regardless, for now, we sidestep all of that by repeating the submodule-or-attribute
        // check here when inferring types for a `from...import` statement.
        if let Some(submodule_type) = full_submodule_name
            .as_ref()
            .and_then(|submodule_name| self.module_type_from_name(submodule_name))
        {
            self.add_declaration_with_binding(
                alias.into(),
                definition,
                &DeclaredAndInferredType::AreTheSame(submodule_type),
            );
            return;
        }

        self.add_unknown_declaration_with_binding(alias.into(), definition);

        if &alias.name == "*" {
            return;
        }

        if !self.is_reachable(import_from) {
            return;
        }

        let Some(builder) = self
            .context
            .report_lint(&UNRESOLVED_IMPORT, AnyNodeRef::Alias(alias))
        else {
            return;
        };

        let diagnostic = builder.into_diagnostic(format_args!(
            "Module `{module_name}` has no member `{name}`"
        ));

        if let Some(full_submodule_name) = full_submodule_name {
            hint_if_stdlib_submodule_exists_on_other_versions(
                self.db(),
                diagnostic,
                &full_submodule_name,
                &module,
            );
        }
    }

    fn infer_return_statement(&mut self, ret: &ast::StmtReturn) {
        if let Some(ty) = self.infer_optional_expression(ret.value.as_deref()) {
            let range = ret
                .value
                .as_ref()
                .map_or(ret.range(), |value| value.range());
            self.record_return_type(ty, range);
        } else {
            self.record_return_type(Type::none(self.db()), ret.range());
        }
    }

    fn infer_delete_statement(&mut self, delete: &ast::StmtDelete) {
        let ast::StmtDelete {
            range: _,
            node_index: _,
            targets,
        } = delete;
        for target in targets {
            self.infer_expression(target);
        }
    }

    fn module_type_from_name(&self, module_name: &ModuleName) -> Option<Type<'db>> {
        resolve_module(self.db(), module_name)
            .map(|module| Type::module_literal(self.db(), self.file(), &module))
    }

    fn infer_decorator(&mut self, decorator: &ast::Decorator) -> Type<'db> {
        let ast::Decorator {
            range: _,
            node_index: _,
            expression,
        } = decorator;

        self.infer_expression(expression)
    }

    fn parse_arguments(arguments: &ast::Arguments) -> CallArguments<'_> {
        arguments
            .arguments_source_order()
            .map(|arg_or_keyword| {
                match arg_or_keyword {
                    ast::ArgOrKeyword::Arg(arg) => match arg {
                        ast::Expr::Starred(ast::ExprStarred { .. }) => Argument::Variadic,
                        // TODO diagnostic if after a keyword argument
                        _ => Argument::Positional,
                    },
                    ast::ArgOrKeyword::Keyword(ast::Keyword { arg, .. }) => {
                        if let Some(arg) = arg {
                            Argument::Keyword(&arg.id)
                        } else {
                            // TODO diagnostic if not last
                            Argument::Keywords
                        }
                    }
                }
            })
            .collect()
    }

    fn infer_argument_types<'a>(
        &mut self,
        ast_arguments: &ast::Arguments,
        arguments: CallArguments<'a>,
        argument_forms: &[Option<ParameterForm>],
    ) -> CallArgumentTypes<'a, 'db> {
        let mut ast_arguments = ast_arguments.arguments_source_order();
        CallArgumentTypes::new(arguments, |index, _| {
            let arg_or_keyword = ast_arguments
                .next()
                .expect("argument lists should have consistent lengths");
            match arg_or_keyword {
                ast::ArgOrKeyword::Arg(arg) => match arg {
                    ast::Expr::Starred(ast::ExprStarred { value, .. }) => {
                        let ty = self.infer_argument_type(value, argument_forms[index]);
                        self.store_expression_type(arg, ty);
                        ty
                    }
                    _ => self.infer_argument_type(arg, argument_forms[index]),
                },
                ast::ArgOrKeyword::Keyword(ast::Keyword { value, .. }) => {
                    self.infer_argument_type(value, argument_forms[index])
                }
            }
        })
    }

    fn infer_argument_type(
        &mut self,
        ast_argument: &ast::Expr,
        form: Option<ParameterForm>,
    ) -> Type<'db> {
        match form {
            None | Some(ParameterForm::Value) => self.infer_expression(ast_argument),
            Some(ParameterForm::Type) => self.infer_type_expression(ast_argument),
        }
    }

    fn infer_optional_expression(&mut self, expression: Option<&ast::Expr>) -> Option<Type<'db>> {
        expression.map(|expr| self.infer_expression(expr))
    }

    #[track_caller]
    fn infer_expression(&mut self, expression: &ast::Expr) -> Type<'db> {
        debug_assert!(
            !self.index.is_standalone_expression(expression),
            "Calling `self.infer_expression` on a standalone-expression is not allowed because it can lead to double-inference. Use `self.infer_standalone_expression` instead."
        );

        self.infer_expression_impl(expression)
    }

    fn infer_maybe_standalone_expression(&mut self, expression: &ast::Expr) -> Type<'db> {
        if self.index.is_standalone_expression(expression) {
            self.infer_standalone_expression(expression)
        } else {
            self.infer_expression(expression)
        }
    }

    fn infer_standalone_expression(&mut self, expression: &ast::Expr) -> Type<'db> {
        let standalone_expression = self.index.expression(expression);
        let types = infer_expression_types(self.db(), standalone_expression);
        self.extend(types);

        // Instead of calling `self.expression_type(expr)` after extending here, we get
        // the result from `types` directly because we might be in cycle recovery where
        // `types.cycle_fallback_type` is `Some(fallback_ty)`, which we can retrieve by
        // using `expression_type` on `types`:
        types.expression_type(expression.scoped_expression_id(self.db(), self.scope()))
    }

    fn infer_expression_impl(&mut self, expression: &ast::Expr) -> Type<'db> {
        let ty = match expression {
            ast::Expr::NoneLiteral(ast::ExprNoneLiteral {
                range: _,
                node_index: _,
            }) => Type::none(self.db()),
            ast::Expr::NumberLiteral(literal) => self.infer_number_literal_expression(literal),
            ast::Expr::BooleanLiteral(literal) => self.infer_boolean_literal_expression(literal),
            ast::Expr::StringLiteral(literal) => self.infer_string_literal_expression(literal),
            ast::Expr::BytesLiteral(bytes_literal) => {
                self.infer_bytes_literal_expression(bytes_literal)
            }
            ast::Expr::FString(fstring) => self.infer_fstring_expression(fstring),
            ast::Expr::TString(tstring) => self.infer_tstring_expression(tstring),
            ast::Expr::EllipsisLiteral(literal) => self.infer_ellipsis_literal_expression(literal),
            ast::Expr::Tuple(tuple) => self.infer_tuple_expression(tuple),
            ast::Expr::List(list) => self.infer_list_expression(list),
            ast::Expr::Set(set) => self.infer_set_expression(set),
            ast::Expr::Dict(dict) => self.infer_dict_expression(dict),
            ast::Expr::Generator(generator) => self.infer_generator_expression(generator),
            ast::Expr::ListComp(listcomp) => self.infer_list_comprehension_expression(listcomp),
            ast::Expr::DictComp(dictcomp) => self.infer_dict_comprehension_expression(dictcomp),
            ast::Expr::SetComp(setcomp) => self.infer_set_comprehension_expression(setcomp),
            ast::Expr::Name(name) => self.infer_name_expression(name),
            ast::Expr::Attribute(attribute) => self.infer_attribute_expression(attribute),
            ast::Expr::UnaryOp(unary_op) => self.infer_unary_expression(unary_op),
            ast::Expr::BinOp(binary) => self.infer_binary_expression(binary),
            ast::Expr::BoolOp(bool_op) => self.infer_boolean_expression(bool_op),
            ast::Expr::Compare(compare) => self.infer_compare_expression(compare),
            ast::Expr::Subscript(subscript) => self.infer_subscript_expression(subscript),
            ast::Expr::Slice(slice) => self.infer_slice_expression(slice),
            ast::Expr::Named(named) => self.infer_named_expression(named),
            ast::Expr::If(if_expression) => self.infer_if_expression(if_expression),
            ast::Expr::Lambda(lambda_expression) => self.infer_lambda_expression(lambda_expression),
            ast::Expr::Call(call_expression) => {
                self.infer_call_expression(expression, call_expression)
            }
            ast::Expr::Starred(starred) => self.infer_starred_expression(starred),
            ast::Expr::Yield(yield_expression) => self.infer_yield_expression(yield_expression),
            ast::Expr::YieldFrom(yield_from) => self.infer_yield_from_expression(yield_from),
            ast::Expr::Await(await_expression) => self.infer_await_expression(await_expression),
            ast::Expr::IpyEscapeCommand(_) => {
                todo_type!("Ipy escape command support")
            }
        };

        self.store_expression_type(expression, ty);

        ty
    }

    fn store_expression_type(&mut self, expression: &impl HasScopedExpressionId, ty: Type<'db>) {
        if self.deferred_state.in_string_annotation() {
            // Avoid storing the type of expressions that are part of a string annotation because
            // the expression ids don't exists in the semantic index. Instead, we'll store the type
            // on the string expression itself that represents the annotation.
            return;
        }
        let expr_id = expression.scoped_expression_id(self.db(), self.scope());
        let previous = self.types.expressions.insert(expr_id, ty);
        assert_eq!(previous, None);
    }

    fn infer_number_literal_expression(&mut self, literal: &ast::ExprNumberLiteral) -> Type<'db> {
        let ast::ExprNumberLiteral {
            range: _,
            node_index: _,
            value,
        } = literal;
        let db = self.db();

        match value {
            ast::Number::Int(n) => n
                .as_i64()
                .map(Type::IntLiteral)
                .unwrap_or_else(|| KnownClass::Int.to_instance(db)),
            ast::Number::Float(_) => KnownClass::Float.to_instance(db),
            ast::Number::Complex { .. } => KnownClass::Complex.to_instance(db),
        }
    }

    #[expect(clippy::unused_self)]
    fn infer_boolean_literal_expression(&mut self, literal: &ast::ExprBooleanLiteral) -> Type<'db> {
        let ast::ExprBooleanLiteral {
            range: _,
            node_index: _,
            value,
        } = literal;

        Type::BooleanLiteral(*value)
    }

    fn infer_string_literal_expression(&mut self, literal: &ast::ExprStringLiteral) -> Type<'db> {
        if literal.value.len() <= Self::MAX_STRING_LITERAL_SIZE {
            Type::string_literal(self.db(), literal.value.to_str())
        } else {
            Type::LiteralString
        }
    }

    fn infer_bytes_literal_expression(&mut self, literal: &ast::ExprBytesLiteral) -> Type<'db> {
        // TODO: ignoring r/R prefixes for now, should normalize bytes values
        let bytes: Vec<u8> = literal.value.bytes().collect();
        Type::bytes_literal(self.db(), &bytes)
    }

    fn infer_fstring_expression(&mut self, fstring: &ast::ExprFString) -> Type<'db> {
        let ast::ExprFString {
            range: _,
            node_index: _,
            value,
        } = fstring;

        let mut collector = StringPartsCollector::new();
        for part in value {
            // Make sure we iter through every parts to infer all sub-expressions. The `collector`
            // struct ensures we don't allocate unnecessary strings.
            match part {
                ast::FStringPart::Literal(literal) => {
                    collector.push_str(&literal.value);
                }
                ast::FStringPart::FString(fstring) => {
                    for element in &fstring.elements {
                        match element {
                            ast::InterpolatedStringElement::Interpolation(expression) => {
                                let ast::InterpolatedElement {
                                    range: _,
                                    node_index: _,
                                    expression,
                                    debug_text: _,
                                    conversion,
                                    format_spec,
                                } = expression;
                                let ty = self.infer_expression(expression);

                                if let Some(format_spec) = format_spec {
                                    for element in format_spec.elements.interpolations() {
                                        self.infer_expression(&element.expression);
                                    }
                                }

                                // TODO: handle format specifiers by calling a method
                                // (`Type::format`?) that handles the `__format__` method.
                                // Conversion flags should be handled before calling `__format__`.
                                // https://docs.python.org/3/library/string.html#format-string-syntax
                                if !conversion.is_none() || format_spec.is_some() {
                                    collector.add_expression();
                                } else {
                                    if let Type::StringLiteral(literal) = ty.str(self.db()) {
                                        collector.push_str(literal.value(self.db()));
                                    } else {
                                        collector.add_expression();
                                    }
                                }
                            }
                            ast::InterpolatedStringElement::Literal(literal) => {
                                collector.push_str(&literal.value);
                            }
                        }
                    }
                }
            }
        }
        collector.string_type(self.db())
    }

    fn infer_tstring_expression(&mut self, tstring: &ast::ExprTString) -> Type<'db> {
        let ast::ExprTString { value, .. } = tstring;
        for part in value {
            match part {
                ast::TStringPart::Literal(_) => {}
                ast::TStringPart::FString(fstring) => {
                    for element in &fstring.elements {
                        match element {
                            ast::InterpolatedStringElement::Interpolation(expression) => {
                                let ast::InterpolatedElement {
                                    expression,
                                    format_spec,
                                    ..
                                } = expression;
                                self.infer_expression(expression);

                                if let Some(format_spec) = format_spec {
                                    for element in format_spec.elements.interpolations() {
                                        self.infer_expression(&element.expression);
                                    }
                                }
                            }
                            ast::InterpolatedStringElement::Literal(_) => {}
                        }
                    }
                }
                ast::TStringPart::TString(tstring) => {
                    for element in &tstring.elements {
                        match element {
                            ast::InterpolatedStringElement::Interpolation(
                                tstring_interpolation_element,
                            ) => {
                                let ast::InterpolatedElement {
                                    expression,
                                    format_spec,
                                    ..
                                } = tstring_interpolation_element;
                                self.infer_expression(expression);
                                if let Some(format_spec) = format_spec {
                                    for element in format_spec.elements.interpolations() {
                                        self.infer_expression(&element.expression);
                                    }
                                }
                            }
                            ast::InterpolatedStringElement::Literal(_) => {}
                        }
                    }
                }
            }
        }
        todo_type!("Template")
    }

    fn infer_ellipsis_literal_expression(
        &mut self,
        _literal: &ast::ExprEllipsisLiteral,
    ) -> Type<'db> {
        KnownClass::EllipsisType.to_instance(self.db())
    }

    fn infer_tuple_expression(&mut self, tuple: &ast::ExprTuple) -> Type<'db> {
        let ast::ExprTuple {
            range: _,
            node_index: _,
            elts,
            ctx: _,
            parenthesized: _,
        } = tuple;

        // Collecting all elements is necessary to infer all sub-expressions even if some
        // element types are `Never` (which leads `from_elements` to return early without
        // consuming the whole iterator).
        let element_types: Vec<_> = elts.iter().map(|elt| self.infer_expression(elt)).collect();

        TupleType::from_elements(self.db(), element_types)
    }

    fn infer_list_expression(&mut self, list: &ast::ExprList) -> Type<'db> {
        let ast::ExprList {
            range: _,
            node_index: _,
            elts,
            ctx: _,
        } = list;

        for elt in elts {
            self.infer_expression(elt);
        }

        // TODO generic
        KnownClass::List.to_instance(self.db())
    }

    fn infer_set_expression(&mut self, set: &ast::ExprSet) -> Type<'db> {
        let ast::ExprSet {
            range: _,
            node_index: _,
            elts,
        } = set;

        for elt in elts {
            self.infer_expression(elt);
        }

        // TODO generic
        KnownClass::Set.to_instance(self.db())
    }

    fn infer_dict_expression(&mut self, dict: &ast::ExprDict) -> Type<'db> {
        let ast::ExprDict {
            range: _,
            node_index: _,
            items,
        } = dict;

        for item in items {
            self.infer_optional_expression(item.key.as_ref());
            self.infer_expression(&item.value);
        }

        // TODO generic
        KnownClass::Dict.to_instance(self.db())
    }

    /// Infer the type of the `iter` expression of the first comprehension.
    fn infer_first_comprehension_iter(&mut self, comprehensions: &[ast::Comprehension]) {
        let mut comprehensions_iter = comprehensions.iter();
        let Some(first_comprehension) = comprehensions_iter.next() else {
            unreachable!("Comprehension must contain at least one generator");
        };
        self.infer_standalone_expression(&first_comprehension.iter);
    }

    fn infer_generator_expression(&mut self, generator: &ast::ExprGenerator) -> Type<'db> {
        let ast::ExprGenerator {
            range: _,
            node_index: _,
            elt: _,
            generators,
            parenthesized: _,
        } = generator;

        self.infer_first_comprehension_iter(generators);

        todo_type!("generator type")
    }

    fn infer_list_comprehension_expression(&mut self, listcomp: &ast::ExprListComp) -> Type<'db> {
        let ast::ExprListComp {
            range: _,
            node_index: _,
            elt: _,
            generators,
        } = listcomp;

        self.infer_first_comprehension_iter(generators);

        todo_type!("list comprehension type")
    }

    fn infer_dict_comprehension_expression(&mut self, dictcomp: &ast::ExprDictComp) -> Type<'db> {
        let ast::ExprDictComp {
            range: _,
            node_index: _,
            key: _,
            value: _,
            generators,
        } = dictcomp;

        self.infer_first_comprehension_iter(generators);

        todo_type!("dict comprehension type")
    }

    fn infer_set_comprehension_expression(&mut self, setcomp: &ast::ExprSetComp) -> Type<'db> {
        let ast::ExprSetComp {
            range: _,
            node_index: _,
            elt: _,
            generators,
        } = setcomp;

        self.infer_first_comprehension_iter(generators);

        todo_type!("set comprehension type")
    }

    fn infer_generator_expression_scope(&mut self, generator: &ast::ExprGenerator) {
        let ast::ExprGenerator {
            range: _,
            node_index: _,
            elt,
            generators,
            parenthesized: _,
        } = generator;

        self.infer_expression(elt);
        self.infer_comprehensions(generators);
    }

    fn infer_list_comprehension_expression_scope(&mut self, listcomp: &ast::ExprListComp) {
        let ast::ExprListComp {
            range: _,
            node_index: _,
            elt,
            generators,
        } = listcomp;

        self.infer_expression(elt);
        self.infer_comprehensions(generators);
    }

    fn infer_dict_comprehension_expression_scope(&mut self, dictcomp: &ast::ExprDictComp) {
        let ast::ExprDictComp {
            range: _,
            node_index: _,
            key,
            value,
            generators,
        } = dictcomp;

        self.infer_expression(key);
        self.infer_expression(value);
        self.infer_comprehensions(generators);
    }

    fn infer_set_comprehension_expression_scope(&mut self, setcomp: &ast::ExprSetComp) {
        let ast::ExprSetComp {
            range: _,
            node_index: _,
            elt,
            generators,
        } = setcomp;

        self.infer_expression(elt);
        self.infer_comprehensions(generators);
    }

    fn infer_comprehensions(&mut self, comprehensions: &[ast::Comprehension]) {
        let mut comprehensions_iter = comprehensions.iter();
        let Some(first_comprehension) = comprehensions_iter.next() else {
            unreachable!("Comprehension must contain at least one generator");
        };
        self.infer_comprehension(first_comprehension, true);
        for comprehension in comprehensions_iter {
            self.infer_comprehension(comprehension, false);
        }
    }

    fn infer_comprehension(&mut self, comprehension: &ast::Comprehension, is_first: bool) {
        let ast::Comprehension {
            range: _,
            node_index: _,
            target,
            iter,
            ifs,
            is_async: _,
        } = comprehension;

        self.infer_target(target, iter, |builder, iter_expr| {
            // TODO: `infer_comprehension_definition` reports a diagnostic if `iter_ty` isn't iterable
            //  but only if the target is a name. We should report a diagnostic here if the target isn't a name:
            //  `[... for a.x in not_iterable]
            if is_first {
                infer_same_file_expression_type(
                    builder.db(),
                    builder.index.expression(iter_expr),
                    builder.module(),
                )
            } else {
                builder.infer_standalone_expression(iter_expr)
            }
            .iterate(builder.db())
        });
        for expr in ifs {
            self.infer_expression(expr);
        }
    }

    fn infer_comprehension_definition(
        &mut self,
        comprehension: &ComprehensionDefinitionKind<'db>,
        definition: Definition<'db>,
    ) {
        let iterable = comprehension.iterable(self.module());
        let target = comprehension.target(self.module());

        let expression = self.index.expression(iterable);
        let result = infer_expression_types(self.db(), expression);

        // Two things are different if it's the first comprehension:
        // (1) We must lookup the `ScopedExpressionId` of the iterable expression in the outer scope,
        //     because that's the scope we visit it in in the semantic index builder
        // (2) We must *not* call `self.extend()` on the result of the type inference,
        //     because `ScopedExpressionId`s are only meaningful within their own scope, so
        //     we'd add types for random wrong expressions in the current scope
        let iterable_type = if comprehension.is_first() && target.is_name_expr() {
            let lookup_scope = self
                .index
                .parent_scope_id(self.scope().file_scope_id(self.db()))
                .expect("A comprehension should never be the top-level scope")
                .to_scope_id(self.db(), self.file());
            result.expression_type(iterable.scoped_expression_id(self.db(), lookup_scope))
        } else {
            let scope = self.types.scope;
            self.types.scope = result.scope;
            self.extend(result);
            self.types.scope = scope;
            result.expression_type(
                iterable.scoped_expression_id(self.db(), expression.scope(self.db())),
            )
        };

        let target_type = if comprehension.is_async() {
            // TODO: async iterables/iterators! -- Alex
            todo_type!("async iterables/iterators")
        } else {
            match comprehension.target_kind() {
                TargetKind::Sequence(unpack_position, unpack) => {
                    let unpacked = infer_unpack_types(self.db(), unpack);
                    if unpack_position == UnpackPosition::First {
                        self.context.extend(unpacked.diagnostics());
                    }
                    let target_ast_id =
                        target.scoped_expression_id(self.db(), unpack.target_scope(self.db()));
                    unpacked.expression_type(target_ast_id)
                }
                TargetKind::Single => iterable_type.try_iterate(self.db()).unwrap_or_else(|err| {
                    err.report_diagnostic(&self.context, iterable_type, iterable.into());
                    err.fallback_element_type(self.db())
                }),
            }
        };

        self.types.expressions.insert(
            target.scoped_expression_id(self.db(), self.scope()),
            target_type,
        );
        self.add_binding(target.into(), definition, target_type);
    }

    fn infer_named_expression(&mut self, named: &ast::ExprNamed) -> Type<'db> {
        // See https://peps.python.org/pep-0572/#differences-between-assignment-expressions-and-assignment-statements
        if named.target.is_name_expr() {
            let definition = self.index.expect_single_definition(named);
            let result = infer_definition_types(self.db(), definition);
            self.extend(result);
            result.binding_type(definition)
        } else {
            // For syntactically invalid targets, we still need to run type inference:
            self.infer_expression(&named.target);
            self.infer_expression(&named.value);
            Type::unknown()
        }
    }

    fn infer_named_expression_definition(
        &mut self,
        named: &ast::ExprNamed,
        definition: Definition<'db>,
    ) -> Type<'db> {
        let ast::ExprNamed {
            range: _,
            node_index: _,
            target,
            value,
        } = named;

        let value_ty = self.infer_expression(value);
        self.infer_expression(target);

        self.add_binding(named.into(), definition, value_ty);

        value_ty
    }

    fn infer_if_expression(&mut self, if_expression: &ast::ExprIf) -> Type<'db> {
        let ast::ExprIf {
            range: _,
            node_index: _,
            test,
            body,
            orelse,
        } = if_expression;

        let test_ty = self.infer_standalone_expression(test);
        let body_ty = self.infer_expression(body);
        let orelse_ty = self.infer_expression(orelse);

        match test_ty.try_bool(self.db()).unwrap_or_else(|err| {
            err.report_diagnostic(&self.context, &**test);
            err.fallback_truthiness()
        }) {
            Truthiness::AlwaysTrue => body_ty,
            Truthiness::AlwaysFalse => orelse_ty,
            Truthiness::Ambiguous => UnionType::from_elements(self.db(), [body_ty, orelse_ty]),
        }
    }

    fn infer_lambda_body(&mut self, lambda_expression: &ast::ExprLambda) {
        self.infer_expression(&lambda_expression.body);
    }

    fn infer_lambda_expression(&mut self, lambda_expression: &ast::ExprLambda) -> Type<'db> {
        let ast::ExprLambda {
            range: _,
            node_index: _,
            parameters,
            body: _,
        } = lambda_expression;

        let parameters = if let Some(parameters) = parameters {
            let positional_only = parameters
                .posonlyargs
                .iter()
                .map(|param| {
                    let mut parameter = Parameter::positional_only(Some(param.name().id.clone()));
                    if let Some(default) = param.default() {
                        parameter = parameter.with_default_type(self.infer_expression(default));
                    }
                    parameter
                })
                .collect::<Vec<_>>();
            let positional_or_keyword = parameters
                .args
                .iter()
                .map(|param| {
                    let mut parameter = Parameter::positional_or_keyword(param.name().id.clone());
                    if let Some(default) = param.default() {
                        parameter = parameter.with_default_type(self.infer_expression(default));
                    }
                    parameter
                })
                .collect::<Vec<_>>();
            let variadic = parameters
                .vararg
                .as_ref()
                .map(|param| Parameter::variadic(param.name().id.clone()));
            let keyword_only = parameters
                .kwonlyargs
                .iter()
                .map(|param| {
                    let mut parameter = Parameter::keyword_only(param.name().id.clone());
                    if let Some(default) = param.default() {
                        parameter = parameter.with_default_type(self.infer_expression(default));
                    }
                    parameter
                })
                .collect::<Vec<_>>();
            let keyword_variadic = parameters
                .kwarg
                .as_ref()
                .map(|param| Parameter::keyword_variadic(param.name().id.clone()));

            Parameters::new(
                positional_only
                    .into_iter()
                    .chain(positional_or_keyword)
                    .chain(variadic)
                    .chain(keyword_only)
                    .chain(keyword_variadic),
            )
        } else {
            Parameters::empty()
        };

        // TODO: Useful inference of a lambda's return type will require a different approach,
        // which does the inference of the body expression based on arguments at each call site,
        // rather than eagerly computing a return type without knowing the argument types.
        CallableType::function_like(self.db(), Signature::new(parameters, Some(Type::unknown())))
    }

    /// Returns the type of the first parameter if the given scope is function-like (i.e. function or lambda).
    /// Returns `None` if the scope is not function-like, or has no parameters.
    fn first_param_type_in_scope(&self, scope: ScopeId) -> Option<Type<'db>> {
        let first_param = match scope.node(self.db()) {
            NodeWithScopeKind::Function(f) => f.node(self.module()).parameters.iter().next(),
            NodeWithScopeKind::Lambda(l) => {
                l.node(self.module()).parameters.as_ref()?.iter().next()
            }
            _ => None,
        }?;

        let definition = self.index.expect_single_definition(first_param);

        Some(infer_definition_types(self.db(), definition).binding_type(definition))
    }

    fn infer_call_expression(
        &mut self,
        call_expression_node: &ast::Expr,
        call_expression: &ast::ExprCall,
    ) -> Type<'db> {
        let ast::ExprCall {
            range: _,
            node_index: _,
            func,
            arguments,
        } = call_expression;

        // We don't call `Type::try_call`, because we want to perform type inference on the
        // arguments after matching them to parameters, but before checking that the argument types
        // are assignable to any parameter annotations.
        let call_arguments = Self::parse_arguments(arguments);
        let callable_type = self.infer_expression(func);

        if let Type::FunctionLiteral(function) = callable_type {
            // Make sure that the `function.definition` is only called when the function is defined
            // in the same file as the one we're currently inferring the types for. This is because
            // the `definition` method accesses the semantic index, which could create a
            // cross-module AST dependency.
            if function.file(self.db()) == self.file()
                && function.definition(self.db()).scope(self.db()) == self.scope()
            {
                self.called_functions.insert(function);
            }
        }

        let class = match callable_type {
            Type::ClassLiteral(class) => Some(ClassType::NonGeneric(class)),
            Type::GenericAlias(generic) => Some(ClassType::Generic(generic)),
            Type::SubclassOf(subclass) => subclass.subclass_of().into_class(),
            _ => None,
        };

        if let Some(class) = class {
            // It might look odd here that we emit an error for class-literals and generic aliases but not
            // `type[]` types. But it's deliberate! The typing spec explicitly mandates that `type[]` types
            // can be called even though class-literals cannot. This is because even though a protocol class
            // `SomeProtocol` is always an abstract class, `type[SomeProtocol]` can be a concrete subclass of
            // that protocol -- and indeed, according to the spec, type checkers must disallow abstract
            // subclasses of the protocol to be passed to parameters that accept `type[SomeProtocol]`.
            // <https://typing.python.org/en/latest/spec/protocol.html#type-and-class-objects-vs-protocols>.
            if !callable_type.is_subclass_of() {
                if let Some(protocol) = class
                    .class_literal(self.db())
                    .0
                    .into_protocol_class(self.db())
                {
                    report_attempted_protocol_instantiation(
                        &self.context,
                        call_expression,
                        protocol,
                    );
                }
            }

            // For class literals we model the entire class instantiation logic, so it is handled
            // in a separate function. For some known classes we have manual signatures defined and use
            // the `try_call` path below.
            // TODO: it should be possible to move these special cases into the `try_call_constructor`
            // path instead, or even remove some entirely once we support overloads fully.
            if !matches!(
                class.known(self.db()),
                Some(
                    KnownClass::Bool
                        | KnownClass::Str
                        | KnownClass::Type
                        | KnownClass::Object
                        | KnownClass::Property
                        | KnownClass::Super
                        | KnownClass::TypeVar
                        | KnownClass::NamedTuple
                        | KnownClass::TypeAliasType
                )
            )
            // temporary special-casing for all subclasses of `enum.Enum`
            // until we support the functional syntax for creating enum classes
            && KnownClass::Enum
                .to_class_literal(self.db())
                .to_class_type(self.db())
                .is_none_or(|enum_class| !class.is_subclass_of(self.db(), enum_class))
            {
                let argument_forms = vec![Some(ParameterForm::Value); call_arguments.len()];
                let call_argument_types =
                    self.infer_argument_types(arguments, call_arguments, &argument_forms);

                return callable_type
                    .try_call_constructor(self.db(), call_argument_types)
                    .unwrap_or_else(|err| {
                        err.report_diagnostic(&self.context, callable_type, call_expression.into());
                        err.return_type()
                    });
            }
        }

        let bindings = callable_type
            .bindings(self.db())
            .match_parameters(&call_arguments);
        let call_argument_types =
            self.infer_argument_types(arguments, call_arguments, &bindings.argument_forms);

        match bindings.check_types(self.db(), &call_argument_types) {
            Ok(mut bindings) => {
                for binding in &mut bindings {
                    let binding_type = binding.callable_type;
                    for (_, overload) in binding.matching_overloads_mut() {
                        match binding_type {
                            Type::FunctionLiteral(function_literal) => {
                                let Some(known_function) = function_literal.known(self.db()) else {
                                    continue;
                                };

                                match known_function {
                                    KnownFunction::RevealType => {
                                        if let [Some(revealed_type)] = overload.parameter_types() {
                                            if let Some(builder) = self.context.report_diagnostic(
                                                DiagnosticId::RevealedType,
                                                Severity::Info,
                                            ) {
                                                let mut diag =
                                                    builder.into_diagnostic("Revealed type");
                                                let span = self
                                                    .context
                                                    .span(&call_expression.arguments.args[0]);
                                                diag.annotate(Annotation::primary(span).message(
                                                    format_args!(
                                                        "`{}`",
                                                        revealed_type.display(self.db())
                                                    ),
                                                ));
                                            }
                                        }
                                    }
                                    KnownFunction::AssertType => {
                                        if let [Some(actual_ty), Some(asserted_ty)] =
                                            overload.parameter_types()
                                        {
                                            if !actual_ty
                                                .is_gradual_equivalent_to(self.db(), *asserted_ty)
                                            {
                                                if let Some(builder) = self.context.report_lint(
                                                    &TYPE_ASSERTION_FAILURE,
                                                    call_expression,
                                                ) {
                                                    let mut diagnostic =
                                                        builder.into_diagnostic(format_args!(
                                                            "Argument does not have asserted type `{}`",
                                                            asserted_ty.display(self.db()),
                                                        ));
                                                    diagnostic.annotate(
                                                        Annotation::secondary(self.context.span(
                                                            &call_expression.arguments.args[0],
                                                        ))
                                                        .message(format_args!(
                                                            "Inferred type of argument is `{}`",
                                                            actual_ty.display(self.db()),
                                                        )),
                                                    );
                                                    diagnostic.info(
                                                        format_args!(
                                                            "`{asserted_type}` and `{inferred_type}` are not equivalent types",
                                                            asserted_type = asserted_ty.display(self.db()),
                                                            inferred_type = actual_ty.display(self.db()),
                                                        )
                                                    );
                                                }
                                            }
                                        }
                                    }
                                    KnownFunction::AssertNever => {
                                        if let [Some(actual_ty)] = overload.parameter_types() {
                                            if !actual_ty.is_equivalent_to(self.db(), Type::Never) {
                                                if let Some(builder) = self.context.report_lint(
                                                    &TYPE_ASSERTION_FAILURE,
                                                    call_expression,
                                                ) {
                                                    let mut diagnostic = builder.into_diagnostic(
                                                        "Argument does not have asserted type `Never`",
                                                    );
                                                    diagnostic.annotate(
                                                        Annotation::secondary(self.context.span(
                                                            &call_expression.arguments.args[0],
                                                        ))
                                                        .message(format_args!(
                                                            "Inferred type of argument is `{}`",
                                                            actual_ty.display(self.db())
                                                        )),
                                                    );
                                                    diagnostic.info(
                                                        format_args!(
                                                            "`Never` and `{inferred_type}` are not equivalent types",
                                                            inferred_type = actual_ty.display(self.db()),
                                                        )
                                                    );
                                                }
                                            }
                                        }
                                    }
                                    KnownFunction::StaticAssert => {
                                        if let [Some(parameter_ty), message] =
                                            overload.parameter_types()
                                        {
                                            let truthiness = match parameter_ty.try_bool(self.db())
                                            {
                                                Ok(truthiness) => truthiness,
                                                Err(err) => {
                                                    let condition = arguments
                                                        .find_argument("condition", 0)
                                                        .map(|argument| {
                                                            match argument {
                                                        ruff_python_ast::ArgOrKeyword::Arg(
                                                            expr,
                                                        ) => ast::AnyNodeRef::from(expr),
                                                        ruff_python_ast::ArgOrKeyword::Keyword(
                                                            keyword,
                                                        ) => ast::AnyNodeRef::from(keyword),
                                                    }
                                                        })
                                                        .unwrap_or(ast::AnyNodeRef::from(
                                                            call_expression,
                                                        ));

                                                    err.report_diagnostic(&self.context, condition);

                                                    continue;
                                                }
                                            };

                                            if let Some(builder) = self
                                                .context
                                                .report_lint(&STATIC_ASSERT_ERROR, call_expression)
                                            {
                                                if !truthiness.is_always_true() {
                                                    if let Some(message) = message
                                                        .and_then(Type::into_string_literal)
                                                        .map(|s| s.value(self.db()))
                                                    {
                                                        builder.into_diagnostic(format_args!(
                                                            "Static assertion error: {message}"
                                                        ));
                                                    } else if *parameter_ty
                                                        == Type::BooleanLiteral(false)
                                                    {
                                                        builder.into_diagnostic(
                                                            "Static assertion error: \
                                                        argument evaluates to `False`",
                                                        );
                                                    } else if truthiness.is_always_false() {
                                                        builder.into_diagnostic(format_args!(
                                                            "Static assertion error: \
                                                        argument of type `{parameter_ty}` \
                                                        is statically known to be falsy",
                                                            parameter_ty =
                                                                parameter_ty.display(self.db())
                                                        ));
                                                    } else {
                                                        builder.into_diagnostic(format_args!(
                                                            "Static assertion error: \
                                                         argument of type `{parameter_ty}` \
                                                         has an ambiguous static truthiness",
                                                            parameter_ty =
                                                                parameter_ty.display(self.db())
                                                        ));
                                                    }
                                                }
                                            }
                                        }
                                    }
                                    KnownFunction::Cast => {
                                        if let [Some(casted_type), Some(source_type)] =
                                            overload.parameter_types()
                                        {
                                            let db = self.db();
                                            let contains_unknown_or_todo = |ty| matches!(ty, Type::Dynamic(dynamic) if dynamic != DynamicType::Any);
                                            if source_type.is_equivalent_to(db, *casted_type)
                                                || (source_type.normalized(db)
                                                    == casted_type.normalized(db)
                                                    && !casted_type.any_over_type(db, &|ty| {
                                                        contains_unknown_or_todo(ty)
                                                    })
                                                    && !source_type.any_over_type(db, &|ty| {
                                                        contains_unknown_or_todo(ty)
                                                    }))
                                            {
                                                if let Some(builder) = self
                                                    .context
                                                    .report_lint(&REDUNDANT_CAST, call_expression)
                                                {
                                                    builder.into_diagnostic(format_args!(
                                                        "Value is already of type `{}`",
                                                        casted_type.display(db),
                                                    ));
                                                }
                                            }
                                        }
                                    }
                                    KnownFunction::GetProtocolMembers => {
                                        if let [Some(Type::ClassLiteral(class))] =
                                            overload.parameter_types()
                                        {
                                            if !class.is_protocol(self.db()) {
                                                report_bad_argument_to_get_protocol_members(
                                                    &self.context,
                                                    call_expression,
                                                    *class,
                                                );
                                            }
                                        }
                                    }
                                    KnownFunction::IsInstance | KnownFunction::IsSubclass => {
                                        if let [_, Some(Type::ClassLiteral(class))] =
                                            overload.parameter_types()
                                        {
                                            if let Some(protocol_class) =
                                                class.into_protocol_class(self.db())
                                            {
                                                if !protocol_class.is_runtime_checkable(self.db()) {
                                                    report_runtime_check_against_non_runtime_checkable_protocol(
                                                    &self.context,
                                                    call_expression,
                                                    protocol_class,
                                                    known_function
                                                );
                                                }
                                            }
                                        }
                                    }
                                    _ => {}
                                }
                            }

                            Type::ClassLiteral(class) => {
                                let Some(known_class) = class.known(self.db()) else {
                                    continue;
                                };

                                match known_class {
                                    KnownClass::Super => {
                                        // Handle the case where `super()` is called with no arguments.
                                        // In this case, we need to infer the two arguments:
                                        //   1. The nearest enclosing class
                                        //   2. The first parameter of the current function (typically `self` or `cls`)
                                        match overload.parameter_types() {
                                            [] => {
                                                let scope = self.scope();

                                                let Some(enclosing_class) = nearest_enclosing_class(
                                                    self.db(),
                                                    self.index,
                                                    scope,
                                                    self.module(),
                                                ) else {
                                                    overload.set_return_type(Type::unknown());
                                                    BoundSuperError::UnavailableImplicitArguments
                                                        .report_diagnostic(
                                                            &self.context,
                                                            call_expression.into(),
                                                        );
                                                    continue;
                                                };

                                                let Some(first_param) =
                                                    self.first_param_type_in_scope(scope)
                                                else {
                                                    overload.set_return_type(Type::unknown());
                                                    BoundSuperError::UnavailableImplicitArguments
                                                        .report_diagnostic(
                                                            &self.context,
                                                            call_expression.into(),
                                                        );
                                                    continue;
                                                };

                                                let bound_super = BoundSuperType::build(
                                                    self.db(),
                                                    Type::ClassLiteral(enclosing_class),
                                                    first_param,
                                                )
                                                .unwrap_or_else(|err| {
                                                    err.report_diagnostic(
                                                        &self.context,
                                                        call_expression.into(),
                                                    );
                                                    Type::unknown()
                                                });

                                                overload.set_return_type(bound_super);
                                            }
                                            [Some(pivot_class_type), Some(owner_type)] => {
                                                let bound_super = BoundSuperType::build(
                                                    self.db(),
                                                    *pivot_class_type,
                                                    *owner_type,
                                                )
                                                .unwrap_or_else(|err| {
                                                    err.report_diagnostic(
                                                        &self.context,
                                                        call_expression.into(),
                                                    );
                                                    Type::unknown()
                                                });

                                                overload.set_return_type(bound_super);
                                            }
                                            _ => (),
                                        }
                                    }

                                    KnownClass::TypeVar => {
                                        let assigned_to = (self.index)
                                            .try_expression(call_expression_node)
                                            .and_then(|expr| expr.assigned_to(self.db()));

                                        let Some(target) =
                                            assigned_to.as_ref().and_then(|assigned_to| {
                                                match assigned_to
                                                    .node(self.module())
                                                    .targets
                                                    .as_slice()
                                                {
                                                    [ast::Expr::Name(target)] => Some(target),
                                                    _ => None,
                                                }
                                            })
                                        else {
                                            if let Some(builder) = self.context.report_lint(
                                                &INVALID_LEGACY_TYPE_VARIABLE,
                                                call_expression,
                                            ) {
                                                builder.into_diagnostic(format_args!(
                                                "A legacy `typing.TypeVar` must be immediately assigned to a variable",
                                            ));
                                            }
                                            continue;
                                        };

                                        let [
                                            Some(name_param),
                                            constraints,
                                            bound,
                                            default,
                                            contravariant,
                                            covariant,
                                            _infer_variance,
                                        ] = overload.parameter_types()
                                        else {
                                            continue;
                                        };

                                        let covariant = match covariant {
                                            Some(ty) => ty.bool(self.db()),
                                            None => Truthiness::AlwaysFalse,
                                        };

                                        let contravariant = match contravariant {
                                            Some(ty) => ty.bool(self.db()),
                                            None => Truthiness::AlwaysFalse,
                                        };

                                        let variance = match (contravariant, covariant) {
                                            (Truthiness::Ambiguous, _) => {
                                                if let Some(builder) = self.context.report_lint(
                                                    &INVALID_LEGACY_TYPE_VARIABLE,
                                                    call_expression,
                                                ) {
                                                    builder.into_diagnostic(format_args!(
                                                        "The `contravariant` parameter of \
                                                        a legacy `typing.TypeVar` cannot have \
                                                        an ambiguous value",
                                                    ));
                                                }
                                                continue;
                                            }
                                            (_, Truthiness::Ambiguous) => {
                                                if let Some(builder) = self.context.report_lint(
                                                    &INVALID_LEGACY_TYPE_VARIABLE,
                                                    call_expression,
                                                ) {
                                                    builder.into_diagnostic(format_args!(
                                                        "The `covariant` parameter of \
                                                        a legacy `typing.TypeVar` cannot have \
                                                        an ambiguous value",
                                                    ));
                                                }
                                                continue;
                                            }
                                            (Truthiness::AlwaysTrue, Truthiness::AlwaysTrue) => {
                                                if let Some(builder) = self.context.report_lint(
                                                    &INVALID_LEGACY_TYPE_VARIABLE,
                                                    call_expression,
                                                ) {
                                                    builder.into_diagnostic(format_args!(
                                                        "A legacy `typing.TypeVar` cannot be \
                                                        both covariant and contravariant",
                                                    ));
                                                }
                                                continue;
                                            }
                                            (Truthiness::AlwaysTrue, Truthiness::AlwaysFalse) => {
                                                TypeVarVariance::Contravariant
                                            }
                                            (Truthiness::AlwaysFalse, Truthiness::AlwaysTrue) => {
                                                TypeVarVariance::Covariant
                                            }
                                            (Truthiness::AlwaysFalse, Truthiness::AlwaysFalse) => {
                                                TypeVarVariance::Invariant
                                            }
                                        };

                                        let name_param = name_param
                                            .into_string_literal()
                                            .map(|name| name.value(self.db()));
                                        if name_param
                                            .is_none_or(|name_param| name_param != target.id)
                                        {
                                            if let Some(builder) = self.context.report_lint(
                                                &INVALID_LEGACY_TYPE_VARIABLE,
                                                call_expression,
                                            ) {
                                                builder.into_diagnostic(format_args!(
                                                "The name of a legacy `typing.TypeVar`{} must match \
                                                the name of the variable it is assigned to (`{}`)",
                                                if let Some(name_param) = name_param {
                                                    format!(" (`{name_param}`)")
                                                } else {
                                                    String::new()
                                                },
                                                target.id,
                                            ));
                                            }
                                            continue;
                                        }

                                        let bound_or_constraint = match (bound, constraints) {
                                            (Some(bound), None) => {
                                                Some(TypeVarBoundOrConstraints::UpperBound(*bound))
                                            }

                                            (None, Some(_constraints)) => {
                                                // We don't use UnionType::from_elements or UnionBuilder here,
                                                // because we don't want to simplify the list of constraints like
                                                // we do with the elements of an actual union type.
                                                // TODO: Consider using a new `OneOfType` connective here instead,
                                                // since that more accurately represents the actual semantics of
                                                // typevar constraints.
                                                let elements = UnionType::new(
                                                    self.db(),
                                                    overload
                                                        .arguments_for_parameter(
                                                            &call_argument_types,
                                                            1,
                                                        )
                                                        .map(|(_, ty)| ty)
                                                        .collect::<Box<_>>(),
                                                );
                                                Some(TypeVarBoundOrConstraints::Constraints(
                                                    elements,
                                                ))
                                            }

                                            // TODO: Emit a diagnostic that TypeVar cannot be both bounded and
                                            // constrained
                                            (Some(_), Some(_)) => continue,

                                            (None, None) => None,
                                        };

                                        let containing_assignment =
                                            self.index.expect_single_definition(target);
                                        overload.set_return_type(Type::KnownInstance(
                                            KnownInstanceType::TypeVar(TypeVarInstance::new(
                                                self.db(),
                                                target.id.clone(),
                                                Some(containing_assignment),
                                                bound_or_constraint,
                                                variance,
                                                *default,
                                                TypeVarKind::Legacy,
                                            )),
                                        ));
                                    }

                                    KnownClass::TypeAliasType => {
                                        let assigned_to = (self.index)
                                            .try_expression(call_expression_node)
                                            .and_then(|expr| expr.assigned_to(self.db()));

                                        let containing_assignment =
                                            assigned_to.as_ref().and_then(|assigned_to| {
                                                match assigned_to
                                                    .node(self.module())
                                                    .targets
                                                    .as_slice()
                                                {
                                                    [ast::Expr::Name(target)] => Some(
                                                        self.index.expect_single_definition(target),
                                                    ),
                                                    _ => None,
                                                }
                                            });

                                        let [Some(name), Some(value), ..] =
                                            overload.parameter_types()
                                        else {
                                            continue;
                                        };

                                        if let Some(name) = name.into_string_literal() {
                                            overload.set_return_type(Type::KnownInstance(
                                                KnownInstanceType::TypeAliasType(
                                                    TypeAliasType::Bare(BareTypeAliasType::new(
                                                        self.db(),
                                                        ast::name::Name::new(name.value(self.db())),
                                                        containing_assignment,
                                                        value,
                                                    )),
                                                ),
                                            ));
                                        } else {
                                            if let Some(builder) = self.context.report_lint(
                                                &INVALID_TYPE_ALIAS_TYPE,
                                                call_expression,
                                            ) {
                                                builder.into_diagnostic(format_args!(
                                                    "The name of a `typing.TypeAlias` must be a string literal",
                                                ));
                                            }
                                        }
                                    }

                                    _ => (),
                                }
                            }
                            _ => (),
                        }
                    }
                }

                let db = self.db();
                let scope = self.scope();
                let return_ty = bindings.return_type(db);

                let find_narrowed_place = || match arguments.args.first() {
                    None => {
                        // This branch looks extraneous, especially in the face of `missing-arguments`.
                        // However, that lint won't be able to catch this:
                        //
                        // ```python
                        // def f(v: object = object()) -> TypeIs[int]: ...
                        //
                        // if f(): ...
                        // ```
                        //
                        // TODO: Will this report things that is actually fine?
                        if let Some(builder) = self
                            .context
                            .report_lint(&INVALID_TYPE_GUARD_CALL, arguments)
                        {
                            builder.into_diagnostic("Type guard call does not have a target");
                        }
                        None
                    }
                    Some(expr) => match PlaceExpr::try_from(expr) {
                        Ok(place_expr) => place_table(db, scope).place_id_by_expr(&place_expr),
                        Err(()) => None,
                    },
                };

                match return_ty {
                    // TODO: TypeGuard
                    Type::TypeIs(type_is) => match find_narrowed_place() {
                        Some(place) => type_is.bind(db, scope, place),
                        None => return_ty,
                    },
                    _ => return_ty,
                }
            }

            Err(CallError(_, bindings)) => {
                bindings.report_diagnostics(&self.context, call_expression.into());
                bindings.return_type(self.db())
            }
        }
    }

    fn infer_starred_expression(&mut self, starred: &ast::ExprStarred) -> Type<'db> {
        let ast::ExprStarred {
            range: _,
            node_index: _,
            value,
            ctx: _,
        } = starred;

        let iterable_type = self.infer_expression(value);
        iterable_type.try_iterate(self.db()).unwrap_or_else(|err| {
            err.report_diagnostic(&self.context, iterable_type, value.as_ref().into());
            err.fallback_element_type(self.db())
        });

        // TODO
        todo_type!("starred expression")
    }

    fn infer_yield_expression(&mut self, yield_expression: &ast::ExprYield) -> Type<'db> {
        let ast::ExprYield {
            range: _,
            node_index: _,
            value,
        } = yield_expression;
        self.infer_optional_expression(value.as_deref());
        todo_type!("yield expressions")
    }

    fn infer_yield_from_expression(&mut self, yield_from: &ast::ExprYieldFrom) -> Type<'db> {
        let ast::ExprYieldFrom {
            range: _,
            node_index: _,
            value,
        } = yield_from;

        let iterable_type = self.infer_expression(value);
        iterable_type.try_iterate(self.db()).unwrap_or_else(|err| {
            err.report_diagnostic(&self.context, iterable_type, value.as_ref().into());
            err.fallback_element_type(self.db())
        });

        // TODO get type from `ReturnType` of generator
        todo_type!("Generic `typing.Generator` type")
    }

    fn infer_await_expression(&mut self, await_expression: &ast::ExprAwait) -> Type<'db> {
        let ast::ExprAwait {
            range: _,
            node_index: _,
            value,
        } = await_expression;
        self.infer_expression(value);
        todo_type!("generic `typing.Awaitable` type")
    }

    // Perform narrowing with applicable constraints between the current scope and the enclosing scope.
    fn narrow_with_applicable_constraints(
        &self,
        expr: &PlaceExpr,
        mut ty: Type<'db>,
        constraint_keys: &[(FileScopeId, ConstraintKey)],
    ) -> Type<'db> {
        let db = self.db();
        for (enclosing_scope_file_id, constraint_key) in constraint_keys {
            let use_def = self.index.use_def_map(*enclosing_scope_file_id);
            let constraints = use_def.narrowing_constraints_at_use(*constraint_key);
            let place_table = self.index.place_table(*enclosing_scope_file_id);
            let place = place_table.place_id_by_expr(expr).unwrap();

            ty = constraints.narrow(db, ty, place);
        }
        ty
    }

    fn infer_name_load(&mut self, name_node: &ast::ExprName) -> Type<'db> {
        let ast::ExprName {
            range: _,
            node_index: _,
            id: symbol_name,
            ctx: _,
        } = name_node;
        let Ok(expr) = PlaceExpr::try_from(symbol_name);
        let db = self.db();

        let (resolved, constraint_keys) =
            self.infer_place_load(&expr, ast::ExprRef::Name(name_node));
        resolved
            // Not found in the module's explicitly declared global symbols?
            // Check the "implicit globals" such as `__doc__`, `__file__`, `__name__`, etc.
            // These are looked up as attributes on `types.ModuleType`.
            .or_fall_back_to(db, || {
                module_type_implicit_global_symbol(db, symbol_name).map_type(|ty| {
                    self.narrow_with_applicable_constraints(&expr, ty, &constraint_keys)
                })
            })
            // Not found in globals? Fallback to builtins
            // (without infinite recursion if we're already in builtins.)
            .or_fall_back_to(db, || {
                if Some(self.scope()) == builtins_module_scope(db) {
                    Place::Unbound.into()
                } else {
                    builtins_symbol(db, symbol_name)
                }
            })
            // Still not found? It might be `reveal_type`...
            .or_fall_back_to(db, || {
                if symbol_name == "reveal_type" {
                    if let Some(builder) = self.context.report_lint(&UNDEFINED_REVEAL, name_node) {
                        let mut diag =
                            builder.into_diagnostic("`reveal_type` used without importing it");
                        diag.info(
                            "This is allowed for debugging convenience but will fail at runtime",
                        );
                    }
                    typing_extensions_symbol(db, symbol_name)
                } else {
                    Place::Unbound.into()
                }
            })
            .unwrap_with_diagnostic(|lookup_error| match lookup_error {
                LookupError::Unbound(qualifiers) => {
                    self.report_unresolved_reference(name_node);
                    TypeAndQualifiers::new(Type::unknown(), qualifiers)
                }
                LookupError::PossiblyUnbound(type_when_bound) => {
                    if self.is_reachable(name_node) {
                        report_possibly_unresolved_reference(&self.context, name_node);
                    }
                    type_when_bound
                }
            })
            .inner_type()
    }

    fn infer_local_place_load(
        &self,
        expr: &PlaceExpr,
        expr_ref: ast::ExprRef,
    ) -> (Place<'db>, Option<ScopedUseId>) {
        let db = self.db();
        let scope = self.scope();
        let file_scope_id = scope.file_scope_id(db);
        let place_table = self.index.place_table(file_scope_id);
        let use_def = self.index.use_def_map(file_scope_id);

        // If we're inferring types of deferred expressions, always treat them as public symbols
        if self.is_deferred() {
            let place = if let Some(place_id) = place_table.place_id_by_expr(expr) {
                place_from_bindings(db, use_def.public_bindings(place_id))
            } else {
                assert!(
                    self.deferred_state.in_string_annotation(),
                    "Expected the place table to create a place for every valid PlaceExpr node"
                );
                Place::Unbound
            };
            (place, None)
        } else {
            let use_id = expr_ref.scoped_use_id(db, scope);
            let place = place_from_bindings(db, use_def.bindings_at_use(use_id));
            (place, Some(use_id))
        }
    }

    /// Infer the type of a place expression, assuming a load context.
    fn infer_place_load(
        &self,
        expr: &PlaceExpr,
        expr_ref: ast::ExprRef,
    ) -> (PlaceAndQualifiers<'db>, Vec<(FileScopeId, ConstraintKey)>) {
        let db = self.db();
        let scope = self.scope();
        let file_scope_id = scope.file_scope_id(db);
        let place_table = self.index.place_table(file_scope_id);

        let mut constraint_keys = vec![];
        let (local_scope_place, use_id) = self.infer_local_place_load(expr, expr_ref);

        let place = PlaceAndQualifiers::from(local_scope_place).or_fall_back_to(db, || {
            let has_bindings_in_this_scope = match place_table.place_by_expr(expr) {
                Some(place_expr) => place_expr.is_bound(),
                None => {
                    assert!(
                        self.deferred_state.in_string_annotation(),
                        "Expected the place table to create a place for every Name node"
                    );
                    false
                }
            };

            let current_file = self.file();

            if let Some(name) = expr.as_name() {
                let skip_non_global_scopes = place_table
                    .place_id_by_name(name)
                    .is_some_and(|symbol_id| self.skip_non_global_scopes(file_scope_id, symbol_id));

                if skip_non_global_scopes {
                    return global_symbol(self.db(), self.file(), name);
                }
            }

            // If it's a function-like scope and there is one or more binding in this scope (but
            // none of those bindings are visible from where we are in the control flow), we cannot
            // fallback to any bindings in enclosing scopes. As such, we can immediately short-circuit
            // here and return `Place::Unbound`.
            //
            // This is because Python is very strict in its categorisation of whether a variable is
            // a local variable or not in function-like scopes. If a variable has any bindings in a
            // function-like scope, it is considered a local variable; it never references another
            // scope. (At runtime, it would use the `LOAD_FAST` opcode.)
            if has_bindings_in_this_scope && scope.is_function_like(db) {
                return Place::Unbound.into();
            }

            for root_expr in place_table.root_place_exprs(expr) {
                let mut expr_ref = expr_ref;
                for _ in 0..(expr.sub_segments().len() - root_expr.sub_segments().len()) {
                    match expr_ref {
                        ast::ExprRef::Attribute(attribute) => {
                            expr_ref = ast::ExprRef::from(&attribute.value);
                        }
                        ast::ExprRef::Subscript(subscript) => {
                            expr_ref = ast::ExprRef::from(&subscript.value);
                        }
                        _ => unreachable!(),
                    }
                }
                let (parent_place, _use_id) = self.infer_local_place_load(root_expr, expr_ref);
                if let Place::Type(_, _) = parent_place {
                    return Place::Unbound.into();
                }
            }

            if let Some(use_id) = use_id {
                constraint_keys.push((file_scope_id, ConstraintKey::UseId(use_id)));
            }

            // Walk up parent scopes looking for a possible enclosing scope that may have a
            // definition of this name visible to us (would be `LOAD_DEREF` at runtime.)
            // Note that we skip the scope containing the use that we are resolving, since we
            // already looked for the place there up above.
            for (enclosing_scope_file_id, _) in self.index.ancestor_scopes(file_scope_id).skip(1) {
                // Class scopes are not visible to nested scopes, and we need to handle global
                // scope differently (because an unbound name there falls back to builtins), so
                // check only function-like scopes.
                // There is one exception to this rule: type parameter scopes can see
                // names defined in an immediately-enclosing class scope.
                let enclosing_scope_id = enclosing_scope_file_id.to_scope_id(db, current_file);

                let is_immediately_enclosing_scope = scope.is_type_parameter(db)
                    && scope
                        .scope(db)
                        .parent()
                        .is_some_and(|parent| parent == enclosing_scope_file_id);

                // If the reference is in a nested eager scope, we need to look for the place at
                // the point where the previous enclosing scope was defined, instead of at the end
                // of the scope. (Note that the semantic index builder takes care of only
                // registering eager bindings for nested scopes that are actually eager, and for
                // enclosing scopes that actually contain bindings that we should use when
                // resolving the reference.)
                if !self.is_deferred() {
                    match self
                        .index
                        .eager_snapshot(enclosing_scope_file_id, expr, file_scope_id)
                    {
                        EagerSnapshotResult::FoundConstraint(constraint) => {
                            constraint_keys.push((
                                enclosing_scope_file_id,
                                ConstraintKey::NarrowingConstraint(constraint),
                            ));
                        }
                        EagerSnapshotResult::FoundBindings(bindings) => {
                            if expr.is_name()
                                && !enclosing_scope_id.is_function_like(db)
                                && !is_immediately_enclosing_scope
                            {
                                continue;
                            }
                            return place_from_bindings(db, bindings)
                                .map_type(|ty| {
                                    self.narrow_with_applicable_constraints(
                                        expr,
                                        ty,
                                        &constraint_keys,
                                    )
                                })
                                .into();
                        }
                        // There are no visible bindings / constraint here.
                        // Don't fall back to non-eager place resolution.
                        EagerSnapshotResult::NotFound => {
                            let enclosing_place_table =
                                self.index.place_table(enclosing_scope_file_id);
                            for enclosing_root_place in enclosing_place_table.root_place_exprs(expr)
                            {
                                if enclosing_root_place.is_bound() {
                                    if let Place::Type(_, _) =
                                        place(db, enclosing_scope_id, enclosing_root_place).place
                                    {
                                        return Place::Unbound.into();
                                    }
                                }
                            }
                            continue;
                        }
                        EagerSnapshotResult::NoLongerInEagerContext => {}
                    }
                }

                if !enclosing_scope_id.is_function_like(db) && !is_immediately_enclosing_scope {
                    continue;
                }

                let enclosing_place_table = self.index.place_table(enclosing_scope_file_id);
                let Some(enclosing_place) = enclosing_place_table.place_by_expr(expr) else {
                    continue;
                };
                if enclosing_place.is_bound() {
                    // We can return early here, because the nearest function-like scope that
                    // defines a name must be the only source for the nonlocal reference (at
                    // runtime, it is the scope that creates the cell for our closure.) If the name
                    // isn't bound in that scope, we should get an unbound name, not continue
                    // falling back to other scopes / globals / builtins.
                    return place(db, enclosing_scope_id, expr).map_type(|ty| {
                        self.narrow_with_applicable_constraints(expr, ty, &constraint_keys)
                    });
                }
            }

            PlaceAndQualifiers::from(Place::Unbound)
                // No nonlocal binding? Check the module's explicit globals.
                // Avoid infinite recursion if `self.scope` already is the module's global scope.
                .or_fall_back_to(db, || {
                    if file_scope_id.is_global() {
                        return Place::Unbound.into();
                    }

                    if !self.is_deferred() {
                        match self
                            .index
                            .eager_snapshot(FileScopeId::global(), expr, file_scope_id)
                        {
                            EagerSnapshotResult::FoundConstraint(constraint) => {
                                constraint_keys.push((
                                    FileScopeId::global(),
                                    ConstraintKey::NarrowingConstraint(constraint),
                                ));
                            }
                            EagerSnapshotResult::FoundBindings(bindings) => {
                                return place_from_bindings(db, bindings)
                                    .map_type(|ty| {
                                        self.narrow_with_applicable_constraints(
                                            expr,
                                            ty,
                                            &constraint_keys,
                                        )
                                    })
                                    .into();
                            }
                            // There are no visible bindings / constraint here.
                            EagerSnapshotResult::NotFound => {
                                return Place::Unbound.into();
                            }
                            EagerSnapshotResult::NoLongerInEagerContext => {}
                        }
                    }

                    let Some(name) = expr.as_name() else {
                        return Place::Unbound.into();
                    };

                    explicit_global_symbol(db, self.file(), name).map_type(|ty| {
                        self.narrow_with_applicable_constraints(expr, ty, &constraint_keys)
                    })
                })
        });

        (place, constraint_keys)
    }

    pub(super) fn report_unresolved_reference(&self, expr_name_node: &ast::ExprName) {
        if !self.is_reachable(expr_name_node) {
            return;
        }

        let Some(builder) = self
            .context
            .report_lint(&UNRESOLVED_REFERENCE, expr_name_node)
        else {
            return;
        };

        let ast::ExprName { id, .. } = expr_name_node;
        let mut diagnostic =
            builder.into_diagnostic(format_args!("Name `{id}` used when not defined"));

        if let Some(version_added_to_builtins) = version_builtin_was_added(id) {
            diagnostic.info(format_args!(
                "`{id}` was added as a builtin in Python 3.{version_added_to_builtins}"
            ));
            add_inferred_python_version_hint_to_diagnostic(
                self.db(),
                &mut diagnostic,
                "resolving types",
            );
        }

        let attribute_exists = self
            .class_context_of_current_method()
            .and_then(|class| {
                Type::instance(self.db(), class.default_specialization(self.db()))
                    .member(self.db(), id)
                    .place
                    .ignore_possibly_unbound()
            })
            .is_some();

        if attribute_exists {
            diagnostic.info(format_args!(
                "An attribute `{id}` is available: consider using `self.{id}`"
            ));
        }
    }

    fn infer_name_expression(&mut self, name: &ast::ExprName) -> Type<'db> {
        match name.ctx {
            ExprContext::Load => self.infer_name_load(name),
            ExprContext::Store => Type::Never,
            ExprContext::Del => {
                self.infer_name_load(name);
                Type::Never
            }
            ExprContext::Invalid => Type::unknown(),
        }
    }

    /// Infer the type of a [`ast::ExprAttribute`] expression, assuming a load context.
    fn infer_attribute_load(&mut self, attribute: &ast::ExprAttribute) -> Type<'db> {
        let ast::ExprAttribute {
            value,
            attr,
            range: _,
            node_index: _,
            ctx: _,
        } = attribute;

        let value_type = self.infer_maybe_standalone_expression(value);
        let db = self.db();

        // If `attribute` is a valid reference, we attempt type narrowing by assignment.
        if let Ok(place_expr) = PlaceExpr::try_from(attribute) {
            let member = value_type.class_member(db, attr.id.clone());
            // If the member is a data descriptor, the value most recently assigned
            // to the attribute may not necessarily be obtained here.
            if member
                .place
                .ignore_possibly_unbound()
                .is_none_or(|ty| !ty.may_be_data_descriptor(db))
            {
                let (resolved, _) =
                    self.infer_place_load(&place_expr, ast::ExprRef::Attribute(attribute));
                if let Place::Type(ty, Boundness::Bound) = resolved.place {
                    return ty;
                }
            }
        }

        value_type
            .member(db, &attr.id)
            .unwrap_with_diagnostic(|lookup_error| match lookup_error {
                LookupError::Unbound(_) => {
                    let report_unresolved_attribute = self.is_reachable(attribute);

                    if report_unresolved_attribute {
                        let bound_on_instance = match value_type {
                            Type::ClassLiteral(class) => {
                                !class.instance_member(db, None, attr).place.is_unbound()
                            }
                            Type::SubclassOf(subclass_of @ SubclassOfType { .. }) => {
                                match subclass_of.subclass_of() {
                                    SubclassOfInner::Class(class) => {
                                        !class.instance_member(db, attr).place.is_unbound()
                                    }
                                    SubclassOfInner::Dynamic(_) => unreachable!(
                                        "Attribute lookup on a dynamic `SubclassOf` type should always return a bound symbol"
                                    ),
                                }
                            }
                            _ => false,
                        };

                        if let Some(builder) = self
                            .context
                            .report_lint(&UNRESOLVED_ATTRIBUTE, attribute)
                        {
                        if bound_on_instance {
                            builder.into_diagnostic(
                                format_args!(
                                    "Attribute `{}` can only be accessed on instances, \
                                     not on the class object `{}` itself.",
                                    attr.id,
                                    value_type.display(db)
                                ),
                            );
                        } else {
                            builder.into_diagnostic(
                                format_args!(
                                    "Type `{}` has no attribute `{}`",
                                    value_type.display(db),
                                    attr.id
                                ),
                            );
                        }
                        }
                    }

                    Type::unknown().into()
                }
                LookupError::PossiblyUnbound(type_when_bound) => {
                    report_possibly_unbound_attribute(
                        &self.context,
                        attribute,
                        &attr.id,
                        value_type,
                    );

                    type_when_bound
                }
            }).inner_type()
    }

    fn infer_attribute_expression(&mut self, attribute: &ast::ExprAttribute) -> Type<'db> {
        let ast::ExprAttribute {
            value,
            attr: _,
            range: _,
            node_index: _,
            ctx,
        } = attribute;

        match ctx {
            ExprContext::Load => self.infer_attribute_load(attribute),
            ExprContext::Store => {
                self.infer_expression(value);
                Type::Never
            }
            ExprContext::Del => {
                self.infer_attribute_load(attribute);
                Type::Never
            }
            ExprContext::Invalid => {
                self.infer_expression(value);
                Type::unknown()
            }
        }
    }

    fn infer_unary_expression(&mut self, unary: &ast::ExprUnaryOp) -> Type<'db> {
        let ast::ExprUnaryOp {
            range: _,
            node_index: _,
            op,
            operand,
        } = unary;

        let operand_type = self.infer_expression(operand);

        match (op, operand_type) {
            (_, Type::Dynamic(_)) => operand_type,
            (_, Type::Never) => Type::Never,

            (ast::UnaryOp::UAdd, Type::IntLiteral(value)) => Type::IntLiteral(value),
            (ast::UnaryOp::USub, Type::IntLiteral(value)) => Type::IntLiteral(-value),
            (ast::UnaryOp::Invert, Type::IntLiteral(value)) => Type::IntLiteral(!value),

            (ast::UnaryOp::UAdd, Type::BooleanLiteral(bool)) => Type::IntLiteral(i64::from(bool)),
            (ast::UnaryOp::USub, Type::BooleanLiteral(bool)) => Type::IntLiteral(-i64::from(bool)),
            (ast::UnaryOp::Invert, Type::BooleanLiteral(bool)) => {
                Type::IntLiteral(!i64::from(bool))
            }

            (ast::UnaryOp::Not, ty) => ty
                .try_bool(self.db())
                .unwrap_or_else(|err| {
                    err.report_diagnostic(&self.context, unary);
                    err.fallback_truthiness()
                })
                .negate()
                .into_type(self.db()),
            (
                op @ (ast::UnaryOp::UAdd | ast::UnaryOp::USub | ast::UnaryOp::Invert),
                Type::FunctionLiteral(_)
                | Type::Callable(..)
                | Type::WrapperDescriptor(_)
                | Type::MethodWrapper(_)
                | Type::DataclassDecorator(_)
                | Type::DataclassTransformer(_)
                | Type::BoundMethod(_)
                | Type::ModuleLiteral(_)
                | Type::ClassLiteral(_)
                | Type::GenericAlias(_)
                | Type::SubclassOf(_)
                | Type::NominalInstance(_)
                | Type::ProtocolInstance(_)
                | Type::SpecialForm(_)
                | Type::KnownInstance(_)
                | Type::PropertyInstance(_)
                | Type::Union(_)
                | Type::Intersection(_)
                | Type::AlwaysTruthy
                | Type::AlwaysFalsy
                | Type::StringLiteral(_)
                | Type::LiteralString
                | Type::BytesLiteral(_)
                | Type::Tuple(_)
                | Type::BoundSuper(_)
                | Type::TypeVar(_)
                | Type::TypeIs(_),
            ) => {
                let unary_dunder_method = match op {
                    ast::UnaryOp::Invert => "__invert__",
                    ast::UnaryOp::UAdd => "__pos__",
                    ast::UnaryOp::USub => "__neg__",
                    ast::UnaryOp::Not => {
                        unreachable!("Not operator is handled in its own case");
                    }
                };

                match operand_type.try_call_dunder(
                    self.db(),
                    unary_dunder_method,
                    CallArgumentTypes::none(),
                ) {
                    Ok(outcome) => outcome.return_type(self.db()),
                    Err(e) => {
                        if let Some(builder) =
                            self.context.report_lint(&UNSUPPORTED_OPERATOR, unary)
                        {
                            builder.into_diagnostic(format_args!(
                                "Unary operator `{op}` is unsupported for type `{}`",
                                operand_type.display(self.db()),
                            ));
                        }
                        e.fallback_return_type(self.db())
                    }
                }
            }
        }
    }

    fn infer_binary_expression(&mut self, binary: &ast::ExprBinOp) -> Type<'db> {
        let ast::ExprBinOp {
            left,
            op,
            right,
            range: _,
            node_index: _,
        } = binary;

        let left_ty = self.infer_expression(left);
        let right_ty = self.infer_expression(right);

        self.infer_binary_expression_type(binary.into(), false, left_ty, right_ty, *op)
            .unwrap_or_else(|| {
                let db = self.db();

                if let Some(builder) = self.context.report_lint(&UNSUPPORTED_OPERATOR, binary) {
                    let mut diag = builder.into_diagnostic(format_args!(
                        "Operator `{op}` is unsupported between objects of type `{}` and `{}`",
                        left_ty.display(db),
                        right_ty.display(db)
                    ));

                    if op == &ast::Operator::BitOr
                        && (left_ty.is_subtype_of(db, KnownClass::Type.to_instance(db))
                            || right_ty.is_subtype_of(db, KnownClass::Type.to_instance(db)))
                        && Program::get(db).python_version(db) < PythonVersion::PY310
                    {
                        diag.info(
                            "Note that `X | Y` PEP 604 union syntax is only available in Python 3.10 and later",
                        );
                        add_inferred_python_version_hint_to_diagnostic(db, &mut diag, "resolving types");
                    }
                }
                Type::unknown()
            })
    }

    fn infer_binary_expression_type(
        &mut self,
        node: AnyNodeRef<'_>,
        mut emitted_division_by_zero_diagnostic: bool,
        left_ty: Type<'db>,
        right_ty: Type<'db>,
        op: ast::Operator,
    ) -> Option<Type<'db>> {
        // Check for division by zero; this doesn't change the inferred type for the expression, but
        // may emit a diagnostic
        if !emitted_division_by_zero_diagnostic
            && matches!(
                (op, right_ty),
                (
                    ast::Operator::Div | ast::Operator::FloorDiv | ast::Operator::Mod,
                    Type::IntLiteral(0) | Type::BooleanLiteral(false)
                )
            )
        {
            emitted_division_by_zero_diagnostic = self.check_division_by_zero(node, op, left_ty);
        }

        match (left_ty, right_ty, op) {
            (Type::Union(lhs_union), rhs, _) => {
                let mut union = UnionBuilder::new(self.db());
                for lhs in lhs_union.elements(self.db()) {
                    let result = self.infer_binary_expression_type(
                        node,
                        emitted_division_by_zero_diagnostic,
                        *lhs,
                        rhs,
                        op,
                    )?;
                    union = union.add(result);
                }
                Some(union.build())
            }
            (lhs, Type::Union(rhs_union), _) => {
                let mut union = UnionBuilder::new(self.db());
                for rhs in rhs_union.elements(self.db()) {
                    let result = self.infer_binary_expression_type(
                        node,
                        emitted_division_by_zero_diagnostic,
                        lhs,
                        *rhs,
                        op,
                    )?;
                    union = union.add(result);
                }
                Some(union.build())
            }

            // Non-todo Anys take precedence over Todos (as if we fix this `Todo` in the future,
            // the result would then become Any or Unknown, respectively).
            (any @ Type::Dynamic(DynamicType::Any), _, _)
            | (_, any @ Type::Dynamic(DynamicType::Any), _) => Some(any),
            (unknown @ Type::Dynamic(DynamicType::Unknown), _, _)
            | (_, unknown @ Type::Dynamic(DynamicType::Unknown), _) => Some(unknown),
            (
                todo @ Type::Dynamic(DynamicType::Todo(_) | DynamicType::TodoPEP695ParamSpec),
                _,
                _,
            )
            | (
                _,
                todo @ Type::Dynamic(DynamicType::Todo(_) | DynamicType::TodoPEP695ParamSpec),
                _,
            ) => Some(todo),
            (Type::Never, _, _) | (_, Type::Never, _) => Some(Type::Never),

            (Type::IntLiteral(n), Type::IntLiteral(m), ast::Operator::Add) => Some(
                n.checked_add(m)
                    .map(Type::IntLiteral)
                    .unwrap_or_else(|| KnownClass::Int.to_instance(self.db())),
            ),

            (Type::IntLiteral(n), Type::IntLiteral(m), ast::Operator::Sub) => Some(
                n.checked_sub(m)
                    .map(Type::IntLiteral)
                    .unwrap_or_else(|| KnownClass::Int.to_instance(self.db())),
            ),

            (Type::IntLiteral(n), Type::IntLiteral(m), ast::Operator::Mult) => Some(
                n.checked_mul(m)
                    .map(Type::IntLiteral)
                    .unwrap_or_else(|| KnownClass::Int.to_instance(self.db())),
            ),

            (Type::IntLiteral(_), Type::IntLiteral(_), ast::Operator::Div) => {
                Some(KnownClass::Float.to_instance(self.db()))
            }

            (Type::IntLiteral(n), Type::IntLiteral(m), ast::Operator::FloorDiv) => Some({
                let mut q = n.checked_div(m);
                let r = n.checked_rem(m);
                // Division works differently in Python than in Rust. If the result is negative and
                // there is a remainder, the division rounds down (instead of towards zero):
                if n.is_negative() != m.is_negative() && r.unwrap_or(0) != 0 {
                    q = q.map(|q| q - 1);
                }
                q.map(Type::IntLiteral)
                    .unwrap_or_else(|| KnownClass::Int.to_instance(self.db()))
            }),

            (Type::IntLiteral(n), Type::IntLiteral(m), ast::Operator::Mod) => Some({
                let mut r = n.checked_rem(m);
                // Division works differently in Python than in Rust. If the result is negative and
                // there is a remainder, the division rounds down (instead of towards zero). Adjust
                // the remainder to compensate so that q * m + r == n:
                if n.is_negative() != m.is_negative() && r.unwrap_or(0) != 0 {
                    r = r.map(|x| x + m);
                }
                r.map(Type::IntLiteral)
                    .unwrap_or_else(|| KnownClass::Int.to_instance(self.db()))
            }),

            (Type::IntLiteral(n), Type::IntLiteral(m), ast::Operator::Pow) => Some({
                if m < 0 {
                    KnownClass::Float.to_instance(self.db())
                } else {
                    u32::try_from(m)
                        .ok()
                        .and_then(|m| n.checked_pow(m))
                        .map(Type::IntLiteral)
                        .unwrap_or_else(|| KnownClass::Int.to_instance(self.db()))
                }
            }),

            (Type::IntLiteral(n), Type::IntLiteral(m), ast::Operator::BitOr) => {
                Some(Type::IntLiteral(n | m))
            }

            (Type::IntLiteral(n), Type::IntLiteral(m), ast::Operator::BitAnd) => {
                Some(Type::IntLiteral(n & m))
            }

            (Type::IntLiteral(n), Type::IntLiteral(m), ast::Operator::BitXor) => {
                Some(Type::IntLiteral(n ^ m))
            }

            (Type::BytesLiteral(lhs), Type::BytesLiteral(rhs), ast::Operator::Add) => {
                let bytes = [lhs.value(self.db()), rhs.value(self.db())].concat();
                Some(Type::bytes_literal(self.db(), &bytes))
            }

            (Type::StringLiteral(lhs), Type::StringLiteral(rhs), ast::Operator::Add) => {
                let lhs_value = lhs.value(self.db()).to_string();
                let rhs_value = rhs.value(self.db());
                let ty = if lhs_value.len() + rhs_value.len() <= Self::MAX_STRING_LITERAL_SIZE {
                    Type::string_literal(self.db(), &(lhs_value + rhs_value))
                } else {
                    Type::LiteralString
                };
                Some(ty)
            }

            (
                Type::StringLiteral(_) | Type::LiteralString,
                Type::StringLiteral(_) | Type::LiteralString,
                ast::Operator::Add,
            ) => Some(Type::LiteralString),

            (Type::StringLiteral(s), Type::IntLiteral(n), ast::Operator::Mult)
            | (Type::IntLiteral(n), Type::StringLiteral(s), ast::Operator::Mult) => {
                let ty = if n < 1 {
                    Type::string_literal(self.db(), "")
                } else if let Ok(n) = usize::try_from(n) {
                    if n.checked_mul(s.value(self.db()).len())
                        .is_some_and(|new_length| new_length <= Self::MAX_STRING_LITERAL_SIZE)
                    {
                        let new_literal = s.value(self.db()).repeat(n);
                        Type::string_literal(self.db(), &new_literal)
                    } else {
                        Type::LiteralString
                    }
                } else {
                    Type::LiteralString
                };
                Some(ty)
            }

            (Type::LiteralString, Type::IntLiteral(n), ast::Operator::Mult)
            | (Type::IntLiteral(n), Type::LiteralString, ast::Operator::Mult) => {
                let ty = if n < 1 {
                    Type::string_literal(self.db(), "")
                } else {
                    Type::LiteralString
                };
                Some(ty)
            }

            (Type::BooleanLiteral(b1), Type::BooleanLiteral(b2), ast::Operator::BitOr) => {
                Some(Type::BooleanLiteral(b1 | b2))
            }

            (Type::BooleanLiteral(b1), Type::BooleanLiteral(b2), ast::Operator::BitAnd) => {
                Some(Type::BooleanLiteral(b1 & b2))
            }

            (Type::BooleanLiteral(b1), Type::BooleanLiteral(b2), ast::Operator::BitXor) => {
                Some(Type::BooleanLiteral(b1 ^ b2))
            }

            (Type::BooleanLiteral(bool_value), right, op) => self.infer_binary_expression_type(
                node,
                emitted_division_by_zero_diagnostic,
                Type::IntLiteral(i64::from(bool_value)),
                right,
                op,
            ),
            (left, Type::BooleanLiteral(bool_value), op) => self.infer_binary_expression_type(
                node,
                emitted_division_by_zero_diagnostic,
                left,
                Type::IntLiteral(i64::from(bool_value)),
                op,
            ),

            (Type::Tuple(lhs), Type::Tuple(rhs), ast::Operator::Add) => Some(
                lhs.tuple(self.db())
                    .concat(self.db(), rhs.tuple(self.db()))
                    .into_type(self.db()),
            ),

            // We've handled all of the special cases that we support for literals, so we need to
            // fall back on looking for dunder methods on one of the operand types.
            (
                Type::FunctionLiteral(_)
                | Type::Callable(..)
                | Type::BoundMethod(_)
                | Type::WrapperDescriptor(_)
                | Type::MethodWrapper(_)
                | Type::DataclassDecorator(_)
                | Type::DataclassTransformer(_)
                | Type::ModuleLiteral(_)
                | Type::ClassLiteral(_)
                | Type::GenericAlias(_)
                | Type::SubclassOf(_)
                | Type::NominalInstance(_)
                | Type::ProtocolInstance(_)
                | Type::SpecialForm(_)
                | Type::KnownInstance(_)
                | Type::PropertyInstance(_)
                | Type::Intersection(_)
                | Type::AlwaysTruthy
                | Type::AlwaysFalsy
                | Type::IntLiteral(_)
                | Type::StringLiteral(_)
                | Type::LiteralString
                | Type::BytesLiteral(_)
                | Type::Tuple(_)
                | Type::BoundSuper(_)
                | Type::TypeVar(_)
                | Type::TypeIs(_),
                Type::FunctionLiteral(_)
                | Type::Callable(..)
                | Type::BoundMethod(_)
                | Type::WrapperDescriptor(_)
                | Type::MethodWrapper(_)
                | Type::DataclassDecorator(_)
                | Type::DataclassTransformer(_)
                | Type::ModuleLiteral(_)
                | Type::ClassLiteral(_)
                | Type::GenericAlias(_)
                | Type::SubclassOf(_)
                | Type::NominalInstance(_)
                | Type::ProtocolInstance(_)
                | Type::SpecialForm(_)
                | Type::KnownInstance(_)
                | Type::PropertyInstance(_)
                | Type::Intersection(_)
                | Type::AlwaysTruthy
                | Type::AlwaysFalsy
                | Type::IntLiteral(_)
                | Type::StringLiteral(_)
                | Type::LiteralString
                | Type::BytesLiteral(_)
                | Type::Tuple(_)
                | Type::BoundSuper(_)
                | Type::TypeVar(_)
                | Type::TypeIs(_),
                op,
            ) => {
                // We either want to call lhs.__op__ or rhs.__rop__. The full decision tree from
                // the Python spec [1] is:
                //
                //   - If rhs is a (proper) subclass of lhs, and it provides a different
                //     implementation of __rop__, use that.
                //   - Otherwise, if lhs implements __op__, use that.
                //   - Otherwise, if lhs and rhs are different types, and rhs implements __rop__,
                //     use that.
                //
                // [1] https://docs.python.org/3/reference/datamodel.html#object.__radd__

                // Technically we don't have to check left_ty != right_ty here, since if the types
                // are the same, they will trivially have the same implementation of the reflected
                // dunder, and so we'll fail the inner check. But the type equality check will be
                // faster for the common case, and allow us to skip the (two) class member lookups.
                let left_class = left_ty.to_meta_type(self.db());
                let right_class = right_ty.to_meta_type(self.db());
                if left_ty != right_ty && right_ty.is_subtype_of(self.db(), left_ty) {
                    let reflected_dunder = op.reflected_dunder();
                    let rhs_reflected = right_class.member(self.db(), reflected_dunder).place;
                    // TODO: if `rhs_reflected` is possibly unbound, we should union the two possible
                    // Bindings together
                    if !rhs_reflected.is_unbound()
                        && rhs_reflected != left_class.member(self.db(), reflected_dunder).place
                    {
                        return right_ty
                            .try_call_dunder(
                                self.db(),
                                reflected_dunder,
                                CallArgumentTypes::positional([left_ty]),
                            )
                            .map(|outcome| outcome.return_type(self.db()))
                            .or_else(|_| {
                                left_ty
                                    .try_call_dunder(
                                        self.db(),
                                        op.dunder(),
                                        CallArgumentTypes::positional([right_ty]),
                                    )
                                    .map(|outcome| outcome.return_type(self.db()))
                            })
                            .ok();
                    }
                }

                let call_on_left_instance = left_ty
                    .try_call_dunder(
                        self.db(),
                        op.dunder(),
                        CallArgumentTypes::positional([right_ty]),
                    )
                    .map(|outcome| outcome.return_type(self.db()))
                    .ok();

                call_on_left_instance.or_else(|| {
                    if left_ty == right_ty {
                        None
                    } else {
                        right_ty
                            .try_call_dunder(
                                self.db(),
                                op.reflected_dunder(),
                                CallArgumentTypes::positional([left_ty]),
                            )
                            .map(|outcome| outcome.return_type(self.db()))
                            .ok()
                    }
                })
            }
        }
    }

    fn infer_boolean_expression(&mut self, bool_op: &ast::ExprBoolOp) -> Type<'db> {
        let ast::ExprBoolOp {
            range: _,
            node_index: _,
            op,
            values,
        } = bool_op;
        self.infer_chained_boolean_types(
            *op,
            values.iter().enumerate(),
            |builder, (index, value)| {
                let ty = if index == values.len() - 1 {
                    builder.infer_expression(value)
                } else {
                    builder.infer_standalone_expression(value)
                };

                (ty, value.range())
            },
        )
    }

    /// Computes the output of a chain of (one) boolean operation, consuming as input an iterator
    /// of operations and calling the `infer_ty` for each to infer their types.
    /// The iterator is consumed even if the boolean evaluation can be short-circuited,
    /// in order to ensure the invariant that all expressions are evaluated when inferring types.
    fn infer_chained_boolean_types<Iterator, Item, F>(
        &mut self,
        op: ast::BoolOp,
        operations: Iterator,
        infer_ty: F,
    ) -> Type<'db>
    where
        Iterator: IntoIterator<Item = Item>,
        F: Fn(&mut Self, Item) -> (Type<'db>, TextRange),
    {
        let mut done = false;
        let db = self.db();

        let elements = operations
            .into_iter()
            .with_position()
            .map(|(position, item)| {
                let (ty, range) = infer_ty(self, item);

                let is_last = matches!(
                    position,
                    itertools::Position::Last | itertools::Position::Only
                );

                if is_last {
                    if done { Type::Never } else { ty }
                } else {
                    let truthiness = ty.try_bool(self.db()).unwrap_or_else(|err| {
                        err.report_diagnostic(&self.context, range);
                        err.fallback_truthiness()
                    });

                    if done {
                        return Type::Never;
                    }

                    match (truthiness, op) {
                        (Truthiness::AlwaysTrue, ast::BoolOp::And) => Type::Never,
                        (Truthiness::AlwaysFalse, ast::BoolOp::Or) => Type::Never,

                        (Truthiness::AlwaysFalse, ast::BoolOp::And)
                        | (Truthiness::AlwaysTrue, ast::BoolOp::Or) => {
                            done = true;
                            ty
                        }

                        (Truthiness::Ambiguous, _) => IntersectionBuilder::new(db)
                            .add_positive(ty)
                            .add_negative(match op {
                                ast::BoolOp::And => Type::AlwaysTruthy,
                                ast::BoolOp::Or => Type::AlwaysFalsy,
                            })
                            .build(),
                    }
                }
            });

        UnionType::from_elements(db, elements)
    }

    fn infer_compare_expression(&mut self, compare: &ast::ExprCompare) -> Type<'db> {
        let ast::ExprCompare {
            range: _,
            node_index: _,
            left,
            ops,
            comparators,
        } = compare;

        self.infer_expression(left);

        // https://docs.python.org/3/reference/expressions.html#comparisons
        // > Formally, if `a, b, c, …, y, z` are expressions and `op1, op2, …, opN` are comparison
        // > operators, then `a op1 b op2 c ... y opN z` is equivalent to `a op1 b and b op2 c and
        // ... > y opN z`, except that each expression is evaluated at most once.
        //
        // As some operators (==, !=, <, <=, >, >=) *can* return an arbitrary type, the logic below
        // is shared with the one in `infer_binary_type_comparison`.
        self.infer_chained_boolean_types(
            ast::BoolOp::And,
            std::iter::once(&**left)
                .chain(comparators)
                .tuple_windows::<(_, _)>()
                .zip(ops),
            |builder, ((left, right), op)| {
                let left_ty = builder.expression_type(left);
                let right_ty = builder.infer_expression(right);

                let range = TextRange::new(left.start(), right.end());

                let ty = builder
                    .infer_binary_type_comparison(left_ty, *op, right_ty, range)
                    .unwrap_or_else(|error| {
                        if let Some(diagnostic_builder) =
                            builder.context.report_lint(&UNSUPPORTED_OPERATOR, range)
                        {
                            // Handle unsupported operators (diagnostic, `bool`/`Unknown` outcome)
                            diagnostic_builder.into_diagnostic(format_args!(
                                "Operator `{}` is not supported for types `{}` and `{}`{}",
                                error.op,
                                error.left_ty.display(builder.db()),
                                error.right_ty.display(builder.db()),
                                if (left_ty, right_ty) == (error.left_ty, error.right_ty) {
                                    String::new()
                                } else {
                                    format!(
                                        ", in comparing `{}` with `{}`",
                                        left_ty.display(builder.db()),
                                        right_ty.display(builder.db())
                                    )
                                }
                            ));
                        }

                        match op {
                            // `in, not in, is, is not` always return bool instances
                            ast::CmpOp::In
                            | ast::CmpOp::NotIn
                            | ast::CmpOp::Is
                            | ast::CmpOp::IsNot => KnownClass::Bool.to_instance(builder.db()),
                            // Other operators can return arbitrary types
                            _ => Type::unknown(),
                        }
                    });

                (ty, range)
            },
        )
    }

    fn infer_binary_intersection_type_comparison(
        &mut self,
        intersection: IntersectionType<'db>,
        op: ast::CmpOp,
        other: Type<'db>,
        intersection_on: IntersectionOn,
        range: TextRange,
    ) -> Result<Type<'db>, CompareUnsupportedError<'db>> {
        enum State<'db> {
            // We have not seen any positive elements (yet)
            NoPositiveElements,
            // The operator was unsupported on all elements that we have seen so far.
            // Contains the first error we encountered.
            UnsupportedOnAllElements(CompareUnsupportedError<'db>),
            // The operator was supported on at least one positive element.
            Supported,
        }

        // If a comparison yields a definitive true/false answer on a (positive) part
        // of an intersection type, it will also yield a definitive answer on the full
        // intersection type, which is even more specific.
        for pos in intersection.positive(self.db()) {
            let result = match intersection_on {
                IntersectionOn::Left => self.infer_binary_type_comparison(*pos, op, other, range),
                IntersectionOn::Right => self.infer_binary_type_comparison(other, op, *pos, range),
            };

            if let Ok(Type::BooleanLiteral(_)) = result {
                return result;
            }
        }

        // For negative contributions to the intersection type, there are only a few
        // special cases that allow us to narrow down the result type of the comparison.
        for neg in intersection.negative(self.db()) {
            let result = match intersection_on {
                IntersectionOn::Left => self
                    .infer_binary_type_comparison(*neg, op, other, range)
                    .ok(),
                IntersectionOn::Right => self
                    .infer_binary_type_comparison(other, op, *neg, range)
                    .ok(),
            };

            match (op, result) {
                (ast::CmpOp::Is, Some(Type::BooleanLiteral(true))) => {
                    return Ok(Type::BooleanLiteral(false));
                }
                (ast::CmpOp::IsNot, Some(Type::BooleanLiteral(false))) => {
                    return Ok(Type::BooleanLiteral(true));
                }
                _ => {}
            }
        }

        // If none of the simplifications above apply, we still need to return *some*
        // result type for the comparison 'T_inter `op` T_other' (or reversed), where
        //
        //    T_inter = P1 & P2 & ... & Pn & ~N1 & ~N2 & ... & ~Nm
        //
        // is the intersection type. If f(T) is the function that computes the result
        // type of a `op`-comparison with `T_other`, we are interested in f(T_inter).
        // Since we can't compute it exactly, we return the following approximation:
        //
        //   f(T_inter) = f(P1) & f(P2) & ... & f(Pn)
        //
        // The reason for this is the following: In general, for any function 'f', the
        // set f(A) & f(B) is *larger than or equal to* the set f(A & B). This means
        // that we will return a type that is possibly wider than it could be, but
        // never wrong.
        //
        // However, we do have to leave out the negative contributions. If we were to
        // add a contribution like ~f(N1), we would potentially infer result types
        // that are too narrow.
        //
        // As an example for this, consider the intersection type `int & ~Literal[1]`.
        // If 'f' would be the `==`-comparison with 2, we obviously can't tell if that
        // answer would be true or false, so we need to return `bool`. And indeed, we
        // we have (glossing over notational details):
        //
        //   f(int & ~1)
        //       = f({..., -1, 0, 2, 3, ...})
        //       = {..., False, False, True, False, ...}
        //       = bool
        //
        // On the other hand, if we were to compute
        //
        //   f(int) & ~f(1)
        //       = bool & ~False
        //       = True
        //
        // we would get a result type `Literal[True]` which is too narrow.
        //
        let mut builder = IntersectionBuilder::new(self.db());

        builder = builder.add_positive(KnownClass::Bool.to_instance(self.db()));

        let mut state = State::NoPositiveElements;

        for pos in intersection.positive(self.db()) {
            let result = match intersection_on {
                IntersectionOn::Left => self.infer_binary_type_comparison(*pos, op, other, range),
                IntersectionOn::Right => self.infer_binary_type_comparison(other, op, *pos, range),
            };

            match result {
                Ok(ty) => {
                    state = State::Supported;
                    builder = builder.add_positive(ty);
                }
                Err(error) => {
                    match state {
                        State::NoPositiveElements => {
                            // This is the first positive element, but the operation is not supported.
                            // Store the error and continue.
                            state = State::UnsupportedOnAllElements(error);
                        }
                        State::UnsupportedOnAllElements(_) => {
                            // We already have an error stored, and continue to see elements on which
                            // the operator is not supported. Continue with the same state (only keep
                            // the first error).
                        }
                        State::Supported => {
                            // We previously saw a positive element that supported the operator,
                            // so the overall operation is still supported.
                        }
                    }
                }
            }
        }

        match state {
            State::Supported => Ok(builder.build()),
            State::NoPositiveElements => {
                // We didn't see any positive elements, check if the operation is supported on `object`:
                match intersection_on {
                    IntersectionOn::Left => {
                        self.infer_binary_type_comparison(Type::object(self.db()), op, other, range)
                    }
                    IntersectionOn::Right => {
                        self.infer_binary_type_comparison(other, op, Type::object(self.db()), range)
                    }
                }
            }
            State::UnsupportedOnAllElements(error) => Err(error),
        }
    }

    /// Infers the type of a binary comparison (e.g. 'left == right'). See
    /// `infer_compare_expression` for the higher level logic dealing with multi-comparison
    /// expressions.
    ///
    /// If the operation is not supported, return None (we need upstream context to emit a
    /// diagnostic).
    fn infer_binary_type_comparison(
        &mut self,
        left: Type<'db>,
        op: ast::CmpOp,
        right: Type<'db>,
        range: TextRange,
    ) -> Result<Type<'db>, CompareUnsupportedError<'db>> {
        let is_str_literal_in_tuple = |literal: Type<'db>, tuple: TupleType<'db>| {
            // Protect against doing a lot of work for pathologically large
            // tuples.
            //
            // Ref: https://github.com/astral-sh/ruff/pull/18251#discussion_r2115909311
            let (minimum_length, _) = tuple.tuple(self.db()).size_hint();
            if minimum_length > 1 << 12 {
                return None;
            }

            let mut definitely_true = false;
            let mut definitely_false = true;
            for element in tuple.tuple(self.db()).all_elements() {
                if element.is_string_literal() {
                    if literal == element {
                        definitely_true = true;
                        definitely_false = false;
                    }
                } else if !literal.is_disjoint_from(self.db(), element) {
                    definitely_false = false;
                }
            }

            if definitely_true {
                Some(true)
            } else if definitely_false {
                Some(false)
            } else {
                None
            }
        };

        // Note: identity (is, is not) for equal builtin types is unreliable and not part of the
        // language spec.
        // - `[ast::CompOp::Is]`: return `false` if unequal, `bool` if equal
        // - `[ast::CompOp::IsNot]`: return `true` if unequal, `bool` if equal
        match (left, right) {
            (Type::Union(union), other) => {
                let mut builder = UnionBuilder::new(self.db());
                for element in union.elements(self.db()) {
                    builder =
                        builder.add(self.infer_binary_type_comparison(*element, op, other, range)?);
                }
                Ok(builder.build())
            }
            (other, Type::Union(union)) => {
                let mut builder = UnionBuilder::new(self.db());
                for element in union.elements(self.db()) {
                    builder =
                        builder.add(self.infer_binary_type_comparison(other, op, *element, range)?);
                }
                Ok(builder.build())
            }

            (Type::Intersection(intersection), right) => self
                .infer_binary_intersection_type_comparison(
                    intersection,
                    op,
                    right,
                    IntersectionOn::Left,
                    range,
                ),
            (left, Type::Intersection(intersection)) => self
                .infer_binary_intersection_type_comparison(
                    intersection,
                    op,
                    left,
                    IntersectionOn::Right,
                    range,
                ),

            (Type::IntLiteral(n), Type::IntLiteral(m)) => match op {
                ast::CmpOp::Eq => Ok(Type::BooleanLiteral(n == m)),
                ast::CmpOp::NotEq => Ok(Type::BooleanLiteral(n != m)),
                ast::CmpOp::Lt => Ok(Type::BooleanLiteral(n < m)),
                ast::CmpOp::LtE => Ok(Type::BooleanLiteral(n <= m)),
                ast::CmpOp::Gt => Ok(Type::BooleanLiteral(n > m)),
                ast::CmpOp::GtE => Ok(Type::BooleanLiteral(n >= m)),
                // We cannot say that two equal int Literals will return True from an `is` or `is not` comparison.
                // Even if they are the same value, they may not be the same object.
                ast::CmpOp::Is => {
                    if n == m {
                        Ok(KnownClass::Bool.to_instance(self.db()))
                    } else {
                        Ok(Type::BooleanLiteral(false))
                    }
                }
                ast::CmpOp::IsNot => {
                    if n == m {
                        Ok(KnownClass::Bool.to_instance(self.db()))
                    } else {
                        Ok(Type::BooleanLiteral(true))
                    }
                }
                // Undefined for (int, int)
                ast::CmpOp::In | ast::CmpOp::NotIn => Err(CompareUnsupportedError {
                    op,
                    left_ty: left,
                    right_ty: right,
                }),
            },
            (Type::IntLiteral(_), Type::NominalInstance(_)) => self.infer_binary_type_comparison(
                KnownClass::Int.to_instance(self.db()),
                op,
                right,
                range,
            ),
            (Type::NominalInstance(_), Type::IntLiteral(_)) => self.infer_binary_type_comparison(
                left,
                op,
                KnownClass::Int.to_instance(self.db()),
                range,
            ),

            // Booleans are coded as integers (False = 0, True = 1)
            (Type::IntLiteral(n), Type::BooleanLiteral(b)) => self.infer_binary_type_comparison(
                Type::IntLiteral(n),
                op,
                Type::IntLiteral(i64::from(b)),
                range,
            ),
            (Type::BooleanLiteral(b), Type::IntLiteral(m)) => self.infer_binary_type_comparison(
                Type::IntLiteral(i64::from(b)),
                op,
                Type::IntLiteral(m),
                range,
            ),
            (Type::BooleanLiteral(a), Type::BooleanLiteral(b)) => self
                .infer_binary_type_comparison(
                    Type::IntLiteral(i64::from(a)),
                    op,
                    Type::IntLiteral(i64::from(b)),
                    range,
                ),

            (Type::StringLiteral(salsa_s1), Type::StringLiteral(salsa_s2)) => {
                let s1 = salsa_s1.value(self.db());
                let s2 = salsa_s2.value(self.db());
                match op {
                    ast::CmpOp::Eq => Ok(Type::BooleanLiteral(s1 == s2)),
                    ast::CmpOp::NotEq => Ok(Type::BooleanLiteral(s1 != s2)),
                    ast::CmpOp::Lt => Ok(Type::BooleanLiteral(s1 < s2)),
                    ast::CmpOp::LtE => Ok(Type::BooleanLiteral(s1 <= s2)),
                    ast::CmpOp::Gt => Ok(Type::BooleanLiteral(s1 > s2)),
                    ast::CmpOp::GtE => Ok(Type::BooleanLiteral(s1 >= s2)),
                    ast::CmpOp::In => Ok(Type::BooleanLiteral(s2.contains(s1))),
                    ast::CmpOp::NotIn => Ok(Type::BooleanLiteral(!s2.contains(s1))),
                    ast::CmpOp::Is => {
                        if s1 == s2 {
                            Ok(KnownClass::Bool.to_instance(self.db()))
                        } else {
                            Ok(Type::BooleanLiteral(false))
                        }
                    }
                    ast::CmpOp::IsNot => {
                        if s1 == s2 {
                            Ok(KnownClass::Bool.to_instance(self.db()))
                        } else {
                            Ok(Type::BooleanLiteral(true))
                        }
                    }
                }
            }
            (Type::StringLiteral(_), Type::Tuple(tuple)) if op == ast::CmpOp::In => {
                if let Some(answer) = is_str_literal_in_tuple(left, tuple) {
                    return Ok(Type::BooleanLiteral(answer));
                }

                self.infer_binary_type_comparison(
                    KnownClass::Str.to_instance(self.db()),
                    op,
                    right,
                    range,
                )
            }
            (Type::StringLiteral(_), Type::Tuple(tuple)) if op == ast::CmpOp::NotIn => {
                if let Some(answer) = is_str_literal_in_tuple(left, tuple) {
                    return Ok(Type::BooleanLiteral(!answer));
                }

                self.infer_binary_type_comparison(
                    KnownClass::Str.to_instance(self.db()),
                    op,
                    right,
                    range,
                )
            }
            (Type::StringLiteral(_), _) => self.infer_binary_type_comparison(
                KnownClass::Str.to_instance(self.db()),
                op,
                right,
                range,
            ),
            (_, Type::StringLiteral(_)) => self.infer_binary_type_comparison(
                left,
                op,
                KnownClass::Str.to_instance(self.db()),
                range,
            ),

            (Type::LiteralString, _) => self.infer_binary_type_comparison(
                KnownClass::Str.to_instance(self.db()),
                op,
                right,
                range,
            ),
            (_, Type::LiteralString) => self.infer_binary_type_comparison(
                left,
                op,
                KnownClass::Str.to_instance(self.db()),
                range,
            ),

            (Type::BytesLiteral(salsa_b1), Type::BytesLiteral(salsa_b2)) => {
                let b1 = salsa_b1.value(self.db());
                let b2 = salsa_b2.value(self.db());
                match op {
                    ast::CmpOp::Eq => Ok(Type::BooleanLiteral(b1 == b2)),
                    ast::CmpOp::NotEq => Ok(Type::BooleanLiteral(b1 != b2)),
                    ast::CmpOp::Lt => Ok(Type::BooleanLiteral(b1 < b2)),
                    ast::CmpOp::LtE => Ok(Type::BooleanLiteral(b1 <= b2)),
                    ast::CmpOp::Gt => Ok(Type::BooleanLiteral(b1 > b2)),
                    ast::CmpOp::GtE => Ok(Type::BooleanLiteral(b1 >= b2)),
                    ast::CmpOp::In => {
                        Ok(Type::BooleanLiteral(memchr::memmem::find(b2, b1).is_some()))
                    }
                    ast::CmpOp::NotIn => {
                        Ok(Type::BooleanLiteral(memchr::memmem::find(b2, b1).is_none()))
                    }
                    ast::CmpOp::Is => {
                        if b1 == b2 {
                            Ok(KnownClass::Bool.to_instance(self.db()))
                        } else {
                            Ok(Type::BooleanLiteral(false))
                        }
                    }
                    ast::CmpOp::IsNot => {
                        if b1 == b2 {
                            Ok(KnownClass::Bool.to_instance(self.db()))
                        } else {
                            Ok(Type::BooleanLiteral(true))
                        }
                    }
                }
            }
            (Type::BytesLiteral(_), _) => self.infer_binary_type_comparison(
                KnownClass::Bytes.to_instance(self.db()),
                op,
                right,
                range,
            ),
            (_, Type::BytesLiteral(_)) => self.infer_binary_type_comparison(
                left,
                op,
                KnownClass::Bytes.to_instance(self.db()),
                range,
            ),
            (Type::Tuple(_), Type::NominalInstance(instance))
                if instance.class.is_known(self.db(), KnownClass::VersionInfo) =>
            {
                self.infer_binary_type_comparison(
                    left,
                    op,
                    Type::version_info_tuple(self.db()),
                    range,
                )
            }
            (Type::NominalInstance(instance), Type::Tuple(_))
                if instance.class.is_known(self.db(), KnownClass::VersionInfo) =>
            {
                self.infer_binary_type_comparison(
                    Type::version_info_tuple(self.db()),
                    op,
                    right,
                    range,
                )
            }
            (Type::Tuple(lhs), Type::Tuple(rhs)) => {
                let lhs_tuple = lhs.tuple(self.db());
                let rhs_tuple = rhs.tuple(self.db());

                let mut tuple_rich_comparison =
                    |op| self.infer_tuple_rich_comparison(lhs_tuple, op, rhs_tuple, range);

                match op {
                    ast::CmpOp::Eq => tuple_rich_comparison(RichCompareOperator::Eq),
                    ast::CmpOp::NotEq => tuple_rich_comparison(RichCompareOperator::Ne),
                    ast::CmpOp::Lt => tuple_rich_comparison(RichCompareOperator::Lt),
                    ast::CmpOp::LtE => tuple_rich_comparison(RichCompareOperator::Le),
                    ast::CmpOp::Gt => tuple_rich_comparison(RichCompareOperator::Gt),
                    ast::CmpOp::GtE => tuple_rich_comparison(RichCompareOperator::Ge),
                    ast::CmpOp::In | ast::CmpOp::NotIn => {
                        let mut any_eq = false;
                        let mut any_ambiguous = false;

                        for ty in rhs_tuple.all_elements() {
                            let eq_result = self.infer_binary_type_comparison(
                                Type::Tuple(lhs),
                                ast::CmpOp::Eq,
                                ty,
                                range,
                            ).expect("infer_binary_type_comparison should never return None for `CmpOp::Eq`");

                            match eq_result {
                                todo @ Type::Dynamic(DynamicType::Todo(_)) => return Ok(todo),
                                // It's okay to ignore errors here because Python doesn't call `__bool__`
                                // for different union variants. Instead, this is just for us to
                                // evaluate a possibly truthy value to `false` or `true`.
                                ty => match ty.bool(self.db()) {
                                    Truthiness::AlwaysTrue => any_eq = true,
                                    Truthiness::AlwaysFalse => (),
                                    Truthiness::Ambiguous => any_ambiguous = true,
                                },
                            }
                        }

                        if any_eq {
                            Ok(Type::BooleanLiteral(op.is_in()))
                        } else if !any_ambiguous {
                            Ok(Type::BooleanLiteral(op.is_not_in()))
                        } else {
                            Ok(KnownClass::Bool.to_instance(self.db()))
                        }
                    }
                    ast::CmpOp::Is | ast::CmpOp::IsNot => {
                        // - `[ast::CmpOp::Is]`: returns `false` if the elements are definitely unequal, otherwise `bool`
                        // - `[ast::CmpOp::IsNot]`: returns `true` if the elements are definitely unequal, otherwise `bool`
                        let eq_result = tuple_rich_comparison(RichCompareOperator::Eq).expect(
                            "infer_binary_type_comparison should never return None for `CmpOp::Eq`",
                        );

                        Ok(match eq_result {
                            todo @ Type::Dynamic(DynamicType::Todo(_)) => todo,
                            // It's okay to ignore errors here because Python doesn't call `__bool__`
                            // for `is` and `is not` comparisons. This is an implementation detail
                            // for how we determine the truthiness of a type.
                            ty => match ty.bool(self.db()) {
                                Truthiness::AlwaysFalse => Type::BooleanLiteral(op.is_is_not()),
                                _ => KnownClass::Bool.to_instance(self.db()),
                            },
                        })
                    }
                }
            }

            // Lookup the rich comparison `__dunder__` methods
            _ => {
                let rich_comparison = |op| self.infer_rich_comparison(left, right, op);
                let membership_test_comparison = |op, range: TextRange| {
                    self.infer_membership_test_comparison(left, right, op, range)
                };
                match op {
                    ast::CmpOp::Eq => rich_comparison(RichCompareOperator::Eq),
                    ast::CmpOp::NotEq => rich_comparison(RichCompareOperator::Ne),
                    ast::CmpOp::Lt => rich_comparison(RichCompareOperator::Lt),
                    ast::CmpOp::LtE => rich_comparison(RichCompareOperator::Le),
                    ast::CmpOp::Gt => rich_comparison(RichCompareOperator::Gt),
                    ast::CmpOp::GtE => rich_comparison(RichCompareOperator::Ge),
                    ast::CmpOp::In => {
                        membership_test_comparison(MembershipTestCompareOperator::In, range)
                    }
                    ast::CmpOp::NotIn => {
                        membership_test_comparison(MembershipTestCompareOperator::NotIn, range)
                    }
                    ast::CmpOp::Is => {
                        if left.is_disjoint_from(self.db(), right) {
                            Ok(Type::BooleanLiteral(false))
                        } else if left.is_singleton(self.db())
                            && left.is_equivalent_to(self.db(), right)
                        {
                            Ok(Type::BooleanLiteral(true))
                        } else {
                            Ok(KnownClass::Bool.to_instance(self.db()))
                        }
                    }
                    ast::CmpOp::IsNot => {
                        if left.is_disjoint_from(self.db(), right) {
                            Ok(Type::BooleanLiteral(true))
                        } else if left.is_singleton(self.db())
                            && left.is_equivalent_to(self.db(), right)
                        {
                            Ok(Type::BooleanLiteral(false))
                        } else {
                            Ok(KnownClass::Bool.to_instance(self.db()))
                        }
                    }
                }
            }
        }
    }

    /// Rich comparison in Python are the operators `==`, `!=`, `<`, `<=`, `>`, and `>=`. Their
    /// behaviour can be edited for classes by implementing corresponding dunder methods.
    /// This function performs rich comparison between two types and returns the resulting type.
    /// see `<https://docs.python.org/3/reference/datamodel.html#object.__lt__>`
    fn infer_rich_comparison(
        &self,
        left: Type<'db>,
        right: Type<'db>,
        op: RichCompareOperator,
    ) -> Result<Type<'db>, CompareUnsupportedError<'db>> {
        let db = self.db();
        // The following resource has details about the rich comparison algorithm:
        // https://snarky.ca/unravelling-rich-comparison-operators/
        let call_dunder = |op: RichCompareOperator, left: Type<'db>, right: Type<'db>| {
            left.try_call_dunder(db, op.dunder(), CallArgumentTypes::positional([right]))
                .map(|outcome| outcome.return_type(db))
                .ok()
        };

        // The reflected dunder has priority if the right-hand side is a strict subclass of the left-hand side.
        if left != right && right.is_subtype_of(db, left) {
            call_dunder(op.reflect(), right, left).or_else(|| call_dunder(op, left, right))
        } else {
            call_dunder(op, left, right).or_else(|| call_dunder(op.reflect(), right, left))
        }
        .or_else(|| {
            // When no appropriate method returns any value other than NotImplemented,
            // the `==` and `!=` operators will fall back to `is` and `is not`, respectively.
            // refer to `<https://docs.python.org/3/reference/datamodel.html#object.__eq__>`
            if matches!(op, RichCompareOperator::Eq | RichCompareOperator::Ne) {
                Some(KnownClass::Bool.to_instance(db))
            } else {
                None
            }
        })
        .ok_or_else(|| CompareUnsupportedError {
            op: op.into(),
            left_ty: left,
            right_ty: right,
        })
    }

    /// Performs a membership test (`in` and `not in`) between two instances and returns the resulting type, or `None` if the test is unsupported.
    /// The behavior can be customized in Python by implementing `__contains__`, `__iter__`, or `__getitem__` methods.
    /// See `<https://docs.python.org/3/reference/datamodel.html#object.__contains__>`
    /// and `<https://docs.python.org/3/reference/expressions.html#membership-test-details>`
    fn infer_membership_test_comparison(
        &self,
        left: Type<'db>,
        right: Type<'db>,
        op: MembershipTestCompareOperator,
        range: TextRange,
    ) -> Result<Type<'db>, CompareUnsupportedError<'db>> {
        let db = self.db();

        let contains_dunder = right.class_member(db, "__contains__".into()).place;
        let compare_result_opt = match contains_dunder {
            Place::Type(contains_dunder, Boundness::Bound) => {
                // If `__contains__` is available, it is used directly for the membership test.
                contains_dunder
                    .try_call(db, &CallArgumentTypes::positional([right, left]))
                    .map(|bindings| bindings.return_type(db))
                    .ok()
            }
            _ => {
                // iteration-based membership test
                right
                    .try_iterate(db)
                    .map(|_| KnownClass::Bool.to_instance(db))
                    .ok()
            }
        };

        compare_result_opt
            .map(|ty| {
                if matches!(ty, Type::Dynamic(DynamicType::Todo(_))) {
                    return ty;
                }

                let truthiness = ty.try_bool(db).unwrap_or_else(|err| {
                    err.report_diagnostic(&self.context, range);
                    err.fallback_truthiness()
                });

                match op {
                    MembershipTestCompareOperator::In => truthiness.into_type(db),
                    MembershipTestCompareOperator::NotIn => truthiness.negate().into_type(db),
                }
            })
            .ok_or_else(|| CompareUnsupportedError {
                op: op.into(),
                left_ty: left,
                right_ty: right,
            })
    }

    /// Simulates rich comparison between tuples and returns the inferred result.
    /// This performs a lexicographic comparison, returning a union of all possible return types that could result from the comparison.
    ///
    /// basically it's based on cpython's `tuple_richcompare`
    /// see `<https://github.com/python/cpython/blob/9d6366b60d01305fc5e45100e0cd13e358aa397d/Objects/tupleobject.c#L637>`
    fn infer_tuple_rich_comparison(
        &mut self,
        left: &Tuple<'db>,
        op: RichCompareOperator,
        right: &Tuple<'db>,
        range: TextRange,
    ) -> Result<Type<'db>, CompareUnsupportedError<'db>> {
        // If either tuple is variable length, we can make no assumptions about the relative
        // lengths of the tuples, and therefore neither about how they compare lexicographically.
        // TODO: Consider comparing the prefixes of the tuples, since that would give a comparison
        // result regardless of long the variable-length tuple is.
        let (Tuple::Fixed(left), Tuple::Fixed(right)) = (left, right) else {
            return Ok(Type::unknown());
        };

        let left_iter = left.all_elements();
        let right_iter = right.all_elements();

        let mut builder = UnionBuilder::new(self.db());

        for (l_ty, r_ty) in left_iter.zip(right_iter) {
            let pairwise_eq_result = self
                .infer_binary_type_comparison(l_ty, ast::CmpOp::Eq, r_ty, range)
                .expect("infer_binary_type_comparison should never return None for `CmpOp::Eq`");

            match pairwise_eq_result
                .try_bool(self.db())
                .unwrap_or_else(|err| {
                    // TODO: We should, whenever possible, pass the range of the left and right elements
                    //   instead of the range of the whole tuple.
                    err.report_diagnostic(&self.context, range);
                    err.fallback_truthiness()
                }) {
                // - AlwaysTrue : Continue to the next pair for lexicographic comparison
                Truthiness::AlwaysTrue => continue,
                // - AlwaysFalse:
                // Lexicographic comparisons will always terminate with this pair.
                // Complete the comparison and return the result.
                // - Ambiguous:
                // Lexicographic comparisons might continue to the next pair (if eq_result is true),
                // or terminate here (if eq_result is false).
                // To account for cases where the comparison terminates here, add the pairwise comparison result to the union builder.
                eq_truthiness @ (Truthiness::AlwaysFalse | Truthiness::Ambiguous) => {
                    let pairwise_compare_result = match op {
                        RichCompareOperator::Lt
                        | RichCompareOperator::Le
                        | RichCompareOperator::Gt
                        | RichCompareOperator::Ge => {
                            self.infer_binary_type_comparison(l_ty, op.into(), r_ty, range)?
                        }
                        // For `==` and `!=`, we already figure out the result from `pairwise_eq_result`
                        // NOTE: The CPython implementation does not account for non-boolean return types
                        // or cases where `!=` is not the negation of `==`, we also do not consider these cases.
                        RichCompareOperator::Eq => Type::BooleanLiteral(false),
                        RichCompareOperator::Ne => Type::BooleanLiteral(true),
                    };

                    builder = builder.add(pairwise_compare_result);

                    if eq_truthiness.is_ambiguous() {
                        continue;
                    }

                    return Ok(builder.build());
                }
            }
        }

        // if no more items to compare, we just compare sizes
        let (left_len, right_len) = (left.len(), right.len());

        builder = builder.add(Type::BooleanLiteral(match op {
            RichCompareOperator::Eq => left_len == right_len,
            RichCompareOperator::Ne => left_len != right_len,
            RichCompareOperator::Lt => left_len < right_len,
            RichCompareOperator::Le => left_len <= right_len,
            RichCompareOperator::Gt => left_len > right_len,
            RichCompareOperator::Ge => left_len >= right_len,
        }));

        Ok(builder.build())
    }

    fn infer_subscript_expression(&mut self, subscript: &ast::ExprSubscript) -> Type<'db> {
        let ast::ExprSubscript {
            value,
            slice,
            range: _,
            node_index: _,
            ctx,
        } = subscript;

        match ctx {
            ExprContext::Load => self.infer_subscript_load(subscript),
            ExprContext::Store => {
                let value_ty = self.infer_expression(value);
                let slice_ty = self.infer_expression(slice);
                self.infer_subscript_expression_types(value, value_ty, slice_ty);
                Type::Never
            }
            ExprContext::Del => {
                self.infer_subscript_load(subscript);
                Type::Never
            }
            ExprContext::Invalid => {
                let value_ty = self.infer_expression(value);
                let slice_ty = self.infer_expression(slice);
                self.infer_subscript_expression_types(value, value_ty, slice_ty);
                Type::unknown()
            }
        }
    }

    fn infer_subscript_load(&mut self, subscript: &ast::ExprSubscript) -> Type<'db> {
        let ast::ExprSubscript {
            range: _,
            node_index: _,
            value,
            slice,
            ctx: _,
        } = subscript;
        let db = self.db();
        let value_ty = self.infer_expression(value);

        // If `value` is a valid reference, we attempt type narrowing by assignment.
        if !value_ty.is_unknown() {
            if let Ok(expr) = PlaceExpr::try_from(subscript) {
                // Type narrowing based on assignment to a subscript expression is generally
                // unsound, because arbitrary `__getitem__`/`__setitem__` methods on a class do not
                // necessarily guarantee that the passed-in value for `__setitem__` is stored and
                // can be retrieved unmodified via `__getitem__`. Therefore, we currently only
                // perform assignment-based narrowing on a few built-in classes (`list`, `dict`,
                // `bytesarray`, `TypedDict` and `collections` types) where we are confident that
                // this kind of narrowing can be performed soundly. This is the same approach as
                // pyright. TODO: Other standard library classes may also be considered safe. Also,
                // subclasses of these safe classes that do not override `__getitem__/__setitem__`
                // may be considered safe.
                let safe_mutable_classes = [
                    KnownClass::List.to_instance(db),
                    KnownClass::Dict.to_instance(db),
                    KnownClass::Bytearray.to_instance(db),
                    KnownClass::DefaultDict.to_instance(db),
                    SpecialFormType::ChainMap.instance_fallback(db),
                    SpecialFormType::Counter.instance_fallback(db),
                    SpecialFormType::Deque.instance_fallback(db),
                    SpecialFormType::OrderedDict.instance_fallback(db),
                    SpecialFormType::TypedDict.instance_fallback(db),
                ];
                if safe_mutable_classes.iter().any(|safe_mutable_class| {
                    value_ty.is_equivalent_to(db, *safe_mutable_class)
                        || value_ty
                            .generic_origin(db)
                            .zip(safe_mutable_class.generic_origin(db))
                            .is_some_and(|(l, r)| l == r)
                }) {
                    let (place, _) =
                        self.infer_place_load(&expr, ast::ExprRef::Subscript(subscript));
                    if let Place::Type(ty, Boundness::Bound) = place.place {
                        self.infer_expression(slice);
                        return ty;
                    }
                }
            }
        }

        // HACK ALERT: If we are subscripting a generic class, short-circuit the rest of the
        // subscript inference logic and treat this as an explicit specialization.
        // TODO: Move this logic into a custom callable, and update `find_name_in_mro` to return
        // this callable as the `__class_getitem__` method on `type`. That probably requires
        // updating all of the subscript logic below to use custom callables for all of the _other_
        // special cases, too.
        if let Type::ClassLiteral(class) = value_ty {
            if class.is_known(self.db(), KnownClass::Tuple) {
                return self
                    .infer_tuple_type_expression(slice)
                    .to_meta_type(self.db());
            }
            if let Some(generic_context) = class.generic_context(self.db()) {
                return self.infer_explicit_class_specialization(
                    subscript,
                    value_ty,
                    class,
                    generic_context,
                );
            }
        }
        if let Type::SpecialForm(SpecialFormType::Tuple) = value_ty {
            return self
                .infer_tuple_type_expression(slice)
                .to_meta_type(self.db());
        }

        let slice_ty = self.infer_expression(slice);
        self.infer_subscript_expression_types(value, value_ty, slice_ty)
    }

    fn infer_explicit_class_specialization(
        &mut self,
        subscript: &ast::ExprSubscript,
        value_ty: Type<'db>,
        generic_class: ClassLiteral<'db>,
        generic_context: GenericContext<'db>,
    ) -> Type<'db> {
        let slice_node = subscript.slice.as_ref();
        let call_argument_types = match slice_node {
            ast::Expr::Tuple(tuple) => {
                let arguments = CallArgumentTypes::positional(
                    tuple.elts.iter().map(|elt| self.infer_type_expression(elt)),
                );
                self.store_expression_type(
                    slice_node,
                    TupleType::from_elements(self.db(), arguments.iter().map(|(_, ty)| ty)),
                );
                arguments
            }
            _ => CallArgumentTypes::positional([self.infer_type_expression(slice_node)]),
        };
        let binding = Binding::single(value_ty, generic_context.signature(self.db()));
        let bindings = match Bindings::from(binding)
            .match_parameters(&call_argument_types)
            .check_types(self.db(), &call_argument_types)
        {
            Ok(bindings) => bindings,
            Err(CallError(_, bindings)) => {
                bindings.report_diagnostics(&self.context, subscript.into());
                return Type::unknown();
            }
        };
        let callable = bindings
            .into_iter()
            .next()
            .expect("valid bindings should have one callable");
        let (_, overload) = callable
            .matching_overloads()
            .next()
            .expect("valid bindings should have matching overload");
        Type::from(generic_class.apply_specialization(self.db(), |_| {
            generic_context.specialize_partial(self.db(), overload.parameter_types())
        }))
    }

    fn infer_subscript_expression_types(
        &mut self,
        value_node: &ast::Expr,
        value_ty: Type<'db>,
        slice_ty: Type<'db>,
    ) -> Type<'db> {
        match (value_ty, slice_ty, slice_ty.slice_literal(self.db())) {
            (Type::NominalInstance(instance), _, _)
                if instance.class.is_known(self.db(), KnownClass::VersionInfo) =>
            {
                self.infer_subscript_expression_types(
                    value_node,
                    Type::version_info_tuple(self.db()),
                    slice_ty,
                )
            }

            // Ex) Given `("a", "b", "c", "d")[1]`, return `"b"`
            (Type::Tuple(tuple_ty), Type::IntLiteral(int), _) if i32::try_from(int).is_ok() => {
                let tuple = tuple_ty.tuple(self.db());
                tuple
                    .py_index(i32::try_from(int).expect("checked in branch arm"))
                    .unwrap_or_else(|_| {
                        report_index_out_of_bounds(
                            &self.context,
                            "tuple",
                            value_node.into(),
                            value_ty,
                            tuple.display_minimum_length(),
                            int,
                        );
                        Type::unknown()
                    })
            }
            // Ex) Given `("a", 1, Null)[0:2]`, return `("a", 1)`
            (Type::Tuple(tuple_ty), _, Some(SliceLiteral { start, stop, step })) => {
                let Tuple::Fixed(tuple) = tuple_ty.tuple(self.db()) else {
                    return todo_type!("slice into variable-length tuple");
                };

                if let Ok(new_elements) = tuple.py_slice(start, stop, step) {
                    TupleType::from_elements(self.db(), new_elements)
                } else {
                    report_slice_step_size_zero(&self.context, value_node.into());
                    Type::unknown()
                }
            }
            // Ex) Given `"value"[1]`, return `"a"`
            (Type::StringLiteral(literal_ty), Type::IntLiteral(int), _)
                if i32::try_from(int).is_ok() =>
            {
                let literal_value = literal_ty.value(self.db());
                (&mut literal_value.chars())
                    .py_index(i32::try_from(int).expect("checked in branch arm"))
                    .map(|ch| Type::string_literal(self.db(), &ch.to_string()))
                    .unwrap_or_else(|_| {
                        report_index_out_of_bounds(
                            &self.context,
                            "string",
                            value_node.into(),
                            value_ty,
                            literal_value.chars().count(),
                            int,
                        );
                        Type::unknown()
                    })
            }
            // Ex) Given `"value"[1:3]`, return `"al"`
            (Type::StringLiteral(literal_ty), _, Some(SliceLiteral { start, stop, step })) => {
                let literal_value = literal_ty.value(self.db());

                let chars: Vec<_> = literal_value.chars().collect();

                if let Ok(new_chars) = chars.py_slice(start, stop, step) {
                    let literal: String = new_chars.collect();
                    Type::string_literal(self.db(), &literal)
                } else {
                    report_slice_step_size_zero(&self.context, value_node.into());
                    Type::unknown()
                }
            }
            // Ex) Given `b"value"[1]`, return `97` (i.e., `ord(b"a")`)
            (Type::BytesLiteral(literal_ty), Type::IntLiteral(int), _)
                if i32::try_from(int).is_ok() =>
            {
                let literal_value = literal_ty.value(self.db());
                literal_value
                    .py_index(i32::try_from(int).expect("checked in branch arm"))
                    .map(|byte| Type::IntLiteral((*byte).into()))
                    .unwrap_or_else(|_| {
                        report_index_out_of_bounds(
                            &self.context,
                            "bytes literal",
                            value_node.into(),
                            value_ty,
                            literal_value.len(),
                            int,
                        );
                        Type::unknown()
                    })
            }
            // Ex) Given `b"value"[1:3]`, return `b"al"`
            (Type::BytesLiteral(literal_ty), _, Some(SliceLiteral { start, stop, step })) => {
                let literal_value = literal_ty.value(self.db());

                if let Ok(new_bytes) = literal_value.py_slice(start, stop, step) {
                    let new_bytes: Vec<u8> = new_bytes.copied().collect();
                    Type::bytes_literal(self.db(), &new_bytes)
                } else {
                    report_slice_step_size_zero(&self.context, value_node.into());
                    Type::unknown()
                }
            }
            // Ex) Given `"value"[True]`, return `"a"`
            (
                Type::Tuple(_) | Type::StringLiteral(_) | Type::BytesLiteral(_),
                Type::BooleanLiteral(bool),
                _,
            ) => self.infer_subscript_expression_types(
                value_node,
                value_ty,
                Type::IntLiteral(i64::from(bool)),
            ),
            (Type::SpecialForm(SpecialFormType::Protocol), Type::Tuple(typevars), _) => {
                let Tuple::Fixed(typevars) = typevars.tuple(self.db()) else {
                    // TODO: emit a diagnostic
                    return Type::unknown();
                };
                self.legacy_generic_class_context(
                    value_node,
                    typevars.as_slice(),
                    LegacyGenericBase::Protocol,
                )
                .map(|context| Type::KnownInstance(KnownInstanceType::SubscriptedProtocol(context)))
                .unwrap_or_else(Type::unknown)
            }
            (Type::SpecialForm(SpecialFormType::Protocol), typevar, _) => self
                .legacy_generic_class_context(
                    value_node,
                    std::slice::from_ref(&typevar),
                    LegacyGenericBase::Protocol,
                )
                .map(|context| Type::KnownInstance(KnownInstanceType::SubscriptedProtocol(context)))
                .unwrap_or_else(Type::unknown),
            (Type::KnownInstance(KnownInstanceType::SubscriptedProtocol(_)), _, _) => {
                // TODO: emit a diagnostic
                todo_type!("doubly-specialized typing.Protocol")
            }
            (Type::SpecialForm(SpecialFormType::Generic), Type::Tuple(typevars), _) => {
                let Tuple::Fixed(typevars) = typevars.tuple(self.db()) else {
                    // TODO: emit a diagnostic
                    return Type::unknown();
                };
                self.legacy_generic_class_context(
                    value_node,
                    typevars.as_slice(),
                    LegacyGenericBase::Generic,
                )
                .map(|context| Type::KnownInstance(KnownInstanceType::SubscriptedGeneric(context)))
                .unwrap_or_else(Type::unknown)
            }
            (Type::SpecialForm(SpecialFormType::Generic), typevar, _) => self
                .legacy_generic_class_context(
                    value_node,
                    std::slice::from_ref(&typevar),
                    LegacyGenericBase::Generic,
                )
                .map(|context| Type::KnownInstance(KnownInstanceType::SubscriptedGeneric(context)))
                .unwrap_or_else(Type::unknown),
            (Type::KnownInstance(KnownInstanceType::SubscriptedGeneric(_)), _, _) => {
                // TODO: emit a diagnostic
                todo_type!("doubly-specialized typing.Generic")
            }
            (Type::SpecialForm(special_form), _, _) if special_form.class().is_special_form() => {
                todo_type!("Inference of subscript on special form")
            }
            (Type::KnownInstance(known_instance), _, _)
                if known_instance.class().is_special_form() =>
            {
                todo_type!("Inference of subscript on special form")
            }
            (value_ty, slice_ty, _) => {
                // If the class defines `__getitem__`, return its return type.
                //
                // See: https://docs.python.org/3/reference/datamodel.html#class-getitem-versus-getitem
                match value_ty.try_call_dunder(
                    self.db(),
                    "__getitem__",
                    CallArgumentTypes::positional([slice_ty]),
                ) {
                    Ok(outcome) => return outcome.return_type(self.db()),
                    Err(err @ CallDunderError::PossiblyUnbound { .. }) => {
                        if let Some(builder) = self
                            .context
                            .report_lint(&POSSIBLY_UNBOUND_IMPLICIT_CALL, value_node)
                        {
                            builder.into_diagnostic(format_args!(
                                "Method `__getitem__` of type `{}` is possibly unbound",
                                value_ty.display(self.db()),
                            ));
                        }

                        return err.fallback_return_type(self.db());
                    }
                    Err(CallDunderError::CallError(_, bindings)) => {
                        if let Some(builder) =
                            self.context.report_lint(&CALL_NON_CALLABLE, value_node)
                        {
                            builder.into_diagnostic(format_args!(
                                "Method `__getitem__` of type `{}` \
                                 is not callable on object of type `{}`",
                                bindings.callable_type().display(self.db()),
                                value_ty.display(self.db()),
                            ));
                        }

                        return bindings.return_type(self.db());
                    }
                    Err(CallDunderError::MethodNotAvailable) => {
                        // try `__class_getitem__`
                    }
                }

                // Otherwise, if the value is itself a class and defines `__class_getitem__`,
                // return its return type.
                //
                // TODO: lots of classes are only subscriptable at runtime on Python 3.9+,
                // *but* we should also allow them to be subscripted in stubs
                // (and in annotations if `from __future__ import annotations` is enabled),
                // even if the target version is Python 3.8 or lower,
                // despite the fact that there will be no corresponding `__class_getitem__`
                // method in these `sys.version_info` branches.
                if value_ty.is_subtype_of(self.db(), KnownClass::Type.to_instance(self.db())) {
                    let dunder_class_getitem_method =
                        value_ty.member(self.db(), "__class_getitem__").place;

                    match dunder_class_getitem_method {
                        Place::Unbound => {}
                        Place::Type(ty, boundness) => {
                            if boundness == Boundness::PossiblyUnbound {
                                if let Some(builder) = self
                                    .context
                                    .report_lint(&POSSIBLY_UNBOUND_IMPLICIT_CALL, value_node)
                                {
                                    builder.into_diagnostic(format_args!(
                                        "Method `__class_getitem__` of type `{}` \
                                        is possibly unbound",
                                        value_ty.display(self.db()),
                                    ));
                                }
                            }

                            match ty.try_call(
                                self.db(),
                                &CallArgumentTypes::positional([value_ty, slice_ty]),
                            ) {
                                Ok(bindings) => return bindings.return_type(self.db()),
                                Err(CallError(_, bindings)) => {
                                    if let Some(builder) =
                                        self.context.report_lint(&CALL_NON_CALLABLE, value_node)
                                    {
                                        builder.into_diagnostic(format_args!(
                                            "Method `__class_getitem__` of type `{}` \
                                             is not callable on object of type `{}`",
                                            bindings.callable_type().display(self.db()),
                                            value_ty.display(self.db()),
                                        ));
                                    }
                                    return bindings.return_type(self.db());
                                }
                            }
                        }
                    }

                    if let Type::ClassLiteral(class) = value_ty {
                        if class.is_known(self.db(), KnownClass::Type) {
                            return KnownClass::GenericAlias.to_instance(self.db());
                        }

                        if class.generic_context(self.db()).is_some() {
                            // TODO: specialize the generic class using these explicit type
                            // variable assignments. This branch is only encountered when an
                            // explicit class specialization appears inside of some other subscript
                            // expression, e.g. `tuple[list[int], ...]`. We have already inferred
                            // the type of the outer subscript slice as a value expression, which
                            // means we can't re-infer the inner specialization here as a type
                            // expression.
                            return value_ty;
                        }
                    }

                    // TODO: properly handle old-style generics; get rid of this temporary hack
                    if !value_ty.into_class_literal().is_some_and(|class| {
                        class
                            .iter_mro(self.db(), None)
                            .contains(&ClassBase::Generic)
                    }) {
                        report_non_subscriptable(
                            &self.context,
                            value_node.into(),
                            value_ty,
                            "__class_getitem__",
                        );
                    }
                } else {
                    report_non_subscriptable(
                        &self.context,
                        value_node.into(),
                        value_ty,
                        "__getitem__",
                    );
                }

                match value_ty {
                    Type::ClassLiteral(_) => {
                        // TODO: proper support for generic classes
                        // For now, just infer `Sequence`, if we see something like `Sequence[str]`. This allows us
                        // to look up attributes on generic base classes, even if we don't understand generics yet.
                        // Note that this isn't handled by the clause up above for generic classes
                        // that use legacy type variables and an explicit `Generic` base class.
                        // Once we handle legacy typevars, this special case will be removed in
                        // favor of the specialization logic above.
                        value_ty
                    }
                    _ => Type::unknown(),
                }
            }
        }
    }

    fn legacy_generic_class_context(
        &mut self,
        value_node: &ast::Expr,
        typevars: &[Type<'db>],
        origin: LegacyGenericBase,
    ) -> Option<GenericContext<'db>> {
        let typevars: Option<FxOrderSet<_>> = typevars
            .iter()
            .map(|typevar| match typevar {
                Type::KnownInstance(KnownInstanceType::TypeVar(typevar)) => Some(*typevar),
                _ => {
                    if let Some(builder) =
                        self.context.report_lint(&INVALID_ARGUMENT_TYPE, value_node)
                    {
                        builder.into_diagnostic(format_args!(
                            "`{}` is not a valid argument to `{origin}`",
                            typevar.display(self.db()),
                        ));
                    }
                    None
                }
            })
            .collect();
        typevars.map(|typevars| GenericContext::new(self.db(), typevars))
    }

    fn infer_slice_expression(&mut self, slice: &ast::ExprSlice) -> Type<'db> {
        enum SliceArg<'db> {
            Arg(Type<'db>),
            Unsupported,
        }

        let ast::ExprSlice {
            range: _,
            node_index: _,
            lower,
            upper,
            step,
        } = slice;

        let ty_lower = self.infer_optional_expression(lower.as_deref());
        let ty_upper = self.infer_optional_expression(upper.as_deref());
        let ty_step = self.infer_optional_expression(step.as_deref());

        let type_to_slice_argument = |ty: Option<Type<'db>>| match ty {
            Some(ty @ (Type::IntLiteral(_) | Type::BooleanLiteral(_))) => SliceArg::Arg(ty),
            Some(ty @ Type::NominalInstance(instance))
                if instance.class.is_known(self.db(), KnownClass::NoneType) =>
            {
                SliceArg::Arg(ty)
            }
            None => SliceArg::Arg(Type::none(self.db())),
            _ => SliceArg::Unsupported,
        };

        match (
            type_to_slice_argument(ty_lower),
            type_to_slice_argument(ty_upper),
            type_to_slice_argument(ty_step),
        ) {
            (SliceArg::Arg(lower), SliceArg::Arg(upper), SliceArg::Arg(step)) => {
                KnownClass::Slice.to_specialized_instance(self.db(), [lower, upper, step])
            }
            _ => KnownClass::Slice.to_instance(self.db()),
        }
    }

    fn infer_type_parameters(&mut self, type_parameters: &ast::TypeParams) {
        let ast::TypeParams {
            range: _,
            node_index: _,
            type_params,
        } = type_parameters;
        for type_param in type_params {
            match type_param {
                ast::TypeParam::TypeVar(node) => self.infer_definition(node),
                ast::TypeParam::ParamSpec(node) => self.infer_definition(node),
                ast::TypeParam::TypeVarTuple(node) => self.infer_definition(node),
            }
        }
    }

    pub(super) fn finish(mut self) -> TypeInference<'db> {
        self.infer_region();
        self.types.diagnostics = self.context.finish();
        self.types.shrink_to_fit();
        self.types
    }
}

/// Annotation expressions.
impl<'db> TypeInferenceBuilder<'db, '_> {
    /// Infer the type of an annotation expression with the given [`DeferredExpressionState`].
    fn infer_annotation_expression(
        &mut self,
        annotation: &ast::Expr,
        deferred_state: DeferredExpressionState,
    ) -> TypeAndQualifiers<'db> {
        let previous_deferred_state = std::mem::replace(&mut self.deferred_state, deferred_state);
        let annotation_ty = self.infer_annotation_expression_impl(annotation);
        self.deferred_state = previous_deferred_state;
        annotation_ty
    }

    /// Similar to [`infer_annotation_expression`], but accepts an optional annotation expression
    /// and returns [`None`] if the annotation is [`None`].
    ///
    /// [`infer_annotation_expression`]: TypeInferenceBuilder::infer_annotation_expression
    fn infer_optional_annotation_expression(
        &mut self,
        annotation: Option<&ast::Expr>,
        deferred_state: DeferredExpressionState,
    ) -> Option<TypeAndQualifiers<'db>> {
        annotation.map(|expr| self.infer_annotation_expression(expr, deferred_state))
    }

    /// Implementation of [`infer_annotation_expression`].
    ///
    /// [`infer_annotation_expression`]: TypeInferenceBuilder::infer_annotation_expression
    fn infer_annotation_expression_impl(
        &mut self,
        annotation: &ast::Expr,
    ) -> TypeAndQualifiers<'db> {
        // https://typing.python.org/en/latest/spec/annotations.html#grammar-token-expression-grammar-annotation_expression
        let annotation_ty = match annotation {
            // String annotations: https://typing.python.org/en/latest/spec/annotations.html#string-annotations
            ast::Expr::StringLiteral(string) => self.infer_string_annotation_expression(string),

            // Annotation expressions also get special handling for `*args` and `**kwargs`.
            ast::Expr::Starred(starred) => self.infer_starred_expression(starred).into(),

            ast::Expr::BytesLiteral(bytes) => {
                if let Some(builder) = self
                    .context
                    .report_lint(&BYTE_STRING_TYPE_ANNOTATION, bytes)
                {
                    builder.into_diagnostic("Type expressions cannot use bytes literal");
                }
                TypeAndQualifiers::unknown()
            }

            ast::Expr::FString(fstring) => {
                if let Some(builder) = self.context.report_lint(&FSTRING_TYPE_ANNOTATION, fstring) {
                    builder.into_diagnostic("Type expressions cannot use f-strings");
                }
                self.infer_fstring_expression(fstring);
                TypeAndQualifiers::unknown()
            }

            ast::Expr::Name(name) => match name.ctx {
                ast::ExprContext::Load => {
                    let name_expr_ty = self.infer_name_expression(name);
                    match name_expr_ty {
                        Type::SpecialForm(SpecialFormType::ClassVar) => {
                            TypeAndQualifiers::new(Type::unknown(), TypeQualifiers::CLASS_VAR)
                        }
                        Type::SpecialForm(SpecialFormType::Final) => {
                            TypeAndQualifiers::new(Type::unknown(), TypeQualifiers::FINAL)
                        }
                        _ => name_expr_ty
                            .in_type_expression(self.db(), self.scope())
                            .unwrap_or_else(|error| {
                                error.into_fallback_type(
                                    &self.context,
                                    annotation,
                                    self.is_reachable(annotation),
                                )
                            })
                            .into(),
                    }
                }
                ast::ExprContext::Invalid => TypeAndQualifiers::unknown(),
                ast::ExprContext::Store | ast::ExprContext::Del => {
                    todo_type!("Name expression annotation in Store/Del context").into()
                }
            },

            ast::Expr::Subscript(subscript @ ast::ExprSubscript { value, slice, .. }) => {
                let value_ty = self.infer_expression(value);

                let slice = &**slice;

                match value_ty {
                    Type::SpecialForm(SpecialFormType::Annotated) => {
                        // This branch is similar to the corresponding branch in `infer_parameterized_special_form_type_expression`, but
                        // `Annotated[…]` can appear both in annotation expressions and in type expressions, and needs to be handled slightly
                        // differently in each case (calling either `infer_type_expression_*` or `infer_annotation_expression_*`).
                        if let ast::Expr::Tuple(ast::ExprTuple {
                            elts: arguments, ..
                        }) = slice
                        {
                            if arguments.len() < 2 {
                                report_invalid_arguments_to_annotated(&self.context, subscript);
                            }

                            if let [inner_annotation, metadata @ ..] = &arguments[..] {
                                for element in metadata {
                                    self.infer_expression(element);
                                }

                                let inner_annotation_ty =
                                    self.infer_annotation_expression_impl(inner_annotation);

                                self.store_expression_type(slice, inner_annotation_ty.inner_type());
                                inner_annotation_ty
                            } else {
                                for argument in arguments {
                                    self.infer_expression(argument);
                                }
                                self.store_expression_type(slice, Type::unknown());
                                TypeAndQualifiers::unknown()
                            }
                        } else {
                            report_invalid_arguments_to_annotated(&self.context, subscript);
                            self.infer_annotation_expression_impl(slice)
                        }
                    }
                    Type::SpecialForm(
                        type_qualifier @ (SpecialFormType::ClassVar | SpecialFormType::Final),
                    ) => match slice {
                        ast::Expr::Tuple(..) => {
                            if let Some(builder) =
                                self.context.report_lint(&INVALID_TYPE_FORM, subscript)
                            {
                                builder.into_diagnostic(format_args!(
                                    "Type qualifier `{type_qualifier}` \
                                     expects exactly one type parameter",
                                ));
                            }
                            Type::unknown().into()
                        }
                        _ => {
                            let mut type_and_qualifiers =
                                self.infer_annotation_expression_impl(slice);
                            match type_qualifier {
                                SpecialFormType::ClassVar => {
                                    type_and_qualifiers.add_qualifier(TypeQualifiers::CLASS_VAR);
                                }
                                SpecialFormType::Final => {
                                    type_and_qualifiers.add_qualifier(TypeQualifiers::FINAL);
                                }
                                _ => unreachable!(),
                            }
                            type_and_qualifiers
                        }
                    },
                    _ => self
                        .infer_subscript_type_expression_no_store(subscript, slice, value_ty)
                        .into(),
                }
            }

            // All other annotation expressions are (possibly) valid type expressions, so handle
            // them there instead.
            type_expr => self.infer_type_expression_no_store(type_expr).into(),
        };

        self.store_expression_type(annotation, annotation_ty.inner_type());

        annotation_ty
    }

    /// Infer the type of a string annotation expression.
    fn infer_string_annotation_expression(
        &mut self,
        string: &ast::ExprStringLiteral,
    ) -> TypeAndQualifiers<'db> {
        match parse_string_annotation(&self.context, string) {
            Some(parsed) => {
                // String annotations are always evaluated in the deferred context.
                self.infer_annotation_expression(
                    parsed.expr(),
                    DeferredExpressionState::InStringAnnotation(
                        self.enclosing_node_key(string.into()),
                    ),
                )
            }
            None => TypeAndQualifiers::unknown(),
        }
    }
}

/// Type expressions
impl<'db> TypeInferenceBuilder<'db, '_> {
    /// Infer the type of a type expression.
    fn infer_type_expression(&mut self, expression: &ast::Expr) -> Type<'db> {
        let ty = self.infer_type_expression_no_store(expression);
        self.store_expression_type(expression, ty);
        ty
    }

    /// Similar to [`infer_type_expression`], but accepts an optional type expression and returns
    /// [`None`] if the expression is [`None`].
    ///
    /// [`infer_type_expression`]: TypeInferenceBuilder::infer_type_expression
    fn infer_optional_type_expression(
        &mut self,
        expression: Option<&ast::Expr>,
    ) -> Option<Type<'db>> {
        expression.map(|expr| self.infer_type_expression(expr))
    }

    /// Similar to [`infer_type_expression`], but accepts a [`DeferredExpressionState`].
    ///
    /// [`infer_type_expression`]: TypeInferenceBuilder::infer_type_expression
    fn infer_type_expression_with_state(
        &mut self,
        expression: &ast::Expr,
        deferred_state: DeferredExpressionState,
    ) -> Type<'db> {
        let previous_deferred_state = std::mem::replace(&mut self.deferred_state, deferred_state);
        let annotation_ty = self.infer_type_expression(expression);
        self.deferred_state = previous_deferred_state;
        annotation_ty
    }

    fn report_invalid_type_expression(
        &self,
        expression: &ast::Expr,
        message: std::fmt::Arguments,
    ) -> Option<LintDiagnosticGuard> {
        self.context
            .report_lint(&INVALID_TYPE_FORM, expression)
            .map(|builder| {
                diagnostic::add_type_expression_reference_link(builder.into_diagnostic(message))
            })
    }

    /// Infer the type of a type expression without storing the result.
    fn infer_type_expression_no_store(&mut self, expression: &ast::Expr) -> Type<'db> {
        // https://typing.python.org/en/latest/spec/annotations.html#grammar-token-expression-grammar-type_expression
        match expression {
            ast::Expr::Name(name) => match name.ctx {
                ast::ExprContext::Load => self
                    .infer_name_expression(name)
                    .in_type_expression(self.db(), self.scope())
                    .unwrap_or_else(|error| {
                        error.into_fallback_type(
                            &self.context,
                            expression,
                            self.is_reachable(expression),
                        )
                    }),
                ast::ExprContext::Invalid => Type::unknown(),
                ast::ExprContext::Store | ast::ExprContext::Del => {
                    todo_type!("Name expression annotation in Store/Del context")
                }
            },

            ast::Expr::Attribute(attribute_expression) => match attribute_expression.ctx {
                ast::ExprContext::Load => self
                    .infer_attribute_expression(attribute_expression)
                    .in_type_expression(self.db(), self.scope())
                    .unwrap_or_else(|error| {
                        error.into_fallback_type(
                            &self.context,
                            expression,
                            self.is_reachable(expression),
                        )
                    }),
                ast::ExprContext::Invalid => Type::unknown(),
                ast::ExprContext::Store | ast::ExprContext::Del => {
                    todo_type!("Attribute expression annotation in Store/Del context")
                }
            },

            ast::Expr::NoneLiteral(_literal) => Type::none(self.db()),

            // https://typing.python.org/en/latest/spec/annotations.html#string-annotations
            ast::Expr::StringLiteral(string) => self.infer_string_type_expression(string),

            ast::Expr::Subscript(subscript) => {
                let ast::ExprSubscript {
                    value,
                    slice,
                    ctx: _,
                    range: _,
                    node_index: _,
                } = subscript;

                let value_ty = self.infer_expression(value);

                self.infer_subscript_type_expression_no_store(subscript, slice, value_ty)
            }

            ast::Expr::BinOp(binary) => {
                match binary.op {
                    // PEP-604 unions are okay, e.g., `int | str`
                    ast::Operator::BitOr => {
                        let left_ty = self.infer_type_expression(&binary.left);
                        let right_ty = self.infer_type_expression(&binary.right);
                        UnionType::from_elements(self.db(), [left_ty, right_ty])
                    }
                    // anything else is an invalid annotation:
                    _ => {
                        self.infer_binary_expression(binary);
                        Type::unknown()
                    }
                }
            }

            // Avoid inferring the types of invalid type expressions that have been parsed from a
            // string annotation, as they are not present in the semantic index.
            _ if self.deferred_state.in_string_annotation() => Type::unknown(),

            // =====================================================================================
            // Forms which are invalid in the context of annotation expressions: we infer their
            // nested expressions as normal expressions, but the type of the top-level expression is
            // always `Type::unknown` in these cases.
            // =====================================================================================

            // TODO: add a subdiagnostic linking to type-expression grammar
            // and stating that it is only valid in `typing.Literal[]` or `typing.Annotated[]`
            ast::Expr::BytesLiteral(_) => {
                self.report_invalid_type_expression(
                    expression,
                    format_args!(
                        "Bytes literals are not allowed in this context in a type expression"
                    ),
                );
                Type::unknown()
            }

            ast::Expr::NumberLiteral(ast::ExprNumberLiteral {
                value: ast::Number::Int(_),
                ..
            }) => {
                self.report_invalid_type_expression(
                    expression,
                    format_args!(
                        "Int literals are not allowed in this context in a type expression"
                    ),
                );

                Type::unknown()
            }

            ast::Expr::NumberLiteral(ast::ExprNumberLiteral {
                value: ast::Number::Float(_),
                ..
            }) => {
                self.report_invalid_type_expression(
                    expression,
                    format_args!("Float literals are not allowed in type expressions"),
                );
                Type::unknown()
            }

            ast::Expr::NumberLiteral(ast::ExprNumberLiteral {
                value: ast::Number::Complex { .. },
                ..
            }) => {
                self.report_invalid_type_expression(
                    expression,
                    format_args!("Complex literals are not allowed in type expressions"),
                );
                Type::unknown()
            }

            ast::Expr::BooleanLiteral(_) => {
                self.report_invalid_type_expression(
                    expression,
                    format_args!(
                        "Boolean literals are not allowed in this context in a type expression"
                    ),
                );
                Type::unknown()
            }

            ast::Expr::List(list) => {
                let db = self.db();

                let inner_types: Vec<Type<'db>> = list
                    .iter()
                    .map(|element| self.infer_type_expression(element))
                    .collect();

                if let Some(mut diagnostic) = self.report_invalid_type_expression(
                    expression,
                    format_args!(
                        "List literals are not allowed in this context in a type expression"
                    ),
                ) {
                    if !inner_types.iter().any(|ty| {
                        matches!(
                            ty,
                            Type::Dynamic(DynamicType::Todo(_) | DynamicType::Unknown)
                        )
                    }) {
                        let hinted_type = if list.len() == 1 {
                            KnownClass::List.to_specialized_instance(db, inner_types)
                        } else {
                            TupleType::from_elements(db, inner_types)
                        };

                        diagnostic.set_primary_message(format_args!(
                            "Did you mean `{}`?",
                            hinted_type.display(self.db()),
                        ));
                    }
                }
                Type::unknown()
            }

            ast::Expr::Tuple(tuple) => {
                let inner_types: Vec<Type<'db>> = tuple
                    .elts
                    .iter()
                    .map(|expr| self.infer_type_expression(expr))
                    .collect();

                if tuple.parenthesized {
                    if let Some(mut diagnostic) = self.report_invalid_type_expression(
                        expression,
                        format_args!(
                            "Tuple literals are not allowed in this context in a type expression"
                        ),
                    ) {
                        if !inner_types.iter().any(|ty| {
                            matches!(
                                ty,
                                Type::Dynamic(DynamicType::Todo(_) | DynamicType::Unknown)
                            )
                        }) {
                            let hinted_type = TupleType::from_elements(self.db(), inner_types);
                            diagnostic.set_primary_message(format_args!(
                                "Did you mean `{}`?",
                                hinted_type.display(self.db()),
                            ));
                        }
                    }
                }
                Type::unknown()
            }

            ast::Expr::BoolOp(bool_op) => {
                self.infer_boolean_expression(bool_op);
                self.report_invalid_type_expression(
                    expression,
                    format_args!("Boolean operations are not allowed in type expressions"),
                );
                Type::unknown()
            }

            ast::Expr::Named(named) => {
                self.infer_named_expression(named);
                self.report_invalid_type_expression(
                    expression,
                    format_args!("Named expressions are not allowed in type expressions"),
                );
                Type::unknown()
            }

            ast::Expr::UnaryOp(unary) => {
                self.infer_unary_expression(unary);
                self.report_invalid_type_expression(
                    expression,
                    format_args!("Unary operations are not allowed in type expressions"),
                );
                Type::unknown()
            }

            ast::Expr::Lambda(lambda_expression) => {
                self.infer_lambda_expression(lambda_expression);
                self.report_invalid_type_expression(
                    expression,
                    format_args!("`lambda` expressions are not allowed in type expressions"),
                );
                Type::unknown()
            }

            ast::Expr::If(if_expression) => {
                self.infer_if_expression(if_expression);
                self.report_invalid_type_expression(
                    expression,
                    format_args!("`if` expressions are not allowed in type expressions"),
                );
                Type::unknown()
            }

            ast::Expr::Dict(dict) => {
                self.infer_dict_expression(dict);
                self.report_invalid_type_expression(
                    expression,
                    format_args!("Dict literals are not allowed in type expressions"),
                );
                Type::unknown()
            }

            ast::Expr::Set(set) => {
                self.infer_set_expression(set);
                self.report_invalid_type_expression(
                    expression,
                    format_args!("Set literals are not allowed in type expressions"),
                );
                Type::unknown()
            }

            ast::Expr::DictComp(dictcomp) => {
                self.infer_dict_comprehension_expression(dictcomp);
                self.report_invalid_type_expression(
                    expression,
                    format_args!("Dict comprehensions are not allowed in type expressions"),
                );
                Type::unknown()
            }

            ast::Expr::ListComp(listcomp) => {
                self.infer_list_comprehension_expression(listcomp);
                self.report_invalid_type_expression(
                    expression,
                    format_args!("List comprehensions are not allowed in type expressions"),
                );
                Type::unknown()
            }

            ast::Expr::SetComp(setcomp) => {
                self.infer_set_comprehension_expression(setcomp);
                self.report_invalid_type_expression(
                    expression,
                    format_args!("Set comprehensions are not allowed in type expressions"),
                );
                Type::unknown()
            }

            ast::Expr::Generator(generator) => {
                self.infer_generator_expression(generator);
                self.report_invalid_type_expression(
                    expression,
                    format_args!("Generator expressions are not allowed in type expressions"),
                );
                Type::unknown()
            }

            ast::Expr::Await(await_expression) => {
                self.infer_await_expression(await_expression);
                self.report_invalid_type_expression(
                    expression,
                    format_args!("`await` expressions are not allowed in type expressions"),
                );
                Type::unknown()
            }

            ast::Expr::Yield(yield_expression) => {
                self.infer_yield_expression(yield_expression);
                self.report_invalid_type_expression(
                    expression,
                    format_args!("`yield` expressions are not allowed in type expressions"),
                );
                Type::unknown()
            }

            ast::Expr::YieldFrom(yield_from) => {
                self.infer_yield_from_expression(yield_from);
                self.report_invalid_type_expression(
                    expression,
                    format_args!("`yield from` expressions are not allowed in type expressions"),
                );
                Type::unknown()
            }

            ast::Expr::Compare(compare) => {
                self.infer_compare_expression(compare);
                self.report_invalid_type_expression(
                    expression,
                    format_args!("Comparison expressions are not allowed in type expressions"),
                );
                Type::unknown()
            }

            ast::Expr::Call(call_expr) => {
                self.infer_call_expression(expression, call_expr);
                self.report_invalid_type_expression(
                    expression,
                    format_args!("Function calls are not allowed in type expressions"),
                );
                Type::unknown()
            }

            ast::Expr::FString(fstring) => {
                self.infer_fstring_expression(fstring);
                self.report_invalid_type_expression(
                    expression,
                    format_args!("F-strings are not allowed in type expressions"),
                );
                Type::unknown()
            }

            ast::Expr::TString(tstring) => {
                self.infer_tstring_expression(tstring);
                self.report_invalid_type_expression(
                    expression,
                    format_args!("T-strings are not allowed in type expressions"),
                );
                Type::unknown()
            }

            ast::Expr::Slice(slice) => {
                self.infer_slice_expression(slice);
                self.report_invalid_type_expression(
                    expression,
                    format_args!("Slices are not allowed in type expressions"),
                );
                Type::unknown()
            }

            // =================================================================================
            // Branches where we probably should emit diagnostics in some context, but don't yet
            // =================================================================================
            ast::Expr::IpyEscapeCommand(_) => todo!("Implement Ipy escape command support"),

            ast::Expr::EllipsisLiteral(_) => {
                todo_type!("ellipsis literal in type expression")
            }

            ast::Expr::Starred(starred) => self.infer_starred_type_expression(starred),
        }
    }

    fn infer_starred_type_expression(&mut self, starred: &ast::ExprStarred) -> Type<'db> {
        let ast::ExprStarred {
            range: _,
            value,
            ctx: _,
        } = starred;

        let starred_type = self.infer_type_expression(value);
        if let Type::Tuple(_) = starred_type {
            starred_type
        } else {
            todo_type!("PEP 646")
        }
    }

    fn infer_subscript_type_expression_no_store(
        &mut self,
        subscript: &ast::ExprSubscript,
        slice: &ast::Expr,
        value_ty: Type<'db>,
    ) -> Type<'db> {
        match value_ty {
            Type::ClassLiteral(class_literal) => match class_literal.known(self.db()) {
                Some(KnownClass::Tuple) => self.infer_tuple_type_expression(slice),
                Some(KnownClass::Type) => self.infer_subclass_of_type_expression(slice),
                _ => self.infer_subscript_type_expression(subscript, value_ty),
            },
            _ => self.infer_subscript_type_expression(subscript, value_ty),
        }
    }

    /// Infer the type of a string type expression.
    fn infer_string_type_expression(&mut self, string: &ast::ExprStringLiteral) -> Type<'db> {
        match parse_string_annotation(&self.context, string) {
            Some(parsed) => {
                // String annotations are always evaluated in the deferred context.
                self.infer_type_expression_with_state(
                    parsed.expr(),
                    DeferredExpressionState::InStringAnnotation(
                        self.enclosing_node_key(string.into()),
                    ),
                )
            }
            None => Type::unknown(),
        }
    }

    /// Given the slice of a `tuple[]` annotation, return the type that the annotation represents
    fn infer_tuple_type_expression(&mut self, tuple_slice: &ast::Expr) -> Type<'db> {
        /// In most cases, if a subelement of the tuple is inferred as `Todo`,
        /// we should only infer `Todo` for that specific subelement.
        /// Certain specific AST nodes can however change the meaning of the entire tuple,
        /// however: for example, `tuple[int, ...]` or `tuple[int, *tuple[str, ...]]` are a
        /// homogeneous tuple and a partly homogeneous tuple (respectively) due to the `...`
        /// and the starred expression (respectively), Neither is supported by us right now,
        /// so we should infer `Todo` for the *entire* tuple if we encounter one of those elements.
        fn element_could_alter_type_of_whole_tuple(
            element: &ast::Expr,
            element_ty: Type,
            builder: &mut TypeInferenceBuilder,
        ) -> bool {
            if !element_ty.is_todo() {
                return false;
            }

            match element {
                ast::Expr::Starred(_) => !matches!(element_ty, Type::Tuple(_)),
                ast::Expr::Subscript(ast::ExprSubscript { value, .. }) => {
                    let value_ty = if builder.deferred_state.in_string_annotation() {
                        // Using `.expression_type` does not work in string annotations, because
                        // we do not store types for sub-expressions. Re-infer the type here.
                        builder.infer_expression(value)
                    } else {
                        builder.expression_type(value)
                    };

                    value_ty == Type::SpecialForm(SpecialFormType::Unpack)
                }
                _ => false,
            }
        }

        // TODO: PEP 646
        match tuple_slice {
            ast::Expr::Tuple(elements) => {
                if let [element, ellipsis @ ast::Expr::EllipsisLiteral(_)] = &*elements.elts {
                    self.infer_expression(ellipsis);
                    let result =
                        TupleType::homogeneous(self.db(), self.infer_type_expression(element));
                    self.store_expression_type(tuple_slice, result);
                    return result;
                }

                let mut element_types = Tuple::with_capacity(elements.len());

                // Whether to infer `Todo` for the whole tuple
                // (see docstring for `element_could_alter_type_of_whole_tuple`)
                let mut return_todo = false;

                for element in elements {
                    let element_ty = self.infer_type_expression(element);
                    return_todo |=
                        element_could_alter_type_of_whole_tuple(element, element_ty, self);
                    if let ast::Expr::Starred(_) = element {
                        if let Type::Tuple(inner_tuple) = element_ty {
                            element_types =
                                element_types.concat(self.db(), inner_tuple.tuple(self.db()));
                        } else {
                            // TODO: emit a diagnostic
                        }
                    } else {
                        element_types.push(element_ty);
                    }
                }

                let ty = if return_todo {
                    todo_type!("PEP 646")
                } else {
                    element_types.into_type(self.db())
                };

                // Here, we store the type for the inner `int, str` tuple-expression,
                // while the type for the outer `tuple[int, str]` slice-expression is
                // stored in the surrounding `infer_type_expression` call:
                self.store_expression_type(tuple_slice, ty);

                ty
            }
            single_element => {
                let single_element_ty = self.infer_type_expression(single_element);
                if element_could_alter_type_of_whole_tuple(single_element, single_element_ty, self)
                {
                    todo_type!("PEP 646")
                } else {
                    TupleType::from_elements(self.db(), std::iter::once(single_element_ty))
                }
            }
        }
    }

    /// Given the slice of a `type[]` annotation, return the type that the annotation represents
    fn infer_subclass_of_type_expression(&mut self, slice: &ast::Expr) -> Type<'db> {
        match slice {
            ast::Expr::Name(_) | ast::Expr::Attribute(_) => {
                let name_ty = self.infer_expression(slice);
                match name_ty {
                    Type::ClassLiteral(class_literal) => {
                        if class_literal.is_known(self.db(), KnownClass::Any) {
                            SubclassOfType::subclass_of_any()
                        } else {
                            SubclassOfType::from(
                                self.db(),
                                class_literal.default_specialization(self.db()),
                            )
                        }
                    }
                    Type::SpecialForm(SpecialFormType::Unknown) => {
                        SubclassOfType::subclass_of_unknown()
                    }
                    _ => todo_type!("unsupported type[X] special form"),
                }
            }
            ast::Expr::BinOp(binary) if binary.op == ast::Operator::BitOr => {
                let union_ty = UnionType::from_elements(
                    self.db(),
                    [
                        self.infer_subclass_of_type_expression(&binary.left),
                        self.infer_subclass_of_type_expression(&binary.right),
                    ],
                );
                self.store_expression_type(slice, union_ty);

                union_ty
            }
            ast::Expr::Tuple(_) => {
                self.infer_type_expression(slice);
                if let Some(builder) = self.context.report_lint(&INVALID_TYPE_FORM, slice) {
                    builder.into_diagnostic("type[...] must have exactly one type argument");
                }
                Type::unknown()
            }
            ast::Expr::Subscript(ast::ExprSubscript {
                value,
                slice: parameters,
                ..
            }) => {
                let parameters_ty = match self.infer_expression(value) {
                    Type::SpecialForm(SpecialFormType::Union) => match &**parameters {
                        ast::Expr::Tuple(tuple) => {
                            let ty = UnionType::from_elements(
                                self.db(),
                                tuple
                                    .iter()
                                    .map(|element| self.infer_subclass_of_type_expression(element)),
                            );
                            self.store_expression_type(parameters, ty);
                            ty
                        }
                        _ => self.infer_subclass_of_type_expression(parameters),
                    },
                    _ => {
                        self.infer_type_expression(parameters);
                        todo_type!("unsupported nested subscript in type[X]")
                    }
                };
                self.store_expression_type(slice, parameters_ty);
                parameters_ty
            }
            // TODO: subscripts, etc.
            _ => {
                self.infer_type_expression(slice);
                todo_type!("unsupported type[X] special form")
            }
        }
    }

    fn infer_subscript_type_expression(
        &mut self,
        subscript: &ast::ExprSubscript,
        value_ty: Type<'db>,
    ) -> Type<'db> {
        let ast::ExprSubscript {
            range: _,
            node_index: _,
            value: _,
            slice,
            ctx: _,
        } = subscript;

        match value_ty {
            Type::ClassLiteral(literal) if literal.is_known(self.db(), KnownClass::Any) => {
                if let Some(builder) = self.context.report_lint(&INVALID_TYPE_FORM, subscript) {
                    builder.into_diagnostic("Type `typing.Any` expected no type parameter");
                }
                Type::unknown()
            }
            Type::SpecialForm(special_form) => {
                self.infer_parameterized_special_form_type_expression(subscript, special_form)
            }
            Type::KnownInstance(known_instance) => match known_instance {
                KnownInstanceType::SubscriptedProtocol(_) => {
                    self.infer_type_expression(&subscript.slice);
                    if let Some(builder) = self.context.report_lint(&INVALID_TYPE_FORM, subscript) {
                        builder.into_diagnostic(format_args!(
                            "`typing.Protocol` is not allowed in type expressions",
                        ));
                    }
                    Type::unknown()
                }
                KnownInstanceType::SubscriptedGeneric(_) => {
                    self.infer_type_expression(&subscript.slice);
                    if let Some(builder) = self.context.report_lint(&INVALID_TYPE_FORM, subscript) {
                        builder.into_diagnostic(format_args!(
                            "`typing.Generic` is not allowed in type expressions",
                        ));
                    }
                    Type::unknown()
                }
                KnownInstanceType::TypeVar(_) => {
                    self.infer_type_expression(&subscript.slice);
                    todo_type!("TypeVar annotations")
                }
                KnownInstanceType::TypeAliasType(_) => {
                    self.infer_type_expression(&subscript.slice);
                    todo_type!("Generic PEP-695 type alias")
                }
            },
            Type::Dynamic(DynamicType::Todo(_)) => {
                self.infer_type_expression(slice);
                value_ty
            }
            Type::ClassLiteral(class) => {
                match class.generic_context(self.db()) {
                    Some(generic_context) => {
                        let specialized_class = self.infer_explicit_class_specialization(
                            subscript,
                            value_ty,
                            class,
                            generic_context,
                        );
                        specialized_class
                            .in_type_expression(self.db(), self.scope())
                            .unwrap_or(Type::unknown())
                    }
                    None => {
                        // TODO: Once we know that e.g. `list` is generic, emit a diagnostic if you try to
                        // specialize a non-generic class.
                        self.infer_type_expression(slice);
                        todo_type!("specialized non-generic class")
                    }
                }
            }
            _ => {
                // TODO: Emit a diagnostic once we've implemented all valid subscript type
                // expressions.
                self.infer_type_expression(slice);
                todo_type!("unknown type subscript")
            }
        }
    }

    fn infer_parameterized_legacy_typing_alias(
        &mut self,
        subscript_node: &ast::ExprSubscript,
        expected_arg_count: usize,
        alias: SpecialFormType,
        class: KnownClass,
    ) -> Type<'db> {
        let arguments = &*subscript_node.slice;
        let args = if let ast::Expr::Tuple(t) = arguments {
            &*t.elts
        } else {
            std::slice::from_ref(arguments)
        };
        if args.len() != expected_arg_count {
            if let Some(builder) = self.context.report_lint(&INVALID_TYPE_FORM, subscript_node) {
                let noun = if expected_arg_count == 1 {
                    "argument"
                } else {
                    "arguments"
                };
                builder.into_diagnostic(format_args!(
                    "Legacy alias `{alias}` expected exactly {expected_arg_count} {noun}, \
                    got {}",
                    args.len()
                ));
            }
        }
        let ty = class.to_specialized_instance(
            self.db(),
            args.iter().map(|node| self.infer_type_expression(node)),
        );
        if arguments.is_tuple_expr() {
            self.store_expression_type(arguments, ty);
        }
        ty
    }

    fn infer_parameterized_special_form_type_expression(
        &mut self,
        subscript: &ast::ExprSubscript,
        special_form: SpecialFormType,
    ) -> Type<'db> {
        let db = self.db();
        let arguments_slice = &*subscript.slice;
        match special_form {
            SpecialFormType::Annotated => {
                let ast::Expr::Tuple(ast::ExprTuple {
                    elts: arguments, ..
                }) = arguments_slice
                else {
                    report_invalid_arguments_to_annotated(&self.context, subscript);

                    // `Annotated[]` with less than two arguments is an error at runtime.
                    // However, we still treat `Annotated[T]` as `T` here for the purpose of
                    // giving better diagnostics later on.
                    // Pyright also does this. Mypy doesn't; it falls back to `Any` instead.
                    return self.infer_type_expression(arguments_slice);
                };

                if arguments.len() < 2 {
                    report_invalid_arguments_to_annotated(&self.context, subscript);
                }

                let [type_expr, metadata @ ..] = &arguments[..] else {
                    for argument in arguments {
                        self.infer_expression(argument);
                    }
                    self.store_expression_type(arguments_slice, Type::unknown());
                    return Type::unknown();
                };

                for element in metadata {
                    self.infer_expression(element);
                }

                let ty = self.infer_type_expression(type_expr);
                self.store_expression_type(arguments_slice, ty);
                ty
            }
            SpecialFormType::Literal => match self.infer_literal_parameter_type(arguments_slice) {
                Ok(ty) => ty,
                Err(nodes) => {
                    for node in nodes {
                        let Some(builder) = self.context.report_lint(&INVALID_TYPE_FORM, node)
                        else {
                            continue;
                        };
                        builder.into_diagnostic(
                            "Type arguments for `Literal` must be `None`, \
                            a literal value (int, bool, str, or bytes), or an enum value",
                        );
                    }
                    Type::unknown()
                }
            },
            SpecialFormType::Optional => {
                let param_type = self.infer_type_expression(arguments_slice);
                UnionType::from_elements(db, [param_type, Type::none(db)])
            }
            SpecialFormType::Union => match arguments_slice {
                ast::Expr::Tuple(t) => {
                    let union_ty = UnionType::from_elements(
                        db,
                        t.iter().map(|elt| self.infer_type_expression(elt)),
                    );
                    self.store_expression_type(arguments_slice, union_ty);
                    union_ty
                }
                _ => self.infer_type_expression(arguments_slice),
            },
            SpecialFormType::Callable => {
                let mut arguments = match arguments_slice {
                    ast::Expr::Tuple(tuple) => Either::Left(tuple.iter()),
                    _ => {
                        self.infer_callable_parameter_types(arguments_slice);
                        Either::Right(std::iter::empty::<&ast::Expr>())
                    }
                };

                let first_argument = arguments.next();

                let parameters =
                    first_argument.and_then(|arg| self.infer_callable_parameter_types(arg));

                let return_type = arguments.next().map(|arg| self.infer_type_expression(arg));

                let correct_argument_number = if let Some(third_argument) = arguments.next() {
                    self.infer_type_expression(third_argument);
                    for argument in arguments {
                        self.infer_type_expression(argument);
                    }
                    false
                } else {
                    return_type.is_some()
                };

                if !correct_argument_number {
                    report_invalid_arguments_to_callable(&self.context, subscript);
                }

                let callable_type = if let (Some(parameters), Some(return_type), true) =
                    (parameters, return_type, correct_argument_number)
                {
                    CallableType::single(db, Signature::new(parameters, Some(return_type)))
                } else {
                    CallableType::unknown(db)
                };

                // `Signature` / `Parameters` are not a `Type` variant, so we're storing
                // the outer callable type on these expressions instead.
                self.store_expression_type(arguments_slice, callable_type);
                if let Some(first_argument) = first_argument {
                    self.store_expression_type(first_argument, callable_type);
                }

                callable_type
            }

            // Type API special forms
            SpecialFormType::Not => match arguments_slice {
                ast::Expr::Tuple(_) => {
                    if let Some(builder) = self.context.report_lint(&INVALID_TYPE_FORM, subscript) {
                        builder.into_diagnostic(format_args!(
                            "Special form `{special_form}` expected exactly one type parameter",
                        ));
                    }
                    Type::unknown()
                }
                _ => {
                    let argument_type = self.infer_type_expression(arguments_slice);
                    argument_type.negate(db)
                }
            },
            SpecialFormType::Intersection => {
                let elements = match arguments_slice {
                    ast::Expr::Tuple(tuple) => Either::Left(tuple.iter()),
                    element => Either::Right(std::iter::once(element)),
                };

                let ty = elements
                    .fold(IntersectionBuilder::new(db), |builder, element| {
                        builder.add_positive(self.infer_type_expression(element))
                    })
                    .build();

                if matches!(arguments_slice, ast::Expr::Tuple(_)) {
                    self.store_expression_type(arguments_slice, ty);
                }
                ty
            }
            SpecialFormType::TypeOf => match arguments_slice {
                ast::Expr::Tuple(_) => {
                    if let Some(builder) = self.context.report_lint(&INVALID_TYPE_FORM, subscript) {
                        builder.into_diagnostic(format_args!(
                            "Special form `{special_form}` expected exactly one type parameter",
                        ));
                    }
                    Type::unknown()
                }
                _ => {
                    // NB: This calls `infer_expression` instead of `infer_type_expression`.

                    self.infer_expression(arguments_slice)
                }
            },
            SpecialFormType::CallableTypeOf => match arguments_slice {
                ast::Expr::Tuple(_) => {
                    if let Some(builder) = self.context.report_lint(&INVALID_TYPE_FORM, subscript) {
                        builder.into_diagnostic(format_args!(
                            "Special form `{special_form}` expected exactly one type parameter",
                        ));
                    }
                    Type::unknown()
                }
                _ => {
                    let argument_type = self.infer_expression(arguments_slice);
                    let bindings = argument_type.bindings(db);

                    // SAFETY: This is enforced by the constructor methods on `Bindings` even in
                    // the case of a non-callable union.
                    let callable_binding = bindings
                        .into_iter()
                        .next()
                        .expect("`Bindings` should have at least one `CallableBinding`");

                    let mut signature_iter = callable_binding.into_iter().map(|binding| {
                        if argument_type.is_bound_method() {
                            binding.signature.bind_self()
                        } else {
                            binding.signature.clone()
                        }
                    });

                    let Some(signature) = signature_iter.next() else {
                        if let Some(builder) = self
                            .context
                            .report_lint(&INVALID_TYPE_FORM, arguments_slice)
                        {
                            builder.into_diagnostic(format_args!(
                                "Expected the first argument to `{special_form}` \
                                 to be a callable object, \
                                 but got an object of type `{actual_type}`",
                                actual_type = argument_type.display(db)
                            ));
                        }
                        return Type::unknown();
                    };

                    let signature = CallableSignature::from_overloads(
                        std::iter::once(signature).chain(signature_iter),
                    );
                    Type::Callable(CallableType::new(db, signature, false))
                }
            },

            SpecialFormType::ChainMap => self.infer_parameterized_legacy_typing_alias(
                subscript,
                2,
                SpecialFormType::ChainMap,
                KnownClass::ChainMap,
            ),
            SpecialFormType::OrderedDict => self.infer_parameterized_legacy_typing_alias(
                subscript,
                2,
                SpecialFormType::OrderedDict,
                KnownClass::OrderedDict,
            ),
            SpecialFormType::Dict => self.infer_parameterized_legacy_typing_alias(
                subscript,
                2,
                SpecialFormType::Dict,
                KnownClass::Dict,
            ),
            SpecialFormType::List => self.infer_parameterized_legacy_typing_alias(
                subscript,
                1,
                SpecialFormType::List,
                KnownClass::List,
            ),
            SpecialFormType::DefaultDict => self.infer_parameterized_legacy_typing_alias(
                subscript,
                2,
                SpecialFormType::DefaultDict,
                KnownClass::DefaultDict,
            ),
            SpecialFormType::Counter => self.infer_parameterized_legacy_typing_alias(
                subscript,
                1,
                SpecialFormType::Counter,
                KnownClass::Counter,
            ),
            SpecialFormType::Set => self.infer_parameterized_legacy_typing_alias(
                subscript,
                1,
                SpecialFormType::Set,
                KnownClass::Set,
            ),
            SpecialFormType::FrozenSet => self.infer_parameterized_legacy_typing_alias(
                subscript,
                1,
                SpecialFormType::FrozenSet,
                KnownClass::FrozenSet,
            ),
            SpecialFormType::Deque => self.infer_parameterized_legacy_typing_alias(
                subscript,
                1,
                SpecialFormType::Deque,
                KnownClass::Deque,
            ),

            SpecialFormType::ReadOnly => {
                self.infer_type_expression(arguments_slice);
                todo_type!("`ReadOnly[]` type qualifier")
            }
            SpecialFormType::NotRequired => {
                self.infer_type_expression(arguments_slice);
                todo_type!("`NotRequired[]` type qualifier")
            }
            SpecialFormType::ClassVar | SpecialFormType::Final => {
                if let Some(builder) = self.context.report_lint(&INVALID_TYPE_FORM, subscript) {
                    let diag = builder.into_diagnostic(format_args!(
                        "Type qualifier `{special_form}` is not allowed in type expressions \
                         (only in annotation expressions)",
                    ));
                    diagnostic::add_type_expression_reference_link(diag);
                }
                self.infer_type_expression(arguments_slice)
            }
            SpecialFormType::Required => {
                self.infer_type_expression(arguments_slice);
                todo_type!("`Required[]` type qualifier")
            }
            SpecialFormType::TypeIs => match arguments_slice {
                ast::Expr::Tuple(_) => {
                    self.infer_type_expression(arguments_slice);

                    if let Some(builder) = self.context.report_lint(&INVALID_TYPE_FORM, subscript) {
                        let diag = builder.into_diagnostic(format_args!(
                            "Special form `{}` expected exactly one type parameter",
                            special_form.repr()
                        ));
                        diagnostic::add_type_expression_reference_link(diag);
                    }

                    Type::unknown()
                }
                _ => TypeIsType::unbound(self.db(), self.infer_type_expression(arguments_slice)),
            },
            SpecialFormType::TypeGuard => {
                self.infer_type_expression(arguments_slice);
                todo_type!("`TypeGuard[]` special form")
            }
            SpecialFormType::Concatenate => {
                let arguments = if let ast::Expr::Tuple(tuple) = arguments_slice {
                    &*tuple.elts
                } else {
                    std::slice::from_ref(arguments_slice)
                };
                for argument in arguments {
                    self.infer_type_expression(argument);
                }
                let num_arguments = arguments.len();
                let inferred_type = if num_arguments < 2 {
                    if let Some(builder) = self.context.report_lint(&INVALID_TYPE_FORM, subscript) {
                        builder.into_diagnostic(format_args!(
                            "Special form `{special_form}` expected at least 2 parameters but got {num_arguments}",
                        ));
                    }
                    Type::unknown()
                } else {
                    todo_type!("`Concatenate[]` special form")
                };
                if arguments_slice.is_tuple_expr() {
                    self.store_expression_type(arguments_slice, inferred_type);
                }
                inferred_type
            }
            SpecialFormType::Unpack => {
                self.infer_type_expression(arguments_slice);
                todo_type!("`Unpack[]` special form")
            }
            SpecialFormType::NoReturn
            | SpecialFormType::Never
            | SpecialFormType::AlwaysTruthy
            | SpecialFormType::AlwaysFalsy => {
                self.infer_type_expression(arguments_slice);

                if let Some(builder) = self.context.report_lint(&INVALID_TYPE_FORM, subscript) {
                    builder.into_diagnostic(format_args!(
                        "Type `{special_form}` expected no type parameter",
                    ));
                }
                Type::unknown()
            }
            SpecialFormType::TypingSelf
            | SpecialFormType::TypeAlias
            | SpecialFormType::TypedDict
            | SpecialFormType::Unknown => {
                self.infer_type_expression(arguments_slice);

                if let Some(builder) = self.context.report_lint(&INVALID_TYPE_FORM, subscript) {
                    builder.into_diagnostic(format_args!(
                        "Special form `{special_form}` expected no type parameter",
                    ));
                }
                Type::unknown()
            }
            SpecialFormType::LiteralString => {
                self.infer_type_expression(arguments_slice);

                if let Some(builder) = self.context.report_lint(&INVALID_TYPE_FORM, subscript) {
                    let mut diag = builder.into_diagnostic(format_args!(
                        "Type `{special_form}` expected no type parameter",
                    ));
                    diag.info("Did you mean to use `Literal[...]` instead?");
                }
                Type::unknown()
            }
            SpecialFormType::Type => self.infer_subclass_of_type_expression(arguments_slice),
            SpecialFormType::Tuple => self.infer_tuple_type_expression(arguments_slice),
            SpecialFormType::Generic | SpecialFormType::Protocol => {
                self.infer_expression(arguments_slice);
                if let Some(builder) = self.context.report_lint(&INVALID_TYPE_FORM, subscript) {
                    builder.into_diagnostic(format_args!(
                        "`{special_form}` is not allowed in type expressions",
                    ));
                }
                Type::unknown()
            }
        }
    }

    fn infer_literal_parameter_type<'param>(
        &mut self,
        parameters: &'param ast::Expr,
    ) -> Result<Type<'db>, Vec<&'param ast::Expr>> {
        Ok(match parameters {
            // TODO handle type aliases
            ast::Expr::Subscript(ast::ExprSubscript { value, slice, .. }) => {
                let value_ty = self.infer_expression(value);
                if matches!(value_ty, Type::SpecialForm(SpecialFormType::Literal)) {
                    let ty = self.infer_literal_parameter_type(slice)?;

                    // This branch deals with annotations such as `Literal[Literal[1]]`.
                    // Here, we store the type for the inner `Literal[1]` expression:
                    self.store_expression_type(parameters, ty);
                    ty
                } else {
                    self.store_expression_type(parameters, Type::unknown());

                    return Err(vec![parameters]);
                }
            }
            ast::Expr::Tuple(tuple) if !tuple.parenthesized => {
                let mut errors = vec![];
                let mut builder = UnionBuilder::new(self.db());
                for elt in tuple {
                    match self.infer_literal_parameter_type(elt) {
                        Ok(ty) => {
                            builder = builder.add(ty);
                        }
                        Err(nodes) => {
                            errors.extend(nodes);
                        }
                    }
                }
                if errors.is_empty() {
                    let union_type = builder.build();

                    // This branch deals with annotations such as `Literal[1, 2]`. Here, we
                    // store the type for the inner `1, 2` tuple-expression:
                    self.store_expression_type(parameters, union_type);

                    union_type
                } else {
                    self.store_expression_type(parameters, Type::unknown());

                    return Err(errors);
                }
            }

            literal @ (ast::Expr::StringLiteral(_)
            | ast::Expr::BytesLiteral(_)
            | ast::Expr::BooleanLiteral(_)
            | ast::Expr::NoneLiteral(_)) => self.infer_expression(literal),
            literal @ ast::Expr::NumberLiteral(number) if number.value.is_int() => {
                self.infer_expression(literal)
            }
            // For enum values
            ast::Expr::Attribute(ast::ExprAttribute { value, attr, .. }) => {
                let value_ty = self.infer_expression(value);
                // TODO: Check that value type is enum otherwise return None
                let ty = value_ty
                    .member(self.db(), &attr.id)
                    .place
                    .ignore_possibly_unbound()
                    .unwrap_or(Type::unknown());
                self.store_expression_type(parameters, ty);
                ty
            }
            // for negative and positive numbers
            ast::Expr::UnaryOp(u)
                if matches!(u.op, ast::UnaryOp::USub | ast::UnaryOp::UAdd)
                    && u.operand.is_number_literal_expr() =>
            {
                let ty = self.infer_unary_expression(u);
                self.store_expression_type(parameters, ty);
                ty
            }
            _ => {
                self.infer_expression(parameters);
                return Err(vec![parameters]);
            }
        })
    }

    /// Infer the first argument to a `typing.Callable` type expression and returns the
    /// corresponding [`Parameters`].
    ///
    /// It returns `None` if the argument is invalid i.e., not a list of types, parameter
    /// specification, `typing.Concatenate`, or `...`.
    fn infer_callable_parameter_types(
        &mut self,
        parameters: &ast::Expr,
    ) -> Option<Parameters<'db>> {
        match parameters {
            ast::Expr::EllipsisLiteral(ast::ExprEllipsisLiteral { .. }) => {
                return Some(Parameters::gradual_form());
            }
            ast::Expr::List(ast::ExprList { elts: params, .. }) => {
                let mut parameter_types = Vec::with_capacity(params.len());

                // Whether to infer `Todo` for the parameters
                let mut return_todo = false;

                for param in params {
                    let param_type = self.infer_type_expression(param);
                    // This is similar to what we currently do for inferring tuple type expression.
                    // We currently infer `Todo` for the parameters to avoid invalid diagnostics
                    // when trying to check for assignability or any other relation. For example,
                    // `*tuple[int, str]`, `Unpack[]`, etc. are not yet supported.
                    return_todo |= param_type.is_todo()
                        && matches!(param, ast::Expr::Starred(_) | ast::Expr::Subscript(_));
                    parameter_types.push(param_type);
                }

                return Some(if return_todo {
                    // TODO: `Unpack`
                    Parameters::todo()
                } else {
                    Parameters::new(parameter_types.iter().map(|param_type| {
                        Parameter::positional_only(None).with_annotated_type(*param_type)
                    }))
                });
            }
            ast::Expr::Subscript(subscript) => {
                let value_ty = self.infer_expression(&subscript.value);
                self.infer_subscript_type_expression(subscript, value_ty);
                // TODO: Support `Concatenate[...]`
                return Some(Parameters::todo());
            }
            ast::Expr::Name(name) => {
                if name.is_invalid() {
                    // This is a special case to avoid raising the error suggesting what the first
                    // argument should be. This only happens when there's already a syntax error like
                    // `Callable[]`.
                    return None;
                }
                match self.infer_name_load(name) {
                    Type::Dynamic(DynamicType::TodoPEP695ParamSpec) => {
                        return Some(Parameters::todo());
                    }
                    Type::NominalInstance(NominalInstanceType { class, .. })
                        if class.is_known(self.db(), KnownClass::ParamSpec) =>
                    {
                        return Some(Parameters::todo());
                    }
                    _ => {}
                }
            }
            _ => {}
        }
        if let Some(builder) = self.context.report_lint(&INVALID_TYPE_FORM, parameters) {
            let diag = builder.into_diagnostic(format_args!(
                "The first argument to `Callable` must be either a list of types, \
                ParamSpec, Concatenate, or `...`",
            ));
            diagnostic::add_type_expression_reference_link(diag);
        }
        None
    }
}

/// The deferred state of a specific expression in an inference region.
#[derive(Default, Debug, Clone, Copy)]
enum DeferredExpressionState {
    /// The expression is not deferred.
    #[default]
    None,

    /// The expression is deferred.
    ///
    /// In the following example,
    /// ```py
    /// from __future__ import annotation
    ///
    /// a: tuple[int, "ForwardRef"] = ...
    /// ```
    ///
    /// The expression `tuple` and `int` are deferred but `ForwardRef` (after parsing) is both
    /// deferred and in a string annotation context.
    Deferred,

    /// The expression is in a string annotation context.
    ///
    /// This is required to differentiate between a deferred annotation and a string annotation.
    /// The former can occur when there's a `from __future__ import annotations` statement or we're
    /// in a stub file.
    ///
    /// In the following example,
    /// ```py
    /// a: "List[int]" = ...
    /// b: tuple[int, "ForwardRef"] = ...
    /// ```
    ///
    /// The annotation of `a` is completely inside a string while for `b`, it's only partially
    /// stringified.
    ///
    /// This variant wraps a [`NodeKey`] that allows us to retrieve the original
    /// [`ast::ExprStringLiteral`] node which created the string annotation.
    InStringAnnotation(NodeKey),
}

impl DeferredExpressionState {
    const fn is_deferred(self) -> bool {
        matches!(
            self,
            DeferredExpressionState::Deferred | DeferredExpressionState::InStringAnnotation(_)
        )
    }

    const fn in_string_annotation(self) -> bool {
        matches!(self, DeferredExpressionState::InStringAnnotation(_))
    }
}

impl From<bool> for DeferredExpressionState {
    fn from(value: bool) -> Self {
        if value {
            DeferredExpressionState::Deferred
        } else {
            DeferredExpressionState::None
        }
    }
}

#[derive(Debug, Clone, Copy, PartialEq, Eq)]
enum RichCompareOperator {
    Eq,
    Ne,
    Gt,
    Ge,
    Lt,
    Le,
}

impl From<RichCompareOperator> for ast::CmpOp {
    fn from(value: RichCompareOperator) -> Self {
        match value {
            RichCompareOperator::Eq => ast::CmpOp::Eq,
            RichCompareOperator::Ne => ast::CmpOp::NotEq,
            RichCompareOperator::Lt => ast::CmpOp::Lt,
            RichCompareOperator::Le => ast::CmpOp::LtE,
            RichCompareOperator::Gt => ast::CmpOp::Gt,
            RichCompareOperator::Ge => ast::CmpOp::GtE,
        }
    }
}

impl RichCompareOperator {
    #[must_use]
    const fn dunder(self) -> &'static str {
        match self {
            RichCompareOperator::Eq => "__eq__",
            RichCompareOperator::Ne => "__ne__",
            RichCompareOperator::Lt => "__lt__",
            RichCompareOperator::Le => "__le__",
            RichCompareOperator::Gt => "__gt__",
            RichCompareOperator::Ge => "__ge__",
        }
    }

    #[must_use]
    const fn reflect(self) -> Self {
        match self {
            RichCompareOperator::Eq => RichCompareOperator::Eq,
            RichCompareOperator::Ne => RichCompareOperator::Ne,
            RichCompareOperator::Lt => RichCompareOperator::Gt,
            RichCompareOperator::Le => RichCompareOperator::Ge,
            RichCompareOperator::Gt => RichCompareOperator::Lt,
            RichCompareOperator::Ge => RichCompareOperator::Le,
        }
    }
}

#[derive(Debug, Clone, Copy, PartialEq, Eq)]
enum MembershipTestCompareOperator {
    In,
    NotIn,
}

impl From<MembershipTestCompareOperator> for ast::CmpOp {
    fn from(value: MembershipTestCompareOperator) -> Self {
        match value {
            MembershipTestCompareOperator::In => ast::CmpOp::In,
            MembershipTestCompareOperator::NotIn => ast::CmpOp::NotIn,
        }
    }
}

#[derive(Debug, Clone, Copy, PartialEq, Eq)]
struct CompareUnsupportedError<'db> {
    op: ast::CmpOp,
    left_ty: Type<'db>,
    right_ty: Type<'db>,
}

fn format_import_from_module(level: u32, module: Option<&str>) -> String {
    format!(
        "{}{}",
        ".".repeat(level as usize),
        module.unwrap_or_default()
    )
}

/// Struct collecting string parts when inferring a formatted string. Infers a string literal if the
/// concatenated string is small enough, otherwise infers a literal string.
///
/// If the formatted string contains an expression (with a representation unknown at compile time),
/// infers an instance of `builtins.str`.
#[derive(Debug)]
struct StringPartsCollector {
    concatenated: Option<String>,
    expression: bool,
}

impl StringPartsCollector {
    fn new() -> Self {
        Self {
            concatenated: Some(String::new()),
            expression: false,
        }
    }

    fn push_str(&mut self, literal: &str) {
        if let Some(mut concatenated) = self.concatenated.take() {
            if concatenated.len().saturating_add(literal.len())
                <= TypeInferenceBuilder::MAX_STRING_LITERAL_SIZE
            {
                concatenated.push_str(literal);
                self.concatenated = Some(concatenated);
            } else {
                self.concatenated = None;
            }
        }
    }

    fn add_expression(&mut self) {
        self.concatenated = None;
        self.expression = true;
    }

    fn string_type(self, db: &dyn Db) -> Type {
        if self.expression {
            KnownClass::Str.to_instance(db)
        } else if let Some(concatenated) = self.concatenated {
            Type::string_literal(db, &concatenated)
        } else {
            Type::LiteralString
        }
    }
}

fn contains_string_literal(expr: &ast::Expr) -> bool {
    struct ContainsStringLiteral(bool);

    impl<'a> Visitor<'a> for ContainsStringLiteral {
        fn visit_expr(&mut self, expr: &'a ast::Expr) {
            self.0 |= matches!(expr, ast::Expr::StringLiteral(_));
            walk_expr(self, expr);
        }
    }

    let mut visitor = ContainsStringLiteral(false);
    visitor.visit_expr(expr);
    visitor.0
}

#[cfg(test)]
mod tests {
    use crate::db::tests::{TestDb, setup_db};
    use crate::place::{global_symbol, symbol};
    use crate::semantic_index::definition::Definition;
    use crate::semantic_index::place::FileScopeId;
    use crate::semantic_index::{global_scope, place_table, semantic_index, use_def_map};
    use crate::types::check_types;
    use ruff_db::diagnostic::Diagnostic;
    use ruff_db::files::{File, system_path_to_file};
    use ruff_db::system::DbWithWritableSystem as _;
    use ruff_db::testing::{assert_function_query_was_not_run, assert_function_query_was_run};

    use super::*;

    #[track_caller]
    fn get_symbol<'db>(
        db: &'db TestDb,
        file_name: &str,
        scopes: &[&str],
        symbol_name: &str,
    ) -> Place<'db> {
        let file = system_path_to_file(db, file_name).expect("file to exist");
        let module = parsed_module(db, file).load(db);
        let index = semantic_index(db, file);
        let mut file_scope_id = FileScopeId::global();
        let mut scope = file_scope_id.to_scope_id(db, file);
        for expected_scope_name in scopes {
            file_scope_id = index
                .child_scopes(file_scope_id)
                .next()
                .unwrap_or_else(|| panic!("scope of {expected_scope_name}"))
                .0;
            scope = file_scope_id.to_scope_id(db, file);
            assert_eq!(scope.name(db, &module), *expected_scope_name);
        }

        symbol(db, scope, symbol_name).place
    }

    #[track_caller]
    fn assert_diagnostic_messages(diagnostics: &TypeCheckDiagnostics, expected: &[&str]) {
        let messages: Vec<&str> = diagnostics
            .iter()
            .map(Diagnostic::primary_message)
            .collect();
        assert_eq!(&messages, expected);
    }

    #[track_caller]
    fn assert_file_diagnostics(db: &TestDb, filename: &str, expected: &[&str]) {
        let file = system_path_to_file(db, filename).unwrap();
        let diagnostics = check_types(db, file);

        assert_diagnostic_messages(diagnostics, expected);
    }

    #[test]
    fn not_literal_string() -> anyhow::Result<()> {
        let mut db = setup_db();
        let content = format!(
            r#"
            from typing_extensions import Literal, assert_type

            assert_type(not "{y}", bool)
            assert_type(not 10*"{y}", bool)
            assert_type(not "{y}"*10, bool)
            assert_type(not 0*"{y}", Literal[True])
            assert_type(not (-100)*"{y}", Literal[True])
            "#,
            y = "a".repeat(TypeInferenceBuilder::MAX_STRING_LITERAL_SIZE + 1),
        );
        db.write_dedented("src/a.py", &content)?;

        assert_file_diagnostics(&db, "src/a.py", &[]);

        Ok(())
    }

    #[test]
    fn multiplied_string() -> anyhow::Result<()> {
        let mut db = setup_db();
        let content = format!(
            r#"
            from typing_extensions import Literal, LiteralString, assert_type

            assert_type(2 * "hello", Literal["hellohello"])
            assert_type("goodbye" * 3, Literal["goodbyegoodbyegoodbye"])
            assert_type("a" * {y}, Literal["{a_repeated}"])
            assert_type({z} * "b", LiteralString)
            assert_type(0 * "hello", Literal[""])
            assert_type(-3 * "hello", Literal[""])
            "#,
            y = TypeInferenceBuilder::MAX_STRING_LITERAL_SIZE,
            z = TypeInferenceBuilder::MAX_STRING_LITERAL_SIZE + 1,
            a_repeated = "a".repeat(TypeInferenceBuilder::MAX_STRING_LITERAL_SIZE),
        );
        db.write_dedented("src/a.py", &content)?;

        assert_file_diagnostics(&db, "src/a.py", &[]);

        Ok(())
    }

    #[test]
    fn multiplied_literal_string() -> anyhow::Result<()> {
        let mut db = setup_db();
        let content = format!(
            r#"
            from typing_extensions import Literal, LiteralString, assert_type

            assert_type("{y}", LiteralString)
            assert_type(10*"{y}", LiteralString)
            assert_type("{y}"*10, LiteralString)
            assert_type(0*"{y}", Literal[""])
            assert_type((-100)*"{y}", Literal[""])
            "#,
            y = "a".repeat(TypeInferenceBuilder::MAX_STRING_LITERAL_SIZE + 1),
        );
        db.write_dedented("src/a.py", &content)?;

        assert_file_diagnostics(&db, "src/a.py", &[]);

        Ok(())
    }

    #[test]
    fn truncated_string_literals_become_literal_string() -> anyhow::Result<()> {
        let mut db = setup_db();
        let content = format!(
            r#"
            from typing_extensions import LiteralString, assert_type

            assert_type("{y}", LiteralString)
            assert_type("a" + "{z}", LiteralString)
            "#,
            y = "a".repeat(TypeInferenceBuilder::MAX_STRING_LITERAL_SIZE + 1),
            z = "a".repeat(TypeInferenceBuilder::MAX_STRING_LITERAL_SIZE),
        );
        db.write_dedented("src/a.py", &content)?;

        assert_file_diagnostics(&db, "src/a.py", &[]);

        Ok(())
    }

    #[test]
    fn adding_string_literals_and_literal_string() -> anyhow::Result<()> {
        let mut db = setup_db();
        let content = format!(
            r#"
            from typing_extensions import LiteralString, assert_type

            assert_type("{y}", LiteralString)
            assert_type("{y}" + "a", LiteralString)
            assert_type("a" + "{y}", LiteralString)
            assert_type("{y}" + "{y}", LiteralString)
            "#,
            y = "a".repeat(TypeInferenceBuilder::MAX_STRING_LITERAL_SIZE + 1),
        );
        db.write_dedented("src/a.py", &content)?;

        assert_file_diagnostics(&db, "src/a.py", &[]);

        Ok(())
    }

    #[test]
    fn pep695_type_params() {
        let mut db = setup_db();

        db.write_dedented(
            "src/a.py",
            "
            def f[T, U: A, V: (A, B), W = A, X: A = A1, Y: (int,)]():
                pass

            class A: ...
            class B: ...
            class A1(A): ...
            ",
        )
        .unwrap();

        let check_typevar = |var: &'static str,
                             upper_bound: Option<&'static str>,
                             constraints: Option<&[&'static str]>,
                             default: Option<&'static str>| {
            let var_ty = get_symbol(&db, "src/a.py", &["f"], var).expect_type();
            assert_eq!(var_ty.display(&db).to_string(), "typing.TypeVar");

            let expected_name_ty = format!(r#"Literal["{var}"]"#);
            let name_ty = var_ty.member(&db, "__name__").place.expect_type();
            assert_eq!(name_ty.display(&db).to_string(), expected_name_ty);

            let Type::KnownInstance(KnownInstanceType::TypeVar(typevar)) = var_ty else {
                panic!("expected TypeVar");
            };

            assert_eq!(
                typevar
                    .upper_bound(&db)
                    .map(|ty| ty.display(&db).to_string()),
                upper_bound.map(std::borrow::ToOwned::to_owned)
            );
            assert_eq!(
                typevar.constraints(&db).map(|tys| tys
                    .iter()
                    .map(|ty| ty.display(&db).to_string())
                    .collect::<Vec<_>>()),
                constraints.map(|strings| strings
                    .iter()
                    .map(std::string::ToString::to_string)
                    .collect::<Vec<_>>())
            );
            assert_eq!(
                typevar
                    .default_ty(&db)
                    .map(|ty| ty.display(&db).to_string()),
                default.map(std::borrow::ToOwned::to_owned)
            );
        };

        check_typevar("T", None, None, None);
        check_typevar("U", Some("A"), None, None);
        check_typevar("V", None, Some(&["A", "B"]), None);
        check_typevar("W", None, None, Some("A"));
        check_typevar("X", Some("A"), None, Some("A1"));

        // a typevar with less than two constraints is treated as unconstrained
        check_typevar("Y", None, None, None);
    }

    /// Test that a symbol known to be unbound in a scope does not still trigger cycle-causing
    /// visibility-constraint checks in that scope.
    #[test]
    fn unbound_symbol_no_visibility_constraint_check() {
        let mut db = setup_db();

        // If the bug we are testing for is not fixed, what happens is that when inferring the
        // `flag: bool = True` definitions, we look up `bool` as a deferred name (thus from end of
        // scope), and because of the early return its "unbound" binding has a visibility
        // constraint of `~flag`, which we evaluate, meaning we have to evaluate the definition of
        // `flag` -- and we are in a cycle. With the fix, we short-circuit evaluating visibility
        // constraints on "unbound" if a symbol is otherwise not bound.
        db.write_dedented(
            "src/a.py",
            "
            from __future__ import annotations

            def f():
                flag: bool = True
                if flag:
                    return True
            ",
        )
        .unwrap();

        db.clear_salsa_events();
        assert_file_diagnostics(&db, "src/a.py", &[]);
        let events = db.take_salsa_events();
        let cycles = salsa::attach(&db, || {
            events
                .iter()
                .filter_map(|event| {
                    if let salsa::EventKind::WillIterateCycle { database_key, .. } = event.kind {
                        Some(format!("{database_key:?}"))
                    } else {
                        None
                    }
                })
                .collect::<Vec<_>>()
        });
        let expected: Vec<String> = vec![];
        assert_eq!(cycles, expected);
    }

    // Incremental inference tests
    #[track_caller]
    fn first_public_binding<'db>(db: &'db TestDb, file: File, name: &str) -> Definition<'db> {
        let scope = global_scope(db, file);
        use_def_map(db, scope)
            .public_bindings(place_table(db, scope).place_id_by_name(name).unwrap())
            .find_map(|b| b.binding.definition())
            .expect("no binding found")
    }

    #[test]
    fn dependency_public_symbol_type_change() -> anyhow::Result<()> {
        let mut db = setup_db();

        db.write_files([
            ("/src/a.py", "from foo import x"),
            ("/src/foo.py", "x: int = 10\ndef foo(): ..."),
        ])?;

        let a = system_path_to_file(&db, "/src/a.py").unwrap();
        let x_ty = global_symbol(&db, a, "x").place.expect_type();

        assert_eq!(x_ty.display(&db).to_string(), "int");

        // Change `x` to a different value
        db.write_file("/src/foo.py", "x: bool = True\ndef foo(): ...")?;

        let a = system_path_to_file(&db, "/src/a.py").unwrap();

        let x_ty_2 = global_symbol(&db, a, "x").place.expect_type();

        assert_eq!(x_ty_2.display(&db).to_string(), "bool");

        Ok(())
    }

    #[test]
    fn dependency_internal_symbol_change() -> anyhow::Result<()> {
        let mut db = setup_db();

        db.write_files([
            ("/src/a.py", "from foo import x"),
            ("/src/foo.py", "x: int = 10\ndef foo(): y = 1"),
        ])?;

        let a = system_path_to_file(&db, "/src/a.py").unwrap();
        let x_ty = global_symbol(&db, a, "x").place.expect_type();

        assert_eq!(x_ty.display(&db).to_string(), "int");

        db.write_file("/src/foo.py", "x: int = 10\ndef foo(): pass")?;

        let a = system_path_to_file(&db, "/src/a.py").unwrap();

        db.clear_salsa_events();

        let x_ty_2 = global_symbol(&db, a, "x").place.expect_type();

        assert_eq!(x_ty_2.display(&db).to_string(), "int");

        let events = db.take_salsa_events();

        assert_function_query_was_not_run(
            &db,
            infer_definition_types,
            first_public_binding(&db, a, "x"),
            &events,
        );

        Ok(())
    }

    #[test]
    fn dependency_unrelated_symbol() -> anyhow::Result<()> {
        let mut db = setup_db();

        db.write_files([
            ("/src/a.py", "from foo import x"),
            ("/src/foo.py", "x: int = 10\ny: bool = True"),
        ])?;

        let a = system_path_to_file(&db, "/src/a.py").unwrap();
        let x_ty = global_symbol(&db, a, "x").place.expect_type();

        assert_eq!(x_ty.display(&db).to_string(), "int");

        db.write_file("/src/foo.py", "x: int = 10\ny: bool = False")?;

        let a = system_path_to_file(&db, "/src/a.py").unwrap();

        db.clear_salsa_events();

        let x_ty_2 = global_symbol(&db, a, "x").place.expect_type();

        assert_eq!(x_ty_2.display(&db).to_string(), "int");

        let events = db.take_salsa_events();

        assert_function_query_was_not_run(
            &db,
            infer_definition_types,
            first_public_binding(&db, a, "x"),
            &events,
        );
        Ok(())
    }

    #[test]
    fn dependency_implicit_instance_attribute() -> anyhow::Result<()> {
        fn x_rhs_expression(db: &TestDb) -> Expression<'_> {
            let file_main = system_path_to_file(db, "/src/main.py").unwrap();
            let ast = parsed_module(db, file_main).load(db);
            // Get the second statement in `main.py` (x = …) and extract the expression
            // node on the right-hand side:
            let x_rhs_node = &ast.syntax().body[1].as_assign_stmt().unwrap().value;

            let index = semantic_index(db, file_main);
            index.expression(x_rhs_node.as_ref())
        }

        let mut db = setup_db();

        db.write_dedented(
            "/src/mod.py",
            r#"
            class C:
                def f(self):
                    self.attr: int | None = None
            "#,
        )?;
        db.write_dedented(
            "/src/main.py",
            r#"
            from mod import C
            x = C().attr
            "#,
        )?;

        let file_main = system_path_to_file(&db, "/src/main.py").unwrap();
        let attr_ty = global_symbol(&db, file_main, "x").place.expect_type();
        assert_eq!(attr_ty.display(&db).to_string(), "Unknown | int | None");

        // Change the type of `attr` to `str | None`; this should trigger the type of `x` to be re-inferred
        db.write_dedented(
            "/src/mod.py",
            r#"
            class C:
                def f(self):
                    self.attr: str | None = None
            "#,
        )?;

        let events = {
            db.clear_salsa_events();
            let attr_ty = global_symbol(&db, file_main, "x").place.expect_type();
            assert_eq!(attr_ty.display(&db).to_string(), "Unknown | str | None");
            db.take_salsa_events()
        };
        assert_function_query_was_run(&db, infer_expression_types, x_rhs_expression(&db), &events);

        // Add a comment; this should not trigger the type of `x` to be re-inferred
        db.write_dedented(
            "/src/mod.py",
            r#"
            class C:
                def f(self):
                    # a comment!
                    self.attr: str | None = None
            "#,
        )?;

        let events = {
            db.clear_salsa_events();
            let attr_ty = global_symbol(&db, file_main, "x").place.expect_type();
            assert_eq!(attr_ty.display(&db).to_string(), "Unknown | str | None");
            db.take_salsa_events()
        };

        assert_function_query_was_not_run(
            &db,
            infer_expression_types,
            x_rhs_expression(&db),
            &events,
        );

        Ok(())
    }

    /// This test verifies that changing a class's declaration in a non-meaningful way (e.g. by adding a comment)
    /// doesn't trigger type inference for expressions that depend on the class's members.
    #[test]
    fn dependency_own_instance_member() -> anyhow::Result<()> {
        fn x_rhs_expression(db: &TestDb) -> Expression<'_> {
            let file_main = system_path_to_file(db, "/src/main.py").unwrap();
            let ast = parsed_module(db, file_main).load(db);
            // Get the second statement in `main.py` (x = …) and extract the expression
            // node on the right-hand side:
            let x_rhs_node = &ast.syntax().body[1].as_assign_stmt().unwrap().value;

            let index = semantic_index(db, file_main);
            index.expression(x_rhs_node.as_ref())
        }

        let mut db = setup_db();

        db.write_dedented(
            "/src/mod.py",
            r#"
            class C:
                if random.choice([True, False]):
                    attr: int = 42
                else:
                    attr: None = None
            "#,
        )?;
        db.write_dedented(
            "/src/main.py",
            r#"
            from mod import C
            x = C().attr
            "#,
        )?;

        let file_main = system_path_to_file(&db, "/src/main.py").unwrap();
        let attr_ty = global_symbol(&db, file_main, "x").place.expect_type();
        assert_eq!(attr_ty.display(&db).to_string(), "Unknown | int | None");

        // Change the type of `attr` to `str | None`; this should trigger the type of `x` to be re-inferred
        db.write_dedented(
            "/src/mod.py",
            r#"
            class C:
                if random.choice([True, False]):
                    attr: str = "42"
                else:
                    attr: None = None
            "#,
        )?;

        let events = {
            db.clear_salsa_events();
            let attr_ty = global_symbol(&db, file_main, "x").place.expect_type();
            assert_eq!(attr_ty.display(&db).to_string(), "Unknown | str | None");
            db.take_salsa_events()
        };
        assert_function_query_was_run(&db, infer_expression_types, x_rhs_expression(&db), &events);

        // Add a comment; this should not trigger the type of `x` to be re-inferred
        db.write_dedented(
            "/src/mod.py",
            r#"
            class C:
                # comment
                if random.choice([True, False]):
                    attr: str = "42"
                else:
                    attr: None = None
            "#,
        )?;

        let events = {
            db.clear_salsa_events();
            let attr_ty = global_symbol(&db, file_main, "x").place.expect_type();
            assert_eq!(attr_ty.display(&db).to_string(), "Unknown | str | None");
            db.take_salsa_events()
        };

        assert_function_query_was_not_run(
            &db,
            infer_expression_types,
            x_rhs_expression(&db),
            &events,
        );

        Ok(())
    }
}<|MERGE_RESOLUTION|>--- conflicted
+++ resolved
@@ -97,21 +97,12 @@
 use crate::types::unpacker::{UnpackResult, Unpacker};
 use crate::types::{
     BareTypeAliasType, CallDunderError, CallableType, ClassLiteral, ClassType, DataclassParams,
-<<<<<<< HEAD
     DynamicType, IntersectionBuilder, IntersectionType, KnownClass, KnownInstanceType,
     LintDiagnosticGuard, MemberLookupPolicy, MetaclassCandidate, PEP695TypeAliasType, Parameter,
     ParameterForm, Parameters, SpecialFormType, StringLiteralType, SubclassOfType, Truthiness,
-    TupleType, Type, TypeAliasType, TypeAndQualifiers, TypeArrayDisplay, TypeQualifiers,
-    TypeVarBoundOrConstraints, TypeVarInstance, TypeVarKind, TypeVarVariance, UnionBuilder,
-    UnionType, binding_type, todo_type,
-=======
-    DynamicType, GenericAlias, IntersectionBuilder, IntersectionType, KnownClass,
-    KnownInstanceType, LintDiagnosticGuard, MemberLookupPolicy, MetaclassCandidate,
-    PEP695TypeAliasType, Parameter, ParameterForm, Parameters, SpecialFormType, StringLiteralType,
-    SubclassOfType, Truthiness, TupleType, Type, TypeAliasType, TypeAndQualifiers,
-    TypeArrayDisplay, TypeIsType, TypeQualifiers, TypeVarBoundOrConstraints, TypeVarInstance,
-    TypeVarKind, TypeVarVariance, UnionBuilder, UnionType, binding_type, todo_type,
->>>>>>> cff5adf3
+    TupleType, Type, TypeAliasType, TypeAndQualifiers, TypeArrayDisplay, TypeIsType,
+    TypeQualifiers, TypeVarBoundOrConstraints, TypeVarInstance, TypeVarKind, TypeVarVariance,
+    UnionBuilder, UnionType, binding_type, todo_type,
 };
 use crate::unpack::{Unpack, UnpackPosition};
 use crate::util::subscript::{PyIndex, PySlice};
@@ -9013,6 +9004,7 @@
     fn infer_starred_type_expression(&mut self, starred: &ast::ExprStarred) -> Type<'db> {
         let ast::ExprStarred {
             range: _,
+            node_index: _,
             value,
             ctx: _,
         } = starred;
