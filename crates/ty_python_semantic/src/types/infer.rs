//! We have Salsa queries for inferring types at three different granularities: scope-level,
//! definition-level, and expression-level.
//!
//! Scope-level inference is for when we are actually checking a file, and need to check types for
//! everything in that file's scopes, or give a linter access to types of arbitrary expressions
//! (via the [`HasType`](crate::semantic_model::HasType) trait).
//!
//! Definition-level inference allows us to look up the types of places in other scopes (e.g. for
//! imports) with the minimum inference necessary, so that if we're looking up one place from a
//! very large module, we can avoid a bunch of unnecessary work. Definition-level inference also
//! allows us to handle import cycles without getting into a cycle of scope-level inference
//! queries.
//!
//! The expression-level inference query is needed in only a few cases. Since some assignments can
//! have multiple targets (via `x = y = z` or unpacking `(x, y) = z`, they can be associated with
//! multiple definitions (one per assigned place). In order to avoid inferring the type of the
//! right-hand side once per definition, we infer it as a standalone query, so its result will be
//! cached by Salsa. We also need the expression-level query for inferring types in type guard
//! expressions (e.g. the test clause of an `if` statement.)
//!
//! Inferring types at any of the three region granularities returns a [`TypeInference`], which
//! holds types for every [`Definition`] and expression within the inferred region.
//!
//! Some type expressions can require deferred evaluation. This includes all type expressions in
//! stub files, or annotation expressions in modules with `from __future__ import annotations`, or
//! stringified annotations. We have a fourth Salsa query for inferring the deferred types
//! associated with a particular definition. Scope-level inference infers deferred types for all
//! definitions once the rest of the types in the scope have been inferred.
//!
//! Many of our type inference Salsa queries implement cycle recovery via fixed-point iteration. In
//! general, they initiate fixed-point iteration by returning a `TypeInference` that returns
//! `Type::Never` for all expressions, bindings, and declarations, and then they continue iterating
//! the query cycle until a fixed-point is reached. Salsa has a built-in fixed limit on the number
//! of iterations, so if we fail to converge, Salsa will eventually panic. (This should of course
//! be considered a bug.)

use itertools::{Either, Itertools};
use ruff_db::diagnostic::{Annotation, DiagnosticId, Severity};
use ruff_db::files::File;
use ruff_db::parsed::{ParsedModuleRef, parsed_module};
use ruff_python_ast::visitor::{Visitor, walk_expr};
use ruff_python_ast::{self as ast, AnyNodeRef, ExprContext, PythonVersion};
use ruff_python_stdlib::builtins::version_builtin_was_added;
use ruff_text_size::{Ranged, TextRange};
use rustc_hash::{FxHashMap, FxHashSet};
use salsa;
use salsa::plumbing::AsId;

use crate::module_name::{ModuleName, ModuleNameResolutionError};
use crate::module_resolver::resolve_module;
use crate::node_key::NodeKey;
use crate::place::{
    Boundness, LookupError, Place, PlaceAndQualifiers, builtins_module_scope, builtins_symbol,
    explicit_global_symbol, global_symbol, module_type_implicit_global_declaration,
    module_type_implicit_global_symbol, place, place_from_bindings, place_from_declarations,
    typing_extensions_symbol,
};
use crate::semantic_index::ast_ids::{
    HasScopedExpressionId, HasScopedUseId, ScopedExpressionId, ScopedUseId,
};
use crate::semantic_index::definition::{
    AnnotatedAssignmentDefinitionKind, AssignmentDefinitionKind, ComprehensionDefinitionKind,
    Definition, DefinitionKind, DefinitionNodeKey, DefinitionState, ExceptHandlerDefinitionKind,
    ForStmtDefinitionKind, TargetKind, WithItemDefinitionKind,
};
use crate::semantic_index::expression::{Expression, ExpressionKind};
use crate::semantic_index::narrowing_constraints::ConstraintKey;
use crate::semantic_index::place::{
    FileScopeId, NodeWithScopeKind, NodeWithScopeRef, PlaceExpr, ScopeId, ScopeKind, ScopedPlaceId,
};
use crate::semantic_index::{
    ApplicableConstraints, EagerSnapshotResult, SemanticIndex, place_table, semantic_index,
};
use crate::types::call::{
    Argument, Binding, Bindings, CallArgumentTypes, CallArguments, CallError,
};
use crate::types::class::{MetaclassErrorKind, SliceLiteral};
use crate::types::diagnostic::{
    self, CALL_NON_CALLABLE, CONFLICTING_DECLARATIONS, CONFLICTING_METACLASS,
    CYCLIC_CLASS_DEFINITION, DIVISION_BY_ZERO, INCONSISTENT_MRO, INVALID_ARGUMENT_TYPE,
    INVALID_ASSIGNMENT, INVALID_ATTRIBUTE_ACCESS, INVALID_BASE, INVALID_DECLARATION,
    INVALID_GENERIC_CLASS, INVALID_LEGACY_TYPE_VARIABLE, INVALID_PARAMETER_DEFAULT,
    INVALID_TYPE_ALIAS_TYPE, INVALID_TYPE_FORM, INVALID_TYPE_GUARD_CALL,
    INVALID_TYPE_VARIABLE_CONSTRAINTS, POSSIBLY_UNBOUND_IMPLICIT_CALL, POSSIBLY_UNBOUND_IMPORT,
    TypeCheckDiagnostics, UNDEFINED_REVEAL, UNRESOLVED_ATTRIBUTE, UNRESOLVED_IMPORT,
    UNRESOLVED_REFERENCE, UNSUPPORTED_OPERATOR, report_implicit_return_type,
    report_invalid_argument_number_to_special_form, report_invalid_arguments_to_annotated,
    report_invalid_arguments_to_callable, report_invalid_assignment,
    report_invalid_attribute_assignment, report_invalid_generator_function_return_type,
    report_invalid_return_type, report_possibly_unbound_attribute,
};
use crate::types::function::{
    FunctionDecorators, FunctionLiteral, FunctionType, KnownFunction, OverloadLiteral,
};
use crate::types::generics::GenericContext;
use crate::types::mro::MroErrorKind;
use crate::types::signatures::{CallableSignature, Signature};
use crate::types::tuple::Tuple;
use crate::types::unpacker::{UnpackResult, Unpacker};
use crate::types::{
    BareTypeAliasType, CallDunderError, CallableType, ClassLiteral, ClassType, DataclassParams,
    DynamicType, IntersectionBuilder, IntersectionType, KnownClass, KnownInstanceType,
    LintDiagnosticGuard, MemberLookupPolicy, MetaclassCandidate, PEP695TypeAliasType, Parameter,
    ParameterForm, Parameters, SpecialFormType, StringLiteralType, SubclassOfType, Truthiness,
    TupleType, Type, TypeAliasType, TypeAndQualifiers, TypeArrayDisplay, TypeIsType,
    TypeQualifiers, TypeVarBoundOrConstraints, TypeVarInstance, TypeVarKind, TypeVarVariance,
    UnionBuilder, UnionType, binding_type, todo_type,
};
use crate::unpack::{Unpack, UnpackPosition};
use crate::util::subscript::{PyIndex, PySlice};
use crate::{Db, FxOrderSet, Program};

use super::context::{InNoTypeCheck, InferContext};
use super::diagnostic::{
    INVALID_METACLASS, INVALID_OVERLOAD, INVALID_PROTOCOL, REDUNDANT_CAST, STATIC_ASSERT_ERROR,
    SUBCLASS_OF_FINAL_CLASS, TYPE_ASSERTION_FAILURE,
    hint_if_stdlib_submodule_exists_on_other_versions, report_attempted_protocol_instantiation,
    report_bad_argument_to_get_protocol_members, report_duplicate_bases,
    report_index_out_of_bounds, report_invalid_exception_caught, report_invalid_exception_cause,
    report_invalid_exception_raised, report_invalid_or_unsupported_base,
    report_invalid_type_checking_constant, report_non_subscriptable,
    report_possibly_unresolved_reference,
    report_runtime_check_against_non_runtime_checkable_protocol, report_slice_step_size_zero,
};
use super::generics::LegacyGenericBase;
use super::slots::check_class_slots;
use super::string_annotation::{
    BYTE_STRING_TYPE_ANNOTATION, FSTRING_TYPE_ANNOTATION, parse_string_annotation,
};
use super::subclass_of::SubclassOfInner;
use super::{
    BoundSuperError, BoundSuperType, ClassBase, NominalInstanceType,
    add_inferred_python_version_hint_to_diagnostic,
};

/// Infer all types for a [`ScopeId`], including all definitions and expressions in that scope.
/// Use when checking a scope, or needing to provide a type for an arbitrary expression in the
/// scope.
#[salsa::tracked(returns(ref), cycle_fn=scope_cycle_recover, cycle_initial=scope_cycle_initial)]
pub(crate) fn infer_scope_types<'db>(db: &'db dyn Db, scope: ScopeId<'db>) -> TypeInference<'db> {
    let file = scope.file(db);
    let _span = tracing::trace_span!("infer_scope_types", scope=?scope.as_id(), ?file).entered();

    let module = parsed_module(db.upcast(), file).load(db.upcast());

    // Using the index here is fine because the code below depends on the AST anyway.
    // The isolation of the query is by the return inferred types.
    let index = semantic_index(db, file);

    TypeInferenceBuilder::new(db, InferenceRegion::Scope(scope), index, &module).finish()
}

fn scope_cycle_recover<'db>(
    _db: &'db dyn Db,
    _value: &TypeInference<'db>,
    _count: u32,
    _scope: ScopeId<'db>,
) -> salsa::CycleRecoveryAction<TypeInference<'db>> {
    salsa::CycleRecoveryAction::Iterate
}

fn scope_cycle_initial<'db>(_db: &'db dyn Db, scope: ScopeId<'db>) -> TypeInference<'db> {
    TypeInference::cycle_fallback(scope, Type::Never)
}

/// Infer all types for a [`Definition`] (including sub-expressions).
/// Use when resolving a place use or public type of a place.
#[salsa::tracked(returns(ref), cycle_fn=definition_cycle_recover, cycle_initial=definition_cycle_initial)]
pub(crate) fn infer_definition_types<'db>(
    db: &'db dyn Db,
    definition: Definition<'db>,
) -> TypeInference<'db> {
    let file = definition.file(db);
    let module = parsed_module(db.upcast(), file).load(db.upcast());
    let _span = tracing::trace_span!(
        "infer_definition_types",
        range = ?definition.kind(db).target_range(&module),
        ?file
    )
    .entered();

    let index = semantic_index(db, file);

    TypeInferenceBuilder::new(db, InferenceRegion::Definition(definition), index, &module).finish()
}

fn definition_cycle_recover<'db>(
    _db: &'db dyn Db,
    _value: &TypeInference<'db>,
    _count: u32,
    _definition: Definition<'db>,
) -> salsa::CycleRecoveryAction<TypeInference<'db>> {
    salsa::CycleRecoveryAction::Iterate
}

fn definition_cycle_initial<'db>(
    db: &'db dyn Db,
    definition: Definition<'db>,
) -> TypeInference<'db> {
    TypeInference::cycle_fallback(definition.scope(db), Type::Never)
}

/// Infer types for all deferred type expressions in a [`Definition`].
///
/// Deferred expressions are type expressions (annotations, base classes, aliases...) in a stub
/// file, or in a file with `from __future__ import annotations`, or stringified annotations.
#[salsa::tracked(returns(ref), cycle_fn=deferred_cycle_recover, cycle_initial=deferred_cycle_initial)]
pub(crate) fn infer_deferred_types<'db>(
    db: &'db dyn Db,
    definition: Definition<'db>,
) -> TypeInference<'db> {
    let file = definition.file(db);
    let module = parsed_module(db.upcast(), file).load(db.upcast());
    let _span = tracing::trace_span!(
        "infer_deferred_types",
        definition = ?definition.as_id(),
        range = ?definition.kind(db).target_range(&module),
        ?file
    )
    .entered();

    let index = semantic_index(db, file);

    TypeInferenceBuilder::new(db, InferenceRegion::Deferred(definition), index, &module).finish()
}

fn deferred_cycle_recover<'db>(
    _db: &'db dyn Db,
    _value: &TypeInference<'db>,
    _count: u32,
    _definition: Definition<'db>,
) -> salsa::CycleRecoveryAction<TypeInference<'db>> {
    salsa::CycleRecoveryAction::Iterate
}

fn deferred_cycle_initial<'db>(db: &'db dyn Db, definition: Definition<'db>) -> TypeInference<'db> {
    TypeInference::cycle_fallback(definition.scope(db), Type::Never)
}

/// Infer all types for an [`Expression`] (including sub-expressions).
/// Use rarely; only for cases where we'd otherwise risk double-inferring an expression: RHS of an
/// assignment, which might be unpacking/multi-target and thus part of multiple definitions, or a
/// type narrowing guard expression (e.g. if statement test node).
#[salsa::tracked(returns(ref), cycle_fn=expression_cycle_recover, cycle_initial=expression_cycle_initial)]
pub(crate) fn infer_expression_types<'db>(
    db: &'db dyn Db,
    expression: Expression<'db>,
) -> TypeInference<'db> {
    let file = expression.file(db);
    let module = parsed_module(db.upcast(), file).load(db.upcast());
    let _span = tracing::trace_span!(
        "infer_expression_types",
        expression = ?expression.as_id(),
        range = ?expression.node_ref(db, &module).range(),
        ?file
    )
    .entered();

    let index = semantic_index(db, file);

    TypeInferenceBuilder::new(db, InferenceRegion::Expression(expression), index, &module).finish()
}

fn expression_cycle_recover<'db>(
    _db: &'db dyn Db,
    _value: &TypeInference<'db>,
    _count: u32,
    _expression: Expression<'db>,
) -> salsa::CycleRecoveryAction<TypeInference<'db>> {
    salsa::CycleRecoveryAction::Iterate
}

fn expression_cycle_initial<'db>(
    db: &'db dyn Db,
    expression: Expression<'db>,
) -> TypeInference<'db> {
    TypeInference::cycle_fallback(expression.scope(db), Type::Never)
}

/// Infers the type of an `expression` that is guaranteed to be in the same file as the calling query.
///
/// This is a small helper around [`infer_expression_types()`] to reduce the boilerplate.
/// Use [`infer_expression_type()`] if it isn't guaranteed that `expression` is in the same file to
/// avoid cross-file query dependencies.
pub(super) fn infer_same_file_expression_type<'db>(
    db: &'db dyn Db,
    expression: Expression<'db>,
    parsed: &ParsedModuleRef,
) -> Type<'db> {
    let inference = infer_expression_types(db, expression);
    let scope = expression.scope(db);
    inference.expression_type(
        expression
            .node_ref(db, parsed)
            .scoped_expression_id(db, scope),
    )
}

/// Infers the type of an expression where the expression might come from another file.
///
/// Use this over [`infer_expression_types`] if the expression might come from another file than the
/// enclosing query to avoid cross-file query dependencies.
///
/// Use [`infer_same_file_expression_type`] if it is guaranteed that  `expression` is in the same
/// to avoid unnecessary salsa ingredients. This is normally the case inside the `TypeInferenceBuilder`.
#[salsa::tracked(cycle_fn=single_expression_cycle_recover, cycle_initial=single_expression_cycle_initial)]
pub(crate) fn infer_expression_type<'db>(
    db: &'db dyn Db,
    expression: Expression<'db>,
) -> Type<'db> {
    let file = expression.file(db);
    let module = parsed_module(db.upcast(), file).load(db.upcast());

    // It's okay to call the "same file" version here because we're inside a salsa query.
    infer_same_file_expression_type(db, expression, &module)
}

fn single_expression_cycle_recover<'db>(
    _db: &'db dyn Db,
    _value: &Type<'db>,
    _count: u32,
    _expression: Expression<'db>,
) -> salsa::CycleRecoveryAction<Type<'db>> {
    salsa::CycleRecoveryAction::Iterate
}

fn single_expression_cycle_initial<'db>(
    _db: &'db dyn Db,
    _expression: Expression<'db>,
) -> Type<'db> {
    Type::Never
}

/// Infer the types for an [`Unpack`] operation.
///
/// This infers the expression type and performs structural match against the target expression
/// involved in an unpacking operation. It returns a result-like object that can be used to get the
/// type of the variables involved in this unpacking along with any violations that are detected
/// during this unpacking.
#[salsa::tracked(returns(ref), cycle_fn=unpack_cycle_recover, cycle_initial=unpack_cycle_initial)]
pub(super) fn infer_unpack_types<'db>(db: &'db dyn Db, unpack: Unpack<'db>) -> UnpackResult<'db> {
    let file = unpack.file(db);
    let module = parsed_module(db.upcast(), file).load(db.upcast());
    let _span = tracing::trace_span!("infer_unpack_types", range=?unpack.range(db, &module), ?file)
        .entered();

    let mut unpacker = Unpacker::new(db, unpack.target_scope(db), unpack.value_scope(db), &module);
    unpacker.unpack(unpack.target(db, &module), unpack.value(db));
    unpacker.finish()
}

fn unpack_cycle_recover<'db>(
    _db: &'db dyn Db,
    _value: &UnpackResult<'db>,
    _count: u32,
    _unpack: Unpack<'db>,
) -> salsa::CycleRecoveryAction<UnpackResult<'db>> {
    salsa::CycleRecoveryAction::Iterate
}

fn unpack_cycle_initial<'db>(_db: &'db dyn Db, _unpack: Unpack<'db>) -> UnpackResult<'db> {
    UnpackResult::cycle_fallback(Type::Never)
}

/// Returns the type of the nearest enclosing class for the given scope.
///
/// This function walks up the ancestor scopes starting from the given scope,
/// and finds the closest class definition. This is different to the behaviour of
/// [`TypeInferenceBuilder::class_context_of_current_method`], which will only return
/// `Some(class)` if either the immediate parent scope is a class OR the immediate parent
/// scope is a type-parameters scope and the grandparent scope is a class.
///
/// Returns `None` if no enclosing class is found.
pub(crate) fn nearest_enclosing_class<'db>(
    db: &'db dyn Db,
    semantic: &SemanticIndex<'db>,
    scope: ScopeId,
    parsed: &ParsedModuleRef,
) -> Option<ClassLiteral<'db>> {
    semantic
        .ancestor_scopes(scope.file_scope_id(db))
        .find_map(|(_, ancestor_scope)| {
            let class = ancestor_scope.node().as_class(parsed)?;
            let definition = semantic.expect_single_definition(class);
            infer_definition_types(db, definition)
                .declaration_type(definition)
                .inner_type()
                .into_class_literal()
        })
}

/// A region within which we can infer types.
#[derive(Copy, Clone, Debug)]
pub(crate) enum InferenceRegion<'db> {
    /// infer types for a standalone [`Expression`]
    Expression(Expression<'db>),
    /// infer types for a [`Definition`]
    Definition(Definition<'db>),
    /// infer deferred types for a [`Definition`]
    Deferred(Definition<'db>),
    /// infer types for an entire [`ScopeId`]
    Scope(ScopeId<'db>),
}

impl<'db> InferenceRegion<'db> {
    fn scope(self, db: &'db dyn Db) -> ScopeId<'db> {
        match self {
            InferenceRegion::Expression(expression) => expression.scope(db),
            InferenceRegion::Definition(definition) | InferenceRegion::Deferred(definition) => {
                definition.scope(db)
            }
            InferenceRegion::Scope(scope) => scope,
        }
    }
}

#[derive(Debug, Clone, Copy, Eq, PartialEq)]
struct TypeAndRange<'db> {
    ty: Type<'db>,
    range: TextRange,
}

/// The inferred types for a single region.
#[derive(Debug, Eq, PartialEq, salsa::Update)]
pub(crate) struct TypeInference<'db> {
    /// The types of every expression in this region.
    expressions: FxHashMap<ScopedExpressionId, Type<'db>>,

    /// The types of every binding in this region.
    bindings: FxHashMap<Definition<'db>, Type<'db>>,

    /// The types and type qualifiers of every declaration in this region.
    declarations: FxHashMap<Definition<'db>, TypeAndQualifiers<'db>>,

    /// The definitions that are deferred.
    deferred: FxHashSet<Definition<'db>>,

    /// The diagnostics for this region.
    diagnostics: TypeCheckDiagnostics,

    /// The scope this region is part of.
    scope: ScopeId<'db>,

    /// The fallback type for missing expressions/bindings/declarations.
    ///
    /// This is used only when constructing a cycle-recovery `TypeInference`.
    cycle_fallback_type: Option<Type<'db>>,
}

impl<'db> TypeInference<'db> {
    pub(crate) fn empty(scope: ScopeId<'db>) -> Self {
        Self {
            expressions: FxHashMap::default(),
            bindings: FxHashMap::default(),
            declarations: FxHashMap::default(),
            deferred: FxHashSet::default(),
            diagnostics: TypeCheckDiagnostics::default(),
            scope,
            cycle_fallback_type: None,
        }
    }

    fn cycle_fallback(scope: ScopeId<'db>, cycle_fallback_type: Type<'db>) -> Self {
        Self {
            expressions: FxHashMap::default(),
            bindings: FxHashMap::default(),
            declarations: FxHashMap::default(),
            deferred: FxHashSet::default(),
            diagnostics: TypeCheckDiagnostics::default(),
            scope,
            cycle_fallback_type: Some(cycle_fallback_type),
        }
    }

    #[track_caller]
    pub(crate) fn expression_type(&self, expression: ScopedExpressionId) -> Type<'db> {
        self.try_expression_type(expression).expect(
            "Failed to retrieve the inferred type for an `ast::Expr` node \
            passed to `TypeInference::expression_type()`. The `TypeInferenceBuilder` \
            should infer and store types for all `ast::Expr` nodes in any `TypeInference` \
            region it analyzes.",
        )
    }

    pub(crate) fn try_expression_type(&self, expression: ScopedExpressionId) -> Option<Type<'db>> {
        self.expressions
            .get(&expression)
            .copied()
            .or(self.cycle_fallback_type)
    }

    #[track_caller]
    pub(crate) fn binding_type(&self, definition: Definition<'db>) -> Type<'db> {
        self.bindings
            .get(&definition)
            .copied()
            .or(self.cycle_fallback_type)
            .expect(
                "definition should belong to this TypeInference region and \
                TypeInferenceBuilder should have inferred a type for it",
            )
    }

    #[track_caller]
    pub(crate) fn declaration_type(&self, definition: Definition<'db>) -> TypeAndQualifiers<'db> {
        self.declarations
            .get(&definition)
            .copied()
            .or(self.cycle_fallback_type.map(Into::into))
            .expect(
                "definition should belong to this TypeInference region and \
                TypeInferenceBuilder should have inferred a type for it",
            )
    }

    pub(crate) fn diagnostics(&self) -> &TypeCheckDiagnostics {
        &self.diagnostics
    }

    fn shrink_to_fit(&mut self) {
        self.expressions.shrink_to_fit();
        self.bindings.shrink_to_fit();
        self.declarations.shrink_to_fit();
        self.diagnostics.shrink_to_fit();
        self.deferred.shrink_to_fit();
    }
}

/// Whether the intersection type is on the left or right side of the comparison.
#[derive(Debug, Clone, Copy)]
enum IntersectionOn {
    Left,
    Right,
}

/// A helper to track if we already know that declared and inferred types are the same.
#[derive(Debug, Clone, PartialEq, Eq)]
enum DeclaredAndInferredType<'db> {
    /// We know that both the declared and inferred types are the same.
    AreTheSame(Type<'db>),
    /// Declared and inferred types might be different, we need to check assignability.
    MightBeDifferent {
        declared_ty: TypeAndQualifiers<'db>,
        inferred_ty: Type<'db>,
    },
}

/// Builder to infer all types in a region.
///
/// A builder is used by creating it with [`new()`](TypeInferenceBuilder::new), and then calling
/// [`finish()`](TypeInferenceBuilder::finish) on it, which returns the resulting
/// [`TypeInference`].
///
/// There are a few different kinds of methods in the type inference builder, and the naming
/// distinctions are a bit subtle.
///
/// The `finish` method calls [`infer_region`](TypeInferenceBuilder::infer_region), which delegates
/// to one of [`infer_region_scope`](TypeInferenceBuilder::infer_region_scope),
/// [`infer_region_definition`](TypeInferenceBuilder::infer_region_definition), or
/// [`infer_region_expression`](TypeInferenceBuilder::infer_region_expression), depending which
/// kind of [`InferenceRegion`] we are inferring types for.
///
/// Scope inference starts with the scope body, walking all statements and expressions and
/// recording the types of each expression in the [`TypeInference`] result. Most of the methods
/// here (with names like `infer_*_statement` or `infer_*_expression` or some other node kind) take
/// a single AST node and are called as part of this AST visit.
///
/// When the visit encounters a node which creates a [`Definition`], we look up the definition in
/// the semantic index and call the [`infer_definition_types()`] query on it, which creates another
/// [`TypeInferenceBuilder`] just for that definition, and we merge the returned [`TypeInference`]
/// into the one we are currently building for the entire scope. Using the query in this way
/// ensures that if we first infer types for some scattered definitions in a scope, and later for
/// the entire scope, we don't re-infer any types, we reuse the cached inference for those
/// definitions and their sub-expressions.
///
/// Functions with a name like `infer_*_definition` take both a node and a [`Definition`], and are
/// called by [`infer_region_definition`](TypeInferenceBuilder::infer_region_definition).
///
/// So for example we have both
/// [`infer_function_definition_statement`](TypeInferenceBuilder::infer_function_definition_statement),
/// which takes just the function AST node, and
/// [`infer_function_definition`](TypeInferenceBuilder::infer_function_definition), which takes
/// both the node and the [`Definition`] id. The former is called as part of walking the AST, and
/// it just looks up the [`Definition`] for that function in the semantic index and calls
/// [`infer_definition_types()`] on it, which will create a new [`TypeInferenceBuilder`] with
/// [`InferenceRegion::Definition`], and in that builder
/// [`infer_region_definition`](TypeInferenceBuilder::infer_region_definition) will call
/// [`infer_function_definition`](TypeInferenceBuilder::infer_function_definition) to actually
/// infer a type for the definition.
///
/// Similarly, when we encounter a standalone-inferable expression (right-hand side of an
/// assignment, type narrowing guard), we use the [`infer_expression_types()`] query to ensure we
/// don't infer its types more than once.
pub(super) struct TypeInferenceBuilder<'db, 'ast> {
    context: InferContext<'db, 'ast>,
    index: &'db SemanticIndex<'db>,
    region: InferenceRegion<'db>,

    /// The type inference results
    types: TypeInference<'db>,

    /// The returned types and their corresponding ranges of the region, if it is a function body.
    return_types_and_ranges: Vec<TypeAndRange<'db>>,

    /// A set of functions that have been defined **and** called in this region.
    ///
    /// This is a set because the same function could be called multiple times in the same region.
    /// This is mainly used in [`check_overloaded_functions`] to check an overloaded function that
    /// is shadowed by a function with the same name in this scope but has been called before. For
    /// example:
    ///
    /// ```py
    /// from typing import overload
    ///
    /// @overload
    /// def foo() -> None: ...
    /// @overload
    /// def foo(x: int) -> int: ...
    /// def foo(x: int | None) -> int | None: return x
    ///
    /// foo()  # An overloaded function that was defined in this scope have been called
    ///
    /// def foo(x: int) -> int:
    ///     return x
    /// ```
    ///
    /// [`check_overloaded_functions`]: TypeInferenceBuilder::check_overloaded_functions
    called_functions: FxHashSet<FunctionType<'db>>,

    /// The deferred state of inferring types of certain expressions within the region.
    ///
    /// This is different from [`InferenceRegion::Deferred`] which works on the entire definition
    /// while this is relevant for specific expressions within the region itself and is updated
    /// during the inference process.
    ///
    /// For example, when inferring the types of an annotated assignment, the type of an annotation
    /// expression could be deferred if the file has `from __future__ import annotations` import or
    /// is a stub file but we're still in a non-deferred region.
    deferred_state: DeferredExpressionState,
}

impl<'db, 'ast> TypeInferenceBuilder<'db, 'ast> {
    /// How big a string do we build before bailing?
    ///
    /// This is a fairly arbitrary number. It should be *far* more than enough
    /// for most use cases, but we can reevaluate it later if useful.
    const MAX_STRING_LITERAL_SIZE: usize = 4096;

    /// Creates a new builder for inferring types in a region.
    pub(super) fn new(
        db: &'db dyn Db,
        region: InferenceRegion<'db>,
        index: &'db SemanticIndex<'db>,
        module: &'ast ParsedModuleRef,
    ) -> Self {
        let scope = region.scope(db);

        Self {
            context: InferContext::new(db, scope, module),
            index,
            region,
            return_types_and_ranges: vec![],
            called_functions: FxHashSet::default(),
            deferred_state: DeferredExpressionState::None,
            types: TypeInference::empty(scope),
        }
    }

    fn extend(&mut self, inference: &TypeInference<'db>) {
        debug_assert_eq!(self.types.scope, inference.scope);

        self.types.bindings.extend(inference.bindings.iter());
        self.types
            .declarations
            .extend(inference.declarations.iter());
        self.types.expressions.extend(inference.expressions.iter());
        self.types.deferred.extend(inference.deferred.iter());
        self.context.extend(inference.diagnostics());
        self.types.cycle_fallback_type = self
            .types
            .cycle_fallback_type
            .or(inference.cycle_fallback_type);
    }

    fn file(&self) -> File {
        self.context.file()
    }

    fn module(&self) -> &'ast ParsedModuleRef {
        self.context.module()
    }

    fn db(&self) -> &'db dyn Db {
        self.context.db()
    }

    fn scope(&self) -> ScopeId<'db> {
        self.types.scope
    }

    /// Are we currently inferring types in file with deferred types?
    /// This is true for stub files and files with `__future__.annotations`
    fn defer_annotations(&self) -> bool {
        self.index.has_future_annotations() || self.in_stub()
    }

    /// Are we currently inferring deferred types?
    fn is_deferred(&self) -> bool {
        matches!(self.region, InferenceRegion::Deferred(_)) || self.deferred_state.is_deferred()
    }

    /// Return the node key of the given AST node, or the key of the outermost enclosing string
    /// literal, if the node originates from inside a stringified annotation.
    fn enclosing_node_key(&self, node: AnyNodeRef<'_>) -> NodeKey {
        match self.deferred_state {
            DeferredExpressionState::InStringAnnotation(enclosing_node_key) => enclosing_node_key,
            _ => NodeKey::from_node(node),
        }
    }

    /// Check if a given AST node is reachable.
    ///
    /// Note that this only works if reachability is explicitly tracked for this specific
    /// type of node (see `node_reachability` in the use-def map).
    fn is_reachable<'a, N>(&self, node: N) -> bool
    where
        N: Into<AnyNodeRef<'a>>,
    {
        let file_scope_id = self.scope().file_scope_id(self.db());
        self.index.is_node_reachable(
            self.db(),
            file_scope_id,
            self.enclosing_node_key(node.into()),
        )
    }

    fn in_stub(&self) -> bool {
        self.context.in_stub()
    }

    /// Get the already-inferred type of an expression node.
    ///
    /// ## Panics
    /// If the expression is not within this region, or if no type has yet been inferred for
    /// this node.
    #[track_caller]
    fn expression_type(&self, expr: &ast::Expr) -> Type<'db> {
        self.types
            .expression_type(expr.scoped_expression_id(self.db(), self.scope()))
    }

    fn try_expression_type(&self, expr: &ast::Expr) -> Option<Type<'db>> {
        self.types
            .try_expression_type(expr.scoped_expression_id(self.db(), self.scope()))
    }

    /// Get the type of an expression from any scope in the same file.
    ///
    /// If the expression is in the current scope, and we are inferring the entire scope, just look
    /// up the expression in our own results, otherwise call [`infer_scope_types()`] for the scope
    /// of the expression.
    ///
    /// ## Panics
    ///
    /// If the expression is in the current scope but we haven't yet inferred a type for it.
    ///
    /// Can cause query cycles if the expression is from a different scope and type inference is
    /// already in progress for that scope (further up the stack).
    fn file_expression_type(&self, expression: &ast::Expr) -> Type<'db> {
        let file_scope = self.index.expression_scope_id(expression);
        let expr_scope = file_scope.to_scope_id(self.db(), self.file());
        let expr_id = expression.scoped_expression_id(self.db(), expr_scope);
        match self.region {
            InferenceRegion::Scope(scope) if scope == expr_scope => {
                self.expression_type(expression)
            }
            _ => infer_scope_types(self.db(), expr_scope).expression_type(expr_id),
        }
    }

    /// Infers types in the given [`InferenceRegion`].
    fn infer_region(&mut self) {
        match self.region {
            InferenceRegion::Scope(scope) => self.infer_region_scope(scope),
            InferenceRegion::Definition(definition) => self.infer_region_definition(definition),
            InferenceRegion::Deferred(definition) => self.infer_region_deferred(definition),
            InferenceRegion::Expression(expression) => self.infer_region_expression(expression),
        }
    }

    fn infer_region_scope(&mut self, scope: ScopeId<'db>) {
        let node = scope.node(self.db());
        match node {
            NodeWithScopeKind::Module => {
                self.infer_module(self.module().syntax());
            }
            NodeWithScopeKind::Function(function) => {
                self.infer_function_body(function.node(self.module()));
            }
            NodeWithScopeKind::Lambda(lambda) => self.infer_lambda_body(lambda.node(self.module())),
            NodeWithScopeKind::Class(class) => self.infer_class_body(class.node(self.module())),
            NodeWithScopeKind::ClassTypeParameters(class) => {
                self.infer_class_type_params(class.node(self.module()));
            }
            NodeWithScopeKind::FunctionTypeParameters(function) => {
                self.infer_function_type_params(function.node(self.module()));
            }
            NodeWithScopeKind::TypeAliasTypeParameters(type_alias) => {
                self.infer_type_alias_type_params(type_alias.node(self.module()));
            }
            NodeWithScopeKind::TypeAlias(type_alias) => {
                self.infer_type_alias(type_alias.node(self.module()));
            }
            NodeWithScopeKind::ListComprehension(comprehension) => {
                self.infer_list_comprehension_expression_scope(comprehension.node(self.module()));
            }
            NodeWithScopeKind::SetComprehension(comprehension) => {
                self.infer_set_comprehension_expression_scope(comprehension.node(self.module()));
            }
            NodeWithScopeKind::DictComprehension(comprehension) => {
                self.infer_dict_comprehension_expression_scope(comprehension.node(self.module()));
            }
            NodeWithScopeKind::GeneratorExpression(generator) => {
                self.infer_generator_expression_scope(generator.node(self.module()));
            }
        }

        // Infer the deferred types for the definitions here to consider the end-of-scope
        // semantics.
        for definition in std::mem::take(&mut self.types.deferred) {
            self.extend(infer_deferred_types(self.db(), definition));
        }
        assert!(
            self.types.deferred.is_empty(),
            "Inferring deferred types should not add more deferred definitions"
        );

        // TODO: Only call this function when diagnostics are enabled.
        self.check_class_definitions();
        self.check_overloaded_functions(node);
    }

    /// Iterate over all class definitions to check that the definition will not cause an exception
    /// to be raised at runtime. This needs to be done after most other types in the scope have been
    /// inferred, due to the fact that base classes can be deferred. If it looks like a class
    /// definition is invalid in some way, issue a diagnostic.
    ///
    /// Among the things we check for in this method are whether Python will be able to determine a
    /// consistent "[method resolution order]" and [metaclass] for each class.
    ///
    /// [method resolution order]: https://docs.python.org/3/glossary.html#term-method-resolution-order
    /// [metaclass]: https://docs.python.org/3/reference/datamodel.html#metaclasses
    fn check_class_definitions(&mut self) {
        let class_definitions = self
            .types
            .declarations
            .iter()
            .filter_map(|(definition, ty)| {
                // Filter out class literals that result from imports
                if let DefinitionKind::Class(class) = definition.kind(self.db()) {
                    ty.inner_type()
                        .into_class_literal()
                        .map(|class_literal| (class_literal, class.node(self.module())))
                } else {
                    None
                }
            });

        // Iterate through all class definitions in this scope.
        for (class, class_node) in class_definitions {
            // (1) Check that the class does not have a cyclic definition
            if let Some(inheritance_cycle) = class.inheritance_cycle(self.db()) {
                if inheritance_cycle.is_participant() {
                    if let Some(builder) = self
                        .context
                        .report_lint(&CYCLIC_CLASS_DEFINITION, class_node)
                    {
                        builder.into_diagnostic(format_args!(
                            "Cyclic definition of `{}` (class cannot inherit from itself)",
                            class.name(self.db())
                        ));
                    }
                }
                // If a class is cyclically defined, that's a sufficient error to report; the
                // following checks (which are all inheritance-based) aren't even relevant.
                continue;
            }

            let is_protocol = class.is_protocol(self.db());

            // (2) Iterate through the class's explicit bases to check for various possible errors:
            //     - Check for inheritance from plain `Generic`,
            //     - Check for inheritance from a `@final` classes
            //     - If the class is a protocol class: check for inheritance from a non-protocol class
            for (i, base_class) in class.explicit_bases(self.db()).iter().enumerate() {
                let base_class = match base_class {
                    Type::SpecialForm(SpecialFormType::Generic) => {
                        if let Some(builder) = self
                            .context
                            .report_lint(&INVALID_BASE, &class_node.bases()[i])
                        {
                            // Unsubscripted `Generic` can appear in the MRO of many classes,
                            // but it is never valid as an explicit base class in user code.
                            builder.into_diagnostic("Cannot inherit from plain `Generic`");
                        }
                        continue;
                    }
                    // Note that unlike several of the other errors caught in this function,
                    // this does not lead to the class creation failing at runtime,
                    // but it is semantically invalid.
                    Type::KnownInstance(KnownInstanceType::SubscriptedProtocol(_)) => {
                        if class_node.type_params.is_none() {
                            continue;
                        }
                        let Some(builder) = self
                            .context
                            .report_lint(&INVALID_GENERIC_CLASS, &class_node.bases()[i])
                        else {
                            continue;
                        };
                        builder.into_diagnostic(
                            "Cannot both inherit from subscripted `Protocol` \
                            and use PEP 695 type variables",
                        );
                        continue;
                    }
                    Type::ClassLiteral(class) => class,
                    // dynamic/unknown bases are never `@final`
                    _ => continue,
                };

                if is_protocol
                    && !(base_class.is_protocol(self.db())
                        || base_class.is_known(self.db(), KnownClass::Object))
                {
                    if let Some(builder) = self
                        .context
                        .report_lint(&INVALID_PROTOCOL, &class_node.bases()[i])
                    {
                        builder.into_diagnostic(format_args!(
                            "Protocol class `{}` cannot inherit from non-protocol class `{}`",
                            class.name(self.db()),
                            base_class.name(self.db()),
                        ));
                    }
                }

                if base_class.is_final(self.db()) {
                    if let Some(builder) = self
                        .context
                        .report_lint(&SUBCLASS_OF_FINAL_CLASS, &class_node.bases()[i])
                    {
                        builder.into_diagnostic(format_args!(
                            "Class `{}` cannot inherit from final class `{}`",
                            class.name(self.db()),
                            base_class.name(self.db()),
                        ));
                    }
                }
            }

            // (3) Check that the class's MRO is resolvable
            match class.try_mro(self.db(), None) {
                Err(mro_error) => match mro_error.reason() {
                    MroErrorKind::DuplicateBases(duplicates) => {
                        let base_nodes = class_node.bases();
                        for duplicate in duplicates {
                            report_duplicate_bases(&self.context, class, duplicate, base_nodes);
                        }
                    }
                    MroErrorKind::InvalidBases(bases) => {
                        let base_nodes = class_node.bases();
                        for (index, base_ty) in bases {
                            report_invalid_or_unsupported_base(
                                &self.context,
                                &base_nodes[*index],
                                *base_ty,
                                class,
                            );
                        }
                    }
                    MroErrorKind::UnresolvableMro { bases_list } => {
                        if let Some(builder) =
                            self.context.report_lint(&INCONSISTENT_MRO, class_node)
                        {
                            builder.into_diagnostic(format_args!(
                                "Cannot create a consistent method resolution order (MRO) \
                                    for class `{}` with bases list `[{}]`",
                                class.name(self.db()),
                                bases_list
                                    .iter()
                                    .map(|base| base.display(self.db()))
                                    .join(", ")
                            ));
                        }
                    }
                    MroErrorKind::Pep695ClassWithGenericInheritance => {
                        if let Some(builder) =
                            self.context.report_lint(&INVALID_GENERIC_CLASS, class_node)
                        {
                            builder.into_diagnostic(
                                "Cannot both inherit from `typing.Generic` \
                                and use PEP 695 type variables",
                            );
                        }
                    }
                    MroErrorKind::InheritanceCycle => {
                        if let Some(builder) = self
                            .context
                            .report_lint(&CYCLIC_CLASS_DEFINITION, class_node)
                        {
                            builder.into_diagnostic(format_args!(
                                "Cyclic definition of `{}` (class cannot inherit from itself)",
                                class.name(self.db())
                            ));
                        }
                    }
                },
                Ok(_) => check_class_slots(&self.context, class, class_node),
            }

            // (4) Check that the class's metaclass can be determined without error.
            if let Err(metaclass_error) = class.try_metaclass(self.db()) {
                match metaclass_error.reason() {
                    MetaclassErrorKind::Cycle => {
                        if let Some(builder) = self
                            .context
                            .report_lint(&CYCLIC_CLASS_DEFINITION, class_node)
                        {
                            builder.into_diagnostic(format_args!(
                                "Cyclic definition of `{}`",
                                class.name(self.db())
                            ));
                        }
                    }
                    MetaclassErrorKind::NotCallable(ty) => {
                        if let Some(builder) =
                            self.context.report_lint(&INVALID_METACLASS, class_node)
                        {
                            builder.into_diagnostic(format_args!(
                                "Metaclass type `{}` is not callable",
                                ty.display(self.db())
                            ));
                        }
                    }
                    MetaclassErrorKind::PartlyNotCallable(ty) => {
                        if let Some(builder) =
                            self.context.report_lint(&INVALID_METACLASS, class_node)
                        {
                            builder.into_diagnostic(format_args!(
                                "Metaclass type `{}` is partly not callable",
                                ty.display(self.db())
                            ));
                        }
                    }
                    MetaclassErrorKind::Conflict {
                        candidate1:
                            MetaclassCandidate {
                                metaclass: metaclass1,
                                explicit_metaclass_of: class1,
                            },
                        candidate2:
                            MetaclassCandidate {
                                metaclass: metaclass2,
                                explicit_metaclass_of: class2,
                            },
                        candidate1_is_base_class,
                    } => {
                        if let Some(builder) =
                            self.context.report_lint(&CONFLICTING_METACLASS, class_node)
                        {
                            if *candidate1_is_base_class {
                                builder.into_diagnostic(format_args!(
                                    "The metaclass of a derived class (`{class}`) \
                                     must be a subclass of the metaclasses of all its bases, \
                                     but `{metaclass1}` (metaclass of base class `{base1}`) \
                                     and `{metaclass2}` (metaclass of base class `{base2}`) \
                                     have no subclass relationship",
                                    class = class.name(self.db()),
                                    metaclass1 = metaclass1.name(self.db()),
                                    base1 = class1.name(self.db()),
                                    metaclass2 = metaclass2.name(self.db()),
                                    base2 = class2.name(self.db()),
                                ));
                            } else {
                                builder.into_diagnostic(format_args!(
                                    "The metaclass of a derived class (`{class}`) \
                                     must be a subclass of the metaclasses of all its bases, \
                                     but `{metaclass_of_class}` (metaclass of `{class}`) \
                                     and `{metaclass_of_base}` (metaclass of base class `{base}`) \
                                     have no subclass relationship",
                                    class = class.name(self.db()),
                                    metaclass_of_class = metaclass1.name(self.db()),
                                    metaclass_of_base = metaclass2.name(self.db()),
                                    base = class2.name(self.db()),
                                ));
                            }
                        }
                    }
                }
            }

            if let (Some(legacy), Some(inherited)) = (
                class.legacy_generic_context(self.db()),
                class.inherited_legacy_generic_context(self.db()),
            ) {
                if !inherited.is_subset_of(self.db(), legacy) {
                    if let Some(builder) =
                        self.context.report_lint(&INVALID_GENERIC_CLASS, class_node)
                    {
                        builder.into_diagnostic(
                            "`Generic` base class must include all type \
                            variables used in other base classes",
                        );
                    }
                }
            }
        }
    }

    /// Check the overloaded functions in this scope.
    ///
    /// This only checks the overloaded functions that are:
    /// 1. Visible publicly at the end of this scope
    /// 2. Or, defined and called in this scope
    ///
    /// For (1), this has the consequence of not checking an overloaded function that is being
    /// shadowed by another function with the same name in this scope.
    fn check_overloaded_functions(&mut self, scope: &NodeWithScopeKind) {
        // Collect all the unique overloaded function places in this scope. This requires a set
        // because an overloaded function uses the same place for each of the overloads and the
        // implementation.
        let overloaded_function_places: FxHashSet<_> = self
            .types
            .declarations
            .iter()
            .filter_map(|(definition, ty)| {
                // Filter out function literals that result from anything other than a function
                // definition e.g., imports which would create a cross-module AST dependency.
                if !matches!(definition.kind(self.db()), DefinitionKind::Function(_)) {
                    return None;
                }
                let function = ty.inner_type().into_function_literal()?;
                if function.has_known_decorator(self.db(), FunctionDecorators::OVERLOAD) {
                    Some(definition.place(self.db()))
                } else {
                    None
                }
            })
            .collect();

        let use_def = self
            .index
            .use_def_map(self.scope().file_scope_id(self.db()));

        let mut public_functions = FxHashSet::default();

        for place in overloaded_function_places {
            if let Place::Type(Type::FunctionLiteral(function), Boundness::Bound) =
                place_from_bindings(self.db(), use_def.public_bindings(place))
            {
                if function.file(self.db()) != self.file() {
                    // If the function is not in this file, we don't need to check it.
                    // https://github.com/astral-sh/ruff/pull/17609#issuecomment-2839445740
                    continue;
                }

                // Extend the functions that we need to check with the publicly visible overloaded
                // function. This is always going to be either the implementation or the last
                // overload if the implementation doesn't exists.
                public_functions.insert(function);
            }
        }

        for function in self.called_functions.union(&public_functions) {
            let (overloads, implementation) = function.overloads_and_implementation(self.db());
            if overloads.is_empty() {
                continue;
            }

            // Check that the overloaded function has at least two overloads
            if let [single_overload] = overloads.as_ref() {
                let function_node = function.node(self.db(), self.file(), self.module());
                if let Some(builder) = self
                    .context
                    .report_lint(&INVALID_OVERLOAD, &function_node.name)
                {
                    let mut diagnostic = builder.into_diagnostic(format_args!(
                        "Overloaded function `{}` requires at least two overloads",
                        &function_node.name
                    ));
                    diagnostic.annotate(
                        self.context
                            .secondary(single_overload.focus_range(self.db(), self.module()))
                            .message(format_args!("Only one overload defined here")),
                    );
                }
            }

            // Check that the overloaded function has an implementation. Overload definitions
            // within stub files, protocols, and on abstract methods within abstract base classes
            // are exempt from this check.
            if implementation.is_none() && !self.in_stub() {
                let mut implementation_required = true;

                if let NodeWithScopeKind::Class(class_node_ref) = scope {
                    let class = binding_type(
                        self.db(),
                        self.index
                            .expect_single_definition(class_node_ref.node(self.module())),
                    )
                    .expect_class_literal();

                    if class.is_protocol(self.db())
                        || (class.is_abstract(self.db())
                            && overloads.iter().all(|overload| {
                                overload.has_known_decorator(
                                    self.db(),
                                    FunctionDecorators::ABSTRACT_METHOD,
                                )
                            }))
                    {
                        implementation_required = false;
                    }
                }

                if implementation_required {
                    let function_node = function.node(self.db(), self.file(), self.module());
                    if let Some(builder) = self
                        .context
                        .report_lint(&INVALID_OVERLOAD, &function_node.name)
                    {
                        builder.into_diagnostic(format_args!(
                            "Overloaded non-stub function `{}` must have an implementation",
                            &function_node.name
                        ));
                    }
                }
            }

            // TODO: Add `@staticmethod`
            for (decorator, name) in [(FunctionDecorators::CLASSMETHOD, "classmethod")] {
                let mut decorator_present = false;
                let mut decorator_missing = vec![];

                for function in overloads.iter().chain(implementation.as_ref()) {
                    if function.has_known_decorator(self.db(), decorator) {
                        decorator_present = true;
                    } else {
                        decorator_missing.push(function);
                    }
                }

                if !decorator_present {
                    // Both overloads and implementation does not have the decorator
                    continue;
                }
                if decorator_missing.is_empty() {
                    // All overloads and implementation have the decorator
                    continue;
                }

                let function_node = function.node(self.db(), self.file(), self.module());
                if let Some(builder) = self
                    .context
                    .report_lint(&INVALID_OVERLOAD, &function_node.name)
                {
                    let mut diagnostic = builder.into_diagnostic(format_args!(
                        "Overloaded function `{}` does not use the `@{name}` decorator \
                         consistently",
                        &function_node.name
                    ));
                    for function in decorator_missing {
                        diagnostic.annotate(
                            self.context
                                .secondary(function.focus_range(self.db(), self.module()))
                                .message(format_args!("Missing here")),
                        );
                    }
                }
            }

            for (decorator, name) in [
                (FunctionDecorators::FINAL, "final"),
                (FunctionDecorators::OVERRIDE, "override"),
            ] {
                if let Some(implementation) = implementation {
                    for overload in overloads.as_ref() {
                        if !overload.has_known_decorator(self.db(), decorator) {
                            continue;
                        }
                        let function_node = function.node(self.db(), self.file(), self.module());
                        let Some(builder) = self
                            .context
                            .report_lint(&INVALID_OVERLOAD, &function_node.name)
                        else {
                            continue;
                        };
                        let mut diagnostic = builder.into_diagnostic(format_args!(
                            "`@{name}` decorator should be applied only to the \
                                overload implementation"
                        ));
                        diagnostic.annotate(
                            self.context
                                .secondary(implementation.focus_range(self.db(), self.module()))
                                .message(format_args!("Implementation defined here")),
                        );
                    }
                } else {
                    let mut overloads = overloads.iter();
                    let Some(first_overload) = overloads.next() else {
                        continue;
                    };
                    for overload in overloads {
                        if !overload.has_known_decorator(self.db(), decorator) {
                            continue;
                        }
                        let function_node = function.node(self.db(), self.file(), self.module());
                        let Some(builder) = self
                            .context
                            .report_lint(&INVALID_OVERLOAD, &function_node.name)
                        else {
                            continue;
                        };
                        let mut diagnostic = builder.into_diagnostic(format_args!(
                            "`@{name}` decorator should be applied only to the \
                                first overload"
                        ));
                        diagnostic.annotate(
                            self.context
                                .secondary(first_overload.focus_range(self.db(), self.module()))
                                .message(format_args!("First overload defined here")),
                        );
                    }
                }
            }
        }
    }

    fn infer_region_definition(&mut self, definition: Definition<'db>) {
        match definition.kind(self.db()) {
            DefinitionKind::Function(function) => {
                self.infer_function_definition(function.node(self.module()), definition);
            }
            DefinitionKind::Class(class) => {
                self.infer_class_definition(class.node(self.module()), definition);
            }
            DefinitionKind::TypeAlias(type_alias) => {
                self.infer_type_alias_definition(type_alias.node(self.module()), definition);
            }
            DefinitionKind::Import(import) => {
                self.infer_import_definition(
                    import.import(self.module()),
                    import.alias(self.module()),
                    definition,
                );
            }
            DefinitionKind::ImportFrom(import_from) => {
                self.infer_import_from_definition(
                    import_from.import(self.module()),
                    import_from.alias(self.module()),
                    definition,
                );
            }
            DefinitionKind::StarImport(import) => {
                self.infer_import_from_definition(
                    import.import(self.module()),
                    import.alias(self.module()),
                    definition,
                );
            }
            DefinitionKind::Assignment(assignment) => {
                self.infer_assignment_definition(assignment, definition);
            }
            DefinitionKind::AnnotatedAssignment(annotated_assignment) => {
                self.infer_annotated_assignment_definition(annotated_assignment, definition);
            }
            DefinitionKind::AugmentedAssignment(augmented_assignment) => {
                self.infer_augment_assignment_definition(
                    augmented_assignment.node(self.module()),
                    definition,
                );
            }
            DefinitionKind::For(for_statement_definition) => {
                self.infer_for_statement_definition(for_statement_definition, definition);
            }
            DefinitionKind::NamedExpression(named_expression) => {
                self.infer_named_expression_definition(
                    named_expression.node(self.module()),
                    definition,
                );
            }
            DefinitionKind::Comprehension(comprehension) => {
                self.infer_comprehension_definition(comprehension, definition);
            }
            DefinitionKind::VariadicPositionalParameter(parameter) => {
                self.infer_variadic_positional_parameter_definition(
                    parameter.node(self.module()),
                    definition,
                );
            }
            DefinitionKind::VariadicKeywordParameter(parameter) => {
                self.infer_variadic_keyword_parameter_definition(
                    parameter.node(self.module()),
                    definition,
                );
            }
            DefinitionKind::Parameter(parameter_with_default) => {
                self.infer_parameter_definition(
                    parameter_with_default.node(self.module()),
                    definition,
                );
            }
            DefinitionKind::WithItem(with_item_definition) => {
                self.infer_with_item_definition(with_item_definition, definition);
            }
            DefinitionKind::MatchPattern(match_pattern) => {
                self.infer_match_pattern_definition(
                    match_pattern.pattern(self.module()),
                    match_pattern.index(),
                    definition,
                );
            }
            DefinitionKind::ExceptHandler(except_handler_definition) => {
                self.infer_except_handler_definition(except_handler_definition, definition);
            }
            DefinitionKind::TypeVar(node) => {
                self.infer_typevar_definition(node.node(self.module()), definition);
            }
            DefinitionKind::ParamSpec(node) => {
                self.infer_paramspec_definition(node.node(self.module()), definition);
            }
            DefinitionKind::TypeVarTuple(node) => {
                self.infer_typevartuple_definition(node.node(self.module()), definition);
            }
        }
    }

    fn infer_region_deferred(&mut self, definition: Definition<'db>) {
        // N.B. We don't defer the types for an annotated assignment here because it is done in
        // the same definition query. It utilizes the deferred expression state instead.
        //
        // This is because for partially stringified annotations like `a: tuple[int, "ForwardRef"]`,
        // we need to defer the types of non-stringified expressions like `tuple` and `int` in the
        // definition query while the stringified expression `"ForwardRef"` would need to deferred
        // to use end-of-scope semantics. This would require custom and possibly a complex
        // implementation to allow this "split" to happen.

        match definition.kind(self.db()) {
            DefinitionKind::Function(function) => {
                self.infer_function_deferred(function.node(self.module()));
            }
            DefinitionKind::Class(class) => self.infer_class_deferred(class.node(self.module())),
            _ => {}
        }
    }

    fn infer_region_expression(&mut self, expression: Expression<'db>) {
        match expression.kind(self.db()) {
            ExpressionKind::Normal => {
                self.infer_expression_impl(expression.node_ref(self.db(), self.module()));
            }
            ExpressionKind::TypeExpression => {
                self.infer_type_expression(expression.node_ref(self.db(), self.module()));
            }
        }
    }

    /// Raise a diagnostic if the given type cannot be divided by zero.
    ///
    /// Expects the resolved type of the left side of the binary expression.
    fn check_division_by_zero(
        &mut self,
        node: AnyNodeRef<'_>,
        op: ast::Operator,
        left: Type<'db>,
    ) -> bool {
        match left {
            Type::BooleanLiteral(_) | Type::IntLiteral(_) => {}
            Type::NominalInstance(instance)
                if matches!(
                    instance.class.known(self.db()),
                    Some(KnownClass::Float | KnownClass::Int | KnownClass::Bool)
                ) => {}
            _ => return false,
        }

        let (op, by_zero) = match op {
            ast::Operator::Div => ("divide", "by zero"),
            ast::Operator::FloorDiv => ("floor divide", "by zero"),
            ast::Operator::Mod => ("reduce", "modulo zero"),
            _ => return false,
        };

        if let Some(builder) = self.context.report_lint(&DIVISION_BY_ZERO, node) {
            builder.into_diagnostic(format_args!(
                "Cannot {op} object of type `{}` {by_zero}",
                left.display(self.db())
            ));
        }

        true
    }

    fn add_binding(&mut self, node: AnyNodeRef, binding: Definition<'db>, ty: Type<'db>) {
        debug_assert!(
            binding
                .kind(self.db())
                .category(self.context.in_stub(), self.module())
                .is_binding()
        );

        let db = self.db();
        let file_scope_id = binding.file_scope(db);
        let place_table = self.index.place_table(file_scope_id);
        let use_def = self.index.use_def_map(file_scope_id);
        let mut bound_ty = ty;

        let global_use_def_map = self.index.use_def_map(FileScopeId::global());
        let place_id = binding.place(self.db());
        let place = place_table.place_expr(place_id);
        let skip_non_global_scopes = self.skip_non_global_scopes(file_scope_id, place_id);
        let declarations = if skip_non_global_scopes {
            match self
                .index
                .place_table(FileScopeId::global())
                .place_id_by_expr(&place.expr)
            {
                Some(id) => global_use_def_map.public_declarations(id),
                // This case is a syntax error (load before global declaration) but ignore that here
                None => use_def.declarations_at_binding(binding),
            }
        } else {
            use_def.declarations_at_binding(binding)
        };

        let declared_ty = place_from_declarations(self.db(), declarations)
            .and_then(|place_and_quals| {
                Ok(
                    if matches!(place_and_quals.place, Place::Type(_, Boundness::Bound)) {
                        place_and_quals
                    } else if skip_non_global_scopes
                        || self.scope().file_scope_id(self.db()).is_global()
                    {
                        let module_type_declarations =
                            module_type_implicit_global_declaration(self.db(), &place.expr)?;
                        place_and_quals.or_fall_back_to(self.db(), || module_type_declarations)
                    } else {
                        place_and_quals
                    },
                )
            })
            .map(
                |PlaceAndQualifiers {
                     place: resolved_place,
                     ..
                 }| {
                    if resolved_place.is_unbound() && !place_table.place_expr(place_id).is_name() {
                        if let AnyNodeRef::ExprAttribute(ast::ExprAttribute {
                            value, attr, ..
                        }) = node
                        {
                            let value_type = self.infer_maybe_standalone_expression(value);
                            if let Place::Type(ty, Boundness::Bound) =
                                value_type.member(db, attr).place
                            {
                                return ty;
                            }
                        } else if let AnyNodeRef::ExprSubscript(ast::ExprSubscript {
                            value,
                            slice,
                            ..
                        }) = node
                        {
                            let value_ty = self.infer_expression(value);
                            let slice_ty = self.infer_expression(slice);
                            let result_ty =
                                self.infer_subscript_expression_types(value, value_ty, slice_ty);
                            return result_ty;
                        }
                    }
                    resolved_place
                        .ignore_possibly_unbound()
                        .unwrap_or(Type::unknown())
                },
            )
            .unwrap_or_else(|(ty, conflicting)| {
                // TODO point out the conflicting declarations in the diagnostic?
                let place = place_table.place_expr(binding.place(db));
                if let Some(builder) = self.context.report_lint(&CONFLICTING_DECLARATIONS, node) {
                    builder.into_diagnostic(format_args!(
                        "Conflicting declared types for `{place}`: {}",
                        conflicting.display(db)
                    ));
                }
                ty.inner_type()
            });
        if !bound_ty.is_assignable_to(db, declared_ty) {
            report_invalid_assignment(&self.context, node, declared_ty, bound_ty);
            // allow declarations to override inference in case of invalid assignment
            bound_ty = declared_ty;
        }
        // In the following cases, the bound type may not be the same as the RHS value type.
        if let AnyNodeRef::ExprAttribute(ast::ExprAttribute { value, attr, .. }) = node {
            let value_ty = self
                .try_expression_type(value)
                .unwrap_or_else(|| self.infer_maybe_standalone_expression(value));
            // If the member is a data descriptor, the RHS value may differ from the value actually assigned.
            if value_ty
                .class_member(db, attr.id.clone())
                .place
                .ignore_possibly_unbound()
                .is_some_and(|ty| ty.may_be_data_descriptor(db))
            {
                bound_ty = declared_ty;
            }
        } else if let AnyNodeRef::ExprSubscript(ast::ExprSubscript { value, .. }) = node {
            let value_ty = self
                .try_expression_type(value)
                .unwrap_or_else(|| self.infer_expression(value));
            // Arbitrary `__getitem__`/`__setitem__` methods on a class do not
            // necessarily guarantee that the passed-in value for `__setitem__` is stored and
            // can be retrieved unmodified via `__getitem__`. Therefore, we currently only
            // perform assignment-based narrowing on a few built-in classes (`list`, `dict`,
            // `bytesarray`, `TypedDict` and `collections` types) where we are confident that
            // this kind of narrowing can be performed soundly. This is the same approach as
            // pyright. TODO: Other standard library classes may also be considered safe. Also,
            // subclasses of these safe classes that do not override `__getitem__/__setitem__`
            // may be considered safe.
            let safe_mutable_classes = [
                KnownClass::List.to_instance(db),
                KnownClass::Dict.to_instance(db),
                KnownClass::Bytearray.to_instance(db),
                KnownClass::DefaultDict.to_instance(db),
                SpecialFormType::ChainMap.instance_fallback(db),
                SpecialFormType::Counter.instance_fallback(db),
                SpecialFormType::Deque.instance_fallback(db),
                SpecialFormType::OrderedDict.instance_fallback(db),
                SpecialFormType::TypedDict.instance_fallback(db),
            ];
            if safe_mutable_classes.iter().all(|safe_mutable_class| {
                !value_ty.is_equivalent_to(db, *safe_mutable_class)
                    && value_ty
                        .generic_origin(db)
                        .zip(safe_mutable_class.generic_origin(db))
                        .is_none_or(|(l, r)| l != r)
            }) {
                bound_ty = declared_ty;
            }
        }

        self.types.bindings.insert(binding, bound_ty);
    }

    /// Returns `true` if `symbol_id` should be looked up in the global scope, skipping intervening
    /// local scopes.
    fn skip_non_global_scopes(&self, file_scope_id: FileScopeId, symbol_id: ScopedPlaceId) -> bool {
        !file_scope_id.is_global()
            && self
                .index
                .symbol_is_global_in_scope(symbol_id, file_scope_id)
    }

    fn add_declaration(
        &mut self,
        node: AnyNodeRef,
        declaration: Definition<'db>,
        ty: TypeAndQualifiers<'db>,
    ) {
        debug_assert!(
            declaration
                .kind(self.db())
                .category(self.context.in_stub(), self.module())
                .is_declaration()
        );
        let use_def = self.index.use_def_map(declaration.file_scope(self.db()));
        let prior_bindings = use_def.bindings_at_declaration(declaration);
        // unbound_ty is Never because for this check we don't care about unbound
        let inferred_ty = place_from_bindings(self.db(), prior_bindings)
            .with_qualifiers(TypeQualifiers::empty())
            .or_fall_back_to(self.db(), || {
                // Fallback to bindings declared on `types.ModuleType` if it's a global symbol
                let scope = self.scope().file_scope_id(self.db());
                let place_table = self.index.place_table(scope);
                let place = place_table.place_expr(declaration.place(self.db()));
                if scope.is_global() && place.is_name() {
                    module_type_implicit_global_symbol(self.db(), place.expect_name())
                } else {
                    Place::Unbound.into()
                }
            })
            .place
            .ignore_possibly_unbound()
            .unwrap_or(Type::Never);
        let ty = if inferred_ty.is_assignable_to(self.db(), ty.inner_type()) {
            ty
        } else {
            if let Some(builder) = self.context.report_lint(&INVALID_DECLARATION, node) {
                builder.into_diagnostic(format_args!(
                    "Cannot declare type `{}` for inferred type `{}`",
                    ty.inner_type().display(self.db()),
                    inferred_ty.display(self.db())
                ));
            }
            TypeAndQualifiers::unknown()
        };
        self.types.declarations.insert(declaration, ty);
    }

    fn add_declaration_with_binding(
        &mut self,
        node: AnyNodeRef,
        definition: Definition<'db>,
        declared_and_inferred_ty: &DeclaredAndInferredType<'db>,
    ) {
        debug_assert!(
            definition
                .kind(self.db())
                .category(self.context.in_stub(), self.module())
                .is_binding()
        );
        debug_assert!(
            definition
                .kind(self.db())
                .category(self.context.in_stub(), self.module())
                .is_declaration()
        );

        let (declared_ty, inferred_ty) = match *declared_and_inferred_ty {
            DeclaredAndInferredType::AreTheSame(ty) => (ty.into(), ty),
            DeclaredAndInferredType::MightBeDifferent {
                declared_ty,
                inferred_ty,
            } => {
                let file_scope_id = self.scope().file_scope_id(self.db());
                if file_scope_id.is_global() {
                    let place_table = self.index.place_table(file_scope_id);
                    let place = place_table.place_expr(definition.place(self.db()));
                    if let Some(module_type_implicit_declaration) =
                        module_type_implicit_global_declaration(self.db(), &place.expr)
                            .ok()
                            .and_then(|place| place.place.ignore_possibly_unbound())
                    {
                        let declared_type = declared_ty.inner_type();
                        if !declared_type
                            .is_assignable_to(self.db(), module_type_implicit_declaration)
                        {
                            if let Some(builder) =
                                self.context.report_lint(&INVALID_DECLARATION, node)
                            {
                                let mut diagnostic = builder.into_diagnostic(format_args!(
                                    "Cannot shadow implicit global attribute `{place}` with declaration of type `{}`",
                                    declared_type.display(self.db())
                                ));
                                diagnostic.info(format_args!("The global symbol `{}` must always have a type assignable to `{}`",
                                    place,
                                    module_type_implicit_declaration.display(self.db())
                                ));
                            }
                        }
                    }
                }
                if inferred_ty.is_assignable_to(self.db(), declared_ty.inner_type()) {
                    (declared_ty, inferred_ty)
                } else {
                    report_invalid_assignment(
                        &self.context,
                        node,
                        declared_ty.inner_type(),
                        inferred_ty,
                    );
                    // if the assignment is invalid, fall back to assuming the annotation is correct
                    (declared_ty, declared_ty.inner_type())
                }
            }
        };
        self.types.declarations.insert(definition, declared_ty);
        self.types.bindings.insert(definition, inferred_ty);
    }

    fn add_unknown_declaration_with_binding(
        &mut self,
        node: AnyNodeRef,
        definition: Definition<'db>,
    ) {
        self.add_declaration_with_binding(
            node,
            definition,
            &DeclaredAndInferredType::AreTheSame(Type::unknown()),
        );
    }

    fn record_return_type(&mut self, ty: Type<'db>, range: TextRange) {
        self.return_types_and_ranges
            .push(TypeAndRange { ty, range });
    }

    fn infer_module(&mut self, module: &ast::ModModule) {
        self.infer_body(&module.body);
    }

    fn infer_class_type_params(&mut self, class: &ast::StmtClassDef) {
        let type_params = class
            .type_params
            .as_deref()
            .expect("class type params scope without type params");

        self.infer_type_parameters(type_params);

        if let Some(arguments) = class.arguments.as_deref() {
            let call_arguments = Self::parse_arguments(arguments);
            let argument_forms = vec![Some(ParameterForm::Value); call_arguments.len()];
            self.infer_argument_types(arguments, call_arguments, &argument_forms);
        }
    }

    fn infer_class_body(&mut self, class: &ast::StmtClassDef) {
        self.infer_body(&class.body);
    }

    fn infer_function_type_params(&mut self, function: &ast::StmtFunctionDef) {
        let type_params = function
            .type_params
            .as_deref()
            .expect("function type params scope without type params");

        self.infer_optional_annotation_expression(
            function.returns.as_deref(),
            DeferredExpressionState::None,
        );
        self.infer_type_parameters(type_params);
        self.infer_parameters(&function.parameters);
    }

    fn infer_type_alias_type_params(&mut self, type_alias: &ast::StmtTypeAlias) {
        let type_params = type_alias
            .type_params
            .as_ref()
            .expect("type alias type params scope without type params");

        self.infer_type_parameters(type_params);
    }

    fn infer_type_alias(&mut self, type_alias: &ast::StmtTypeAlias) {
        self.infer_annotation_expression(&type_alias.value, DeferredExpressionState::Deferred);
    }

    /// If the current scope is a method inside an enclosing class,
    /// return `Some(class)` where `class` represents the enclosing class.
    ///
    /// If the current scope is not a method inside an enclosing class,
    /// return `None`.
    ///
    /// Note that this method will only return `Some` if the immediate parent scope
    /// is a class scope OR the immediate parent scope is an annotation scope
    /// and the grandparent scope is a class scope. This means it has different
    /// behaviour to the [`nearest_enclosing_class`] function.
    fn class_context_of_current_method(&self) -> Option<ClassLiteral<'db>> {
        let current_scope_id = self.scope().file_scope_id(self.db());
        let current_scope = self.index.scope(current_scope_id);
        if current_scope.kind() != ScopeKind::Function {
            return None;
        }
        let parent_scope_id = current_scope.parent()?;
        let parent_scope = self.index.scope(parent_scope_id);

        let class_scope = match parent_scope.kind() {
            ScopeKind::Class => parent_scope,
            ScopeKind::Annotation => {
                let class_scope_id = parent_scope.parent()?;
                let potentially_class_scope = self.index.scope(class_scope_id);

                match potentially_class_scope.kind() {
                    ScopeKind::Class => potentially_class_scope,
                    _ => return None,
                }
            }
            _ => return None,
        };

        let class_stmt = class_scope.node().as_class(self.module())?;
        let class_definition = self.index.expect_single_definition(class_stmt);
        binding_type(self.db(), class_definition).into_class_literal()
    }

    /// Returns `true` if the current scope is the function body scope of a function overload (that
    /// is, the stub declaration decorated with `@overload`, not the implementation), or an
    /// abstract method (decorated with `@abstractmethod`.)
    fn in_function_overload_or_abstractmethod(&self) -> bool {
        let current_scope_id = self.scope().file_scope_id(self.db());
        let current_scope = self.index.scope(current_scope_id);

        let function_scope = match current_scope.kind() {
            ScopeKind::Function => current_scope,
            _ => return false,
        };

        let NodeWithScopeKind::Function(node_ref) = function_scope.node() else {
            return false;
        };

        node_ref
            .node(self.module())
            .decorator_list
            .iter()
            .any(|decorator| {
                let decorator_type = self.file_expression_type(&decorator.expression);

                match decorator_type {
                    Type::FunctionLiteral(function) => matches!(
                        function.known(self.db()),
                        Some(KnownFunction::Overload | KnownFunction::AbstractMethod)
                    ),
                    Type::Never => {
                        // In unreachable code, we infer `Never` for decorators like `typing.overload`.
                        // Return `true` here to avoid false positive `invalid-return-type` lints for
                        // `@overload`ed functions without a body in unreachable code.
                        true
                    }
                    _ => false,
                }
            })
    }

    fn infer_function_body(&mut self, function: &ast::StmtFunctionDef) {
        // Parameters are odd: they are Definitions in the function body scope, but have no
        // constituent nodes that are part of the function body. In order to get diagnostics
        // merged/emitted for them, we need to explicitly infer their definitions here.
        for parameter in &function.parameters {
            self.infer_definition(parameter);
        }
        self.infer_body(&function.body);

        if let Some(returns) = function.returns.as_deref() {
            fn is_stub_suite(suite: &[ast::Stmt]) -> bool {
                match suite {
                    [
                        ast::Stmt::Expr(ast::StmtExpr { value: first, .. }),
                        ast::Stmt::Expr(ast::StmtExpr { value: second, .. }),
                        ..,
                    ] => first.is_string_literal_expr() && second.is_ellipsis_literal_expr(),
                    [
                        ast::Stmt::Expr(ast::StmtExpr { value, .. }),
                        ast::Stmt::Pass(_),
                        ..,
                    ] => value.is_string_literal_expr(),
                    [ast::Stmt::Expr(ast::StmtExpr { value, .. }), ..] => {
                        value.is_ellipsis_literal_expr() || value.is_string_literal_expr()
                    }
                    [ast::Stmt::Pass(_)] => true,
                    _ => false,
                }
            }

            let has_empty_body =
                self.return_types_and_ranges.is_empty() && is_stub_suite(&function.body);

            let mut enclosing_class_context = None;

            if has_empty_body {
                if self.in_stub() {
                    return;
                }
                if self.in_function_overload_or_abstractmethod() {
                    return;
                }
                if let Some(class) = self.class_context_of_current_method() {
                    enclosing_class_context = Some(class);
                    if class.is_protocol(self.db()) {
                        return;
                    }
                }
            }

            let declared_ty = self.file_expression_type(returns);
            let expected_ty = match declared_ty {
                Type::TypeIs(_) => KnownClass::Bool.to_instance(self.db()),
                ty => ty,
            };

            let scope_id = self.index.node_scope(NodeWithScopeRef::Function(function));
            if scope_id.is_generator_function(self.index) {
                // TODO: `AsyncGeneratorType` and `GeneratorType` are both generic classes.
                //
                // If type arguments are supplied to `(Async)Iterable`, `(Async)Iterator`,
                // `(Async)Generator` or `(Async)GeneratorType` in the return annotation,
                // we should iterate over the `yield` expressions and `return` statements in the function
                // to check that they are consistent with the type arguments provided.
                let inferred_return = if function.is_async {
                    KnownClass::AsyncGeneratorType
                } else {
                    KnownClass::GeneratorType
                };

                if !inferred_return
                    .to_instance(self.db())
                    .is_assignable_to(self.db(), expected_ty)
                {
                    report_invalid_generator_function_return_type(
                        &self.context,
                        returns.range(),
                        inferred_return,
                        declared_ty,
                    );
                }
                return;
            }

            for invalid in self
                .return_types_and_ranges
                .iter()
                .copied()
                .filter_map(|ty_range| match ty_range.ty {
                    // We skip `is_assignable_to` checks for `NotImplemented`,
                    // so we remove it beforehand.
                    Type::Union(union) => Some(TypeAndRange {
                        ty: union.filter(self.db(), |ty| !ty.is_notimplemented(self.db())),
                        range: ty_range.range,
                    }),
                    ty if ty.is_notimplemented(self.db()) => None,
                    _ => Some(ty_range),
                })
                .filter(|ty_range| !ty_range.ty.is_assignable_to(self.db(), expected_ty))
            {
                report_invalid_return_type(
                    &self.context,
                    invalid.range,
                    returns.range(),
                    declared_ty,
                    invalid.ty,
                );
            }
            let use_def = self.index.use_def_map(scope_id);
            if use_def.can_implicitly_return_none(self.db())
                && !Type::none(self.db()).is_assignable_to(self.db(), expected_ty)
            {
                let no_return = self.return_types_and_ranges.is_empty();
                report_implicit_return_type(
                    &self.context,
                    returns.range(),
                    declared_ty,
                    has_empty_body,
                    enclosing_class_context,
                    no_return,
                );
            }
        }
    }

    fn infer_body(&mut self, suite: &[ast::Stmt]) {
        for statement in suite {
            self.infer_statement(statement);
        }
    }

    fn infer_statement(&mut self, statement: &ast::Stmt) {
        match statement {
            ast::Stmt::FunctionDef(function) => self.infer_function_definition_statement(function),
            ast::Stmt::ClassDef(class) => self.infer_class_definition_statement(class),
            ast::Stmt::Expr(ast::StmtExpr {
                range: _,
                node_index: _,
                value,
            }) => {
                self.infer_expression(value);
            }
            ast::Stmt::If(if_statement) => self.infer_if_statement(if_statement),
            ast::Stmt::Try(try_statement) => self.infer_try_statement(try_statement),
            ast::Stmt::With(with_statement) => self.infer_with_statement(with_statement),
            ast::Stmt::Match(match_statement) => self.infer_match_statement(match_statement),
            ast::Stmt::Assign(assign) => self.infer_assignment_statement(assign),
            ast::Stmt::AnnAssign(assign) => self.infer_annotated_assignment_statement(assign),
            ast::Stmt::AugAssign(aug_assign) => {
                self.infer_augmented_assignment_statement(aug_assign);
            }
            ast::Stmt::TypeAlias(type_statement) => self.infer_type_alias_statement(type_statement),
            ast::Stmt::For(for_statement) => self.infer_for_statement(for_statement),
            ast::Stmt::While(while_statement) => self.infer_while_statement(while_statement),
            ast::Stmt::Import(import) => self.infer_import_statement(import),
            ast::Stmt::ImportFrom(import) => self.infer_import_from_statement(import),
            ast::Stmt::Assert(assert_statement) => self.infer_assert_statement(assert_statement),
            ast::Stmt::Raise(raise) => self.infer_raise_statement(raise),
            ast::Stmt::Return(ret) => self.infer_return_statement(ret),
            ast::Stmt::Delete(delete) => self.infer_delete_statement(delete),
            ast::Stmt::Break(_)
            | ast::Stmt::Continue(_)
            | ast::Stmt::Pass(_)
            | ast::Stmt::IpyEscapeCommand(_)
            | ast::Stmt::Global(_)
            | ast::Stmt::Nonlocal(_) => {
                // No-op
            }
        }
    }

    fn infer_definition(&mut self, node: impl Into<DefinitionNodeKey> + std::fmt::Debug + Copy) {
        let definition = self.index.expect_single_definition(node);
        let result = infer_definition_types(self.db(), definition);
        self.extend(result);
    }

    fn infer_function_definition_statement(&mut self, function: &ast::StmtFunctionDef) {
        self.infer_definition(function);
    }

    fn infer_function_definition(
        &mut self,
        function: &ast::StmtFunctionDef,
        definition: Definition<'db>,
    ) {
        let ast::StmtFunctionDef {
            range: _,
            node_index: _,
            is_async: _,
            name,
            type_params,
            parameters,
            returns,
            body: _,
            decorator_list,
        } = function;

        let mut decorator_types_and_nodes = Vec::with_capacity(decorator_list.len());
        let mut function_decorators = FunctionDecorators::empty();
        let mut dataclass_transformer_params = None;

        for decorator in decorator_list {
            let decorator_ty = self.infer_decorator(decorator);

            match decorator_ty {
                Type::FunctionLiteral(function) => {
                    match function.known(self.db()) {
                        Some(KnownFunction::NoTypeCheck) => {
                            // If the function is decorated with the `no_type_check` decorator,
                            // we need to suppress any errors that come after the decorators.
                            self.context.set_in_no_type_check(InNoTypeCheck::Yes);
                            function_decorators |= FunctionDecorators::NO_TYPE_CHECK;
                            continue;
                        }
                        Some(KnownFunction::Overload) => {
                            function_decorators |= FunctionDecorators::OVERLOAD;
                            continue;
                        }
                        Some(KnownFunction::AbstractMethod) => {
                            function_decorators |= FunctionDecorators::ABSTRACT_METHOD;
                            continue;
                        }
                        Some(KnownFunction::Final) => {
                            function_decorators |= FunctionDecorators::FINAL;
                            continue;
                        }
                        Some(KnownFunction::Override) => {
                            function_decorators |= FunctionDecorators::OVERRIDE;
                            continue;
                        }
                        _ => {}
                    }
                }
                Type::ClassLiteral(class) => {
                    if class.is_known(self.db(), KnownClass::Classmethod) {
                        function_decorators |= FunctionDecorators::CLASSMETHOD;
                        continue;
                    }
                }
                Type::DataclassTransformer(params) => {
                    dataclass_transformer_params = Some(params);
                }
                _ => {}
            }

            decorator_types_and_nodes.push((decorator_ty, decorator));
        }

        for default in parameters
            .iter_non_variadic_params()
            .filter_map(|param| param.default.as_deref())
        {
            self.infer_expression(default);
        }

        // If there are type params, parameters and returns are evaluated in that scope, that is, in
        // `infer_function_type_params`, rather than here.
        if type_params.is_none() {
            if self.defer_annotations() {
                self.types.deferred.insert(definition);
            } else {
                self.infer_optional_annotation_expression(
                    returns.as_deref(),
                    DeferredExpressionState::None,
                );
                self.infer_parameters(parameters);
            }
        }

        let known_function =
            KnownFunction::try_from_definition_and_name(self.db(), definition, name);

        let body_scope = self
            .index
            .node_scope(NodeWithScopeRef::Function(function))
            .to_scope_id(self.db(), self.file());

        let overload_literal = OverloadLiteral::new(
            self.db(),
            &name.id,
            known_function,
            body_scope,
            function_decorators,
            dataclass_transformer_params,
        );

        let inherited_generic_context = None;
        let function_literal =
            FunctionLiteral::new(self.db(), overload_literal, inherited_generic_context);

        let type_mappings = Box::from([]);
        let mut inferred_ty = Type::FunctionLiteral(FunctionType::new(
            self.db(),
            function_literal,
            type_mappings,
        ));

        for (decorator_ty, decorator_node) in decorator_types_and_nodes.iter().rev() {
            inferred_ty = match decorator_ty
                .try_call(self.db(), &CallArgumentTypes::positional([inferred_ty]))
                .map(|bindings| bindings.return_type(self.db()))
            {
                Ok(return_ty) => return_ty,
                Err(CallError(_, bindings)) => {
                    bindings.report_diagnostics(&self.context, (*decorator_node).into());
                    bindings.return_type(self.db())
                }
            };
        }

        self.add_declaration_with_binding(
            function.into(),
            definition,
            &DeclaredAndInferredType::AreTheSame(inferred_ty),
        );
    }

    fn infer_parameters(&mut self, parameters: &ast::Parameters) {
        let ast::Parameters {
            range: _,
            node_index: _,
            posonlyargs: _,
            args: _,
            vararg,
            kwonlyargs: _,
            kwarg,
        } = parameters;

        for param_with_default in parameters.iter_non_variadic_params() {
            self.infer_parameter_with_default(param_with_default);
        }
        if let Some(vararg) = vararg {
            self.infer_parameter(vararg);
        }
        if let Some(kwarg) = kwarg {
            self.infer_parameter(kwarg);
        }
    }

    fn infer_parameter_with_default(&mut self, parameter_with_default: &ast::ParameterWithDefault) {
        let ast::ParameterWithDefault {
            range: _,
            node_index: _,
            parameter,
            default: _,
        } = parameter_with_default;

        self.infer_optional_annotation_expression(
            parameter.annotation.as_deref(),
            DeferredExpressionState::None,
        );
    }

    fn infer_parameter(&mut self, parameter: &ast::Parameter) {
        let ast::Parameter {
            range: _,
            node_index: _,
            name: _,
            annotation,
        } = parameter;

        self.infer_optional_annotation_expression(
            annotation.as_deref(),
            DeferredExpressionState::None,
        );
    }

    /// Set initial declared type (if annotated) and inferred type for a function-parameter symbol,
    /// in the function body scope.
    ///
    /// The declared type is the annotated type, if any, or `Unknown`.
    ///
    /// The inferred type is the annotated type, unioned with the type of the default value, if
    /// any. If both types are fully static, this union is a no-op (it should simplify to just the
    /// annotated type.) But in a case like `f(x=None)` with no annotated type, we want to infer
    /// the type `Unknown | None` for `x`, not just `Unknown`, so that we can error on usage of `x`
    /// that would not be valid for `None`.
    ///
    /// If the default-value type is not assignable to the declared (annotated) type, we ignore the
    /// default-value type and just infer the annotated type; this is the same way we handle
    /// assignments, and allows an explicit annotation to override a bad inference.
    ///
    /// Parameter definitions are odd in that they define a symbol in the function-body scope, so
    /// the Definition belongs to the function body scope, but the expressions (annotation and
    /// default value) both belong to outer scopes. (The default value always belongs to the outer
    /// scope in which the function is defined, the annotation belongs either to the outer scope,
    /// or maybe to an intervening type-params scope, if it's a generic function.) So we don't use
    /// `self.infer_expression` or store any expression types here, we just use `expression_ty` to
    /// get the types of the expressions from their respective scopes.
    ///
    /// It is safe (non-cycle-causing) to use `expression_ty` here, because an outer scope can't
    /// depend on a definition from an inner scope, so we shouldn't be in-process of inferring the
    /// outer scope here.
    fn infer_parameter_definition(
        &mut self,
        parameter_with_default: &ast::ParameterWithDefault,
        definition: Definition<'db>,
    ) {
        let ast::ParameterWithDefault {
            parameter,
            default,
            range: _,
            node_index: _,
        } = parameter_with_default;
        let default_ty = default
            .as_ref()
            .map(|default| self.file_expression_type(default));
        if let Some(annotation) = parameter.annotation.as_ref() {
            let declared_ty = self.file_expression_type(annotation);
            let declared_and_inferred_ty = if let Some(default_ty) = default_ty {
                if default_ty.is_assignable_to(self.db(), declared_ty) {
                    DeclaredAndInferredType::MightBeDifferent {
                        declared_ty: declared_ty.into(),
                        inferred_ty: UnionType::from_elements(self.db(), [declared_ty, default_ty]),
                    }
                } else if (self.in_stub()
                    || self.in_function_overload_or_abstractmethod()
                    || self
                        .class_context_of_current_method()
                        .is_some_and(|class| class.is_protocol(self.db())))
                    && default
                        .as_ref()
                        .is_some_and(|d| d.is_ellipsis_literal_expr())
                {
                    DeclaredAndInferredType::AreTheSame(declared_ty)
                } else {
                    if let Some(builder) = self
                        .context
                        .report_lint(&INVALID_PARAMETER_DEFAULT, parameter_with_default)
                    {
                        builder.into_diagnostic(format_args!(
                            "Default value of type `{}` is not assignable \
                             to annotated parameter type `{}`",
                            default_ty.display(self.db()),
                            declared_ty.display(self.db())
                        ));
                    }
                    DeclaredAndInferredType::AreTheSame(declared_ty)
                }
            } else {
                DeclaredAndInferredType::AreTheSame(declared_ty)
            };
            self.add_declaration_with_binding(
                parameter.into(),
                definition,
                &declared_and_inferred_ty,
            );
        } else {
            let ty = if let Some(default_ty) = default_ty {
                UnionType::from_elements(self.db(), [Type::unknown(), default_ty])
            } else {
                Type::unknown()
            };
            self.add_binding(parameter.into(), definition, ty);
        }
    }

    /// Set initial declared/inferred types for a `*args` variadic positional parameter.
    ///
    /// The annotated type is implicitly wrapped in a homogeneous tuple.
    ///
    /// See [`infer_parameter_definition`] doc comment for some relevant observations about scopes.
    ///
    /// [`infer_parameter_definition`]: Self::infer_parameter_definition
    fn infer_variadic_positional_parameter_definition(
        &mut self,
        parameter: &ast::Parameter,
        definition: Definition<'db>,
    ) {
        if let Some(annotation) = parameter.annotation() {
            let ty = if annotation.is_starred_expr() {
                todo_type!("PEP 646")
            } else {
                let annotated_type = self.file_expression_type(annotation);
                TupleType::homogeneous(self.db(), annotated_type)
            };

            self.add_declaration_with_binding(
                parameter.into(),
                definition,
                &DeclaredAndInferredType::AreTheSame(ty),
            );
        } else {
            self.add_binding(
                parameter.into(),
                definition,
                TupleType::homogeneous(self.db(), Type::unknown()),
            );
        }
    }

    /// Set initial declared/inferred types for a `*args` variadic positional parameter.
    ///
    /// The annotated type is implicitly wrapped in a string-keyed dictionary.
    ///
    /// See [`infer_parameter_definition`] doc comment for some relevant observations about scopes.
    ///
    /// [`infer_parameter_definition`]: Self::infer_parameter_definition
    fn infer_variadic_keyword_parameter_definition(
        &mut self,
        parameter: &ast::Parameter,
        definition: Definition<'db>,
    ) {
        if let Some(annotation) = parameter.annotation() {
            let annotated_ty = self.file_expression_type(annotation);
            let ty = KnownClass::Dict.to_specialized_instance(
                self.db(),
                [KnownClass::Str.to_instance(self.db()), annotated_ty],
            );
            self.add_declaration_with_binding(
                parameter.into(),
                definition,
                &DeclaredAndInferredType::AreTheSame(ty),
            );
        } else {
            self.add_binding(
                parameter.into(),
                definition,
                KnownClass::Dict.to_specialized_instance(
                    self.db(),
                    [KnownClass::Str.to_instance(self.db()), Type::unknown()],
                ),
            );
        }
    }

    fn infer_class_definition_statement(&mut self, class: &ast::StmtClassDef) {
        self.infer_definition(class);
    }

    fn infer_class_definition(
        &mut self,
        class_node: &ast::StmtClassDef,
        definition: Definition<'db>,
    ) {
        let ast::StmtClassDef {
            range: _,
            node_index: _,
            name,
            type_params,
            decorator_list,
            arguments: _,
            body: _,
        } = class_node;

        let mut dataclass_params = None;
        let mut dataclass_transformer_params = None;
        for decorator in decorator_list {
            let decorator_ty = self.infer_decorator(decorator);
            if decorator_ty
                .into_function_literal()
                .is_some_and(|function| function.is_known(self.db(), KnownFunction::Dataclass))
            {
                dataclass_params = Some(DataclassParams::default());
                continue;
            }

            if let Type::DataclassDecorator(params) = decorator_ty {
                dataclass_params = Some(params);
                continue;
            }

            if let Type::FunctionLiteral(f) = decorator_ty {
                // We do not yet detect or flag `@dataclass_transform` applied to more than one
                // overload, or an overload and the implementation both. Nevertheless, this is not
                // allowed. We do not try to treat the offenders intelligently -- just use the
                // params of the last seen usage of `@dataclass_transform`
                let params = f
                    .iter_overloads_and_implementation(self.db())
                    .find_map(|overload| overload.dataclass_transformer_params(self.db()));
                if let Some(params) = params {
                    dataclass_params = Some(params.into());
                    continue;
                }
            }

            if let Type::DataclassTransformer(params) = decorator_ty {
                dataclass_transformer_params = Some(params);
                continue;
            }
        }

        let body_scope = self
            .index
            .node_scope(NodeWithScopeRef::Class(class_node))
            .to_scope_id(self.db(), self.file());

        let maybe_known_class = KnownClass::try_from_file_and_name(self.db(), self.file(), name);

        let class_ty = Type::from(ClassLiteral::new(
            self.db(),
            name.id.clone(),
            body_scope,
            maybe_known_class,
            dataclass_params,
            dataclass_transformer_params,
        ));

        self.add_declaration_with_binding(
            class_node.into(),
            definition,
            &DeclaredAndInferredType::AreTheSame(class_ty),
        );

        // if there are type parameters, then the keywords and bases are within that scope
        // and we don't need to run inference here
        if type_params.is_none() {
            for keyword in class_node.keywords() {
                self.infer_expression(&keyword.value);
            }

            // Inference of bases deferred in stubs
            // TODO: Only defer the references that are actually string literals, instead of
            // deferring the entire class definition if a string literal occurs anywhere in the
            // base class list.
            if self.in_stub() || class_node.bases().iter().any(contains_string_literal) {
                self.types.deferred.insert(definition);
            } else {
                for base in class_node.bases() {
                    self.infer_expression(base);
                }
            }
        }
    }

    fn infer_function_deferred(&mut self, function: &ast::StmtFunctionDef) {
        self.infer_optional_annotation_expression(
            function.returns.as_deref(),
            DeferredExpressionState::Deferred,
        );
        self.infer_parameters(function.parameters.as_ref());
    }

    fn infer_class_deferred(&mut self, class: &ast::StmtClassDef) {
        for base in class.bases() {
            self.infer_expression(base);
        }
    }

    fn infer_type_alias_definition(
        &mut self,
        type_alias: &ast::StmtTypeAlias,
        definition: Definition<'db>,
    ) {
        self.infer_expression(&type_alias.name);

        let rhs_scope = self
            .index
            .node_scope(NodeWithScopeRef::TypeAlias(type_alias))
            .to_scope_id(self.db(), self.file());

        let type_alias_ty = Type::KnownInstance(KnownInstanceType::TypeAliasType(
            TypeAliasType::PEP695(PEP695TypeAliasType::new(
                self.db(),
                &type_alias.name.as_name_expr().unwrap().id,
                rhs_scope,
            )),
        ));

        self.add_declaration_with_binding(
            type_alias.into(),
            definition,
            &DeclaredAndInferredType::AreTheSame(type_alias_ty),
        );
    }

    fn infer_if_statement(&mut self, if_statement: &ast::StmtIf) {
        let ast::StmtIf {
            range: _,
            node_index: _,
            test,
            body,
            elif_else_clauses,
        } = if_statement;

        let test_ty = self.infer_standalone_expression(test);

        if let Err(err) = test_ty.try_bool(self.db()) {
            err.report_diagnostic(&self.context, &**test);
        }

        self.infer_body(body);

        for clause in elif_else_clauses {
            let ast::ElifElseClause {
                range: _,
                node_index: _,
                test,
                body,
            } = clause;

            if let Some(test) = &test {
                let test_ty = self.infer_standalone_expression(test);

                if let Err(err) = test_ty.try_bool(self.db()) {
                    err.report_diagnostic(&self.context, test);
                }
            }

            self.infer_body(body);
        }
    }

    fn infer_try_statement(&mut self, try_statement: &ast::StmtTry) {
        let ast::StmtTry {
            range: _,
            node_index: _,
            body,
            handlers,
            orelse,
            finalbody,
            is_star: _,
        } = try_statement;

        self.infer_body(body);

        for handler in handlers {
            let ast::ExceptHandler::ExceptHandler(handler) = handler;
            let ast::ExceptHandlerExceptHandler {
                type_: handled_exceptions,
                name: symbol_name,
                body,
                range: _,
                node_index: _,
            } = handler;

            // If `symbol_name` is `Some()` and `handled_exceptions` is `None`,
            // it's invalid syntax (something like `except as e:`).
            // However, it's obvious that the user *wanted* `e` to be bound here,
            // so we'll have created a definition in the semantic-index stage anyway.
            if symbol_name.is_some() {
                self.infer_definition(handler);
            } else {
                self.infer_exception(handled_exceptions.as_deref(), try_statement.is_star);
            }

            self.infer_body(body);
        }

        self.infer_body(orelse);
        self.infer_body(finalbody);
    }

    fn infer_with_statement(&mut self, with_statement: &ast::StmtWith) {
        let ast::StmtWith {
            range: _,
            node_index: _,
            is_async,
            items,
            body,
        } = with_statement;
        for item in items {
            let target = item.optional_vars.as_deref();
            if let Some(target) = target {
                self.infer_target(target, &item.context_expr, |builder, context_expr| {
                    // TODO: `infer_with_statement_definition` reports a diagnostic if `ctx_manager_ty` isn't a context manager
                    //  but only if the target is a name. We should report a diagnostic here if the target isn't a name:
                    //  `with not_context_manager as a.x: ...
                    builder
                        .infer_standalone_expression(context_expr)
                        .enter(builder.db())
                });
            } else {
                // Call into the context expression inference to validate that it evaluates
                // to a valid context manager.
                let context_expression_ty = self.infer_expression(&item.context_expr);
                self.infer_context_expression(&item.context_expr, context_expression_ty, *is_async);
                self.infer_optional_expression(target);
            }
        }

        self.infer_body(body);
    }

    fn infer_with_item_definition(
        &mut self,
        with_item: &WithItemDefinitionKind<'db>,
        definition: Definition<'db>,
    ) {
        let context_expr = with_item.context_expr(self.module());
        let target = with_item.target(self.module());

        let context_expr_ty = self.infer_standalone_expression(context_expr);

        let target_ty = if with_item.is_async() {
            todo_type!("async `with` statement")
        } else {
            match with_item.target_kind() {
                TargetKind::Sequence(unpack_position, unpack) => {
                    let unpacked = infer_unpack_types(self.db(), unpack);
                    let target_ast_id = target.scoped_expression_id(self.db(), self.scope());
                    if unpack_position == UnpackPosition::First {
                        self.context.extend(unpacked.diagnostics());
                    }
                    unpacked.expression_type(target_ast_id)
                }
                TargetKind::Single => self.infer_context_expression(
                    context_expr,
                    context_expr_ty,
                    with_item.is_async(),
                ),
            }
        };

        self.store_expression_type(target, target_ty);
        self.add_binding(target.into(), definition, target_ty);
    }

    /// Infers the type of a context expression (`with expr`) and returns the target's type
    ///
    /// Returns [`Type::unknown`] if the context expression doesn't implement the context manager protocol.
    ///
    /// ## Terminology
    /// See [PEP343](https://peps.python.org/pep-0343/#standard-terminology).
    fn infer_context_expression(
        &mut self,
        context_expression: &ast::Expr,
        context_expression_type: Type<'db>,
        is_async: bool,
    ) -> Type<'db> {
        // TODO: Handle async with statements (they use `aenter` and `aexit`)
        if is_async {
            return todo_type!("async `with` statement");
        }

        context_expression_type
            .try_enter(self.db())
            .unwrap_or_else(|err| {
                err.report_diagnostic(
                    &self.context,
                    context_expression_type,
                    context_expression.into(),
                );
                err.fallback_enter_type(self.db())
            })
    }

    fn infer_exception(&mut self, node: Option<&ast::Expr>, is_star: bool) -> Type<'db> {
        fn extract_tuple_specialization<'db>(db: &'db dyn Db, ty: Type<'db>) -> Option<Type<'db>> {
            let class = ty.into_nominal_instance()?.class;
            if !class.is_known(db, KnownClass::Tuple) {
                return None;
            }
            let ClassType::Generic(class) = class else {
                return None;
            };
            let specialization = class.specialization(db).types(db)[0];
            let specialization_instance = specialization.to_instance(db)?;

            specialization_instance
                .is_assignable_to(db, KnownClass::BaseException.to_instance(db))
                .then_some(specialization_instance)
        }

        // If there is no handled exception, it's invalid syntax;
        // a diagnostic will have already been emitted
        let node_ty = node.map_or(Type::unknown(), |ty| self.infer_expression(ty));
        let type_base_exception = KnownClass::BaseException.to_subclass_of(self.db());

        // If it's an `except*` handler, this won't actually be the type of the bound symbol;
        // it will actually be the type of the generic parameters to `BaseExceptionGroup` or `ExceptionGroup`.
        let symbol_ty = if let Type::Tuple(tuple) = node_ty {
            let mut builder = UnionBuilder::new(self.db());
            for element in tuple.tuple(self.db()).all_elements() {
                builder = builder.add(
                    if element.is_assignable_to(self.db(), type_base_exception) {
                        element.to_instance(self.db()).expect(
                            "`Type::to_instance()` should always return `Some()` \
                                if called on a type assignable to `type[BaseException]`",
                        )
                    } else {
                        if let Some(node) = node {
                            report_invalid_exception_caught(&self.context, node, element);
                        }
                        Type::unknown()
                    },
                );
            }
            builder.build()
        } else if node_ty.is_assignable_to(self.db(), type_base_exception) {
            node_ty.to_instance(self.db()).expect(
                "`Type::to_instance()` should always return `Some()` \
                    if called on a type assignable to `type[BaseException]`",
            )
        } else if node_ty.is_assignable_to(
            self.db(),
            TupleType::homogeneous(self.db(), type_base_exception),
        ) {
            extract_tuple_specialization(self.db(), node_ty)
                .unwrap_or_else(|| KnownClass::BaseException.to_instance(self.db()))
        } else if node_ty.is_assignable_to(
            self.db(),
            UnionType::from_elements(
                self.db(),
                [
                    type_base_exception,
                    TupleType::homogeneous(self.db(), type_base_exception),
                ],
            ),
        ) {
            KnownClass::BaseException.to_instance(self.db())
        } else {
            if let Some(node) = node {
                report_invalid_exception_caught(&self.context, node, node_ty);
            }
            Type::unknown()
        };

        if is_star {
            let class = if symbol_ty
                .is_subtype_of(self.db(), KnownClass::Exception.to_instance(self.db()))
            {
                KnownClass::ExceptionGroup
            } else {
                KnownClass::BaseExceptionGroup
            };
            class.to_specialized_instance(self.db(), [symbol_ty])
        } else {
            symbol_ty
        }
    }

    fn infer_except_handler_definition(
        &mut self,
        except_handler_definition: &ExceptHandlerDefinitionKind,
        definition: Definition<'db>,
    ) {
        let symbol_ty = self.infer_exception(
            except_handler_definition.handled_exceptions(self.module()),
            except_handler_definition.is_star(),
        );

        self.add_binding(
            except_handler_definition.node(self.module()).into(),
            definition,
            symbol_ty,
        );
    }

    fn infer_typevar_definition(
        &mut self,
        node: &ast::TypeParamTypeVar,
        definition: Definition<'db>,
    ) {
        let ast::TypeParamTypeVar {
            range: _,
            node_index: _,
            name,
            bound,
            default,
        } = node;
        let bound_or_constraint = match bound.as_deref() {
            Some(expr @ ast::Expr::Tuple(ast::ExprTuple { elts, .. })) => {
                if elts.len() < 2 {
                    if let Some(builder) = self
                        .context
                        .report_lint(&INVALID_TYPE_VARIABLE_CONSTRAINTS, expr)
                    {
                        builder.into_diagnostic("TypeVar must have at least two constrained types");
                    }
                    self.infer_expression(expr);
                    None
                } else {
                    // We don't use UnionType::from_elements or UnionBuilder here, because we don't
                    // want to simplify the list of constraints like we do with the elements of an
                    // actual union type.
                    // TODO: Consider using a new `OneOfType` connective here instead, since that
                    // more accurately represents the actual semantics of typevar constraints.
                    let elements = UnionType::new(
                        self.db(),
                        elts.iter()
                            .map(|expr| self.infer_type_expression(expr))
                            .collect::<Box<[_]>>(),
                    );
                    let constraints = TypeVarBoundOrConstraints::Constraints(elements);
                    // But when we construct an actual union type for the constraint expression as
                    // a whole, we do use UnionType::from_elements to maintain the invariant that
                    // all union types are simplified.
                    self.store_expression_type(
                        expr,
                        UnionType::from_elements(self.db(), elements.elements(self.db())),
                    );
                    Some(constraints)
                }
            }
            Some(expr) => Some(TypeVarBoundOrConstraints::UpperBound(
                self.infer_type_expression(expr),
            )),
            None => None,
        };
        let default_ty = self.infer_optional_type_expression(default.as_deref());
        let ty = Type::KnownInstance(KnownInstanceType::TypeVar(TypeVarInstance::new(
            self.db(),
            name.id.clone(),
            Some(definition),
            bound_or_constraint,
            TypeVarVariance::Invariant, // TODO: infer this
            default_ty,
            TypeVarKind::Pep695,
        )));
        self.add_declaration_with_binding(
            node.into(),
            definition,
            &DeclaredAndInferredType::AreTheSame(ty),
        );
    }

    fn infer_paramspec_definition(
        &mut self,
        node: &ast::TypeParamParamSpec,
        definition: Definition<'db>,
    ) {
        let ast::TypeParamParamSpec {
            range: _,
            node_index: _,
            name: _,
            default,
        } = node;
        self.infer_optional_expression(default.as_deref());
        let pep_695_todo = Type::Dynamic(DynamicType::TodoPEP695ParamSpec);
        self.add_declaration_with_binding(
            node.into(),
            definition,
            &DeclaredAndInferredType::AreTheSame(pep_695_todo),
        );
    }

    fn infer_typevartuple_definition(
        &mut self,
        node: &ast::TypeParamTypeVarTuple,
        definition: Definition<'db>,
    ) {
        let ast::TypeParamTypeVarTuple {
            range: _,
            node_index: _,
            name: _,
            default,
        } = node;
        self.infer_optional_expression(default.as_deref());
        let pep_695_todo = todo_type!("PEP-695 TypeVarTuple definition types");
        self.add_declaration_with_binding(
            node.into(),
            definition,
            &DeclaredAndInferredType::AreTheSame(pep_695_todo),
        );
    }

    fn infer_match_statement(&mut self, match_statement: &ast::StmtMatch) {
        let ast::StmtMatch {
            range: _,
            node_index: _,
            subject,
            cases,
        } = match_statement;

        self.infer_standalone_expression(subject);

        for case in cases {
            let ast::MatchCase {
                range: _,
                node_index: _,
                body,
                pattern,
                guard,
            } = case;
            self.infer_match_pattern(pattern);

            if let Some(guard) = guard.as_deref() {
                let guard_ty = self.infer_standalone_expression(guard);

                if let Err(err) = guard_ty.try_bool(self.db()) {
                    err.report_diagnostic(&self.context, guard);
                }
            }

            self.infer_body(body);
        }
    }

    fn infer_match_pattern_definition(
        &mut self,
        pattern: &ast::Pattern,
        _index: u32,
        definition: Definition<'db>,
    ) {
        // TODO(dhruvmanila): The correct way to infer types here is to perform structural matching
        // against the subject expression type (which we can query via `infer_expression_types`)
        // and extract the type at the `index` position if the pattern matches. This will be
        // similar to the logic in `self.infer_assignment_definition`.
        self.add_binding(
            pattern.into(),
            definition,
            todo_type!("`match` pattern definition types"),
        );
    }

    fn infer_match_pattern(&mut self, pattern: &ast::Pattern) {
        // We need to create a standalone expression for each arm of a match statement, since they
        // can introduce constraints on the match subject. (Or more accurately, for the match arm's
        // pattern, since its the pattern that introduces any constraints, not the body.) Ideally,
        // that standalone expression would wrap the match arm's pattern as a whole. But a
        // standalone expression can currently only wrap an ast::Expr, which patterns are not. So,
        // we need to choose an Expr that can “stand in” for the pattern, which we can wrap in a
        // standalone expression.
        //
        // That said, when inferring the type of a standalone expression, we don't have access to
        // its parent or sibling nodes.  That means, for instance, that in a class pattern, where
        // we are currently using the class name as the standalone expression, we do not have
        // access to the class pattern's arguments in the standalone expression inference scope.
        // At the moment, we aren't trying to do anything with those arguments when creating a
        // narrowing constraint for the pattern.  But in the future, if we do, we will have to
        // either wrap those arguments in their own standalone expressions, or update Expression to
        // be able to wrap other AST node types besides just ast::Expr.
        //
        // This function is only called for the top-level pattern of a match arm, and is
        // responsible for inferring the standalone expression for each supported pattern type. It
        // then hands off to `infer_nested_match_pattern` for any subexpressions and subpatterns,
        // where we do NOT have any additional standalone expressions to infer through.
        //
        // TODO(dhruvmanila): Add a Salsa query for inferring pattern types and matching against
        // the subject expression: https://github.com/astral-sh/ruff/pull/13147#discussion_r1739424510
        match pattern {
            ast::Pattern::MatchValue(match_value) => {
                self.infer_standalone_expression(&match_value.value);
            }
            ast::Pattern::MatchClass(match_class) => {
                let ast::PatternMatchClass {
                    range: _,
                    node_index: _,
                    cls,
                    arguments,
                } = match_class;
                for pattern in &arguments.patterns {
                    self.infer_nested_match_pattern(pattern);
                }
                for keyword in &arguments.keywords {
                    self.infer_nested_match_pattern(&keyword.pattern);
                }
                self.infer_standalone_expression(cls);
            }
            ast::Pattern::MatchOr(match_or) => {
                for pattern in &match_or.patterns {
                    self.infer_match_pattern(pattern);
                }
            }
            _ => {
                self.infer_nested_match_pattern(pattern);
            }
        }
    }

    fn infer_nested_match_pattern(&mut self, pattern: &ast::Pattern) {
        match pattern {
            ast::Pattern::MatchValue(match_value) => {
                self.infer_expression(&match_value.value);
            }
            ast::Pattern::MatchSequence(match_sequence) => {
                for pattern in &match_sequence.patterns {
                    self.infer_nested_match_pattern(pattern);
                }
            }
            ast::Pattern::MatchMapping(match_mapping) => {
                let ast::PatternMatchMapping {
                    range: _,
                    node_index: _,
                    keys,
                    patterns,
                    rest: _,
                } = match_mapping;
                for key in keys {
                    self.infer_expression(key);
                }
                for pattern in patterns {
                    self.infer_nested_match_pattern(pattern);
                }
            }
            ast::Pattern::MatchClass(match_class) => {
                let ast::PatternMatchClass {
                    range: _,
                    node_index: _,
                    cls,
                    arguments,
                } = match_class;
                for pattern in &arguments.patterns {
                    self.infer_nested_match_pattern(pattern);
                }
                for keyword in &arguments.keywords {
                    self.infer_nested_match_pattern(&keyword.pattern);
                }
                self.infer_expression(cls);
            }
            ast::Pattern::MatchAs(match_as) => {
                if let Some(pattern) = &match_as.pattern {
                    self.infer_nested_match_pattern(pattern);
                }
            }
            ast::Pattern::MatchOr(match_or) => {
                for pattern in &match_or.patterns {
                    self.infer_nested_match_pattern(pattern);
                }
            }
            ast::Pattern::MatchStar(_) | ast::Pattern::MatchSingleton(_) => {}
        }
    }

    fn infer_assignment_statement(&mut self, assignment: &ast::StmtAssign) {
        let ast::StmtAssign {
            range: _,
            node_index: _,
            targets,
            value,
        } = assignment;

        for target in targets {
            self.infer_target(target, value, |builder, value_expr| {
                builder.infer_standalone_expression(value_expr)
            });
        }
    }

    /// Infer the (definition) types involved in a `target` expression.
    ///
    /// This is used for assignment statements, for statements, etc. with a single or multiple
    /// targets (unpacking). If `target` is an attribute expression, we check that the assignment
    /// is valid. For 'target's that are definitions, this check happens elsewhere.
    ///
    /// The `infer_value_expr` function is used to infer the type of the `value` expression which
    /// are not `Name` expressions. The returned type is the one that is eventually assigned to the
    /// `target`.
    fn infer_target<F>(&mut self, target: &ast::Expr, value: &ast::Expr, infer_value_expr: F)
    where
        F: Fn(&mut TypeInferenceBuilder<'db, '_>, &ast::Expr) -> Type<'db>,
    {
        let assigned_ty = match target {
            ast::Expr::Name(_) => None,
            _ => Some(infer_value_expr(self, value)),
        };
        self.infer_target_impl(target, assigned_ty);
    }

    /// Make sure that the attribute assignment `obj.attribute = value` is valid.
    ///
    /// `target` is the node for the left-hand side, `object_ty` is the type of `obj`, `attribute` is
    /// the name of the attribute being assigned, and `value_ty` is the type of the right-hand side of
    /// the assignment. If the assignment is invalid, emit diagnostics.
    fn validate_attribute_assignment(
        &mut self,
        target: &ast::ExprAttribute,
        object_ty: Type<'db>,
        attribute: &str,
        value_ty: Type<'db>,
        emit_diagnostics: bool,
    ) -> bool {
        let db = self.db();

        let ensure_assignable_to = |attr_ty| -> bool {
            let assignable = value_ty.is_assignable_to(db, attr_ty);
            if !assignable && emit_diagnostics {
                report_invalid_attribute_assignment(
                    &self.context,
                    target.into(),
                    attr_ty,
                    value_ty,
                    attribute,
                );
            }
            assignable
        };

        match object_ty {
            Type::Union(union) => {
                if union.elements(self.db()).iter().all(|elem| {
                    self.validate_attribute_assignment(target, *elem, attribute, value_ty, false)
                }) {
                    true
                } else {
                    // TODO: This is not a very helpful error message, as it does not include the underlying reason
                    // why the assignment is invalid. This would be a good use case for sub-diagnostics.
                    if emit_diagnostics {
                        if let Some(builder) = self.context.report_lint(&INVALID_ASSIGNMENT, target)
                        {
                            builder.into_diagnostic(format_args!(
                                "Object of type `{}` is not assignable \
                                 to attribute `{attribute}` on type `{}`",
                                value_ty.display(self.db()),
                                object_ty.display(self.db()),
                            ));
                        }
                    }

                    false
                }
            }

            Type::Intersection(intersection) => {
                // TODO: Handle negative intersection elements
                if intersection.positive(db).iter().any(|elem| {
                    self.validate_attribute_assignment(target, *elem, attribute, value_ty, false)
                }) {
                    true
                } else {
                    if emit_diagnostics {
                        if let Some(builder) = self.context.report_lint(&INVALID_ASSIGNMENT, target)
                        {
                            // TODO: same here, see above
                            builder.into_diagnostic(format_args!(
                                "Object of type `{}` is not assignable \
                                 to attribute `{attribute}` on type `{}`",
                                value_ty.display(self.db()),
                                object_ty.display(self.db()),
                            ));
                        }
                    }
                    false
                }
            }

            // Super instances do not allow attribute assignment
            Type::NominalInstance(instance) if instance.class.is_known(db, KnownClass::Super) => {
                if emit_diagnostics {
                    if let Some(builder) = self.context.report_lint(&INVALID_ASSIGNMENT, target) {
                        builder.into_diagnostic(format_args!(
                            "Cannot assign to attribute `{attribute}` on type `{}`",
                            object_ty.display(self.db()),
                        ));
                    }
                }
                false
            }
            Type::BoundSuper(_) => {
                if emit_diagnostics {
                    if let Some(builder) = self.context.report_lint(&INVALID_ASSIGNMENT, target) {
                        builder.into_diagnostic(format_args!(
                            "Cannot assign to attribute `{attribute}` on type `{}`",
                            object_ty.display(self.db()),
                        ));
                    }
                }
                false
            }

            Type::Dynamic(..) | Type::Never => true,

            Type::NominalInstance(..)
            | Type::ProtocolInstance(_)
            | Type::BooleanLiteral(..)
            | Type::IntLiteral(..)
            | Type::StringLiteral(..)
            | Type::BytesLiteral(..)
            | Type::LiteralString
            | Type::Tuple(..)
            | Type::SpecialForm(..)
            | Type::KnownInstance(..)
            | Type::PropertyInstance(..)
            | Type::FunctionLiteral(..)
            | Type::Callable(..)
            | Type::BoundMethod(_)
            | Type::MethodWrapper(_)
            | Type::WrapperDescriptor(_)
            | Type::DataclassDecorator(_)
            | Type::DataclassTransformer(_)
            | Type::TypeVar(..)
            | Type::AlwaysTruthy
            | Type::AlwaysFalsy
            | Type::TypeIs(_) => {
                let is_read_only = || {
                    let dataclass_params = match object_ty {
                        Type::NominalInstance(instance) => match instance.class {
                            ClassType::NonGeneric(cls) => cls.dataclass_params(self.db()),
                            ClassType::Generic(cls) => {
                                cls.origin(self.db()).dataclass_params(self.db())
                            }
                        },
                        _ => None,
                    };

                    dataclass_params.is_some_and(|params| params.contains(DataclassParams::FROZEN))
                };

                match object_ty.class_member(db, attribute.into()) {
                    meta_attr @ PlaceAndQualifiers { .. } if meta_attr.is_class_var() => {
                        if emit_diagnostics {
                            if let Some(builder) =
                                self.context.report_lint(&INVALID_ATTRIBUTE_ACCESS, target)
                            {
                                builder.into_diagnostic(format_args!(
                                    "Cannot assign to ClassVar `{attribute}` \
                                     from an instance of type `{ty}`",
                                    ty = object_ty.display(self.db()),
                                ));
                            }
                        }
                        false
                    }
                    PlaceAndQualifiers {
                        place: Place::Type(meta_attr_ty, meta_attr_boundness),
                        qualifiers: _,
                    } => {
                        if is_read_only() {
                            if emit_diagnostics {
                                if let Some(builder) =
                                    self.context.report_lint(&INVALID_ASSIGNMENT, target)
                                {
                                    builder.into_diagnostic(format_args!(
                                        "Property `{attribute}` defined in `{ty}` is read-only",
                                        ty = object_ty.display(self.db()),
                                    ));
                                }
                            }
                            false
                        } else {
                            let assignable_to_meta_attr = if let Place::Type(meta_dunder_set, _) =
                                meta_attr_ty.class_member(db, "__set__".into()).place
                            {
                                let successful_call = meta_dunder_set
                                    .try_call(
                                        db,
                                        &CallArgumentTypes::positional([
                                            meta_attr_ty,
                                            object_ty,
                                            value_ty,
                                        ]),
                                    )
                                    .is_ok();

                                if !successful_call && emit_diagnostics {
                                    if let Some(builder) =
                                        self.context.report_lint(&INVALID_ASSIGNMENT, target)
                                    {
                                        // TODO: Here, it would be nice to emit an additional diagnostic that explains why the call failed
                                        builder.into_diagnostic(format_args!(
                                            "Invalid assignment to data descriptor attribute \
                                         `{attribute}` on type `{}` with custom `__set__` method",
                                            object_ty.display(db)
                                        ));
                                    }
                                }

                                successful_call
                            } else {
                                ensure_assignable_to(meta_attr_ty)
                            };

                            let assignable_to_instance_attribute = if meta_attr_boundness
                                == Boundness::PossiblyUnbound
                            {
                                let (assignable, boundness) =
                                    if let Place::Type(instance_attr_ty, instance_attr_boundness) =
                                        object_ty.instance_member(db, attribute).place
                                    {
                                        (
                                            ensure_assignable_to(instance_attr_ty),
                                            instance_attr_boundness,
                                        )
                                    } else {
                                        (true, Boundness::PossiblyUnbound)
                                    };

                                if boundness == Boundness::PossiblyUnbound {
                                    report_possibly_unbound_attribute(
                                        &self.context,
                                        target,
                                        attribute,
                                        object_ty,
                                    );
                                }

                                assignable
                            } else {
                                true
                            };

                            assignable_to_meta_attr && assignable_to_instance_attribute
                        }
                    }

                    PlaceAndQualifiers {
                        place: Place::Unbound,
                        ..
                    } => {
                        if let Place::Type(instance_attr_ty, instance_attr_boundness) =
                            object_ty.instance_member(db, attribute).place
                        {
                            if instance_attr_boundness == Boundness::PossiblyUnbound {
                                report_possibly_unbound_attribute(
                                    &self.context,
                                    target,
                                    attribute,
                                    object_ty,
                                );
                            }

                            if is_read_only() {
                                if emit_diagnostics {
                                    if let Some(builder) =
                                        self.context.report_lint(&INVALID_ASSIGNMENT, target)
                                    {
                                        builder.into_diagnostic(format_args!(
                                            "Property `{attribute}` defined in `{ty}` is read-only",
                                            ty = object_ty.display(self.db()),
                                        ));
                                    }
                                }
                                false
                            } else {
                                ensure_assignable_to(instance_attr_ty)
                            }
                        } else {
                            let result = object_ty.try_call_dunder_with_policy(
                                db,
                                "__setattr__",
                                &mut CallArgumentTypes::positional([
                                    Type::StringLiteral(StringLiteralType::new(
                                        db,
                                        Box::from(attribute),
                                    )),
                                    value_ty,
                                ]),
                                MemberLookupPolicy::MRO_NO_OBJECT_FALLBACK,
                            );

                            match result {
                                Ok(_) | Err(CallDunderError::PossiblyUnbound(_)) => true,
                                Err(CallDunderError::CallError(..)) => {
                                    if emit_diagnostics {
                                        if let Some(builder) =
                                            self.context.report_lint(&UNRESOLVED_ATTRIBUTE, target)
                                        {
                                            builder.into_diagnostic(format_args!(
                                                "Can not assign object of `{}` to attribute \
                                                 `{attribute}` on type `{}` with \
                                                 custom `__setattr__` method.",
                                                value_ty.display(db),
                                                object_ty.display(db)
                                            ));
                                        }
                                    }
                                    false
                                }
                                Err(CallDunderError::MethodNotAvailable) => {
                                    if emit_diagnostics {
                                        if let Some(builder) =
                                            self.context.report_lint(&UNRESOLVED_ATTRIBUTE, target)
                                        {
                                            builder.into_diagnostic(format_args!(
                                                "Unresolved attribute `{}` on type `{}`.",
                                                attribute,
                                                object_ty.display(db)
                                            ));
                                        }
                                    }

                                    false
                                }
                            }
                        }
                    }
                }
            }

            Type::ClassLiteral(..) | Type::GenericAlias(..) | Type::SubclassOf(..) => {
                match object_ty.class_member(db, attribute.into()) {
                    PlaceAndQualifiers {
                        place: Place::Type(meta_attr_ty, meta_attr_boundness),
                        qualifiers: _,
                    } => {
                        let assignable_to_meta_attr = if let Place::Type(meta_dunder_set, _) =
                            meta_attr_ty.class_member(db, "__set__".into()).place
                        {
                            let successful_call = meta_dunder_set
                                .try_call(
                                    db,
                                    &CallArgumentTypes::positional([
                                        meta_attr_ty,
                                        object_ty,
                                        value_ty,
                                    ]),
                                )
                                .is_ok();

                            if !successful_call && emit_diagnostics {
                                if let Some(builder) =
                                    self.context.report_lint(&INVALID_ASSIGNMENT, target)
                                {
                                    // TODO: Here, it would be nice to emit an additional diagnostic that explains why the call failed
                                    builder.into_diagnostic(format_args!(
                                        "Invalid assignment to data descriptor attribute \
                                         `{attribute}` on type `{}` with custom `__set__` method",
                                        object_ty.display(db)
                                    ));
                                }
                            }

                            successful_call
                        } else {
                            ensure_assignable_to(meta_attr_ty)
                        };

                        let assignable_to_class_attr = if meta_attr_boundness
                            == Boundness::PossiblyUnbound
                        {
                            let (assignable, boundness) =
                                if let Place::Type(class_attr_ty, class_attr_boundness) = object_ty
                                    .find_name_in_mro(db, attribute)
                                    .expect("called on Type::ClassLiteral or Type::SubclassOf")
                                    .place
                                {
                                    (ensure_assignable_to(class_attr_ty), class_attr_boundness)
                                } else {
                                    (true, Boundness::PossiblyUnbound)
                                };

                            if boundness == Boundness::PossiblyUnbound {
                                report_possibly_unbound_attribute(
                                    &self.context,
                                    target,
                                    attribute,
                                    object_ty,
                                );
                            }

                            assignable
                        } else {
                            true
                        };

                        assignable_to_meta_attr && assignable_to_class_attr
                    }
                    PlaceAndQualifiers {
                        place: Place::Unbound,
                        ..
                    } => {
                        if let Place::Type(class_attr_ty, class_attr_boundness) = object_ty
                            .find_name_in_mro(db, attribute)
                            .expect("called on Type::ClassLiteral or Type::SubclassOf")
                            .place
                        {
                            if class_attr_boundness == Boundness::PossiblyUnbound {
                                report_possibly_unbound_attribute(
                                    &self.context,
                                    target,
                                    attribute,
                                    object_ty,
                                );
                            }

                            ensure_assignable_to(class_attr_ty)
                        } else {
                            let attribute_is_bound_on_instance =
                                object_ty.to_instance(self.db()).is_some_and(|instance| {
                                    !instance
                                        .instance_member(self.db(), attribute)
                                        .place
                                        .is_unbound()
                                });

                            // Attribute is declared or bound on instance. Forbid access from the class object
                            if emit_diagnostics {
                                if attribute_is_bound_on_instance {
                                    if let Some(builder) =
                                        self.context.report_lint(&INVALID_ATTRIBUTE_ACCESS, target)
                                    {
                                        builder.into_diagnostic(format_args!(
                                            "Cannot assign to instance attribute \
                                             `{attribute}` from the class object `{ty}`",
                                            ty = object_ty.display(self.db()),
                                        ));
                                    }
                                } else {
                                    if let Some(builder) =
                                        self.context.report_lint(&UNRESOLVED_ATTRIBUTE, target)
                                    {
                                        builder.into_diagnostic(format_args!(
                                            "Unresolved attribute `{}` on type `{}`.",
                                            attribute,
                                            object_ty.display(db)
                                        ));
                                    }
                                }
                            }

                            false
                        }
                    }
                }
            }

            Type::ModuleLiteral(module) => {
                if let Place::Type(attr_ty, _) = module.static_member(db, attribute) {
                    let assignable = value_ty.is_assignable_to(db, attr_ty);
                    if assignable {
                        true
                    } else {
                        if emit_diagnostics {
                            report_invalid_attribute_assignment(
                                &self.context,
                                target.into(),
                                attr_ty,
                                value_ty,
                                attribute,
                            );
                        }
                        false
                    }
                } else {
                    if emit_diagnostics {
                        if let Some(builder) =
                            self.context.report_lint(&UNRESOLVED_ATTRIBUTE, target)
                        {
                            builder.into_diagnostic(format_args!(
                                "Unresolved attribute `{}` on type `{}`.",
                                attribute,
                                object_ty.display(db)
                            ));
                        }
                    }

                    false
                }
            }
        }
    }

    fn infer_target_impl(&mut self, target: &ast::Expr, assigned_ty: Option<Type<'db>>) {
        match target {
            ast::Expr::Name(name) => self.infer_definition(name),
            ast::Expr::List(ast::ExprList { elts, .. })
            | ast::Expr::Tuple(ast::ExprTuple { elts, .. }) => {
                let mut assigned_tys = match assigned_ty {
                    Some(Type::Tuple(tuple)) => Either::Left(tuple.tuple(self.db()).all_elements()),
                    Some(_) | None => Either::Right(std::iter::empty()),
                };

                for element in elts {
                    self.infer_target_impl(element, assigned_tys.next());
                }
            }
            ast::Expr::Attribute(
                attr_expr @ ast::ExprAttribute {
                    value: object,
                    ctx: ExprContext::Store,
                    attr,
                    ..
                },
            ) => {
                self.store_expression_type(target, assigned_ty.unwrap_or(Type::unknown()));

                let object_ty = self.infer_expression(object);

                if let Some(assigned_ty) = assigned_ty {
                    self.validate_attribute_assignment(
                        attr_expr,
                        object_ty,
                        attr.id(),
                        assigned_ty,
                        true,
                    );
                }
            }
            _ => {
                // TODO: Remove this once we handle all possible assignment targets.
                self.infer_expression(target);
            }
        }
    }

    fn infer_assignment_definition(
        &mut self,
        assignment: &AssignmentDefinitionKind<'db>,
        definition: Definition<'db>,
    ) {
        let value = assignment.value(self.module());
        let target = assignment.target(self.module());

        let value_ty = self.infer_standalone_expression(value);

        let mut target_ty = match assignment.target_kind() {
            TargetKind::Sequence(unpack_position, unpack) => {
                let unpacked = infer_unpack_types(self.db(), unpack);
                // Only copy the diagnostics if this is the first assignment to avoid duplicating the
                // unpack assignments.
                if unpack_position == UnpackPosition::First {
                    self.context.extend(unpacked.diagnostics());
                }

                let target_ast_id = target.scoped_expression_id(self.db(), self.scope());
                unpacked.expression_type(target_ast_id)
            }
            TargetKind::Single => {
                // `TYPE_CHECKING` is a special variable that should only be assigned `False`
                // at runtime, but is always considered `True` in type checking.
                // See mdtest/known_constants.md#user-defined-type_checking for details.
                if target.as_name_expr().map(|name| name.id.as_str()) == Some("TYPE_CHECKING") {
                    if !matches!(
                        value.as_boolean_literal_expr(),
                        Some(ast::ExprBooleanLiteral { value: false, .. })
                    ) {
                        report_invalid_type_checking_constant(&self.context, target.into());
                    }
                    Type::BooleanLiteral(true)
                } else if self.in_stub() && value.is_ellipsis_literal_expr() {
                    Type::unknown()
                } else {
                    value_ty
                }
            }
        };

        if let Some(special_form) = target.as_name_expr().and_then(|name| {
            SpecialFormType::try_from_file_and_name(self.db(), self.file(), &name.id)
        }) {
            target_ty = Type::SpecialForm(special_form);
        }

        self.store_expression_type(target, target_ty);
        self.add_binding(target.into(), definition, target_ty);
    }

    fn infer_annotated_assignment_statement(&mut self, assignment: &ast::StmtAnnAssign) {
        if assignment.target.is_name_expr() {
            self.infer_definition(assignment);
        } else {
            // Non-name assignment targets are inferred as ordinary expressions, not definitions.
            let ast::StmtAnnAssign {
                range: _,
                node_index: _,
                annotation,
                value,
                target,
                simple: _,
            } = assignment;
            let annotated =
                self.infer_annotation_expression(annotation, DeferredExpressionState::None);
            self.infer_optional_expression(value.as_deref());

            // If we have an annotated assignment like `self.attr: int = 1`, we still need to
            // do type inference on the `self.attr` target to get types for all sub-expressions.
            self.infer_expression(target);

            // But here we explicitly overwrite the type for the overall `self.attr` node with
            // the annotated type. We do no use `store_expression_type` here, because it checks
            // that no type has been stored for the expression before.
            let expr_id = target.scoped_expression_id(self.db(), self.scope());
            self.types
                .expressions
                .insert(expr_id, annotated.inner_type());
        }
    }

    /// Infer the types in an annotated assignment definition.
    fn infer_annotated_assignment_definition(
        &mut self,
        assignment: &'db AnnotatedAssignmentDefinitionKind,
        definition: Definition<'db>,
    ) {
        let annotation = assignment.annotation(self.module());
        let target = assignment.target(self.module());
        let value = assignment.value(self.module());

        let mut declared_ty = self.infer_annotation_expression(
            annotation,
            DeferredExpressionState::from(self.defer_annotations()),
        );

        if target
            .as_name_expr()
            .is_some_and(|name| &name.id == "TYPE_CHECKING")
        {
            if !KnownClass::Bool
                .to_instance(self.db())
                .is_assignable_to(self.db(), declared_ty.inner_type())
            {
                // annotation not assignable from `bool` is an error
                report_invalid_type_checking_constant(&self.context, target.into());
            } else if self.in_stub()
                && value
                    .as_ref()
                    .is_none_or(|value| value.is_ellipsis_literal_expr())
            {
                // stub file assigning nothing or `...` is fine
            } else if !matches!(
                value
                    .as_ref()
                    .and_then(|value| value.as_boolean_literal_expr()),
                Some(ast::ExprBooleanLiteral { value: false, .. })
            ) {
                // otherwise, assigning something other than `False` is an error
                report_invalid_type_checking_constant(&self.context, target.into());
            }
            declared_ty.inner = Type::BooleanLiteral(true);
        }

        // Handle various singletons.
        if let Type::NominalInstance(instance) = declared_ty.inner_type() {
            if instance.class.is_known(self.db(), KnownClass::SpecialForm) {
                if let Some(name_expr) = target.as_name_expr() {
                    if let Some(special_form) = SpecialFormType::try_from_file_and_name(
                        self.db(),
                        self.file(),
                        &name_expr.id,
                    ) {
                        declared_ty.inner = Type::SpecialForm(special_form);
                    }
                }
            }
        }

        // If the target of an assignment is not one of the place expressions we support,
        // then they are not definitions, so we can only be here if the target is in a form supported as a place expression.
        // In this case, we can simply store types in `target` below, instead of calling `infer_expression` (which would return `Never`).
        debug_assert!(PlaceExpr::try_from(target).is_ok());

        if let Some(value) = value {
            let inferred_ty = self.infer_expression(value);
            let inferred_ty = if target
                .as_name_expr()
                .is_some_and(|name| &name.id == "TYPE_CHECKING")
            {
                Type::BooleanLiteral(true)
            } else if self.in_stub() && value.is_ellipsis_literal_expr() {
                declared_ty.inner_type()
            } else {
                inferred_ty
            };
            self.add_declaration_with_binding(
                target.into(),
                definition,
                &DeclaredAndInferredType::MightBeDifferent {
                    declared_ty,
                    inferred_ty,
                },
            );

            self.store_expression_type(target, inferred_ty);
        } else {
            if self.in_stub() {
                self.add_declaration_with_binding(
                    target.into(),
                    definition,
                    &DeclaredAndInferredType::AreTheSame(declared_ty.inner_type()),
                );
            } else {
                self.add_declaration(target.into(), definition, declared_ty);
            }

            self.store_expression_type(target, declared_ty.inner_type());
        }
    }

    fn infer_augmented_assignment_statement(&mut self, assignment: &ast::StmtAugAssign) {
        if assignment.target.is_name_expr() {
            self.infer_definition(assignment);
        } else {
            // Non-name assignment targets are inferred as ordinary expressions, not definitions.
            self.infer_augment_assignment(assignment);
        }
    }

    fn infer_augmented_op(
        &mut self,
        assignment: &ast::StmtAugAssign,
        target_type: Type<'db>,
        value_type: Type<'db>,
    ) -> Type<'db> {
        // If the target defines, e.g., `__iadd__`, infer the augmented assignment as a call to that
        // dunder.
        let op = assignment.op;
        let db = self.db();

        let report_unsupported_augmented_op = |ctx: &mut InferContext| {
            let Some(builder) = ctx.report_lint(&UNSUPPORTED_OPERATOR, assignment) else {
                return;
            };
            builder.into_diagnostic(format_args!(
                "Operator `{op}=` is unsupported between objects of type `{}` and `{}`",
                target_type.display(db),
                value_type.display(db)
            ));
        };

        // Fall back to non-augmented binary operator inference.
        let mut binary_return_ty = || {
            self.infer_binary_expression_type(assignment.into(), false, target_type, value_type, op)
                .unwrap_or_else(|| {
                    report_unsupported_augmented_op(&mut self.context);
                    Type::unknown()
                })
        };

        match target_type {
            Type::Union(union) => union.map(db, |&elem_type| {
                self.infer_augmented_op(assignment, elem_type, value_type)
            }),
            _ => {
                let call = target_type.try_call_dunder(
                    db,
                    op.in_place_dunder(),
                    CallArgumentTypes::positional([value_type]),
                );

                match call {
                    Ok(outcome) => outcome.return_type(db),
                    Err(CallDunderError::MethodNotAvailable) => binary_return_ty(),
                    Err(CallDunderError::PossiblyUnbound(outcome)) => {
                        UnionType::from_elements(db, [outcome.return_type(db), binary_return_ty()])
                    }
                    Err(CallDunderError::CallError(_, bindings)) => {
                        report_unsupported_augmented_op(&mut self.context);
                        bindings.return_type(db)
                    }
                }
            }
        }
    }

    fn infer_augment_assignment_definition(
        &mut self,
        assignment: &ast::StmtAugAssign,
        definition: Definition<'db>,
    ) {
        let target_ty = self.infer_augment_assignment(assignment);
        self.add_binding(assignment.into(), definition, target_ty);
    }

    fn infer_augment_assignment(&mut self, assignment: &ast::StmtAugAssign) -> Type<'db> {
        let ast::StmtAugAssign {
            range: _,
            node_index: _,
            target,
            op: _,
            value,
        } = assignment;

        // Resolve the target type, assuming a load context.
        let target_type = match &**target {
            ast::Expr::Name(name) => {
                let previous_value = self.infer_name_load(name);
                self.store_expression_type(target, previous_value);
                previous_value
            }
            ast::Expr::Attribute(attr) => {
                let previous_value = self.infer_attribute_load(attr);
                self.store_expression_type(target, previous_value);
                previous_value
            }
            ast::Expr::Subscript(subscript) => {
                let previous_value = self.infer_subscript_load(subscript);
                self.store_expression_type(target, previous_value);
                previous_value
            }
            _ => self.infer_expression(target),
        };
        let value_type = self.infer_expression(value);

        self.infer_augmented_op(assignment, target_type, value_type)
    }

    fn infer_type_alias_statement(&mut self, node: &ast::StmtTypeAlias) {
        self.infer_definition(node);
    }

    fn infer_for_statement(&mut self, for_statement: &ast::StmtFor) {
        let ast::StmtFor {
            range: _,
            node_index: _,
            target,
            iter,
            body,
            orelse,
            is_async: _,
        } = for_statement;

        self.infer_target(target, iter, |builder, iter_expr| {
            // TODO: `infer_for_statement_definition` reports a diagnostic if `iter_ty` isn't iterable
            //  but only if the target is a name. We should report a diagnostic here if the target isn't a name:
            //  `for a.x in not_iterable: ...
            builder
                .infer_standalone_expression(iter_expr)
                .iterate(builder.db())
        });

        self.infer_body(body);
        self.infer_body(orelse);
    }

    fn infer_for_statement_definition(
        &mut self,
        for_stmt: &ForStmtDefinitionKind<'db>,
        definition: Definition<'db>,
    ) {
        let iterable = for_stmt.iterable(self.module());
        let target = for_stmt.target(self.module());

        let iterable_type = self.infer_standalone_expression(iterable);

        let loop_var_value_type = if for_stmt.is_async() {
            todo_type!("async iterables/iterators")
        } else {
            match for_stmt.target_kind() {
                TargetKind::Sequence(unpack_position, unpack) => {
                    let unpacked = infer_unpack_types(self.db(), unpack);
                    if unpack_position == UnpackPosition::First {
                        self.context.extend(unpacked.diagnostics());
                    }
                    let target_ast_id = target.scoped_expression_id(self.db(), self.scope());
                    unpacked.expression_type(target_ast_id)
                }
                TargetKind::Single => iterable_type.try_iterate(self.db()).unwrap_or_else(|err| {
                    err.report_diagnostic(&self.context, iterable_type, iterable.into());
                    err.fallback_element_type(self.db())
                }),
            }
        };

        self.store_expression_type(target, loop_var_value_type);
        self.add_binding(target.into(), definition, loop_var_value_type);
    }

    fn infer_while_statement(&mut self, while_statement: &ast::StmtWhile) {
        let ast::StmtWhile {
            range: _,
            node_index: _,
            test,
            body,
            orelse,
        } = while_statement;

        let test_ty = self.infer_standalone_expression(test);

        if let Err(err) = test_ty.try_bool(self.db()) {
            err.report_diagnostic(&self.context, &**test);
        }

        self.infer_body(body);
        self.infer_body(orelse);
    }

    fn infer_import_statement(&mut self, import: &ast::StmtImport) {
        let ast::StmtImport {
            range: _,
            node_index: _,
            names,
        } = import;

        for alias in names {
            self.infer_definition(alias);
        }
    }

    fn report_unresolved_import(
        &self,
        import_node: AnyNodeRef<'_>,
        range: TextRange,
        level: u32,
        module: Option<&str>,
    ) {
        let is_import_reachable = self.is_reachable(import_node);

        if !is_import_reachable {
            return;
        }

        let Some(builder) = self.context.report_lint(&UNRESOLVED_IMPORT, range) else {
            return;
        };
        let mut diagnostic = builder.into_diagnostic(format_args!(
            "Cannot resolve imported module `{}{}`",
            ".".repeat(level as usize),
            module.unwrap_or_default()
        ));
        if level == 0 {
            if let Some(module_name) = module.and_then(ModuleName::new) {
                let program = Program::get(self.db());
                let typeshed_versions = program.search_paths(self.db()).typeshed_versions();

                if let Some(version_range) = typeshed_versions.exact(&module_name) {
                    // We know it is a stdlib module on *some* Python versions...
                    let python_version = program.python_version(self.db());
                    if !version_range.contains(python_version) {
                        // ...But not on *this* Python version.
                        diagnostic.info(format_args!(
                            "The stdlib module `{module_name}` is only available on Python {version_range}",
                            version_range = version_range.diagnostic_display(),
                        ));
                        add_inferred_python_version_hint_to_diagnostic(
                            self.db(),
                            &mut diagnostic,
                            "resolving modules",
                        );
                        return;
                    }
                }
            }

            diagnostic.info(
                "make sure your Python environment is properly configured: \
                https://github.com/astral-sh/ty/blob/main/docs/README.md#python-environment",
            );
        }
    }

    fn infer_import_definition(
        &mut self,
        node: &ast::StmtImport,
        alias: &ast::Alias,
        definition: Definition<'db>,
    ) {
        let ast::Alias {
            range: _,
            node_index: _,
            name,
            asname,
        } = alias;

        // The name of the module being imported
        let Some(full_module_name) = ModuleName::new(name) else {
            tracing::debug!("Failed to resolve import due to invalid syntax");
            self.add_unknown_declaration_with_binding(alias.into(), definition);
            return;
        };

        // Resolve the module being imported.
        let Some(full_module_ty) = self.module_type_from_name(&full_module_name) else {
            self.report_unresolved_import(node.into(), alias.range(), 0, Some(name));
            self.add_unknown_declaration_with_binding(alias.into(), definition);
            return;
        };

        let binding_ty = if asname.is_some() {
            // If we are renaming the imported module via an `as` clause, then we bind the resolved
            // module's type to that name, even if that module is nested.
            full_module_ty
        } else if full_module_name.contains('.') {
            // If there's no `as` clause and the imported module is nested, we're not going to bind
            // the resolved module itself into the current scope; we're going to bind the top-most
            // parent package of that module.
            let topmost_parent_name =
                ModuleName::new(full_module_name.components().next().unwrap()).unwrap();
            let Some(topmost_parent_ty) = self.module_type_from_name(&topmost_parent_name) else {
                self.add_unknown_declaration_with_binding(alias.into(), definition);
                return;
            };
            topmost_parent_ty
        } else {
            // If there's no `as` clause and the imported module isn't nested, then the imported
            // module _is_ what we bind into the current scope.
            full_module_ty
        };

        self.add_declaration_with_binding(
            alias.into(),
            definition,
            &DeclaredAndInferredType::AreTheSame(binding_ty),
        );
    }

    fn infer_import_from_statement(&mut self, import: &ast::StmtImportFrom) {
        let ast::StmtImportFrom {
            range: _,
            node_index: _,
            module: _,
            names,
            level: _,
        } = import;

        self.check_import_from_module_is_resolvable(import);

        for alias in names {
            for definition in self.index.definitions(alias) {
                self.extend(infer_definition_types(self.db(), *definition));
            }
        }
    }

    fn infer_assert_statement(&mut self, assert: &ast::StmtAssert) {
        let ast::StmtAssert {
            range: _,
            node_index: _,
            test,
            msg,
        } = assert;

        let test_ty = self.infer_standalone_expression(test);

        if let Err(err) = test_ty.try_bool(self.db()) {
            err.report_diagnostic(&self.context, &**test);
        }

        self.infer_optional_expression(msg.as_deref());
    }

    fn infer_raise_statement(&mut self, raise: &ast::StmtRaise) {
        let ast::StmtRaise {
            range: _,
            node_index: _,
            exc,
            cause,
        } = raise;

        let base_exception_type = KnownClass::BaseException.to_subclass_of(self.db());
        let base_exception_instance = KnownClass::BaseException.to_instance(self.db());

        let can_be_raised =
            UnionType::from_elements(self.db(), [base_exception_type, base_exception_instance]);
        let can_be_exception_cause =
            UnionType::from_elements(self.db(), [can_be_raised, Type::none(self.db())]);

        if let Some(raised) = exc {
            let raised_type = self.infer_expression(raised);

            if !raised_type.is_assignable_to(self.db(), can_be_raised) {
                report_invalid_exception_raised(&self.context, raised, raised_type);
            }
        }

        if let Some(cause) = cause {
            let cause_type = self.infer_expression(cause);

            if !cause_type.is_assignable_to(self.db(), can_be_exception_cause) {
                report_invalid_exception_cause(&self.context, cause, cause_type);
            }
        }
    }

    /// Resolve the [`ModuleName`], and the type of the module, being referred to by an
    /// [`ast::StmtImportFrom`] node. Emit a diagnostic if the module cannot be resolved.
    fn check_import_from_module_is_resolvable(&mut self, import_from: &ast::StmtImportFrom) {
        let ast::StmtImportFrom { module, level, .. } = import_from;

        // For diagnostics, we want to highlight the unresolvable
        // module and not the entire `from ... import ...` statement.
        let module_ref = module
            .as_ref()
            .map(AnyNodeRef::from)
            .unwrap_or_else(|| AnyNodeRef::from(import_from));
        let module = module.as_deref();

        tracing::trace!(
            "Resolving import statement from module `{}` into file `{}`",
            format_import_from_module(*level, module),
            self.file().path(self.db()),
        );
        let module_name = ModuleName::from_import_statement(self.db(), self.file(), import_from);

        let module_name = match module_name {
            Ok(module_name) => module_name,
            Err(ModuleNameResolutionError::InvalidSyntax) => {
                tracing::debug!("Failed to resolve import due to invalid syntax");
                // Invalid syntax diagnostics are emitted elsewhere.
                return;
            }
            Err(ModuleNameResolutionError::TooManyDots) => {
                tracing::debug!(
                    "Relative module resolution `{}` failed: too many leading dots",
                    format_import_from_module(*level, module),
                );
                self.report_unresolved_import(
                    import_from.into(),
                    module_ref.range(),
                    *level,
                    module,
                );
                return;
            }
            Err(ModuleNameResolutionError::UnknownCurrentModule) => {
                tracing::debug!(
                    "Relative module resolution `{}` failed; could not resolve file `{}` to a module",
                    format_import_from_module(*level, module),
                    self.file().path(self.db())
                );
                self.report_unresolved_import(
                    import_from.into(),
                    module_ref.range(),
                    *level,
                    module,
                );
                return;
            }
        };

        if resolve_module(self.db(), &module_name).is_none() {
            self.report_unresolved_import(import_from.into(), module_ref.range(), *level, module);
        }
    }

    fn infer_import_from_definition(
        &mut self,
        import_from: &ast::StmtImportFrom,
        alias: &ast::Alias,
        definition: Definition<'db>,
    ) {
        let Ok(module_name) =
            ModuleName::from_import_statement(self.db(), self.file(), import_from)
        else {
            self.add_unknown_declaration_with_binding(alias.into(), definition);
            return;
        };

        let Some(module) = resolve_module(self.db(), &module_name) else {
            self.add_unknown_declaration_with_binding(alias.into(), definition);
            return;
        };

        let module_ty = Type::module_literal(self.db(), self.file(), &module);

        // The indirection of having `star_import_info` as a separate variable
        // is required in order to make the borrow checker happy.
        let star_import_info = definition
            .kind(self.db())
            .as_star_import()
            .map(|star_import| {
                let symbol_table = self
                    .index
                    .place_table(self.scope().file_scope_id(self.db()));
                (star_import, symbol_table)
            });

        let name = if let Some((star_import, symbol_table)) = star_import_info.as_ref() {
            symbol_table
                .place_expr(star_import.place_id())
                .expect_name()
        } else {
            &alias.name.id
        };

        // Avoid looking up attributes on a module if a module imports from itself
        // (e.g. `from parent import submodule` inside the `parent` module).
        let import_is_self_referential = module_ty
            .into_module_literal()
            .is_some_and(|module| Some(self.file()) == module.module(self.db()).file());

        // First try loading the requested attribute from the module.
        if !import_is_self_referential {
            if let Place::Type(ty, boundness) = module_ty.member(self.db(), name).place {
                if &alias.name != "*" && boundness == Boundness::PossiblyUnbound {
                    // TODO: Consider loading _both_ the attribute and any submodule and unioning them
                    // together if the attribute exists but is possibly-unbound.
                    if let Some(builder) = self
                        .context
                        .report_lint(&POSSIBLY_UNBOUND_IMPORT, AnyNodeRef::Alias(alias))
                    {
                        builder.into_diagnostic(format_args!(
                            "Member `{name}` of module `{module_name}` is possibly unbound",
                        ));
                    }
                }
                self.add_declaration_with_binding(
                    alias.into(),
                    definition,
                    &DeclaredAndInferredType::AreTheSame(ty),
                );
                return;
            }
        }

        // Evaluate whether `X.Y` would constitute a valid submodule name,
        // given a `from X import Y` statement. If it is valid, this will be `Some()`;
        // else, it will be `None`.
        let full_submodule_name = ModuleName::new(name).map(|final_part| {
            let mut ret = module_name.clone();
            ret.extend(&final_part);
            ret
        });

        // If the module doesn't bind the symbol, check if it's a submodule.  This won't get
        // handled by the `Type::member` call because it relies on the semantic index's
        // `imported_modules` set.  The semantic index does not include information about
        // `from...import` statements because there are two things it cannot determine while only
        // inspecting the content of the current file:
        //
        //   - whether the imported symbol is an attribute or submodule
        //   - whether the containing file is in a module or a package (needed to correctly resolve
        //     relative imports)
        //
        // The first would be solvable by making it a _potentially_ imported modules set.  The
        // second is not.
        //
        // Regardless, for now, we sidestep all of that by repeating the submodule-or-attribute
        // check here when inferring types for a `from...import` statement.
        if let Some(submodule_type) = full_submodule_name
            .as_ref()
            .and_then(|submodule_name| self.module_type_from_name(submodule_name))
        {
            self.add_declaration_with_binding(
                alias.into(),
                definition,
                &DeclaredAndInferredType::AreTheSame(submodule_type),
            );
            return;
        }

        self.add_unknown_declaration_with_binding(alias.into(), definition);

        if &alias.name == "*" {
            return;
        }

        if !self.is_reachable(import_from) {
            return;
        }

        let Some(builder) = self
            .context
            .report_lint(&UNRESOLVED_IMPORT, AnyNodeRef::Alias(alias))
        else {
            return;
        };

        let diagnostic = builder.into_diagnostic(format_args!(
            "Module `{module_name}` has no member `{name}`"
        ));

        if let Some(full_submodule_name) = full_submodule_name {
            hint_if_stdlib_submodule_exists_on_other_versions(
                self.db(),
                diagnostic,
                &full_submodule_name,
                &module,
            );
        }
    }

    fn infer_return_statement(&mut self, ret: &ast::StmtReturn) {
        if let Some(ty) = self.infer_optional_expression(ret.value.as_deref()) {
            let range = ret
                .value
                .as_ref()
                .map_or(ret.range(), |value| value.range());
            self.record_return_type(ty, range);
        } else {
            self.record_return_type(Type::none(self.db()), ret.range());
        }
    }

    fn infer_delete_statement(&mut self, delete: &ast::StmtDelete) {
        let ast::StmtDelete {
            range: _,
            node_index: _,
            targets,
        } = delete;
        for target in targets {
            self.infer_expression(target);
        }
    }

    fn module_type_from_name(&self, module_name: &ModuleName) -> Option<Type<'db>> {
        resolve_module(self.db(), module_name)
            .map(|module| Type::module_literal(self.db(), self.file(), &module))
    }

    fn infer_decorator(&mut self, decorator: &ast::Decorator) -> Type<'db> {
        let ast::Decorator {
            range: _,
            node_index: _,
            expression,
        } = decorator;

        self.infer_expression(expression)
    }

    fn parse_arguments(arguments: &ast::Arguments) -> CallArguments<'_> {
        arguments
            .arguments_source_order()
            .map(|arg_or_keyword| {
                match arg_or_keyword {
                    ast::ArgOrKeyword::Arg(arg) => match arg {
                        ast::Expr::Starred(ast::ExprStarred { .. }) => Argument::Variadic,
                        // TODO diagnostic if after a keyword argument
                        _ => Argument::Positional,
                    },
                    ast::ArgOrKeyword::Keyword(ast::Keyword { arg, .. }) => {
                        if let Some(arg) = arg {
                            Argument::Keyword(&arg.id)
                        } else {
                            // TODO diagnostic if not last
                            Argument::Keywords
                        }
                    }
                }
            })
            .collect()
    }

    fn infer_argument_types<'a>(
        &mut self,
        ast_arguments: &ast::Arguments,
        arguments: CallArguments<'a>,
        argument_forms: &[Option<ParameterForm>],
    ) -> CallArgumentTypes<'a, 'db> {
        let mut ast_arguments = ast_arguments.arguments_source_order();
        CallArgumentTypes::new(arguments, |index, _| {
            let arg_or_keyword = ast_arguments
                .next()
                .expect("argument lists should have consistent lengths");
            match arg_or_keyword {
                ast::ArgOrKeyword::Arg(arg) => match arg {
                    ast::Expr::Starred(ast::ExprStarred { value, .. }) => {
                        let ty = self.infer_argument_type(value, argument_forms[index]);
                        self.store_expression_type(arg, ty);
                        ty
                    }
                    _ => self.infer_argument_type(arg, argument_forms[index]),
                },
                ast::ArgOrKeyword::Keyword(ast::Keyword { value, .. }) => {
                    self.infer_argument_type(value, argument_forms[index])
                }
            }
        })
    }

    fn infer_argument_type(
        &mut self,
        ast_argument: &ast::Expr,
        form: Option<ParameterForm>,
    ) -> Type<'db> {
        match form {
            None | Some(ParameterForm::Value) => self.infer_expression(ast_argument),
            Some(ParameterForm::Type) => self.infer_type_expression(ast_argument),
        }
    }

    fn infer_optional_expression(&mut self, expression: Option<&ast::Expr>) -> Option<Type<'db>> {
        expression.map(|expr| self.infer_expression(expr))
    }

    #[track_caller]
    fn infer_expression(&mut self, expression: &ast::Expr) -> Type<'db> {
        debug_assert!(
            !self.index.is_standalone_expression(expression),
            "Calling `self.infer_expression` on a standalone-expression is not allowed because it can lead to double-inference. Use `self.infer_standalone_expression` instead."
        );

        self.infer_expression_impl(expression)
    }

    fn infer_maybe_standalone_expression(&mut self, expression: &ast::Expr) -> Type<'db> {
        if self.index.is_standalone_expression(expression) {
            self.infer_standalone_expression(expression)
        } else {
            self.infer_expression(expression)
        }
    }

    fn infer_standalone_expression(&mut self, expression: &ast::Expr) -> Type<'db> {
        let standalone_expression = self.index.expression(expression);
        let types = infer_expression_types(self.db(), standalone_expression);
        self.extend(types);

        // Instead of calling `self.expression_type(expr)` after extending here, we get
        // the result from `types` directly because we might be in cycle recovery where
        // `types.cycle_fallback_type` is `Some(fallback_ty)`, which we can retrieve by
        // using `expression_type` on `types`:
        types.expression_type(expression.scoped_expression_id(self.db(), self.scope()))
    }

    fn infer_expression_impl(&mut self, expression: &ast::Expr) -> Type<'db> {
        let ty = match expression {
            ast::Expr::NoneLiteral(ast::ExprNoneLiteral {
                range: _,
                node_index: _,
            }) => Type::none(self.db()),
            ast::Expr::NumberLiteral(literal) => self.infer_number_literal_expression(literal),
            ast::Expr::BooleanLiteral(literal) => self.infer_boolean_literal_expression(literal),
            ast::Expr::StringLiteral(literal) => self.infer_string_literal_expression(literal),
            ast::Expr::BytesLiteral(bytes_literal) => {
                self.infer_bytes_literal_expression(bytes_literal)
            }
            ast::Expr::FString(fstring) => self.infer_fstring_expression(fstring),
            ast::Expr::TString(tstring) => self.infer_tstring_expression(tstring),
            ast::Expr::EllipsisLiteral(literal) => self.infer_ellipsis_literal_expression(literal),
            ast::Expr::Tuple(tuple) => self.infer_tuple_expression(tuple),
            ast::Expr::List(list) => self.infer_list_expression(list),
            ast::Expr::Set(set) => self.infer_set_expression(set),
            ast::Expr::Dict(dict) => self.infer_dict_expression(dict),
            ast::Expr::Generator(generator) => self.infer_generator_expression(generator),
            ast::Expr::ListComp(listcomp) => self.infer_list_comprehension_expression(listcomp),
            ast::Expr::DictComp(dictcomp) => self.infer_dict_comprehension_expression(dictcomp),
            ast::Expr::SetComp(setcomp) => self.infer_set_comprehension_expression(setcomp),
            ast::Expr::Name(name) => self.infer_name_expression(name),
            ast::Expr::Attribute(attribute) => self.infer_attribute_expression(attribute),
            ast::Expr::UnaryOp(unary_op) => self.infer_unary_expression(unary_op),
            ast::Expr::BinOp(binary) => self.infer_binary_expression(binary),
            ast::Expr::BoolOp(bool_op) => self.infer_boolean_expression(bool_op),
            ast::Expr::Compare(compare) => self.infer_compare_expression(compare),
            ast::Expr::Subscript(subscript) => self.infer_subscript_expression(subscript),
            ast::Expr::Slice(slice) => self.infer_slice_expression(slice),
            ast::Expr::Named(named) => self.infer_named_expression(named),
            ast::Expr::If(if_expression) => self.infer_if_expression(if_expression),
            ast::Expr::Lambda(lambda_expression) => self.infer_lambda_expression(lambda_expression),
            ast::Expr::Call(call_expression) => {
                self.infer_call_expression(expression, call_expression)
            }
            ast::Expr::Starred(starred) => self.infer_starred_expression(starred),
            ast::Expr::Yield(yield_expression) => self.infer_yield_expression(yield_expression),
            ast::Expr::YieldFrom(yield_from) => self.infer_yield_from_expression(yield_from),
            ast::Expr::Await(await_expression) => self.infer_await_expression(await_expression),
            ast::Expr::IpyEscapeCommand(_) => {
                todo_type!("Ipy escape command support")
            }
        };

        self.store_expression_type(expression, ty);

        ty
    }

    fn store_expression_type(&mut self, expression: &impl HasScopedExpressionId, ty: Type<'db>) {
        if self.deferred_state.in_string_annotation() {
            // Avoid storing the type of expressions that are part of a string annotation because
            // the expression ids don't exists in the semantic index. Instead, we'll store the type
            // on the string expression itself that represents the annotation.
            return;
        }
        let expr_id = expression.scoped_expression_id(self.db(), self.scope());
        let previous = self.types.expressions.insert(expr_id, ty);
        assert_eq!(previous, None);
    }

    fn infer_number_literal_expression(&mut self, literal: &ast::ExprNumberLiteral) -> Type<'db> {
        let ast::ExprNumberLiteral {
            range: _,
            node_index: _,
            value,
        } = literal;
        let db = self.db();

        match value {
            ast::Number::Int(n) => n
                .as_i64()
                .map(Type::IntLiteral)
                .unwrap_or_else(|| KnownClass::Int.to_instance(db)),
            ast::Number::Float(_) => KnownClass::Float.to_instance(db),
            ast::Number::Complex { .. } => KnownClass::Complex.to_instance(db),
        }
    }

    #[expect(clippy::unused_self)]
    fn infer_boolean_literal_expression(&mut self, literal: &ast::ExprBooleanLiteral) -> Type<'db> {
        let ast::ExprBooleanLiteral {
            range: _,
            node_index: _,
            value,
        } = literal;

        Type::BooleanLiteral(*value)
    }

    fn infer_string_literal_expression(&mut self, literal: &ast::ExprStringLiteral) -> Type<'db> {
        if literal.value.len() <= Self::MAX_STRING_LITERAL_SIZE {
            Type::string_literal(self.db(), literal.value.to_str())
        } else {
            Type::LiteralString
        }
    }

    fn infer_bytes_literal_expression(&mut self, literal: &ast::ExprBytesLiteral) -> Type<'db> {
        // TODO: ignoring r/R prefixes for now, should normalize bytes values
        let bytes: Vec<u8> = literal.value.bytes().collect();
        Type::bytes_literal(self.db(), &bytes)
    }

    fn infer_fstring_expression(&mut self, fstring: &ast::ExprFString) -> Type<'db> {
        let ast::ExprFString {
            range: _,
            node_index: _,
            value,
        } = fstring;

        let mut collector = StringPartsCollector::new();
        for part in value {
            // Make sure we iter through every parts to infer all sub-expressions. The `collector`
            // struct ensures we don't allocate unnecessary strings.
            match part {
                ast::FStringPart::Literal(literal) => {
                    collector.push_str(&literal.value);
                }
                ast::FStringPart::FString(fstring) => {
                    for element in &fstring.elements {
                        match element {
                            ast::InterpolatedStringElement::Interpolation(expression) => {
                                let ast::InterpolatedElement {
                                    range: _,
                                    node_index: _,
                                    expression,
                                    debug_text: _,
                                    conversion,
                                    format_spec,
                                } = expression;
                                let ty = self.infer_expression(expression);

                                if let Some(format_spec) = format_spec {
                                    for element in format_spec.elements.interpolations() {
                                        self.infer_expression(&element.expression);
                                    }
                                }

                                // TODO: handle format specifiers by calling a method
                                // (`Type::format`?) that handles the `__format__` method.
                                // Conversion flags should be handled before calling `__format__`.
                                // https://docs.python.org/3/library/string.html#format-string-syntax
                                if !conversion.is_none() || format_spec.is_some() {
                                    collector.add_expression();
                                } else {
                                    if let Type::StringLiteral(literal) = ty.str(self.db()) {
                                        collector.push_str(literal.value(self.db()));
                                    } else {
                                        collector.add_expression();
                                    }
                                }
                            }
                            ast::InterpolatedStringElement::Literal(literal) => {
                                collector.push_str(&literal.value);
                            }
                        }
                    }
                }
            }
        }
        collector.string_type(self.db())
    }

    fn infer_tstring_expression(&mut self, tstring: &ast::ExprTString) -> Type<'db> {
        let ast::ExprTString { value, .. } = tstring;
        for part in value {
            match part {
                ast::TStringPart::Literal(_) => {}
                ast::TStringPart::FString(fstring) => {
                    for element in &fstring.elements {
                        match element {
                            ast::InterpolatedStringElement::Interpolation(expression) => {
                                let ast::InterpolatedElement {
                                    expression,
                                    format_spec,
                                    ..
                                } = expression;
                                self.infer_expression(expression);

                                if let Some(format_spec) = format_spec {
                                    for element in format_spec.elements.interpolations() {
                                        self.infer_expression(&element.expression);
                                    }
                                }
                            }
                            ast::InterpolatedStringElement::Literal(_) => {}
                        }
                    }
                }
                ast::TStringPart::TString(tstring) => {
                    for element in &tstring.elements {
                        match element {
                            ast::InterpolatedStringElement::Interpolation(
                                tstring_interpolation_element,
                            ) => {
                                let ast::InterpolatedElement {
                                    expression,
                                    format_spec,
                                    ..
                                } = tstring_interpolation_element;
                                self.infer_expression(expression);
                                if let Some(format_spec) = format_spec {
                                    for element in format_spec.elements.interpolations() {
                                        self.infer_expression(&element.expression);
                                    }
                                }
                            }
                            ast::InterpolatedStringElement::Literal(_) => {}
                        }
                    }
                }
            }
        }
        todo_type!("Template")
    }

    fn infer_ellipsis_literal_expression(
        &mut self,
        _literal: &ast::ExprEllipsisLiteral,
    ) -> Type<'db> {
        KnownClass::EllipsisType.to_instance(self.db())
    }

    fn infer_tuple_expression(&mut self, tuple: &ast::ExprTuple) -> Type<'db> {
        let ast::ExprTuple {
            range: _,
            node_index: _,
            elts,
            ctx: _,
            parenthesized: _,
        } = tuple;

        // Collecting all elements is necessary to infer all sub-expressions even if some
        // element types are `Never` (which leads `from_elements` to return early without
        // consuming the whole iterator).
        let element_types: Vec<_> = elts.iter().map(|elt| self.infer_expression(elt)).collect();

        TupleType::from_elements(self.db(), element_types)
    }

    fn infer_list_expression(&mut self, list: &ast::ExprList) -> Type<'db> {
        let ast::ExprList {
            range: _,
            node_index: _,
            elts,
            ctx: _,
        } = list;

        for elt in elts {
            self.infer_expression(elt);
        }

        // TODO generic
        KnownClass::List.to_instance(self.db())
    }

    fn infer_set_expression(&mut self, set: &ast::ExprSet) -> Type<'db> {
        let ast::ExprSet {
            range: _,
            node_index: _,
            elts,
        } = set;

        for elt in elts {
            self.infer_expression(elt);
        }

        // TODO generic
        KnownClass::Set.to_instance(self.db())
    }

    fn infer_dict_expression(&mut self, dict: &ast::ExprDict) -> Type<'db> {
        let ast::ExprDict {
            range: _,
            node_index: _,
            items,
        } = dict;

        for item in items {
            self.infer_optional_expression(item.key.as_ref());
            self.infer_expression(&item.value);
        }

        // TODO generic
        KnownClass::Dict.to_instance(self.db())
    }

    /// Infer the type of the `iter` expression of the first comprehension.
    fn infer_first_comprehension_iter(&mut self, comprehensions: &[ast::Comprehension]) {
        let mut comprehensions_iter = comprehensions.iter();
        let Some(first_comprehension) = comprehensions_iter.next() else {
            unreachable!("Comprehension must contain at least one generator");
        };
        self.infer_standalone_expression(&first_comprehension.iter);
    }

    fn infer_generator_expression(&mut self, generator: &ast::ExprGenerator) -> Type<'db> {
        let ast::ExprGenerator {
            range: _,
            node_index: _,
            elt: _,
            generators,
            parenthesized: _,
        } = generator;

        self.infer_first_comprehension_iter(generators);

        todo_type!("generator type")
    }

    fn infer_list_comprehension_expression(&mut self, listcomp: &ast::ExprListComp) -> Type<'db> {
        let ast::ExprListComp {
            range: _,
            node_index: _,
            elt: _,
            generators,
        } = listcomp;

        self.infer_first_comprehension_iter(generators);

        todo_type!("list comprehension type")
    }

    fn infer_dict_comprehension_expression(&mut self, dictcomp: &ast::ExprDictComp) -> Type<'db> {
        let ast::ExprDictComp {
            range: _,
            node_index: _,
            key: _,
            value: _,
            generators,
        } = dictcomp;

        self.infer_first_comprehension_iter(generators);

        todo_type!("dict comprehension type")
    }

    fn infer_set_comprehension_expression(&mut self, setcomp: &ast::ExprSetComp) -> Type<'db> {
        let ast::ExprSetComp {
            range: _,
            node_index: _,
            elt: _,
            generators,
        } = setcomp;

        self.infer_first_comprehension_iter(generators);

        todo_type!("set comprehension type")
    }

    fn infer_generator_expression_scope(&mut self, generator: &ast::ExprGenerator) {
        let ast::ExprGenerator {
            range: _,
            node_index: _,
            elt,
            generators,
            parenthesized: _,
        } = generator;

        self.infer_expression(elt);
        self.infer_comprehensions(generators);
    }

    fn infer_list_comprehension_expression_scope(&mut self, listcomp: &ast::ExprListComp) {
        let ast::ExprListComp {
            range: _,
            node_index: _,
            elt,
            generators,
        } = listcomp;

        self.infer_expression(elt);
        self.infer_comprehensions(generators);
    }

    fn infer_dict_comprehension_expression_scope(&mut self, dictcomp: &ast::ExprDictComp) {
        let ast::ExprDictComp {
            range: _,
            node_index: _,
            key,
            value,
            generators,
        } = dictcomp;

        self.infer_expression(key);
        self.infer_expression(value);
        self.infer_comprehensions(generators);
    }

    fn infer_set_comprehension_expression_scope(&mut self, setcomp: &ast::ExprSetComp) {
        let ast::ExprSetComp {
            range: _,
            node_index: _,
            elt,
            generators,
        } = setcomp;

        self.infer_expression(elt);
        self.infer_comprehensions(generators);
    }

    fn infer_comprehensions(&mut self, comprehensions: &[ast::Comprehension]) {
        let mut comprehensions_iter = comprehensions.iter();
        let Some(first_comprehension) = comprehensions_iter.next() else {
            unreachable!("Comprehension must contain at least one generator");
        };
        self.infer_comprehension(first_comprehension, true);
        for comprehension in comprehensions_iter {
            self.infer_comprehension(comprehension, false);
        }
    }

    fn infer_comprehension(&mut self, comprehension: &ast::Comprehension, is_first: bool) {
        let ast::Comprehension {
            range: _,
            node_index: _,
            target,
            iter,
            ifs,
            is_async: _,
        } = comprehension;

        self.infer_target(target, iter, |builder, iter_expr| {
            // TODO: `infer_comprehension_definition` reports a diagnostic if `iter_ty` isn't iterable
            //  but only if the target is a name. We should report a diagnostic here if the target isn't a name:
            //  `[... for a.x in not_iterable]
            if is_first {
                infer_same_file_expression_type(
                    builder.db(),
                    builder.index.expression(iter_expr),
                    builder.module(),
                )
            } else {
                builder.infer_standalone_expression(iter_expr)
            }
            .iterate(builder.db())
        });
        for expr in ifs {
            self.infer_expression(expr);
        }
    }

    fn infer_comprehension_definition(
        &mut self,
        comprehension: &ComprehensionDefinitionKind<'db>,
        definition: Definition<'db>,
    ) {
        let iterable = comprehension.iterable(self.module());
        let target = comprehension.target(self.module());

        let expression = self.index.expression(iterable);
        let result = infer_expression_types(self.db(), expression);

        // Two things are different if it's the first comprehension:
        // (1) We must lookup the `ScopedExpressionId` of the iterable expression in the outer scope,
        //     because that's the scope we visit it in in the semantic index builder
        // (2) We must *not* call `self.extend()` on the result of the type inference,
        //     because `ScopedExpressionId`s are only meaningful within their own scope, so
        //     we'd add types for random wrong expressions in the current scope
        let iterable_type = if comprehension.is_first() && target.is_name_expr() {
            let lookup_scope = self
                .index
                .parent_scope_id(self.scope().file_scope_id(self.db()))
                .expect("A comprehension should never be the top-level scope")
                .to_scope_id(self.db(), self.file());
            result.expression_type(iterable.scoped_expression_id(self.db(), lookup_scope))
        } else {
            let scope = self.types.scope;
            self.types.scope = result.scope;
            self.extend(result);
            self.types.scope = scope;
            result.expression_type(
                iterable.scoped_expression_id(self.db(), expression.scope(self.db())),
            )
        };

        let target_type = if comprehension.is_async() {
            // TODO: async iterables/iterators! -- Alex
            todo_type!("async iterables/iterators")
        } else {
            match comprehension.target_kind() {
                TargetKind::Sequence(unpack_position, unpack) => {
                    let unpacked = infer_unpack_types(self.db(), unpack);
                    if unpack_position == UnpackPosition::First {
                        self.context.extend(unpacked.diagnostics());
                    }
                    let target_ast_id =
                        target.scoped_expression_id(self.db(), unpack.target_scope(self.db()));
                    unpacked.expression_type(target_ast_id)
                }
                TargetKind::Single => iterable_type.try_iterate(self.db()).unwrap_or_else(|err| {
                    err.report_diagnostic(&self.context, iterable_type, iterable.into());
                    err.fallback_element_type(self.db())
                }),
            }
        };

        self.types.expressions.insert(
            target.scoped_expression_id(self.db(), self.scope()),
            target_type,
        );
        self.add_binding(target.into(), definition, target_type);
    }

    fn infer_named_expression(&mut self, named: &ast::ExprNamed) -> Type<'db> {
        // See https://peps.python.org/pep-0572/#differences-between-assignment-expressions-and-assignment-statements
        if named.target.is_name_expr() {
            let definition = self.index.expect_single_definition(named);
            let result = infer_definition_types(self.db(), definition);
            self.extend(result);
            result.binding_type(definition)
        } else {
            // For syntactically invalid targets, we still need to run type inference:
            self.infer_expression(&named.target);
            self.infer_expression(&named.value);
            Type::unknown()
        }
    }

    fn infer_named_expression_definition(
        &mut self,
        named: &ast::ExprNamed,
        definition: Definition<'db>,
    ) -> Type<'db> {
        let ast::ExprNamed {
            range: _,
            node_index: _,
            target,
            value,
        } = named;

        let value_ty = self.infer_expression(value);
        self.infer_expression(target);

        self.add_binding(named.into(), definition, value_ty);

        value_ty
    }

    fn infer_if_expression(&mut self, if_expression: &ast::ExprIf) -> Type<'db> {
        let ast::ExprIf {
            range: _,
            node_index: _,
            test,
            body,
            orelse,
        } = if_expression;

        let test_ty = self.infer_standalone_expression(test);
        let body_ty = self.infer_expression(body);
        let orelse_ty = self.infer_expression(orelse);

        match test_ty.try_bool(self.db()).unwrap_or_else(|err| {
            err.report_diagnostic(&self.context, &**test);
            err.fallback_truthiness()
        }) {
            Truthiness::AlwaysTrue => body_ty,
            Truthiness::AlwaysFalse => orelse_ty,
            Truthiness::Ambiguous => UnionType::from_elements(self.db(), [body_ty, orelse_ty]),
        }
    }

    fn infer_lambda_body(&mut self, lambda_expression: &ast::ExprLambda) {
        self.infer_expression(&lambda_expression.body);
    }

    fn infer_lambda_expression(&mut self, lambda_expression: &ast::ExprLambda) -> Type<'db> {
        let ast::ExprLambda {
            range: _,
            node_index: _,
            parameters,
            body: _,
        } = lambda_expression;

        let parameters = if let Some(parameters) = parameters {
            let positional_only = parameters
                .posonlyargs
                .iter()
                .map(|param| {
                    let mut parameter = Parameter::positional_only(Some(param.name().id.clone()));
                    if let Some(default) = param.default() {
                        parameter = parameter.with_default_type(self.infer_expression(default));
                    }
                    parameter
                })
                .collect::<Vec<_>>();
            let positional_or_keyword = parameters
                .args
                .iter()
                .map(|param| {
                    let mut parameter = Parameter::positional_or_keyword(param.name().id.clone());
                    if let Some(default) = param.default() {
                        parameter = parameter.with_default_type(self.infer_expression(default));
                    }
                    parameter
                })
                .collect::<Vec<_>>();
            let variadic = parameters
                .vararg
                .as_ref()
                .map(|param| Parameter::variadic(param.name().id.clone()));
            let keyword_only = parameters
                .kwonlyargs
                .iter()
                .map(|param| {
                    let mut parameter = Parameter::keyword_only(param.name().id.clone());
                    if let Some(default) = param.default() {
                        parameter = parameter.with_default_type(self.infer_expression(default));
                    }
                    parameter
                })
                .collect::<Vec<_>>();
            let keyword_variadic = parameters
                .kwarg
                .as_ref()
                .map(|param| Parameter::keyword_variadic(param.name().id.clone()));

            Parameters::new(
                positional_only
                    .into_iter()
                    .chain(positional_or_keyword)
                    .chain(variadic)
                    .chain(keyword_only)
                    .chain(keyword_variadic),
            )
        } else {
            Parameters::empty()
        };

        // TODO: Useful inference of a lambda's return type will require a different approach,
        // which does the inference of the body expression based on arguments at each call site,
        // rather than eagerly computing a return type without knowing the argument types.
        CallableType::function_like(self.db(), Signature::new(parameters, Some(Type::unknown())))
    }

    /// Returns the type of the first parameter if the given scope is function-like (i.e. function or lambda).
    /// Returns `None` if the scope is not function-like, or has no parameters.
    fn first_param_type_in_scope(&self, scope: ScopeId) -> Option<Type<'db>> {
        let first_param = match scope.node(self.db()) {
            NodeWithScopeKind::Function(f) => f.node(self.module()).parameters.iter().next(),
            NodeWithScopeKind::Lambda(l) => {
                l.node(self.module()).parameters.as_ref()?.iter().next()
            }
            _ => None,
        }?;

        let definition = self.index.expect_single_definition(first_param);

        Some(infer_definition_types(self.db(), definition).binding_type(definition))
    }

    fn infer_call_expression(
        &mut self,
        call_expression_node: &ast::Expr,
        call_expression: &ast::ExprCall,
    ) -> Type<'db> {
        let ast::ExprCall {
            range: _,
            node_index: _,
            func,
            arguments,
        } = call_expression;

        // We don't call `Type::try_call`, because we want to perform type inference on the
        // arguments after matching them to parameters, but before checking that the argument types
        // are assignable to any parameter annotations.
        let call_arguments = Self::parse_arguments(arguments);
        let callable_type = self.infer_expression(func);

        if let Type::FunctionLiteral(function) = callable_type {
            // Make sure that the `function.definition` is only called when the function is defined
            // in the same file as the one we're currently inferring the types for. This is because
            // the `definition` method accesses the semantic index, which could create a
            // cross-module AST dependency.
            if function.file(self.db()) == self.file()
                && function.definition(self.db()).scope(self.db()) == self.scope()
            {
                self.called_functions.insert(function);
            }
        }

        let class = match callable_type {
            Type::ClassLiteral(class) => Some(ClassType::NonGeneric(class)),
            Type::GenericAlias(generic) => Some(ClassType::Generic(generic)),
            Type::SubclassOf(subclass) => subclass.subclass_of().into_class(),
            _ => None,
        };

        if let Some(class) = class {
            // It might look odd here that we emit an error for class-literals and generic aliases but not
            // `type[]` types. But it's deliberate! The typing spec explicitly mandates that `type[]` types
            // can be called even though class-literals cannot. This is because even though a protocol class
            // `SomeProtocol` is always an abstract class, `type[SomeProtocol]` can be a concrete subclass of
            // that protocol -- and indeed, according to the spec, type checkers must disallow abstract
            // subclasses of the protocol to be passed to parameters that accept `type[SomeProtocol]`.
            // <https://typing.python.org/en/latest/spec/protocol.html#type-and-class-objects-vs-protocols>.
            if !callable_type.is_subclass_of() {
                if let Some(protocol) = class
                    .class_literal(self.db())
                    .0
                    .into_protocol_class(self.db())
                {
                    report_attempted_protocol_instantiation(
                        &self.context,
                        call_expression,
                        protocol,
                    );
                }
            }

            // For class literals we model the entire class instantiation logic, so it is handled
            // in a separate function. For some known classes we have manual signatures defined and use
            // the `try_call` path below.
            // TODO: it should be possible to move these special cases into the `try_call_constructor`
            // path instead, or even remove some entirely once we support overloads fully.
            if !matches!(
                class.known(self.db()),
                Some(
                    KnownClass::Bool
                        | KnownClass::Str
                        | KnownClass::Type
                        | KnownClass::Object
                        | KnownClass::Property
                        | KnownClass::Super
                        | KnownClass::TypeVar
                        | KnownClass::NamedTuple
                        | KnownClass::TypeAliasType
                )
            )
            // temporary special-casing for all subclasses of `enum.Enum`
            // until we support the functional syntax for creating enum classes
            && KnownClass::Enum
                .to_class_literal(self.db())
                .to_class_type(self.db())
                .is_none_or(|enum_class| !class.is_subclass_of(self.db(), enum_class))
            {
                let argument_forms = vec![Some(ParameterForm::Value); call_arguments.len()];
                let call_argument_types =
                    self.infer_argument_types(arguments, call_arguments, &argument_forms);

                return callable_type
                    .try_call_constructor(self.db(), call_argument_types)
                    .unwrap_or_else(|err| {
                        err.report_diagnostic(&self.context, callable_type, call_expression.into());
                        err.return_type()
                    });
            }
        }

        let bindings = callable_type
            .bindings(self.db())
            .match_parameters(&call_arguments);
        let call_argument_types =
            self.infer_argument_types(arguments, call_arguments, &bindings.argument_forms);

        match bindings.check_types(self.db(), &call_argument_types) {
            Ok(mut bindings) => {
                for binding in &mut bindings {
                    let binding_type = binding.callable_type;
                    for (_, overload) in binding.matching_overloads_mut() {
                        match binding_type {
                            Type::FunctionLiteral(function_literal) => {
                                let Some(known_function) = function_literal.known(self.db()) else {
                                    continue;
                                };

                                match known_function {
                                    KnownFunction::RevealType => {
                                        if let [Some(revealed_type)] = overload.parameter_types() {
                                            if let Some(builder) = self.context.report_diagnostic(
                                                DiagnosticId::RevealedType,
                                                Severity::Info,
                                            ) {
                                                let mut diag =
                                                    builder.into_diagnostic("Revealed type");
                                                let span = self
                                                    .context
                                                    .span(&call_expression.arguments.args[0]);
                                                diag.annotate(Annotation::primary(span).message(
                                                    format_args!(
                                                        "`{}`",
                                                        revealed_type.display(self.db())
                                                    ),
                                                ));
                                            }
                                        }
                                    }
                                    KnownFunction::AssertType => {
                                        if let [Some(actual_ty), Some(asserted_ty)] =
                                            overload.parameter_types()
                                        {
                                            if !actual_ty
                                                .is_gradual_equivalent_to(self.db(), *asserted_ty)
                                            {
                                                if let Some(builder) = self.context.report_lint(
                                                    &TYPE_ASSERTION_FAILURE,
                                                    call_expression,
                                                ) {
                                                    let mut diagnostic =
                                                        builder.into_diagnostic(format_args!(
                                                            "Argument does not have asserted type `{}`",
                                                            asserted_ty.display(self.db()),
                                                        ));
                                                    diagnostic.annotate(
                                                        Annotation::secondary(self.context.span(
                                                            &call_expression.arguments.args[0],
                                                        ))
                                                        .message(format_args!(
                                                            "Inferred type of argument is `{}`",
                                                            actual_ty.display(self.db()),
                                                        )),
                                                    );
                                                    diagnostic.info(
                                                        format_args!(
                                                            "`{asserted_type}` and `{inferred_type}` are not equivalent types",
                                                            asserted_type = asserted_ty.display(self.db()),
                                                            inferred_type = actual_ty.display(self.db()),
                                                        )
                                                    );
                                                }
                                            }
                                        }
                                    }
                                    KnownFunction::AssertNever => {
                                        if let [Some(actual_ty)] = overload.parameter_types() {
                                            if !actual_ty.is_equivalent_to(self.db(), Type::Never) {
                                                if let Some(builder) = self.context.report_lint(
                                                    &TYPE_ASSERTION_FAILURE,
                                                    call_expression,
                                                ) {
                                                    let mut diagnostic = builder.into_diagnostic(
                                                        "Argument does not have asserted type `Never`",
                                                    );
                                                    diagnostic.annotate(
                                                        Annotation::secondary(self.context.span(
                                                            &call_expression.arguments.args[0],
                                                        ))
                                                        .message(format_args!(
                                                            "Inferred type of argument is `{}`",
                                                            actual_ty.display(self.db())
                                                        )),
                                                    );
                                                    diagnostic.info(
                                                        format_args!(
                                                            "`Never` and `{inferred_type}` are not equivalent types",
                                                            inferred_type = actual_ty.display(self.db()),
                                                        )
                                                    );
                                                }
                                            }
                                        }
                                    }
                                    KnownFunction::StaticAssert => {
                                        if let [Some(parameter_ty), message] =
                                            overload.parameter_types()
                                        {
                                            let truthiness = match parameter_ty.try_bool(self.db())
                                            {
                                                Ok(truthiness) => truthiness,
                                                Err(err) => {
                                                    let condition = arguments
                                                        .find_argument("condition", 0)
                                                        .map(|argument| {
                                                            match argument {
                                                        ruff_python_ast::ArgOrKeyword::Arg(
                                                            expr,
                                                        ) => ast::AnyNodeRef::from(expr),
                                                        ruff_python_ast::ArgOrKeyword::Keyword(
                                                            keyword,
                                                        ) => ast::AnyNodeRef::from(keyword),
                                                    }
                                                        })
                                                        .unwrap_or(ast::AnyNodeRef::from(
                                                            call_expression,
                                                        ));

                                                    err.report_diagnostic(&self.context, condition);

                                                    continue;
                                                }
                                            };

                                            if let Some(builder) = self
                                                .context
                                                .report_lint(&STATIC_ASSERT_ERROR, call_expression)
                                            {
                                                if !truthiness.is_always_true() {
                                                    if let Some(message) = message
                                                        .and_then(Type::into_string_literal)
                                                        .map(|s| s.value(self.db()))
                                                    {
                                                        builder.into_diagnostic(format_args!(
                                                            "Static assertion error: {message}"
                                                        ));
                                                    } else if *parameter_ty
                                                        == Type::BooleanLiteral(false)
                                                    {
                                                        builder.into_diagnostic(
                                                            "Static assertion error: \
                                                        argument evaluates to `False`",
                                                        );
                                                    } else if truthiness.is_always_false() {
                                                        builder.into_diagnostic(format_args!(
                                                            "Static assertion error: \
                                                        argument of type `{parameter_ty}` \
                                                        is statically known to be falsy",
                                                            parameter_ty =
                                                                parameter_ty.display(self.db())
                                                        ));
                                                    } else {
                                                        builder.into_diagnostic(format_args!(
                                                            "Static assertion error: \
                                                         argument of type `{parameter_ty}` \
                                                         has an ambiguous static truthiness",
                                                            parameter_ty =
                                                                parameter_ty.display(self.db())
                                                        ));
                                                    }
                                                }
                                            }
                                        }
                                    }
                                    KnownFunction::Cast => {
                                        if let [Some(casted_type), Some(source_type)] =
                                            overload.parameter_types()
                                        {
                                            let db = self.db();
                                            let contains_unknown_or_todo = |ty| matches!(ty, Type::Dynamic(dynamic) if dynamic != DynamicType::Any);
                                            if source_type.is_equivalent_to(db, *casted_type)
                                                || (source_type.normalized(db)
                                                    == casted_type.normalized(db)
                                                    && !casted_type.any_over_type(db, &|ty| {
                                                        contains_unknown_or_todo(ty)
                                                    })
                                                    && !source_type.any_over_type(db, &|ty| {
                                                        contains_unknown_or_todo(ty)
                                                    }))
                                            {
                                                if let Some(builder) = self
                                                    .context
                                                    .report_lint(&REDUNDANT_CAST, call_expression)
                                                {
                                                    builder.into_diagnostic(format_args!(
                                                        "Value is already of type `{}`",
                                                        casted_type.display(db),
                                                    ));
                                                }
                                            }
                                        }
                                    }
                                    KnownFunction::GetProtocolMembers => {
                                        if let [Some(Type::ClassLiteral(class))] =
                                            overload.parameter_types()
                                        {
                                            if !class.is_protocol(self.db()) {
                                                report_bad_argument_to_get_protocol_members(
                                                    &self.context,
                                                    call_expression,
                                                    *class,
                                                );
                                            }
                                        }
                                    }
                                    KnownFunction::IsInstance | KnownFunction::IsSubclass => {
                                        if let [_, Some(Type::ClassLiteral(class))] =
                                            overload.parameter_types()
                                        {
                                            if let Some(protocol_class) =
                                                class.into_protocol_class(self.db())
                                            {
                                                if !protocol_class.is_runtime_checkable(self.db()) {
                                                    report_runtime_check_against_non_runtime_checkable_protocol(
                                                    &self.context,
                                                    call_expression,
                                                    protocol_class,
                                                    known_function
                                                );
                                                }
                                            }
                                        }
                                    }
                                    _ => {}
                                }
                            }

                            Type::ClassLiteral(class) => {
                                let Some(known_class) = class.known(self.db()) else {
                                    continue;
                                };

                                match known_class {
                                    KnownClass::Super => {
                                        // Handle the case where `super()` is called with no arguments.
                                        // In this case, we need to infer the two arguments:
                                        //   1. The nearest enclosing class
                                        //   2. The first parameter of the current function (typically `self` or `cls`)
                                        match overload.parameter_types() {
                                            [] => {
                                                let scope = self.scope();

                                                let Some(enclosing_class) = nearest_enclosing_class(
                                                    self.db(),
                                                    self.index,
                                                    scope,
                                                    self.module(),
                                                ) else {
                                                    overload.set_return_type(Type::unknown());
                                                    BoundSuperError::UnavailableImplicitArguments
                                                        .report_diagnostic(
                                                            &self.context,
                                                            call_expression.into(),
                                                        );
                                                    continue;
                                                };

                                                let Some(first_param) =
                                                    self.first_param_type_in_scope(scope)
                                                else {
                                                    overload.set_return_type(Type::unknown());
                                                    BoundSuperError::UnavailableImplicitArguments
                                                        .report_diagnostic(
                                                            &self.context,
                                                            call_expression.into(),
                                                        );
                                                    continue;
                                                };

                                                let bound_super = BoundSuperType::build(
                                                    self.db(),
                                                    Type::ClassLiteral(enclosing_class),
                                                    first_param,
                                                )
                                                .unwrap_or_else(|err| {
                                                    err.report_diagnostic(
                                                        &self.context,
                                                        call_expression.into(),
                                                    );
                                                    Type::unknown()
                                                });

                                                overload.set_return_type(bound_super);
                                            }
                                            [Some(pivot_class_type), Some(owner_type)] => {
                                                let bound_super = BoundSuperType::build(
                                                    self.db(),
                                                    *pivot_class_type,
                                                    *owner_type,
                                                )
                                                .unwrap_or_else(|err| {
                                                    err.report_diagnostic(
                                                        &self.context,
                                                        call_expression.into(),
                                                    );
                                                    Type::unknown()
                                                });

                                                overload.set_return_type(bound_super);
                                            }
                                            _ => (),
                                        }
                                    }

                                    KnownClass::TypeVar => {
                                        let assigned_to = (self.index)
                                            .try_expression(call_expression_node)
                                            .and_then(|expr| expr.assigned_to(self.db()));

                                        let Some(target) =
                                            assigned_to.as_ref().and_then(|assigned_to| {
                                                match assigned_to
                                                    .node(self.module())
                                                    .targets
                                                    .as_slice()
                                                {
                                                    [ast::Expr::Name(target)] => Some(target),
                                                    _ => None,
                                                }
                                            })
                                        else {
                                            if let Some(builder) = self.context.report_lint(
                                                &INVALID_LEGACY_TYPE_VARIABLE,
                                                call_expression,
                                            ) {
                                                builder.into_diagnostic(format_args!(
                                                "A legacy `typing.TypeVar` must be immediately assigned to a variable",
                                            ));
                                            }
                                            continue;
                                        };

                                        let [
                                            Some(name_param),
                                            constraints,
                                            bound,
                                            default,
                                            contravariant,
                                            covariant,
                                            _infer_variance,
                                        ] = overload.parameter_types()
                                        else {
                                            continue;
                                        };

                                        let covariant = match covariant {
                                            Some(ty) => ty.bool(self.db()),
                                            None => Truthiness::AlwaysFalse,
                                        };

                                        let contravariant = match contravariant {
                                            Some(ty) => ty.bool(self.db()),
                                            None => Truthiness::AlwaysFalse,
                                        };

                                        let variance = match (contravariant, covariant) {
                                            (Truthiness::Ambiguous, _) => {
                                                if let Some(builder) = self.context.report_lint(
                                                    &INVALID_LEGACY_TYPE_VARIABLE,
                                                    call_expression,
                                                ) {
                                                    builder.into_diagnostic(format_args!(
                                                        "The `contravariant` parameter of \
                                                        a legacy `typing.TypeVar` cannot have \
                                                        an ambiguous value",
                                                    ));
                                                }
                                                continue;
                                            }
                                            (_, Truthiness::Ambiguous) => {
                                                if let Some(builder) = self.context.report_lint(
                                                    &INVALID_LEGACY_TYPE_VARIABLE,
                                                    call_expression,
                                                ) {
                                                    builder.into_diagnostic(format_args!(
                                                        "The `covariant` parameter of \
                                                        a legacy `typing.TypeVar` cannot have \
                                                        an ambiguous value",
                                                    ));
                                                }
                                                continue;
                                            }
                                            (Truthiness::AlwaysTrue, Truthiness::AlwaysTrue) => {
                                                if let Some(builder) = self.context.report_lint(
                                                    &INVALID_LEGACY_TYPE_VARIABLE,
                                                    call_expression,
                                                ) {
                                                    builder.into_diagnostic(format_args!(
                                                        "A legacy `typing.TypeVar` cannot be \
                                                        both covariant and contravariant",
                                                    ));
                                                }
                                                continue;
                                            }
                                            (Truthiness::AlwaysTrue, Truthiness::AlwaysFalse) => {
                                                TypeVarVariance::Contravariant
                                            }
                                            (Truthiness::AlwaysFalse, Truthiness::AlwaysTrue) => {
                                                TypeVarVariance::Covariant
                                            }
                                            (Truthiness::AlwaysFalse, Truthiness::AlwaysFalse) => {
                                                TypeVarVariance::Invariant
                                            }
                                        };

                                        let name_param = name_param
                                            .into_string_literal()
                                            .map(|name| name.value(self.db()));
                                        if name_param
                                            .is_none_or(|name_param| name_param != target.id)
                                        {
                                            if let Some(builder) = self.context.report_lint(
                                                &INVALID_LEGACY_TYPE_VARIABLE,
                                                call_expression,
                                            ) {
                                                builder.into_diagnostic(format_args!(
                                                "The name of a legacy `typing.TypeVar`{} must match \
                                                the name of the variable it is assigned to (`{}`)",
                                                if let Some(name_param) = name_param {
                                                    format!(" (`{name_param}`)")
                                                } else {
                                                    String::new()
                                                },
                                                target.id,
                                            ));
                                            }
                                            continue;
                                        }

                                        let bound_or_constraint = match (bound, constraints) {
                                            (Some(bound), None) => {
                                                Some(TypeVarBoundOrConstraints::UpperBound(*bound))
                                            }

                                            (None, Some(_constraints)) => {
                                                // We don't use UnionType::from_elements or UnionBuilder here,
                                                // because we don't want to simplify the list of constraints like
                                                // we do with the elements of an actual union type.
                                                // TODO: Consider using a new `OneOfType` connective here instead,
                                                // since that more accurately represents the actual semantics of
                                                // typevar constraints.
                                                let elements = UnionType::new(
                                                    self.db(),
                                                    overload
                                                        .arguments_for_parameter(
                                                            &call_argument_types,
                                                            1,
                                                        )
                                                        .map(|(_, ty)| ty)
                                                        .collect::<Box<_>>(),
                                                );
                                                Some(TypeVarBoundOrConstraints::Constraints(
                                                    elements,
                                                ))
                                            }

                                            // TODO: Emit a diagnostic that TypeVar cannot be both bounded and
                                            // constrained
                                            (Some(_), Some(_)) => continue,

                                            (None, None) => None,
                                        };

                                        let containing_assignment =
                                            self.index.expect_single_definition(target);
                                        overload.set_return_type(Type::KnownInstance(
                                            KnownInstanceType::TypeVar(TypeVarInstance::new(
                                                self.db(),
                                                target.id.clone(),
                                                Some(containing_assignment),
                                                bound_or_constraint,
                                                variance,
                                                *default,
                                                TypeVarKind::Legacy,
                                            )),
                                        ));
                                    }

                                    KnownClass::TypeAliasType => {
                                        let assigned_to = (self.index)
                                            .try_expression(call_expression_node)
                                            .and_then(|expr| expr.assigned_to(self.db()));

                                        let containing_assignment =
                                            assigned_to.as_ref().and_then(|assigned_to| {
                                                match assigned_to
                                                    .node(self.module())
                                                    .targets
                                                    .as_slice()
                                                {
                                                    [ast::Expr::Name(target)] => Some(
                                                        self.index.expect_single_definition(target),
                                                    ),
                                                    _ => None,
                                                }
                                            });

                                        let [Some(name), Some(value), ..] =
                                            overload.parameter_types()
                                        else {
                                            continue;
                                        };

                                        if let Some(name) = name.into_string_literal() {
                                            overload.set_return_type(Type::KnownInstance(
                                                KnownInstanceType::TypeAliasType(
                                                    TypeAliasType::Bare(BareTypeAliasType::new(
                                                        self.db(),
                                                        ast::name::Name::new(name.value(self.db())),
                                                        containing_assignment,
                                                        value,
                                                    )),
                                                ),
                                            ));
                                        } else {
                                            if let Some(builder) = self.context.report_lint(
                                                &INVALID_TYPE_ALIAS_TYPE,
                                                call_expression,
                                            ) {
                                                builder.into_diagnostic(format_args!(
                                                    "The name of a `typing.TypeAlias` must be a string literal",
                                                ));
                                            }
                                        }
                                    }

                                    _ => (),
                                }
                            }
                            _ => (),
                        }
                    }
                }

                let db = self.db();
                let scope = self.scope();
                let return_ty = bindings.return_type(db);

                let find_narrowed_place = || match arguments.args.first() {
                    None => {
                        // This branch looks extraneous, especially in the face of `missing-arguments`.
                        // However, that lint won't be able to catch this:
                        //
                        // ```python
                        // def f(v: object = object()) -> TypeIs[int]: ...
                        //
                        // if f(): ...
                        // ```
                        //
                        // TODO: Will this report things that is actually fine?
                        if let Some(builder) = self
                            .context
                            .report_lint(&INVALID_TYPE_GUARD_CALL, arguments)
                        {
                            builder.into_diagnostic("Type guard call does not have a target");
                        }
                        None
                    }
                    Some(expr) => match PlaceExpr::try_from(expr) {
                        Ok(place_expr) => place_table(db, scope).place_id_by_expr(&place_expr),
                        Err(()) => None,
                    },
                };

                match return_ty {
                    // TODO: TypeGuard
                    Type::TypeIs(type_is) => match find_narrowed_place() {
                        Some(place) => type_is.bind(db, scope, place),
                        None => return_ty,
                    },
                    _ => return_ty,
                }
            }

            Err(CallError(_, bindings)) => {
                bindings.report_diagnostics(&self.context, call_expression.into());
                bindings.return_type(self.db())
            }
        }
    }

    fn infer_starred_expression(&mut self, starred: &ast::ExprStarred) -> Type<'db> {
        let ast::ExprStarred {
            range: _,
            node_index: _,
            value,
            ctx: _,
        } = starred;

        let iterable_type = self.infer_expression(value);
        iterable_type.try_iterate(self.db()).unwrap_or_else(|err| {
            err.report_diagnostic(&self.context, iterable_type, value.as_ref().into());
            err.fallback_element_type(self.db())
        });

        // TODO
        todo_type!("starred expression")
    }

    fn infer_yield_expression(&mut self, yield_expression: &ast::ExprYield) -> Type<'db> {
        let ast::ExprYield {
            range: _,
            node_index: _,
            value,
        } = yield_expression;
        self.infer_optional_expression(value.as_deref());
        todo_type!("yield expressions")
    }

    fn infer_yield_from_expression(&mut self, yield_from: &ast::ExprYieldFrom) -> Type<'db> {
        let ast::ExprYieldFrom {
            range: _,
            node_index: _,
            value,
        } = yield_from;

        let iterable_type = self.infer_expression(value);
        iterable_type.try_iterate(self.db()).unwrap_or_else(|err| {
            err.report_diagnostic(&self.context, iterable_type, value.as_ref().into());
            err.fallback_element_type(self.db())
        });

        // TODO get type from `ReturnType` of generator
        todo_type!("Generic `typing.Generator` type")
    }

    fn infer_await_expression(&mut self, await_expression: &ast::ExprAwait) -> Type<'db> {
        let ast::ExprAwait {
            range: _,
            node_index: _,
            value,
        } = await_expression;
        self.infer_expression(value);
        todo_type!("generic `typing.Awaitable` type")
    }

    // Perform narrowing with applicable constraints between the current scope and the enclosing scope.
    fn narrow_place_with_applicable_constraints(
        &self,
        expr: &PlaceExpr,
        mut ty: Type<'db>,
        constraint_keys: &[(FileScopeId, ConstraintKey)],
    ) -> Type<'db> {
        let db = self.db();
        for (enclosing_scope_file_id, constraint_key) in constraint_keys {
            let use_def = self.index.use_def_map(*enclosing_scope_file_id);
            let place_table = self.index.place_table(*enclosing_scope_file_id);
            let place = place_table.place_id_by_expr(expr).unwrap();

            match use_def.applicable_constraints(
                *constraint_key,
                *enclosing_scope_file_id,
                expr,
                self.index,
            ) {
                ApplicableConstraints::UnboundBinding(constraint) => {
                    ty = constraint.narrow(db, ty, place);
                }
                // Performs narrowing based on constrained bindings.
                // This handling must be performed even if narrowing is attempted and failed using `infer_place_load`.
                // The result of `infer_place_load` can be applied as is only when its boundness is `Bound`.
                // For example, this handling is required in the following case:
                // ```python
                // class C:
                //     x: int | None = None
                // c = C()
                // # c.x: int | None = <unbound>
                // if c.x is None:
                //     c.x = 1
                // # else: c.x: int = <unbound>
                // # `c.x` is not definitely bound here
                // reveal_type(c.x)  # revealed: int
                // ```
                ApplicableConstraints::ConstrainedBindings(bindings) => {
                    let reachability_constraints = bindings.reachability_constraints;
                    let predicates = bindings.predicates;
                    let mut union = UnionBuilder::new(db);
                    for binding in bindings {
                        let static_reachability = reachability_constraints.evaluate(
                            db,
                            predicates,
                            binding.reachability_constraint,
                        );
                        if static_reachability.is_always_false() {
                            continue;
                        }
                        match binding.binding {
                            DefinitionState::Defined(definition) => {
                                let binding_ty = binding_type(db, definition);
                                union = union.add(
                                    binding.narrowing_constraint.narrow(db, binding_ty, place),
                                );
                            }
                            DefinitionState::Undefined | DefinitionState::Deleted => {
                                union =
                                    union.add(binding.narrowing_constraint.narrow(db, ty, place));
                            }
                        }
                    }
                    // If there are no visible bindings, the union becomes `Never`.
                    // Since an unbound binding is recorded even for an undefined place,
                    // this can only happen if the code is unreachable
                    // and therefore it is correct to set the result to `Never`.
                    let union = union.build();
                    if union.is_assignable_to(db, ty) {
                        ty = union;
                    }
                }
            }
        }
        ty
    }

    fn infer_name_load(&mut self, name_node: &ast::ExprName) -> Type<'db> {
        let ast::ExprName {
            range: _,
            node_index: _,
            id: symbol_name,
            ctx: _,
        } = name_node;
        let Ok(expr) = PlaceExpr::try_from(symbol_name);
        let db = self.db();

        let (resolved, constraint_keys) =
            self.infer_place_load(&expr, ast::ExprRef::Name(name_node));
        resolved
            // Not found in the module's explicitly declared global symbols?
            // Check the "implicit globals" such as `__doc__`, `__file__`, `__name__`, etc.
            // These are looked up as attributes on `types.ModuleType`.
            .or_fall_back_to(db, || {
                module_type_implicit_global_symbol(db, symbol_name).map_type(|ty| {
                    self.narrow_place_with_applicable_constraints(&expr, ty, &constraint_keys)
                })
            })
            // Not found in globals? Fallback to builtins
            // (without infinite recursion if we're already in builtins.)
            .or_fall_back_to(db, || {
                if Some(self.scope()) == builtins_module_scope(db) {
                    Place::Unbound.into()
                } else {
                    builtins_symbol(db, symbol_name)
                }
            })
            // Still not found? It might be `reveal_type`...
            .or_fall_back_to(db, || {
                if symbol_name == "reveal_type" {
                    if let Some(builder) = self.context.report_lint(&UNDEFINED_REVEAL, name_node) {
                        let mut diag =
                            builder.into_diagnostic("`reveal_type` used without importing it");
                        diag.info(
                            "This is allowed for debugging convenience but will fail at runtime",
                        );
                    }
                    typing_extensions_symbol(db, symbol_name)
                } else {
                    Place::Unbound.into()
                }
            })
            .unwrap_with_diagnostic(|lookup_error| match lookup_error {
                LookupError::Unbound(qualifiers) => {
                    self.report_unresolved_reference(name_node);
                    TypeAndQualifiers::new(Type::unknown(), qualifiers)
                }
                LookupError::PossiblyUnbound(type_when_bound) => {
                    if self.is_reachable(name_node) {
                        report_possibly_unresolved_reference(&self.context, name_node);
                    }
                    type_when_bound
                }
            })
            .inner_type()
    }

    fn infer_local_place_load(
        &self,
        expr: &PlaceExpr,
        expr_ref: ast::ExprRef,
    ) -> (Place<'db>, Option<ScopedUseId>) {
        let db = self.db();
        let scope = self.scope();
        let file_scope_id = scope.file_scope_id(db);
        let place_table = self.index.place_table(file_scope_id);
        let use_def = self.index.use_def_map(file_scope_id);

        // If we're inferring types of deferred expressions, always treat them as public symbols
        if self.is_deferred() {
            let place = if let Some(place_id) = place_table.place_id_by_expr(expr) {
                place_from_bindings(db, use_def.public_bindings(place_id))
            } else {
                assert!(
                    self.deferred_state.in_string_annotation(),
                    "Expected the place table to create a place for every valid PlaceExpr node"
                );
                Place::Unbound
            };
            (place, None)
        } else {
            let use_id = expr_ref.scoped_use_id(db, scope);
            let place = place_from_bindings(db, use_def.bindings_at_use(use_id));
            (place, Some(use_id))
        }
    }

    /// Infer the type of a place expression from definitions, assuming a load context.
    /// This method also returns the [`ConstraintKey`]s for each scope associated with `expr`,
    /// which is used to narrow by condition rather than by assignment.
    fn infer_place_load(
        &self,
        expr: &PlaceExpr,
        expr_ref: ast::ExprRef,
    ) -> (PlaceAndQualifiers<'db>, Vec<(FileScopeId, ConstraintKey)>) {
        let db = self.db();
        let scope = self.scope();
        let file_scope_id = scope.file_scope_id(db);
        let place_table = self.index.place_table(file_scope_id);

        let mut constraint_keys = vec![];
        let (local_scope_place, use_id) = self.infer_local_place_load(expr, expr_ref);
        if let Some(use_id) = use_id {
            constraint_keys.push((file_scope_id, ConstraintKey::UseId(use_id)));
        }

        let place = PlaceAndQualifiers::from(local_scope_place).or_fall_back_to(db, || {
            let has_bindings_in_this_scope = match place_table.place_by_expr(expr) {
                Some(place_expr) => place_expr.is_bound(),
                None => {
                    assert!(
                        self.deferred_state.in_string_annotation(),
                        "Expected the place table to create a place for every Name node"
                    );
                    false
                }
            };

            let current_file = self.file();

            if let Some(name) = expr.as_name() {
                let skip_non_global_scopes = place_table
                    .place_id_by_name(name)
                    .is_some_and(|symbol_id| self.skip_non_global_scopes(file_scope_id, symbol_id));

                if skip_non_global_scopes {
                    return global_symbol(self.db(), self.file(), name);
                }
            }

            // If it's a function-like scope and there is one or more binding in this scope (but
            // none of those bindings are visible from where we are in the control flow), we cannot
            // fallback to any bindings in enclosing scopes. As such, we can immediately short-circuit
            // here and return `Place::Unbound`.
            //
            // This is because Python is very strict in its categorisation of whether a variable is
            // a local variable or not in function-like scopes. If a variable has any bindings in a
            // function-like scope, it is considered a local variable; it never references another
            // scope. (At runtime, it would use the `LOAD_FAST` opcode.)
            if has_bindings_in_this_scope && scope.is_function_like(db) {
                return Place::Unbound.into();
            }

            for root_expr in place_table.root_place_exprs(expr) {
                let mut expr_ref = expr_ref;
                for _ in 0..(expr.sub_segments().len() - root_expr.expr.sub_segments().len()) {
                    match expr_ref {
                        ast::ExprRef::Attribute(attribute) => {
                            expr_ref = ast::ExprRef::from(&attribute.value);
                        }
                        ast::ExprRef::Subscript(subscript) => {
                            expr_ref = ast::ExprRef::from(&subscript.value);
                        }
                        _ => unreachable!(),
                    }
                }
                let (parent_place, _use_id) =
                    self.infer_local_place_load(&root_expr.expr, expr_ref);
                if let Place::Type(_, _) = parent_place {
                    return Place::Unbound.into();
                }
            }

            // Walk up parent scopes looking for a possible enclosing scope that may have a
            // definition of this name visible to us (would be `LOAD_DEREF` at runtime.)
            // Note that we skip the scope containing the use that we are resolving, since we
            // already looked for the place there up above.
            for (enclosing_scope_file_id, _) in self.index.ancestor_scopes(file_scope_id).skip(1) {
                // Class scopes are not visible to nested scopes, and we need to handle global
                // scope differently (because an unbound name there falls back to builtins), so
                // check only function-like scopes.
                // There is one exception to this rule: type parameter scopes can see
                // names defined in an immediately-enclosing class scope.
                let enclosing_scope_id = enclosing_scope_file_id.to_scope_id(db, current_file);

                let is_immediately_enclosing_scope = scope.is_type_parameter(db)
                    && scope
                        .scope(db)
                        .parent()
                        .is_some_and(|parent| parent == enclosing_scope_file_id);

                // If the reference is in a nested eager scope, we need to look for the place at
                // the point where the previous enclosing scope was defined, instead of at the end
                // of the scope. (Note that the semantic index builder takes care of only
                // registering eager bindings for nested scopes that are actually eager, and for
                // enclosing scopes that actually contain bindings that we should use when
                // resolving the reference.)
                if !self.is_deferred() {
                    match self
                        .index
                        .eager_snapshot(enclosing_scope_file_id, expr, file_scope_id)
                    {
                        EagerSnapshotResult::FoundConstraint(constraint) => {
                            constraint_keys.push((
                                enclosing_scope_file_id,
                                ConstraintKey::NarrowingConstraint(constraint),
                            ));
                        }
                        EagerSnapshotResult::FoundBindings(bindings) => {
                            if expr.is_name()
                                && !enclosing_scope_id.is_function_like(db)
                                && !is_immediately_enclosing_scope
                            {
                                continue;
                            }
                            let place = place_from_bindings(db, bindings).map_type(|ty| {
                                self.narrow_place_with_applicable_constraints(
                                    expr,
                                    ty,
                                    &constraint_keys,
                                )
                            });
                            constraint_keys.push((
                                enclosing_scope_file_id,
                                ConstraintKey::EagerNestedScope(file_scope_id),
                            ));
                            return place.into();
                        }
                        // There are no visible bindings / constraint here.
                        // Don't fall back to non-eager place resolution.
                        EagerSnapshotResult::NotFound => {
                            let enclosing_place_table =
                                self.index.place_table(enclosing_scope_file_id);
                            for enclosing_root_place in enclosing_place_table.root_place_exprs(expr)
                            {
                                if enclosing_root_place.is_bound() {
                                    if let Place::Type(_, _) =
                                        place(db, enclosing_scope_id, &enclosing_root_place.expr)
                                            .place
                                    {
                                        return Place::Unbound.into();
                                    }
                                }
                            }
                            continue;
                        }
                        EagerSnapshotResult::NoLongerInEagerContext => {}
                    }
                }

                if !enclosing_scope_id.is_function_like(db) && !is_immediately_enclosing_scope {
                    continue;
                }

                let enclosing_place_table = self.index.place_table(enclosing_scope_file_id);
                let Some(enclosing_place) = enclosing_place_table.place_by_expr(expr) else {
                    continue;
                };
                if enclosing_place.is_bound() {
                    // We can return early here, because the nearest function-like scope that
                    // defines a name must be the only source for the nonlocal reference (at
                    // runtime, it is the scope that creates the cell for our closure.) If the name
                    // isn't bound in that scope, we should get an unbound name, not continue
                    // falling back to other scopes / globals / builtins.
                    return place(db, enclosing_scope_id, expr).map_type(|ty| {
                        self.narrow_place_with_applicable_constraints(expr, ty, &constraint_keys)
                    });
                }
            }

            PlaceAndQualifiers::from(Place::Unbound)
                // No nonlocal binding? Check the module's explicit globals.
                // Avoid infinite recursion if `self.scope` already is the module's global scope.
                .or_fall_back_to(db, || {
                    if file_scope_id.is_global() {
                        return Place::Unbound.into();
                    }

                    if !self.is_deferred() {
                        match self
                            .index
                            .eager_snapshot(FileScopeId::global(), expr, file_scope_id)
                        {
                            EagerSnapshotResult::FoundConstraint(constraint) => {
                                constraint_keys.push((
                                    FileScopeId::global(),
                                    ConstraintKey::NarrowingConstraint(constraint),
                                ));
                            }
                            EagerSnapshotResult::FoundBindings(bindings) => {
                                let place = place_from_bindings(db, bindings).map_type(|ty| {
                                    self.narrow_place_with_applicable_constraints(
                                        expr,
                                        ty,
                                        &constraint_keys,
                                    )
                                });
                                constraint_keys.push((
                                    FileScopeId::global(),
                                    ConstraintKey::EagerNestedScope(file_scope_id),
                                ));
                                return place.into();
                            }
                            // There are no visible bindings / constraint here.
                            EagerSnapshotResult::NotFound => {
                                return Place::Unbound.into();
                            }
                            EagerSnapshotResult::NoLongerInEagerContext => {}
                        }
                    }

                    let Some(name) = expr.as_name() else {
                        return Place::Unbound.into();
                    };

                    explicit_global_symbol(db, self.file(), name).map_type(|ty| {
                        self.narrow_place_with_applicable_constraints(expr, ty, &constraint_keys)
                    })
                })
        });

        (place, constraint_keys)
    }

    pub(super) fn report_unresolved_reference(&self, expr_name_node: &ast::ExprName) {
        if !self.is_reachable(expr_name_node) {
            return;
        }

        let Some(builder) = self
            .context
            .report_lint(&UNRESOLVED_REFERENCE, expr_name_node)
        else {
            return;
        };

        let ast::ExprName { id, .. } = expr_name_node;
        let mut diagnostic =
            builder.into_diagnostic(format_args!("Name `{id}` used when not defined"));

        if let Some(version_added_to_builtins) = version_builtin_was_added(id) {
            diagnostic.info(format_args!(
                "`{id}` was added as a builtin in Python 3.{version_added_to_builtins}"
            ));
            add_inferred_python_version_hint_to_diagnostic(
                self.db(),
                &mut diagnostic,
                "resolving types",
            );
        }

        let attribute_exists = self
            .class_context_of_current_method()
            .and_then(|class| {
                Type::instance(self.db(), class.default_specialization(self.db()))
                    .member(self.db(), id)
                    .place
                    .ignore_possibly_unbound()
            })
            .is_some();

        if attribute_exists {
            diagnostic.info(format_args!(
                "An attribute `{id}` is available: consider using `self.{id}`"
            ));
        }
    }

    fn infer_name_expression(&mut self, name: &ast::ExprName) -> Type<'db> {
        match name.ctx {
            ExprContext::Load => self.infer_name_load(name),
            ExprContext::Store => Type::Never,
            ExprContext::Del => {
                self.infer_name_load(name);
                Type::Never
            }
            ExprContext::Invalid => Type::unknown(),
        }
    }

    fn narrow_expr_with_applicable_constraints<'r>(
        &self,
        target: impl Into<ast::ExprRef<'r>>,
        target_ty: Type<'db>,
        constraint_keys: &[(FileScopeId, ConstraintKey)],
    ) -> Type<'db> {
        let target = target.into();

        if let Ok(place_expr) = PlaceExpr::try_from(target) {
            self.narrow_place_with_applicable_constraints(&place_expr, target_ty, constraint_keys)
        } else {
            target_ty
        }
    }

    /// Infer the type of a [`ast::ExprAttribute`] expression, assuming a load context.
    fn infer_attribute_load(&mut self, attribute: &ast::ExprAttribute) -> Type<'db> {
        let ast::ExprAttribute {
            value,
            attr,
            range: _,
            node_index: _,
            ctx: _,
        } = attribute;

        let value_type = self.infer_maybe_standalone_expression(value);
        let db = self.db();
        let mut constraint_keys = vec![];

        let mut assigned_type = None;
        if let Ok(place_expr) = PlaceExpr::try_from(attribute) {
            let (resolved, keys) =
                self.infer_place_load(&place_expr, ast::ExprRef::Attribute(attribute));
            constraint_keys.extend(keys);
            if let Place::Type(ty, Boundness::Bound) = resolved.place {
                assigned_type = Some(ty);
            }
        }

        let resolved_type = value_type
            .member(db, &attr.id)
            .map_type(|ty| self.narrow_expr_with_applicable_constraints(attribute, ty, &constraint_keys))
            .unwrap_with_diagnostic(|lookup_error| match lookup_error {
                LookupError::Unbound(_) => {
                    let report_unresolved_attribute = self.is_reachable(attribute);

                    if report_unresolved_attribute {
                        let bound_on_instance = match value_type {
                            Type::ClassLiteral(class) => {
                                !class.instance_member(db, None, attr).place.is_unbound()
                            }
                            Type::SubclassOf(subclass_of @ SubclassOfType { .. }) => {
                                match subclass_of.subclass_of() {
                                    SubclassOfInner::Class(class) => {
                                        !class.instance_member(db, attr).place.is_unbound()
                                    }
                                    SubclassOfInner::Dynamic(_) => unreachable!(
                                        "Attribute lookup on a dynamic `SubclassOf` type should always return a bound symbol"
                                    ),
                                }
                            }
                            _ => false,
                        };

                        if let Some(builder) = self
                            .context
                            .report_lint(&UNRESOLVED_ATTRIBUTE, attribute)
                        {
                        if bound_on_instance {
                            builder.into_diagnostic(
                                format_args!(
                                    "Attribute `{}` can only be accessed on instances, \
                                     not on the class object `{}` itself.",
                                    attr.id,
                                    value_type.display(db)
                                ),
                            );
                        } else {
                            builder.into_diagnostic(
                                format_args!(
                                    "Type `{}` has no attribute `{}`",
                                    value_type.display(db),
                                    attr.id
                                ),
                            );
                        }
                        }
                    }

                    Type::unknown().into()
                }
                LookupError::PossiblyUnbound(type_when_bound) => {
                    report_possibly_unbound_attribute(
                        &self.context,
                        attribute,
                        &attr.id,
                        value_type,
                    );

                    type_when_bound
                }
            })
            .inner_type();
        // Even if we can obtain the attribute type based on the assignments, we still perform default type inference
        // (to report errors).
        assigned_type.unwrap_or(resolved_type)
    }

    fn infer_attribute_expression(&mut self, attribute: &ast::ExprAttribute) -> Type<'db> {
        let ast::ExprAttribute {
            value,
            attr: _,
            range: _,
            node_index: _,
            ctx,
        } = attribute;

        match ctx {
            ExprContext::Load => self.infer_attribute_load(attribute),
            ExprContext::Store => {
                self.infer_expression(value);
                Type::Never
            }
            ExprContext::Del => {
                self.infer_attribute_load(attribute);
                Type::Never
            }
            ExprContext::Invalid => {
                self.infer_expression(value);
                Type::unknown()
            }
        }
    }

    fn infer_unary_expression(&mut self, unary: &ast::ExprUnaryOp) -> Type<'db> {
        let ast::ExprUnaryOp {
            range: _,
            node_index: _,
            op,
            operand,
        } = unary;

        let operand_type = self.infer_expression(operand);

        match (op, operand_type) {
            (_, Type::Dynamic(_)) => operand_type,
            (_, Type::Never) => Type::Never,

            (ast::UnaryOp::UAdd, Type::IntLiteral(value)) => Type::IntLiteral(value),
            (ast::UnaryOp::USub, Type::IntLiteral(value)) => Type::IntLiteral(-value),
            (ast::UnaryOp::Invert, Type::IntLiteral(value)) => Type::IntLiteral(!value),

            (ast::UnaryOp::UAdd, Type::BooleanLiteral(bool)) => Type::IntLiteral(i64::from(bool)),
            (ast::UnaryOp::USub, Type::BooleanLiteral(bool)) => Type::IntLiteral(-i64::from(bool)),
            (ast::UnaryOp::Invert, Type::BooleanLiteral(bool)) => {
                Type::IntLiteral(!i64::from(bool))
            }

            (ast::UnaryOp::Not, ty) => ty
                .try_bool(self.db())
                .unwrap_or_else(|err| {
                    err.report_diagnostic(&self.context, unary);
                    err.fallback_truthiness()
                })
                .negate()
                .into_type(self.db()),
            (
                op @ (ast::UnaryOp::UAdd | ast::UnaryOp::USub | ast::UnaryOp::Invert),
                Type::FunctionLiteral(_)
                | Type::Callable(..)
                | Type::WrapperDescriptor(_)
                | Type::MethodWrapper(_)
                | Type::DataclassDecorator(_)
                | Type::DataclassTransformer(_)
                | Type::BoundMethod(_)
                | Type::ModuleLiteral(_)
                | Type::ClassLiteral(_)
                | Type::GenericAlias(_)
                | Type::SubclassOf(_)
                | Type::NominalInstance(_)
                | Type::ProtocolInstance(_)
                | Type::SpecialForm(_)
                | Type::KnownInstance(_)
                | Type::PropertyInstance(_)
                | Type::Union(_)
                | Type::Intersection(_)
                | Type::AlwaysTruthy
                | Type::AlwaysFalsy
                | Type::StringLiteral(_)
                | Type::LiteralString
                | Type::BytesLiteral(_)
                | Type::Tuple(_)
                | Type::BoundSuper(_)
                | Type::TypeVar(_)
                | Type::TypeIs(_),
            ) => {
                let unary_dunder_method = match op {
                    ast::UnaryOp::Invert => "__invert__",
                    ast::UnaryOp::UAdd => "__pos__",
                    ast::UnaryOp::USub => "__neg__",
                    ast::UnaryOp::Not => {
                        unreachable!("Not operator is handled in its own case");
                    }
                };

                match operand_type.try_call_dunder(
                    self.db(),
                    unary_dunder_method,
                    CallArgumentTypes::none(),
                ) {
                    Ok(outcome) => outcome.return_type(self.db()),
                    Err(e) => {
                        if let Some(builder) =
                            self.context.report_lint(&UNSUPPORTED_OPERATOR, unary)
                        {
                            builder.into_diagnostic(format_args!(
                                "Unary operator `{op}` is unsupported for type `{}`",
                                operand_type.display(self.db()),
                            ));
                        }
                        e.fallback_return_type(self.db())
                    }
                }
            }
        }
    }

    fn infer_binary_expression(&mut self, binary: &ast::ExprBinOp) -> Type<'db> {
        let ast::ExprBinOp {
            left,
            op,
            right,
            range: _,
            node_index: _,
        } = binary;

        let left_ty = self.infer_expression(left);
        let right_ty = self.infer_expression(right);

        self.infer_binary_expression_type(binary.into(), false, left_ty, right_ty, *op)
            .unwrap_or_else(|| {
                let db = self.db();

                if let Some(builder) = self.context.report_lint(&UNSUPPORTED_OPERATOR, binary) {
                    let mut diag = builder.into_diagnostic(format_args!(
                        "Operator `{op}` is unsupported between objects of type `{}` and `{}`",
                        left_ty.display(db),
                        right_ty.display(db)
                    ));

                    if op == &ast::Operator::BitOr
                        && (left_ty.is_subtype_of(db, KnownClass::Type.to_instance(db))
                            || right_ty.is_subtype_of(db, KnownClass::Type.to_instance(db)))
                        && Program::get(db).python_version(db) < PythonVersion::PY310
                    {
                        diag.info(
                            "Note that `X | Y` PEP 604 union syntax is only available in Python 3.10 and later",
                        );
                        add_inferred_python_version_hint_to_diagnostic(db, &mut diag, "resolving types");
                    }
                }
                Type::unknown()
            })
    }

    fn infer_binary_expression_type(
        &mut self,
        node: AnyNodeRef<'_>,
        mut emitted_division_by_zero_diagnostic: bool,
        left_ty: Type<'db>,
        right_ty: Type<'db>,
        op: ast::Operator,
    ) -> Option<Type<'db>> {
        // Check for division by zero; this doesn't change the inferred type for the expression, but
        // may emit a diagnostic
        if !emitted_division_by_zero_diagnostic
            && matches!(
                (op, right_ty),
                (
                    ast::Operator::Div | ast::Operator::FloorDiv | ast::Operator::Mod,
                    Type::IntLiteral(0) | Type::BooleanLiteral(false)
                )
            )
        {
            emitted_division_by_zero_diagnostic = self.check_division_by_zero(node, op, left_ty);
        }

        match (left_ty, right_ty, op) {
            (Type::Union(lhs_union), rhs, _) => {
                let mut union = UnionBuilder::new(self.db());
                for lhs in lhs_union.elements(self.db()) {
                    let result = self.infer_binary_expression_type(
                        node,
                        emitted_division_by_zero_diagnostic,
                        *lhs,
                        rhs,
                        op,
                    )?;
                    union = union.add(result);
                }
                Some(union.build())
            }
            (lhs, Type::Union(rhs_union), _) => {
                let mut union = UnionBuilder::new(self.db());
                for rhs in rhs_union.elements(self.db()) {
                    let result = self.infer_binary_expression_type(
                        node,
                        emitted_division_by_zero_diagnostic,
                        lhs,
                        *rhs,
                        op,
                    )?;
                    union = union.add(result);
                }
                Some(union.build())
            }

            // Non-todo Anys take precedence over Todos (as if we fix this `Todo` in the future,
            // the result would then become Any or Unknown, respectively).
            (any @ Type::Dynamic(DynamicType::Any), _, _)
            | (_, any @ Type::Dynamic(DynamicType::Any), _) => Some(any),
            (unknown @ Type::Dynamic(DynamicType::Unknown), _, _)
            | (_, unknown @ Type::Dynamic(DynamicType::Unknown), _) => Some(unknown),
            (
                todo @ Type::Dynamic(DynamicType::Todo(_) | DynamicType::TodoPEP695ParamSpec),
                _,
                _,
            )
            | (
                _,
                todo @ Type::Dynamic(DynamicType::Todo(_) | DynamicType::TodoPEP695ParamSpec),
                _,
            ) => Some(todo),
            (Type::Never, _, _) | (_, Type::Never, _) => Some(Type::Never),

            (Type::IntLiteral(n), Type::IntLiteral(m), ast::Operator::Add) => Some(
                n.checked_add(m)
                    .map(Type::IntLiteral)
                    .unwrap_or_else(|| KnownClass::Int.to_instance(self.db())),
            ),

            (Type::IntLiteral(n), Type::IntLiteral(m), ast::Operator::Sub) => Some(
                n.checked_sub(m)
                    .map(Type::IntLiteral)
                    .unwrap_or_else(|| KnownClass::Int.to_instance(self.db())),
            ),

            (Type::IntLiteral(n), Type::IntLiteral(m), ast::Operator::Mult) => Some(
                n.checked_mul(m)
                    .map(Type::IntLiteral)
                    .unwrap_or_else(|| KnownClass::Int.to_instance(self.db())),
            ),

            (Type::IntLiteral(_), Type::IntLiteral(_), ast::Operator::Div) => {
                Some(KnownClass::Float.to_instance(self.db()))
            }

            (Type::IntLiteral(n), Type::IntLiteral(m), ast::Operator::FloorDiv) => Some({
                let mut q = n.checked_div(m);
                let r = n.checked_rem(m);
                // Division works differently in Python than in Rust. If the result is negative and
                // there is a remainder, the division rounds down (instead of towards zero):
                if n.is_negative() != m.is_negative() && r.unwrap_or(0) != 0 {
                    q = q.map(|q| q - 1);
                }
                q.map(Type::IntLiteral)
                    .unwrap_or_else(|| KnownClass::Int.to_instance(self.db()))
            }),

            (Type::IntLiteral(n), Type::IntLiteral(m), ast::Operator::Mod) => Some({
                let mut r = n.checked_rem(m);
                // Division works differently in Python than in Rust. If the result is negative and
                // there is a remainder, the division rounds down (instead of towards zero). Adjust
                // the remainder to compensate so that q * m + r == n:
                if n.is_negative() != m.is_negative() && r.unwrap_or(0) != 0 {
                    r = r.map(|x| x + m);
                }
                r.map(Type::IntLiteral)
                    .unwrap_or_else(|| KnownClass::Int.to_instance(self.db()))
            }),

            (Type::IntLiteral(n), Type::IntLiteral(m), ast::Operator::Pow) => Some({
                if m < 0 {
                    KnownClass::Float.to_instance(self.db())
                } else {
                    u32::try_from(m)
                        .ok()
                        .and_then(|m| n.checked_pow(m))
                        .map(Type::IntLiteral)
                        .unwrap_or_else(|| KnownClass::Int.to_instance(self.db()))
                }
            }),

            (Type::IntLiteral(n), Type::IntLiteral(m), ast::Operator::BitOr) => {
                Some(Type::IntLiteral(n | m))
            }

            (Type::IntLiteral(n), Type::IntLiteral(m), ast::Operator::BitAnd) => {
                Some(Type::IntLiteral(n & m))
            }

            (Type::IntLiteral(n), Type::IntLiteral(m), ast::Operator::BitXor) => {
                Some(Type::IntLiteral(n ^ m))
            }

            (Type::BytesLiteral(lhs), Type::BytesLiteral(rhs), ast::Operator::Add) => {
                let bytes = [lhs.value(self.db()), rhs.value(self.db())].concat();
                Some(Type::bytes_literal(self.db(), &bytes))
            }

            (Type::StringLiteral(lhs), Type::StringLiteral(rhs), ast::Operator::Add) => {
                let lhs_value = lhs.value(self.db()).to_string();
                let rhs_value = rhs.value(self.db());
                let ty = if lhs_value.len() + rhs_value.len() <= Self::MAX_STRING_LITERAL_SIZE {
                    Type::string_literal(self.db(), &(lhs_value + rhs_value))
                } else {
                    Type::LiteralString
                };
                Some(ty)
            }

            (
                Type::StringLiteral(_) | Type::LiteralString,
                Type::StringLiteral(_) | Type::LiteralString,
                ast::Operator::Add,
            ) => Some(Type::LiteralString),

            (Type::StringLiteral(s), Type::IntLiteral(n), ast::Operator::Mult)
            | (Type::IntLiteral(n), Type::StringLiteral(s), ast::Operator::Mult) => {
                let ty = if n < 1 {
                    Type::string_literal(self.db(), "")
                } else if let Ok(n) = usize::try_from(n) {
                    if n.checked_mul(s.value(self.db()).len())
                        .is_some_and(|new_length| new_length <= Self::MAX_STRING_LITERAL_SIZE)
                    {
                        let new_literal = s.value(self.db()).repeat(n);
                        Type::string_literal(self.db(), &new_literal)
                    } else {
                        Type::LiteralString
                    }
                } else {
                    Type::LiteralString
                };
                Some(ty)
            }

            (Type::LiteralString, Type::IntLiteral(n), ast::Operator::Mult)
            | (Type::IntLiteral(n), Type::LiteralString, ast::Operator::Mult) => {
                let ty = if n < 1 {
                    Type::string_literal(self.db(), "")
                } else {
                    Type::LiteralString
                };
                Some(ty)
            }

            (Type::BooleanLiteral(b1), Type::BooleanLiteral(b2), ast::Operator::BitOr) => {
                Some(Type::BooleanLiteral(b1 | b2))
            }

            (Type::BooleanLiteral(b1), Type::BooleanLiteral(b2), ast::Operator::BitAnd) => {
                Some(Type::BooleanLiteral(b1 & b2))
            }

            (Type::BooleanLiteral(b1), Type::BooleanLiteral(b2), ast::Operator::BitXor) => {
                Some(Type::BooleanLiteral(b1 ^ b2))
            }
<<<<<<< HEAD

            (Type::BooleanLiteral(bool_value), right, op) => self.infer_binary_expression_type(
                node,
                emitted_division_by_zero_diagnostic,
                Type::IntLiteral(i64::from(bool_value)),
                right,
                op,
            ),
            (left, Type::BooleanLiteral(bool_value), op) => self.infer_binary_expression_type(
                node,
                emitted_division_by_zero_diagnostic,
                left,
                Type::IntLiteral(i64::from(bool_value)),
                op,
            ),

            (Type::Tuple(lhs), Type::Tuple(rhs), ast::Operator::Add) => Some(
                lhs.tuple(self.db())
                    .concat(self.db(), rhs.tuple(self.db()))
                    .into_type(self.db()),
            ),
=======
            (Type::BooleanLiteral(b1), Type::BooleanLiteral(_) | Type::IntLiteral(_), op) => self
                .infer_binary_expression_type(
                    node,
                    emitted_division_by_zero_diagnostic,
                    Type::IntLiteral(i64::from(b1)),
                    right_ty,
                    op,
                ),
            (Type::IntLiteral(_), Type::BooleanLiteral(b2), op) => self
                .infer_binary_expression_type(
                    node,
                    emitted_division_by_zero_diagnostic,
                    left_ty,
                    Type::IntLiteral(i64::from(b2)),
                    op,
                ),
            (Type::Tuple(lhs), Type::Tuple(rhs), ast::Operator::Add) => {
                // Note: this only works on heterogeneous tuples.
                let lhs_elements = lhs.elements(self.db());
                let rhs_elements = rhs.elements(self.db());

                Some(TupleType::from_elements(
                    self.db(),
                    lhs_elements
                        .iter()
                        .copied()
                        .chain(rhs_elements.iter().copied()),
                ))
            }
>>>>>>> 10a1d9f0

            // We've handled all of the special cases that we support for literals, so we need to
            // fall back on looking for dunder methods on one of the operand types.
            (
                Type::FunctionLiteral(_)
                | Type::BooleanLiteral(_)
                | Type::Callable(..)
                | Type::BoundMethod(_)
                | Type::WrapperDescriptor(_)
                | Type::MethodWrapper(_)
                | Type::DataclassDecorator(_)
                | Type::DataclassTransformer(_)
                | Type::ModuleLiteral(_)
                | Type::ClassLiteral(_)
                | Type::GenericAlias(_)
                | Type::SubclassOf(_)
                | Type::NominalInstance(_)
                | Type::ProtocolInstance(_)
                | Type::SpecialForm(_)
                | Type::KnownInstance(_)
                | Type::PropertyInstance(_)
                | Type::Intersection(_)
                | Type::AlwaysTruthy
                | Type::AlwaysFalsy
                | Type::IntLiteral(_)
                | Type::StringLiteral(_)
                | Type::LiteralString
                | Type::BytesLiteral(_)
                | Type::Tuple(_)
                | Type::BoundSuper(_)
                | Type::TypeVar(_)
                | Type::TypeIs(_),
                Type::FunctionLiteral(_)
                | Type::BooleanLiteral(_)
                | Type::Callable(..)
                | Type::BoundMethod(_)
                | Type::WrapperDescriptor(_)
                | Type::MethodWrapper(_)
                | Type::DataclassDecorator(_)
                | Type::DataclassTransformer(_)
                | Type::ModuleLiteral(_)
                | Type::ClassLiteral(_)
                | Type::GenericAlias(_)
                | Type::SubclassOf(_)
                | Type::NominalInstance(_)
                | Type::ProtocolInstance(_)
                | Type::SpecialForm(_)
                | Type::KnownInstance(_)
                | Type::PropertyInstance(_)
                | Type::Intersection(_)
                | Type::AlwaysTruthy
                | Type::AlwaysFalsy
                | Type::IntLiteral(_)
                | Type::StringLiteral(_)
                | Type::LiteralString
                | Type::BytesLiteral(_)
                | Type::Tuple(_)
                | Type::BoundSuper(_)
                | Type::TypeVar(_)
                | Type::TypeIs(_),
                op,
            ) => {
                // We either want to call lhs.__op__ or rhs.__rop__. The full decision tree from
                // the Python spec [1] is:
                //
                //   - If rhs is a (proper) subclass of lhs, and it provides a different
                //     implementation of __rop__, use that.
                //   - Otherwise, if lhs implements __op__, use that.
                //   - Otherwise, if lhs and rhs are different types, and rhs implements __rop__,
                //     use that.
                //
                // [1] https://docs.python.org/3/reference/datamodel.html#object.__radd__

                // Technically we don't have to check left_ty != right_ty here, since if the types
                // are the same, they will trivially have the same implementation of the reflected
                // dunder, and so we'll fail the inner check. But the type equality check will be
                // faster for the common case, and allow us to skip the (two) class member lookups.
                let left_class = left_ty.to_meta_type(self.db());
                let right_class = right_ty.to_meta_type(self.db());
                if left_ty != right_ty && right_ty.is_subtype_of(self.db(), left_ty) {
                    let reflected_dunder = op.reflected_dunder();
                    let rhs_reflected = right_class.member(self.db(), reflected_dunder).place;
                    // TODO: if `rhs_reflected` is possibly unbound, we should union the two possible
                    // Bindings together
                    if !rhs_reflected.is_unbound()
                        && rhs_reflected != left_class.member(self.db(), reflected_dunder).place
                    {
                        return right_ty
                            .try_call_dunder(
                                self.db(),
                                reflected_dunder,
                                CallArgumentTypes::positional([left_ty]),
                            )
                            .map(|outcome| outcome.return_type(self.db()))
                            .or_else(|_| {
                                left_ty
                                    .try_call_dunder(
                                        self.db(),
                                        op.dunder(),
                                        CallArgumentTypes::positional([right_ty]),
                                    )
                                    .map(|outcome| outcome.return_type(self.db()))
                            })
                            .ok();
                    }
                }

                let call_on_left_instance = left_ty
                    .try_call_dunder(
                        self.db(),
                        op.dunder(),
                        CallArgumentTypes::positional([right_ty]),
                    )
                    .map(|outcome| outcome.return_type(self.db()))
                    .ok();

                call_on_left_instance.or_else(|| {
                    if left_ty == right_ty {
                        None
                    } else {
                        right_ty
                            .try_call_dunder(
                                self.db(),
                                op.reflected_dunder(),
                                CallArgumentTypes::positional([left_ty]),
                            )
                            .map(|outcome| outcome.return_type(self.db()))
                            .ok()
                    }
                })
            }
        }
    }

    fn infer_boolean_expression(&mut self, bool_op: &ast::ExprBoolOp) -> Type<'db> {
        let ast::ExprBoolOp {
            range: _,
            node_index: _,
            op,
            values,
        } = bool_op;
        self.infer_chained_boolean_types(
            *op,
            values.iter().enumerate(),
            |builder, (index, value)| {
                let ty = if index == values.len() - 1 {
                    builder.infer_expression(value)
                } else {
                    builder.infer_standalone_expression(value)
                };

                (ty, value.range())
            },
        )
    }

    /// Computes the output of a chain of (one) boolean operation, consuming as input an iterator
    /// of operations and calling the `infer_ty` for each to infer their types.
    /// The iterator is consumed even if the boolean evaluation can be short-circuited,
    /// in order to ensure the invariant that all expressions are evaluated when inferring types.
    fn infer_chained_boolean_types<Iterator, Item, F>(
        &mut self,
        op: ast::BoolOp,
        operations: Iterator,
        infer_ty: F,
    ) -> Type<'db>
    where
        Iterator: IntoIterator<Item = Item>,
        F: Fn(&mut Self, Item) -> (Type<'db>, TextRange),
    {
        let mut done = false;
        let db = self.db();

        let elements = operations
            .into_iter()
            .with_position()
            .map(|(position, item)| {
                let (ty, range) = infer_ty(self, item);

                let is_last = matches!(
                    position,
                    itertools::Position::Last | itertools::Position::Only
                );

                if is_last {
                    if done { Type::Never } else { ty }
                } else {
                    let truthiness = ty.try_bool(self.db()).unwrap_or_else(|err| {
                        err.report_diagnostic(&self.context, range);
                        err.fallback_truthiness()
                    });

                    if done {
                        return Type::Never;
                    }

                    match (truthiness, op) {
                        (Truthiness::AlwaysTrue, ast::BoolOp::And) => Type::Never,
                        (Truthiness::AlwaysFalse, ast::BoolOp::Or) => Type::Never,

                        (Truthiness::AlwaysFalse, ast::BoolOp::And)
                        | (Truthiness::AlwaysTrue, ast::BoolOp::Or) => {
                            done = true;
                            ty
                        }

                        (Truthiness::Ambiguous, _) => IntersectionBuilder::new(db)
                            .add_positive(ty)
                            .add_negative(match op {
                                ast::BoolOp::And => Type::AlwaysTruthy,
                                ast::BoolOp::Or => Type::AlwaysFalsy,
                            })
                            .build(),
                    }
                }
            });

        UnionType::from_elements(db, elements)
    }

    fn infer_compare_expression(&mut self, compare: &ast::ExprCompare) -> Type<'db> {
        let ast::ExprCompare {
            range: _,
            node_index: _,
            left,
            ops,
            comparators,
        } = compare;

        self.infer_expression(left);

        // https://docs.python.org/3/reference/expressions.html#comparisons
        // > Formally, if `a, b, c, …, y, z` are expressions and `op1, op2, …, opN` are comparison
        // > operators, then `a op1 b op2 c ... y opN z` is equivalent to `a op1 b and b op2 c and
        // ... > y opN z`, except that each expression is evaluated at most once.
        //
        // As some operators (==, !=, <, <=, >, >=) *can* return an arbitrary type, the logic below
        // is shared with the one in `infer_binary_type_comparison`.
        self.infer_chained_boolean_types(
            ast::BoolOp::And,
            std::iter::once(&**left)
                .chain(comparators)
                .tuple_windows::<(_, _)>()
                .zip(ops),
            |builder, ((left, right), op)| {
                let left_ty = builder.expression_type(left);
                let right_ty = builder.infer_expression(right);

                let range = TextRange::new(left.start(), right.end());

                let ty = builder
                    .infer_binary_type_comparison(left_ty, *op, right_ty, range)
                    .unwrap_or_else(|error| {
                        if let Some(diagnostic_builder) =
                            builder.context.report_lint(&UNSUPPORTED_OPERATOR, range)
                        {
                            // Handle unsupported operators (diagnostic, `bool`/`Unknown` outcome)
                            diagnostic_builder.into_diagnostic(format_args!(
                                "Operator `{}` is not supported for types `{}` and `{}`{}",
                                error.op,
                                error.left_ty.display(builder.db()),
                                error.right_ty.display(builder.db()),
                                if (left_ty, right_ty) == (error.left_ty, error.right_ty) {
                                    String::new()
                                } else {
                                    format!(
                                        ", in comparing `{}` with `{}`",
                                        left_ty.display(builder.db()),
                                        right_ty.display(builder.db())
                                    )
                                }
                            ));
                        }

                        match op {
                            // `in, not in, is, is not` always return bool instances
                            ast::CmpOp::In
                            | ast::CmpOp::NotIn
                            | ast::CmpOp::Is
                            | ast::CmpOp::IsNot => KnownClass::Bool.to_instance(builder.db()),
                            // Other operators can return arbitrary types
                            _ => Type::unknown(),
                        }
                    });

                (ty, range)
            },
        )
    }

    fn infer_binary_intersection_type_comparison(
        &mut self,
        intersection: IntersectionType<'db>,
        op: ast::CmpOp,
        other: Type<'db>,
        intersection_on: IntersectionOn,
        range: TextRange,
    ) -> Result<Type<'db>, CompareUnsupportedError<'db>> {
        enum State<'db> {
            // We have not seen any positive elements (yet)
            NoPositiveElements,
            // The operator was unsupported on all elements that we have seen so far.
            // Contains the first error we encountered.
            UnsupportedOnAllElements(CompareUnsupportedError<'db>),
            // The operator was supported on at least one positive element.
            Supported,
        }

        // If a comparison yields a definitive true/false answer on a (positive) part
        // of an intersection type, it will also yield a definitive answer on the full
        // intersection type, which is even more specific.
        for pos in intersection.positive(self.db()) {
            let result = match intersection_on {
                IntersectionOn::Left => self.infer_binary_type_comparison(*pos, op, other, range),
                IntersectionOn::Right => self.infer_binary_type_comparison(other, op, *pos, range),
            };

            if let Ok(Type::BooleanLiteral(_)) = result {
                return result;
            }
        }

        // For negative contributions to the intersection type, there are only a few
        // special cases that allow us to narrow down the result type of the comparison.
        for neg in intersection.negative(self.db()) {
            let result = match intersection_on {
                IntersectionOn::Left => self
                    .infer_binary_type_comparison(*neg, op, other, range)
                    .ok(),
                IntersectionOn::Right => self
                    .infer_binary_type_comparison(other, op, *neg, range)
                    .ok(),
            };

            match (op, result) {
                (ast::CmpOp::Is, Some(Type::BooleanLiteral(true))) => {
                    return Ok(Type::BooleanLiteral(false));
                }
                (ast::CmpOp::IsNot, Some(Type::BooleanLiteral(false))) => {
                    return Ok(Type::BooleanLiteral(true));
                }
                _ => {}
            }
        }

        // If none of the simplifications above apply, we still need to return *some*
        // result type for the comparison 'T_inter `op` T_other' (or reversed), where
        //
        //    T_inter = P1 & P2 & ... & Pn & ~N1 & ~N2 & ... & ~Nm
        //
        // is the intersection type. If f(T) is the function that computes the result
        // type of a `op`-comparison with `T_other`, we are interested in f(T_inter).
        // Since we can't compute it exactly, we return the following approximation:
        //
        //   f(T_inter) = f(P1) & f(P2) & ... & f(Pn)
        //
        // The reason for this is the following: In general, for any function 'f', the
        // set f(A) & f(B) is *larger than or equal to* the set f(A & B). This means
        // that we will return a type that is possibly wider than it could be, but
        // never wrong.
        //
        // However, we do have to leave out the negative contributions. If we were to
        // add a contribution like ~f(N1), we would potentially infer result types
        // that are too narrow.
        //
        // As an example for this, consider the intersection type `int & ~Literal[1]`.
        // If 'f' would be the `==`-comparison with 2, we obviously can't tell if that
        // answer would be true or false, so we need to return `bool`. And indeed, we
        // we have (glossing over notational details):
        //
        //   f(int & ~1)
        //       = f({..., -1, 0, 2, 3, ...})
        //       = {..., False, False, True, False, ...}
        //       = bool
        //
        // On the other hand, if we were to compute
        //
        //   f(int) & ~f(1)
        //       = bool & ~False
        //       = True
        //
        // we would get a result type `Literal[True]` which is too narrow.
        //
        let mut builder = IntersectionBuilder::new(self.db());

        builder = builder.add_positive(KnownClass::Bool.to_instance(self.db()));

        let mut state = State::NoPositiveElements;

        for pos in intersection.positive(self.db()) {
            let result = match intersection_on {
                IntersectionOn::Left => self.infer_binary_type_comparison(*pos, op, other, range),
                IntersectionOn::Right => self.infer_binary_type_comparison(other, op, *pos, range),
            };

            match result {
                Ok(ty) => {
                    state = State::Supported;
                    builder = builder.add_positive(ty);
                }
                Err(error) => {
                    match state {
                        State::NoPositiveElements => {
                            // This is the first positive element, but the operation is not supported.
                            // Store the error and continue.
                            state = State::UnsupportedOnAllElements(error);
                        }
                        State::UnsupportedOnAllElements(_) => {
                            // We already have an error stored, and continue to see elements on which
                            // the operator is not supported. Continue with the same state (only keep
                            // the first error).
                        }
                        State::Supported => {
                            // We previously saw a positive element that supported the operator,
                            // so the overall operation is still supported.
                        }
                    }
                }
            }
        }

        match state {
            State::Supported => Ok(builder.build()),
            State::NoPositiveElements => {
                // We didn't see any positive elements, check if the operation is supported on `object`:
                match intersection_on {
                    IntersectionOn::Left => {
                        self.infer_binary_type_comparison(Type::object(self.db()), op, other, range)
                    }
                    IntersectionOn::Right => {
                        self.infer_binary_type_comparison(other, op, Type::object(self.db()), range)
                    }
                }
            }
            State::UnsupportedOnAllElements(error) => Err(error),
        }
    }

    /// Infers the type of a binary comparison (e.g. 'left == right'). See
    /// `infer_compare_expression` for the higher level logic dealing with multi-comparison
    /// expressions.
    ///
    /// If the operation is not supported, return None (we need upstream context to emit a
    /// diagnostic).
    fn infer_binary_type_comparison(
        &mut self,
        left: Type<'db>,
        op: ast::CmpOp,
        right: Type<'db>,
        range: TextRange,
    ) -> Result<Type<'db>, CompareUnsupportedError<'db>> {
        let is_str_literal_in_tuple = |literal: Type<'db>, tuple: TupleType<'db>| {
            // Protect against doing a lot of work for pathologically large
            // tuples.
            //
            // Ref: https://github.com/astral-sh/ruff/pull/18251#discussion_r2115909311
            let (minimum_length, _) = tuple.tuple(self.db()).size_hint();
            if minimum_length > 1 << 12 {
                return None;
            }

            let mut definitely_true = false;
            let mut definitely_false = true;
            for element in tuple.tuple(self.db()).all_elements() {
                if element.is_string_literal() {
                    if literal == element {
                        definitely_true = true;
                        definitely_false = false;
                    }
                } else if !literal.is_disjoint_from(self.db(), element) {
                    definitely_false = false;
                }
            }

            if definitely_true {
                Some(true)
            } else if definitely_false {
                Some(false)
            } else {
                None
            }
        };

        // Note: identity (is, is not) for equal builtin types is unreliable and not part of the
        // language spec.
        // - `[ast::CompOp::Is]`: return `false` if unequal, `bool` if equal
        // - `[ast::CompOp::IsNot]`: return `true` if unequal, `bool` if equal
        match (left, right) {
            (Type::Union(union), other) => {
                let mut builder = UnionBuilder::new(self.db());
                for element in union.elements(self.db()) {
                    builder =
                        builder.add(self.infer_binary_type_comparison(*element, op, other, range)?);
                }
                Ok(builder.build())
            }
            (other, Type::Union(union)) => {
                let mut builder = UnionBuilder::new(self.db());
                for element in union.elements(self.db()) {
                    builder =
                        builder.add(self.infer_binary_type_comparison(other, op, *element, range)?);
                }
                Ok(builder.build())
            }

            (Type::Intersection(intersection), right) => self
                .infer_binary_intersection_type_comparison(
                    intersection,
                    op,
                    right,
                    IntersectionOn::Left,
                    range,
                ),
            (left, Type::Intersection(intersection)) => self
                .infer_binary_intersection_type_comparison(
                    intersection,
                    op,
                    left,
                    IntersectionOn::Right,
                    range,
                ),

            (Type::IntLiteral(n), Type::IntLiteral(m)) => match op {
                ast::CmpOp::Eq => Ok(Type::BooleanLiteral(n == m)),
                ast::CmpOp::NotEq => Ok(Type::BooleanLiteral(n != m)),
                ast::CmpOp::Lt => Ok(Type::BooleanLiteral(n < m)),
                ast::CmpOp::LtE => Ok(Type::BooleanLiteral(n <= m)),
                ast::CmpOp::Gt => Ok(Type::BooleanLiteral(n > m)),
                ast::CmpOp::GtE => Ok(Type::BooleanLiteral(n >= m)),
                // We cannot say that two equal int Literals will return True from an `is` or `is not` comparison.
                // Even if they are the same value, they may not be the same object.
                ast::CmpOp::Is => {
                    if n == m {
                        Ok(KnownClass::Bool.to_instance(self.db()))
                    } else {
                        Ok(Type::BooleanLiteral(false))
                    }
                }
                ast::CmpOp::IsNot => {
                    if n == m {
                        Ok(KnownClass::Bool.to_instance(self.db()))
                    } else {
                        Ok(Type::BooleanLiteral(true))
                    }
                }
                // Undefined for (int, int)
                ast::CmpOp::In | ast::CmpOp::NotIn => Err(CompareUnsupportedError {
                    op,
                    left_ty: left,
                    right_ty: right,
                }),
            },
            (Type::IntLiteral(_), Type::NominalInstance(_)) => self.infer_binary_type_comparison(
                KnownClass::Int.to_instance(self.db()),
                op,
                right,
                range,
            ),
            (Type::NominalInstance(_), Type::IntLiteral(_)) => self.infer_binary_type_comparison(
                left,
                op,
                KnownClass::Int.to_instance(self.db()),
                range,
            ),

            // Booleans are coded as integers (False = 0, True = 1)
            (Type::IntLiteral(n), Type::BooleanLiteral(b)) => self.infer_binary_type_comparison(
                Type::IntLiteral(n),
                op,
                Type::IntLiteral(i64::from(b)),
                range,
            ),
            (Type::BooleanLiteral(b), Type::IntLiteral(m)) => self.infer_binary_type_comparison(
                Type::IntLiteral(i64::from(b)),
                op,
                Type::IntLiteral(m),
                range,
            ),
            (Type::BooleanLiteral(a), Type::BooleanLiteral(b)) => self
                .infer_binary_type_comparison(
                    Type::IntLiteral(i64::from(a)),
                    op,
                    Type::IntLiteral(i64::from(b)),
                    range,
                ),

            (Type::StringLiteral(salsa_s1), Type::StringLiteral(salsa_s2)) => {
                let s1 = salsa_s1.value(self.db());
                let s2 = salsa_s2.value(self.db());
                match op {
                    ast::CmpOp::Eq => Ok(Type::BooleanLiteral(s1 == s2)),
                    ast::CmpOp::NotEq => Ok(Type::BooleanLiteral(s1 != s2)),
                    ast::CmpOp::Lt => Ok(Type::BooleanLiteral(s1 < s2)),
                    ast::CmpOp::LtE => Ok(Type::BooleanLiteral(s1 <= s2)),
                    ast::CmpOp::Gt => Ok(Type::BooleanLiteral(s1 > s2)),
                    ast::CmpOp::GtE => Ok(Type::BooleanLiteral(s1 >= s2)),
                    ast::CmpOp::In => Ok(Type::BooleanLiteral(s2.contains(s1))),
                    ast::CmpOp::NotIn => Ok(Type::BooleanLiteral(!s2.contains(s1))),
                    ast::CmpOp::Is => {
                        if s1 == s2 {
                            Ok(KnownClass::Bool.to_instance(self.db()))
                        } else {
                            Ok(Type::BooleanLiteral(false))
                        }
                    }
                    ast::CmpOp::IsNot => {
                        if s1 == s2 {
                            Ok(KnownClass::Bool.to_instance(self.db()))
                        } else {
                            Ok(Type::BooleanLiteral(true))
                        }
                    }
                }
            }
            (Type::StringLiteral(_), Type::Tuple(tuple)) if op == ast::CmpOp::In => {
                if let Some(answer) = is_str_literal_in_tuple(left, tuple) {
                    return Ok(Type::BooleanLiteral(answer));
                }

                self.infer_binary_type_comparison(
                    KnownClass::Str.to_instance(self.db()),
                    op,
                    right,
                    range,
                )
            }
            (Type::StringLiteral(_), Type::Tuple(tuple)) if op == ast::CmpOp::NotIn => {
                if let Some(answer) = is_str_literal_in_tuple(left, tuple) {
                    return Ok(Type::BooleanLiteral(!answer));
                }

                self.infer_binary_type_comparison(
                    KnownClass::Str.to_instance(self.db()),
                    op,
                    right,
                    range,
                )
            }
            (Type::StringLiteral(_), _) => self.infer_binary_type_comparison(
                KnownClass::Str.to_instance(self.db()),
                op,
                right,
                range,
            ),
            (_, Type::StringLiteral(_)) => self.infer_binary_type_comparison(
                left,
                op,
                KnownClass::Str.to_instance(self.db()),
                range,
            ),

            (Type::LiteralString, _) => self.infer_binary_type_comparison(
                KnownClass::Str.to_instance(self.db()),
                op,
                right,
                range,
            ),
            (_, Type::LiteralString) => self.infer_binary_type_comparison(
                left,
                op,
                KnownClass::Str.to_instance(self.db()),
                range,
            ),

            (Type::BytesLiteral(salsa_b1), Type::BytesLiteral(salsa_b2)) => {
                let b1 = salsa_b1.value(self.db());
                let b2 = salsa_b2.value(self.db());
                match op {
                    ast::CmpOp::Eq => Ok(Type::BooleanLiteral(b1 == b2)),
                    ast::CmpOp::NotEq => Ok(Type::BooleanLiteral(b1 != b2)),
                    ast::CmpOp::Lt => Ok(Type::BooleanLiteral(b1 < b2)),
                    ast::CmpOp::LtE => Ok(Type::BooleanLiteral(b1 <= b2)),
                    ast::CmpOp::Gt => Ok(Type::BooleanLiteral(b1 > b2)),
                    ast::CmpOp::GtE => Ok(Type::BooleanLiteral(b1 >= b2)),
                    ast::CmpOp::In => {
                        Ok(Type::BooleanLiteral(memchr::memmem::find(b2, b1).is_some()))
                    }
                    ast::CmpOp::NotIn => {
                        Ok(Type::BooleanLiteral(memchr::memmem::find(b2, b1).is_none()))
                    }
                    ast::CmpOp::Is => {
                        if b1 == b2 {
                            Ok(KnownClass::Bool.to_instance(self.db()))
                        } else {
                            Ok(Type::BooleanLiteral(false))
                        }
                    }
                    ast::CmpOp::IsNot => {
                        if b1 == b2 {
                            Ok(KnownClass::Bool.to_instance(self.db()))
                        } else {
                            Ok(Type::BooleanLiteral(true))
                        }
                    }
                }
            }
            (Type::BytesLiteral(_), _) => self.infer_binary_type_comparison(
                KnownClass::Bytes.to_instance(self.db()),
                op,
                right,
                range,
            ),
            (_, Type::BytesLiteral(_)) => self.infer_binary_type_comparison(
                left,
                op,
                KnownClass::Bytes.to_instance(self.db()),
                range,
            ),
            (Type::Tuple(_), Type::NominalInstance(instance))
                if instance.class.is_known(self.db(), KnownClass::VersionInfo) =>
            {
                self.infer_binary_type_comparison(
                    left,
                    op,
                    Type::version_info_tuple(self.db()),
                    range,
                )
            }
            (Type::NominalInstance(instance), Type::Tuple(_))
                if instance.class.is_known(self.db(), KnownClass::VersionInfo) =>
            {
                self.infer_binary_type_comparison(
                    Type::version_info_tuple(self.db()),
                    op,
                    right,
                    range,
                )
            }
            (Type::Tuple(lhs), Type::Tuple(rhs)) => {
                let lhs_tuple = lhs.tuple(self.db());
                let rhs_tuple = rhs.tuple(self.db());

                let mut tuple_rich_comparison =
                    |op| self.infer_tuple_rich_comparison(lhs_tuple, op, rhs_tuple, range);

                match op {
                    ast::CmpOp::Eq => tuple_rich_comparison(RichCompareOperator::Eq),
                    ast::CmpOp::NotEq => tuple_rich_comparison(RichCompareOperator::Ne),
                    ast::CmpOp::Lt => tuple_rich_comparison(RichCompareOperator::Lt),
                    ast::CmpOp::LtE => tuple_rich_comparison(RichCompareOperator::Le),
                    ast::CmpOp::Gt => tuple_rich_comparison(RichCompareOperator::Gt),
                    ast::CmpOp::GtE => tuple_rich_comparison(RichCompareOperator::Ge),
                    ast::CmpOp::In | ast::CmpOp::NotIn => {
                        let mut any_eq = false;
                        let mut any_ambiguous = false;

                        for ty in rhs_tuple.all_elements() {
                            let eq_result = self.infer_binary_type_comparison(
                                Type::Tuple(lhs),
                                ast::CmpOp::Eq,
                                ty,
                                range,
                            ).expect("infer_binary_type_comparison should never return None for `CmpOp::Eq`");

                            match eq_result {
                                todo @ Type::Dynamic(DynamicType::Todo(_)) => return Ok(todo),
                                // It's okay to ignore errors here because Python doesn't call `__bool__`
                                // for different union variants. Instead, this is just for us to
                                // evaluate a possibly truthy value to `false` or `true`.
                                ty => match ty.bool(self.db()) {
                                    Truthiness::AlwaysTrue => any_eq = true,
                                    Truthiness::AlwaysFalse => (),
                                    Truthiness::Ambiguous => any_ambiguous = true,
                                },
                            }
                        }

                        if any_eq {
                            Ok(Type::BooleanLiteral(op.is_in()))
                        } else if !any_ambiguous {
                            Ok(Type::BooleanLiteral(op.is_not_in()))
                        } else {
                            Ok(KnownClass::Bool.to_instance(self.db()))
                        }
                    }
                    ast::CmpOp::Is | ast::CmpOp::IsNot => {
                        // - `[ast::CmpOp::Is]`: returns `false` if the elements are definitely unequal, otherwise `bool`
                        // - `[ast::CmpOp::IsNot]`: returns `true` if the elements are definitely unequal, otherwise `bool`
                        let eq_result = tuple_rich_comparison(RichCompareOperator::Eq).expect(
                            "infer_binary_type_comparison should never return None for `CmpOp::Eq`",
                        );

                        Ok(match eq_result {
                            todo @ Type::Dynamic(DynamicType::Todo(_)) => todo,
                            // It's okay to ignore errors here because Python doesn't call `__bool__`
                            // for `is` and `is not` comparisons. This is an implementation detail
                            // for how we determine the truthiness of a type.
                            ty => match ty.bool(self.db()) {
                                Truthiness::AlwaysFalse => Type::BooleanLiteral(op.is_is_not()),
                                _ => KnownClass::Bool.to_instance(self.db()),
                            },
                        })
                    }
                }
            }

            // Lookup the rich comparison `__dunder__` methods
            _ => {
                let rich_comparison = |op| self.infer_rich_comparison(left, right, op);
                let membership_test_comparison = |op, range: TextRange| {
                    self.infer_membership_test_comparison(left, right, op, range)
                };
                match op {
                    ast::CmpOp::Eq => rich_comparison(RichCompareOperator::Eq),
                    ast::CmpOp::NotEq => rich_comparison(RichCompareOperator::Ne),
                    ast::CmpOp::Lt => rich_comparison(RichCompareOperator::Lt),
                    ast::CmpOp::LtE => rich_comparison(RichCompareOperator::Le),
                    ast::CmpOp::Gt => rich_comparison(RichCompareOperator::Gt),
                    ast::CmpOp::GtE => rich_comparison(RichCompareOperator::Ge),
                    ast::CmpOp::In => {
                        membership_test_comparison(MembershipTestCompareOperator::In, range)
                    }
                    ast::CmpOp::NotIn => {
                        membership_test_comparison(MembershipTestCompareOperator::NotIn, range)
                    }
                    ast::CmpOp::Is => {
                        if left.is_disjoint_from(self.db(), right) {
                            Ok(Type::BooleanLiteral(false))
                        } else if left.is_singleton(self.db())
                            && left.is_equivalent_to(self.db(), right)
                        {
                            Ok(Type::BooleanLiteral(true))
                        } else {
                            Ok(KnownClass::Bool.to_instance(self.db()))
                        }
                    }
                    ast::CmpOp::IsNot => {
                        if left.is_disjoint_from(self.db(), right) {
                            Ok(Type::BooleanLiteral(true))
                        } else if left.is_singleton(self.db())
                            && left.is_equivalent_to(self.db(), right)
                        {
                            Ok(Type::BooleanLiteral(false))
                        } else {
                            Ok(KnownClass::Bool.to_instance(self.db()))
                        }
                    }
                }
            }
        }
    }

    /// Rich comparison in Python are the operators `==`, `!=`, `<`, `<=`, `>`, and `>=`. Their
    /// behaviour can be edited for classes by implementing corresponding dunder methods.
    /// This function performs rich comparison between two types and returns the resulting type.
    /// see `<https://docs.python.org/3/reference/datamodel.html#object.__lt__>`
    fn infer_rich_comparison(
        &self,
        left: Type<'db>,
        right: Type<'db>,
        op: RichCompareOperator,
    ) -> Result<Type<'db>, CompareUnsupportedError<'db>> {
        let db = self.db();
        // The following resource has details about the rich comparison algorithm:
        // https://snarky.ca/unravelling-rich-comparison-operators/
        let call_dunder = |op: RichCompareOperator, left: Type<'db>, right: Type<'db>| {
            left.try_call_dunder(db, op.dunder(), CallArgumentTypes::positional([right]))
                .map(|outcome| outcome.return_type(db))
                .ok()
        };

        // The reflected dunder has priority if the right-hand side is a strict subclass of the left-hand side.
        if left != right && right.is_subtype_of(db, left) {
            call_dunder(op.reflect(), right, left).or_else(|| call_dunder(op, left, right))
        } else {
            call_dunder(op, left, right).or_else(|| call_dunder(op.reflect(), right, left))
        }
        .or_else(|| {
            // When no appropriate method returns any value other than NotImplemented,
            // the `==` and `!=` operators will fall back to `is` and `is not`, respectively.
            // refer to `<https://docs.python.org/3/reference/datamodel.html#object.__eq__>`
            if matches!(op, RichCompareOperator::Eq | RichCompareOperator::Ne) {
                Some(KnownClass::Bool.to_instance(db))
            } else {
                None
            }
        })
        .ok_or_else(|| CompareUnsupportedError {
            op: op.into(),
            left_ty: left,
            right_ty: right,
        })
    }

    /// Performs a membership test (`in` and `not in`) between two instances and returns the resulting type, or `None` if the test is unsupported.
    /// The behavior can be customized in Python by implementing `__contains__`, `__iter__`, or `__getitem__` methods.
    /// See `<https://docs.python.org/3/reference/datamodel.html#object.__contains__>`
    /// and `<https://docs.python.org/3/reference/expressions.html#membership-test-details>`
    fn infer_membership_test_comparison(
        &self,
        left: Type<'db>,
        right: Type<'db>,
        op: MembershipTestCompareOperator,
        range: TextRange,
    ) -> Result<Type<'db>, CompareUnsupportedError<'db>> {
        let db = self.db();

        let contains_dunder = right.class_member(db, "__contains__".into()).place;
        let compare_result_opt = match contains_dunder {
            Place::Type(contains_dunder, Boundness::Bound) => {
                // If `__contains__` is available, it is used directly for the membership test.
                contains_dunder
                    .try_call(db, &CallArgumentTypes::positional([right, left]))
                    .map(|bindings| bindings.return_type(db))
                    .ok()
            }
            _ => {
                // iteration-based membership test
                right
                    .try_iterate(db)
                    .map(|_| KnownClass::Bool.to_instance(db))
                    .ok()
            }
        };

        compare_result_opt
            .map(|ty| {
                if matches!(ty, Type::Dynamic(DynamicType::Todo(_))) {
                    return ty;
                }

                let truthiness = ty.try_bool(db).unwrap_or_else(|err| {
                    err.report_diagnostic(&self.context, range);
                    err.fallback_truthiness()
                });

                match op {
                    MembershipTestCompareOperator::In => truthiness.into_type(db),
                    MembershipTestCompareOperator::NotIn => truthiness.negate().into_type(db),
                }
            })
            .ok_or_else(|| CompareUnsupportedError {
                op: op.into(),
                left_ty: left,
                right_ty: right,
            })
    }

    /// Simulates rich comparison between tuples and returns the inferred result.
    /// This performs a lexicographic comparison, returning a union of all possible return types that could result from the comparison.
    ///
    /// basically it's based on cpython's `tuple_richcompare`
    /// see `<https://github.com/python/cpython/blob/9d6366b60d01305fc5e45100e0cd13e358aa397d/Objects/tupleobject.c#L637>`
    fn infer_tuple_rich_comparison(
        &mut self,
        left: &Tuple<'db>,
        op: RichCompareOperator,
        right: &Tuple<'db>,
        range: TextRange,
    ) -> Result<Type<'db>, CompareUnsupportedError<'db>> {
        // If either tuple is variable length, we can make no assumptions about the relative
        // lengths of the tuples, and therefore neither about how they compare lexicographically.
        // TODO: Consider comparing the prefixes of the tuples, since that would give a comparison
        // result regardless of long the variable-length tuple is.
        let (Tuple::Fixed(left), Tuple::Fixed(right)) = (left, right) else {
            return Ok(Type::unknown());
        };

        let left_iter = left.all_elements();
        let right_iter = right.all_elements();

        let mut builder = UnionBuilder::new(self.db());

        for (l_ty, r_ty) in left_iter.zip(right_iter) {
            let pairwise_eq_result = self
                .infer_binary_type_comparison(l_ty, ast::CmpOp::Eq, r_ty, range)
                .expect("infer_binary_type_comparison should never return None for `CmpOp::Eq`");

            match pairwise_eq_result
                .try_bool(self.db())
                .unwrap_or_else(|err| {
                    // TODO: We should, whenever possible, pass the range of the left and right elements
                    //   instead of the range of the whole tuple.
                    err.report_diagnostic(&self.context, range);
                    err.fallback_truthiness()
                }) {
                // - AlwaysTrue : Continue to the next pair for lexicographic comparison
                Truthiness::AlwaysTrue => continue,
                // - AlwaysFalse:
                // Lexicographic comparisons will always terminate with this pair.
                // Complete the comparison and return the result.
                // - Ambiguous:
                // Lexicographic comparisons might continue to the next pair (if eq_result is true),
                // or terminate here (if eq_result is false).
                // To account for cases where the comparison terminates here, add the pairwise comparison result to the union builder.
                eq_truthiness @ (Truthiness::AlwaysFalse | Truthiness::Ambiguous) => {
                    let pairwise_compare_result = match op {
                        RichCompareOperator::Lt
                        | RichCompareOperator::Le
                        | RichCompareOperator::Gt
                        | RichCompareOperator::Ge => {
                            self.infer_binary_type_comparison(l_ty, op.into(), r_ty, range)?
                        }
                        // For `==` and `!=`, we already figure out the result from `pairwise_eq_result`
                        // NOTE: The CPython implementation does not account for non-boolean return types
                        // or cases where `!=` is not the negation of `==`, we also do not consider these cases.
                        RichCompareOperator::Eq => Type::BooleanLiteral(false),
                        RichCompareOperator::Ne => Type::BooleanLiteral(true),
                    };

                    builder = builder.add(pairwise_compare_result);

                    if eq_truthiness.is_ambiguous() {
                        continue;
                    }

                    return Ok(builder.build());
                }
            }
        }

        // if no more items to compare, we just compare sizes
        let (left_len, right_len) = (left.len(), right.len());

        builder = builder.add(Type::BooleanLiteral(match op {
            RichCompareOperator::Eq => left_len == right_len,
            RichCompareOperator::Ne => left_len != right_len,
            RichCompareOperator::Lt => left_len < right_len,
            RichCompareOperator::Le => left_len <= right_len,
            RichCompareOperator::Gt => left_len > right_len,
            RichCompareOperator::Ge => left_len >= right_len,
        }));

        Ok(builder.build())
    }

    fn infer_subscript_expression(&mut self, subscript: &ast::ExprSubscript) -> Type<'db> {
        let ast::ExprSubscript {
            value,
            slice,
            range: _,
            node_index: _,
            ctx,
        } = subscript;

        match ctx {
            ExprContext::Load => self.infer_subscript_load(subscript),
            ExprContext::Store => {
                let value_ty = self.infer_expression(value);
                let slice_ty = self.infer_expression(slice);
                self.infer_subscript_expression_types(value, value_ty, slice_ty);
                Type::Never
            }
            ExprContext::Del => {
                self.infer_subscript_load(subscript);
                Type::Never
            }
            ExprContext::Invalid => {
                let value_ty = self.infer_expression(value);
                let slice_ty = self.infer_expression(slice);
                self.infer_subscript_expression_types(value, value_ty, slice_ty);
                Type::unknown()
            }
        }
    }

    fn infer_subscript_load(&mut self, subscript: &ast::ExprSubscript) -> Type<'db> {
        let ast::ExprSubscript {
            range: _,
            node_index: _,
            value,
            slice,
            ctx: _,
        } = subscript;
        let value_ty = self.infer_expression(value);
        let mut constraint_keys = vec![];

        // If `value` is a valid reference, we attempt type narrowing by assignment.
        if !value_ty.is_unknown() {
            if let Ok(expr) = PlaceExpr::try_from(subscript) {
                let (place, keys) =
                    self.infer_place_load(&expr, ast::ExprRef::Subscript(subscript));
                constraint_keys.extend(keys);
                if let Place::Type(ty, Boundness::Bound) = place.place {
                    // Even if we can obtain the subscript type based on the assignments, we still perform default type inference
                    // (to store the expression type and to report errors).
                    let slice_ty = self.infer_expression(slice);
                    self.infer_subscript_expression_types(value, value_ty, slice_ty);
                    return ty;
                }
            }
        }

        // HACK ALERT: If we are subscripting a generic class, short-circuit the rest of the
        // subscript inference logic and treat this as an explicit specialization.
        // TODO: Move this logic into a custom callable, and update `find_name_in_mro` to return
        // this callable as the `__class_getitem__` method on `type`. That probably requires
        // updating all of the subscript logic below to use custom callables for all of the _other_
        // special cases, too.
        if let Type::ClassLiteral(class) = value_ty {
            if class.is_known(self.db(), KnownClass::Tuple) {
                return self
                    .infer_tuple_type_expression(slice)
                    .to_meta_type(self.db());
            }
            if let Some(generic_context) = class.generic_context(self.db()) {
                return self.infer_explicit_class_specialization(
                    subscript,
                    value_ty,
                    class,
                    generic_context,
                );
            }
        }
        if let Type::SpecialForm(SpecialFormType::Tuple) = value_ty {
            return self
                .infer_tuple_type_expression(slice)
                .to_meta_type(self.db());
        }

        let slice_ty = self.infer_expression(slice);
        let result_ty = self.infer_subscript_expression_types(value, value_ty, slice_ty);
        self.narrow_expr_with_applicable_constraints(subscript, result_ty, &constraint_keys)
    }

    fn infer_explicit_class_specialization(
        &mut self,
        subscript: &ast::ExprSubscript,
        value_ty: Type<'db>,
        generic_class: ClassLiteral<'db>,
        generic_context: GenericContext<'db>,
    ) -> Type<'db> {
        let slice_node = subscript.slice.as_ref();
        let call_argument_types = match slice_node {
            ast::Expr::Tuple(tuple) => {
                let arguments = CallArgumentTypes::positional(
                    tuple.elts.iter().map(|elt| self.infer_type_expression(elt)),
                );
                self.store_expression_type(
                    slice_node,
                    TupleType::from_elements(self.db(), arguments.iter().map(|(_, ty)| ty)),
                );
                arguments
            }
            _ => CallArgumentTypes::positional([self.infer_type_expression(slice_node)]),
        };
        let binding = Binding::single(value_ty, generic_context.signature(self.db()));
        let bindings = match Bindings::from(binding)
            .match_parameters(&call_argument_types)
            .check_types(self.db(), &call_argument_types)
        {
            Ok(bindings) => bindings,
            Err(CallError(_, bindings)) => {
                bindings.report_diagnostics(&self.context, subscript.into());
                return Type::unknown();
            }
        };
        let callable = bindings
            .into_iter()
            .next()
            .expect("valid bindings should have one callable");
        let (_, overload) = callable
            .matching_overloads()
            .next()
            .expect("valid bindings should have matching overload");
        Type::from(generic_class.apply_specialization(self.db(), |_| {
            generic_context.specialize_partial(self.db(), overload.parameter_types())
        }))
    }

    fn infer_subscript_expression_types(
        &mut self,
        value_node: &ast::Expr,
        value_ty: Type<'db>,
        slice_ty: Type<'db>,
    ) -> Type<'db> {
        match (value_ty, slice_ty, slice_ty.slice_literal(self.db())) {
            (Type::NominalInstance(instance), _, _)
                if instance.class.is_known(self.db(), KnownClass::VersionInfo) =>
            {
                self.infer_subscript_expression_types(
                    value_node,
                    Type::version_info_tuple(self.db()),
                    slice_ty,
                )
            }

            // Ex) Given `("a", "b", "c", "d")[1]`, return `"b"`
            (Type::Tuple(tuple_ty), Type::IntLiteral(int), _) if i32::try_from(int).is_ok() => {
                let tuple = tuple_ty.tuple(self.db());
                tuple
                    .py_index(i32::try_from(int).expect("checked in branch arm"))
                    .unwrap_or_else(|_| {
                        report_index_out_of_bounds(
                            &self.context,
                            "tuple",
                            value_node.into(),
                            value_ty,
                            tuple.display_minimum_length(),
                            int,
                        );
                        Type::unknown()
                    })
            }
            // Ex) Given `("a", 1, Null)[0:2]`, return `("a", 1)`
            (Type::Tuple(tuple_ty), _, Some(SliceLiteral { start, stop, step })) => {
                let Tuple::Fixed(tuple) = tuple_ty.tuple(self.db()) else {
                    return todo_type!("slice into variable-length tuple");
                };

                if let Ok(new_elements) = tuple.py_slice(start, stop, step) {
                    TupleType::from_elements(self.db(), new_elements)
                } else {
                    report_slice_step_size_zero(&self.context, value_node.into());
                    Type::unknown()
                }
            }
            // Ex) Given `"value"[1]`, return `"a"`
            (Type::StringLiteral(literal_ty), Type::IntLiteral(int), _)
                if i32::try_from(int).is_ok() =>
            {
                let literal_value = literal_ty.value(self.db());
                (&mut literal_value.chars())
                    .py_index(i32::try_from(int).expect("checked in branch arm"))
                    .map(|ch| Type::string_literal(self.db(), &ch.to_string()))
                    .unwrap_or_else(|_| {
                        report_index_out_of_bounds(
                            &self.context,
                            "string",
                            value_node.into(),
                            value_ty,
                            literal_value.chars().count(),
                            int,
                        );
                        Type::unknown()
                    })
            }
            // Ex) Given `"value"[1:3]`, return `"al"`
            (Type::StringLiteral(literal_ty), _, Some(SliceLiteral { start, stop, step })) => {
                let literal_value = literal_ty.value(self.db());

                let chars: Vec<_> = literal_value.chars().collect();

                if let Ok(new_chars) = chars.py_slice(start, stop, step) {
                    let literal: String = new_chars.collect();
                    Type::string_literal(self.db(), &literal)
                } else {
                    report_slice_step_size_zero(&self.context, value_node.into());
                    Type::unknown()
                }
            }
            // Ex) Given `b"value"[1]`, return `97` (i.e., `ord(b"a")`)
            (Type::BytesLiteral(literal_ty), Type::IntLiteral(int), _)
                if i32::try_from(int).is_ok() =>
            {
                let literal_value = literal_ty.value(self.db());
                literal_value
                    .py_index(i32::try_from(int).expect("checked in branch arm"))
                    .map(|byte| Type::IntLiteral((*byte).into()))
                    .unwrap_or_else(|_| {
                        report_index_out_of_bounds(
                            &self.context,
                            "bytes literal",
                            value_node.into(),
                            value_ty,
                            literal_value.len(),
                            int,
                        );
                        Type::unknown()
                    })
            }
            // Ex) Given `b"value"[1:3]`, return `b"al"`
            (Type::BytesLiteral(literal_ty), _, Some(SliceLiteral { start, stop, step })) => {
                let literal_value = literal_ty.value(self.db());

                if let Ok(new_bytes) = literal_value.py_slice(start, stop, step) {
                    let new_bytes: Vec<u8> = new_bytes.copied().collect();
                    Type::bytes_literal(self.db(), &new_bytes)
                } else {
                    report_slice_step_size_zero(&self.context, value_node.into());
                    Type::unknown()
                }
            }
            // Ex) Given `"value"[True]`, return `"a"`
            (
                Type::Tuple(_) | Type::StringLiteral(_) | Type::BytesLiteral(_),
                Type::BooleanLiteral(bool),
                _,
            ) => self.infer_subscript_expression_types(
                value_node,
                value_ty,
                Type::IntLiteral(i64::from(bool)),
            ),
            (Type::SpecialForm(SpecialFormType::Protocol), Type::Tuple(typevars), _) => {
                let Tuple::Fixed(typevars) = typevars.tuple(self.db()) else {
                    // TODO: emit a diagnostic
                    return Type::unknown();
                };
                self.legacy_generic_class_context(
                    value_node,
                    typevars.as_slice(),
                    LegacyGenericBase::Protocol,
                )
                .map(|context| Type::KnownInstance(KnownInstanceType::SubscriptedProtocol(context)))
                .unwrap_or_else(Type::unknown)
            }
            (Type::SpecialForm(SpecialFormType::Protocol), typevar, _) => self
                .legacy_generic_class_context(
                    value_node,
                    std::slice::from_ref(&typevar),
                    LegacyGenericBase::Protocol,
                )
                .map(|context| Type::KnownInstance(KnownInstanceType::SubscriptedProtocol(context)))
                .unwrap_or_else(Type::unknown),
            (Type::KnownInstance(KnownInstanceType::SubscriptedProtocol(_)), _, _) => {
                // TODO: emit a diagnostic
                todo_type!("doubly-specialized typing.Protocol")
            }
            (Type::SpecialForm(SpecialFormType::Generic), Type::Tuple(typevars), _) => {
                let Tuple::Fixed(typevars) = typevars.tuple(self.db()) else {
                    // TODO: emit a diagnostic
                    return Type::unknown();
                };
                self.legacy_generic_class_context(
                    value_node,
                    typevars.as_slice(),
                    LegacyGenericBase::Generic,
                )
                .map(|context| Type::KnownInstance(KnownInstanceType::SubscriptedGeneric(context)))
                .unwrap_or_else(Type::unknown)
            }
            (Type::SpecialForm(SpecialFormType::Generic), typevar, _) => self
                .legacy_generic_class_context(
                    value_node,
                    std::slice::from_ref(&typevar),
                    LegacyGenericBase::Generic,
                )
                .map(|context| Type::KnownInstance(KnownInstanceType::SubscriptedGeneric(context)))
                .unwrap_or_else(Type::unknown),
            (Type::KnownInstance(KnownInstanceType::SubscriptedGeneric(_)), _, _) => {
                // TODO: emit a diagnostic
                todo_type!("doubly-specialized typing.Generic")
            }
            (Type::SpecialForm(special_form), _, _) if special_form.class().is_special_form() => {
                todo_type!("Inference of subscript on special form")
            }
            (Type::KnownInstance(known_instance), _, _)
                if known_instance.class().is_special_form() =>
            {
                todo_type!("Inference of subscript on special form")
            }
            (value_ty, slice_ty, _) => {
                // If the class defines `__getitem__`, return its return type.
                //
                // See: https://docs.python.org/3/reference/datamodel.html#class-getitem-versus-getitem
                match value_ty.try_call_dunder(
                    self.db(),
                    "__getitem__",
                    CallArgumentTypes::positional([slice_ty]),
                ) {
                    Ok(outcome) => return outcome.return_type(self.db()),
                    Err(err @ CallDunderError::PossiblyUnbound { .. }) => {
                        if let Some(builder) = self
                            .context
                            .report_lint(&POSSIBLY_UNBOUND_IMPLICIT_CALL, value_node)
                        {
                            builder.into_diagnostic(format_args!(
                                "Method `__getitem__` of type `{}` is possibly unbound",
                                value_ty.display(self.db()),
                            ));
                        }

                        return err.fallback_return_type(self.db());
                    }
                    Err(CallDunderError::CallError(_, bindings)) => {
                        if let Some(builder) =
                            self.context.report_lint(&CALL_NON_CALLABLE, value_node)
                        {
                            builder.into_diagnostic(format_args!(
                                "Method `__getitem__` of type `{}` \
                                 is not callable on object of type `{}`",
                                bindings.callable_type().display(self.db()),
                                value_ty.display(self.db()),
                            ));
                        }

                        return bindings.return_type(self.db());
                    }
                    Err(CallDunderError::MethodNotAvailable) => {
                        // try `__class_getitem__`
                    }
                }

                // Otherwise, if the value is itself a class and defines `__class_getitem__`,
                // return its return type.
                //
                // TODO: lots of classes are only subscriptable at runtime on Python 3.9+,
                // *but* we should also allow them to be subscripted in stubs
                // (and in annotations if `from __future__ import annotations` is enabled),
                // even if the target version is Python 3.8 or lower,
                // despite the fact that there will be no corresponding `__class_getitem__`
                // method in these `sys.version_info` branches.
                if value_ty.is_subtype_of(self.db(), KnownClass::Type.to_instance(self.db())) {
                    let dunder_class_getitem_method =
                        value_ty.member(self.db(), "__class_getitem__").place;

                    match dunder_class_getitem_method {
                        Place::Unbound => {}
                        Place::Type(ty, boundness) => {
                            if boundness == Boundness::PossiblyUnbound {
                                if let Some(builder) = self
                                    .context
                                    .report_lint(&POSSIBLY_UNBOUND_IMPLICIT_CALL, value_node)
                                {
                                    builder.into_diagnostic(format_args!(
                                        "Method `__class_getitem__` of type `{}` \
                                        is possibly unbound",
                                        value_ty.display(self.db()),
                                    ));
                                }
                            }

                            match ty.try_call(
                                self.db(),
                                &CallArgumentTypes::positional([value_ty, slice_ty]),
                            ) {
                                Ok(bindings) => return bindings.return_type(self.db()),
                                Err(CallError(_, bindings)) => {
                                    if let Some(builder) =
                                        self.context.report_lint(&CALL_NON_CALLABLE, value_node)
                                    {
                                        builder.into_diagnostic(format_args!(
                                            "Method `__class_getitem__` of type `{}` \
                                             is not callable on object of type `{}`",
                                            bindings.callable_type().display(self.db()),
                                            value_ty.display(self.db()),
                                        ));
                                    }
                                    return bindings.return_type(self.db());
                                }
                            }
                        }
                    }

                    if let Type::ClassLiteral(class) = value_ty {
                        if class.is_known(self.db(), KnownClass::Type) {
                            return KnownClass::GenericAlias.to_instance(self.db());
                        }

                        if class.generic_context(self.db()).is_some() {
                            // TODO: specialize the generic class using these explicit type
                            // variable assignments. This branch is only encountered when an
                            // explicit class specialization appears inside of some other subscript
                            // expression, e.g. `tuple[list[int], ...]`. We have already inferred
                            // the type of the outer subscript slice as a value expression, which
                            // means we can't re-infer the inner specialization here as a type
                            // expression.
                            return value_ty;
                        }
                    }

                    // TODO: properly handle old-style generics; get rid of this temporary hack
                    if !value_ty.into_class_literal().is_some_and(|class| {
                        class
                            .iter_mro(self.db(), None)
                            .contains(&ClassBase::Generic)
                    }) {
                        report_non_subscriptable(
                            &self.context,
                            value_node.into(),
                            value_ty,
                            "__class_getitem__",
                        );
                    }
                } else {
                    report_non_subscriptable(
                        &self.context,
                        value_node.into(),
                        value_ty,
                        "__getitem__",
                    );
                }

                match value_ty {
                    Type::ClassLiteral(_) => {
                        // TODO: proper support for generic classes
                        // For now, just infer `Sequence`, if we see something like `Sequence[str]`. This allows us
                        // to look up attributes on generic base classes, even if we don't understand generics yet.
                        // Note that this isn't handled by the clause up above for generic classes
                        // that use legacy type variables and an explicit `Generic` base class.
                        // Once we handle legacy typevars, this special case will be removed in
                        // favor of the specialization logic above.
                        value_ty
                    }
                    _ => Type::unknown(),
                }
            }
        }
    }

    fn legacy_generic_class_context(
        &mut self,
        value_node: &ast::Expr,
        typevars: &[Type<'db>],
        origin: LegacyGenericBase,
    ) -> Option<GenericContext<'db>> {
        let typevars: Option<FxOrderSet<_>> = typevars
            .iter()
            .map(|typevar| match typevar {
                Type::KnownInstance(KnownInstanceType::TypeVar(typevar)) => Some(*typevar),
                _ => {
                    if let Some(builder) =
                        self.context.report_lint(&INVALID_ARGUMENT_TYPE, value_node)
                    {
                        builder.into_diagnostic(format_args!(
                            "`{}` is not a valid argument to `{origin}`",
                            typevar.display(self.db()),
                        ));
                    }
                    None
                }
            })
            .collect();
        typevars.map(|typevars| GenericContext::new(self.db(), typevars))
    }

    fn infer_slice_expression(&mut self, slice: &ast::ExprSlice) -> Type<'db> {
        enum SliceArg<'db> {
            Arg(Type<'db>),
            Unsupported,
        }

        let ast::ExprSlice {
            range: _,
            node_index: _,
            lower,
            upper,
            step,
        } = slice;

        let ty_lower = self.infer_optional_expression(lower.as_deref());
        let ty_upper = self.infer_optional_expression(upper.as_deref());
        let ty_step = self.infer_optional_expression(step.as_deref());

        let type_to_slice_argument = |ty: Option<Type<'db>>| match ty {
            Some(ty @ (Type::IntLiteral(_) | Type::BooleanLiteral(_))) => SliceArg::Arg(ty),
            Some(ty @ Type::NominalInstance(instance))
                if instance.class.is_known(self.db(), KnownClass::NoneType) =>
            {
                SliceArg::Arg(ty)
            }
            None => SliceArg::Arg(Type::none(self.db())),
            _ => SliceArg::Unsupported,
        };

        match (
            type_to_slice_argument(ty_lower),
            type_to_slice_argument(ty_upper),
            type_to_slice_argument(ty_step),
        ) {
            (SliceArg::Arg(lower), SliceArg::Arg(upper), SliceArg::Arg(step)) => {
                KnownClass::Slice.to_specialized_instance(self.db(), [lower, upper, step])
            }
            _ => KnownClass::Slice.to_instance(self.db()),
        }
    }

    fn infer_type_parameters(&mut self, type_parameters: &ast::TypeParams) {
        let ast::TypeParams {
            range: _,
            node_index: _,
            type_params,
        } = type_parameters;
        for type_param in type_params {
            match type_param {
                ast::TypeParam::TypeVar(node) => self.infer_definition(node),
                ast::TypeParam::ParamSpec(node) => self.infer_definition(node),
                ast::TypeParam::TypeVarTuple(node) => self.infer_definition(node),
            }
        }
    }

    pub(super) fn finish(mut self) -> TypeInference<'db> {
        self.infer_region();
        self.types.diagnostics = self.context.finish();
        self.types.shrink_to_fit();
        self.types
    }
}

/// Annotation expressions.
impl<'db> TypeInferenceBuilder<'db, '_> {
    /// Infer the type of an annotation expression with the given [`DeferredExpressionState`].
    fn infer_annotation_expression(
        &mut self,
        annotation: &ast::Expr,
        deferred_state: DeferredExpressionState,
    ) -> TypeAndQualifiers<'db> {
        let previous_deferred_state = std::mem::replace(&mut self.deferred_state, deferred_state);
        let annotation_ty = self.infer_annotation_expression_impl(annotation);
        self.deferred_state = previous_deferred_state;
        annotation_ty
    }

    /// Similar to [`infer_annotation_expression`], but accepts an optional annotation expression
    /// and returns [`None`] if the annotation is [`None`].
    ///
    /// [`infer_annotation_expression`]: TypeInferenceBuilder::infer_annotation_expression
    fn infer_optional_annotation_expression(
        &mut self,
        annotation: Option<&ast::Expr>,
        deferred_state: DeferredExpressionState,
    ) -> Option<TypeAndQualifiers<'db>> {
        annotation.map(|expr| self.infer_annotation_expression(expr, deferred_state))
    }

    /// Implementation of [`infer_annotation_expression`].
    ///
    /// [`infer_annotation_expression`]: TypeInferenceBuilder::infer_annotation_expression
    fn infer_annotation_expression_impl(
        &mut self,
        annotation: &ast::Expr,
    ) -> TypeAndQualifiers<'db> {
        // https://typing.python.org/en/latest/spec/annotations.html#grammar-token-expression-grammar-annotation_expression
        let annotation_ty = match annotation {
            // String annotations: https://typing.python.org/en/latest/spec/annotations.html#string-annotations
            ast::Expr::StringLiteral(string) => self.infer_string_annotation_expression(string),

            // Annotation expressions also get special handling for `*args` and `**kwargs`.
            ast::Expr::Starred(starred) => self.infer_starred_expression(starred).into(),

            ast::Expr::BytesLiteral(bytes) => {
                if let Some(builder) = self
                    .context
                    .report_lint(&BYTE_STRING_TYPE_ANNOTATION, bytes)
                {
                    builder.into_diagnostic("Type expressions cannot use bytes literal");
                }
                TypeAndQualifiers::unknown()
            }

            ast::Expr::FString(fstring) => {
                if let Some(builder) = self.context.report_lint(&FSTRING_TYPE_ANNOTATION, fstring) {
                    builder.into_diagnostic("Type expressions cannot use f-strings");
                }
                self.infer_fstring_expression(fstring);
                TypeAndQualifiers::unknown()
            }

            ast::Expr::Name(name) => match name.ctx {
                ast::ExprContext::Load => {
                    let name_expr_ty = self.infer_name_expression(name);
                    match name_expr_ty {
                        Type::SpecialForm(SpecialFormType::ClassVar) => {
                            TypeAndQualifiers::new(Type::unknown(), TypeQualifiers::CLASS_VAR)
                        }
                        Type::SpecialForm(SpecialFormType::Final) => {
                            TypeAndQualifiers::new(Type::unknown(), TypeQualifiers::FINAL)
                        }
                        _ => name_expr_ty
                            .in_type_expression(self.db(), self.scope())
                            .unwrap_or_else(|error| {
                                error.into_fallback_type(
                                    &self.context,
                                    annotation,
                                    self.is_reachable(annotation),
                                )
                            })
                            .into(),
                    }
                }
                ast::ExprContext::Invalid => TypeAndQualifiers::unknown(),
                ast::ExprContext::Store | ast::ExprContext::Del => {
                    todo_type!("Name expression annotation in Store/Del context").into()
                }
            },

            ast::Expr::Subscript(subscript @ ast::ExprSubscript { value, slice, .. }) => {
                let value_ty = self.infer_expression(value);

                let slice = &**slice;

                match value_ty {
                    Type::SpecialForm(SpecialFormType::Annotated) => {
                        // This branch is similar to the corresponding branch in `infer_parameterized_special_form_type_expression`, but
                        // `Annotated[…]` can appear both in annotation expressions and in type expressions, and needs to be handled slightly
                        // differently in each case (calling either `infer_type_expression_*` or `infer_annotation_expression_*`).
                        if let ast::Expr::Tuple(ast::ExprTuple {
                            elts: arguments, ..
                        }) = slice
                        {
                            if arguments.len() < 2 {
                                report_invalid_arguments_to_annotated(&self.context, subscript);
                            }

                            if let [inner_annotation, metadata @ ..] = &arguments[..] {
                                for element in metadata {
                                    self.infer_expression(element);
                                }

                                let inner_annotation_ty =
                                    self.infer_annotation_expression_impl(inner_annotation);

                                self.store_expression_type(slice, inner_annotation_ty.inner_type());
                                inner_annotation_ty
                            } else {
                                for argument in arguments {
                                    self.infer_expression(argument);
                                }
                                self.store_expression_type(slice, Type::unknown());
                                TypeAndQualifiers::unknown()
                            }
                        } else {
                            report_invalid_arguments_to_annotated(&self.context, subscript);
                            self.infer_annotation_expression_impl(slice)
                        }
                    }
                    Type::SpecialForm(
                        type_qualifier @ (SpecialFormType::ClassVar | SpecialFormType::Final),
                    ) => match slice {
                        ast::Expr::Tuple(..) => {
                            if let Some(builder) =
                                self.context.report_lint(&INVALID_TYPE_FORM, subscript)
                            {
                                builder.into_diagnostic(format_args!(
                                    "Type qualifier `{type_qualifier}` \
                                     expects exactly one type parameter",
                                ));
                            }
                            Type::unknown().into()
                        }
                        _ => {
                            let mut type_and_qualifiers =
                                self.infer_annotation_expression_impl(slice);
                            match type_qualifier {
                                SpecialFormType::ClassVar => {
                                    type_and_qualifiers.add_qualifier(TypeQualifiers::CLASS_VAR);
                                }
                                SpecialFormType::Final => {
                                    type_and_qualifiers.add_qualifier(TypeQualifiers::FINAL);
                                }
                                _ => unreachable!(),
                            }
                            type_and_qualifiers
                        }
                    },
                    _ => self
                        .infer_subscript_type_expression_no_store(subscript, slice, value_ty)
                        .into(),
                }
            }

            // All other annotation expressions are (possibly) valid type expressions, so handle
            // them there instead.
            type_expr => self.infer_type_expression_no_store(type_expr).into(),
        };

        self.store_expression_type(annotation, annotation_ty.inner_type());

        annotation_ty
    }

    /// Infer the type of a string annotation expression.
    fn infer_string_annotation_expression(
        &mut self,
        string: &ast::ExprStringLiteral,
    ) -> TypeAndQualifiers<'db> {
        match parse_string_annotation(&self.context, string) {
            Some(parsed) => {
                // String annotations are always evaluated in the deferred context.
                self.infer_annotation_expression(
                    parsed.expr(),
                    DeferredExpressionState::InStringAnnotation(
                        self.enclosing_node_key(string.into()),
                    ),
                )
            }
            None => TypeAndQualifiers::unknown(),
        }
    }
}

/// Type expressions
impl<'db> TypeInferenceBuilder<'db, '_> {
    /// Infer the type of a type expression.
    fn infer_type_expression(&mut self, expression: &ast::Expr) -> Type<'db> {
        let ty = self.infer_type_expression_no_store(expression);
        self.store_expression_type(expression, ty);
        ty
    }

    /// Similar to [`infer_type_expression`], but accepts an optional type expression and returns
    /// [`None`] if the expression is [`None`].
    ///
    /// [`infer_type_expression`]: TypeInferenceBuilder::infer_type_expression
    fn infer_optional_type_expression(
        &mut self,
        expression: Option<&ast::Expr>,
    ) -> Option<Type<'db>> {
        expression.map(|expr| self.infer_type_expression(expr))
    }

    /// Similar to [`infer_type_expression`], but accepts a [`DeferredExpressionState`].
    ///
    /// [`infer_type_expression`]: TypeInferenceBuilder::infer_type_expression
    fn infer_type_expression_with_state(
        &mut self,
        expression: &ast::Expr,
        deferred_state: DeferredExpressionState,
    ) -> Type<'db> {
        let previous_deferred_state = std::mem::replace(&mut self.deferred_state, deferred_state);
        let annotation_ty = self.infer_type_expression(expression);
        self.deferred_state = previous_deferred_state;
        annotation_ty
    }

    fn report_invalid_type_expression(
        &self,
        expression: &ast::Expr,
        message: std::fmt::Arguments,
    ) -> Option<LintDiagnosticGuard> {
        self.context
            .report_lint(&INVALID_TYPE_FORM, expression)
            .map(|builder| {
                diagnostic::add_type_expression_reference_link(builder.into_diagnostic(message))
            })
    }

    /// Infer the type of a type expression without storing the result.
    fn infer_type_expression_no_store(&mut self, expression: &ast::Expr) -> Type<'db> {
        // https://typing.python.org/en/latest/spec/annotations.html#grammar-token-expression-grammar-type_expression
        match expression {
            ast::Expr::Name(name) => match name.ctx {
                ast::ExprContext::Load => self
                    .infer_name_expression(name)
                    .in_type_expression(self.db(), self.scope())
                    .unwrap_or_else(|error| {
                        error.into_fallback_type(
                            &self.context,
                            expression,
                            self.is_reachable(expression),
                        )
                    }),
                ast::ExprContext::Invalid => Type::unknown(),
                ast::ExprContext::Store | ast::ExprContext::Del => {
                    todo_type!("Name expression annotation in Store/Del context")
                }
            },

            ast::Expr::Attribute(attribute_expression) => match attribute_expression.ctx {
                ast::ExprContext::Load => self
                    .infer_attribute_expression(attribute_expression)
                    .in_type_expression(self.db(), self.scope())
                    .unwrap_or_else(|error| {
                        error.into_fallback_type(
                            &self.context,
                            expression,
                            self.is_reachable(expression),
                        )
                    }),
                ast::ExprContext::Invalid => Type::unknown(),
                ast::ExprContext::Store | ast::ExprContext::Del => {
                    todo_type!("Attribute expression annotation in Store/Del context")
                }
            },

            ast::Expr::NoneLiteral(_literal) => Type::none(self.db()),

            // https://typing.python.org/en/latest/spec/annotations.html#string-annotations
            ast::Expr::StringLiteral(string) => self.infer_string_type_expression(string),

            ast::Expr::Subscript(subscript) => {
                let ast::ExprSubscript {
                    value,
                    slice,
                    ctx: _,
                    range: _,
                    node_index: _,
                } = subscript;

                let value_ty = self.infer_expression(value);

                self.infer_subscript_type_expression_no_store(subscript, slice, value_ty)
            }

            ast::Expr::BinOp(binary) => {
                match binary.op {
                    // PEP-604 unions are okay, e.g., `int | str`
                    ast::Operator::BitOr => {
                        let left_ty = self.infer_type_expression(&binary.left);
                        let right_ty = self.infer_type_expression(&binary.right);
                        UnionType::from_elements(self.db(), [left_ty, right_ty])
                    }
                    // anything else is an invalid annotation:
                    _ => {
                        self.infer_binary_expression(binary);
                        Type::unknown()
                    }
                }
            }

            // Avoid inferring the types of invalid type expressions that have been parsed from a
            // string annotation, as they are not present in the semantic index.
            _ if self.deferred_state.in_string_annotation() => Type::unknown(),

            // =====================================================================================
            // Forms which are invalid in the context of annotation expressions: we infer their
            // nested expressions as normal expressions, but the type of the top-level expression is
            // always `Type::unknown` in these cases.
            // =====================================================================================

            // TODO: add a subdiagnostic linking to type-expression grammar
            // and stating that it is only valid in `typing.Literal[]` or `typing.Annotated[]`
            ast::Expr::BytesLiteral(_) => {
                self.report_invalid_type_expression(
                    expression,
                    format_args!(
                        "Bytes literals are not allowed in this context in a type expression"
                    ),
                );
                Type::unknown()
            }

            ast::Expr::NumberLiteral(ast::ExprNumberLiteral {
                value: ast::Number::Int(_),
                ..
            }) => {
                self.report_invalid_type_expression(
                    expression,
                    format_args!(
                        "Int literals are not allowed in this context in a type expression"
                    ),
                );

                Type::unknown()
            }

            ast::Expr::NumberLiteral(ast::ExprNumberLiteral {
                value: ast::Number::Float(_),
                ..
            }) => {
                self.report_invalid_type_expression(
                    expression,
                    format_args!("Float literals are not allowed in type expressions"),
                );
                Type::unknown()
            }

            ast::Expr::NumberLiteral(ast::ExprNumberLiteral {
                value: ast::Number::Complex { .. },
                ..
            }) => {
                self.report_invalid_type_expression(
                    expression,
                    format_args!("Complex literals are not allowed in type expressions"),
                );
                Type::unknown()
            }

            ast::Expr::BooleanLiteral(_) => {
                self.report_invalid_type_expression(
                    expression,
                    format_args!(
                        "Boolean literals are not allowed in this context in a type expression"
                    ),
                );
                Type::unknown()
            }

            ast::Expr::List(list) => {
                let db = self.db();

                let inner_types: Vec<Type<'db>> = list
                    .iter()
                    .map(|element| self.infer_type_expression(element))
                    .collect();

                if let Some(mut diagnostic) = self.report_invalid_type_expression(
                    expression,
                    format_args!(
                        "List literals are not allowed in this context in a type expression"
                    ),
                ) {
                    if !inner_types.iter().any(|ty| {
                        matches!(
                            ty,
                            Type::Dynamic(DynamicType::Todo(_) | DynamicType::Unknown)
                        )
                    }) {
                        let hinted_type = if list.len() == 1 {
                            KnownClass::List.to_specialized_instance(db, inner_types)
                        } else {
                            TupleType::from_elements(db, inner_types)
                        };

                        diagnostic.set_primary_message(format_args!(
                            "Did you mean `{}`?",
                            hinted_type.display(self.db()),
                        ));
                    }
                }
                Type::unknown()
            }

            ast::Expr::Tuple(tuple) => {
                let inner_types: Vec<Type<'db>> = tuple
                    .elts
                    .iter()
                    .map(|expr| self.infer_type_expression(expr))
                    .collect();

                if tuple.parenthesized {
                    if let Some(mut diagnostic) = self.report_invalid_type_expression(
                        expression,
                        format_args!(
                            "Tuple literals are not allowed in this context in a type expression"
                        ),
                    ) {
                        if !inner_types.iter().any(|ty| {
                            matches!(
                                ty,
                                Type::Dynamic(DynamicType::Todo(_) | DynamicType::Unknown)
                            )
                        }) {
                            let hinted_type = TupleType::from_elements(self.db(), inner_types);
                            diagnostic.set_primary_message(format_args!(
                                "Did you mean `{}`?",
                                hinted_type.display(self.db()),
                            ));
                        }
                    }
                }
                Type::unknown()
            }

            ast::Expr::BoolOp(bool_op) => {
                self.infer_boolean_expression(bool_op);
                self.report_invalid_type_expression(
                    expression,
                    format_args!("Boolean operations are not allowed in type expressions"),
                );
                Type::unknown()
            }

            ast::Expr::Named(named) => {
                self.infer_named_expression(named);
                self.report_invalid_type_expression(
                    expression,
                    format_args!("Named expressions are not allowed in type expressions"),
                );
                Type::unknown()
            }

            ast::Expr::UnaryOp(unary) => {
                self.infer_unary_expression(unary);
                self.report_invalid_type_expression(
                    expression,
                    format_args!("Unary operations are not allowed in type expressions"),
                );
                Type::unknown()
            }

            ast::Expr::Lambda(lambda_expression) => {
                self.infer_lambda_expression(lambda_expression);
                self.report_invalid_type_expression(
                    expression,
                    format_args!("`lambda` expressions are not allowed in type expressions"),
                );
                Type::unknown()
            }

            ast::Expr::If(if_expression) => {
                self.infer_if_expression(if_expression);
                self.report_invalid_type_expression(
                    expression,
                    format_args!("`if` expressions are not allowed in type expressions"),
                );
                Type::unknown()
            }

            ast::Expr::Dict(dict) => {
                self.infer_dict_expression(dict);
                self.report_invalid_type_expression(
                    expression,
                    format_args!("Dict literals are not allowed in type expressions"),
                );
                Type::unknown()
            }

            ast::Expr::Set(set) => {
                self.infer_set_expression(set);
                self.report_invalid_type_expression(
                    expression,
                    format_args!("Set literals are not allowed in type expressions"),
                );
                Type::unknown()
            }

            ast::Expr::DictComp(dictcomp) => {
                self.infer_dict_comprehension_expression(dictcomp);
                self.report_invalid_type_expression(
                    expression,
                    format_args!("Dict comprehensions are not allowed in type expressions"),
                );
                Type::unknown()
            }

            ast::Expr::ListComp(listcomp) => {
                self.infer_list_comprehension_expression(listcomp);
                self.report_invalid_type_expression(
                    expression,
                    format_args!("List comprehensions are not allowed in type expressions"),
                );
                Type::unknown()
            }

            ast::Expr::SetComp(setcomp) => {
                self.infer_set_comprehension_expression(setcomp);
                self.report_invalid_type_expression(
                    expression,
                    format_args!("Set comprehensions are not allowed in type expressions"),
                );
                Type::unknown()
            }

            ast::Expr::Generator(generator) => {
                self.infer_generator_expression(generator);
                self.report_invalid_type_expression(
                    expression,
                    format_args!("Generator expressions are not allowed in type expressions"),
                );
                Type::unknown()
            }

            ast::Expr::Await(await_expression) => {
                self.infer_await_expression(await_expression);
                self.report_invalid_type_expression(
                    expression,
                    format_args!("`await` expressions are not allowed in type expressions"),
                );
                Type::unknown()
            }

            ast::Expr::Yield(yield_expression) => {
                self.infer_yield_expression(yield_expression);
                self.report_invalid_type_expression(
                    expression,
                    format_args!("`yield` expressions are not allowed in type expressions"),
                );
                Type::unknown()
            }

            ast::Expr::YieldFrom(yield_from) => {
                self.infer_yield_from_expression(yield_from);
                self.report_invalid_type_expression(
                    expression,
                    format_args!("`yield from` expressions are not allowed in type expressions"),
                );
                Type::unknown()
            }

            ast::Expr::Compare(compare) => {
                self.infer_compare_expression(compare);
                self.report_invalid_type_expression(
                    expression,
                    format_args!("Comparison expressions are not allowed in type expressions"),
                );
                Type::unknown()
            }

            ast::Expr::Call(call_expr) => {
                self.infer_call_expression(expression, call_expr);
                self.report_invalid_type_expression(
                    expression,
                    format_args!("Function calls are not allowed in type expressions"),
                );
                Type::unknown()
            }

            ast::Expr::FString(fstring) => {
                self.infer_fstring_expression(fstring);
                self.report_invalid_type_expression(
                    expression,
                    format_args!("F-strings are not allowed in type expressions"),
                );
                Type::unknown()
            }

            ast::Expr::TString(tstring) => {
                self.infer_tstring_expression(tstring);
                self.report_invalid_type_expression(
                    expression,
                    format_args!("T-strings are not allowed in type expressions"),
                );
                Type::unknown()
            }

            ast::Expr::Slice(slice) => {
                self.infer_slice_expression(slice);
                self.report_invalid_type_expression(
                    expression,
                    format_args!("Slices are not allowed in type expressions"),
                );
                Type::unknown()
            }

            // =================================================================================
            // Branches where we probably should emit diagnostics in some context, but don't yet
            // =================================================================================
            ast::Expr::IpyEscapeCommand(_) => todo!("Implement Ipy escape command support"),

            ast::Expr::EllipsisLiteral(_) => {
                todo_type!("ellipsis literal in type expression")
            }

            ast::Expr::Starred(starred) => self.infer_starred_type_expression(starred),
        }
    }

    fn infer_starred_type_expression(&mut self, starred: &ast::ExprStarred) -> Type<'db> {
        let ast::ExprStarred {
            range: _,
            node_index: _,
            value,
            ctx: _,
        } = starred;

        let starred_type = self.infer_type_expression(value);
        if let Type::Tuple(_) = starred_type {
            starred_type
        } else {
            todo_type!("PEP 646")
        }
    }

    fn infer_subscript_type_expression_no_store(
        &mut self,
        subscript: &ast::ExprSubscript,
        slice: &ast::Expr,
        value_ty: Type<'db>,
    ) -> Type<'db> {
        match value_ty {
            Type::ClassLiteral(class_literal) => match class_literal.known(self.db()) {
                Some(KnownClass::Tuple) => self.infer_tuple_type_expression(slice),
                Some(KnownClass::Type) => self.infer_subclass_of_type_expression(slice),
                _ => self.infer_subscript_type_expression(subscript, value_ty),
            },
            _ => self.infer_subscript_type_expression(subscript, value_ty),
        }
    }

    /// Infer the type of a string type expression.
    fn infer_string_type_expression(&mut self, string: &ast::ExprStringLiteral) -> Type<'db> {
        match parse_string_annotation(&self.context, string) {
            Some(parsed) => {
                // String annotations are always evaluated in the deferred context.
                self.infer_type_expression_with_state(
                    parsed.expr(),
                    DeferredExpressionState::InStringAnnotation(
                        self.enclosing_node_key(string.into()),
                    ),
                )
            }
            None => Type::unknown(),
        }
    }

    /// Given the slice of a `tuple[]` annotation, return the type that the annotation represents
    fn infer_tuple_type_expression(&mut self, tuple_slice: &ast::Expr) -> Type<'db> {
        /// In most cases, if a subelement of the tuple is inferred as `Todo`,
        /// we should only infer `Todo` for that specific subelement.
        /// Certain specific AST nodes can however change the meaning of the entire tuple,
        /// however: for example, `tuple[int, ...]` or `tuple[int, *tuple[str, ...]]` are a
        /// homogeneous tuple and a partly homogeneous tuple (respectively) due to the `...`
        /// and the starred expression (respectively), Neither is supported by us right now,
        /// so we should infer `Todo` for the *entire* tuple if we encounter one of those elements.
        fn element_could_alter_type_of_whole_tuple(
            element: &ast::Expr,
            element_ty: Type,
            builder: &mut TypeInferenceBuilder,
        ) -> bool {
            if !element_ty.is_todo() {
                return false;
            }

            match element {
                ast::Expr::Starred(_) => !matches!(element_ty, Type::Tuple(_)),
                ast::Expr::Subscript(ast::ExprSubscript { value, .. }) => {
                    let value_ty = if builder.deferred_state.in_string_annotation() {
                        // Using `.expression_type` does not work in string annotations, because
                        // we do not store types for sub-expressions. Re-infer the type here.
                        builder.infer_expression(value)
                    } else {
                        builder.expression_type(value)
                    };

                    value_ty == Type::SpecialForm(SpecialFormType::Unpack)
                }
                _ => false,
            }
        }

        // TODO: PEP 646
        match tuple_slice {
            ast::Expr::Tuple(elements) => {
                if let [element, ellipsis @ ast::Expr::EllipsisLiteral(_)] = &*elements.elts {
                    self.infer_expression(ellipsis);
                    let result =
                        TupleType::homogeneous(self.db(), self.infer_type_expression(element));
                    self.store_expression_type(tuple_slice, result);
                    return result;
                }

                let mut element_types = Tuple::with_capacity(elements.len());

                // Whether to infer `Todo` for the whole tuple
                // (see docstring for `element_could_alter_type_of_whole_tuple`)
                let mut return_todo = false;

                for element in elements {
                    let element_ty = self.infer_type_expression(element);
                    return_todo |=
                        element_could_alter_type_of_whole_tuple(element, element_ty, self);
                    if let ast::Expr::Starred(_) = element {
                        if let Type::Tuple(inner_tuple) = element_ty {
                            element_types =
                                element_types.concat(self.db(), inner_tuple.tuple(self.db()));
                        } else {
                            // TODO: emit a diagnostic
                        }
                    } else {
                        element_types.push(element_ty);
                    }
                }

                let ty = if return_todo {
                    todo_type!("PEP 646")
                } else {
                    element_types.into_type(self.db())
                };

                // Here, we store the type for the inner `int, str` tuple-expression,
                // while the type for the outer `tuple[int, str]` slice-expression is
                // stored in the surrounding `infer_type_expression` call:
                self.store_expression_type(tuple_slice, ty);

                ty
            }
            single_element => {
                let single_element_ty = self.infer_type_expression(single_element);
                if element_could_alter_type_of_whole_tuple(single_element, single_element_ty, self)
                {
                    todo_type!("PEP 646")
                } else {
                    TupleType::from_elements(self.db(), std::iter::once(single_element_ty))
                }
            }
        }
    }

    /// Given the slice of a `type[]` annotation, return the type that the annotation represents
    fn infer_subclass_of_type_expression(&mut self, slice: &ast::Expr) -> Type<'db> {
        match slice {
            ast::Expr::Name(_) | ast::Expr::Attribute(_) => {
                let name_ty = self.infer_expression(slice);
                match name_ty {
                    Type::ClassLiteral(class_literal) => {
                        if class_literal.is_known(self.db(), KnownClass::Any) {
                            SubclassOfType::subclass_of_any()
                        } else {
                            SubclassOfType::from(
                                self.db(),
                                class_literal.default_specialization(self.db()),
                            )
                        }
                    }
                    Type::SpecialForm(SpecialFormType::Unknown) => {
                        SubclassOfType::subclass_of_unknown()
                    }
                    _ => todo_type!("unsupported type[X] special form"),
                }
            }
            ast::Expr::BinOp(binary) if binary.op == ast::Operator::BitOr => {
                let union_ty = UnionType::from_elements(
                    self.db(),
                    [
                        self.infer_subclass_of_type_expression(&binary.left),
                        self.infer_subclass_of_type_expression(&binary.right),
                    ],
                );
                self.store_expression_type(slice, union_ty);

                union_ty
            }
            ast::Expr::Tuple(_) => {
                self.infer_type_expression(slice);
                if let Some(builder) = self.context.report_lint(&INVALID_TYPE_FORM, slice) {
                    builder.into_diagnostic("type[...] must have exactly one type argument");
                }
                Type::unknown()
            }
            ast::Expr::Subscript(ast::ExprSubscript {
                value,
                slice: parameters,
                ..
            }) => {
                let parameters_ty = match self.infer_expression(value) {
                    Type::SpecialForm(SpecialFormType::Union) => match &**parameters {
                        ast::Expr::Tuple(tuple) => {
                            let ty = UnionType::from_elements(
                                self.db(),
                                tuple
                                    .iter()
                                    .map(|element| self.infer_subclass_of_type_expression(element)),
                            );
                            self.store_expression_type(parameters, ty);
                            ty
                        }
                        _ => self.infer_subclass_of_type_expression(parameters),
                    },
                    _ => {
                        self.infer_type_expression(parameters);
                        todo_type!("unsupported nested subscript in type[X]")
                    }
                };
                self.store_expression_type(slice, parameters_ty);
                parameters_ty
            }
            // TODO: subscripts, etc.
            _ => {
                self.infer_type_expression(slice);
                todo_type!("unsupported type[X] special form")
            }
        }
    }

    fn infer_subscript_type_expression(
        &mut self,
        subscript: &ast::ExprSubscript,
        value_ty: Type<'db>,
    ) -> Type<'db> {
        let ast::ExprSubscript {
            range: _,
            node_index: _,
            value: _,
            slice,
            ctx: _,
        } = subscript;

        match value_ty {
            Type::Never => {
                // This case can be entered when we use a type annotation like `Literal[1]`
                // in unreachable code, since we infer `Never` for `Literal`.  We call
                // `infer_expression` (instead of `infer_type_expression`) here to avoid
                // false-positive `invalid-type-form` diagnostics (`1` is not a valid type
                // expression).
                self.infer_expression(&subscript.slice);
                Type::unknown()
            }
            Type::ClassLiteral(literal) if literal.is_known(self.db(), KnownClass::Any) => {
                self.infer_expression(slice);
                if let Some(builder) = self.context.report_lint(&INVALID_TYPE_FORM, subscript) {
                    builder.into_diagnostic("Type `typing.Any` expected no type parameter");
                }
                Type::unknown()
            }
            Type::SpecialForm(special_form) => {
                self.infer_parameterized_special_form_type_expression(subscript, special_form)
            }
            Type::KnownInstance(known_instance) => match known_instance {
                KnownInstanceType::SubscriptedProtocol(_) => {
                    self.infer_type_expression(&subscript.slice);
                    if let Some(builder) = self.context.report_lint(&INVALID_TYPE_FORM, subscript) {
                        builder.into_diagnostic(format_args!(
                            "`typing.Protocol` is not allowed in type expressions",
                        ));
                    }
                    Type::unknown()
                }
                KnownInstanceType::SubscriptedGeneric(_) => {
                    self.infer_type_expression(&subscript.slice);
                    if let Some(builder) = self.context.report_lint(&INVALID_TYPE_FORM, subscript) {
                        builder.into_diagnostic(format_args!(
                            "`typing.Generic` is not allowed in type expressions",
                        ));
                    }
                    Type::unknown()
                }
                KnownInstanceType::TypeVar(_) => {
                    self.infer_type_expression(&subscript.slice);
                    todo_type!("TypeVar annotations")
                }
                KnownInstanceType::TypeAliasType(_) => {
                    self.infer_type_expression(&subscript.slice);
                    todo_type!("Generic PEP-695 type alias")
                }
            },
            Type::Dynamic(DynamicType::Todo(_)) => {
                self.infer_type_expression(slice);
                value_ty
            }
            Type::ClassLiteral(class) => {
                match class.generic_context(self.db()) {
                    Some(generic_context) => {
                        let specialized_class = self.infer_explicit_class_specialization(
                            subscript,
                            value_ty,
                            class,
                            generic_context,
                        );
                        specialized_class
                            .in_type_expression(self.db(), self.scope())
                            .unwrap_or(Type::unknown())
                    }
                    None => {
                        // TODO: Once we know that e.g. `list` is generic, emit a diagnostic if you try to
                        // specialize a non-generic class.
                        self.infer_type_expression(slice);
                        todo_type!("specialized non-generic class")
                    }
                }
            }
            _ => {
                // TODO: Emit a diagnostic once we've implemented all valid subscript type
                // expressions.
                self.infer_type_expression(slice);
                todo_type!("unknown type subscript")
            }
        }
    }

    fn infer_parameterized_legacy_typing_alias(
        &mut self,
        subscript_node: &ast::ExprSubscript,
        expected_arg_count: usize,
        alias: SpecialFormType,
        class: KnownClass,
    ) -> Type<'db> {
        let arguments = &*subscript_node.slice;
        let args = if let ast::Expr::Tuple(t) = arguments {
            &*t.elts
        } else {
            std::slice::from_ref(arguments)
        };
        if args.len() != expected_arg_count {
            if let Some(builder) = self.context.report_lint(&INVALID_TYPE_FORM, subscript_node) {
                let noun = if expected_arg_count == 1 {
                    "argument"
                } else {
                    "arguments"
                };
                builder.into_diagnostic(format_args!(
                    "Legacy alias `{alias}` expected exactly {expected_arg_count} {noun}, \
                    got {}",
                    args.len()
                ));
            }
        }
        let ty = class.to_specialized_instance(
            self.db(),
            args.iter().map(|node| self.infer_type_expression(node)),
        );
        if arguments.is_tuple_expr() {
            self.store_expression_type(arguments, ty);
        }
        ty
    }

    fn infer_parameterized_special_form_type_expression(
        &mut self,
        subscript: &ast::ExprSubscript,
        special_form: SpecialFormType,
    ) -> Type<'db> {
        let db = self.db();
        let arguments_slice = &*subscript.slice;
        match special_form {
            SpecialFormType::Annotated => {
                let ast::Expr::Tuple(ast::ExprTuple {
                    elts: arguments, ..
                }) = arguments_slice
                else {
                    report_invalid_arguments_to_annotated(&self.context, subscript);

                    // `Annotated[]` with less than two arguments is an error at runtime.
                    // However, we still treat `Annotated[T]` as `T` here for the purpose of
                    // giving better diagnostics later on.
                    // Pyright also does this. Mypy doesn't; it falls back to `Any` instead.
                    return self.infer_type_expression(arguments_slice);
                };

                if arguments.len() < 2 {
                    report_invalid_arguments_to_annotated(&self.context, subscript);
                }

                let [type_expr, metadata @ ..] = &arguments[..] else {
                    for argument in arguments {
                        self.infer_expression(argument);
                    }
                    self.store_expression_type(arguments_slice, Type::unknown());
                    return Type::unknown();
                };

                for element in metadata {
                    self.infer_expression(element);
                }

                let ty = self.infer_type_expression(type_expr);
                self.store_expression_type(arguments_slice, ty);
                ty
            }
            SpecialFormType::Literal => match self.infer_literal_parameter_type(arguments_slice) {
                Ok(ty) => ty,
                Err(nodes) => {
                    for node in nodes {
                        let Some(builder) = self.context.report_lint(&INVALID_TYPE_FORM, node)
                        else {
                            continue;
                        };
                        builder.into_diagnostic(
                            "Type arguments for `Literal` must be `None`, \
                            a literal value (int, bool, str, or bytes), or an enum value",
                        );
                    }
                    Type::unknown()
                }
            },
            SpecialFormType::Optional => {
                let param_type = self.infer_type_expression(arguments_slice);
                UnionType::from_elements(db, [param_type, Type::none(db)])
            }
            SpecialFormType::Union => match arguments_slice {
                ast::Expr::Tuple(t) => {
                    let union_ty = UnionType::from_elements(
                        db,
                        t.iter().map(|elt| self.infer_type_expression(elt)),
                    );
                    self.store_expression_type(arguments_slice, union_ty);
                    union_ty
                }
                _ => self.infer_type_expression(arguments_slice),
            },
            SpecialFormType::Callable => {
                let mut arguments = match arguments_slice {
                    ast::Expr::Tuple(tuple) => Either::Left(tuple.iter()),
                    _ => {
                        self.infer_callable_parameter_types(arguments_slice);
                        Either::Right(std::iter::empty::<&ast::Expr>())
                    }
                };

                let first_argument = arguments.next();

                let parameters =
                    first_argument.and_then(|arg| self.infer_callable_parameter_types(arg));

                let return_type = arguments.next().map(|arg| self.infer_type_expression(arg));

                let correct_argument_number = if let Some(third_argument) = arguments.next() {
                    self.infer_type_expression(third_argument);
                    for argument in arguments {
                        self.infer_type_expression(argument);
                    }
                    false
                } else {
                    return_type.is_some()
                };

                if !correct_argument_number {
                    report_invalid_arguments_to_callable(&self.context, subscript);
                }

                let callable_type = if let (Some(parameters), Some(return_type), true) =
                    (parameters, return_type, correct_argument_number)
                {
                    CallableType::single(db, Signature::new(parameters, Some(return_type)))
                } else {
                    CallableType::unknown(db)
                };

                // `Signature` / `Parameters` are not a `Type` variant, so we're storing
                // the outer callable type on these expressions instead.
                self.store_expression_type(arguments_slice, callable_type);
                if let Some(first_argument) = first_argument {
                    self.store_expression_type(first_argument, callable_type);
                }

                callable_type
            }

            // Type API special forms
            SpecialFormType::Not => {
                let arguments = if let ast::Expr::Tuple(tuple) = arguments_slice {
                    &*tuple.elts
                } else {
                    std::slice::from_ref(arguments_slice)
                };
                let num_arguments = arguments.len();
                let negated_type = if num_arguments == 1 {
                    self.infer_type_expression(&arguments[0]).negate(db)
                } else {
                    for argument in arguments {
                        self.infer_type_expression(argument);
                    }
                    report_invalid_argument_number_to_special_form(
                        &self.context,
                        subscript,
                        special_form,
                        num_arguments,
                        1,
                    );
                    Type::unknown()
                };
                if arguments_slice.is_tuple_expr() {
                    self.store_expression_type(arguments_slice, negated_type);
                }
                negated_type
            }
            SpecialFormType::Intersection => {
                let elements = match arguments_slice {
                    ast::Expr::Tuple(tuple) => Either::Left(tuple.iter()),
                    element => Either::Right(std::iter::once(element)),
                };

                let ty = elements
                    .fold(IntersectionBuilder::new(db), |builder, element| {
                        builder.add_positive(self.infer_type_expression(element))
                    })
                    .build();

                if matches!(arguments_slice, ast::Expr::Tuple(_)) {
                    self.store_expression_type(arguments_slice, ty);
                }
                ty
            }
            SpecialFormType::TypeOf => {
                let arguments = if let ast::Expr::Tuple(tuple) = arguments_slice {
                    &*tuple.elts
                } else {
                    std::slice::from_ref(arguments_slice)
                };
                let num_arguments = arguments.len();
                let type_of_type = if num_arguments == 1 {
                    // N.B. This uses `infer_expression` rather than `infer_type_expression`
                    self.infer_expression(&arguments[0])
                } else {
                    for argument in arguments {
                        self.infer_type_expression(argument);
                    }
                    report_invalid_argument_number_to_special_form(
                        &self.context,
                        subscript,
                        special_form,
                        num_arguments,
                        1,
                    );
                    Type::unknown()
                };
                if arguments_slice.is_tuple_expr() {
                    self.store_expression_type(arguments_slice, type_of_type);
                }
                type_of_type
            }

            SpecialFormType::CallableTypeOf => {
                let arguments = if let ast::Expr::Tuple(tuple) = arguments_slice {
                    &*tuple.elts
                } else {
                    std::slice::from_ref(arguments_slice)
                };
                let num_arguments = arguments.len();

                if num_arguments != 1 {
                    for argument in arguments {
                        self.infer_expression(argument);
                    }
                    report_invalid_argument_number_to_special_form(
                        &self.context,
                        subscript,
                        special_form,
                        num_arguments,
                        1,
                    );
                    if arguments_slice.is_tuple_expr() {
                        self.store_expression_type(arguments_slice, Type::unknown());
                    }
                    return Type::unknown();
                }

                let argument_type = self.infer_expression(&arguments[0]);
                let bindings = argument_type.bindings(db);

                // SAFETY: This is enforced by the constructor methods on `Bindings` even in
                // the case of a non-callable union.
                let callable_binding = bindings
                    .into_iter()
                    .next()
                    .expect("`Bindings` should have at least one `CallableBinding`");

                let mut signature_iter = callable_binding.into_iter().map(|binding| {
                    if argument_type.is_bound_method() {
                        binding.signature.bind_self()
                    } else {
                        binding.signature.clone()
                    }
                });

                let Some(signature) = signature_iter.next() else {
                    if let Some(builder) = self
                        .context
                        .report_lint(&INVALID_TYPE_FORM, arguments_slice)
                    {
                        builder.into_diagnostic(format_args!(
                            "Expected the first argument to `{special_form}` \
                                 to be a callable object, \
                                 but got an object of type `{actual_type}`",
                            actual_type = argument_type.display(db)
                        ));
                    }
                    if arguments_slice.is_tuple_expr() {
                        self.store_expression_type(arguments_slice, Type::unknown());
                    }
                    return Type::unknown();
                };

                let signature = CallableSignature::from_overloads(
                    std::iter::once(signature).chain(signature_iter),
                );
                let callable_type_of = Type::Callable(CallableType::new(db, signature, false));
                if arguments_slice.is_tuple_expr() {
                    self.store_expression_type(arguments_slice, callable_type_of);
                }
                callable_type_of
            }

            SpecialFormType::ChainMap => self.infer_parameterized_legacy_typing_alias(
                subscript,
                2,
                SpecialFormType::ChainMap,
                KnownClass::ChainMap,
            ),
            SpecialFormType::OrderedDict => self.infer_parameterized_legacy_typing_alias(
                subscript,
                2,
                SpecialFormType::OrderedDict,
                KnownClass::OrderedDict,
            ),
            SpecialFormType::Dict => self.infer_parameterized_legacy_typing_alias(
                subscript,
                2,
                SpecialFormType::Dict,
                KnownClass::Dict,
            ),
            SpecialFormType::List => self.infer_parameterized_legacy_typing_alias(
                subscript,
                1,
                SpecialFormType::List,
                KnownClass::List,
            ),
            SpecialFormType::DefaultDict => self.infer_parameterized_legacy_typing_alias(
                subscript,
                2,
                SpecialFormType::DefaultDict,
                KnownClass::DefaultDict,
            ),
            SpecialFormType::Counter => self.infer_parameterized_legacy_typing_alias(
                subscript,
                1,
                SpecialFormType::Counter,
                KnownClass::Counter,
            ),
            SpecialFormType::Set => self.infer_parameterized_legacy_typing_alias(
                subscript,
                1,
                SpecialFormType::Set,
                KnownClass::Set,
            ),
            SpecialFormType::FrozenSet => self.infer_parameterized_legacy_typing_alias(
                subscript,
                1,
                SpecialFormType::FrozenSet,
                KnownClass::FrozenSet,
            ),
            SpecialFormType::Deque => self.infer_parameterized_legacy_typing_alias(
                subscript,
                1,
                SpecialFormType::Deque,
                KnownClass::Deque,
            ),

            SpecialFormType::ReadOnly => {
                self.infer_type_expression(arguments_slice);
                todo_type!("`ReadOnly[]` type qualifier")
            }
            SpecialFormType::NotRequired => {
                self.infer_type_expression(arguments_slice);
                todo_type!("`NotRequired[]` type qualifier")
            }
            SpecialFormType::ClassVar | SpecialFormType::Final => {
                if let Some(builder) = self.context.report_lint(&INVALID_TYPE_FORM, subscript) {
                    let diag = builder.into_diagnostic(format_args!(
                        "Type qualifier `{special_form}` is not allowed in type expressions \
                         (only in annotation expressions)",
                    ));
                    diagnostic::add_type_expression_reference_link(diag);
                }
                self.infer_type_expression(arguments_slice)
            }
            SpecialFormType::Required => {
                self.infer_type_expression(arguments_slice);
                todo_type!("`Required[]` type qualifier")
            }
            SpecialFormType::TypeIs => match arguments_slice {
                ast::Expr::Tuple(_) => {
                    self.infer_type_expression(arguments_slice);

                    if let Some(builder) = self.context.report_lint(&INVALID_TYPE_FORM, subscript) {
                        let diag = builder.into_diagnostic(format_args!(
                            "Special form `{}` expected exactly one type parameter",
                            special_form.repr()
                        ));
                        diagnostic::add_type_expression_reference_link(diag);
                    }

                    Type::unknown()
                }
                _ => TypeIsType::unbound(self.db(), self.infer_type_expression(arguments_slice)),
            },
            SpecialFormType::TypeGuard => {
                self.infer_type_expression(arguments_slice);
                todo_type!("`TypeGuard[]` special form")
            }
            SpecialFormType::Concatenate => {
                let arguments = if let ast::Expr::Tuple(tuple) = arguments_slice {
                    &*tuple.elts
                } else {
                    std::slice::from_ref(arguments_slice)
                };
                for argument in arguments {
                    self.infer_type_expression(argument);
                }
                let num_arguments = arguments.len();
                let inferred_type = if num_arguments < 2 {
                    if let Some(builder) = self.context.report_lint(&INVALID_TYPE_FORM, subscript) {
                        builder.into_diagnostic(format_args!(
                            "Special form `{special_form}` expected at least 2 parameters but got {num_arguments}",
                        ));
                    }
                    Type::unknown()
                } else {
                    todo_type!("`Concatenate[]` special form")
                };
                if arguments_slice.is_tuple_expr() {
                    self.store_expression_type(arguments_slice, inferred_type);
                }
                inferred_type
            }
            SpecialFormType::Unpack => {
                self.infer_type_expression(arguments_slice);
                todo_type!("`Unpack[]` special form")
            }
            SpecialFormType::NoReturn
            | SpecialFormType::Never
            | SpecialFormType::AlwaysTruthy
            | SpecialFormType::AlwaysFalsy => {
                self.infer_type_expression(arguments_slice);

                if let Some(builder) = self.context.report_lint(&INVALID_TYPE_FORM, subscript) {
                    builder.into_diagnostic(format_args!(
                        "Type `{special_form}` expected no type parameter",
                    ));
                }
                Type::unknown()
            }
            SpecialFormType::TypingSelf
            | SpecialFormType::TypeAlias
            | SpecialFormType::TypedDict
            | SpecialFormType::Unknown => {
                self.infer_type_expression(arguments_slice);

                if let Some(builder) = self.context.report_lint(&INVALID_TYPE_FORM, subscript) {
                    builder.into_diagnostic(format_args!(
                        "Special form `{special_form}` expected no type parameter",
                    ));
                }
                Type::unknown()
            }
            SpecialFormType::LiteralString => {
                self.infer_type_expression(arguments_slice);

                if let Some(builder) = self.context.report_lint(&INVALID_TYPE_FORM, subscript) {
                    let mut diag = builder.into_diagnostic(format_args!(
                        "Type `{special_form}` expected no type parameter",
                    ));
                    diag.info("Did you mean to use `Literal[...]` instead?");
                }
                Type::unknown()
            }
            SpecialFormType::Type => self.infer_subclass_of_type_expression(arguments_slice),
            SpecialFormType::Tuple => self.infer_tuple_type_expression(arguments_slice),
            SpecialFormType::Generic | SpecialFormType::Protocol => {
                self.infer_expression(arguments_slice);
                if let Some(builder) = self.context.report_lint(&INVALID_TYPE_FORM, subscript) {
                    builder.into_diagnostic(format_args!(
                        "`{special_form}` is not allowed in type expressions",
                    ));
                }
                Type::unknown()
            }
        }
    }

    fn infer_literal_parameter_type<'param>(
        &mut self,
        parameters: &'param ast::Expr,
    ) -> Result<Type<'db>, Vec<&'param ast::Expr>> {
        Ok(match parameters {
            // TODO handle type aliases
            ast::Expr::Subscript(ast::ExprSubscript { value, slice, .. }) => {
                let value_ty = self.infer_expression(value);
                if matches!(value_ty, Type::SpecialForm(SpecialFormType::Literal)) {
                    let ty = self.infer_literal_parameter_type(slice)?;

                    // This branch deals with annotations such as `Literal[Literal[1]]`.
                    // Here, we store the type for the inner `Literal[1]` expression:
                    self.store_expression_type(parameters, ty);
                    ty
                } else {
                    self.store_expression_type(parameters, Type::unknown());

                    return Err(vec![parameters]);
                }
            }
            ast::Expr::Tuple(tuple) if !tuple.parenthesized => {
                let mut errors = vec![];
                let mut builder = UnionBuilder::new(self.db());
                for elt in tuple {
                    match self.infer_literal_parameter_type(elt) {
                        Ok(ty) => {
                            builder = builder.add(ty);
                        }
                        Err(nodes) => {
                            errors.extend(nodes);
                        }
                    }
                }
                if errors.is_empty() {
                    let union_type = builder.build();

                    // This branch deals with annotations such as `Literal[1, 2]`. Here, we
                    // store the type for the inner `1, 2` tuple-expression:
                    self.store_expression_type(parameters, union_type);

                    union_type
                } else {
                    self.store_expression_type(parameters, Type::unknown());

                    return Err(errors);
                }
            }

            literal @ (ast::Expr::StringLiteral(_)
            | ast::Expr::BytesLiteral(_)
            | ast::Expr::BooleanLiteral(_)
            | ast::Expr::NoneLiteral(_)) => self.infer_expression(literal),
            literal @ ast::Expr::NumberLiteral(number) if number.value.is_int() => {
                self.infer_expression(literal)
            }
            // For enum values
            ast::Expr::Attribute(ast::ExprAttribute { value, attr, .. }) => {
                let value_ty = self.infer_expression(value);
                // TODO: Check that value type is enum otherwise return None
                let ty = value_ty
                    .member(self.db(), &attr.id)
                    .place
                    .ignore_possibly_unbound()
                    .unwrap_or(Type::unknown());
                self.store_expression_type(parameters, ty);
                ty
            }
            // for negative and positive numbers
            ast::Expr::UnaryOp(u)
                if matches!(u.op, ast::UnaryOp::USub | ast::UnaryOp::UAdd)
                    && u.operand.is_number_literal_expr() =>
            {
                let ty = self.infer_unary_expression(u);
                self.store_expression_type(parameters, ty);
                ty
            }
            _ => {
                self.infer_expression(parameters);
                return Err(vec![parameters]);
            }
        })
    }

    /// Infer the first argument to a `typing.Callable` type expression and returns the
    /// corresponding [`Parameters`].
    ///
    /// It returns `None` if the argument is invalid i.e., not a list of types, parameter
    /// specification, `typing.Concatenate`, or `...`.
    fn infer_callable_parameter_types(
        &mut self,
        parameters: &ast::Expr,
    ) -> Option<Parameters<'db>> {
        match parameters {
            ast::Expr::EllipsisLiteral(ast::ExprEllipsisLiteral { .. }) => {
                return Some(Parameters::gradual_form());
            }
            ast::Expr::List(ast::ExprList { elts: params, .. }) => {
                let mut parameter_types = Vec::with_capacity(params.len());

                // Whether to infer `Todo` for the parameters
                let mut return_todo = false;

                for param in params {
                    let param_type = self.infer_type_expression(param);
                    // This is similar to what we currently do for inferring tuple type expression.
                    // We currently infer `Todo` for the parameters to avoid invalid diagnostics
                    // when trying to check for assignability or any other relation. For example,
                    // `*tuple[int, str]`, `Unpack[]`, etc. are not yet supported.
                    return_todo |= param_type.is_todo()
                        && matches!(param, ast::Expr::Starred(_) | ast::Expr::Subscript(_));
                    parameter_types.push(param_type);
                }

                return Some(if return_todo {
                    // TODO: `Unpack`
                    Parameters::todo()
                } else {
                    Parameters::new(parameter_types.iter().map(|param_type| {
                        Parameter::positional_only(None).with_annotated_type(*param_type)
                    }))
                });
            }
            ast::Expr::Subscript(subscript) => {
                let value_ty = self.infer_expression(&subscript.value);
                self.infer_subscript_type_expression(subscript, value_ty);
                // TODO: Support `Concatenate[...]`
                return Some(Parameters::todo());
            }
            ast::Expr::Name(name) => {
                if name.is_invalid() {
                    // This is a special case to avoid raising the error suggesting what the first
                    // argument should be. This only happens when there's already a syntax error like
                    // `Callable[]`.
                    return None;
                }
                match self.infer_name_load(name) {
                    Type::Dynamic(DynamicType::TodoPEP695ParamSpec) => {
                        return Some(Parameters::todo());
                    }
                    Type::NominalInstance(NominalInstanceType { class, .. })
                        if class.is_known(self.db(), KnownClass::ParamSpec) =>
                    {
                        return Some(Parameters::todo());
                    }
                    _ => {}
                }
            }
            _ => {}
        }
        if let Some(builder) = self.context.report_lint(&INVALID_TYPE_FORM, parameters) {
            let diag = builder.into_diagnostic(format_args!(
                "The first argument to `Callable` must be either a list of types, \
                ParamSpec, Concatenate, or `...`",
            ));
            diagnostic::add_type_expression_reference_link(diag);
        }
        None
    }
}

/// The deferred state of a specific expression in an inference region.
#[derive(Default, Debug, Clone, Copy)]
enum DeferredExpressionState {
    /// The expression is not deferred.
    #[default]
    None,

    /// The expression is deferred.
    ///
    /// In the following example,
    /// ```py
    /// from __future__ import annotation
    ///
    /// a: tuple[int, "ForwardRef"] = ...
    /// ```
    ///
    /// The expression `tuple` and `int` are deferred but `ForwardRef` (after parsing) is both
    /// deferred and in a string annotation context.
    Deferred,

    /// The expression is in a string annotation context.
    ///
    /// This is required to differentiate between a deferred annotation and a string annotation.
    /// The former can occur when there's a `from __future__ import annotations` statement or we're
    /// in a stub file.
    ///
    /// In the following example,
    /// ```py
    /// a: "List[int]" = ...
    /// b: tuple[int, "ForwardRef"] = ...
    /// ```
    ///
    /// The annotation of `a` is completely inside a string while for `b`, it's only partially
    /// stringified.
    ///
    /// This variant wraps a [`NodeKey`] that allows us to retrieve the original
    /// [`ast::ExprStringLiteral`] node which created the string annotation.
    InStringAnnotation(NodeKey),
}

impl DeferredExpressionState {
    const fn is_deferred(self) -> bool {
        matches!(
            self,
            DeferredExpressionState::Deferred | DeferredExpressionState::InStringAnnotation(_)
        )
    }

    const fn in_string_annotation(self) -> bool {
        matches!(self, DeferredExpressionState::InStringAnnotation(_))
    }
}

impl From<bool> for DeferredExpressionState {
    fn from(value: bool) -> Self {
        if value {
            DeferredExpressionState::Deferred
        } else {
            DeferredExpressionState::None
        }
    }
}

#[derive(Debug, Clone, Copy, PartialEq, Eq)]
enum RichCompareOperator {
    Eq,
    Ne,
    Gt,
    Ge,
    Lt,
    Le,
}

impl From<RichCompareOperator> for ast::CmpOp {
    fn from(value: RichCompareOperator) -> Self {
        match value {
            RichCompareOperator::Eq => ast::CmpOp::Eq,
            RichCompareOperator::Ne => ast::CmpOp::NotEq,
            RichCompareOperator::Lt => ast::CmpOp::Lt,
            RichCompareOperator::Le => ast::CmpOp::LtE,
            RichCompareOperator::Gt => ast::CmpOp::Gt,
            RichCompareOperator::Ge => ast::CmpOp::GtE,
        }
    }
}

impl RichCompareOperator {
    #[must_use]
    const fn dunder(self) -> &'static str {
        match self {
            RichCompareOperator::Eq => "__eq__",
            RichCompareOperator::Ne => "__ne__",
            RichCompareOperator::Lt => "__lt__",
            RichCompareOperator::Le => "__le__",
            RichCompareOperator::Gt => "__gt__",
            RichCompareOperator::Ge => "__ge__",
        }
    }

    #[must_use]
    const fn reflect(self) -> Self {
        match self {
            RichCompareOperator::Eq => RichCompareOperator::Eq,
            RichCompareOperator::Ne => RichCompareOperator::Ne,
            RichCompareOperator::Lt => RichCompareOperator::Gt,
            RichCompareOperator::Le => RichCompareOperator::Ge,
            RichCompareOperator::Gt => RichCompareOperator::Lt,
            RichCompareOperator::Ge => RichCompareOperator::Le,
        }
    }
}

#[derive(Debug, Clone, Copy, PartialEq, Eq)]
enum MembershipTestCompareOperator {
    In,
    NotIn,
}

impl From<MembershipTestCompareOperator> for ast::CmpOp {
    fn from(value: MembershipTestCompareOperator) -> Self {
        match value {
            MembershipTestCompareOperator::In => ast::CmpOp::In,
            MembershipTestCompareOperator::NotIn => ast::CmpOp::NotIn,
        }
    }
}

#[derive(Debug, Clone, Copy, PartialEq, Eq)]
struct CompareUnsupportedError<'db> {
    op: ast::CmpOp,
    left_ty: Type<'db>,
    right_ty: Type<'db>,
}

fn format_import_from_module(level: u32, module: Option<&str>) -> String {
    format!(
        "{}{}",
        ".".repeat(level as usize),
        module.unwrap_or_default()
    )
}

/// Struct collecting string parts when inferring a formatted string. Infers a string literal if the
/// concatenated string is small enough, otherwise infers a literal string.
///
/// If the formatted string contains an expression (with a representation unknown at compile time),
/// infers an instance of `builtins.str`.
#[derive(Debug)]
struct StringPartsCollector {
    concatenated: Option<String>,
    expression: bool,
}

impl StringPartsCollector {
    fn new() -> Self {
        Self {
            concatenated: Some(String::new()),
            expression: false,
        }
    }

    fn push_str(&mut self, literal: &str) {
        if let Some(mut concatenated) = self.concatenated.take() {
            if concatenated.len().saturating_add(literal.len())
                <= TypeInferenceBuilder::MAX_STRING_LITERAL_SIZE
            {
                concatenated.push_str(literal);
                self.concatenated = Some(concatenated);
            } else {
                self.concatenated = None;
            }
        }
    }

    fn add_expression(&mut self) {
        self.concatenated = None;
        self.expression = true;
    }

    fn string_type(self, db: &dyn Db) -> Type {
        if self.expression {
            KnownClass::Str.to_instance(db)
        } else if let Some(concatenated) = self.concatenated {
            Type::string_literal(db, &concatenated)
        } else {
            Type::LiteralString
        }
    }
}

fn contains_string_literal(expr: &ast::Expr) -> bool {
    struct ContainsStringLiteral(bool);

    impl<'a> Visitor<'a> for ContainsStringLiteral {
        fn visit_expr(&mut self, expr: &'a ast::Expr) {
            self.0 |= matches!(expr, ast::Expr::StringLiteral(_));
            walk_expr(self, expr);
        }
    }

    let mut visitor = ContainsStringLiteral(false);
    visitor.visit_expr(expr);
    visitor.0
}

#[cfg(test)]
mod tests {
    use crate::db::tests::{TestDb, setup_db};
    use crate::place::{global_symbol, symbol};
    use crate::semantic_index::definition::Definition;
    use crate::semantic_index::place::FileScopeId;
    use crate::semantic_index::{global_scope, place_table, semantic_index, use_def_map};
    use crate::types::check_types;
    use ruff_db::diagnostic::Diagnostic;
    use ruff_db::files::{File, system_path_to_file};
    use ruff_db::system::DbWithWritableSystem as _;
    use ruff_db::testing::{assert_function_query_was_not_run, assert_function_query_was_run};

    use super::*;

    #[track_caller]
    fn get_symbol<'db>(
        db: &'db TestDb,
        file_name: &str,
        scopes: &[&str],
        symbol_name: &str,
    ) -> Place<'db> {
        let file = system_path_to_file(db, file_name).expect("file to exist");
        let module = parsed_module(db, file).load(db);
        let index = semantic_index(db, file);
        let mut file_scope_id = FileScopeId::global();
        let mut scope = file_scope_id.to_scope_id(db, file);
        for expected_scope_name in scopes {
            file_scope_id = index
                .child_scopes(file_scope_id)
                .next()
                .unwrap_or_else(|| panic!("scope of {expected_scope_name}"))
                .0;
            scope = file_scope_id.to_scope_id(db, file);
            assert_eq!(scope.name(db, &module), *expected_scope_name);
        }

        symbol(db, scope, symbol_name).place
    }

    #[track_caller]
    fn assert_diagnostic_messages(diagnostics: &TypeCheckDiagnostics, expected: &[&str]) {
        let messages: Vec<&str> = diagnostics
            .iter()
            .map(Diagnostic::primary_message)
            .collect();
        assert_eq!(&messages, expected);
    }

    #[track_caller]
    fn assert_file_diagnostics(db: &TestDb, filename: &str, expected: &[&str]) {
        let file = system_path_to_file(db, filename).unwrap();
        let diagnostics = check_types(db, file);

        assert_diagnostic_messages(diagnostics, expected);
    }

    #[test]
    fn not_literal_string() -> anyhow::Result<()> {
        let mut db = setup_db();
        let content = format!(
            r#"
            from typing_extensions import Literal, assert_type

            assert_type(not "{y}", bool)
            assert_type(not 10*"{y}", bool)
            assert_type(not "{y}"*10, bool)
            assert_type(not 0*"{y}", Literal[True])
            assert_type(not (-100)*"{y}", Literal[True])
            "#,
            y = "a".repeat(TypeInferenceBuilder::MAX_STRING_LITERAL_SIZE + 1),
        );
        db.write_dedented("src/a.py", &content)?;

        assert_file_diagnostics(&db, "src/a.py", &[]);

        Ok(())
    }

    #[test]
    fn multiplied_string() -> anyhow::Result<()> {
        let mut db = setup_db();
        let content = format!(
            r#"
            from typing_extensions import Literal, LiteralString, assert_type

            assert_type(2 * "hello", Literal["hellohello"])
            assert_type("goodbye" * 3, Literal["goodbyegoodbyegoodbye"])
            assert_type("a" * {y}, Literal["{a_repeated}"])
            assert_type({z} * "b", LiteralString)
            assert_type(0 * "hello", Literal[""])
            assert_type(-3 * "hello", Literal[""])
            "#,
            y = TypeInferenceBuilder::MAX_STRING_LITERAL_SIZE,
            z = TypeInferenceBuilder::MAX_STRING_LITERAL_SIZE + 1,
            a_repeated = "a".repeat(TypeInferenceBuilder::MAX_STRING_LITERAL_SIZE),
        );
        db.write_dedented("src/a.py", &content)?;

        assert_file_diagnostics(&db, "src/a.py", &[]);

        Ok(())
    }

    #[test]
    fn multiplied_literal_string() -> anyhow::Result<()> {
        let mut db = setup_db();
        let content = format!(
            r#"
            from typing_extensions import Literal, LiteralString, assert_type

            assert_type("{y}", LiteralString)
            assert_type(10*"{y}", LiteralString)
            assert_type("{y}"*10, LiteralString)
            assert_type(0*"{y}", Literal[""])
            assert_type((-100)*"{y}", Literal[""])
            "#,
            y = "a".repeat(TypeInferenceBuilder::MAX_STRING_LITERAL_SIZE + 1),
        );
        db.write_dedented("src/a.py", &content)?;

        assert_file_diagnostics(&db, "src/a.py", &[]);

        Ok(())
    }

    #[test]
    fn truncated_string_literals_become_literal_string() -> anyhow::Result<()> {
        let mut db = setup_db();
        let content = format!(
            r#"
            from typing_extensions import LiteralString, assert_type

            assert_type("{y}", LiteralString)
            assert_type("a" + "{z}", LiteralString)
            "#,
            y = "a".repeat(TypeInferenceBuilder::MAX_STRING_LITERAL_SIZE + 1),
            z = "a".repeat(TypeInferenceBuilder::MAX_STRING_LITERAL_SIZE),
        );
        db.write_dedented("src/a.py", &content)?;

        assert_file_diagnostics(&db, "src/a.py", &[]);

        Ok(())
    }

    #[test]
    fn adding_string_literals_and_literal_string() -> anyhow::Result<()> {
        let mut db = setup_db();
        let content = format!(
            r#"
            from typing_extensions import LiteralString, assert_type

            assert_type("{y}", LiteralString)
            assert_type("{y}" + "a", LiteralString)
            assert_type("a" + "{y}", LiteralString)
            assert_type("{y}" + "{y}", LiteralString)
            "#,
            y = "a".repeat(TypeInferenceBuilder::MAX_STRING_LITERAL_SIZE + 1),
        );
        db.write_dedented("src/a.py", &content)?;

        assert_file_diagnostics(&db, "src/a.py", &[]);

        Ok(())
    }

    #[test]
    fn pep695_type_params() {
        let mut db = setup_db();

        db.write_dedented(
            "src/a.py",
            "
            def f[T, U: A, V: (A, B), W = A, X: A = A1, Y: (int,)]():
                pass

            class A: ...
            class B: ...
            class A1(A): ...
            ",
        )
        .unwrap();

        let check_typevar = |var: &'static str,
                             upper_bound: Option<&'static str>,
                             constraints: Option<&[&'static str]>,
                             default: Option<&'static str>| {
            let var_ty = get_symbol(&db, "src/a.py", &["f"], var).expect_type();
            assert_eq!(var_ty.display(&db).to_string(), "typing.TypeVar");

            let expected_name_ty = format!(r#"Literal["{var}"]"#);
            let name_ty = var_ty.member(&db, "__name__").place.expect_type();
            assert_eq!(name_ty.display(&db).to_string(), expected_name_ty);

            let Type::KnownInstance(KnownInstanceType::TypeVar(typevar)) = var_ty else {
                panic!("expected TypeVar");
            };

            assert_eq!(
                typevar
                    .upper_bound(&db)
                    .map(|ty| ty.display(&db).to_string()),
                upper_bound.map(std::borrow::ToOwned::to_owned)
            );
            assert_eq!(
                typevar.constraints(&db).map(|tys| tys
                    .iter()
                    .map(|ty| ty.display(&db).to_string())
                    .collect::<Vec<_>>()),
                constraints.map(|strings| strings
                    .iter()
                    .map(std::string::ToString::to_string)
                    .collect::<Vec<_>>())
            );
            assert_eq!(
                typevar
                    .default_ty(&db)
                    .map(|ty| ty.display(&db).to_string()),
                default.map(std::borrow::ToOwned::to_owned)
            );
        };

        check_typevar("T", None, None, None);
        check_typevar("U", Some("A"), None, None);
        check_typevar("V", None, Some(&["A", "B"]), None);
        check_typevar("W", None, None, Some("A"));
        check_typevar("X", Some("A"), None, Some("A1"));

        // a typevar with less than two constraints is treated as unconstrained
        check_typevar("Y", None, None, None);
    }

    /// Test that a symbol known to be unbound in a scope does not still trigger cycle-causing
    /// reachability-constraint checks in that scope.
    #[test]
    fn unbound_symbol_no_reachability_constraint_check() {
        let mut db = setup_db();

        // If the bug we are testing for is not fixed, what happens is that when inferring the
        // `flag: bool = True` definitions, we look up `bool` as a deferred name (thus from end of
        // scope), and because of the early return its "unbound" binding has a reachability
        // constraint of `~flag`, which we evaluate, meaning we have to evaluate the definition of
        // `flag` -- and we are in a cycle. With the fix, we short-circuit evaluating reachability
        // constraints on "unbound" if a symbol is otherwise not bound.
        db.write_dedented(
            "src/a.py",
            "
            from __future__ import annotations

            def f():
                flag: bool = True
                if flag:
                    return True
            ",
        )
        .unwrap();

        db.clear_salsa_events();
        assert_file_diagnostics(&db, "src/a.py", &[]);
        let events = db.take_salsa_events();
        let cycles = salsa::attach(&db, || {
            events
                .iter()
                .filter_map(|event| {
                    if let salsa::EventKind::WillIterateCycle { database_key, .. } = event.kind {
                        Some(format!("{database_key:?}"))
                    } else {
                        None
                    }
                })
                .collect::<Vec<_>>()
        });
        let expected: Vec<String> = vec![];
        assert_eq!(cycles, expected);
    }

    // Incremental inference tests
    #[track_caller]
    fn first_public_binding<'db>(db: &'db TestDb, file: File, name: &str) -> Definition<'db> {
        let scope = global_scope(db, file);
        use_def_map(db, scope)
            .public_bindings(place_table(db, scope).place_id_by_name(name).unwrap())
            .find_map(|b| b.binding.definition())
            .expect("no binding found")
    }

    #[test]
    fn dependency_public_symbol_type_change() -> anyhow::Result<()> {
        let mut db = setup_db();

        db.write_files([
            ("/src/a.py", "from foo import x"),
            ("/src/foo.py", "x: int = 10\ndef foo(): ..."),
        ])?;

        let a = system_path_to_file(&db, "/src/a.py").unwrap();
        let x_ty = global_symbol(&db, a, "x").place.expect_type();

        assert_eq!(x_ty.display(&db).to_string(), "int");

        // Change `x` to a different value
        db.write_file("/src/foo.py", "x: bool = True\ndef foo(): ...")?;

        let a = system_path_to_file(&db, "/src/a.py").unwrap();

        let x_ty_2 = global_symbol(&db, a, "x").place.expect_type();

        assert_eq!(x_ty_2.display(&db).to_string(), "bool");

        Ok(())
    }

    #[test]
    fn dependency_internal_symbol_change() -> anyhow::Result<()> {
        let mut db = setup_db();

        db.write_files([
            ("/src/a.py", "from foo import x"),
            ("/src/foo.py", "x: int = 10\ndef foo(): y = 1"),
        ])?;

        let a = system_path_to_file(&db, "/src/a.py").unwrap();
        let x_ty = global_symbol(&db, a, "x").place.expect_type();

        assert_eq!(x_ty.display(&db).to_string(), "int");

        db.write_file("/src/foo.py", "x: int = 10\ndef foo(): pass")?;

        let a = system_path_to_file(&db, "/src/a.py").unwrap();

        db.clear_salsa_events();

        let x_ty_2 = global_symbol(&db, a, "x").place.expect_type();

        assert_eq!(x_ty_2.display(&db).to_string(), "int");

        let events = db.take_salsa_events();

        assert_function_query_was_not_run(
            &db,
            infer_definition_types,
            first_public_binding(&db, a, "x"),
            &events,
        );

        Ok(())
    }

    #[test]
    fn dependency_unrelated_symbol() -> anyhow::Result<()> {
        let mut db = setup_db();

        db.write_files([
            ("/src/a.py", "from foo import x"),
            ("/src/foo.py", "x: int = 10\ny: bool = True"),
        ])?;

        let a = system_path_to_file(&db, "/src/a.py").unwrap();
        let x_ty = global_symbol(&db, a, "x").place.expect_type();

        assert_eq!(x_ty.display(&db).to_string(), "int");

        db.write_file("/src/foo.py", "x: int = 10\ny: bool = False")?;

        let a = system_path_to_file(&db, "/src/a.py").unwrap();

        db.clear_salsa_events();

        let x_ty_2 = global_symbol(&db, a, "x").place.expect_type();

        assert_eq!(x_ty_2.display(&db).to_string(), "int");

        let events = db.take_salsa_events();

        assert_function_query_was_not_run(
            &db,
            infer_definition_types,
            first_public_binding(&db, a, "x"),
            &events,
        );
        Ok(())
    }

    #[test]
    fn dependency_implicit_instance_attribute() -> anyhow::Result<()> {
        fn x_rhs_expression(db: &TestDb) -> Expression<'_> {
            let file_main = system_path_to_file(db, "/src/main.py").unwrap();
            let ast = parsed_module(db, file_main).load(db);
            // Get the second statement in `main.py` (x = …) and extract the expression
            // node on the right-hand side:
            let x_rhs_node = &ast.syntax().body[1].as_assign_stmt().unwrap().value;

            let index = semantic_index(db, file_main);
            index.expression(x_rhs_node.as_ref())
        }

        let mut db = setup_db();

        db.write_dedented(
            "/src/mod.py",
            r#"
            class C:
                def f(self):
                    self.attr: int | None = None
            "#,
        )?;
        db.write_dedented(
            "/src/main.py",
            r#"
            from mod import C
            x = C().attr
            "#,
        )?;

        let file_main = system_path_to_file(&db, "/src/main.py").unwrap();
        let attr_ty = global_symbol(&db, file_main, "x").place.expect_type();
        assert_eq!(attr_ty.display(&db).to_string(), "Unknown | int | None");

        // Change the type of `attr` to `str | None`; this should trigger the type of `x` to be re-inferred
        db.write_dedented(
            "/src/mod.py",
            r#"
            class C:
                def f(self):
                    self.attr: str | None = None
            "#,
        )?;

        let events = {
            db.clear_salsa_events();
            let attr_ty = global_symbol(&db, file_main, "x").place.expect_type();
            assert_eq!(attr_ty.display(&db).to_string(), "Unknown | str | None");
            db.take_salsa_events()
        };
        assert_function_query_was_run(&db, infer_expression_types, x_rhs_expression(&db), &events);

        // Add a comment; this should not trigger the type of `x` to be re-inferred
        db.write_dedented(
            "/src/mod.py",
            r#"
            class C:
                def f(self):
                    # a comment!
                    self.attr: str | None = None
            "#,
        )?;

        let events = {
            db.clear_salsa_events();
            let attr_ty = global_symbol(&db, file_main, "x").place.expect_type();
            assert_eq!(attr_ty.display(&db).to_string(), "Unknown | str | None");
            db.take_salsa_events()
        };

        assert_function_query_was_not_run(
            &db,
            infer_expression_types,
            x_rhs_expression(&db),
            &events,
        );

        Ok(())
    }

    /// This test verifies that changing a class's declaration in a non-meaningful way (e.g. by adding a comment)
    /// doesn't trigger type inference for expressions that depend on the class's members.
    #[test]
    fn dependency_own_instance_member() -> anyhow::Result<()> {
        fn x_rhs_expression(db: &TestDb) -> Expression<'_> {
            let file_main = system_path_to_file(db, "/src/main.py").unwrap();
            let ast = parsed_module(db, file_main).load(db);
            // Get the second statement in `main.py` (x = …) and extract the expression
            // node on the right-hand side:
            let x_rhs_node = &ast.syntax().body[1].as_assign_stmt().unwrap().value;

            let index = semantic_index(db, file_main);
            index.expression(x_rhs_node.as_ref())
        }

        let mut db = setup_db();

        db.write_dedented(
            "/src/mod.py",
            r#"
            class C:
                if random.choice([True, False]):
                    attr: int = 42
                else:
                    attr: None = None
            "#,
        )?;
        db.write_dedented(
            "/src/main.py",
            r#"
            from mod import C
            x = C().attr
            "#,
        )?;

        let file_main = system_path_to_file(&db, "/src/main.py").unwrap();
        let attr_ty = global_symbol(&db, file_main, "x").place.expect_type();
        assert_eq!(attr_ty.display(&db).to_string(), "Unknown | int | None");

        // Change the type of `attr` to `str | None`; this should trigger the type of `x` to be re-inferred
        db.write_dedented(
            "/src/mod.py",
            r#"
            class C:
                if random.choice([True, False]):
                    attr: str = "42"
                else:
                    attr: None = None
            "#,
        )?;

        let events = {
            db.clear_salsa_events();
            let attr_ty = global_symbol(&db, file_main, "x").place.expect_type();
            assert_eq!(attr_ty.display(&db).to_string(), "Unknown | str | None");
            db.take_salsa_events()
        };
        assert_function_query_was_run(&db, infer_expression_types, x_rhs_expression(&db), &events);

        // Add a comment; this should not trigger the type of `x` to be re-inferred
        db.write_dedented(
            "/src/mod.py",
            r#"
            class C:
                # comment
                if random.choice([True, False]):
                    attr: str = "42"
                else:
                    attr: None = None
            "#,
        )?;

        let events = {
            db.clear_salsa_events();
            let attr_ty = global_symbol(&db, file_main, "x").place.expect_type();
            assert_eq!(attr_ty.display(&db).to_string(), "Unknown | str | None");
            db.take_salsa_events()
        };

        assert_function_query_was_not_run(
            &db,
            infer_expression_types,
            x_rhs_expression(&db),
            &events,
        );

        Ok(())
    }
}<|MERGE_RESOLUTION|>--- conflicted
+++ resolved
@@ -6892,29 +6892,7 @@
             (Type::BooleanLiteral(b1), Type::BooleanLiteral(b2), ast::Operator::BitXor) => {
                 Some(Type::BooleanLiteral(b1 ^ b2))
             }
-<<<<<<< HEAD
-
-            (Type::BooleanLiteral(bool_value), right, op) => self.infer_binary_expression_type(
-                node,
-                emitted_division_by_zero_diagnostic,
-                Type::IntLiteral(i64::from(bool_value)),
-                right,
-                op,
-            ),
-            (left, Type::BooleanLiteral(bool_value), op) => self.infer_binary_expression_type(
-                node,
-                emitted_division_by_zero_diagnostic,
-                left,
-                Type::IntLiteral(i64::from(bool_value)),
-                op,
-            ),
-
-            (Type::Tuple(lhs), Type::Tuple(rhs), ast::Operator::Add) => Some(
-                lhs.tuple(self.db())
-                    .concat(self.db(), rhs.tuple(self.db()))
-                    .into_type(self.db()),
-            ),
-=======
+
             (Type::BooleanLiteral(b1), Type::BooleanLiteral(_) | Type::IntLiteral(_), op) => self
                 .infer_binary_expression_type(
                     node,
@@ -6931,20 +6909,12 @@
                     Type::IntLiteral(i64::from(b2)),
                     op,
                 ),
-            (Type::Tuple(lhs), Type::Tuple(rhs), ast::Operator::Add) => {
-                // Note: this only works on heterogeneous tuples.
-                let lhs_elements = lhs.elements(self.db());
-                let rhs_elements = rhs.elements(self.db());
-
-                Some(TupleType::from_elements(
-                    self.db(),
-                    lhs_elements
-                        .iter()
-                        .copied()
-                        .chain(rhs_elements.iter().copied()),
-                ))
-            }
->>>>>>> 10a1d9f0
+
+            (Type::Tuple(lhs), Type::Tuple(rhs), ast::Operator::Add) => Some(
+                lhs.tuple(self.db())
+                    .concat(self.db(), rhs.tuple(self.db()))
+                    .into_type(self.db()),
+            ),
 
             // We've handled all of the special cases that we support for literals, so we need to
             // fall back on looking for dunder methods on one of the operand types.
