--- conflicted
+++ resolved
@@ -53,12 +53,7 @@
 use crate::types::generics::Specialization;
 use crate::types::unpacker::{UnpackResult, Unpacker};
 use crate::types::{
-<<<<<<< HEAD
-    ClassLiteral, KnownClass, RecursiveTypeNormalizedVisitor, Truthiness, Type, TypeAndQualifiers,
-    UnionBuilder,
-=======
-    ClassLiteral, KnownClass, Truthiness, Type, TypeAndQualifiers, declaration_type,
->>>>>>> 0b918ae4
+    ClassLiteral, KnownClass, Truthiness, Type, TypeAndQualifiers, UnionBuilder, declaration_type,
 };
 use crate::unpack::Unpack;
 use builder::TypeInferenceBuilder;
@@ -86,18 +81,6 @@
 }
 
 fn scope_cycle_recover<'db>(
-<<<<<<< HEAD
-    _db: &'db dyn Db,
-    _value: &ScopeInference<'db>,
-    count: u32,
-    scope: ScopeId<'db>,
-) -> salsa::CycleRecoveryAction<ScopeInference<'db>> {
-    if count == ITERATIONS_BEFORE_FALLBACK {
-        salsa::CycleRecoveryAction::Fallback(ScopeInference::cycle_fallback(scope))
-    } else {
-        salsa::CycleRecoveryAction::Iterate
-    }
-=======
     db: &'db dyn Db,
     cycle: &salsa::Cycle,
     previous_inference: &ScopeInference<'db>,
@@ -105,7 +88,6 @@
     _scope: ScopeId<'db>,
 ) -> ScopeInference<'db> {
     inference.cycle_normalized(db, previous_inference, cycle)
->>>>>>> 0b918ae4
 }
 
 fn scope_cycle_initial<'db>(
@@ -553,8 +535,6 @@
 
     /// The extra data that is only present for few inference regions.
     extra: Option<Box<ScopeInferenceExtra<'db>>>,
-
-    scope: ScopeId<'db>,
 }
 
 #[derive(Debug, Eq, PartialEq, get_size2::GetSize, salsa::Update, Default)]
@@ -568,20 +548,13 @@
     /// The diagnostics for this region.
     diagnostics: TypeCheckDiagnostics,
 
-    /// The returnees of this region (if this is a function body).
-    ///
-    /// These are stored in `Vec` to delay the creation of the union type as long as possible.
-    returnees: Vec<Option<ExpressionNodeKey>>,
+    /// The returned types, if it is a function body.
+    return_types: Vec<Type<'db>>,
 }
 
 impl<'db> ScopeInference<'db> {
-<<<<<<< HEAD
-    fn cycle_initial(scope: ScopeId<'db>) -> Self {
-=======
     fn cycle_initial(cycle_recovery: Type<'db>) -> Self {
->>>>>>> 0b918ae4
         Self {
-            scope,
             extra: Some(Box::new(ScopeInferenceExtra {
                 cycle_recovery: Some(cycle_recovery),
                 ..ScopeInferenceExtra::default()
@@ -590,17 +563,6 @@
         }
     }
 
-<<<<<<< HEAD
-    fn cycle_fallback(scope: ScopeId<'db>) -> Self {
-        Self {
-            scope,
-            extra: Some(Box::new(ScopeInferenceExtra {
-                cycle_recovery: Some(CycleRecovery::Divergent(scope)),
-                ..ScopeInferenceExtra::default()
-            })),
-            expressions: FxHashMap::default(),
-        }
-=======
     fn cycle_normalized(
         mut self,
         db: &'db dyn Db,
@@ -613,7 +575,6 @@
         }
 
         self
->>>>>>> 0b918ae4
     }
 
     pub(crate) fn diagnostics(&self) -> Option<&TypeCheckDiagnostics> {
@@ -649,50 +610,25 @@
         extra.string_annotations.contains(&expression.into())
     }
 
-    /// When using `ScopeInference` during type inference,
-    /// use this method to get the cycle recovery type so that divergent types are propagated.
-    pub(super) fn cycle_recovery(&self) -> Option<Type<'db>> {
-        self.fallback_type()
-    }
-
     /// Returns the inferred return type of this function body (union of all possible return types),
     /// or `None` if the region is not a function body.
     /// In the case of methods, the return type of the superclass method is further unioned.
     /// If there is no superclass method and this method is not `final`, it will be unioned with `Unknown`.
-    pub(crate) fn infer_return_type(&self, db: &'db dyn Db, callee_ty: Type<'db>) -> Type<'db> {
+    pub(crate) fn infer_return_type(
+        &self,
+        db: &'db dyn Db,
+        scope: ScopeId<'db>,
+        callee_ty: Type<'db>,
+    ) -> Type<'db> {
         // TODO: coroutine function type inference
         // TODO: generator function type inference
-        if self.scope.is_coroutine_function(db) || self.scope.is_generator_function(db) {
+        if scope.is_coroutine_function(db) || scope.is_generator_function(db) {
             return Type::unknown();
         }
 
         let mut union = UnionBuilder::new(db);
-        let div = Type::divergent(self.scope);
-        if let Some(cycle_recovery) = self.cycle_recovery() {
+        if let Some(cycle_recovery) = self.fallback_type() {
             union = union.add(cycle_recovery);
-        }
-        let visitor = RecursiveTypeNormalizedVisitor::new(div);
-        // Here, we use the dynamic type `Divergent` to detect divergent type inference and ensure that we obtain finite results.
-        // For example, consider the following recursive function:
-        // ```py
-        // def div(n: int):
-        //     if n == 0:
-        //         return None
-        //     else:
-        //         return (div(n-1),)
-        // ```
-        // If we try to infer the return type of this function naively, we will get `tuple[tuple[tuple[...] | None] | None] | None`, which never converges.
-        // So, when we detect a cycle, we set the cycle initial type to `Divergent`. Then the type obtained in the first cycle is `tuple[Divergent] | None`.
-        // Let's call such a type containing `Divergent` a "recursive type".
-        // Next, if there is a type containing a recursive type (let's call this a nested recursive type), we replace the inner recursive type with the `Divergent` type.
-        // All recursive types are flattened in the next cycle, resulting in a convergence of the return type in finite cycles.
-        // 0th: Divergent
-        // 1st: tuple[Divergent] | None
-        // 2nd: tuple[tuple[Divergent] | None] | None => tuple[Divergent] | None
-        if let Some(previous_cycle_value) = callee_ty.infer_return_type(db) {
-            // In fixed-point iteration of return type inference, the return type must be monotonically widened and not "oscillate".
-            // Here, monotonicity is guaranteed by pre-unioning the type of the previous iteration into the current result.
-            union = union.add(previous_cycle_value.recursive_type_normalized(db, &visitor));
         }
 
         let Some(extra) = &self.extra else {
@@ -700,13 +636,10 @@
                 "infer_return_type should only be called on a function body scope inference"
             );
         };
-        for returnee in &extra.returnees {
-            let ty = returnee.map_or(Type::none(db), |expression| {
-                self.expression_type(expression)
-            });
-            union = union.add(ty.recursive_type_normalized(db, &visitor));
-        }
-        let use_def = use_def_map(db, self.scope);
+        for return_ty in &extra.return_types {
+            union = union.add(*return_ty);
+        }
+        let use_def = use_def_map(db, scope);
         if use_def.can_implicitly_return_none(db) {
             union = union.add(Type::none(db));
         }
@@ -715,12 +648,7 @@
             // If any method in a base class does not have an annotated return type, `base_return_type` will include `Unknown`.
             // On the other hand, if the return types of all methods in the base classes are annotated, there is no need to include `Unknown`.
             if !method_ty.is_final(db) {
-                union = union.add(
-                    method_ty
-                        .base_return_type(db)
-                        .unwrap_or(Type::unknown())
-                        .recursive_type_normalized(db, &visitor),
-                );
+                union = union.add(method_ty.base_return_type(db).unwrap_or(Type::unknown()));
             }
         }
 
