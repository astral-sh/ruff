--- conflicted
+++ resolved
@@ -67,17 +67,9 @@
 use crate::semantic_index::place::{
     FileScopeId, NodeWithScopeKind, NodeWithScopeRef, PlaceExpr, ScopeId, ScopeKind, ScopedPlaceId,
 };
-<<<<<<< HEAD
 use crate::semantic_index::{EagerSnapshotResult, SemanticIndex, semantic_index, use_def_map};
-use crate::symbol::{
-    Boundness, LookupError, builtins_module_scope, builtins_symbol, explicit_global_symbol,
-    global_symbol, module_type_implicit_global_declaration, module_type_implicit_global_symbol,
-    symbol, symbol_from_bindings, symbol_from_declarations, typing_extensions_symbol,
-=======
-use crate::semantic_index::{EagerSnapshotResult, SemanticIndex, semantic_index};
 use crate::types::call::{
     Argument, Binding, Bindings, CallArgumentTypes, CallArguments, CallError,
->>>>>>> 8485dbb3
 };
 use crate::types::class::{MetaclassErrorKind, SliceLiteral};
 use crate::types::diagnostic::{
@@ -101,8 +93,8 @@
 use crate::types::signatures::{CallableSignature, Signature};
 use crate::types::unpacker::{UnpackResult, Unpacker};
 use crate::types::{
-    BareTypeAliasType, CallDunderError, CallableType, ClassLiteral, ClassType, DataclassParams,
-    DynamicType, GenericAlias, IntersectionBuilder, IntersectionType, KnownClass,
+    BareTypeAliasType, BoundMethodType, CallDunderError, CallableType, ClassLiteral, ClassType,
+    DataclassParams, DynamicType, GenericAlias, IntersectionBuilder, IntersectionType, KnownClass,
     KnownInstanceType, MemberLookupPolicy, MetaclassCandidate, PEP695TypeAliasType, Parameter,
     ParameterForm, Parameters, SpecialFormType, StringLiteralType, SubclassOfType, Truthiness,
     TupleType, Type, TypeAliasType, TypeAndQualifiers, TypeArrayDisplay, TypeQualifiers,
@@ -132,11 +124,7 @@
 };
 use super::subclass_of::SubclassOfInner;
 use super::{
-<<<<<<< HEAD
-    BoundMethodType, BoundSuperError, BoundSuperType, ClassBase,
-=======
     BoundSuperError, BoundSuperType, ClassBase, NominalInstanceType,
->>>>>>> 8485dbb3
     add_inferred_python_version_hint_to_diagnostic,
 };
 
@@ -5163,19 +5151,14 @@
             }
         }
 
-<<<<<<< HEAD
-        let signatures = callable_type.signatures(self.db());
         let inferred_return_ty = || {
             callable_type
                 .inferred_return_type(self.db())
                 .unwrap_or(Type::unknown())
         };
-        let bindings = Bindings::match_parameters(signatures, inferred_return_ty, &call_arguments);
-=======
         let bindings = callable_type
             .bindings(self.db())
-            .match_parameters(&call_arguments);
->>>>>>> 8485dbb3
+            .match_parameters(&call_arguments, inferred_return_ty);
         let call_argument_types =
             self.infer_argument_types(arguments, call_arguments, &bindings.argument_forms);
 
@@ -7747,19 +7730,15 @@
             }
             _ => CallArgumentTypes::positional([self.infer_type_expression(slice_node)]),
         };
-<<<<<<< HEAD
-        let signatures = Signatures::single(CallableSignature::single(
-            value_ty,
-            generic_context.signature(self.db()),
-        ));
+
         let inferred_return_ty = || {
             value_ty
                 .inferred_return_type(self.db())
                 .unwrap_or(Type::unknown())
-=======
+        };
         let binding = Binding::single(value_ty, generic_context.signature(self.db()));
         let bindings = match Bindings::from(binding)
-            .match_parameters(&call_argument_types)
+            .match_parameters(&call_argument_types, inferred_return_ty)
             .check_types(self.db(), &call_argument_types)
         {
             Ok(bindings) => bindings,
@@ -7767,18 +7746,7 @@
                 bindings.report_diagnostics(&self.context, subscript.into());
                 return Type::unknown();
             }
->>>>>>> 8485dbb3
         };
-        let bindings =
-            match Bindings::match_parameters(signatures, inferred_return_ty, &call_argument_types)
-                .check_types(self.db(), &call_argument_types)
-            {
-                Ok(bindings) => bindings,
-                Err(CallError(_, bindings)) => {
-                    bindings.report_diagnostics(&self.context, subscript.into());
-                    return Type::unknown();
-                }
-            };
         let callable = bindings
             .into_iter()
             .next()
