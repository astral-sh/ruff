//! Types describing fixed- and variable-length tuples.
//!
//! At runtime, a Python tuple is a fixed-length immutable list of values. There is no restriction
//! on the types of the elements of a tuple value. In the type system, we want to model both
//! "heterogeneous" tuples that have elements of a fixed sequence of specific types, and
//! "homogeneous" tuples that have an unknown number of elements of the same single type. And in
//! fact, we want to model tuples that are a combination of the two ("mixed" tuples), with a
//! heterogeneous prefix and/or suffix, and a homogeneous portion of unknown length in between
//! those.
//!
//! The description of which elements can appear in a `tuple` is called a [`TupleSpec`]. Other
//! things besides `tuple` instances can be described by a tuple spec — for instance, the targets
//! of an unpacking assignment. A `tuple` specialization that includes `Never` as one of its
//! fixed-length elements cannot be instantiated. We reduce the entire `tuple` type down to
//! `Never`. The same is not true of tuple specs in general. (That means that it is [`TupleType`]
//! that adds that "collapse `Never`" behavior, whereas [`TupleSpec`] allows you to add any element
//! types, including `Never`.)

use std::cmp::Ordering;
use std::hash::Hash;

use itertools::{Either, EitherOrBoth, Itertools};

use crate::semantic_index::definition::Definition;
use crate::subscript::{Nth, OutOfBoundsError, PyIndex, PySlice, StepSizeZeroError};
use crate::types::builder::RecursivelyDefined;
use crate::types::class::{ClassType, KnownClass};
use crate::types::constraints::{ConstraintSet, IteratorConstraintsExtension};
use crate::types::generics::InferableTypeVars;
use crate::types::{
    ApplyTypeMappingVisitor, BoundTypeVarInstance, FindLegacyTypeVarsVisitor, HasRelationToVisitor,
    IsDisjointVisitor, IsEquivalentVisitor, NormalizedVisitor, RecursiveTypeNormalizedVisitor,
    Type, TypeMapping, TypeRelation, UnionBuilder, UnionType,
};
use crate::types::{Truthiness, TypeContext};
use crate::{Db, FxOrderSet, Program};

#[derive(Clone, Copy, Debug, Eq, PartialEq)]
pub(crate) enum TupleLength {
    Fixed(usize),
    Variable(usize, usize),
}

impl TupleLength {
    pub(crate) const fn unknown() -> TupleLength {
        TupleLength::Variable(0, 0)
    }

    pub(crate) const fn is_variable(self) -> bool {
        matches!(self, TupleLength::Variable(_, _))
    }

    /// Returns the minimum and maximum length of this tuple. (The maximum length will be `None`
    /// for a tuple with a variable-length portion.)
    pub(crate) fn size_hint(self) -> (usize, Option<usize>) {
        match self {
            TupleLength::Fixed(len) => (len, Some(len)),
            TupleLength::Variable(prefix, suffix) => (prefix + suffix, None),
        }
    }

    /// Returns the minimum length of this tuple.
    pub(crate) fn minimum(self) -> usize {
        match self {
            TupleLength::Fixed(len) => len,
            TupleLength::Variable(prefix, suffix) => prefix + suffix,
        }
    }

    /// Returns the maximum length of this tuple, if any.
    pub(crate) fn maximum(self) -> Option<usize> {
        match self {
            TupleLength::Fixed(len) => Some(len),
            TupleLength::Variable(_, _) => None,
        }
    }

    /// Given two [`TupleLength`]s, return the more precise instance,
    /// if it makes sense to consider one more precise than the other.
    pub(crate) fn most_precise(self, other: Self) -> Option<Self> {
        match (self, other) {
            // A fixed-length tuple is equally as precise as another fixed-length tuple if they
            // have the same length. For two differently sized fixed-length tuples, however,
            // neither tuple length is more precise than the other: the two tuple lengths are
            // entirely disjoint.
            (TupleLength::Fixed(left), TupleLength::Fixed(right)) => {
                (left == right).then_some(self)
            }

            // A fixed-length tuple is more precise than a variable-length one.
            (fixed @ TupleLength::Fixed(_), TupleLength::Variable(..))
            | (TupleLength::Variable(..), fixed @ TupleLength::Fixed(_)) => Some(fixed),

            // For two variable-length tuples, the tuple with the larger number
            // of required items is more precise.
            (TupleLength::Variable(..), TupleLength::Variable(..)) => {
                Some(match self.minimum().cmp(&other.minimum()) {
                    Ordering::Less => other,
                    Ordering::Equal | Ordering::Greater => self,
                })
            }
        }
    }

    pub(crate) fn display_minimum(self) -> String {
        let minimum_length = self.minimum();
        match self {
            TupleLength::Fixed(_) => minimum_length.to_string(),
            TupleLength::Variable(_, _) => format!("at least {minimum_length}"),
        }
    }

    pub(crate) fn display_maximum(self) -> String {
        match self.maximum() {
            Some(maximum) => maximum.to_string(),
            None => "unlimited".to_string(),
        }
    }

    pub(crate) fn into_fixed_length(self) -> Option<usize> {
        match self {
            TupleLength::Fixed(len) => Some(len),
            TupleLength::Variable(_, _) => None,
        }
    }
}

/// # Ordering
/// Ordering is based on the tuple's salsa-assigned id and not on its elements.
/// The id may change between runs, or when the tuple was garbage collected and recreated.
#[salsa::interned(debug, constructor=new_internal, heap_size=ruff_memory_usage::heap_size)]
#[derive(PartialOrd, Ord)]
pub struct TupleType<'db> {
    #[returns(ref)]
    pub(crate) tuple: TupleSpec<'db>,
}

pub(super) fn walk_tuple_type<'db, V: super::visitor::TypeVisitor<'db> + ?Sized>(
    db: &'db dyn Db,
    tuple: TupleType<'db>,
    visitor: &V,
) {
    for element in tuple.tuple(db).all_elements() {
        visitor.visit_type(db, *element);
    }
}

// The Salsa heap is tracked separately.
impl get_size2::GetSize for TupleType<'_> {}

#[salsa::tracked]
impl<'db> TupleType<'db> {
    pub(crate) fn new(db: &'db dyn Db, spec: &TupleSpec<'db>) -> Option<Self> {
        // If a fixed-length (i.e., mandatory) element of the tuple is `Never`, then it's not
        // possible to instantiate the tuple as a whole.
        if spec.fixed_elements().any(Type::is_never) {
            return None;
        }

        // If the variable-length portion is Never, it can only be instantiated with zero elements.
        // That means this isn't a variable-length tuple after all!
        if let TupleSpec::Variable(tuple) = spec {
            if tuple.variable.is_never() {
                let tuple = TupleSpec::Fixed(FixedLengthTuple::from_elements(
                    tuple.prefix.iter().chain(&tuple.suffix).copied(),
                ));
                return Some(TupleType::new_internal::<_, TupleSpec<'db>>(db, tuple));
            }
        }

        Some(TupleType::new_internal(db, spec))
    }

    pub(crate) fn empty(db: &'db dyn Db) -> Self {
        TupleType::new_internal(db, TupleSpec::from(FixedLengthTuple::empty()))
    }

    pub(crate) fn heterogeneous(
        db: &'db dyn Db,
        types: impl IntoIterator<Item = Type<'db>>,
    ) -> Option<Self> {
        TupleType::new(db, &TupleSpec::heterogeneous(types))
    }

    #[cfg(test)]
    pub(crate) fn mixed(
        db: &'db dyn Db,
        prefix: impl IntoIterator<Item = Type<'db>>,
        variable: Type<'db>,
        suffix: impl IntoIterator<Item = Type<'db>>,
    ) -> Option<Self> {
        TupleType::new(db, &VariableLengthTuple::mixed(prefix, variable, suffix))
    }

    pub(crate) fn homogeneous(db: &'db dyn Db, element: Type<'db>) -> Self {
        match element {
            Type::Never => TupleType::empty(db),
            _ => TupleType::new_internal(db, TupleSpec::homogeneous(element)),
        }
    }

    // N.B. If this method is not Salsa-tracked, we take 10 minutes to check
    // `static-frame` as part of a mypy_primer run! This is because it's called
    // from `NominalInstanceType::class()`, which is a very hot method.
    #[salsa::tracked(cycle_initial=to_class_type_cycle_initial, heap_size=ruff_memory_usage::heap_size)]
    pub(crate) fn to_class_type(self, db: &'db dyn Db) -> ClassType<'db> {
        let tuple_class = KnownClass::Tuple
            .try_to_class_literal(db)
            .expect("Typeshed should always have a `tuple` class in `builtins.pyi`");

        tuple_class.apply_specialization(db, |generic_context| {
            if generic_context.variables(db).len() == 1 {
                let element_type = self.tuple(db).homogeneous_element_type(db);
                generic_context.specialize_tuple(db, element_type, self)
            } else {
                generic_context.default_specialization(db, Some(KnownClass::Tuple))
            }
        })
    }

    /// Return a normalized version of `self`.
    ///
    /// See [`Type::normalized`] for more details.
    #[must_use]
    pub(crate) fn normalized_impl(
        self,
        db: &'db dyn Db,
        visitor: &NormalizedVisitor<'db>,
    ) -> Option<Self> {
        TupleType::new(db, &self.tuple(db).normalized_impl(db, visitor))
    }

<<<<<<< HEAD
    pub(super) fn recursive_type_normalized(
        self,
        db: &'db dyn Db,
        visitor: &RecursiveTypeNormalizedVisitor<'db>,
    ) -> Self {
        Self::new_internal(db, self.tuple(db).recursive_type_normalized(db, visitor))
=======
    pub(super) fn recursive_type_normalized_impl(
        self,
        db: &'db dyn Db,
        div: Type<'db>,
        nested: bool,
    ) -> Option<Self> {
        Some(Self::new_internal(
            db,
            self.tuple(db)
                .recursive_type_normalized_impl(db, div, nested)?,
        ))
>>>>>>> 0b918ae4
    }

    pub(crate) fn apply_type_mapping_impl<'a>(
        self,
        db: &'db dyn Db,
        type_mapping: &TypeMapping<'a, 'db>,
        tcx: TypeContext<'db>,
        visitor: &ApplyTypeMappingVisitor<'db>,
    ) -> Option<Self> {
        TupleType::new(
            db,
            &self
                .tuple(db)
                .apply_type_mapping_impl(db, type_mapping, tcx, visitor),
        )
    }

    pub(crate) fn find_legacy_typevars_impl(
        self,
        db: &'db dyn Db,
        binding_context: Option<Definition<'db>>,
        typevars: &mut FxOrderSet<BoundTypeVarInstance<'db>>,
        visitor: &FindLegacyTypeVarsVisitor<'db>,
    ) {
        self.tuple(db)
            .find_legacy_typevars_impl(db, binding_context, typevars, visitor);
    }

    pub(crate) fn has_relation_to_impl(
        self,
        db: &'db dyn Db,
        other: Self,
        inferable: InferableTypeVars<'_, 'db>,
        relation: TypeRelation<'db>,
        relation_visitor: &HasRelationToVisitor<'db>,
        disjointness_visitor: &IsDisjointVisitor<'db>,
    ) -> ConstraintSet<'db> {
        self.tuple(db).has_relation_to_impl(
            db,
            other.tuple(db),
            inferable,
            relation,
            relation_visitor,
            disjointness_visitor,
        )
    }

    pub(crate) fn is_disjoint_from_impl(
        self,
        db: &'db dyn Db,
        other: Self,
        inferable: InferableTypeVars<'_, 'db>,
        disjointness_visitor: &IsDisjointVisitor<'db>,
        relation_visitor: &HasRelationToVisitor<'db>,
    ) -> ConstraintSet<'db> {
        self.tuple(db).is_disjoint_from_impl(
            db,
            other.tuple(db),
            inferable,
            disjointness_visitor,
            relation_visitor,
        )
    }

    pub(crate) fn is_equivalent_to_impl(
        self,
        db: &'db dyn Db,
        other: Self,
        inferable: InferableTypeVars<'_, 'db>,
        visitor: &IsEquivalentVisitor<'db>,
    ) -> ConstraintSet<'db> {
        self.tuple(db)
            .is_equivalent_to_impl(db, other.tuple(db), inferable, visitor)
    }

    pub(crate) fn is_single_valued(self, db: &'db dyn Db) -> bool {
        self.tuple(db).is_single_valued(db)
    }
}

fn to_class_type_cycle_initial<'db>(
    db: &'db dyn Db,
    id: salsa::Id,
    self_: TupleType<'db>,
) -> ClassType<'db> {
    let tuple_class = KnownClass::Tuple
        .try_to_class_literal(db)
        .expect("Typeshed should always have a `tuple` class in `builtins.pyi`");

    tuple_class.apply_specialization(db, |generic_context| {
        if generic_context.variables(db).len() == 1 {
            generic_context.specialize_tuple(db, Type::divergent(id), self_)
        } else {
            generic_context.default_specialization(db, Some(KnownClass::Tuple))
        }
    })
}

/// A tuple spec describes the contents of a tuple type, which might be fixed- or variable-length.
///
/// Tuple specs are used for more than just `tuple` instances, so they allow `Never` to appear as a
/// fixed-length element type. [`TupleType`] adds that additional invariant (since a tuple that
/// must contain an element that can't be instantiated, can't be instantiated itself).
pub(crate) type TupleSpec<'db> = Tuple<Type<'db>>;

/// A fixed-length tuple.
///
/// Our tuple representation can hold instances of any Rust type. For tuples containing Python
/// types, use [`TupleSpec`], which defines some additional type-specific methods.
#[derive(Clone, Debug, Eq, Hash, PartialEq, get_size2::GetSize)]
pub struct FixedLengthTuple<T>(Box<[T]>);

impl<T> FixedLengthTuple<T> {
    fn empty() -> Self {
        Self(Box::default())
    }

    fn from_elements(elements: impl IntoIterator<Item = T>) -> Self {
        Self(elements.into_iter().collect())
    }

    pub(crate) fn elements_slice(&self) -> &[T] {
        &self.0
    }

    pub(crate) fn owned_elements(self) -> Box<[T]> {
        self.0
    }

    pub(crate) fn elements(&self) -> impl DoubleEndedIterator<Item = &T> + ExactSizeIterator + '_ {
        self.0.iter()
    }

    pub(crate) fn all_elements(&self) -> impl Iterator<Item = &T> {
        self.0.iter()
    }

    pub(crate) fn into_all_elements_with_kind(self) -> impl Iterator<Item = TupleElement<T>> {
        self.0.into_iter().map(TupleElement::Fixed)
    }

    /// Returns the length of this tuple.
    pub(crate) fn len(&self) -> usize {
        self.0.len()
    }
}

impl<'db> FixedLengthTuple<Type<'db>> {
    fn resize(
        &self,
        db: &'db dyn Db,
        new_length: TupleLength,
    ) -> Result<Tuple<Type<'db>>, ResizeTupleError> {
        match new_length {
            TupleLength::Fixed(new_length) => match self.len().cmp(&new_length) {
                Ordering::Less => Err(ResizeTupleError::TooFewValues),
                Ordering::Greater => Err(ResizeTupleError::TooManyValues),
                Ordering::Equal => Ok(Tuple::Fixed(self.clone())),
            },

            TupleLength::Variable(prefix, suffix) => {
                // The number of rhs values that will be consumed by the starred target.
                let Some(variable) = self.len().checked_sub(prefix + suffix) else {
                    return Err(ResizeTupleError::TooFewValues);
                };

                // Extract rhs values into the prefix, then into the starred target, then into the
                // suffix.
                let mut elements = self.elements().copied();
                let prefix = elements.by_ref().take(prefix).collect();
                let variable = UnionType::from_elements(db, elements.by_ref().take(variable));
                let suffix = elements.by_ref().take(suffix).collect();
                Ok(Tuple::Variable(VariableLengthTuple {
                    prefix,
                    variable,
                    suffix,
                }))
            }
        }
    }

    #[must_use]
    fn normalized_impl(&self, db: &'db dyn Db, visitor: &NormalizedVisitor<'db>) -> Self {
        Self::from_elements(self.0.iter().map(|ty| ty.normalized_impl(db, visitor)))
    }

<<<<<<< HEAD
    fn recursive_type_normalized(
        &self,
        db: &'db dyn Db,
        visitor: &RecursiveTypeNormalizedVisitor<'db>,
    ) -> Self {
        Self::from_elements(
            self.0
                .iter()
                .map(|ty| ty.recursive_type_normalized(db, visitor)),
        )
=======
    fn recursive_type_normalized_impl(
        &self,
        db: &'db dyn Db,
        div: Type<'db>,
        nested: bool,
    ) -> Option<Self> {
        if nested {
            Some(Self::from_elements(
                self.0
                    .iter()
                    .map(|ty| ty.recursive_type_normalized_impl(db, div, true))
                    .collect::<Option<Box<[_]>>>()?,
            ))
        } else {
            Some(Self::from_elements(
                self.0
                    .iter()
                    .map(|ty| {
                        ty.recursive_type_normalized_impl(db, div, true)
                            .unwrap_or(div)
                    })
                    .collect::<Box<[_]>>(),
            ))
        }
>>>>>>> 0b918ae4
    }

    fn apply_type_mapping_impl<'a>(
        &self,
        db: &'db dyn Db,
        type_mapping: &TypeMapping<'a, 'db>,
        tcx: TypeContext<'db>,
        visitor: &ApplyTypeMappingVisitor<'db>,
    ) -> Self {
        let tcx_tuple = tcx
            .annotation
            .and_then(|annotation| annotation.known_specialization(db, KnownClass::Tuple))
            .and_then(|specialization| {
                specialization
                    .tuple(db)
                    .expect("the specialization of `KnownClass::Tuple` must have a tuple spec")
                    .resize(db, TupleLength::Fixed(self.0.len()))
                    .ok()
            });

        let tcx_elements = match tcx_tuple.as_ref() {
            None => Either::Right(std::iter::repeat(TypeContext::default())),
            Some(tuple) => {
                Either::Left(tuple.all_elements().map(|tcx| TypeContext::new(Some(*tcx))))
            }
        };

        Self::from_elements(
            self.0
                .iter()
                .zip(tcx_elements)
                .map(|(ty, tcx)| ty.apply_type_mapping_impl(db, type_mapping, tcx, visitor)),
        )
    }

    fn find_legacy_typevars_impl(
        &self,
        db: &'db dyn Db,
        binding_context: Option<Definition<'db>>,
        typevars: &mut FxOrderSet<BoundTypeVarInstance<'db>>,
        visitor: &FindLegacyTypeVarsVisitor<'db>,
    ) {
        for ty in &self.0 {
            ty.find_legacy_typevars_impl(db, binding_context, typevars, visitor);
        }
    }

    fn has_relation_to_impl(
        &self,
        db: &'db dyn Db,
        other: &Tuple<Type<'db>>,
        inferable: InferableTypeVars<'_, 'db>,
        relation: TypeRelation<'db>,
        relation_visitor: &HasRelationToVisitor<'db>,
        disjointness_visitor: &IsDisjointVisitor<'db>,
    ) -> ConstraintSet<'db> {
        match other {
            Tuple::Fixed(other) => {
                ConstraintSet::from(self.0.len() == other.0.len()).and(db, || {
                    (self.0.iter().zip(&other.0)).when_all(db, |(self_ty, other_ty)| {
                        self_ty.has_relation_to_impl(
                            db,
                            *other_ty,
                            inferable,
                            relation,
                            relation_visitor,
                            disjointness_visitor,
                        )
                    })
                })
            }

            Tuple::Variable(other) => {
                // This tuple must have enough elements to match up with the other tuple's prefix
                // and suffix, and each of those elements must pairwise satisfy the relation.
                let mut result = ConstraintSet::from(true);
                let mut self_iter = self.0.iter();
                for other_ty in &other.prefix {
                    let Some(self_ty) = self_iter.next() else {
                        return ConstraintSet::from(false);
                    };
                    let element_constraints = self_ty.has_relation_to_impl(
                        db,
                        *other_ty,
                        inferable,
                        relation,
                        relation_visitor,
                        disjointness_visitor,
                    );
                    if result
                        .intersect(db, element_constraints)
                        .is_never_satisfied(db)
                    {
                        return result;
                    }
                }
                for other_ty in other.suffix.iter().rev() {
                    let Some(self_ty) = self_iter.next_back() else {
                        return ConstraintSet::from(false);
                    };
                    let element_constraints = self_ty.has_relation_to_impl(
                        db,
                        *other_ty,
                        inferable,
                        relation,
                        relation_visitor,
                        disjointness_visitor,
                    );
                    if result
                        .intersect(db, element_constraints)
                        .is_never_satisfied(db)
                    {
                        return result;
                    }
                }

                // In addition, any remaining elements in this tuple must satisfy the
                // variable-length portion of the other tuple.
                result.and(db, || {
                    self_iter.when_all(db, |self_ty| {
                        self_ty.has_relation_to_impl(
                            db,
                            other.variable,
                            inferable,
                            relation,
                            relation_visitor,
                            disjointness_visitor,
                        )
                    })
                })
            }
        }
    }

    fn is_equivalent_to_impl(
        &self,
        db: &'db dyn Db,
        other: &Self,
        inferable: InferableTypeVars<'_, 'db>,
        visitor: &IsEquivalentVisitor<'db>,
    ) -> ConstraintSet<'db> {
        ConstraintSet::from(self.0.len() == other.0.len()).and(db, || {
            (self.0.iter())
                .zip(&other.0)
                .when_all(db, |(self_ty, other_ty)| {
                    self_ty.is_equivalent_to_impl(db, *other_ty, inferable, visitor)
                })
        })
    }

    fn is_single_valued(&self, db: &'db dyn Db) -> bool {
        self.0.iter().all(|ty| ty.is_single_valued(db))
    }
}

impl<'db> PyIndex<'db> for &FixedLengthTuple<Type<'db>> {
    type Item = Type<'db>;

    fn py_index(self, db: &'db dyn Db, index: i32) -> Result<Self::Item, OutOfBoundsError> {
        self.0.py_index(db, index).copied()
    }
}

impl<'db> PySlice<'db> for FixedLengthTuple<Type<'db>> {
    type Item = Type<'db>;

    fn py_slice(
        &self,
        db: &'db dyn Db,
        start: Option<i32>,
        stop: Option<i32>,
        step: Option<i32>,
    ) -> Result<impl Iterator<Item = Self::Item>, StepSizeZeroError> {
        self.0.py_slice(db, start, stop, step)
    }
}

/// A variable-length tuple.
///
/// The tuple can contain a fixed-length heterogeneous prefix and/or suffix. All of the elements of
/// the variable-length portion must be the same.
///
/// Our tuple representation can hold instances of any Rust type. For tuples containing Python
/// types, use [`TupleSpec`], which defines some additional type-specific methods.
#[derive(Clone, Debug, Eq, Hash, PartialEq, get_size2::GetSize)]
pub struct VariableLengthTuple<T> {
    pub(crate) prefix: Box<[T]>,
    pub(crate) variable: T,
    pub(crate) suffix: Box<[T]>,
}

impl<T> VariableLengthTuple<T> {
    /// Creates a new tuple spec containing zero or more elements of a given type, with no prefix
    /// or suffix.
    fn homogeneous(ty: T) -> Tuple<T> {
        Self::mixed([], ty, [])
    }

    fn mixed(
        prefix: impl IntoIterator<Item = T>,
        variable: T,
        suffix: impl IntoIterator<Item = T>,
    ) -> Tuple<T> {
        Tuple::Variable(Self {
            prefix: prefix.into_iter().collect(),
            variable,
            suffix: suffix.into_iter().collect(),
        })
    }

    pub(crate) fn prefix_elements(
        &self,
    ) -> impl DoubleEndedIterator<Item = &T> + ExactSizeIterator + '_ {
        self.prefix.iter()
    }

    pub(crate) fn suffix_elements(
        &self,
    ) -> impl DoubleEndedIterator<Item = &T> + ExactSizeIterator + '_ {
        self.suffix.iter()
    }

    fn fixed_elements(&self) -> impl Iterator<Item = &T> + '_ {
        self.prefix_elements().chain(self.suffix_elements())
    }

    fn all_elements(&self) -> impl Iterator<Item = &T> + '_ {
        (self.prefix_elements())
            .chain(std::iter::once(&self.variable))
            .chain(self.suffix_elements())
    }

    fn into_all_elements_with_kind(self) -> impl Iterator<Item = TupleElement<T>> {
        (self.prefix.into_iter().map(TupleElement::Prefix))
            .chain(std::iter::once(TupleElement::Variable(self.variable)))
            .chain(self.suffix.into_iter().map(TupleElement::Suffix))
    }

    fn len(&self) -> TupleLength {
        TupleLength::Variable(self.prefix.len(), self.suffix.len())
    }
}

impl<'db> VariableLengthTuple<Type<'db>> {
    /// Returns the prefix of the prenormalization of this tuple.
    ///
    /// This is used in our subtyping and equivalence checks below to handle different tuple types
    /// that represent the same set of runtime tuple values. For instance, the following two tuple
    /// types both represent "a tuple of one or more `int`s":
    ///
    /// ```py
    /// tuple[int, *tuple[int, ...]]
    /// tuple[*tuple[int, ...], int]
    /// ```
    ///
    /// Prenormalization rewrites both types into the former form. We arbitrarily prefer the
    /// elements to appear in the prefix if they can, so we move elements from the beginning of the
    /// suffix, which are equivalent to the variable-length portion, to the end of the prefix.
    ///
    /// Complicating matters is that we don't always want to compare with _this_ tuple's
    /// variable-length portion. (When this tuple's variable-length portion is gradual —
    /// `tuple[Any, ...]` — we compare with the assumption that the `Any` materializes to the other
    /// tuple's variable-length portion.)
    fn prenormalized_prefix_elements<'a>(
        &'a self,
        db: &'db dyn Db,
        variable: Option<Type<'db>>,
    ) -> impl Iterator<Item = Type<'db>> + 'a {
        let variable = variable.unwrap_or(self.variable);
        self.prefix_elements()
            .chain(
                self.suffix_elements()
                    .take_while(move |element| element.is_equivalent_to(db, variable)),
            )
            .copied()
    }

    /// Returns the suffix of the prenormalization of this tuple.
    ///
    /// This is used in our subtyping and equivalence checks below to handle different tuple types
    /// that represent the same set of runtime tuple values. For instance, the following two tuple
    /// types both represent "a tuple of one or more `int`s":
    ///
    /// ```py
    /// tuple[int, *tuple[int, ...]]
    /// tuple[*tuple[int, ...], int]
    /// ```
    ///
    /// Prenormalization rewrites both types into the former form. We arbitrarily prefer the
    /// elements to appear in the prefix if they can, so we move elements from the beginning of the
    /// suffix, which are equivalent to the variable-length portion, to the end of the prefix.
    ///
    /// Complicating matters is that we don't always want to compare with _this_ tuple's
    /// variable-length portion. (When this tuple's variable-length portion is gradual —
    /// `tuple[Any, ...]` — we compare with the assumption that the `Any` materializes to the other
    /// tuple's variable-length portion.)
    fn prenormalized_suffix_elements<'a>(
        &'a self,
        db: &'db dyn Db,
        variable: Option<Type<'db>>,
    ) -> impl Iterator<Item = Type<'db>> + 'a {
        let variable = variable.unwrap_or(self.variable);
        self.suffix_elements()
            .skip_while(move |element| element.is_equivalent_to(db, variable))
            .copied()
    }

    fn resize(
        &self,
        db: &'db dyn Db,
        new_length: TupleLength,
    ) -> Result<Tuple<Type<'db>>, ResizeTupleError> {
        match new_length {
            TupleLength::Fixed(new_length) => {
                // The number of elements that will get their value from our variable-length
                // portion.
                let Some(variable_count) = new_length.checked_sub(self.len().minimum()) else {
                    return Err(ResizeTupleError::TooManyValues);
                };
                Ok(Tuple::Fixed(FixedLengthTuple::from_elements(
                    (self.prefix_elements().copied())
                        .chain(std::iter::repeat_n(self.variable, variable_count))
                        .chain(self.suffix_elements().copied()),
                )))
            }

            TupleLength::Variable(prefix_length, suffix_length) => {
                // "Overflow" are elements of our prefix/suffix that will be folded into the
                // result's variable-length portion. "Underflow" are elements of the result
                // prefix/suffix that will come from our variable-length portion.
                let self_prefix_length = self.prefix.len();
                let prefix_underflow = prefix_length.saturating_sub(self_prefix_length);
                let self_suffix_length = self.suffix.len();
                let suffix_overflow = self_suffix_length.saturating_sub(suffix_length);
                let suffix_underflow = suffix_length.saturating_sub(self_suffix_length);
                let prefix = (self.prefix_elements().copied().take(prefix_length))
                    .chain(std::iter::repeat_n(self.variable, prefix_underflow));
                let variable = UnionType::from_elements(
                    db,
                    (self.prefix_elements().copied().skip(prefix_length))
                        .chain(std::iter::once(self.variable))
                        .chain(self.suffix_elements().copied().take(suffix_overflow)),
                );
                let suffix = std::iter::repeat_n(self.variable, suffix_underflow)
                    .chain(self.suffix_elements().copied().skip(suffix_overflow));
                Ok(VariableLengthTuple::mixed(prefix, variable, suffix))
            }
        }
    }

    #[must_use]
    fn normalized_impl(&self, db: &'db dyn Db, visitor: &NormalizedVisitor<'db>) -> TupleSpec<'db> {
        let prefix = self
            .prenormalized_prefix_elements(db, None)
            .map(|ty| ty.normalized_impl(db, visitor))
            .collect::<Box<_>>();
        let suffix = self
            .prenormalized_suffix_elements(db, None)
            .map(|ty| ty.normalized_impl(db, visitor))
            .collect::<Box<_>>();
        let variable = self.variable.normalized_impl(db, visitor);
        TupleSpec::Variable(Self {
            prefix,
            variable,
            suffix,
        })
    }

<<<<<<< HEAD
    fn recursive_type_normalized(
        &self,
        db: &'db dyn Db,
        visitor: &RecursiveTypeNormalizedVisitor<'db>,
    ) -> Self {
        let prefix = self
            .prefix
            .iter()
            .map(|ty| ty.recursive_type_normalized(db, visitor))
            .collect::<Box<_>>();
        let suffix = self
            .suffix
            .iter()
            .map(|ty| ty.recursive_type_normalized(db, visitor))
            .collect::<Box<_>>();
        let variable = self.variable.recursive_type_normalized(db, visitor);
        Self {
            prefix,
            variable,
            suffix,
        }
=======
    fn recursive_type_normalized_impl(
        &self,
        db: &'db dyn Db,
        div: Type<'db>,
        nested: bool,
    ) -> Option<Self> {
        let prefix = if nested {
            self.prefix
                .iter()
                .map(|ty| ty.recursive_type_normalized_impl(db, div, true))
                .collect::<Option<Box<_>>>()?
        } else {
            self.prefix
                .iter()
                .map(|ty| {
                    ty.recursive_type_normalized_impl(db, div, true)
                        .unwrap_or(div)
                })
                .collect::<Box<_>>()
        };
        let suffix = if nested {
            self.suffix
                .iter()
                .map(|ty| ty.recursive_type_normalized_impl(db, div, true))
                .collect::<Option<Box<_>>>()?
        } else {
            self.suffix
                .iter()
                .map(|ty| {
                    ty.recursive_type_normalized_impl(db, div, true)
                        .unwrap_or(div)
                })
                .collect::<Box<_>>()
        };
        let variable = if nested {
            self.variable
                .recursive_type_normalized_impl(db, div, true)?
        } else {
            self.variable
                .recursive_type_normalized_impl(db, div, true)
                .unwrap_or(div)
        };
        Some(Self {
            prefix,
            variable,
            suffix,
        })
>>>>>>> 0b918ae4
    }

    fn apply_type_mapping_impl<'a>(
        &self,
        db: &'db dyn Db,
        type_mapping: &TypeMapping<'a, 'db>,
        tcx: TypeContext<'db>,
        visitor: &ApplyTypeMappingVisitor<'db>,
    ) -> TupleSpec<'db> {
        Self::mixed(
            self.prefix
                .iter()
                .map(|ty| ty.apply_type_mapping_impl(db, type_mapping, tcx, visitor)),
            self.variable
                .apply_type_mapping_impl(db, type_mapping, tcx, visitor),
            self.suffix
                .iter()
                .map(|ty| ty.apply_type_mapping_impl(db, type_mapping, tcx, visitor)),
        )
    }

    fn find_legacy_typevars_impl(
        &self,
        db: &'db dyn Db,
        binding_context: Option<Definition<'db>>,
        typevars: &mut FxOrderSet<BoundTypeVarInstance<'db>>,
        visitor: &FindLegacyTypeVarsVisitor<'db>,
    ) {
        for ty in &self.prefix {
            ty.find_legacy_typevars_impl(db, binding_context, typevars, visitor);
        }
        self.variable
            .find_legacy_typevars_impl(db, binding_context, typevars, visitor);
        for ty in &self.suffix {
            ty.find_legacy_typevars_impl(db, binding_context, typevars, visitor);
        }
    }

    fn has_relation_to_impl(
        &self,
        db: &'db dyn Db,
        other: &Tuple<Type<'db>>,
        inferable: InferableTypeVars<'_, 'db>,
        relation: TypeRelation<'db>,
        relation_visitor: &HasRelationToVisitor<'db>,
        disjointness_visitor: &IsDisjointVisitor<'db>,
    ) -> ConstraintSet<'db> {
        match other {
            Tuple::Fixed(other) => {
                // The `...` length specifier of a variable-length tuple type is interpreted
                // differently depending on the type of the variable-length elements.
                //
                // It typically represents the _union_ of all possible lengths. That means that a
                // variable-length tuple type is not a subtype of _any_ fixed-length tuple type.
                //
                // However, as a special case, if the variable-length portion of the tuple is `Any`
                // (or any other dynamic type), then the `...` is the _gradual choice_ of all
                // possible lengths. This means that `tuple[Any, ...]` can match any tuple of any
                // length.
                if !relation.is_assignability() || !self.variable.is_dynamic() {
                    return ConstraintSet::from(false);
                }

                // In addition, the other tuple must have enough elements to match up with this
                // tuple's prefix and suffix, and each of those elements must pairwise satisfy the
                // relation.
                let mut result = ConstraintSet::from(true);
                let mut other_iter = other.elements().copied();
                for self_ty in self.prenormalized_prefix_elements(db, None) {
                    let Some(other_ty) = other_iter.next() else {
                        return ConstraintSet::from(false);
                    };
                    let element_constraints = self_ty.has_relation_to_impl(
                        db,
                        other_ty,
                        inferable,
                        relation,
                        relation_visitor,
                        disjointness_visitor,
                    );
                    if result
                        .intersect(db, element_constraints)
                        .is_never_satisfied(db)
                    {
                        return result;
                    }
                }
                let suffix: Vec<_> = self.prenormalized_suffix_elements(db, None).collect();
                for self_ty in suffix.iter().rev() {
                    let Some(other_ty) = other_iter.next_back() else {
                        return ConstraintSet::from(false);
                    };
                    let element_constraints = self_ty.has_relation_to_impl(
                        db,
                        other_ty,
                        inferable,
                        relation,
                        relation_visitor,
                        disjointness_visitor,
                    );
                    if result
                        .intersect(db, element_constraints)
                        .is_never_satisfied(db)
                    {
                        return result;
                    }
                }

                result
            }

            Tuple::Variable(other) => {
                // When prenormalizing below, we assume that a dynamic variable-length portion of
                // one tuple materializes to the variable-length portion of the other tuple.
                let self_prenormalize_variable = match self.variable {
                    Type::Dynamic(_) => Some(other.variable),
                    _ => None,
                };
                let other_prenormalize_variable = match other.variable {
                    Type::Dynamic(_) => Some(self.variable),
                    _ => None,
                };

                // The overlapping parts of the prefixes and suffixes must satisfy the relation.
                // Any remaining parts must satisfy the relation with the other tuple's
                // variable-length part.
                let mut result = ConstraintSet::from(true);
                let pairwise = (self.prenormalized_prefix_elements(db, self_prenormalize_variable))
                    .zip_longest(
                        other.prenormalized_prefix_elements(db, other_prenormalize_variable),
                    );
                for pair in pairwise {
                    let pair_constraints = match pair {
                        EitherOrBoth::Both(self_ty, other_ty) => self_ty.has_relation_to_impl(
                            db,
                            other_ty,
                            inferable,
                            relation,
                            relation_visitor,
                            disjointness_visitor,
                        ),
                        EitherOrBoth::Left(self_ty) => self_ty.has_relation_to_impl(
                            db,
                            other.variable,
                            inferable,
                            relation,
                            relation_visitor,
                            disjointness_visitor,
                        ),
                        EitherOrBoth::Right(other_ty) => {
                            // The rhs has a required element that the lhs is not guaranteed to
                            // provide, unless the lhs has a dynamic variable-length portion
                            // that can materialize to provide it (for assignability only),
                            // as in `tuple[Any, ...]` matching `tuple[int, int]`.
                            if !relation.is_assignability() || !self.variable.is_dynamic() {
                                return ConstraintSet::from(false);
                            }
                            self.variable.has_relation_to_impl(
                                db,
                                other_ty,
                                inferable,
                                relation,
                                relation_visitor,
                                disjointness_visitor,
                            )
                        }
                    };
                    if result
                        .intersect(db, pair_constraints)
                        .is_never_satisfied(db)
                    {
                        return result;
                    }
                }

                let self_suffix: Vec<_> = self
                    .prenormalized_suffix_elements(db, self_prenormalize_variable)
                    .collect();
                let other_suffix: Vec<_> = other
                    .prenormalized_suffix_elements(db, other_prenormalize_variable)
                    .collect();
                let pairwise = (self_suffix.iter().rev()).zip_longest(other_suffix.iter().rev());
                for pair in pairwise {
                    let pair_constraints = match pair {
                        EitherOrBoth::Both(self_ty, other_ty) => self_ty.has_relation_to_impl(
                            db,
                            *other_ty,
                            inferable,
                            relation,
                            relation_visitor,
                            disjointness_visitor,
                        ),
                        EitherOrBoth::Left(self_ty) => self_ty.has_relation_to_impl(
                            db,
                            other.variable,
                            inferable,
                            relation,
                            relation_visitor,
                            disjointness_visitor,
                        ),
                        EitherOrBoth::Right(other_ty) => {
                            // The rhs has a required element that the lhs is not guaranteed to
                            // provide, unless the lhs has a dynamic variable-length portion
                            // that can materialize to provide it (for assignability only),
                            // as in `tuple[Any, ...]` matching `tuple[int, int]`.
                            if !relation.is_assignability() || !self.variable.is_dynamic() {
                                return ConstraintSet::from(false);
                            }
                            self.variable.has_relation_to_impl(
                                db,
                                *other_ty,
                                inferable,
                                relation,
                                relation_visitor,
                                disjointness_visitor,
                            )
                        }
                    };
                    if result
                        .intersect(db, pair_constraints)
                        .is_never_satisfied(db)
                    {
                        return result;
                    }
                }

                // And lastly, the variable-length portions must satisfy the relation.
                result.and(db, || {
                    self.variable.has_relation_to_impl(
                        db,
                        other.variable,
                        inferable,
                        relation,
                        relation_visitor,
                        disjointness_visitor,
                    )
                })
            }
        }
    }

    fn is_equivalent_to_impl(
        &self,
        db: &'db dyn Db,
        other: &Self,
        inferable: InferableTypeVars<'_, 'db>,
        visitor: &IsEquivalentVisitor<'db>,
    ) -> ConstraintSet<'db> {
        self.variable
            .is_equivalent_to_impl(db, other.variable, inferable, visitor)
            .and(db, || {
                (self.prenormalized_prefix_elements(db, None))
                    .zip_longest(other.prenormalized_prefix_elements(db, None))
                    .when_all(db, |pair| match pair {
                        EitherOrBoth::Both(self_ty, other_ty) => {
                            self_ty.is_equivalent_to_impl(db, other_ty, inferable, visitor)
                        }
                        EitherOrBoth::Left(_) | EitherOrBoth::Right(_) => {
                            ConstraintSet::from(false)
                        }
                    })
            })
            .and(db, || {
                (self.prenormalized_suffix_elements(db, None))
                    .zip_longest(other.prenormalized_suffix_elements(db, None))
                    .when_all(db, |pair| match pair {
                        EitherOrBoth::Both(self_ty, other_ty) => {
                            self_ty.is_equivalent_to_impl(db, other_ty, inferable, visitor)
                        }
                        EitherOrBoth::Left(_) | EitherOrBoth::Right(_) => {
                            ConstraintSet::from(false)
                        }
                    })
            })
    }
}

impl<'db> PyIndex<'db> for &VariableLengthTuple<Type<'db>> {
    type Item = Type<'db>;

    fn py_index(self, db: &'db dyn Db, index: i32) -> Result<Self::Item, OutOfBoundsError> {
        match Nth::from_index(index) {
            Nth::FromStart(index) => {
                if let Some(element) = self.prefix.get(index) {
                    // index is small enough that it lands in the prefix of the tuple.
                    return Ok(*element);
                }

                // index is large enough that it lands past the prefix. The tuple can always be
                // large enough that it lands in the variable-length portion. It might also be
                // small enough to land in the suffix.
                let index_past_prefix = index - self.prefix.len() + 1;
                Ok(UnionType::from_elements(
                    db,
                    std::iter::once(self.variable)
                        .chain(self.suffix_elements().copied().take(index_past_prefix)),
                ))
            }

            Nth::FromEnd(index_from_end) => {
                if index_from_end < self.suffix.len() {
                    // index is small enough that it lands in the suffix of the tuple.
                    return Ok(self.suffix[self.suffix.len() - index_from_end - 1]);
                }

                // index is large enough that it lands past the suffix. The tuple can always be
                // large enough that it lands in the variable-length portion. It might also be
                // small enough to land in the prefix.
                let index_past_suffix = index_from_end - self.suffix.len() + 1;
                Ok(UnionType::from_elements(
                    db,
                    (self.prefix_elements().rev().copied())
                        .take(index_past_suffix)
                        .rev()
                        .chain(std::iter::once(self.variable)),
                ))
            }
        }
    }
}

/// A tuple that might be fixed- or variable-length.
///
/// Our tuple representation can hold instances of any Rust type. For tuples containing Python
/// types, use [`TupleSpec`], which defines some additional type-specific methods.
#[derive(Clone, Debug, Eq, Hash, PartialEq, get_size2::GetSize)]
pub enum Tuple<T> {
    Fixed(FixedLengthTuple<T>),
    Variable(VariableLengthTuple<T>),
}

impl<T> Tuple<T> {
    pub(crate) fn homogeneous(element: T) -> Self {
        VariableLengthTuple::homogeneous(element)
    }

    pub(crate) fn heterogeneous(elements: impl IntoIterator<Item = T>) -> Self {
        FixedLengthTuple::from_elements(elements).into()
    }

    /// Returns the variable-length element of this tuple, if it has one.
    pub(crate) fn variable_element(&self) -> Option<&T> {
        match self {
            Tuple::Fixed(_) => None,
            Tuple::Variable(tuple) => Some(&tuple.variable),
        }
    }

    /// Returns an iterator of all of the fixed-length element types of this tuple.
    pub(crate) fn fixed_elements(&self) -> impl Iterator<Item = &T> + '_ {
        match self {
            Tuple::Fixed(tuple) => Either::Left(tuple.elements()),
            Tuple::Variable(tuple) => Either::Right(tuple.fixed_elements()),
        }
    }

    /// Returns an iterator of all of the element types of this tuple. Does not deduplicate the
    /// elements, and does not distinguish between fixed- and variable-length elements.
    pub(crate) fn all_elements(&self) -> impl Iterator<Item = &T> + '_ {
        match self {
            Tuple::Fixed(tuple) => Either::Left(tuple.all_elements()),
            Tuple::Variable(tuple) => Either::Right(tuple.all_elements()),
        }
    }

    pub(crate) fn into_all_elements_with_kind(self) -> impl Iterator<Item = TupleElement<T>> {
        match self {
            Tuple::Fixed(tuple) => Either::Left(tuple.into_all_elements_with_kind()),
            Tuple::Variable(tuple) => Either::Right(tuple.into_all_elements_with_kind()),
        }
    }

    /// Returns the length of this tuple.
    pub(crate) fn len(&self) -> TupleLength {
        match self {
            Tuple::Fixed(tuple) => TupleLength::Fixed(tuple.len()),
            Tuple::Variable(tuple) => tuple.len(),
        }
    }

    pub(crate) fn truthiness(&self) -> Truthiness {
        match self.len().size_hint() {
            // The tuple type is AlwaysFalse if it contains only the empty tuple
            (_, Some(0)) => Truthiness::AlwaysFalse,
            // The tuple type is AlwaysTrue if its inhabitants must always have length >=1
            (minimum, _) if minimum > 0 => Truthiness::AlwaysTrue,
            // The tuple type is Ambiguous if its inhabitants could be of any length
            _ => Truthiness::Ambiguous,
        }
    }
}

impl<'db> Tuple<Type<'db>> {
    pub(crate) fn homogeneous_element_type(&self, db: &'db dyn Db) -> Type<'db> {
        UnionType::from_elements(db, self.all_elements())
    }

    /// Resizes this tuple to a different length, if possible. If this tuple cannot satisfy the
    /// desired minimum or maximum length, we return an error. If we return an `Ok` result, the
    /// [`len`][Self::len] of the resulting tuple is guaranteed to be equal to `new_length`.
    pub(crate) fn resize(
        &self,
        db: &'db dyn Db,
        new_length: TupleLength,
    ) -> Result<Self, ResizeTupleError> {
        match self {
            Tuple::Fixed(tuple) => tuple.resize(db, new_length),
            Tuple::Variable(tuple) => tuple.resize(db, new_length),
        }
    }

    pub(crate) fn normalized_impl(
        &self,
        db: &'db dyn Db,
        visitor: &NormalizedVisitor<'db>,
    ) -> Self {
        match self {
            Tuple::Fixed(tuple) => Tuple::Fixed(tuple.normalized_impl(db, visitor)),
            Tuple::Variable(tuple) => tuple.normalized_impl(db, visitor),
        }
    }

<<<<<<< HEAD
    pub(super) fn recursive_type_normalized(
        &self,
        db: &'db dyn Db,
        visitor: &RecursiveTypeNormalizedVisitor<'db>,
    ) -> Self {
        match self {
            Tuple::Fixed(tuple) => Tuple::Fixed(tuple.recursive_type_normalized(db, visitor)),
            Tuple::Variable(tuple) => Tuple::Variable(tuple.recursive_type_normalized(db, visitor)),
=======
    pub(super) fn recursive_type_normalized_impl(
        &self,
        db: &'db dyn Db,
        div: Type<'db>,
        nested: bool,
    ) -> Option<Self> {
        match self {
            Tuple::Fixed(tuple) => Some(Tuple::Fixed(
                tuple.recursive_type_normalized_impl(db, div, nested)?,
            )),
            Tuple::Variable(tuple) => Some(Tuple::Variable(
                tuple.recursive_type_normalized_impl(db, div, nested)?,
            )),
>>>>>>> 0b918ae4
        }
    }

    pub(crate) fn apply_type_mapping_impl<'a>(
        &self,
        db: &'db dyn Db,
        type_mapping: &TypeMapping<'a, 'db>,
        tcx: TypeContext<'db>,
        visitor: &ApplyTypeMappingVisitor<'db>,
    ) -> Self {
        match self {
            Tuple::Fixed(tuple) => {
                Tuple::Fixed(tuple.apply_type_mapping_impl(db, type_mapping, tcx, visitor))
            }
            Tuple::Variable(tuple) => tuple.apply_type_mapping_impl(db, type_mapping, tcx, visitor),
        }
    }

    fn find_legacy_typevars_impl(
        &self,
        db: &'db dyn Db,
        binding_context: Option<Definition<'db>>,
        typevars: &mut FxOrderSet<BoundTypeVarInstance<'db>>,
        visitor: &FindLegacyTypeVarsVisitor<'db>,
    ) {
        match self {
            Tuple::Fixed(tuple) => {
                tuple.find_legacy_typevars_impl(db, binding_context, typevars, visitor);
            }
            Tuple::Variable(tuple) => {
                tuple.find_legacy_typevars_impl(db, binding_context, typevars, visitor);
            }
        }
    }

    fn has_relation_to_impl(
        &self,
        db: &'db dyn Db,
        other: &Self,
        inferable: InferableTypeVars<'_, 'db>,
        relation: TypeRelation<'db>,
        relation_visitor: &HasRelationToVisitor<'db>,
        disjointness_visitor: &IsDisjointVisitor<'db>,
    ) -> ConstraintSet<'db> {
        match self {
            Tuple::Fixed(self_tuple) => self_tuple.has_relation_to_impl(
                db,
                other,
                inferable,
                relation,
                relation_visitor,
                disjointness_visitor,
            ),
            Tuple::Variable(self_tuple) => self_tuple.has_relation_to_impl(
                db,
                other,
                inferable,
                relation,
                relation_visitor,
                disjointness_visitor,
            ),
        }
    }

    fn is_equivalent_to_impl(
        &self,
        db: &'db dyn Db,
        other: &Self,
        inferable: InferableTypeVars<'_, 'db>,
        visitor: &IsEquivalentVisitor<'db>,
    ) -> ConstraintSet<'db> {
        match (self, other) {
            (Tuple::Fixed(self_tuple), Tuple::Fixed(other_tuple)) => {
                self_tuple.is_equivalent_to_impl(db, other_tuple, inferable, visitor)
            }
            (Tuple::Variable(self_tuple), Tuple::Variable(other_tuple)) => {
                self_tuple.is_equivalent_to_impl(db, other_tuple, inferable, visitor)
            }
            (Tuple::Fixed(_), Tuple::Variable(_)) | (Tuple::Variable(_), Tuple::Fixed(_)) => {
                ConstraintSet::from(false)
            }
        }
    }

    pub(super) fn is_disjoint_from_impl(
        &self,
        db: &'db dyn Db,
        other: &Self,
        inferable: InferableTypeVars<'_, 'db>,
        disjointness_visitor: &IsDisjointVisitor<'db>,
        relation_visitor: &HasRelationToVisitor<'db>,
    ) -> ConstraintSet<'db> {
        // Two tuples with an incompatible number of required elements must always be disjoint.
        let (self_min, self_max) = self.len().size_hint();
        let (other_min, other_max) = other.len().size_hint();
        if self_max.is_some_and(|max| max < other_min) {
            return ConstraintSet::from(true);
        }
        if other_max.is_some_and(|max| max < self_min) {
            return ConstraintSet::from(true);
        }

        // If any of the required elements are pairwise disjoint, the tuples are disjoint as well.
        #[allow(clippy::items_after_statements)]
        fn any_disjoint<'s, 'db>(
            db: &'db dyn Db,
            a: impl IntoIterator<Item = &'s Type<'db>>,
            b: impl IntoIterator<Item = &'s Type<'db>>,
            inferable: InferableTypeVars<'_, 'db>,
            disjointness_visitor: &IsDisjointVisitor<'db>,
            relation_visitor: &HasRelationToVisitor<'db>,
        ) -> ConstraintSet<'db>
        where
            'db: 's,
        {
            (a.into_iter().zip(b)).when_any(db, |(self_element, other_element)| {
                self_element.is_disjoint_from_impl(
                    db,
                    *other_element,
                    inferable,
                    disjointness_visitor,
                    relation_visitor,
                )
            })
        }

        match (self, other) {
            (Tuple::Fixed(self_tuple), Tuple::Fixed(other_tuple)) => any_disjoint(
                db,
                self_tuple.elements(),
                other_tuple.elements(),
                inferable,
                disjointness_visitor,
                relation_visitor,
            ),

            // Note that we don't compare the variable-length portions; two pure homogeneous tuples
            // `tuple[A, ...]` and `tuple[B, ...]` can never be disjoint even if A and B are
            // disjoint, because `tuple[()]` would be assignable to both.
            (Tuple::Variable(self_tuple), Tuple::Variable(other_tuple)) => any_disjoint(
                db,
                self_tuple.prefix_elements(),
                other_tuple.prefix_elements(),
                inferable,
                disjointness_visitor,
                relation_visitor,
            )
            .or(db, || {
                any_disjoint(
                    db,
                    self_tuple.suffix_elements().rev(),
                    other_tuple.suffix_elements().rev(),
                    inferable,
                    disjointness_visitor,
                    relation_visitor,
                )
            }),

            (Tuple::Fixed(fixed), Tuple::Variable(variable))
            | (Tuple::Variable(variable), Tuple::Fixed(fixed)) => any_disjoint(
                db,
                fixed.elements(),
                variable.prefix_elements(),
                inferable,
                disjointness_visitor,
                relation_visitor,
            )
            .or(db, || {
                any_disjoint(
                    db,
                    fixed.elements().rev(),
                    variable.suffix_elements().rev(),
                    inferable,
                    disjointness_visitor,
                    relation_visitor,
                )
            }),
        }
    }

    pub(crate) fn is_single_valued(&self, db: &'db dyn Db) -> bool {
        match self {
            Tuple::Fixed(tuple) => tuple.is_single_valued(db),
            Tuple::Variable(_) => false,
        }
    }

    /// Return the `TupleSpec` for the singleton `sys.version_info`
    pub(crate) fn version_info_spec(db: &'db dyn Db) -> TupleSpec<'db> {
        let python_version = Program::get(db).python_version(db);
        let int_instance_ty = KnownClass::Int.to_instance(db);

        // TODO: just grab this type from typeshed (it's a `sys._ReleaseLevel` type alias there)
        let release_level_ty = {
            let elements: Box<[Type<'db>]> = ["alpha", "beta", "candidate", "final"]
                .iter()
                .map(|level| Type::string_literal(db, level))
                .collect();

            // For most unions, it's better to go via `UnionType::from_elements` or use `UnionBuilder`;
            // those techniques ensure that union elements are deduplicated and unions are eagerly simplified
            // into other types where necessary. Here, however, we know that there are no duplicates
            // in this union, so it's probably more efficient to use `UnionType::new()` directly.
            Type::Union(UnionType::new(db, elements, RecursivelyDefined::No))
        };

        TupleSpec::heterogeneous([
            Type::IntLiteral(python_version.major.into()),
            Type::IntLiteral(python_version.minor.into()),
            int_instance_ty,
            release_level_ty,
            int_instance_ty,
        ])
    }
}

impl<T> From<FixedLengthTuple<T>> for Tuple<T> {
    fn from(tuple: FixedLengthTuple<T>) -> Self {
        Tuple::Fixed(tuple)
    }
}

impl<T> From<VariableLengthTuple<T>> for Tuple<T> {
    fn from(tuple: VariableLengthTuple<T>) -> Self {
        Tuple::Variable(tuple)
    }
}

impl<'db> PyIndex<'db> for &Tuple<Type<'db>> {
    type Item = Type<'db>;

    fn py_index(self, db: &'db dyn Db, index: i32) -> Result<Self::Item, OutOfBoundsError> {
        match self {
            Tuple::Fixed(tuple) => tuple.py_index(db, index),
            Tuple::Variable(tuple) => tuple.py_index(db, index),
        }
    }
}

pub(crate) enum TupleElement<T> {
    Fixed(T),
    Prefix(T),
    Variable(T),
    Suffix(T),
}

/// Unpacks tuple values in an unpacking assignment.
///
/// You provide a [`TupleLength`] specifying how many assignment targets there are, and which one
/// (if any) is a starred target. You then call [`unpack_tuple`][TupleUnpacker::unpack_tuple] to
/// unpack the values from a rhs tuple into those targets. If the rhs is a union, call
/// `unpack_tuple` separately for each element of the union. We will automatically wrap the types
/// assigned to the starred target in `list`.
pub(crate) struct TupleUnpacker<'db> {
    db: &'db dyn Db,
    targets: Tuple<UnionBuilder<'db>>,
}

impl<'db> TupleUnpacker<'db> {
    pub(crate) fn new(db: &'db dyn Db, len: TupleLength) -> Self {
        let new_builders = |len: usize| std::iter::repeat_with(|| UnionBuilder::new(db)).take(len);
        let targets = match len {
            TupleLength::Fixed(len) => {
                Tuple::Fixed(FixedLengthTuple::from_elements(new_builders(len)))
            }
            TupleLength::Variable(prefix, suffix) => VariableLengthTuple::mixed(
                new_builders(prefix),
                UnionBuilder::new(db),
                new_builders(suffix),
            ),
        };
        Self { db, targets }
    }

    /// Unpacks a single rhs tuple into the target tuple that we are building. If you want to
    /// unpack a single type into each target, call this method with a homogeneous tuple.
    ///
    /// The lengths of the targets and the rhs have to be compatible, but not necessarily
    /// identical. The lengths only have to be identical if both sides are fixed-length; if either
    /// side is variable-length, we will pull multiple values out of the rhs variable-length
    /// portion, and assign multiple values to the starred target, as needed.
    pub(crate) fn unpack_tuple(
        &mut self,
        values: &Tuple<Type<'db>>,
    ) -> Result<(), ResizeTupleError> {
        let values = values.resize(self.db, self.targets.len())?;
        match (&mut self.targets, &values) {
            (Tuple::Fixed(targets), Tuple::Fixed(values)) => {
                targets.unpack_tuple(values);
            }
            (Tuple::Variable(targets), Tuple::Variable(values)) => {
                targets.unpack_tuple(self.db, values);
            }
            _ => panic!("should have ensured that tuples are the same length"),
        }
        Ok(())
    }

    /// Returns the unpacked types for each target. If you called
    /// [`unpack_tuple`][TupleUnpacker::unpack_tuple] multiple times, each target type will be the
    /// union of the type unpacked into that target from each of the rhs tuples. If there is a
    /// starred target, we will each unpacked type in `list`.
    pub(crate) fn into_types(self) -> impl Iterator<Item = Type<'db>> {
        self.targets
            .into_all_elements_with_kind()
            .map(|builder| match builder {
                TupleElement::Variable(builder) => builder.try_build().unwrap_or_else(|| {
                    KnownClass::List.to_specialized_instance(self.db, [Type::unknown()])
                }),
                TupleElement::Fixed(builder)
                | TupleElement::Prefix(builder)
                | TupleElement::Suffix(builder) => {
                    builder.try_build().unwrap_or_else(Type::unknown)
                }
            })
    }
}

impl<'db> FixedLengthTuple<UnionBuilder<'db>> {
    fn unpack_tuple(&mut self, values: &FixedLengthTuple<Type<'db>>) {
        // We have already verified above that the two tuples have the same length.
        for (target, value) in self.0.iter_mut().zip(values.elements().copied()) {
            target.add_in_place(value);
        }
    }
}

impl<'db> VariableLengthTuple<UnionBuilder<'db>> {
    fn unpack_tuple(&mut self, db: &'db dyn Db, values: &VariableLengthTuple<Type<'db>>) {
        // We have already verified above that the two tuples have the same length.
        for (target, value) in (self.prefix.iter_mut()).zip(values.prefix_elements().copied()) {
            target.add_in_place(value);
        }
        self.variable
            .add_in_place(KnownClass::List.to_specialized_instance(db, [values.variable]));
        for (target, value) in (self.suffix.iter_mut()).zip(values.suffix_elements().copied()) {
            target.add_in_place(value);
        }
    }
}

#[derive(Clone, Debug, Eq, PartialEq)]
pub(crate) enum ResizeTupleError {
    TooFewValues,
    TooManyValues,
}

/// A builder for creating a new [`TupleSpec`]
pub(crate) enum TupleSpecBuilder<'db> {
    Fixed(Vec<Type<'db>>),
    Variable {
        prefix: Vec<Type<'db>>,
        variable: Type<'db>,
        suffix: Vec<Type<'db>>,
    },
}

impl<'db> TupleSpecBuilder<'db> {
    pub(crate) fn with_capacity(capacity: usize) -> Self {
        TupleSpecBuilder::Fixed(Vec::with_capacity(capacity))
    }

    pub(crate) fn push(&mut self, element: Type<'db>) {
        match self {
            TupleSpecBuilder::Fixed(elements) => elements.push(element),
            TupleSpecBuilder::Variable { suffix, .. } => suffix.push(element),
        }
    }

    /// Concatenates another tuple to the end of this tuple, returning a new tuple.
    pub(crate) fn concat(mut self, db: &'db dyn Db, other: &TupleSpec<'db>) -> Self {
        match (&mut self, other) {
            (TupleSpecBuilder::Fixed(left_tuple), TupleSpec::Fixed(right_tuple)) => {
                left_tuple.extend_from_slice(&right_tuple.0);
                self
            }

            (
                TupleSpecBuilder::Fixed(left_tuple),
                TupleSpec::Variable(VariableLengthTuple {
                    prefix,
                    variable,
                    suffix,
                }),
            ) => {
                left_tuple.extend_from_slice(prefix);
                TupleSpecBuilder::Variable {
                    prefix: std::mem::take(left_tuple),
                    variable: *variable,
                    suffix: suffix.to_vec(),
                }
            }

            (
                TupleSpecBuilder::Variable {
                    prefix: _,
                    variable: _,
                    suffix,
                },
                TupleSpec::Fixed(right),
            ) => {
                suffix.extend_from_slice(&right.0);
                self
            }

            (
                TupleSpecBuilder::Variable {
                    prefix: left_prefix,
                    variable: left_variable,
                    suffix: left_suffix,
                },
                TupleSpec::Variable(VariableLengthTuple {
                    prefix: right_prefix,
                    variable: right_variable,
                    suffix: right_suffix,
                }),
            ) => {
                let variable = UnionType::from_elements(
                    db,
                    left_suffix
                        .iter()
                        .chain([left_variable, right_variable])
                        .chain(right_prefix),
                );
                TupleSpecBuilder::Variable {
                    prefix: std::mem::take(left_prefix),
                    variable,
                    suffix: right_suffix.to_vec(),
                }
            }
        }
    }

    fn all_elements(&self) -> impl Iterator<Item = &Type<'db>> {
        match self {
            TupleSpecBuilder::Fixed(elements) => Either::Left(elements.iter()),
            TupleSpecBuilder::Variable {
                prefix,
                variable,
                suffix,
            } => Either::Right(prefix.iter().chain(std::iter::once(variable)).chain(suffix)),
        }
    }

    /// Return a new tuple-spec builder that reflects the union of this tuple and another tuple.
    ///
    /// For example, if `self` is a tuple-spec builder for `tuple[Literal[42], str]` and `other` is a
    /// tuple-spec for `tuple[Literal[56], str]`, the result will be a tuple-spec builder for
    /// `tuple[Literal[42, 56], str]`.
    ///
    /// To keep things simple, we currently only attempt to preserve the "fixed-length-ness" of
    /// a tuple spec if both `self` and `other` have the exact same length. For example,
    /// if `self` is a tuple-spec builder for `tuple[int, str]` and `other` is a tuple-spec for
    /// `tuple[int, str, bytes]`, the result will be a tuple-spec builder for
    /// `tuple[int | str | bytes, ...]`. We could consider improving this in the future if real-world
    /// use cases arise.
    pub(crate) fn union(mut self, db: &'db dyn Db, other: &TupleSpec<'db>) -> Self {
        match (&mut self, other) {
            (TupleSpecBuilder::Fixed(our_elements), TupleSpec::Fixed(new_elements))
                if our_elements.len() == new_elements.len() =>
            {
                for (existing, new) in our_elements.iter_mut().zip(new_elements.elements()) {
                    *existing = UnionType::from_elements(db, [*existing, *new]);
                }
                self
            }

            // We *could* have a branch here where both `self` and `other` are mixed tuples
            // with same-length prefixes and same-length suffixes. We *could* zip the two
            // `prefix` vecs together, unioning each pair of elements to create a new `prefix`
            // vec, and do the same for the `suffix` vecs. This would preserve the tuple specs
            // of the union elements more closely. But it's hard to think of a test where this
            // would actually lead to more precise inference, so it's probably not worth the
            // complexity.
            _ => {
                let unioned =
                    UnionType::from_elements(db, self.all_elements().chain(other.all_elements()));
                TupleSpecBuilder::Variable {
                    prefix: vec![],
                    variable: unioned,
                    suffix: vec![],
                }
            }
        }
    }

    pub(super) fn build(self) -> TupleSpec<'db> {
        match self {
            TupleSpecBuilder::Fixed(elements) => {
                TupleSpec::Fixed(FixedLengthTuple(elements.into_boxed_slice()))
            }
            TupleSpecBuilder::Variable {
                prefix,
                variable,
                suffix,
            } => TupleSpec::Variable(VariableLengthTuple {
                prefix: prefix.into_boxed_slice(),
                variable,
                suffix: suffix.into_boxed_slice(),
            }),
        }
    }
}

impl<'db> From<&TupleSpec<'db>> for TupleSpecBuilder<'db> {
    fn from(tuple: &TupleSpec<'db>) -> Self {
        match tuple {
            TupleSpec::Fixed(fixed) => TupleSpecBuilder::Fixed(fixed.0.to_vec()),
            TupleSpec::Variable(variable) => TupleSpecBuilder::Variable {
                prefix: variable.prefix.to_vec(),
                variable: variable.variable,
                suffix: variable.suffix.to_vec(),
            },
        }
    }
}<|MERGE_RESOLUTION|>--- conflicted
+++ resolved
@@ -29,8 +29,8 @@
 use crate::types::generics::InferableTypeVars;
 use crate::types::{
     ApplyTypeMappingVisitor, BoundTypeVarInstance, FindLegacyTypeVarsVisitor, HasRelationToVisitor,
-    IsDisjointVisitor, IsEquivalentVisitor, NormalizedVisitor, RecursiveTypeNormalizedVisitor,
-    Type, TypeMapping, TypeRelation, UnionBuilder, UnionType,
+    IsDisjointVisitor, IsEquivalentVisitor, NormalizedVisitor, Type, TypeMapping, TypeRelation,
+    UnionBuilder, UnionType,
 };
 use crate::types::{Truthiness, TypeContext};
 use crate::{Db, FxOrderSet, Program};
@@ -230,14 +230,6 @@
         TupleType::new(db, &self.tuple(db).normalized_impl(db, visitor))
     }
 
-<<<<<<< HEAD
-    pub(super) fn recursive_type_normalized(
-        self,
-        db: &'db dyn Db,
-        visitor: &RecursiveTypeNormalizedVisitor<'db>,
-    ) -> Self {
-        Self::new_internal(db, self.tuple(db).recursive_type_normalized(db, visitor))
-=======
     pub(super) fn recursive_type_normalized_impl(
         self,
         db: &'db dyn Db,
@@ -249,7 +241,6 @@
             self.tuple(db)
                 .recursive_type_normalized_impl(db, div, nested)?,
         ))
->>>>>>> 0b918ae4
     }
 
     pub(crate) fn apply_type_mapping_impl<'a>(
@@ -436,18 +427,6 @@
         Self::from_elements(self.0.iter().map(|ty| ty.normalized_impl(db, visitor)))
     }
 
-<<<<<<< HEAD
-    fn recursive_type_normalized(
-        &self,
-        db: &'db dyn Db,
-        visitor: &RecursiveTypeNormalizedVisitor<'db>,
-    ) -> Self {
-        Self::from_elements(
-            self.0
-                .iter()
-                .map(|ty| ty.recursive_type_normalized(db, visitor)),
-        )
-=======
     fn recursive_type_normalized_impl(
         &self,
         db: &'db dyn Db,
@@ -472,7 +451,6 @@
                     .collect::<Box<[_]>>(),
             ))
         }
->>>>>>> 0b918ae4
     }
 
     fn apply_type_mapping_impl<'a>(
@@ -841,29 +819,6 @@
         })
     }
 
-<<<<<<< HEAD
-    fn recursive_type_normalized(
-        &self,
-        db: &'db dyn Db,
-        visitor: &RecursiveTypeNormalizedVisitor<'db>,
-    ) -> Self {
-        let prefix = self
-            .prefix
-            .iter()
-            .map(|ty| ty.recursive_type_normalized(db, visitor))
-            .collect::<Box<_>>();
-        let suffix = self
-            .suffix
-            .iter()
-            .map(|ty| ty.recursive_type_normalized(db, visitor))
-            .collect::<Box<_>>();
-        let variable = self.variable.recursive_type_normalized(db, visitor);
-        Self {
-            prefix,
-            variable,
-            suffix,
-        }
-=======
     fn recursive_type_normalized_impl(
         &self,
         db: &'db dyn Db,
@@ -911,7 +866,6 @@
             variable,
             suffix,
         })
->>>>>>> 0b918ae4
     }
 
     fn apply_type_mapping_impl<'a>(
@@ -1334,16 +1288,6 @@
         }
     }
 
-<<<<<<< HEAD
-    pub(super) fn recursive_type_normalized(
-        &self,
-        db: &'db dyn Db,
-        visitor: &RecursiveTypeNormalizedVisitor<'db>,
-    ) -> Self {
-        match self {
-            Tuple::Fixed(tuple) => Tuple::Fixed(tuple.recursive_type_normalized(db, visitor)),
-            Tuple::Variable(tuple) => Tuple::Variable(tuple.recursive_type_normalized(db, visitor)),
-=======
     pub(super) fn recursive_type_normalized_impl(
         &self,
         db: &'db dyn Db,
@@ -1357,7 +1301,6 @@
             Tuple::Variable(tuple) => Some(Tuple::Variable(
                 tuple.recursive_type_normalized_impl(db, div, nested)?,
             )),
->>>>>>> 0b918ae4
         }
     }
 
