//! Types describing fixed- and variable-length tuples.
//!
//! At runtime, a Python tuple is a fixed-length immutable list of values. There is no restriction
//! on the types of the elements of a tuple value. In the type system, we want to model both
//! "heterogeneous" tuples that have elements of a fixed sequence of specific types, and
//! "homogeneous" tuples that have an unknown number of elements of the same single type. And in
//! fact, we want to model tuples that are a combination of the two ("mixed" tuples), with a
//! heterogeneous prefix and/or suffix, and a homogeneous portion of unknown length in between
//! those.
//!
//! The description of which elements can appear in a `tuple` is called a [`TupleSpec`]. Other
//! things besides `tuple` instances can be described by a tuple spec — for instance, the targets
//! of an unpacking assignment. A `tuple` specialization that includes `Never` as one of its
//! fixed-length elements cannot be instantiated. We reduce the entire `tuple` type down to
//! `Never`. The same is not true of tuple specs in general. (That means that it is [`TupleType`]
//! that adds that "collapse `Never`" behavior, whereas [`TupleSpec`] allows you to add any element
//! types, including `Never`.)

use std::cmp::Ordering;
use std::hash::Hash;

use itertools::{Either, EitherOrBoth, Itertools};

use crate::semantic_index::definition::Definition;
use crate::types::Truthiness;
use crate::types::class::{ClassType, KnownClass};
use crate::types::constraints::{ConstraintSet, IteratorConstraintsExtension};
use crate::types::{
    ApplyTypeMappingVisitor, BoundTypeVarInstance, FindLegacyTypeVarsVisitor, HasRelationToVisitor,
    IsDisjointVisitor, IsEquivalentVisitor, NormalizedVisitor, Type, TypeMapping, TypeRelation,
    UnionBuilder, UnionType,
};
use crate::util::subscript::{Nth, OutOfBoundsError, PyIndex, PySlice, StepSizeZeroError};
use crate::{Db, FxOrderSet, Program};

#[derive(Clone, Copy, Debug, Eq, PartialEq)]
pub(crate) enum TupleLength {
    Fixed(usize),
    Variable(usize, usize),
}

impl TupleLength {
    pub(crate) const fn unknown() -> TupleLength {
        TupleLength::Variable(0, 0)
    }

    pub(crate) fn is_variable(self) -> bool {
        matches!(self, TupleLength::Variable(_, _))
    }

    /// Returns the minimum and maximum length of this tuple. (The maximum length will be `None`
    /// for a tuple with a variable-length portion.)
    pub(crate) fn size_hint(self) -> (usize, Option<usize>) {
        match self {
            TupleLength::Fixed(len) => (len, Some(len)),
            TupleLength::Variable(prefix, suffix) => (prefix + suffix, None),
        }
    }

    /// Returns the minimum length of this tuple.
    pub(crate) fn minimum(self) -> usize {
        match self {
            TupleLength::Fixed(len) => len,
            TupleLength::Variable(prefix, suffix) => prefix + suffix,
        }
    }

    /// Returns the maximum length of this tuple, if any.
    pub(crate) fn maximum(self) -> Option<usize> {
        match self {
            TupleLength::Fixed(len) => Some(len),
            TupleLength::Variable(_, _) => None,
        }
    }

    /// Given two [`TupleLength`]s, return the more precise instance,
    /// if it makes sense to consider one more precise than the other.
    pub(crate) fn most_precise(self, other: Self) -> Option<Self> {
        match (self, other) {
            // A fixed-length tuple is equally as precise as another fixed-length tuple if they
            // have the same length. For two differently sized fixed-length tuples, however,
            // neither tuple length is more precise than the other: the two tuple lengths are
            // entirely disjoint.
            (TupleLength::Fixed(left), TupleLength::Fixed(right)) => {
                (left == right).then_some(self)
            }

            // A fixed-length tuple is more precise than a variable-length one.
            (fixed @ TupleLength::Fixed(_), TupleLength::Variable(..))
            | (TupleLength::Variable(..), fixed @ TupleLength::Fixed(_)) => Some(fixed),

            // For two variable-length tuples, the tuple with the larger number
            // of required items is more precise.
            (TupleLength::Variable(..), TupleLength::Variable(..)) => {
                Some(match self.minimum().cmp(&other.minimum()) {
                    Ordering::Less => other,
                    Ordering::Equal | Ordering::Greater => self,
                })
            }
        }
    }

    pub(crate) fn display_minimum(self) -> String {
        let minimum_length = self.minimum();
        match self {
            TupleLength::Fixed(_) => minimum_length.to_string(),
            TupleLength::Variable(_, _) => format!("at least {minimum_length}"),
        }
    }

    pub(crate) fn display_maximum(self) -> String {
        match self.maximum() {
            Some(maximum) => maximum.to_string(),
            None => "unlimited".to_string(),
        }
    }

    pub(crate) fn into_fixed_length(self) -> Option<usize> {
        match self {
            TupleLength::Fixed(len) => Some(len),
            TupleLength::Variable(_, _) => None,
        }
    }
}

/// # Ordering
/// Ordering is based on the tuple's salsa-assigned id and not on its elements.
/// The id may change between runs, or when the tuple was garbage collected and recreated.
#[salsa::interned(debug, constructor=new_internal, heap_size=ruff_memory_usage::heap_size)]
#[derive(PartialOrd, Ord)]
pub struct TupleType<'db> {
    #[returns(ref)]
    pub(crate) tuple: TupleSpec<'db>,
}

pub(super) fn walk_tuple_type<'db, V: super::visitor::TypeVisitor<'db> + ?Sized>(
    db: &'db dyn Db,
    tuple: TupleType<'db>,
    visitor: &V,
) {
    for element in tuple.tuple(db).all_elements() {
        visitor.visit_type(db, *element);
    }
}

// The Salsa heap is tracked separately.
impl get_size2::GetSize for TupleType<'_> {}

#[salsa::tracked]
impl<'db> TupleType<'db> {
    pub(crate) fn new(db: &'db dyn Db, spec: &TupleSpec<'db>) -> Option<Self> {
        // If a fixed-length (i.e., mandatory) element of the tuple is `Never`, then it's not
        // possible to instantiate the tuple as a whole.
        if spec.fixed_elements().any(Type::is_never) {
            return None;
        }

        // If the variable-length portion is Never, it can only be instantiated with zero elements.
        // That means this isn't a variable-length tuple after all!
        if let TupleSpec::Variable(tuple) = spec {
            if tuple.variable.is_never() {
                let tuple = TupleSpec::Fixed(FixedLengthTuple::from_elements(
                    tuple.prefix.iter().chain(&tuple.suffix).copied(),
                ));
                return Some(TupleType::new_internal::<_, TupleSpec<'db>>(db, tuple));
            }
        }

        Some(TupleType::new_internal(db, spec))
    }

    pub(crate) fn empty(db: &'db dyn Db) -> Self {
        TupleType::new_internal(db, TupleSpec::from(FixedLengthTuple::empty()))
    }

    pub(crate) fn heterogeneous(
        db: &'db dyn Db,
        types: impl IntoIterator<Item = Type<'db>>,
    ) -> Option<Self> {
        TupleType::new(db, &TupleSpec::heterogeneous(types))
    }

    #[cfg(test)]
    pub(crate) fn mixed(
        db: &'db dyn Db,
        prefix: impl IntoIterator<Item = Type<'db>>,
        variable: Type<'db>,
        suffix: impl IntoIterator<Item = Type<'db>>,
    ) -> Option<Self> {
        TupleType::new(db, &VariableLengthTuple::mixed(prefix, variable, suffix))
    }

    pub(crate) fn homogeneous(db: &'db dyn Db, element: Type<'db>) -> Self {
        match element {
            Type::Never => TupleType::empty(db),
            _ => TupleType::new_internal(db, TupleSpec::homogeneous(element)),
        }
    }

    // N.B. If this method is not Salsa-tracked, we take 10 minutes to check
    // `static-frame` as part of a mypy_primer run! This is because it's called
    // from `NominalInstanceType::class()`, which is a very hot method.
    #[salsa::tracked(cycle_fn=to_class_type_cycle_recover, cycle_initial=to_class_type_cycle_initial, heap_size=ruff_memory_usage::heap_size)]
    pub(crate) fn to_class_type(self, db: &'db dyn Db) -> ClassType<'db> {
        let tuple_class = KnownClass::Tuple
            .try_to_class_literal(db)
            .expect("Typeshed should always have a `tuple` class in `builtins.pyi`");

        tuple_class.apply_specialization(db, |generic_context| {
            if generic_context.variables(db).len() == 1 {
                let element_type = self.tuple(db).homogeneous_element_type(db);
                generic_context.specialize_tuple(db, element_type, self)
            } else {
                generic_context.default_specialization(db, Some(KnownClass::Tuple))
            }
        })
    }

    /// Return a normalized version of `self`.
    ///
    /// See [`Type::normalized`] for more details.
    #[must_use]
    pub(crate) fn normalized_impl(
        self,
        db: &'db dyn Db,
        visitor: &NormalizedVisitor<'db>,
    ) -> Option<Self> {
        TupleType::new(db, &self.tuple(db).normalized_impl(db, visitor))
    }

    pub(crate) fn apply_type_mapping_impl<'a>(
        self,
        db: &'db dyn Db,
        type_mapping: &TypeMapping<'a, 'db>,
        visitor: &ApplyTypeMappingVisitor<'db>,
    ) -> Option<Self> {
        TupleType::new(
            db,
            &self
                .tuple(db)
                .apply_type_mapping_impl(db, type_mapping, visitor),
        )
    }

    pub(crate) fn find_legacy_typevars_impl(
        self,
        db: &'db dyn Db,
        binding_context: Option<Definition<'db>>,
        typevars: &mut FxOrderSet<BoundTypeVarInstance<'db>>,
        visitor: &FindLegacyTypeVarsVisitor<'db>,
    ) {
        self.tuple(db)
            .find_legacy_typevars_impl(db, binding_context, typevars, visitor);
    }

    pub(crate) fn has_relation_to_impl(
        self,
        db: &'db dyn Db,
        other: Self,
        relation: TypeRelation,
        visitor: &HasRelationToVisitor<'db>,
    ) -> ConstraintSet<'db> {
        self.tuple(db)
            .has_relation_to_impl(db, other.tuple(db), relation, visitor)
    }

    pub(crate) fn is_equivalent_to_impl(
        self,
        db: &'db dyn Db,
        other: Self,
        visitor: &IsEquivalentVisitor<'db>,
    ) -> ConstraintSet<'db> {
        self.tuple(db)
            .is_equivalent_to_impl(db, other.tuple(db), visitor)
    }

    pub(crate) fn is_single_valued(self, db: &'db dyn Db) -> bool {
        self.tuple(db).is_single_valued(db)
    }
}

fn to_class_type_cycle_recover<'db>(
    _db: &'db dyn Db,
    _value: &ClassType<'db>,
    _count: u32,
    _self: TupleType<'db>,
) -> salsa::CycleRecoveryAction<ClassType<'db>> {
    salsa::CycleRecoveryAction::Iterate
}

fn to_class_type_cycle_initial<'db>(db: &'db dyn Db, self_: TupleType<'db>) -> ClassType<'db> {
    let tuple_class = KnownClass::Tuple
        .try_to_class_literal(db)
        .expect("Typeshed should always have a `tuple` class in `builtins.pyi`");

    tuple_class.apply_specialization(db, |generic_context| {
        if generic_context.variables(db).len() == 1 {
            generic_context.specialize_tuple(db, Type::Never, self_)
        } else {
            generic_context.default_specialization(db, Some(KnownClass::Tuple))
        }
    })
}

/// A tuple spec describes the contents of a tuple type, which might be fixed- or variable-length.
///
/// Tuple specs are used for more than just `tuple` instances, so they allow `Never` to appear as a
/// fixed-length element type. [`TupleType`] adds that additional invariant (since a tuple that
/// must contain an element that can't be instantiated, can't be instantiated itself).
pub(crate) type TupleSpec<'db> = Tuple<Type<'db>>;

/// A fixed-length tuple.
///
/// Our tuple representation can hold instances of any Rust type. For tuples containing Python
/// types, use [`TupleSpec`], which defines some additional type-specific methods.
#[derive(Clone, Debug, Eq, Hash, PartialEq, get_size2::GetSize)]
pub struct FixedLengthTuple<T>(Box<[T]>);

impl<T> FixedLengthTuple<T> {
    fn empty() -> Self {
        Self(Box::default())
    }

    fn from_elements(elements: impl IntoIterator<Item = T>) -> Self {
        Self(elements.into_iter().collect())
    }

    pub(crate) fn elements_slice(&self) -> &[T] {
        &self.0
    }

    pub(crate) fn elements(&self) -> impl DoubleEndedIterator<Item = &T> + ExactSizeIterator + '_ {
        self.0.iter()
    }

    pub(crate) fn all_elements(&self) -> impl Iterator<Item = &T> {
        self.0.iter()
    }

    pub(crate) fn into_all_elements_with_kind(self) -> impl Iterator<Item = TupleElement<T>> {
        self.0.into_iter().map(TupleElement::Fixed)
    }

    /// Returns the length of this tuple.
    pub(crate) fn len(&self) -> usize {
        self.0.len()
    }
}

impl<'db> FixedLengthTuple<Type<'db>> {
    fn resize(
        &self,
        db: &'db dyn Db,
        new_length: TupleLength,
    ) -> Result<Tuple<Type<'db>>, ResizeTupleError> {
        match new_length {
            TupleLength::Fixed(new_length) => match self.len().cmp(&new_length) {
                Ordering::Less => Err(ResizeTupleError::TooFewValues),
                Ordering::Greater => Err(ResizeTupleError::TooManyValues),
                Ordering::Equal => Ok(Tuple::Fixed(self.clone())),
            },

            TupleLength::Variable(prefix, suffix) => {
                // The number of rhs values that will be consumed by the starred target.
                let Some(variable) = self.len().checked_sub(prefix + suffix) else {
                    return Err(ResizeTupleError::TooFewValues);
                };

                // Extract rhs values into the prefix, then into the starred target, then into the
                // suffix.
                let mut elements = self.elements().copied();
                let prefix = elements.by_ref().take(prefix).collect();
                let variable = UnionType::from_elements(db, elements.by_ref().take(variable));
                let suffix = elements.by_ref().take(suffix).collect();
                Ok(Tuple::Variable(VariableLengthTuple {
                    prefix,
                    variable,
                    suffix,
                }))
            }
        }
    }

    #[must_use]
    fn normalized_impl(&self, db: &'db dyn Db, visitor: &NormalizedVisitor<'db>) -> Self {
        Self::from_elements(self.0.iter().map(|ty| ty.normalized_impl(db, visitor)))
    }

    fn apply_type_mapping_impl<'a>(
        &self,
        db: &'db dyn Db,
        type_mapping: &TypeMapping<'a, 'db>,
        visitor: &ApplyTypeMappingVisitor<'db>,
    ) -> Self {
        Self::from_elements(
            self.0
                .iter()
                .map(|ty| ty.apply_type_mapping_impl(db, type_mapping, visitor)),
        )
    }

    fn find_legacy_typevars_impl(
        &self,
        db: &'db dyn Db,
        binding_context: Option<Definition<'db>>,
        typevars: &mut FxOrderSet<BoundTypeVarInstance<'db>>,
        visitor: &FindLegacyTypeVarsVisitor<'db>,
    ) {
        for ty in &self.0 {
            ty.find_legacy_typevars_impl(db, binding_context, typevars, visitor);
        }
    }

    fn has_relation_to_impl(
        &self,
        db: &'db dyn Db,
        other: &Tuple<Type<'db>>,
        relation: TypeRelation,
        visitor: &HasRelationToVisitor<'db>,
    ) -> ConstraintSet<'db> {
        match other {
            Tuple::Fixed(other) => {
                ConstraintSet::from(self.0.len() == other.0.len()).and(db, || {
                    (self.0.iter().zip(&other.0)).when_all(db, |(self_ty, other_ty)| {
                        self_ty.has_relation_to_impl(db, *other_ty, relation, visitor)
                    })
                })
            }

            Tuple::Variable(other) => {
                // This tuple must have enough elements to match up with the other tuple's prefix
                // and suffix, and each of those elements must pairwise satisfy the relation.
                let mut result = ConstraintSet::from(true);
                let mut self_iter = self.0.iter();
                for other_ty in &other.prefix {
                    let Some(self_ty) = self_iter.next() else {
                        return ConstraintSet::from(false);
                    };
                    let element_constraints =
                        self_ty.has_relation_to_impl(db, *other_ty, relation, visitor);
                    if result
                        .intersect(db, &element_constraints)
                        .is_never_satisfied()
                    {
                        return result;
                    }
                }
                for other_ty in other.suffix.iter().rev() {
                    let Some(self_ty) = self_iter.next_back() else {
                        return ConstraintSet::from(false);
                    };
                    let element_constraints =
                        self_ty.has_relation_to_impl(db, *other_ty, relation, visitor);
                    if result
                        .intersect(db, &element_constraints)
                        .is_never_satisfied()
                    {
                        return result;
                    }
                }

                // In addition, any remaining elements in this tuple must satisfy the
                // variable-length portion of the other tuple.
                result.and(db, || {
                    self_iter.when_all(db, |self_ty| {
                        self_ty.has_relation_to_impl(db, other.variable, relation, visitor)
                    })
                })
            }
        }
    }

    fn is_equivalent_to_impl(
        &self,
        db: &'db dyn Db,
        other: &Self,
        visitor: &IsEquivalentVisitor<'db>,
    ) -> ConstraintSet<'db> {
        ConstraintSet::from(self.0.len() == other.0.len()).and(db, || {
            (self.0.iter())
                .zip(&other.0)
                .when_all(db, |(self_ty, other_ty)| {
                    self_ty.is_equivalent_to_impl(db, *other_ty, visitor)
                })
        })
    }

    fn is_single_valued(&self, db: &'db dyn Db) -> bool {
        self.0.iter().all(|ty| ty.is_single_valued(db))
    }
}

impl<'db> PyIndex<'db> for &FixedLengthTuple<Type<'db>> {
    type Item = Type<'db>;

    fn py_index(self, db: &'db dyn Db, index: i32) -> Result<Self::Item, OutOfBoundsError> {
        self.0.py_index(db, index).copied()
    }
}

impl<'db> PySlice<'db> for FixedLengthTuple<Type<'db>> {
    type Item = Type<'db>;

    fn py_slice(
        &self,
        db: &'db dyn Db,
        start: Option<i32>,
        stop: Option<i32>,
        step: Option<i32>,
    ) -> Result<impl Iterator<Item = Self::Item>, StepSizeZeroError> {
        self.0.py_slice(db, start, stop, step)
    }
}

/// A variable-length tuple.
///
/// The tuple can contain a fixed-length heterogeneous prefix and/or suffix. All of the elements of
/// the variable-length portion must be the same.
///
/// Our tuple representation can hold instances of any Rust type. For tuples containing Python
/// types, use [`TupleSpec`], which defines some additional type-specific methods.
#[derive(Clone, Debug, Eq, Hash, PartialEq, get_size2::GetSize)]
pub struct VariableLengthTuple<T> {
    pub(crate) prefix: Box<[T]>,
    pub(crate) variable: T,
    pub(crate) suffix: Box<[T]>,
}

impl<T> VariableLengthTuple<T> {
    /// Creates a new tuple spec containing zero or more elements of a given type, with no prefix
    /// or suffix.
    fn homogeneous(ty: T) -> Tuple<T> {
        Self::mixed([], ty, [])
    }

    fn mixed(
        prefix: impl IntoIterator<Item = T>,
        variable: T,
        suffix: impl IntoIterator<Item = T>,
    ) -> Tuple<T> {
        Tuple::Variable(Self {
            prefix: prefix.into_iter().collect(),
            variable,
            suffix: suffix.into_iter().collect(),
        })
    }

    pub(crate) fn prefix_elements(
        &self,
    ) -> impl DoubleEndedIterator<Item = &T> + ExactSizeIterator + '_ {
        self.prefix.iter()
    }

    pub(crate) fn suffix_elements(
        &self,
    ) -> impl DoubleEndedIterator<Item = &T> + ExactSizeIterator + '_ {
        self.suffix.iter()
    }

    fn fixed_elements(&self) -> impl Iterator<Item = &T> + '_ {
        self.prefix_elements().chain(self.suffix_elements())
    }

    fn all_elements(&self) -> impl Iterator<Item = &T> + '_ {
        (self.prefix_elements())
            .chain(std::iter::once(&self.variable))
            .chain(self.suffix_elements())
    }

    fn into_all_elements_with_kind(self) -> impl Iterator<Item = TupleElement<T>> {
        (self.prefix.into_iter().map(TupleElement::Prefix))
            .chain(std::iter::once(TupleElement::Variable(self.variable)))
            .chain(self.suffix.into_iter().map(TupleElement::Suffix))
    }

    fn len(&self) -> TupleLength {
        TupleLength::Variable(self.prefix.len(), self.suffix.len())
    }
}

impl<'db> VariableLengthTuple<Type<'db>> {
    /// Returns the prefix of the prenormalization of this tuple.
    ///
    /// This is used in our subtyping and equivalence checks below to handle different tuple types
    /// that represent the same set of runtime tuple values. For instance, the following two tuple
    /// types both represent "a tuple of one or more `int`s":
    ///
    /// ```py
    /// tuple[int, *tuple[int, ...]]
    /// tuple[*tuple[int, ...], int]
    /// ```
    ///
    /// Prenormalization rewrites both types into the former form. We arbitrarily prefer the
    /// elements to appear in the prefix if they can, so we move elements from the beginning of the
    /// suffix, which are equivalent to the variable-length portion, to the end of the prefix.
    ///
    /// Complicating matters is that we don't always want to compare with _this_ tuple's
    /// variable-length portion. (When this tuple's variable-length portion is gradual —
    /// `tuple[Any, ...]` — we compare with the assumption that the `Any` materializes to the other
    /// tuple's variable-length portion.)
    fn prenormalized_prefix_elements<'a>(
        &'a self,
        db: &'db dyn Db,
        variable: Option<Type<'db>>,
    ) -> impl Iterator<Item = Type<'db>> + 'a {
        let variable = variable.unwrap_or(self.variable);
        self.prefix_elements()
            .chain(
                self.suffix_elements()
                    .take_while(move |element| element.is_equivalent_to(db, variable)),
            )
            .copied()
    }

    /// Returns the suffix of the prenormalization of this tuple.
    ///
    /// This is used in our subtyping and equivalence checks below to handle different tuple types
    /// that represent the same set of runtime tuple values. For instance, the following two tuple
    /// types both represent "a tuple of one or more `int`s":
    ///
    /// ```py
    /// tuple[int, *tuple[int, ...]]
    /// tuple[*tuple[int, ...], int]
    /// ```
    ///
    /// Prenormalization rewrites both types into the former form. We arbitrarily prefer the
    /// elements to appear in the prefix if they can, so we move elements from the beginning of the
    /// suffix, which are equivalent to the variable-length portion, to the end of the prefix.
    ///
    /// Complicating matters is that we don't always want to compare with _this_ tuple's
    /// variable-length portion. (When this tuple's variable-length portion is gradual —
    /// `tuple[Any, ...]` — we compare with the assumption that the `Any` materializes to the other
    /// tuple's variable-length portion.)
    fn prenormalized_suffix_elements<'a>(
        &'a self,
        db: &'db dyn Db,
        variable: Option<Type<'db>>,
    ) -> impl Iterator<Item = Type<'db>> + 'a {
        let variable = variable.unwrap_or(self.variable);
        self.suffix_elements()
            .skip_while(move |element| element.is_equivalent_to(db, variable))
            .copied()
    }

    fn resize(
        &self,
        db: &'db dyn Db,
        new_length: TupleLength,
    ) -> Result<Tuple<Type<'db>>, ResizeTupleError> {
        match new_length {
            TupleLength::Fixed(new_length) => {
                // The number of elements that will get their value from our variable-length
                // portion.
                let Some(variable_count) = new_length.checked_sub(self.len().minimum()) else {
                    return Err(ResizeTupleError::TooManyValues);
                };
                Ok(Tuple::Fixed(FixedLengthTuple::from_elements(
                    (self.prefix_elements().copied())
                        .chain(std::iter::repeat_n(self.variable, variable_count))
                        .chain(self.suffix_elements().copied()),
                )))
            }

            TupleLength::Variable(prefix_length, suffix_length) => {
                // "Overflow" are elements of our prefix/suffix that will be folded into the
                // result's variable-length portion. "Underflow" are elements of the result
                // prefix/suffix that will come from our variable-length portion.
                let self_prefix_length = self.prefix.len();
                let prefix_underflow = prefix_length.saturating_sub(self_prefix_length);
                let self_suffix_length = self.suffix.len();
                let suffix_overflow = self_suffix_length.saturating_sub(suffix_length);
                let suffix_underflow = suffix_length.saturating_sub(self_suffix_length);
                let prefix = (self.prefix_elements().copied().take(prefix_length))
                    .chain(std::iter::repeat_n(self.variable, prefix_underflow));
                let variable = UnionType::from_elements(
                    db,
                    (self.prefix_elements().copied().skip(prefix_length))
                        .chain(std::iter::once(self.variable))
                        .chain(self.suffix_elements().copied().take(suffix_overflow)),
                );
                let suffix = std::iter::repeat_n(self.variable, suffix_underflow)
                    .chain(self.suffix_elements().copied().skip(suffix_overflow));
                Ok(VariableLengthTuple::mixed(prefix, variable, suffix))
            }
        }
    }

    #[must_use]
    fn normalized_impl(&self, db: &'db dyn Db, visitor: &NormalizedVisitor<'db>) -> TupleSpec<'db> {
        let prefix = self
            .prenormalized_prefix_elements(db, None)
            .map(|ty| ty.normalized_impl(db, visitor))
            .collect::<Box<_>>();
        let suffix = self
            .prenormalized_suffix_elements(db, None)
            .map(|ty| ty.normalized_impl(db, visitor))
            .collect::<Box<_>>();
        let variable = self.variable.normalized_impl(db, visitor);
        TupleSpec::Variable(Self {
            prefix,
            variable,
            suffix,
        })
    }

    fn apply_type_mapping_impl<'a>(
        &self,
        db: &'db dyn Db,
        type_mapping: &TypeMapping<'a, 'db>,
        visitor: &ApplyTypeMappingVisitor<'db>,
    ) -> TupleSpec<'db> {
        Self::mixed(
            self.prefix
                .iter()
                .map(|ty| ty.apply_type_mapping_impl(db, type_mapping, visitor)),
            self.variable
                .apply_type_mapping_impl(db, type_mapping, visitor),
            self.suffix
                .iter()
                .map(|ty| ty.apply_type_mapping_impl(db, type_mapping, visitor)),
        )
    }

    fn find_legacy_typevars_impl(
        &self,
        db: &'db dyn Db,
        binding_context: Option<Definition<'db>>,
        typevars: &mut FxOrderSet<BoundTypeVarInstance<'db>>,
        visitor: &FindLegacyTypeVarsVisitor<'db>,
    ) {
        for ty in &self.prefix {
            ty.find_legacy_typevars_impl(db, binding_context, typevars, visitor);
        }
        self.variable
            .find_legacy_typevars_impl(db, binding_context, typevars, visitor);
        for ty in &self.suffix {
            ty.find_legacy_typevars_impl(db, binding_context, typevars, visitor);
        }
    }

    fn has_relation_to_impl(
        &self,
        db: &'db dyn Db,
        other: &Tuple<Type<'db>>,
        relation: TypeRelation,
        visitor: &HasRelationToVisitor<'db>,
    ) -> ConstraintSet<'db> {
        match other {
            Tuple::Fixed(other) => {
                // The `...` length specifier of a variable-length tuple type is interpreted
                // differently depending on the type of the variable-length elements.
                //
                // It typically represents the _union_ of all possible lengths. That means that a
                // variable-length tuple type is not a subtype of _any_ fixed-length tuple type.
                //
                // However, as a special case, if the variable-length portion of the tuple is `Any`
                // (or any other dynamic type), then the `...` is the _gradual choice_ of all
                // possible lengths. This means that `tuple[Any, ...]` can match any tuple of any
                // length.
                if relation == TypeRelation::Subtyping || !matches!(self.variable, Type::Dynamic(_))
                {
                    return ConstraintSet::from(false);
                }

                // In addition, the other tuple must have enough elements to match up with this
                // tuple's prefix and suffix, and each of those elements must pairwise satisfy the
                // relation.
                let mut result = ConstraintSet::from(true);
                let mut other_iter = other.elements().copied();
                for self_ty in self.prenormalized_prefix_elements(db, None) {
                    let Some(other_ty) = other_iter.next() else {
                        return ConstraintSet::from(false);
                    };
                    let element_constraints =
                        self_ty.has_relation_to_impl(db, other_ty, relation, visitor);
                    if result
                        .intersect(db, &element_constraints)
                        .is_never_satisfied()
                    {
                        return result;
                    }
                }
                let suffix: Vec<_> = self.prenormalized_suffix_elements(db, None).collect();
                for self_ty in suffix.iter().rev() {
                    let Some(other_ty) = other_iter.next_back() else {
                        return ConstraintSet::from(false);
                    };
                    let element_constraints =
                        self_ty.has_relation_to_impl(db, other_ty, relation, visitor);
                    if result
                        .intersect(db, &element_constraints)
                        .is_never_satisfied()
                    {
                        return result;
                    }
                }

                result
            }

            Tuple::Variable(other) => {
                // When prenormalizing below, we assume that a dynamic variable-length portion of
                // one tuple materializes to the variable-length portion of the other tuple.
                let self_prenormalize_variable = match self.variable {
                    Type::Dynamic(_) => Some(other.variable),
                    _ => None,
                };
                let other_prenormalize_variable = match other.variable {
                    Type::Dynamic(_) => Some(self.variable),
                    _ => None,
                };

                // The overlapping parts of the prefixes and suffixes must satisfy the relation.
                // Any remaining parts must satisfy the relation with the other tuple's
                // variable-length part.
                let mut result = ConstraintSet::from(true);
                let pairwise = (self.prenormalized_prefix_elements(db, self_prenormalize_variable))
                    .zip_longest(
                        other.prenormalized_prefix_elements(db, other_prenormalize_variable),
                    );
                for pair in pairwise {
                    let pair_constraints = match pair {
                        EitherOrBoth::Both(self_ty, other_ty) => {
                            self_ty.has_relation_to_impl(db, other_ty, relation, visitor)
                        }
                        EitherOrBoth::Left(self_ty) => {
                            self_ty.has_relation_to_impl(db, other.variable, relation, visitor)
                        }
                        EitherOrBoth::Right(_) => {
                            // The rhs has a required element that the lhs is not guaranteed to
                            // provide.
                            return ConstraintSet::from(false);
                        }
                    };
                    if result.intersect(db, &pair_constraints).is_never_satisfied() {
                        return result;
                    }
                }

                let self_suffix: Vec<_> = self
                    .prenormalized_suffix_elements(db, self_prenormalize_variable)
                    .collect();
                let other_suffix: Vec<_> = other
                    .prenormalized_suffix_elements(db, other_prenormalize_variable)
                    .collect();
                let pairwise = (self_suffix.iter().rev()).zip_longest(other_suffix.iter().rev());
                for pair in pairwise {
                    let pair_constraints = match pair {
                        EitherOrBoth::Both(self_ty, other_ty) => {
                            self_ty.has_relation_to_impl(db, *other_ty, relation, visitor)
                        }
                        EitherOrBoth::Left(self_ty) => {
                            self_ty.has_relation_to_impl(db, other.variable, relation, visitor)
                        }
                        EitherOrBoth::Right(_) => {
                            // The rhs has a required element that the lhs is not guaranteed to
                            // provide.
                            return ConstraintSet::from(false);
                        }
                    };
                    if result.intersect(db, &pair_constraints).is_never_satisfied() {
                        return result;
                    }
                }

                // And lastly, the variable-length portions must satisfy the relation.
                result.and(db, || {
                    self.variable
                        .has_relation_to_impl(db, other.variable, relation, visitor)
                })
            }
        }
    }

    fn is_equivalent_to_impl(
        &self,
        db: &'db dyn Db,
        other: &Self,
        visitor: &IsEquivalentVisitor<'db>,
    ) -> ConstraintSet<'db> {
        self.variable
            .is_equivalent_to_impl(db, other.variable, visitor)
            .and(db, || {
                (self.prenormalized_prefix_elements(db, None))
                    .zip_longest(other.prenormalized_prefix_elements(db, None))
                    .when_all(db, |pair| match pair {
                        EitherOrBoth::Both(self_ty, other_ty) => {
                            self_ty.is_equivalent_to_impl(db, other_ty, visitor)
                        }
                        EitherOrBoth::Left(_) | EitherOrBoth::Right(_) => {
                            ConstraintSet::from(false)
                        }
                    })
            })
            .and(db, || {
                (self.prenormalized_suffix_elements(db, None))
                    .zip_longest(other.prenormalized_suffix_elements(db, None))
                    .when_all(db, |pair| match pair {
                        EitherOrBoth::Both(self_ty, other_ty) => {
                            self_ty.is_equivalent_to_impl(db, other_ty, visitor)
                        }
                        EitherOrBoth::Left(_) | EitherOrBoth::Right(_) => {
                            ConstraintSet::from(false)
                        }
                    })
            })
    }
}

impl<'db> PyIndex<'db> for &VariableLengthTuple<Type<'db>> {
    type Item = Type<'db>;

    fn py_index(self, db: &'db dyn Db, index: i32) -> Result<Self::Item, OutOfBoundsError> {
        match Nth::from_index(index) {
            Nth::FromStart(index) => {
                if let Some(element) = self.prefix.get(index) {
                    // index is small enough that it lands in the prefix of the tuple.
                    return Ok(*element);
                }

                // index is large enough that it lands past the prefix. The tuple can always be
                // large enough that it lands in the variable-length portion. It might also be
                // small enough to land in the suffix.
                let index_past_prefix = index - self.prefix.len() + 1;
                Ok(UnionType::from_elements(
                    db,
                    std::iter::once(self.variable)
                        .chain(self.suffix_elements().copied().take(index_past_prefix)),
                ))
            }

            Nth::FromEnd(index_from_end) => {
                if index_from_end < self.suffix.len() {
                    // index is small enough that it lands in the suffix of the tuple.
                    return Ok(self.suffix[self.suffix.len() - index_from_end - 1]);
                }

                // index is large enough that it lands past the suffix. The tuple can always be
                // large enough that it lands in the variable-length portion. It might also be
                // small enough to land in the prefix.
                let index_past_suffix = index_from_end - self.suffix.len() + 1;
                Ok(UnionType::from_elements(
                    db,
                    (self.prefix_elements().rev().copied())
                        .take(index_past_suffix)
                        .rev()
                        .chain(std::iter::once(self.variable)),
                ))
            }
        }
    }
}

/// A tuple that might be fixed- or variable-length.
///
/// Our tuple representation can hold instances of any Rust type. For tuples containing Python
/// types, use [`TupleSpec`], which defines some additional type-specific methods.
#[derive(Clone, Debug, Eq, Hash, PartialEq, get_size2::GetSize)]
pub enum Tuple<T> {
    Fixed(FixedLengthTuple<T>),
    Variable(VariableLengthTuple<T>),
}

impl<T> Tuple<T> {
    pub(crate) fn homogeneous(element: T) -> Self {
        VariableLengthTuple::homogeneous(element)
    }

    pub(crate) fn heterogeneous(elements: impl IntoIterator<Item = T>) -> Self {
        FixedLengthTuple::from_elements(elements).into()
    }

    /// Returns an iterator of all of the fixed-length element types of this tuple.
    pub(crate) fn fixed_elements(&self) -> impl Iterator<Item = &T> + '_ {
        match self {
            Tuple::Fixed(tuple) => Either::Left(tuple.elements()),
            Tuple::Variable(tuple) => Either::Right(tuple.fixed_elements()),
        }
    }

    /// Returns an iterator of all of the element types of this tuple. Does not deduplicate the
    /// elements, and does not distinguish between fixed- and variable-length elements.
    pub(crate) fn all_elements(&self) -> impl Iterator<Item = &T> + '_ {
        match self {
            Tuple::Fixed(tuple) => Either::Left(tuple.all_elements()),
            Tuple::Variable(tuple) => Either::Right(tuple.all_elements()),
        }
    }

    pub(crate) fn into_all_elements_with_kind(self) -> impl Iterator<Item = TupleElement<T>> {
        match self {
            Tuple::Fixed(tuple) => Either::Left(tuple.into_all_elements_with_kind()),
            Tuple::Variable(tuple) => Either::Right(tuple.into_all_elements_with_kind()),
        }
    }

    /// Returns the length of this tuple.
    pub(crate) fn len(&self) -> TupleLength {
        match self {
            Tuple::Fixed(tuple) => TupleLength::Fixed(tuple.len()),
            Tuple::Variable(tuple) => tuple.len(),
        }
    }

    pub(crate) fn truthiness(&self) -> Truthiness {
        match self.len().size_hint() {
            // The tuple type is AlwaysFalse if it contains only the empty tuple
            (_, Some(0)) => Truthiness::AlwaysFalse,
            // The tuple type is AlwaysTrue if its inhabitants must always have length >=1
            (minimum, _) if minimum > 0 => Truthiness::AlwaysTrue,
            // The tuple type is Ambiguous if its inhabitants could be of any length
            _ => Truthiness::Ambiguous,
        }
    }
}

impl<'db> Tuple<Type<'db>> {
    pub(crate) fn homogeneous_element_type(&self, db: &'db dyn Db) -> Type<'db> {
        UnionType::from_elements(db, self.all_elements())
    }

<<<<<<< HEAD
    /// Concatenates another tuple to the end of this tuple, returning a new tuple.
    #[expect(dead_code)]
    pub(crate) fn concat(&self, db: &'db dyn Db, other: &Self) -> Self {
        TupleSpecBuilder::from(self).concat(db, other).build()
    }

=======
>>>>>>> 902b0b4c
    /// Resizes this tuple to a different length, if possible. If this tuple cannot satisfy the
    /// desired minimum or maximum length, we return an error. If we return an `Ok` result, the
    /// [`len`][Self::len] of the resulting tuple is guaranteed to be equal to `new_length`.
    pub(crate) fn resize(
        &self,
        db: &'db dyn Db,
        new_length: TupleLength,
    ) -> Result<Self, ResizeTupleError> {
        match self {
            Tuple::Fixed(tuple) => tuple.resize(db, new_length),
            Tuple::Variable(tuple) => tuple.resize(db, new_length),
        }
    }

    pub(crate) fn normalized_impl(
        &self,
        db: &'db dyn Db,
        visitor: &NormalizedVisitor<'db>,
    ) -> Self {
        match self {
            Tuple::Fixed(tuple) => Tuple::Fixed(tuple.normalized_impl(db, visitor)),
            Tuple::Variable(tuple) => tuple.normalized_impl(db, visitor),
        }
    }

    pub(crate) fn apply_type_mapping_impl<'a>(
        &self,
        db: &'db dyn Db,
        type_mapping: &TypeMapping<'a, 'db>,
        visitor: &ApplyTypeMappingVisitor<'db>,
    ) -> Self {
        match self {
            Tuple::Fixed(tuple) => {
                Tuple::Fixed(tuple.apply_type_mapping_impl(db, type_mapping, visitor))
            }
            Tuple::Variable(tuple) => tuple.apply_type_mapping_impl(db, type_mapping, visitor),
        }
    }

    fn find_legacy_typevars_impl(
        &self,
        db: &'db dyn Db,
        binding_context: Option<Definition<'db>>,
        typevars: &mut FxOrderSet<BoundTypeVarInstance<'db>>,
        visitor: &FindLegacyTypeVarsVisitor<'db>,
    ) {
        match self {
            Tuple::Fixed(tuple) => {
                tuple.find_legacy_typevars_impl(db, binding_context, typevars, visitor);
            }
            Tuple::Variable(tuple) => {
                tuple.find_legacy_typevars_impl(db, binding_context, typevars, visitor);
            }
        }
    }

    fn has_relation_to_impl(
        &self,
        db: &'db dyn Db,
        other: &Self,
        relation: TypeRelation,
        visitor: &HasRelationToVisitor<'db>,
    ) -> ConstraintSet<'db> {
        match self {
            Tuple::Fixed(self_tuple) => {
                self_tuple.has_relation_to_impl(db, other, relation, visitor)
            }
            Tuple::Variable(self_tuple) => {
                self_tuple.has_relation_to_impl(db, other, relation, visitor)
            }
        }
    }

    fn is_equivalent_to_impl(
        &self,
        db: &'db dyn Db,
        other: &Self,
        visitor: &IsEquivalentVisitor<'db>,
    ) -> ConstraintSet<'db> {
        match (self, other) {
            (Tuple::Fixed(self_tuple), Tuple::Fixed(other_tuple)) => {
                self_tuple.is_equivalent_to_impl(db, other_tuple, visitor)
            }
            (Tuple::Variable(self_tuple), Tuple::Variable(other_tuple)) => {
                self_tuple.is_equivalent_to_impl(db, other_tuple, visitor)
            }
            (Tuple::Fixed(_), Tuple::Variable(_)) | (Tuple::Variable(_), Tuple::Fixed(_)) => {
                ConstraintSet::from(false)
            }
        }
    }

    pub(super) fn is_disjoint_from_impl(
        &self,
        db: &'db dyn Db,
        other: &Self,
        visitor: &IsDisjointVisitor<'db>,
    ) -> ConstraintSet<'db> {
        // Two tuples with an incompatible number of required elements must always be disjoint.
        let (self_min, self_max) = self.len().size_hint();
        let (other_min, other_max) = other.len().size_hint();
        if self_max.is_some_and(|max| max < other_min) {
            return ConstraintSet::from(true);
        }
        if other_max.is_some_and(|max| max < self_min) {
            return ConstraintSet::from(true);
        }

        // If any of the required elements are pairwise disjoint, the tuples are disjoint as well.
        #[allow(clippy::items_after_statements)]
        fn any_disjoint<'s, 'db>(
            db: &'db dyn Db,
            a: impl IntoIterator<Item = &'s Type<'db>>,
            b: impl IntoIterator<Item = &'s Type<'db>>,
            visitor: &IsDisjointVisitor<'db>,
        ) -> ConstraintSet<'db>
        where
            'db: 's,
        {
            (a.into_iter().zip(b)).when_any(db, |(self_element, other_element)| {
                self_element.is_disjoint_from_impl(db, *other_element, visitor)
            })
        }

        match (self, other) {
            (Tuple::Fixed(self_tuple), Tuple::Fixed(other_tuple)) => {
                any_disjoint(db, self_tuple.elements(), other_tuple.elements(), visitor)
            }

            // Note that we don't compare the variable-length portions; two pure homogeneous tuples
            // `tuple[A, ...]` and `tuple[B, ...]` can never be disjoint even if A and B are
            // disjoint, because `tuple[()]` would be assignable to both.
            (Tuple::Variable(self_tuple), Tuple::Variable(other_tuple)) => any_disjoint(
                db,
                self_tuple.prefix_elements(),
                other_tuple.prefix_elements(),
                visitor,
            )
            .or(db, || {
                any_disjoint(
                    db,
                    self_tuple.suffix_elements().rev(),
                    other_tuple.suffix_elements().rev(),
                    visitor,
                )
            }),

            (Tuple::Fixed(fixed), Tuple::Variable(variable))
            | (Tuple::Variable(variable), Tuple::Fixed(fixed)) => {
                any_disjoint(db, fixed.elements(), variable.prefix_elements(), visitor).or(
                    db,
                    || {
                        any_disjoint(
                            db,
                            fixed.elements().rev(),
                            variable.suffix_elements().rev(),
                            visitor,
                        )
                    },
                )
            }
        }
    }

    pub(crate) fn is_single_valued(&self, db: &'db dyn Db) -> bool {
        match self {
            Tuple::Fixed(tuple) => tuple.is_single_valued(db),
            Tuple::Variable(_) => false,
        }
    }

    /// Return the `TupleSpec` for the singleton `sys.version_info`
    pub(crate) fn version_info_spec(db: &'db dyn Db) -> TupleSpec<'db> {
        let python_version = Program::get(db).python_version(db);
        let int_instance_ty = KnownClass::Int.to_instance(db);

        // TODO: just grab this type from typeshed (it's a `sys._ReleaseLevel` type alias there)
        let release_level_ty = {
            let elements: Box<[Type<'db>]> = ["alpha", "beta", "candidate", "final"]
                .iter()
                .map(|level| Type::string_literal(db, level))
                .collect();

            // For most unions, it's better to go via `UnionType::from_elements` or use `UnionBuilder`;
            // those techniques ensure that union elements are deduplicated and unions are eagerly simplified
            // into other types where necessary. Here, however, we know that there are no duplicates
            // in this union, so it's probably more efficient to use `UnionType::new()` directly.
            Type::Union(UnionType::new(db, elements))
        };

        TupleSpec::heterogeneous([
            Type::IntLiteral(python_version.major.into()),
            Type::IntLiteral(python_version.minor.into()),
            int_instance_ty,
            release_level_ty,
            int_instance_ty,
        ])
    }
}

impl<T> From<FixedLengthTuple<T>> for Tuple<T> {
    fn from(tuple: FixedLengthTuple<T>) -> Self {
        Tuple::Fixed(tuple)
    }
}

impl<T> From<VariableLengthTuple<T>> for Tuple<T> {
    fn from(tuple: VariableLengthTuple<T>) -> Self {
        Tuple::Variable(tuple)
    }
}

impl<'db> PyIndex<'db> for &Tuple<Type<'db>> {
    type Item = Type<'db>;

    fn py_index(self, db: &'db dyn Db, index: i32) -> Result<Self::Item, OutOfBoundsError> {
        match self {
            Tuple::Fixed(tuple) => tuple.py_index(db, index),
            Tuple::Variable(tuple) => tuple.py_index(db, index),
        }
    }
}

pub(crate) enum TupleElement<T> {
    Fixed(T),
    Prefix(T),
    Variable(T),
    Suffix(T),
}

/// Unpacks tuple values in an unpacking assignment.
///
/// You provide a [`TupleLength`] specifying how many assignment targets there are, and which one
/// (if any) is a starred target. You then call [`unpack_tuple`][TupleUnpacker::unpack_tuple] to
/// unpack the values from a rhs tuple into those targets. If the rhs is a union, call
/// `unpack_tuple` separately for each element of the union. We will automatically wrap the types
/// assigned to the starred target in `list`.
pub(crate) struct TupleUnpacker<'db> {
    db: &'db dyn Db,
    targets: Tuple<UnionBuilder<'db>>,
}

impl<'db> TupleUnpacker<'db> {
    pub(crate) fn new(db: &'db dyn Db, len: TupleLength) -> Self {
        let new_builders = |len: usize| std::iter::repeat_with(|| UnionBuilder::new(db)).take(len);
        let targets = match len {
            TupleLength::Fixed(len) => {
                Tuple::Fixed(FixedLengthTuple::from_elements(new_builders(len)))
            }
            TupleLength::Variable(prefix, suffix) => VariableLengthTuple::mixed(
                new_builders(prefix),
                UnionBuilder::new(db),
                new_builders(suffix),
            ),
        };
        Self { db, targets }
    }

    /// Unpacks a single rhs tuple into the target tuple that we are building. If you want to
    /// unpack a single type into each target, call this method with a homogeneous tuple.
    ///
    /// The lengths of the targets and the rhs have to be compatible, but not necessarily
    /// identical. The lengths only have to be identical if both sides are fixed-length; if either
    /// side is variable-length, we will pull multiple values out of the rhs variable-length
    /// portion, and assign multiple values to the starred target, as needed.
    pub(crate) fn unpack_tuple(
        &mut self,
        values: &Tuple<Type<'db>>,
    ) -> Result<(), ResizeTupleError> {
        let values = values.resize(self.db, self.targets.len())?;
        match (&mut self.targets, &values) {
            (Tuple::Fixed(targets), Tuple::Fixed(values)) => {
                targets.unpack_tuple(values);
            }
            (Tuple::Variable(targets), Tuple::Variable(values)) => {
                targets.unpack_tuple(self.db, values);
            }
            _ => panic!("should have ensured that tuples are the same length"),
        }
        Ok(())
    }

    /// Returns the unpacked types for each target. If you called
    /// [`unpack_tuple`][TupleUnpacker::unpack_tuple] multiple times, each target type will be the
    /// union of the type unpacked into that target from each of the rhs tuples. If there is a
    /// starred target, we will each unpacked type in `list`.
    pub(crate) fn into_types(self) -> impl Iterator<Item = Type<'db>> {
        self.targets
            .into_all_elements_with_kind()
            .map(|builder| match builder {
                TupleElement::Variable(builder) => builder.try_build().unwrap_or_else(|| {
                    KnownClass::List.to_specialized_instance(self.db, [Type::unknown()])
                }),
                TupleElement::Fixed(builder)
                | TupleElement::Prefix(builder)
                | TupleElement::Suffix(builder) => {
                    builder.try_build().unwrap_or_else(Type::unknown)
                }
            })
    }
}

impl<'db> FixedLengthTuple<UnionBuilder<'db>> {
    fn unpack_tuple(&mut self, values: &FixedLengthTuple<Type<'db>>) {
        // We have already verified above that the two tuples have the same length.
        for (target, value) in self.0.iter_mut().zip(values.elements().copied()) {
            target.add_in_place(value);
        }
    }
}

impl<'db> VariableLengthTuple<UnionBuilder<'db>> {
    fn unpack_tuple(&mut self, db: &'db dyn Db, values: &VariableLengthTuple<Type<'db>>) {
        // We have already verified above that the two tuples have the same length.
        for (target, value) in (self.prefix.iter_mut()).zip(values.prefix_elements().copied()) {
            target.add_in_place(value);
        }
        self.variable
            .add_in_place(KnownClass::List.to_specialized_instance(db, [values.variable]));
        for (target, value) in (self.suffix.iter_mut()).zip(values.suffix_elements().copied()) {
            target.add_in_place(value);
        }
    }
}

#[derive(Clone, Debug, Eq, PartialEq)]
pub(crate) enum ResizeTupleError {
    TooFewValues,
    TooManyValues,
}

/// A builder for creating a new [`TupleSpec`]
pub(crate) enum TupleSpecBuilder<'db> {
    Fixed(Vec<Type<'db>>),
    Variable {
        prefix: Vec<Type<'db>>,
        variable: Type<'db>,
        suffix: Vec<Type<'db>>,
    },
}

impl<'db> TupleSpecBuilder<'db> {
    pub(crate) fn with_capacity(capacity: usize) -> Self {
        TupleSpecBuilder::Fixed(Vec::with_capacity(capacity))
    }

    pub(crate) fn push(&mut self, element: Type<'db>) {
        match self {
            TupleSpecBuilder::Fixed(elements) => elements.push(element),
            TupleSpecBuilder::Variable { suffix, .. } => suffix.push(element),
        }
    }

    /// Concatenates another tuple to the end of this tuple, returning a new tuple.
    pub(crate) fn concat(mut self, db: &'db dyn Db, other: &TupleSpec<'db>) -> Self {
        match (&mut self, other) {
            (TupleSpecBuilder::Fixed(left_tuple), TupleSpec::Fixed(right_tuple)) => {
                left_tuple.extend_from_slice(&right_tuple.0);
                self
            }

            (
                TupleSpecBuilder::Fixed(left_tuple),
                TupleSpec::Variable(VariableLengthTuple {
                    prefix,
                    variable,
                    suffix,
                }),
            ) => {
                left_tuple.extend_from_slice(prefix);
                TupleSpecBuilder::Variable {
                    prefix: std::mem::take(left_tuple),
                    variable: *variable,
                    suffix: suffix.to_vec(),
                }
            }

            (
                TupleSpecBuilder::Variable {
                    prefix: _,
                    variable: _,
                    suffix,
                },
                TupleSpec::Fixed(right),
            ) => {
                suffix.extend_from_slice(&right.0);
                self
            }

            (
                TupleSpecBuilder::Variable {
                    prefix: left_prefix,
                    variable: left_variable,
                    suffix: left_suffix,
                },
                TupleSpec::Variable(VariableLengthTuple {
                    prefix: right_prefix,
                    variable: right_variable,
                    suffix: right_suffix,
                }),
            ) => {
                let variable = UnionType::from_elements(
                    db,
                    left_suffix
                        .iter()
                        .chain([left_variable, right_variable])
                        .chain(right_prefix),
                );
                TupleSpecBuilder::Variable {
                    prefix: std::mem::take(left_prefix),
                    variable,
                    suffix: right_suffix.to_vec(),
                }
            }
        }
    }

    pub(super) fn build(self) -> TupleSpec<'db> {
        match self {
            TupleSpecBuilder::Fixed(elements) => {
                TupleSpec::Fixed(FixedLengthTuple(elements.into_boxed_slice()))
            }
            TupleSpecBuilder::Variable {
                prefix,
                variable,
                suffix,
            } => TupleSpec::Variable(VariableLengthTuple {
                prefix: prefix.into_boxed_slice(),
                variable,
                suffix: suffix.into_boxed_slice(),
            }),
        }
    }
}

impl<'db> From<&TupleSpec<'db>> for TupleSpecBuilder<'db> {
    fn from(tuple: &TupleSpec<'db>) -> Self {
        match tuple {
            TupleSpec::Fixed(fixed) => TupleSpecBuilder::Fixed(fixed.0.to_vec()),
            TupleSpec::Variable(variable) => TupleSpecBuilder::Variable {
                prefix: variable.prefix.to_vec(),
                variable: variable.variable,
                suffix: variable.suffix.to_vec(),
            },
        }
    }
}<|MERGE_RESOLUTION|>--- conflicted
+++ resolved
@@ -1019,15 +1019,6 @@
         UnionType::from_elements(db, self.all_elements())
     }
 
-<<<<<<< HEAD
-    /// Concatenates another tuple to the end of this tuple, returning a new tuple.
-    #[expect(dead_code)]
-    pub(crate) fn concat(&self, db: &'db dyn Db, other: &Self) -> Self {
-        TupleSpecBuilder::from(self).concat(db, other).build()
-    }
-
-=======
->>>>>>> 902b0b4c
     /// Resizes this tuple to a different length, if possible. If this tuple cannot satisfy the
     /// desired minimum or maximum length, we return an error. If we return an `Ok` result, the
     /// [`len`][Self::len] of the resulting tuple is guaranteed to be equal to `new_length`.
