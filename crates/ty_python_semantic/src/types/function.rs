--- conflicted
+++ resolved
@@ -77,17 +77,11 @@
 use crate::types::signatures::{CallableSignature, Signature};
 use crate::types::visitor::any_over_type;
 use crate::types::{
-<<<<<<< HEAD
-    BoundMethodType, CallableType, ClassBase, ClassLiteral, ClassType, DeprecatedInstance,
-    DynamicType, KnownClass, Truthiness, Type, TypeMapping, TypeRelation, TypeTransformer,
-    TypeVarInstance, UnionBuilder, all_members, infer_scope_types, walk_generic_context,
-    walk_type_mapping,
-=======
     BoundMethodType, BoundTypeVarInstance, CallableType, ClassBase, ClassLiteral, ClassType,
     DeprecatedInstance, DynamicType, FindLegacyTypeVarsVisitor, HasRelationToVisitor,
     IsEquivalentVisitor, KnownClass, NormalizedVisitor, SpecialFormType, Truthiness, Type,
-    TypeMapping, TypeRelation, UnionBuilder, all_members, walk_type_mapping,
->>>>>>> 4ca38b29
+    TypeMapping, TypeRelation, UnionBuilder, all_members, infer_scope_types, walk_generic_context,
+    walk_type_mapping,
 };
 use crate::{Db, FxOrderSet, ModuleName, resolve_module};
 
