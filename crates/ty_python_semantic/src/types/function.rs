//! Contains representations of function literals. There are several complicating factors:
//!
//! - Functions can be generic, and can have specializations applied to them. These are not the
//!   same thing! For instance, a method of a generic class might not itself be generic, but it can
//!   still have the class's specialization applied to it.
//!
//! - Functions can be overloaded, and each overload can be independently generic or not, with
//!   different sets of typevars for different generic overloads. In some cases we need to consider
//!   each overload separately; in others we need to consider all of the overloads (and any
//!   implementation) as a single collective entity.
//!
//! - Certain “known” functions need special treatment — for instance, inferring a special return
//!   type, or raising custom diagnostics.
//!
//! - TODO: Some functions don't correspond to a function definition in the AST, and are instead
//!   synthesized as we mimic the behavior of the Python interpreter. Even though they are
//!   synthesized, and are “implemented” as Rust code, they are still functions from the POV of the
//!   rest of the type system.
//!
//! Given these constraints, we have the following representation: a function is a list of one or
//! more overloads, with zero or more specializations (more specifically, “type mappings”) applied
//! to it. [`FunctionType`] is the outermost type, which is what [`Type::FunctionLiteral`] wraps.
//! It contains the list of type mappings to apply. It wraps a [`FunctionLiteral`], which collects
//! together all of the overloads (and implementation) of an overloaded function. An
//! [`OverloadLiteral`] represents an individual function definition in the AST — that is, each
//! overload (and implementation) of an overloaded function, or the single definition of a
//! non-overloaded function.
//!
//! Technically, each `FunctionLiteral` wraps a particular overload and all _previous_ overloads.
//! So it's only true that it wraps _all_ overloads if you are looking at the last definition. For
//! instance, in
//!
//! ```py
//! @overload
//! def f(x: int) -> None: ...
//! # <-- 1
//!
//! @overload
//! def f(x: str) -> None: ...
//! # <-- 2
//!
//! def f(x): pass
//! # <-- 3
//! ```
//!
//! resolving `f` at each of the three numbered positions will give you a `FunctionType`, which
//! wraps a `FunctionLiteral`, which contain `OverloadLiteral`s only for the definitions that
//! appear before that position. We rely on the fact that later definitions shadow earlier ones, so
//! the public type of `f` is resolved at position 3, correctly giving you all of the overloads
//! (and the implementation).

use std::str::FromStr;

use bitflags::bitflags;
use ruff_db::diagnostic::{Annotation, DiagnosticId, Severity, Span};
use ruff_db::files::{File, FileRange};
use ruff_db::parsed::{ParsedModuleRef, parsed_module};
use ruff_python_ast::{self as ast, ParameterWithDefault};
use ruff_text_size::Ranged;

use crate::module_resolver::{KnownModule, file_to_module};
use crate::place::{Boundness, Place, place_from_bindings};
use crate::semantic_index::ast_ids::HasScopedUseId;
use crate::semantic_index::definition::Definition;
use crate::semantic_index::scope::ScopeId;
use crate::semantic_index::{FileScopeId, SemanticIndex, semantic_index};
use crate::types::call::{Binding, CallArguments};
use crate::types::constraints::{ConstraintSet, Constraints};
use crate::types::context::InferContext;
use crate::types::diagnostic::{
    INVALID_ARGUMENT_TYPE, REDUNDANT_CAST, STATIC_ASSERT_ERROR, TYPE_ASSERTION_FAILURE,
    report_bad_argument_to_get_protocol_members, report_bad_argument_to_protocol_interface,
    report_runtime_check_against_non_runtime_checkable_protocol,
};
use crate::types::generics::GenericContext;
use crate::types::narrow::ClassInfoConstraintFunction;
use crate::types::signatures::{CallableSignature, Signature};
use crate::types::visitor::any_over_type;
use crate::types::{
    BoundMethodType, BoundTypeVarInstance, CallableType, ClassBase, ClassLiteral, ClassType,
<<<<<<< HEAD
    DeprecatedInstance, DivergentType, DynamicType, FindLegacyTypeVarsVisitor,
    HasRelationToVisitor, IsEquivalentVisitor, KnownClass, NormalizedVisitor, SpecialFormType,
    Truthiness, Type, TypeMapping, TypeRelation, UnionBuilder, all_members, binding_type,
    infer_scope_types, walk_generic_context, walk_type_mapping,
=======
    DeprecatedInstance, DynamicType, FindLegacyTypeVarsVisitor, HasRelationToVisitor,
    IsEquivalentVisitor, KnownClass, KnownInstanceType, NormalizedVisitor, SpecialFormType,
    TrackedConstraintSet, Truthiness, Type, TypeMapping, TypeRelation, UnionBuilder, all_members,
    binding_type, walk_type_mapping,
>>>>>>> 59c8fda3
};
use crate::{Db, FxOrderSet, ModuleName, resolve_module};

fn return_type_cycle_recover<'db>(
    _db: &'db dyn Db,
    _value: &Type<'db>,
    _count: u32,
    _self: FunctionType<'db>,
) -> salsa::CycleRecoveryAction<Type<'db>> {
    salsa::CycleRecoveryAction::Iterate
}

fn return_type_cycle_initial<'db>(db: &'db dyn Db, function: FunctionType<'db>) -> Type<'db> {
    Type::Dynamic(DynamicType::Divergent(DivergentType {
        scope: function.literal(db).last_definition(db).body_scope(db),
    }))
}

/// A collection of useful spans for annotating functions.
///
/// This can be retrieved via `FunctionType::spans` or
/// `Type::function_spans`.
pub(crate) struct FunctionSpans {
    /// The span of the entire function "signature." This includes
    /// the name, parameter list and return type (if present).
    pub(crate) signature: Span,
    /// The span of the function name. i.e., `foo` in `def foo(): ...`.
    pub(crate) name: Span,
    /// The span of the parameter list, including the opening and
    /// closing parentheses.
    pub(crate) parameters: Span,
    /// The span of the annotated return type, if present.
    pub(crate) return_type: Option<Span>,
}

bitflags! {
    #[derive(Copy, Clone, Debug, Eq, PartialEq, Default, Hash)]
    pub struct FunctionDecorators: u8 {
        /// `@classmethod`
        const CLASSMETHOD = 1 << 0;
        /// `@typing.no_type_check`
        const NO_TYPE_CHECK = 1 << 1;
        /// `@typing.overload`
        const OVERLOAD = 1 << 2;
        /// `@abc.abstractmethod`
        const ABSTRACT_METHOD = 1 << 3;
        /// `@typing.final`
        const FINAL = 1 << 4;
        /// `@staticmethod`
        const STATICMETHOD = 1 << 5;
        /// `@typing.override`
        const OVERRIDE = 1 << 6;
    }
}

impl get_size2::GetSize for FunctionDecorators {}

impl FunctionDecorators {
    pub(super) fn from_decorator_type(db: &dyn Db, decorator_type: Type) -> Self {
        match decorator_type {
            Type::FunctionLiteral(function) => match function.known(db) {
                Some(KnownFunction::NoTypeCheck) => FunctionDecorators::NO_TYPE_CHECK,
                Some(KnownFunction::Overload) => FunctionDecorators::OVERLOAD,
                Some(KnownFunction::AbstractMethod) => FunctionDecorators::ABSTRACT_METHOD,
                Some(KnownFunction::Final) => FunctionDecorators::FINAL,
                Some(KnownFunction::Override) => FunctionDecorators::OVERRIDE,
                _ => FunctionDecorators::empty(),
            },
            Type::ClassLiteral(class) => match class.known(db) {
                Some(KnownClass::Classmethod) => FunctionDecorators::CLASSMETHOD,
                Some(KnownClass::Staticmethod) => FunctionDecorators::STATICMETHOD,
                _ => FunctionDecorators::empty(),
            },
            _ => FunctionDecorators::empty(),
        }
    }
}

bitflags! {
    /// Used for the return type of `dataclass_transform(…)` calls. Keeps track of the
    /// arguments that were passed in. For the precise meaning of the fields, see [1].
    ///
    /// [1]: https://docs.python.org/3/library/typing.html#typing.dataclass_transform
    #[derive(Debug, Clone, Copy, PartialEq, Eq, Hash, salsa::Update)]
    pub struct DataclassTransformerParams: u8 {
        const EQ_DEFAULT = 1 << 0;
        const ORDER_DEFAULT = 1 << 1;
        const KW_ONLY_DEFAULT = 1 << 2;
        const FROZEN_DEFAULT = 1 << 3;
        const FIELD_SPECIFIERS= 1 << 4;
    }
}

impl get_size2::GetSize for DataclassTransformerParams {}

impl Default for DataclassTransformerParams {
    fn default() -> Self {
        Self::EQ_DEFAULT
    }
}

/// Representation of a function definition in the AST: either a non-generic function, or a generic
/// function that has not been specialized.
///
/// If a function has multiple overloads, each overload is represented by a separate function
/// definition in the AST, and is therefore a separate `OverloadLiteral` instance.
///
/// # Ordering
/// Ordering is based on the function's id assigned by salsa and not on the function literal's
/// values. The id may change between runs, or when the function literal was garbage collected and
/// recreated.
#[salsa::interned(debug, heap_size=ruff_memory_usage::heap_size)]
#[derive(PartialOrd, Ord)]
pub struct OverloadLiteral<'db> {
    /// Name of the function at definition.
    #[returns(ref)]
    pub name: ast::name::Name,

    /// Is this a function that we special-case somehow? If so, which one?
    pub(crate) known: Option<KnownFunction>,

    /// The scope that's created by the function, in which the function body is evaluated.
    pub(crate) body_scope: ScopeId<'db>,

    /// A set of special decorators that were applied to this function
    pub(crate) decorators: FunctionDecorators,

    /// If `Some` then contains the `@warnings.deprecated`
    pub(crate) deprecated: Option<DeprecatedInstance<'db>>,

    /// The arguments to `dataclass_transformer`, if this function was annotated
    /// with `@dataclass_transformer(...)`.
    pub(crate) dataclass_transformer_params: Option<DataclassTransformerParams>,
}

// The Salsa heap is tracked separately.
impl get_size2::GetSize for OverloadLiteral<'_> {}

#[salsa::tracked]
impl<'db> OverloadLiteral<'db> {
    fn with_dataclass_transformer_params(
        self,
        db: &'db dyn Db,
        params: DataclassTransformerParams,
    ) -> Self {
        Self::new(
            db,
            self.name(db).clone(),
            self.known(db),
            self.body_scope(db),
            self.decorators(db),
            self.deprecated(db),
            Some(params),
        )
    }

    fn file(self, db: &'db dyn Db) -> File {
        // NOTE: Do not use `self.definition(db).file(db)` here, as that could create a
        // cross-module dependency on the full AST.
        self.body_scope(db).file(db)
    }

    pub(crate) fn has_known_decorator(self, db: &dyn Db, decorator: FunctionDecorators) -> bool {
        self.decorators(db).contains(decorator)
    }

    pub(crate) fn is_overload(self, db: &dyn Db) -> bool {
        self.has_known_decorator(db, FunctionDecorators::OVERLOAD)
    }

    /// Returns true if this overload is decorated with `@staticmethod`, or if it is implicitly a
    /// staticmethod.
    pub(crate) fn is_staticmethod(self, db: &dyn Db) -> bool {
        self.has_known_decorator(db, FunctionDecorators::STATICMETHOD) || self.name(db) == "__new__"
    }

    /// Returns true if this overload is decorated with `@classmethod`, or if it is implicitly a
    /// classmethod.
    pub(crate) fn is_classmethod(self, db: &dyn Db) -> bool {
        self.has_known_decorator(db, FunctionDecorators::CLASSMETHOD)
            || matches!(
                self.name(db).as_str(),
                "__init_subclass__" | "__class_getitem__"
            )
    }

    fn node<'ast>(
        self,
        db: &dyn Db,
        file: File,
        module: &'ast ParsedModuleRef,
    ) -> &'ast ast::StmtFunctionDef {
        debug_assert_eq!(
            file,
            self.file(db),
            "OverloadLiteral::node() must be called with the same file as the one where \
            the function is defined."
        );

        self.body_scope(db).node(db).expect_function().node(module)
    }

    /// Returns the [`FileRange`] of the function's name.
    pub(crate) fn focus_range(self, db: &dyn Db, module: &ParsedModuleRef) -> FileRange {
        FileRange::new(
            self.file(db),
            self.body_scope(db)
                .node(db)
                .expect_function()
                .node(module)
                .name
                .range,
        )
    }

    /// Returns the [`Definition`] of this function.
    ///
    /// ## Warning
    ///
    /// This uses the semantic index to find the definition of the function. This means that if the
    /// calling query is not in the same file as this function is defined in, then this will create
    /// a cross-module dependency directly on the full AST which will lead to cache
    /// over-invalidation.
    fn definition(self, db: &'db dyn Db) -> Definition<'db> {
        let body_scope = self.body_scope(db);
        let index = semantic_index(db, body_scope.file(db));
        index.expect_single_definition(body_scope.node(db).expect_function())
    }

    /// Returns the overload immediately before this one in the AST. Returns `None` if there is no
    /// previous overload.
    fn previous_overload(self, db: &'db dyn Db) -> Option<FunctionLiteral<'db>> {
        // The semantic model records a use for each function on the name node. This is used
        // here to get the previous function definition with the same name.
        let scope = self.definition(db).scope(db);
        let module = parsed_module(db, self.file(db)).load(db);
        let use_def = semantic_index(db, scope.file(db)).use_def_map(scope.file_scope_id(db));
        let use_id = self
            .body_scope(db)
            .node(db)
            .expect_function()
            .node(&module)
            .name
            .scoped_use_id(db, scope);

        let Place::Type(Type::FunctionLiteral(previous_type), Boundness::Bound) =
            place_from_bindings(db, use_def.bindings_at_use(use_id))
        else {
            return None;
        };

        let previous_literal = previous_type.literal(db);
        let previous_overload = previous_literal.last_definition(db);
        if !previous_overload.is_overload(db) {
            return None;
        }

        Some(previous_literal)
    }

    /// Typed internally-visible signature for this function.
    ///
    /// This represents the annotations on the function itself, unmodified by decorators and
    /// overloads.
    ///
    /// ## Warning
    ///
    /// This uses the semantic index to find the definition of the function. This means that if the
    /// calling query is not in the same file as this function is defined in, then this will create
    /// a cross-module dependency directly on the full AST which will lead to cache
    /// over-invalidation.
    pub(crate) fn signature(
        self,
        db: &'db dyn Db,
        inherited_generic_context: Option<GenericContext<'db>>,
    ) -> Signature<'db> {
        /// `self` or `cls` can be implicitly positional-only if:
        /// - It is a method AND
        /// - No parameters in the method use PEP-570 syntax AND
        /// - It is not a `@staticmethod` AND
        /// - `self`/`cls` is not explicitly positional-only using the PEP-484 convention AND
        /// - Either the next parameter after `self`/`cls` uses the PEP-484 convention,
        ///   or the enclosing class is a `Protocol` class
        fn has_implicitly_positional_only_first_param<'db>(
            db: &'db dyn Db,
            literal: OverloadLiteral<'db>,
            node: &ast::StmtFunctionDef,
            scope: FileScopeId,
            index: &SemanticIndex,
        ) -> bool {
            let parameters = &node.parameters;

            if !parameters.posonlyargs.is_empty() {
                return false;
            }

            let Some(first_param) = parameters.args.first() else {
                return false;
            };

            if first_param.uses_pep_484_positional_only_convention() {
                return false;
            }

            if literal.is_staticmethod(db) {
                return false;
            }

            let Some(class_definition) = index.class_definition_of_method(scope) else {
                return false;
            };

            // `self` and `cls` are always positional-only if the next parameter uses the
            // PEP-484 convention.
            if parameters
                .args
                .get(1)
                .is_some_and(ParameterWithDefault::uses_pep_484_positional_only_convention)
            {
                return true;
            }

            // If there isn't any parameter other than `self`/`cls`,
            // or there is but it isn't using the PEP-484 convention,
            // then `self`/`cls` are only implicitly positional-only if
            // it is a protocol class.
            let class_type = binding_type(db, class_definition);
            class_type
                .to_class_type(db)
                .is_some_and(|class| class.is_protocol(db))
        }

        let scope = self.body_scope(db);
        let module = parsed_module(db, self.file(db)).load(db);
        let function_stmt_node = scope.node(db).expect_function().node(&module);
        let definition = self.definition(db);
        let index = semantic_index(db, scope.file(db));
        let generic_context = function_stmt_node.type_params.as_ref().map(|type_params| {
            GenericContext::from_type_params(db, index, definition, type_params)
        });
        let file_scope_id = scope.file_scope_id(db);
        let is_generator = file_scope_id.is_generator_function(index);
        let has_implicitly_positional_first_parameter = has_implicitly_positional_only_first_param(
            db,
            self,
            function_stmt_node,
            file_scope_id,
            index,
        );

        Signature::from_function(
            db,
            generic_context,
            inherited_generic_context,
            definition,
            function_stmt_node,
            is_generator,
            has_implicitly_positional_first_parameter,
        )
    }

    pub(crate) fn parameter_span(
        self,
        db: &'db dyn Db,
        parameter_index: Option<usize>,
    ) -> Option<(Span, Span)> {
        let function_scope = self.body_scope(db);
        let span = Span::from(function_scope.file(db));
        let node = function_scope.node(db);
        let module = parsed_module(db, self.file(db)).load(db);
        let func_def = node.as_function()?.node(&module);
        let range = parameter_index
            .and_then(|parameter_index| {
                func_def
                    .parameters
                    .iter()
                    .nth(parameter_index)
                    .map(|param| param.range())
            })
            .unwrap_or(func_def.parameters.range);
        let name_span = span.clone().with_range(func_def.name.range);
        let parameter_span = span.with_range(range);
        Some((name_span, parameter_span))
    }

    pub(crate) fn spans(self, db: &'db dyn Db) -> Option<FunctionSpans> {
        let function_scope = self.body_scope(db);
        let span = Span::from(function_scope.file(db));
        let node = function_scope.node(db);
        let module = parsed_module(db, self.file(db)).load(db);
        let func_def = node.as_function()?.node(&module);
        let return_type_range = func_def.returns.as_ref().map(|returns| returns.range());
        let mut signature = func_def.name.range.cover(func_def.parameters.range);
        if let Some(return_type_range) = return_type_range {
            signature = signature.cover(return_type_range);
        }
        Some(FunctionSpans {
            signature: span.clone().with_range(signature),
            name: span.clone().with_range(func_def.name.range),
            parameters: span.clone().with_range(func_def.parameters.range),
            return_type: return_type_range.map(|range| span.clone().with_range(range)),
        })
    }
}

/// Representation of a function definition in the AST, along with any previous overloads of the
/// function. Each overload can be separately generic or not, and each generic overload uses
/// distinct typevars.
///
/// # Ordering
/// Ordering is based on the function's id assigned by salsa and not on the function literal's
/// values. The id may change between runs, or when the function literal was garbage collected and
/// recreated.
#[salsa::interned(debug, heap_size=ruff_memory_usage::heap_size)]
#[derive(PartialOrd, Ord)]
pub struct FunctionLiteral<'db> {
    pub(crate) last_definition: OverloadLiteral<'db>,

    /// The inherited generic context, if this function is a constructor method (`__new__` or
    /// `__init__`) being used to infer the specialization of its generic class. If any of the
    /// method's overloads are themselves generic, this is in addition to those per-overload
    /// generic contexts (which are created lazily in [`OverloadLiteral::signature`]).
    ///
    /// If the function is not a constructor method, this field will always be `None`.
    ///
    /// If the function is a constructor method, we will end up creating two `FunctionLiteral`
    /// instances for it. The first is created in [`TypeInferenceBuilder`][infer] when we encounter
    /// the function definition during type inference. At this point, we don't yet know if the
    /// function is a constructor method, so we create a `FunctionLiteral` with `None` for this
    /// field.
    ///
    /// If at some point we encounter a call expression, which invokes the containing class's
    /// constructor, as will create a _new_ `FunctionLiteral` instance for the function, with this
    /// field [updated][] to contain the containing class's generic context.
    ///
    /// [infer]: crate::types::infer::TypeInferenceBuilder::infer_function_definition
    /// [updated]: crate::types::class::ClassLiteral::own_class_member
    inherited_generic_context: Option<GenericContext<'db>>,
}

// The Salsa heap is tracked separately.
impl get_size2::GetSize for FunctionLiteral<'_> {}

fn walk_function_literal<'db, V: super::visitor::TypeVisitor<'db> + ?Sized>(
    db: &'db dyn Db,
    function: FunctionLiteral<'db>,
    visitor: &V,
) {
    if let Some(context) = function.inherited_generic_context(db) {
        walk_generic_context(db, context, visitor);
    }
}

#[salsa::tracked]
impl<'db> FunctionLiteral<'db> {
    fn with_inherited_generic_context(
        self,
        db: &'db dyn Db,
        inherited_generic_context: GenericContext<'db>,
    ) -> Self {
        // A function cannot inherit more than one generic context from its containing class.
        debug_assert!(self.inherited_generic_context(db).is_none());
        Self::new(
            db,
            self.last_definition(db),
            Some(inherited_generic_context),
        )
    }

    fn name(self, db: &'db dyn Db) -> &'db ast::name::Name {
        // All of the overloads of a function literal should have the same name.
        self.last_definition(db).name(db)
    }

    fn known(self, db: &'db dyn Db) -> Option<KnownFunction> {
        // Whether a function is known is based on its name (and its containing module's name), so
        // all overloads should be known (or not) equivalently.
        self.last_definition(db).known(db)
    }

    fn has_known_decorator(self, db: &dyn Db, decorator: FunctionDecorators) -> bool {
        self.iter_overloads_and_implementation(db)
            .any(|overload| overload.decorators(db).contains(decorator))
    }

    /// If the implementation of this function is deprecated, returns the `@warnings.deprecated`.
    ///
    /// Checking if an overload is deprecated requires deeper call analysis.
    fn implementation_deprecated(self, db: &'db dyn Db) -> Option<DeprecatedInstance<'db>> {
        let (_overloads, implementation) = self.overloads_and_implementation(db);
        implementation.and_then(|overload| overload.deprecated(db))
    }

    fn definition(self, db: &'db dyn Db) -> Definition<'db> {
        self.last_definition(db).definition(db)
    }

    fn parameter_span(
        self,
        db: &'db dyn Db,
        parameter_index: Option<usize>,
    ) -> Option<(Span, Span)> {
        self.last_definition(db).parameter_span(db, parameter_index)
    }

    fn spans(self, db: &'db dyn Db) -> Option<FunctionSpans> {
        self.last_definition(db).spans(db)
    }

    #[salsa::tracked(returns(ref), heap_size=ruff_memory_usage::heap_size)]
    fn overloads_and_implementation(
        self,
        db: &'db dyn Db,
    ) -> (Box<[OverloadLiteral<'db>]>, Option<OverloadLiteral<'db>>) {
        let self_overload = self.last_definition(db);
        let mut current = self_overload;
        let mut overloads = vec![];

        while let Some(previous) = current.previous_overload(db) {
            let overload = previous.last_definition(db);
            overloads.push(overload);
            current = overload;
        }

        // Overloads are inserted in reverse order, from bottom to top.
        overloads.reverse();

        let implementation = if self_overload.is_overload(db) {
            overloads.push(self_overload);
            None
        } else {
            Some(self_overload)
        };

        (overloads.into_boxed_slice(), implementation)
    }

    fn iter_overloads_and_implementation(
        self,
        db: &'db dyn Db,
    ) -> impl Iterator<Item = OverloadLiteral<'db>> + 'db {
        let (implementation, overloads) = self.overloads_and_implementation(db);
        overloads.iter().chain(implementation).copied()
    }

    /// Typed externally-visible signature for this function.
    ///
    /// This is the signature as seen by external callers, possibly modified by decorators and/or
    /// overloaded.
    ///
    /// ## Warning
    ///
    /// This uses the semantic index to find the definition of the function. This means that if the
    /// calling query is not in the same file as this function is defined in, then this will create
    /// a cross-module dependency directly on the full AST which will lead to cache
    /// over-invalidation.
    fn signature<'a>(
        self,
        db: &'db dyn Db,
        type_mappings: &'a [TypeMapping<'a, 'db>],
    ) -> CallableSignature<'db>
    where
        'db: 'a,
    {
        // We only include an implementation (i.e. a definition not decorated with `@overload`) if
        // it's the only definition.
        let inherited_generic_context = self.inherited_generic_context(db);
        let (overloads, implementation) = self.overloads_and_implementation(db);
        if let Some(implementation) = implementation {
            if overloads.is_empty() {
                return CallableSignature::single(type_mappings.iter().fold(
                    implementation.signature(db, inherited_generic_context),
                    |sig, mapping| sig.apply_type_mapping(db, mapping),
                ));
            }
        }

        CallableSignature::from_overloads(overloads.iter().map(|overload| {
            type_mappings.iter().fold(
                overload.signature(db, inherited_generic_context),
                |sig, mapping| sig.apply_type_mapping(db, mapping),
            )
        }))
    }

    /// Typed externally-visible signature of the last overload or implementation of this function.
    ///
    /// ## Warning
    ///
    /// This uses the semantic index to find the definition of the function. This means that if the
    /// calling query is not in the same file as this function is defined in, then this will create
    /// a cross-module dependency directly on the full AST which will lead to cache
    /// over-invalidation.
    fn last_definition_signature<'a>(
        self,
        db: &'db dyn Db,
        type_mappings: &'a [TypeMapping<'a, 'db>],
    ) -> Signature<'db>
    where
        'db: 'a,
    {
        let inherited_generic_context = self.inherited_generic_context(db);
        type_mappings.iter().fold(
            self.last_definition(db)
                .signature(db, inherited_generic_context),
            |sig, mapping| sig.apply_type_mapping(db, mapping),
        )
    }

    fn normalized_impl(self, db: &'db dyn Db, visitor: &NormalizedVisitor<'db>) -> Self {
        let context = self
            .inherited_generic_context(db)
            .map(|ctx| ctx.normalized_impl(db, visitor));
        Self::new(db, self.last_definition(db), context)
    }
}

/// Represents a function type, which might be a non-generic function, or a specialization of a
/// generic function.
#[salsa::interned(debug, heap_size=ruff_memory_usage::heap_size)]
#[derive(PartialOrd, Ord)]
pub struct FunctionType<'db> {
    pub(crate) literal: FunctionLiteral<'db>,

    /// Type mappings that should be applied to the function's parameter and return types. This
    /// might include specializations of enclosing generic contexts (e.g. for non-generic methods
    /// of a specialized generic class).
    #[returns(deref)]
    type_mappings: Box<[TypeMapping<'db, 'db>]>,
}

// The Salsa heap is tracked separately.
impl get_size2::GetSize for FunctionType<'_> {}

pub(super) fn walk_function_type<'db, V: super::visitor::TypeVisitor<'db> + ?Sized>(
    db: &'db dyn Db,
    function: FunctionType<'db>,
    visitor: &V,
) {
    walk_function_literal(db, function.literal(db), visitor);
    for mapping in function.type_mappings(db) {
        walk_type_mapping(db, mapping, visitor);
    }
}

#[salsa::tracked]
impl<'db> FunctionType<'db> {
    pub(crate) fn with_inherited_generic_context(
        self,
        db: &'db dyn Db,
        inherited_generic_context: GenericContext<'db>,
    ) -> Self {
        let literal = self
            .literal(db)
            .with_inherited_generic_context(db, inherited_generic_context);
        Self::new(db, literal, self.type_mappings(db))
    }

    pub(crate) fn with_type_mapping<'a>(
        self,
        db: &'db dyn Db,
        type_mapping: &TypeMapping<'a, 'db>,
    ) -> Self {
        let type_mappings: Box<[_]> = self
            .type_mappings(db)
            .iter()
            .cloned()
            .chain(std::iter::once(type_mapping.to_owned()))
            .collect();
        Self::new(db, self.literal(db), type_mappings)
    }

    pub(crate) fn with_dataclass_transformer_params(
        self,
        db: &'db dyn Db,
        params: DataclassTransformerParams,
    ) -> Self {
        // A decorator only applies to the specific overload that it is attached to, not to all
        // previous overloads.
        let literal = self.literal(db);
        let last_definition = literal
            .last_definition(db)
            .with_dataclass_transformer_params(db, params);
        let literal =
            FunctionLiteral::new(db, last_definition, literal.inherited_generic_context(db));
        Self::new(db, literal, self.type_mappings(db))
    }

    /// Returns the [`File`] in which this function is defined.
    pub(crate) fn file(self, db: &'db dyn Db) -> File {
        self.literal(db).last_definition(db).file(db)
    }

    /// Returns the AST node for this function.
    pub(crate) fn node<'ast>(
        self,
        db: &dyn Db,
        file: File,
        module: &'ast ParsedModuleRef,
    ) -> &'ast ast::StmtFunctionDef {
        self.literal(db).last_definition(db).node(db, file, module)
    }

    pub(crate) fn name(self, db: &'db dyn Db) -> &'db ast::name::Name {
        self.literal(db).name(db)
    }

    pub(crate) fn known(self, db: &'db dyn Db) -> Option<KnownFunction> {
        self.literal(db).known(db)
    }

    pub(crate) fn is_known(self, db: &'db dyn Db, known_function: KnownFunction) -> bool {
        self.known(db) == Some(known_function)
    }

    /// Returns if any of the overloads of this function have a particular decorator.
    ///
    /// Some decorators are expected to appear on every overload; others are expected to appear
    /// only the implementation or first overload. This method does not check either of those
    /// conditions.
    pub(crate) fn has_known_decorator(self, db: &dyn Db, decorator: FunctionDecorators) -> bool {
        self.literal(db).has_known_decorator(db, decorator)
    }

    /// Returns true if this method is decorated with `@classmethod`, or if it is implicitly a
    /// classmethod.
    pub(crate) fn is_classmethod(self, db: &'db dyn Db) -> bool {
        self.iter_overloads_and_implementation(db)
            .any(|overload| overload.is_classmethod(db))
    }

    /// Returns true if this method is decorated with `@staticmethod`, or if it is implicitly a
    /// static method.
    pub(crate) fn is_staticmethod(self, db: &'db dyn Db) -> bool {
        self.iter_overloads_and_implementation(db)
            .any(|overload| overload.is_staticmethod(db))
    }

    /// If the implementation of this function is deprecated, returns the `@warnings.deprecated`.
    ///
    /// Checking if an overload is deprecated requires deeper call analysis.
    pub(crate) fn implementation_deprecated(
        self,
        db: &'db dyn Db,
    ) -> Option<DeprecatedInstance<'db>> {
        self.literal(db).implementation_deprecated(db)
    }

    /// Returns the [`Definition`] of the implementation or first overload of this function.
    ///
    /// ## Warning
    ///
    /// This uses the semantic index to find the definition of the function. This means that if the
    /// calling query is not in the same file as this function is defined in, then this will create
    /// a cross-module dependency directly on the full AST which will lead to cache
    /// over-invalidation.
    pub(crate) fn definition(self, db: &'db dyn Db) -> Definition<'db> {
        self.literal(db).definition(db)
    }

    /// Returns a tuple of two spans. The first is
    /// the span for the identifier of the function
    /// definition for `self`. The second is
    /// the span for the parameter in the function
    /// definition for `self`.
    ///
    /// If there are no meaningful spans, then this
    /// returns `None`. For example, when this type
    /// isn't callable.
    ///
    /// When `parameter_index` is `None`, then the
    /// second span returned covers the entire parameter
    /// list.
    ///
    /// # Performance
    ///
    /// Note that this may introduce cross-module
    /// dependencies. This can have an impact on
    /// the effectiveness of incremental caching
    /// and should therefore be used judiciously.
    ///
    /// An example of a good use case is to improve
    /// a diagnostic.
    pub(crate) fn parameter_span(
        self,
        db: &'db dyn Db,
        parameter_index: Option<usize>,
    ) -> Option<(Span, Span)> {
        self.literal(db).parameter_span(db, parameter_index)
    }

    /// Returns a collection of useful spans for a
    /// function signature. These are useful for
    /// creating annotations on diagnostics.
    ///
    /// # Performance
    ///
    /// Note that this may introduce cross-module
    /// dependencies. This can have an impact on
    /// the effectiveness of incremental caching
    /// and should therefore be used judiciously.
    ///
    /// An example of a good use case is to improve
    /// a diagnostic.
    pub(crate) fn spans(self, db: &'db dyn Db) -> Option<FunctionSpans> {
        self.literal(db).spans(db)
    }

    /// Returns all of the overload signatures and the implementation definition, if any, of this
    /// function. The overload signatures will be in source order.
    pub(crate) fn overloads_and_implementation(
        self,
        db: &'db dyn Db,
    ) -> &'db (Box<[OverloadLiteral<'db>]>, Option<OverloadLiteral<'db>>) {
        self.literal(db).overloads_and_implementation(db)
    }

    /// Returns an iterator of all of the definitions of this function, including both overload
    /// signatures and any implementation, all in source order.
    pub(crate) fn iter_overloads_and_implementation(
        self,
        db: &'db dyn Db,
    ) -> impl Iterator<Item = OverloadLiteral<'db>> + 'db {
        self.literal(db).iter_overloads_and_implementation(db)
    }

    /// Typed externally-visible signature for this function.
    ///
    /// This is the signature as seen by external callers, possibly modified by decorators and/or
    /// overloaded.
    ///
    /// ## Why is this a salsa query?
    ///
    /// This is a salsa query to short-circuit the invalidation
    /// when the function's AST node changes.
    ///
    /// Were this not a salsa query, then the calling query
    /// would depend on the function's AST and rerun for every change in that file.
    #[salsa::tracked(returns(ref), cycle_fn=signature_cycle_recover, cycle_initial=signature_cycle_initial, heap_size=ruff_memory_usage::heap_size)]
    pub(crate) fn signature(self, db: &'db dyn Db) -> CallableSignature<'db> {
        self.literal(db).signature(db, self.type_mappings(db))
    }

    /// Typed externally-visible signature of the last overload or implementation of this function.
    ///
    /// ## Why is this a salsa query?
    ///
    /// This is a salsa query to short-circuit the invalidation
    /// when the function's AST node changes.
    ///
    /// Were this not a salsa query, then the calling query
    /// would depend on the function's AST and rerun for every change in that file.
    #[salsa::tracked(
        returns(ref),
        cycle_fn=last_definition_signature_cycle_recover,
        cycle_initial=last_definition_signature_cycle_initial,
        heap_size=ruff_memory_usage::heap_size,
    )]
    pub(crate) fn last_definition_signature(self, db: &'db dyn Db) -> Signature<'db> {
        self.literal(db)
            .last_definition_signature(db, self.type_mappings(db))
    }

    /// Convert the `FunctionType` into a [`CallableType`].
    pub(crate) fn into_callable_type(self, db: &'db dyn Db) -> CallableType<'db> {
        CallableType::new(db, self.signature(db), false)
    }

    /// Convert the `FunctionType` into a [`BoundMethodType`].
    pub(crate) fn into_bound_method_type(
        self,
        db: &'db dyn Db,
        self_instance: Type<'db>,
    ) -> BoundMethodType<'db> {
        BoundMethodType::new(db, self, self_instance)
    }

    pub(crate) fn has_relation_to_impl<C: Constraints<'db>>(
        self,
        db: &'db dyn Db,
        other: Self,
        relation: TypeRelation,
        _visitor: &HasRelationToVisitor<'db, C>,
    ) -> C {
        match relation {
            TypeRelation::Subtyping => C::from_bool(db, self.is_subtype_of(db, other)),
            TypeRelation::Assignability => C::from_bool(db, self.is_assignable_to(db, other)),
        }
    }

    pub(crate) fn is_subtype_of(self, db: &'db dyn Db, other: Self) -> bool {
        // A function type is the subtype of itself, and not of any other function type. However,
        // our representation of a function type includes any specialization that should be applied
        // to the signature. Different specializations of the same function type are only subtypes
        // of each other if they result in subtype signatures.
        if self.normalized(db) == other.normalized(db) {
            return true;
        }
        if self.literal(db) != other.literal(db) {
            return false;
        }
        let self_signature = self.signature(db);
        let other_signature = other.signature(db);
        self_signature.is_subtype_of(db, other_signature)
    }

    pub(crate) fn is_assignable_to(self, db: &'db dyn Db, other: Self) -> bool {
        // A function type is assignable to itself, and not to any other function type. However,
        // our representation of a function type includes any specialization that should be applied
        // to the signature. Different specializations of the same function type are only
        // assignable to each other if they result in assignable signatures.
        self.literal(db) == other.literal(db)
            && self.signature(db).is_assignable_to(db, other.signature(db))
    }

    pub(crate) fn is_equivalent_to_impl<C: Constraints<'db>>(
        self,
        db: &'db dyn Db,
        other: Self,
        visitor: &IsEquivalentVisitor<'db, C>,
    ) -> C {
        if self.normalized(db) == other.normalized(db) {
            return C::always_satisfiable(db);
        }
        if self.literal(db) != other.literal(db) {
            return C::unsatisfiable(db);
        }
        let self_signature = self.signature(db);
        let other_signature = other.signature(db);
        self_signature.is_equivalent_to_impl(db, other_signature, visitor)
    }

    pub(crate) fn find_legacy_typevars_impl(
        self,
        db: &'db dyn Db,
        binding_context: Option<Definition<'db>>,
        typevars: &mut FxOrderSet<BoundTypeVarInstance<'db>>,
        visitor: &FindLegacyTypeVarsVisitor<'db>,
    ) {
        let signatures = self.signature(db);
        for signature in &signatures.overloads {
            signature.find_legacy_typevars_impl(db, binding_context, typevars, visitor);
        }
    }

    pub(crate) fn normalized(self, db: &'db dyn Db) -> Self {
        self.normalized_impl(db, &NormalizedVisitor::default())
    }

    pub(crate) fn normalized_impl(self, db: &'db dyn Db, visitor: &NormalizedVisitor<'db>) -> Self {
        let mappings: Box<_> = self
            .type_mappings(db)
            .iter()
            .map(|mapping| mapping.normalized_impl(db, visitor))
            .collect();
        Self::new(db, self.literal(db).normalized_impl(db, visitor), mappings)
    }

    /// Infers this function scope's types and returns the inferred return type.
    #[salsa::tracked(cycle_fn=return_type_cycle_recover, cycle_initial=return_type_cycle_initial, heap_size=get_size2::heap_size)]
    pub(crate) fn infer_return_type(self, db: &'db dyn Db) -> Type<'db> {
        let scope = self.literal(db).last_definition(db).body_scope(db);
        let inference = infer_scope_types(db, scope);
        inference.infer_return_type(db, Type::FunctionLiteral(self))
    }
}

/// Evaluate an `isinstance` call. Return `Truthiness::AlwaysTrue` if we can definitely infer that
/// this will return `True` at runtime, `Truthiness::AlwaysFalse` if we can definitely infer
/// that this will return `False` at runtime, or `Truthiness::Ambiguous` if we should infer `bool`
/// instead.
fn is_instance_truthiness<'db>(
    db: &'db dyn Db,
    ty: Type<'db>,
    class: ClassLiteral<'db>,
) -> Truthiness {
    let is_instance = |ty: &Type<'_>| {
        if let Type::NominalInstance(instance) = ty {
            if instance
                .class(db)
                .iter_mro(db)
                .filter_map(ClassBase::into_class)
                .any(|c| match c {
                    ClassType::Generic(c) => c.origin(db) == class,
                    ClassType::NonGeneric(c) => c == class,
                })
            {
                return true;
            }
        }
        false
    };

    let always_true_if = |test: bool| {
        if test {
            Truthiness::AlwaysTrue
        } else {
            Truthiness::Ambiguous
        }
    };

    match ty {
        Type::Union(..) => {
            // We do not handle unions specifically here, because something like `A | SubclassOfA` would
            // have been simplified to `A` anyway
            Truthiness::Ambiguous
        }
        Type::Intersection(intersection) => always_true_if(
            intersection
                .positive(db)
                .iter()
                .any(|element| is_instance_truthiness(db, *element, class).is_always_true()),
        ),

        Type::NominalInstance(..) => always_true_if(is_instance(&ty)),

        Type::BooleanLiteral(..)
        | Type::BytesLiteral(..)
        | Type::IntLiteral(..)
        | Type::StringLiteral(..)
        | Type::LiteralString
        | Type::ModuleLiteral(..)
        | Type::EnumLiteral(..) => always_true_if(
            ty.literal_fallback_instance(db)
                .as_ref()
                .is_some_and(is_instance),
        ),

        Type::FunctionLiteral(..) => {
            always_true_if(is_instance(&KnownClass::FunctionType.to_instance(db)))
        }

        Type::ClassLiteral(..) => always_true_if(is_instance(&KnownClass::Type.to_instance(db))),

        Type::TypeAlias(alias) => is_instance_truthiness(db, alias.value_type(db), class),

        Type::BoundMethod(..)
        | Type::KnownBoundMethod(..)
        | Type::WrapperDescriptor(..)
        | Type::DataclassDecorator(..)
        | Type::DataclassTransformer(..)
        | Type::GenericAlias(..)
        | Type::SubclassOf(..)
        | Type::ProtocolInstance(..)
        | Type::SpecialForm(..)
        | Type::KnownInstance(..)
        | Type::PropertyInstance(..)
        | Type::AlwaysTruthy
        | Type::AlwaysFalsy
        | Type::NonInferableTypeVar(..)
        | Type::TypeVar(..)
        | Type::BoundSuper(..)
        | Type::TypeIs(..)
        | Type::Callable(..)
        | Type::Dynamic(..)
        | Type::Never
        | Type::TypedDict(_) => {
            // We could probably try to infer more precise types in some of these cases, but it's unclear
            // if it's worth the effort.
            Truthiness::Ambiguous
        }
    }
}

fn signature_cycle_recover<'db>(
    _db: &'db dyn Db,
    _value: &CallableSignature<'db>,
    _count: u32,
    _function: FunctionType<'db>,
) -> salsa::CycleRecoveryAction<CallableSignature<'db>> {
    salsa::CycleRecoveryAction::Iterate
}

fn signature_cycle_initial<'db>(
    db: &'db dyn Db,
    _function: FunctionType<'db>,
) -> CallableSignature<'db> {
    CallableSignature::single(Signature::bottom(db))
}

fn last_definition_signature_cycle_recover<'db>(
    _db: &'db dyn Db,
    _value: &Signature<'db>,
    _count: u32,
    _function: FunctionType<'db>,
) -> salsa::CycleRecoveryAction<Signature<'db>> {
    salsa::CycleRecoveryAction::Iterate
}

fn last_definition_signature_cycle_initial<'db>(
    db: &'db dyn Db,
    _function: FunctionType<'db>,
) -> Signature<'db> {
    Signature::bottom(db)
}

/// Non-exhaustive enumeration of known functions (e.g. `builtins.reveal_type`, ...) that might
/// have special behavior.
#[derive(
    Debug,
    Copy,
    Clone,
    PartialEq,
    Eq,
    Hash,
    strum_macros::EnumString,
    strum_macros::IntoStaticStr,
    get_size2::GetSize,
)]
#[strum(serialize_all = "snake_case")]
#[cfg_attr(test, derive(strum_macros::EnumIter))]
pub enum KnownFunction {
    /// `builtins.isinstance`
    #[strum(serialize = "isinstance")]
    IsInstance,
    /// `builtins.issubclass`
    #[strum(serialize = "issubclass")]
    IsSubclass,
    /// `builtins.hasattr`
    #[strum(serialize = "hasattr")]
    HasAttr,
    /// `builtins.reveal_type`, `typing.reveal_type` or `typing_extensions.reveal_type`
    RevealType,
    /// `builtins.len`
    Len,
    /// `builtins.repr`
    Repr,
    /// `builtins.__import__`, which returns the top-level module.
    #[strum(serialize = "__import__")]
    DunderImport,
    /// `importlib.import_module`, which returns the submodule.
    ImportModule,

    /// `typing(_extensions).final`
    Final,
    /// `typing(_extensions).disjoint_base`
    DisjointBase,
    /// [`typing(_extensions).no_type_check`](https://typing.python.org/en/latest/spec/directives.html#no-type-check)
    NoTypeCheck,

    /// `typing(_extensions).assert_type`
    AssertType,
    /// `typing(_extensions).assert_never`
    AssertNever,
    /// `typing(_extensions).cast`
    Cast,
    /// `typing(_extensions).overload`
    Overload,
    /// `typing(_extensions).override`
    Override,
    /// `typing(_extensions).is_protocol`
    IsProtocol,
    /// `typing(_extensions).get_protocol_members`
    GetProtocolMembers,
    /// `typing(_extensions).runtime_checkable`
    RuntimeCheckable,
    /// `typing(_extensions).dataclass_transform`
    DataclassTransform,

    /// `abc.abstractmethod`
    #[strum(serialize = "abstractmethod")]
    AbstractMethod,

    /// `dataclasses.dataclass`
    Dataclass,
    /// `dataclasses.field`
    Field,

    /// `inspect.getattr_static`
    GetattrStatic,

    /// `ty_extensions.static_assert`
    StaticAssert,
    /// `ty_extensions.is_equivalent_to`
    IsEquivalentTo,
    /// `ty_extensions.is_subtype_of`
    IsSubtypeOf,
    /// `ty_extensions.is_assignable_to`
    IsAssignableTo,
    /// `ty_extensions.is_disjoint_from`
    IsDisjointFrom,
    /// `ty_extensions.is_singleton`
    IsSingleton,
    /// `ty_extensions.is_single_valued`
    IsSingleValued,
    /// `ty_extensions.generic_context`
    GenericContext,
    /// `ty_extensions.dunder_all_names`
    DunderAllNames,
    /// `ty_extensions.enum_members`
    EnumMembers,
    /// `ty_extensions.all_members`
    AllMembers,
    /// `ty_extensions.has_member`
    HasMember,
    /// `ty_extensions.reveal_protocol_interface`
    RevealProtocolInterface,
    /// `ty_extensions.range_constraint`
    RangeConstraint,
    /// `ty_extensions.not_equivalent_constraint`
    NotEquivalentConstraint,
    /// `ty_extensions.incomparable_constraint`
    IncomparableConstraint,
}

impl KnownFunction {
    pub fn into_classinfo_constraint_function(self) -> Option<ClassInfoConstraintFunction> {
        match self {
            Self::IsInstance => Some(ClassInfoConstraintFunction::IsInstance),
            Self::IsSubclass => Some(ClassInfoConstraintFunction::IsSubclass),
            _ => None,
        }
    }

    pub(crate) fn try_from_definition_and_name<'db>(
        db: &'db dyn Db,
        definition: Definition<'db>,
        name: &str,
    ) -> Option<Self> {
        let candidate = Self::from_str(name).ok()?;
        candidate
            .check_module(file_to_module(db, definition.file(db))?.known(db)?)
            .then_some(candidate)
    }

    /// Return `true` if `self` is defined in `module` at runtime.
    const fn check_module(self, module: KnownModule) -> bool {
        match self {
            Self::IsInstance
            | Self::IsSubclass
            | Self::HasAttr
            | Self::Len
            | Self::Repr
            | Self::DunderImport => module.is_builtins(),
            Self::AssertType
            | Self::AssertNever
            | Self::Cast
            | Self::Overload
            | Self::Override
            | Self::RevealType
            | Self::Final
            | Self::IsProtocol
            | Self::GetProtocolMembers
            | Self::RuntimeCheckable
            | Self::DataclassTransform
            | Self::DisjointBase
            | Self::NoTypeCheck => {
                matches!(module, KnownModule::Typing | KnownModule::TypingExtensions)
            }
            Self::AbstractMethod => {
                matches!(module, KnownModule::Abc)
            }
            Self::Dataclass | Self::Field => {
                matches!(module, KnownModule::Dataclasses)
            }
            Self::GetattrStatic => module.is_inspect(),
            Self::IsAssignableTo
            | Self::IsDisjointFrom
            | Self::IsEquivalentTo
            | Self::IsSingleValued
            | Self::IsSingleton
            | Self::IsSubtypeOf
            | Self::GenericContext
            | Self::DunderAllNames
            | Self::EnumMembers
            | Self::StaticAssert
            | Self::HasMember
            | Self::RevealProtocolInterface
            | Self::RangeConstraint
            | Self::NotEquivalentConstraint
            | Self::IncomparableConstraint
            | Self::AllMembers => module.is_ty_extensions(),
            Self::ImportModule => module.is_importlib(),
        }
    }

    /// Evaluate a call to this known function, and emit any diagnostics that are necessary
    /// as a result of the call.
    pub(super) fn check_call<'db>(
        self,
        context: &InferContext<'db, '_>,
        overload: &mut Binding<'db>,
        call_arguments: &CallArguments<'_, 'db>,
        call_expression: &ast::ExprCall,
        file: File,
    ) {
        let db = context.db();
        let parameter_types = overload.parameter_types();

        match self {
            KnownFunction::RevealType => {
                let revealed_type = overload
                    .arguments_for_parameter(call_arguments, 0)
                    .fold(UnionBuilder::new(db), |builder, (_, ty)| builder.add(ty))
                    .build();
                if let Some(builder) =
                    context.report_diagnostic(DiagnosticId::RevealedType, Severity::Info)
                {
                    let mut diag = builder.into_diagnostic("Revealed type");
                    let span = context.span(&call_expression.arguments.args[0]);
                    diag.annotate(
                        Annotation::primary(span)
                            .message(format_args!("`{}`", revealed_type.display(db))),
                    );
                }
            }

            KnownFunction::HasMember => {
                let [Some(ty), Some(Type::StringLiteral(member))] = parameter_types else {
                    return;
                };
                let ty_members = all_members(db, *ty);
                overload.set_return_type(Type::BooleanLiteral(
                    ty_members.iter().any(|m| m.name == member.value(db)),
                ));
            }

            KnownFunction::AssertType => {
                let [Some(actual_ty), Some(asserted_ty)] = parameter_types else {
                    return;
                };
                if actual_ty.is_equivalent_to(db, *asserted_ty) {
                    return;
                }
                if let Some(builder) = context.report_lint(&TYPE_ASSERTION_FAILURE, call_expression)
                {
                    let mut diagnostic = builder.into_diagnostic(format_args!(
                        "Argument does not have asserted type `{}`",
                        asserted_ty.display(db),
                    ));

                    diagnostic.annotate(
                        Annotation::secondary(context.span(&call_expression.arguments.args[0]))
                            .message(format_args!(
                                "Inferred type of argument is `{}`",
                                actual_ty.display(db),
                            )),
                    );

                    diagnostic.info(format_args!(
                        "`{asserted_type}` and `{inferred_type}` are not equivalent types",
                        asserted_type = asserted_ty.display(db),
                        inferred_type = actual_ty.display(db),
                    ));
                }
            }

            KnownFunction::AssertNever => {
                let [Some(actual_ty)] = parameter_types else {
                    return;
                };
                if actual_ty.is_equivalent_to(db, Type::Never) {
                    return;
                }
                if let Some(builder) = context.report_lint(&TYPE_ASSERTION_FAILURE, call_expression)
                {
                    let mut diagnostic =
                        builder.into_diagnostic("Argument does not have asserted type `Never`");
                    diagnostic.annotate(
                        Annotation::secondary(context.span(&call_expression.arguments.args[0]))
                            .message(format_args!(
                                "Inferred type of argument is `{}`",
                                actual_ty.display(db)
                            )),
                    );
                    diagnostic.info(format_args!(
                        "`Never` and `{inferred_type}` are not equivalent types",
                        inferred_type = actual_ty.display(db),
                    ));
                }
            }

            KnownFunction::StaticAssert => {
                let [Some(parameter_ty), message] = parameter_types else {
                    return;
                };
                let truthiness = match parameter_ty.try_bool(db) {
                    Ok(truthiness) => truthiness,
                    Err(err) => {
                        let condition = call_expression
                            .arguments
                            .find_argument("condition", 0)
                            .map(|argument| match argument {
                                ruff_python_ast::ArgOrKeyword::Arg(expr) => {
                                    ast::AnyNodeRef::from(expr)
                                }
                                ruff_python_ast::ArgOrKeyword::Keyword(keyword) => {
                                    ast::AnyNodeRef::from(keyword)
                                }
                            })
                            .unwrap_or(ast::AnyNodeRef::from(call_expression));

                        err.report_diagnostic(context, condition);

                        return;
                    }
                };

                if let Some(builder) = context.report_lint(&STATIC_ASSERT_ERROR, call_expression) {
                    if truthiness.is_always_true() {
                        return;
                    }
                    let mut diagnostic = if let Some(message) = message
                        .and_then(Type::into_string_literal)
                        .map(|s| s.value(db))
                    {
                        builder.into_diagnostic(format_args!("Static assertion error: {message}"))
                    } else if *parameter_ty == Type::BooleanLiteral(false) {
                        builder.into_diagnostic(
                            "Static assertion error: argument evaluates to `False`",
                        )
                    } else if truthiness.is_always_false() {
                        builder.into_diagnostic(format_args!(
                            "Static assertion error: argument of type `{parameter_ty}` \
                            is statically known to be falsy",
                            parameter_ty = parameter_ty.display(db)
                        ))
                    } else {
                        builder.into_diagnostic(format_args!(
                            "Static assertion error: argument of type `{parameter_ty}` \
                            has an ambiguous static truthiness",
                            parameter_ty = parameter_ty.display(db)
                        ))
                    };
                    diagnostic.annotate(
                        Annotation::secondary(context.span(&call_expression.arguments.args[0]))
                            .message(format_args!(
                                "Inferred type of argument is `{}`",
                                parameter_ty.display(db)
                            )),
                    );
                }
            }

            KnownFunction::Cast => {
                let [Some(casted_type), Some(source_type)] = parameter_types else {
                    return;
                };
                let contains_unknown_or_todo =
                    |ty| matches!(ty, Type::Dynamic(dynamic) if dynamic != DynamicType::Any);
                if source_type.is_equivalent_to(db, *casted_type)
                    && !any_over_type(db, *source_type, &contains_unknown_or_todo)
                    && !any_over_type(db, *casted_type, &contains_unknown_or_todo)
                {
                    if let Some(builder) = context.report_lint(&REDUNDANT_CAST, call_expression) {
                        builder.into_diagnostic(format_args!(
                            "Value is already of type `{}`",
                            casted_type.display(db),
                        ));
                    }
                }
            }

            KnownFunction::GetProtocolMembers => {
                let [Some(Type::ClassLiteral(class))] = parameter_types else {
                    return;
                };
                if class.is_protocol(db) {
                    return;
                }
                report_bad_argument_to_get_protocol_members(context, call_expression, *class);
            }

            KnownFunction::RevealProtocolInterface => {
                let [Some(param_type)] = parameter_types else {
                    return;
                };
                let Some(protocol_class) = param_type
                    .to_class_type(db)
                    .and_then(|class| class.into_protocol_class(db))
                else {
                    report_bad_argument_to_protocol_interface(
                        context,
                        call_expression,
                        *param_type,
                    );
                    return;
                };
                if let Some(builder) =
                    context.report_diagnostic(DiagnosticId::RevealedType, Severity::Info)
                {
                    let mut diag = builder.into_diagnostic("Revealed protocol interface");
                    let span = context.span(&call_expression.arguments.args[0]);
                    diag.annotate(Annotation::primary(span).message(format_args!(
                        "`{}`",
                        protocol_class.interface(db).display(db)
                    )));
                }
            }

            KnownFunction::IsInstance | KnownFunction::IsSubclass => {
                let [Some(first_arg), Some(second_argument)] = parameter_types else {
                    return;
                };

                match second_argument {
                    Type::ClassLiteral(class) => {
                        if let Some(protocol_class) = class.into_protocol_class(db) {
                            if !protocol_class.is_runtime_checkable(db) {
                                report_runtime_check_against_non_runtime_checkable_protocol(
                                    context,
                                    call_expression,
                                    protocol_class,
                                    self,
                                );
                            }
                        }

                        if self == KnownFunction::IsInstance {
                            overload.set_return_type(
                                is_instance_truthiness(db, *first_arg, *class).into_type(db),
                            );
                        }
                    }
                    // The special-casing here is necessary because we recognise the symbol `typing.Any` as an
                    // instance of `type` at runtime. Even once we understand typeshed's annotation for
                    // `isinstance()`, we'd continue to accept calls such as `isinstance(x, typing.Any)` without
                    // emitting a diagnostic if we didn't have this branch.
                    Type::SpecialForm(SpecialFormType::Any)
                        if self == KnownFunction::IsInstance =>
                    {
                        let Some(builder) =
                            context.report_lint(&INVALID_ARGUMENT_TYPE, call_expression)
                        else {
                            return;
                        };
                        let mut diagnostic = builder.into_diagnostic(format_args!(
                            "`typing.Any` cannot be used with `isinstance()`"
                        ));
                        diagnostic
                            .set_primary_message("This call will raise `TypeError` at runtime");
                    }
                    _ => {}
                }
            }

            known @ (KnownFunction::DunderImport | KnownFunction::ImportModule) => {
                let [Some(Type::StringLiteral(full_module_name)), rest @ ..] = parameter_types
                else {
                    return;
                };

                if rest.iter().any(Option::is_some) {
                    return;
                }

                let module_name = full_module_name.value(db);

                if known == KnownFunction::DunderImport && module_name.contains('.') {
                    // `__import__("collections.abc")` returns the `collections` module.
                    // `importlib.import_module("collections.abc")` returns the `collections.abc` module.
                    // ty doesn't have a way to represent the return type of the former yet.
                    // https://github.com/astral-sh/ruff/pull/19008#discussion_r2173481311
                    return;
                }

                let Some(module_name) = ModuleName::new(module_name) else {
                    return;
                };
                let Some(module) = resolve_module(db, &module_name) else {
                    return;
                };

                overload.set_return_type(Type::module_literal(db, file, module));
            }

            KnownFunction::RangeConstraint => {
                let [
                    Some(lower),
                    Some(Type::NonInferableTypeVar(typevar)),
                    Some(upper),
                ] = parameter_types
                else {
                    return;
                };

                let constraints = ConstraintSet::range(db, *lower, *typevar, *upper);
                let tracked = TrackedConstraintSet::new(db, constraints);
                overload.set_return_type(Type::KnownInstance(KnownInstanceType::ConstraintSet(
                    tracked,
                )));
            }

            KnownFunction::NotEquivalentConstraint => {
                let [Some(Type::NonInferableTypeVar(typevar)), Some(hole)] = parameter_types else {
                    return;
                };

                if !hole.is_equivalent_to(db, hole.top_materialization(db)) {
                    if let Some(builder) =
                        context.report_lint(&INVALID_ARGUMENT_TYPE, call_expression)
                    {
                        let mut diagnostic = builder.into_diagnostic(format_args!(
                            "Not-equivalent constraint must have a fully static type"
                        ));
                        diagnostic.annotate(
                            Annotation::secondary(context.span(&call_expression.arguments.args[1]))
                                .message(format_args!(
                                    "Type `{}` is not fully static",
                                    hole.display(db)
                                )),
                        );
                    }
                    return;
                }

                let constraints = ConstraintSet::not_equivalent(db, *typevar, *hole);
                let tracked = TrackedConstraintSet::new(db, constraints);
                overload.set_return_type(Type::KnownInstance(KnownInstanceType::ConstraintSet(
                    tracked,
                )));
            }

            KnownFunction::IncomparableConstraint => {
                let [Some(Type::NonInferableTypeVar(typevar)), Some(pivot)] = parameter_types
                else {
                    return;
                };

                if !pivot.is_equivalent_to(db, pivot.top_materialization(db)) {
                    if let Some(builder) =
                        context.report_lint(&INVALID_ARGUMENT_TYPE, call_expression)
                    {
                        let mut diagnostic = builder.into_diagnostic(format_args!(
                            "Incomparable constraint must have a fully static type"
                        ));
                        diagnostic.annotate(
                            Annotation::secondary(context.span(&call_expression.arguments.args[1]))
                                .message(format_args!(
                                    "Type `{}` is not fully static",
                                    pivot.display(db)
                                )),
                        );
                    }
                    return;
                }

                let constraints = ConstraintSet::incomparable(db, *typevar, *pivot);
                let tracked = TrackedConstraintSet::new(db, constraints);
                overload.set_return_type(Type::KnownInstance(KnownInstanceType::ConstraintSet(
                    tracked,
                )));
            }

            _ => {}
        }
    }
}

#[cfg(test)]
pub(crate) mod tests {
    use strum::IntoEnumIterator;

    use super::*;
    use crate::db::tests::setup_db;
    use crate::place::known_module_symbol;

    #[test]
    fn known_function_roundtrip_from_str() {
        let db = setup_db();

        for function in KnownFunction::iter() {
            let function_name: &'static str = function.into();

            let module = match function {
                KnownFunction::Len
                | KnownFunction::Repr
                | KnownFunction::IsInstance
                | KnownFunction::HasAttr
                | KnownFunction::IsSubclass
                | KnownFunction::DunderImport => KnownModule::Builtins,

                KnownFunction::AbstractMethod => KnownModule::Abc,

                KnownFunction::Dataclass | KnownFunction::Field => KnownModule::Dataclasses,

                KnownFunction::GetattrStatic => KnownModule::Inspect,

                KnownFunction::Cast
                | KnownFunction::Final
                | KnownFunction::Overload
                | KnownFunction::Override
                | KnownFunction::RevealType
                | KnownFunction::AssertType
                | KnownFunction::AssertNever
                | KnownFunction::IsProtocol
                | KnownFunction::GetProtocolMembers
                | KnownFunction::RuntimeCheckable
                | KnownFunction::DataclassTransform
                | KnownFunction::DisjointBase
                | KnownFunction::NoTypeCheck => KnownModule::TypingExtensions,

                KnownFunction::IsSingleton
                | KnownFunction::IsSubtypeOf
                | KnownFunction::GenericContext
                | KnownFunction::DunderAllNames
                | KnownFunction::EnumMembers
                | KnownFunction::StaticAssert
                | KnownFunction::IsDisjointFrom
                | KnownFunction::IsSingleValued
                | KnownFunction::IsAssignableTo
                | KnownFunction::IsEquivalentTo
                | KnownFunction::HasMember
                | KnownFunction::RevealProtocolInterface
                | KnownFunction::RangeConstraint
                | KnownFunction::NotEquivalentConstraint
                | KnownFunction::IncomparableConstraint
                | KnownFunction::AllMembers => KnownModule::TyExtensions,

                KnownFunction::ImportModule => KnownModule::ImportLib,
            };

            let function_definition = known_module_symbol(&db, module, function_name)
                .place
                .expect_type()
                .expect_function_literal()
                .definition(&db);

            assert_eq!(
                KnownFunction::try_from_definition_and_name(
                    &db,
                    function_definition,
                    function_name
                ),
                Some(function),
                "The strum `EnumString` implementation appears to be incorrect for `{function_name}`"
            );
        }
    }
}<|MERGE_RESOLUTION|>--- conflicted
+++ resolved
@@ -78,17 +78,11 @@
 use crate::types::visitor::any_over_type;
 use crate::types::{
     BoundMethodType, BoundTypeVarInstance, CallableType, ClassBase, ClassLiteral, ClassType,
-<<<<<<< HEAD
     DeprecatedInstance, DivergentType, DynamicType, FindLegacyTypeVarsVisitor,
-    HasRelationToVisitor, IsEquivalentVisitor, KnownClass, NormalizedVisitor, SpecialFormType,
-    Truthiness, Type, TypeMapping, TypeRelation, UnionBuilder, all_members, binding_type,
-    infer_scope_types, walk_generic_context, walk_type_mapping,
-=======
-    DeprecatedInstance, DynamicType, FindLegacyTypeVarsVisitor, HasRelationToVisitor,
-    IsEquivalentVisitor, KnownClass, KnownInstanceType, NormalizedVisitor, SpecialFormType,
-    TrackedConstraintSet, Truthiness, Type, TypeMapping, TypeRelation, UnionBuilder, all_members,
-    binding_type, walk_type_mapping,
->>>>>>> 59c8fda3
+    HasRelationToVisitor, IsEquivalentVisitor, KnownClass, KnownInstanceType, NormalizedVisitor,
+    SpecialFormType, TrackedConstraintSet, Truthiness, Type, TypeMapping, TypeRelation,
+    UnionBuilder, all_members, binding_type, infer_scope_types, walk_generic_context,
+    walk_type_mapping,
 };
 use crate::{Db, FxOrderSet, ModuleName, resolve_module};
 
