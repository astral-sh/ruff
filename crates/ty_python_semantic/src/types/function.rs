--- conflicted
+++ resolved
@@ -584,11 +584,7 @@
         self.last_definition(db).spans(db)
     }
 
-<<<<<<< HEAD
-    #[salsa::tracked(returns(ref), cycle_initial=overloads_and_implementation_cycle_initial, heap_size=ruff_memory_usage::heap_size)]
-=======
     #[salsa::tracked(returns(ref), heap_size=ruff_memory_usage::heap_size, cycle_initial=overloads_and_implementation_cycle_initial)]
->>>>>>> f947c23c
     fn overloads_and_implementation(
         self,
         db: &'db dyn Db,
@@ -671,14 +667,6 @@
     fn last_definition_raw_signature(self, db: &'db dyn Db) -> Signature<'db> {
         self.last_definition(db).raw_signature(db)
     }
-}
-
-fn overloads_and_implementation_cycle_initial<'db>(
-    _db: &'db dyn Db,
-    _id: salsa::Id,
-    _function: FunctionLiteral<'db>,
-) -> (Box<[OverloadLiteral<'db>]>, Option<OverloadLiteral<'db>>) {
-    (Box::new([]), None)
 }
 
 /// Represents a function type, which might be a non-generic function, or a specialization of a
