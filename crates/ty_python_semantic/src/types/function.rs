//! Contains representations of function literals. There are several complicating factors:
//!
//! - Functions can be generic, and can have specializations applied to them. These are not the
//!   same thing! For instance, a method of a generic class might not itself be generic, but it can
//!   still have the class's specialization applied to it.
//!
//! - Functions can be overloaded, and each overload can be independently generic or not, with
//!   different sets of typevars for different generic overloads. In some cases we need to consider
//!   each overload separately; in others we need to consider all of the overloads (and any
//!   implementation) as a single collective entity.
//!
//! - Certain “known” functions need special treatment — for instance, inferring a special return
//!   type, or raising custom diagnostics.
//!
//! - TODO: Some functions don't correspond to a function definition in the AST, and are instead
//!   synthesized as we mimic the behavior of the Python interpreter. Even though they are
//!   synthesized, and are “implemented” as Rust code, they are still functions from the POV of the
//!   rest of the type system.
//!
//! Given these constraints, we have the following representation: a function is a list of one or
//! more overloads, with zero or more specializations (more specifically, “type mappings”) applied
//! to it. [`FunctionType`] is the outermost type, which is what [`Type::FunctionLiteral`] wraps.
//! It contains the list of type mappings to apply. It wraps a [`FunctionLiteral`], which collects
//! together all of the overloads (and implementation) of an overloaded function. An
//! [`OverloadLiteral`] represents an individual function definition in the AST — that is, each
//! overload (and implementation) of an overloaded function, or the single definition of a
//! non-overloaded function.
//!
//! Technically, each `FunctionLiteral` wraps a particular overload and all _previous_ overloads.
//! So it's only true that it wraps _all_ overloads if you are looking at the last definition. For
//! instance, in
//!
//! ```py
//! @overload
//! def f(x: int) -> None: ...
//! # <-- 1
//!
//! @overload
//! def f(x: str) -> None: ...
//! # <-- 2
//!
//! def f(x): pass
//! # <-- 3
//! ```
//!
//! resolving `f` at each of the three numbered positions will give you a `FunctionType`, which
//! wraps a `FunctionLiteral`, which contain `OverloadLiteral`s only for the definitions that
//! appear before that position. We rely on the fact that later definitions shadow earlier ones, so
//! the public type of `f` is resolved at position 3, correctly giving you all of the overloads
//! (and the implementation).

use std::str::FromStr;

use bitflags::bitflags;
use ruff_db::diagnostic::{Annotation, DiagnosticId, Severity, Span};
use ruff_db::files::{File, FileRange};
use ruff_db::parsed::{ParsedModuleRef, parsed_module};
use ruff_python_ast::{self as ast, ParameterWithDefault};
use ruff_text_size::Ranged;

use crate::module_resolver::{KnownModule, file_to_module};
use crate::place::{Definedness, Place, place_from_bindings};
use crate::semantic_index::ast_ids::HasScopedUseId;
use crate::semantic_index::definition::Definition;
use crate::semantic_index::scope::ScopeId;
use crate::semantic_index::{FileScopeId, SemanticIndex, semantic_index};
use crate::types::call::{Binding, CallArguments};
use crate::types::constraints::ConstraintSet;
use crate::types::context::InferContext;
use crate::types::diagnostic::{
    INVALID_ARGUMENT_TYPE, REDUNDANT_CAST, STATIC_ASSERT_ERROR, TYPE_ASSERTION_FAILURE,
    report_bad_argument_to_get_protocol_members, report_bad_argument_to_protocol_interface,
    report_runtime_check_against_non_runtime_checkable_protocol,
};
use crate::types::display::DisplaySettings;
use crate::types::generics::{GenericContext, InferableTypeVars, typing_self};
use crate::types::infer::nearest_enclosing_class;
use crate::types::list_members::all_members;
use crate::types::narrow::ClassInfoConstraintFunction;
use crate::types::signatures::{CallableSignature, Signature};
use crate::types::visitor::any_over_type;
use crate::types::{
    ApplyTypeMappingVisitor, BoundMethodType, BoundTypeVarInstance, CallableType, CallableTypeKind,
    ClassBase, ClassLiteral, ClassType, DeprecatedInstance, DynamicType, FindLegacyTypeVarsVisitor,
    HasRelationToVisitor, IsDisjointVisitor, IsEquivalentVisitor, KnownClass, KnownInstanceType,
    NormalizedVisitor, SpecialFormType, SubclassOfInner, SubclassOfType, Truthiness, Type,
<<<<<<< HEAD
    TypeContext, TypeMapping, TypeRelation, UnionBuilder, binding_type, definition_expression_type,
    infer_definition_types, infer_scope_types, walk_signature,
=======
    TypeContext, TypeMapping, TypeRelation, TypeVarBoundOrConstraints, UnionBuilder, binding_type,
    definition_expression_type, infer_definition_types, walk_signature,
>>>>>>> 0bd7a94c
};
use crate::{Db, FxOrderSet, ModuleName, resolve_module};

/// A collection of useful spans for annotating functions.
///
/// This can be retrieved via `FunctionType::spans` or
/// `Type::function_spans`.
pub(crate) struct FunctionSpans {
    /// The span of the entire function "signature." This includes
    /// the name, parameter list and return type (if present).
    pub(crate) signature: Span,
    /// The span of the function name. i.e., `foo` in `def foo(): ...`.
    pub(crate) name: Span,
    /// The span of the parameter list, including the opening and
    /// closing parentheses.
    pub(crate) parameters: Span,
    /// The span of the annotated return type, if present.
    pub(crate) return_type: Option<Span>,
}

bitflags! {
    #[derive(Copy, Clone, Debug, Eq, PartialEq, Default, Hash)]
    pub struct FunctionDecorators: u8 {
        /// `@classmethod`
        const CLASSMETHOD = 1 << 0;
        /// `@typing.no_type_check`
        const NO_TYPE_CHECK = 1 << 1;
        /// `@typing.overload`
        const OVERLOAD = 1 << 2;
        /// `@abc.abstractmethod`
        const ABSTRACT_METHOD = 1 << 3;
        /// `@typing.final`
        const FINAL = 1 << 4;
        /// `@staticmethod`
        const STATICMETHOD = 1 << 5;
        /// `@typing.override`
        const OVERRIDE = 1 << 6;
        /// `@typing.type_check_only`
        const TYPE_CHECK_ONLY = 1 << 7;
    }
}

impl get_size2::GetSize for FunctionDecorators {}

impl FunctionDecorators {
    pub(super) fn from_decorator_type(db: &dyn Db, decorator_type: Type) -> Self {
        match decorator_type {
            Type::FunctionLiteral(function) => match function.known(db) {
                Some(KnownFunction::NoTypeCheck) => FunctionDecorators::NO_TYPE_CHECK,
                Some(KnownFunction::Overload) => FunctionDecorators::OVERLOAD,
                Some(KnownFunction::AbstractMethod) => FunctionDecorators::ABSTRACT_METHOD,
                Some(KnownFunction::Final) => FunctionDecorators::FINAL,
                Some(KnownFunction::Override) => FunctionDecorators::OVERRIDE,
                Some(KnownFunction::TypeCheckOnly) => FunctionDecorators::TYPE_CHECK_ONLY,
                _ => FunctionDecorators::empty(),
            },
            Type::ClassLiteral(class) => match class.known(db) {
                Some(KnownClass::Classmethod) => FunctionDecorators::CLASSMETHOD,
                Some(KnownClass::Staticmethod) => FunctionDecorators::STATICMETHOD,
                _ => FunctionDecorators::empty(),
            },
            _ => FunctionDecorators::empty(),
        }
    }
}

bitflags! {
    /// Used for the return type of `dataclass_transform(…)` calls. Keeps track of the
    /// arguments that were passed in. For the precise meaning of the fields, see [1].
    ///
    /// [1]: https://docs.python.org/3/library/typing.html#typing.dataclass_transform
    #[derive(Debug, Clone, Copy, PartialEq, Eq, Hash, PartialOrd, Ord, salsa::Update)]
    pub struct DataclassTransformerFlags: u8 {
        const EQ_DEFAULT = 1 << 0;
        const ORDER_DEFAULT = 1 << 1;
        const KW_ONLY_DEFAULT = 1 << 2;
        const FROZEN_DEFAULT = 1 << 3;
    }
}

impl get_size2::GetSize for DataclassTransformerFlags {}

impl Default for DataclassTransformerFlags {
    fn default() -> Self {
        Self::EQ_DEFAULT
    }
}

/// Metadata for a dataclass-transformer. Stored inside a `Type::DataclassTransformer(…)`
/// instance that we use as the return type for `dataclass_transform(…)` calls.
#[salsa::interned(debug, heap_size=ruff_memory_usage::heap_size)]
#[derive(PartialOrd, Ord)]
pub struct DataclassTransformerParams<'db> {
    pub flags: DataclassTransformerFlags,

    #[returns(deref)]
    pub field_specifiers: Box<[Type<'db>]>,
}

impl get_size2::GetSize for DataclassTransformerParams<'_> {}

/// Whether a function should implicitly be treated as a staticmethod based on its name.
pub(crate) fn is_implicit_staticmethod(function_name: &str) -> bool {
    matches!(function_name, "__new__")
}

/// Whether a function should implicitly be treated as a classmethod based on its name.
pub(crate) fn is_implicit_classmethod(function_name: &str) -> bool {
    matches!(function_name, "__init_subclass__" | "__class_getitem__")
}

/// Representation of a function definition in the AST: either a non-generic function, or a generic
/// function that has not been specialized.
///
/// If a function has multiple overloads, each overload is represented by a separate function
/// definition in the AST, and is therefore a separate `OverloadLiteral` instance.
///
/// # Ordering
/// Ordering is based on the function's id assigned by salsa and not on the function literal's
/// values. The id may change between runs, or when the function literal was garbage collected and
/// recreated.
#[salsa::interned(debug, heap_size=ruff_memory_usage::heap_size)]
#[derive(PartialOrd, Ord)]
pub struct OverloadLiteral<'db> {
    /// Name of the function at definition.
    #[returns(ref)]
    pub name: ast::name::Name,

    /// Is this a function that we special-case somehow? If so, which one?
    pub(crate) known: Option<KnownFunction>,

    /// The scope that's created by the function, in which the function body is evaluated.
    pub(crate) body_scope: ScopeId<'db>,

    /// A set of special decorators that were applied to this function
    pub(crate) decorators: FunctionDecorators,

    /// If `Some` then contains the `@warnings.deprecated`
    pub(crate) deprecated: Option<DeprecatedInstance<'db>>,

    /// The arguments to `dataclass_transformer`, if this function was annotated
    /// with `@dataclass_transformer(...)`.
    pub(crate) dataclass_transformer_params: Option<DataclassTransformerParams<'db>>,
}

// The Salsa heap is tracked separately.
impl get_size2::GetSize for OverloadLiteral<'_> {}

#[salsa::tracked]
impl<'db> OverloadLiteral<'db> {
    fn with_dataclass_transformer_params(
        self,
        db: &'db dyn Db,
        params: DataclassTransformerParams<'db>,
    ) -> Self {
        Self::new(
            db,
            self.name(db).clone(),
            self.known(db),
            self.body_scope(db),
            self.decorators(db),
            self.deprecated(db),
            Some(params),
        )
    }

    fn file(self, db: &'db dyn Db) -> File {
        // NOTE: Do not use `self.definition(db).file(db)` here, as that could create a
        // cross-module dependency on the full AST.
        self.body_scope(db).file(db)
    }

    pub(crate) fn has_known_decorator(self, db: &dyn Db, decorator: FunctionDecorators) -> bool {
        self.decorators(db).contains(decorator)
    }

    pub(crate) fn is_overload(self, db: &dyn Db) -> bool {
        self.has_known_decorator(db, FunctionDecorators::OVERLOAD)
    }

    /// Returns true if this overload is decorated with `@staticmethod`, or if it is implicitly a
    /// staticmethod.
    pub(crate) fn is_staticmethod(self, db: &dyn Db) -> bool {
        self.has_known_decorator(db, FunctionDecorators::STATICMETHOD)
            || is_implicit_staticmethod(self.name(db))
    }

    /// Returns true if this overload is decorated with `@classmethod`, or if it is implicitly a
    /// classmethod.
    pub(crate) fn is_classmethod(self, db: &dyn Db) -> bool {
        self.has_known_decorator(db, FunctionDecorators::CLASSMETHOD)
            || is_implicit_classmethod(self.name(db))
    }

    pub(crate) fn node<'ast>(
        self,
        db: &dyn Db,
        file: File,
        module: &'ast ParsedModuleRef,
    ) -> &'ast ast::StmtFunctionDef {
        debug_assert_eq!(
            file,
            self.file(db),
            "OverloadLiteral::node() must be called with the same file as the one where \
            the function is defined."
        );

        self.body_scope(db).node(db).expect_function().node(module)
    }

    /// Iterate through the decorators on this function, returning the span of the first one
    /// that matches the given predicate.
    pub(super) fn find_decorator_span(
        self,
        db: &'db dyn Db,
        predicate: impl Fn(Type<'db>) -> bool,
    ) -> Option<Span> {
        let definition = self.definition(db);
        let file = definition.file(db);
        self.node(db, file, &parsed_module(db, file).load(db))
            .decorator_list
            .iter()
            .find(|decorator| {
                predicate(definition_expression_type(
                    db,
                    definition,
                    &decorator.expression,
                ))
            })
            .map(|decorator| Span::from(file).with_range(decorator.range))
    }

    /// Iterate through the decorators on this function, returning the span of the first one
    /// that matches the given [`KnownFunction`].
    pub(super) fn find_known_decorator_span(
        self,
        db: &'db dyn Db,
        needle: KnownFunction,
    ) -> Option<Span> {
        self.find_decorator_span(db, |ty| {
            ty.as_function_literal()
                .is_some_and(|f| f.is_known(db, needle))
        })
    }

    /// Returns the [`FileRange`] of the function's name.
    pub(crate) fn focus_range(self, db: &dyn Db, module: &ParsedModuleRef) -> FileRange {
        FileRange::new(
            self.file(db),
            self.body_scope(db)
                .node(db)
                .expect_function()
                .node(module)
                .name
                .range,
        )
    }

    /// Returns the [`Definition`] of this function.
    ///
    /// ## Warning
    ///
    /// This uses the semantic index to find the definition of the function. This means that if the
    /// calling query is not in the same file as this function is defined in, then this will create
    /// a cross-module dependency directly on the full AST which will lead to cache
    /// over-invalidation.
    fn definition(self, db: &'db dyn Db) -> Definition<'db> {
        let body_scope = self.body_scope(db);
        let index = semantic_index(db, body_scope.file(db));
        index.expect_single_definition(body_scope.node(db).expect_function())
    }

    /// Returns the overload immediately before this one in the AST. Returns `None` if there is no
    /// previous overload.
    fn previous_overload(self, db: &'db dyn Db) -> Option<FunctionLiteral<'db>> {
        // The semantic model records a use for each function on the name node. This is used
        // here to get the previous function definition with the same name.
        let scope = self.definition(db).scope(db);
        let module = parsed_module(db, self.file(db)).load(db);
        let use_def = semantic_index(db, scope.file(db)).use_def_map(scope.file_scope_id(db));
        let use_id = self
            .body_scope(db)
            .node(db)
            .expect_function()
            .node(&module)
            .name
            .scoped_use_id(db, scope);

        let Place::Defined(Type::FunctionLiteral(previous_type), _, Definedness::AlwaysDefined) =
            place_from_bindings(db, use_def.bindings_at_use(use_id)).place
        else {
            return None;
        };

        let previous_literal = previous_type.literal(db);
        let previous_overload = previous_literal.last_definition(db);
        if !previous_overload.is_overload(db) {
            return None;
        }

        Some(previous_literal)
    }

    /// Typed internally-visible signature for this function.
    ///
    /// This represents the annotations on the function itself, unmodified by decorators and
    /// overloads.
    ///
    /// ## Warning
    ///
    /// This uses the semantic index to find the definition of the function. This means that if the
    /// calling query is not in the same file as this function is defined in, then this will create
    /// a cross-module dependency directly on the full AST which will lead to cache
    /// over-invalidation.
    pub(crate) fn signature(self, db: &'db dyn Db) -> Signature<'db> {
        let mut signature = self.raw_signature(db);

        let scope = self.body_scope(db);
        let module = parsed_module(db, self.file(db)).load(db);
        let function_node = scope.node(db).expect_function().node(&module);
        let index = semantic_index(db, scope.file(db));
        let file_scope_id = scope.file_scope_id(db);
        let is_generator = file_scope_id.is_generator_function(index);

        if function_node.is_async && !is_generator {
            signature = signature.wrap_coroutine_return_type(db);
        }

        signature
    }

    /// Typed internally-visible "raw" signature for this function.
    /// That is, the return types of async functions are not wrapped in `CoroutineType[...]`.
    ///
    /// ## Warning
    ///
    /// This uses the semantic index to find the definition of the function. This means that if the
    /// calling query is not in the same file as this function is defined in, then this will create
    /// a cross-module dependency directly on the full AST which will lead to cache
    /// over-invalidation.
    fn raw_signature(self, db: &'db dyn Db) -> Signature<'db> {
        /// `self` or `cls` can be implicitly positional-only if:
        /// - It is a method AND
        /// - No parameters in the method use PEP-570 syntax AND
        /// - It is not a `@staticmethod` AND
        /// - `self`/`cls` is not explicitly positional-only using the PEP-484 convention AND
        /// - Either the next parameter after `self`/`cls` uses the PEP-484 convention,
        ///   or the enclosing class is a `Protocol` class
        fn has_implicitly_positional_only_first_param<'db>(
            db: &'db dyn Db,
            literal: OverloadLiteral<'db>,
            node: &ast::StmtFunctionDef,
            scope: FileScopeId,
            index: &SemanticIndex,
        ) -> bool {
            let parameters = &node.parameters;

            if !parameters.posonlyargs.is_empty() {
                return false;
            }

            let Some(first_param) = parameters.args.first() else {
                return false;
            };

            if first_param.uses_pep_484_positional_only_convention() {
                return false;
            }

            if literal.is_staticmethod(db) {
                return false;
            }

            let Some(class_definition) = index.class_definition_of_method(scope) else {
                return false;
            };

            // `self` and `cls` are always positional-only if the next parameter uses the
            // PEP-484 convention.
            if parameters
                .args
                .get(1)
                .is_some_and(ParameterWithDefault::uses_pep_484_positional_only_convention)
            {
                return true;
            }

            // If there isn't any parameter other than `self`/`cls`,
            // or there is but it isn't using the PEP-484 convention,
            // then `self`/`cls` are only implicitly positional-only if
            // it is a protocol class.
            let class_type = binding_type(db, class_definition);
            class_type
                .to_class_type(db)
                .is_some_and(|class| class.is_protocol(db))
        }

        let scope = self.body_scope(db);
        let module = parsed_module(db, self.file(db)).load(db);
        let function_stmt_node = scope.node(db).expect_function().node(&module);
        let definition = self.definition(db);
        let index = semantic_index(db, scope.file(db));
        let pep695_ctx = function_stmt_node.type_params.as_ref().map(|type_params| {
            GenericContext::from_type_params(db, index, definition, type_params)
        });
        let file_scope_id = scope.file_scope_id(db);

        let has_implicitly_positional_first_parameter = has_implicitly_positional_only_first_param(
            db,
            self,
            function_stmt_node,
            file_scope_id,
            index,
        );

        let mut raw_signature = Signature::from_function(
            db,
            pep695_ctx,
            definition,
            function_stmt_node,
            has_implicitly_positional_first_parameter,
        );

        let generic_context = raw_signature.generic_context;
        raw_signature.add_implicit_self_annotation(db, || {
            if self.is_staticmethod(db) {
                return None;
            }

            // We have not yet added an implicit annotation to the `self` parameter, so any
            // typevars that currently appear in the method's generic context come from explicit
            // annotations.
            let method_has_explicit_self = generic_context
                .is_some_and(|context| context.variables(db).any(|v| v.typevar(db).is_self(db)));

            let class_scope_id = definition.scope(db);
            let class_scope = index.scope(class_scope_id.file_scope_id(db));
            let class_node = class_scope.node().as_class()?;
            let class_def = index.expect_single_definition(class_node);
            let Type::ClassLiteral(class_literal) = infer_definition_types(db, class_def)
                .declaration_type(class_def)
                .inner_type()
            else {
                return None;
            };
            let class_is_generic = class_literal.generic_context(db).is_some();
            let class_is_fallback = class_literal
                .known(db)
                .is_some_and(KnownClass::is_fallback_class);

            // Normally we implicitly annotate `self` or `cls` with `Self` or `type[Self]`, and
            // create a `Self` typevar that we then have to solve for whenever this method is
            // called. As an optimization, we can skip creating that typevar in certain situations:
            //
            //   - The method cannot use explicit `Self` in any other parameter annotations,
            //     or in its return type. If it does, then we really do need specialization
            //     inference at each call site to see which specific instance type should be
            //     used in those other parameters / return type.
            //
            //   - The class cannot be generic. If it is, then we might need an actual `Self`
            //     typevar to help carry through constraints that relate the instance type to
            //     other typevars in the method signature.
            //
            //   - The class cannot be a "fallback class". A fallback class is used like a mixin,
            //     and so we need specialization inference to determine the "real" class that the
            //     fallback is augmenting. (See KnownClass::is_fallback_class for more details.)
            if method_has_explicit_self || class_is_generic || class_is_fallback {
                let scope_id = definition.scope(db);
                let typevar_binding_context = Some(definition);
                let index = semantic_index(db, scope_id.file(db));
                let class = nearest_enclosing_class(db, index, scope_id).unwrap();

                let typing_self = typing_self(db, scope_id, typevar_binding_context, class).expect(
                    "We should always find the surrounding class \
                     for an implicit self: Self annotation",
                );

                if self.is_classmethod(db) {
                    Some(SubclassOfType::from(
                        db,
                        SubclassOfInner::TypeVar(typing_self),
                    ))
                } else {
                    Some(Type::TypeVar(typing_self))
                }
            } else {
                // If skip creating the typevar, we use "instance of class" or "subclass of
                // class" as the implicit annotation instead.
                if self.is_classmethod(db) {
                    Some(SubclassOfType::from(
                        db,
                        SubclassOfInner::Class(ClassType::NonGeneric(class_literal)),
                    ))
                } else {
                    Some(class_literal.to_non_generic_instance(db))
                }
            }
        });

        raw_signature
    }

    pub(crate) fn parameter_span(
        self,
        db: &'db dyn Db,
        parameter_index: Option<usize>,
    ) -> Option<(Span, Span)> {
        let function_scope = self.body_scope(db);
        let span = Span::from(function_scope.file(db));
        let node = function_scope.node(db);
        let module = parsed_module(db, self.file(db)).load(db);
        let func_def = node.as_function()?.node(&module);
        let range = parameter_index
            .and_then(|parameter_index| {
                func_def
                    .parameters
                    .iter()
                    .nth(parameter_index)
                    .map(|param| param.range())
            })
            .unwrap_or(func_def.parameters.range);
        let name_span = span.clone().with_range(func_def.name.range);
        let parameter_span = span.with_range(range);
        Some((name_span, parameter_span))
    }

    pub(crate) fn spans(self, db: &'db dyn Db) -> Option<FunctionSpans> {
        let function_scope = self.body_scope(db);
        let span = Span::from(function_scope.file(db));
        let node = function_scope.node(db);
        let module = parsed_module(db, self.file(db)).load(db);
        let func_def = node.as_function()?.node(&module);
        let return_type_range = func_def.returns.as_ref().map(|returns| returns.range());
        let mut signature = func_def.name.range.cover(func_def.parameters.range);
        if let Some(return_type_range) = return_type_range {
            signature = signature.cover(return_type_range);
        }
        Some(FunctionSpans {
            signature: span.clone().with_range(signature),
            name: span.clone().with_range(func_def.name.range),
            parameters: span.clone().with_range(func_def.parameters.range),
            return_type: return_type_range.map(|range| span.clone().with_range(range)),
        })
    }
}

/// Representation of a function definition in the AST, along with any previous overloads of the
/// function. Each overload can be separately generic or not, and each generic overload uses
/// distinct typevars.
///
/// # Ordering
/// Ordering is based on the function's id assigned by salsa and not on the function literal's
/// values. The id may change between runs, or when the function literal was garbage collected and
/// recreated.
#[salsa::interned(debug, heap_size=ruff_memory_usage::heap_size)]
#[derive(PartialOrd, Ord)]
pub struct FunctionLiteral<'db> {
    pub(crate) last_definition: OverloadLiteral<'db>,
}

// The Salsa heap is tracked separately.
impl get_size2::GetSize for FunctionLiteral<'_> {}

fn overloads_and_implementation_cycle_initial<'db>(
    _db: &'db dyn Db,
    _id: salsa::Id,
    _self: FunctionLiteral<'db>,
) -> (Box<[OverloadLiteral<'db>]>, Option<OverloadLiteral<'db>>) {
    (Box::new([]), None)
}

#[salsa::tracked]
impl<'db> FunctionLiteral<'db> {
    fn name(self, db: &'db dyn Db) -> &'db ast::name::Name {
        // All of the overloads of a function literal should have the same name.
        self.last_definition(db).name(db)
    }

    fn known(self, db: &'db dyn Db) -> Option<KnownFunction> {
        // Whether a function is known is based on its name (and its containing module's name), so
        // all overloads should be known (or not) equivalently.
        self.last_definition(db).known(db)
    }

    fn has_known_decorator(self, db: &dyn Db, decorator: FunctionDecorators) -> bool {
        self.iter_overloads_and_implementation(db)
            .any(|overload| overload.decorators(db).contains(decorator))
    }

    /// If the implementation of this function is deprecated, returns the `@warnings.deprecated`.
    ///
    /// Checking if an overload is deprecated requires deeper call analysis.
    fn implementation_deprecated(self, db: &'db dyn Db) -> Option<DeprecatedInstance<'db>> {
        let (_overloads, implementation) = self.overloads_and_implementation(db);
        implementation.and_then(|overload| overload.deprecated(db))
    }

    fn definition(self, db: &'db dyn Db) -> Definition<'db> {
        self.last_definition(db).definition(db)
    }

    fn parameter_span(
        self,
        db: &'db dyn Db,
        parameter_index: Option<usize>,
    ) -> Option<(Span, Span)> {
        self.last_definition(db).parameter_span(db, parameter_index)
    }

    fn spans(self, db: &'db dyn Db) -> Option<FunctionSpans> {
        self.last_definition(db).spans(db)
    }

    fn overloads_and_implementation(
        self,
        db: &'db dyn Db,
    ) -> (&'db [OverloadLiteral<'db>], Option<OverloadLiteral<'db>>) {
        #[salsa::tracked(
            returns(ref),
            heap_size=ruff_memory_usage::heap_size,
            cycle_initial=overloads_and_implementation_cycle_initial
        )]
        fn overloads_and_implementation_inner<'db>(
            db: &'db dyn Db,
            function: FunctionLiteral<'db>,
        ) -> (Box<[OverloadLiteral<'db>]>, Option<OverloadLiteral<'db>>) {
            let self_overload = function.last_definition(db);
            let mut current = self_overload;
            let mut overloads = vec![];

            while let Some(previous) = current.previous_overload(db) {
                let overload = previous.last_definition(db);
                overloads.push(overload);
                current = overload;
            }

            // Overloads are inserted in reverse order, from bottom to top.
            overloads.reverse();

            let implementation = if self_overload.is_overload(db) {
                overloads.push(self_overload);
                None
            } else {
                Some(self_overload)
            };

            (overloads.into_boxed_slice(), implementation)
        }

        let (overloads, implementation) = overloads_and_implementation_inner(db, self);
        (overloads.as_ref(), *implementation)
    }

    fn iter_overloads_and_implementation(
        self,
        db: &'db dyn Db,
    ) -> impl Iterator<Item = OverloadLiteral<'db>> + 'db {
        let (implementation, overloads) = self.overloads_and_implementation(db);
        overloads.into_iter().chain(implementation.iter().copied())
    }

    /// Typed externally-visible signature for this function.
    ///
    /// This is the signature as seen by external callers, possibly modified by decorators and/or
    /// overloaded.
    ///
    /// ## Warning
    ///
    /// This uses the semantic index to find the definition of the function. This means that if the
    /// calling query is not in the same file as this function is defined in, then this will create
    /// a cross-module dependency directly on the full AST which will lead to cache
    /// over-invalidation.
    fn signature(self, db: &'db dyn Db) -> CallableSignature<'db> {
        // We only include an implementation (i.e. a definition not decorated with `@overload`) if
        // it's the only definition.
        let (overloads, implementation) = self.overloads_and_implementation(db);
        if let Some(implementation) = implementation
            && overloads.is_empty()
        {
            return CallableSignature::single(implementation.signature(db));
        }

        CallableSignature::from_overloads(overloads.iter().map(|overload| overload.signature(db)))
    }

    /// Typed externally-visible signature of the last overload or implementation of this function.
    ///
    /// ## Warning
    ///
    /// This uses the semantic index to find the definition of the function. This means that if the
    /// calling query is not in the same file as this function is defined in, then this will create
    /// a cross-module dependency directly on the full AST which will lead to cache
    /// over-invalidation.
    fn last_definition_signature(self, db: &'db dyn Db) -> Signature<'db> {
        self.last_definition(db).signature(db)
    }

    /// Typed externally-visible "raw" signature of the last overload or implementation of this function.
    ///
    /// ## Warning
    ///
    /// This uses the semantic index to find the definition of the function. This means that if the
    /// calling query is not in the same file as this function is defined in, then this will create
    /// a cross-module dependency directly on the full AST which will lead to cache
    /// over-invalidation.
    fn last_definition_raw_signature(self, db: &'db dyn Db) -> Signature<'db> {
        self.last_definition(db).raw_signature(db)
    }
}

/// Represents a function type, which might be a non-generic function, or a specialization of a
/// generic function.
#[salsa::interned(debug, heap_size=ruff_memory_usage::heap_size)]
#[derive(PartialOrd, Ord)]
pub struct FunctionType<'db> {
    pub(crate) literal: FunctionLiteral<'db>,

    /// Contains a potentially modified signature for this function literal, in case certain operations
    /// (like type mappings) have been applied to it.
    ///
    /// See also: [`FunctionLiteral::updated_signature`].
    #[returns(as_ref)]
    updated_signature: Option<CallableSignature<'db>>,

    /// Contains a potentially modified signature for the last overload or the implementation of this
    /// function literal, in case certain operations (like type mappings) have been applied to it.
    ///
    /// See also: [`FunctionLiteral::last_definition_signature`].
    #[returns(as_ref)]
    updated_last_definition_signature: Option<Signature<'db>>,
}

// The Salsa heap is tracked separately.
impl get_size2::GetSize for FunctionType<'_> {}

pub(super) fn walk_function_type<'db, V: super::visitor::TypeVisitor<'db> + ?Sized>(
    db: &'db dyn Db,
    function: FunctionType<'db>,
    visitor: &V,
) {
    if let Some(callable_signature) = function.updated_signature(db) {
        for signature in &callable_signature.overloads {
            walk_signature(db, signature, visitor);
        }
    }
    if let Some(signature) = function.updated_last_definition_signature(db) {
        walk_signature(db, signature, visitor);
    }
}

#[salsa::tracked]
impl<'db> FunctionType<'db> {
    pub(crate) fn with_inherited_generic_context(
        self,
        db: &'db dyn Db,
        inherited_generic_context: GenericContext<'db>,
    ) -> Self {
        let updated_signature = self
            .signature(db)
            .with_inherited_generic_context(db, inherited_generic_context);
        let updated_last_definition_signature = self
            .last_definition_signature(db)
            .clone()
            .with_inherited_generic_context(db, inherited_generic_context);
        Self::new(
            db,
            self.literal(db),
            Some(updated_signature),
            Some(updated_last_definition_signature),
        )
    }

    pub(crate) fn apply_type_mapping_impl<'a>(
        self,
        db: &'db dyn Db,
        type_mapping: &TypeMapping<'a, 'db>,
        tcx: TypeContext<'db>,
        visitor: &ApplyTypeMappingVisitor<'db>,
    ) -> Self {
        let updated_signature =
            self.signature(db)
                .apply_type_mapping_impl(db, type_mapping, tcx, visitor);
        let updated_last_definition_signature = self
            .last_definition_signature(db)
            .apply_type_mapping_impl(db, type_mapping, tcx, visitor);
        Self::new(
            db,
            self.literal(db),
            Some(updated_signature),
            Some(updated_last_definition_signature),
        )
    }

    pub(crate) fn with_dataclass_transformer_params(
        self,
        db: &'db dyn Db,
        params: DataclassTransformerParams<'db>,
    ) -> Self {
        // A decorator only applies to the specific overload that it is attached to, not to all
        // previous overloads.
        let literal = self.literal(db);
        let last_definition = literal
            .last_definition(db)
            .with_dataclass_transformer_params(db, params);
        let literal = FunctionLiteral::new(db, last_definition);
        Self::new(db, literal, None, None)
    }

    /// Returns the [`File`] in which this function is defined.
    pub(crate) fn file(self, db: &'db dyn Db) -> File {
        self.literal(db).last_definition(db).file(db)
    }

    /// Returns the AST node for this function.
    pub(super) fn node<'ast>(
        self,
        db: &dyn Db,
        file: File,
        module: &'ast ParsedModuleRef,
    ) -> &'ast ast::StmtFunctionDef {
        self.literal(db).last_definition(db).node(db, file, module)
    }

    pub(crate) fn name(self, db: &'db dyn Db) -> &'db ast::name::Name {
        self.literal(db).name(db)
    }

    pub(crate) fn known(self, db: &'db dyn Db) -> Option<KnownFunction> {
        self.literal(db).known(db)
    }

    pub(crate) fn is_known(self, db: &'db dyn Db, known_function: KnownFunction) -> bool {
        self.known(db) == Some(known_function)
    }

    /// Returns if any of the overloads of this function have a particular decorator.
    ///
    /// Some decorators are expected to appear on every overload; others are expected to appear
    /// only the implementation or first overload. This method does not check either of those
    /// conditions.
    pub(crate) fn has_known_decorator(self, db: &dyn Db, decorator: FunctionDecorators) -> bool {
        self.literal(db).has_known_decorator(db, decorator)
    }

    /// Returns true if this method is decorated with `@classmethod`, or if it is implicitly a
    /// classmethod.
    pub(crate) fn is_classmethod(self, db: &'db dyn Db) -> bool {
        self.iter_overloads_and_implementation(db)
            .any(|overload| overload.is_classmethod(db))
    }

    /// Returns true if this method is decorated with `@staticmethod`, or if it is implicitly a
    /// static method.
    pub(crate) fn is_staticmethod(self, db: &'db dyn Db) -> bool {
        self.iter_overloads_and_implementation(db)
            .any(|overload| overload.is_staticmethod(db))
    }

    /// If the implementation of this function is deprecated, returns the `@warnings.deprecated`.
    ///
    /// Checking if an overload is deprecated requires deeper call analysis.
    pub(crate) fn implementation_deprecated(
        self,
        db: &'db dyn Db,
    ) -> Option<DeprecatedInstance<'db>> {
        self.literal(db).implementation_deprecated(db)
    }

    /// Returns the [`Definition`] of the implementation or first overload of this function.
    ///
    /// ## Warning
    ///
    /// This uses the semantic index to find the definition of the function. This means that if the
    /// calling query is not in the same file as this function is defined in, then this will create
    /// a cross-module dependency directly on the full AST which will lead to cache
    /// over-invalidation.
    pub(crate) fn definition(self, db: &'db dyn Db) -> Definition<'db> {
        self.literal(db).definition(db)
    }

    /// Returns a tuple of two spans. The first is
    /// the span for the identifier of the function
    /// definition for `self`. The second is
    /// the span for the parameter in the function
    /// definition for `self`.
    ///
    /// If there are no meaningful spans, then this
    /// returns `None`. For example, when this type
    /// isn't callable.
    ///
    /// When `parameter_index` is `None`, then the
    /// second span returned covers the entire parameter
    /// list.
    ///
    /// # Performance
    ///
    /// Note that this may introduce cross-module
    /// dependencies. This can have an impact on
    /// the effectiveness of incremental caching
    /// and should therefore be used judiciously.
    ///
    /// An example of a good use case is to improve
    /// a diagnostic.
    pub(crate) fn parameter_span(
        self,
        db: &'db dyn Db,
        parameter_index: Option<usize>,
    ) -> Option<(Span, Span)> {
        self.literal(db).parameter_span(db, parameter_index)
    }

    /// Returns a collection of useful spans for a
    /// function signature. These are useful for
    /// creating annotations on diagnostics.
    ///
    /// # Performance
    ///
    /// Note that this may introduce cross-module
    /// dependencies. This can have an impact on
    /// the effectiveness of incremental caching
    /// and should therefore be used judiciously.
    ///
    /// An example of a good use case is to improve
    /// a diagnostic.
    pub(crate) fn spans(self, db: &'db dyn Db) -> Option<FunctionSpans> {
        self.literal(db).spans(db)
    }

    /// Returns all of the overload signatures and the implementation definition, if any, of this
    /// function. The overload signatures will be in source order.
    pub(crate) fn overloads_and_implementation(
        self,
        db: &'db dyn Db,
    ) -> (&'db [OverloadLiteral<'db>], Option<OverloadLiteral<'db>>) {
        self.literal(db).overloads_and_implementation(db)
    }

    /// Returns an iterator of all of the definitions of this function, including both overload
    /// signatures and any implementation, all in source order.
    pub(crate) fn iter_overloads_and_implementation(
        self,
        db: &'db dyn Db,
    ) -> impl Iterator<Item = OverloadLiteral<'db>> + 'db {
        self.literal(db).iter_overloads_and_implementation(db)
    }

    pub(crate) fn first_overload_or_implementation(self, db: &'db dyn Db) -> OverloadLiteral<'db> {
        self.iter_overloads_and_implementation(db)
            .next()
            .expect("A function must have at least one overload/implementation")
    }

    /// Typed externally-visible signature for this function.
    ///
    /// This is the signature as seen by external callers, possibly modified by decorators and/or
    /// overloaded.
    ///
    /// ## Why is this a salsa query?
    ///
    /// This is a salsa query to short-circuit the invalidation
    /// when the function's AST node changes.
    ///
    /// Were this not a salsa query, then the calling query
    /// would depend on the function's AST and rerun for every change in that file.
    #[salsa::tracked(returns(ref), cycle_initial=signature_cycle_initial, heap_size=ruff_memory_usage::heap_size)]
    pub(crate) fn signature(self, db: &'db dyn Db) -> CallableSignature<'db> {
        self.updated_signature(db)
            .cloned()
            .unwrap_or_else(|| self.literal(db).signature(db))
    }

    /// Typed externally-visible signature of the last overload or implementation of this function.
    ///
    /// ## Why is this a salsa query?
    ///
    /// This is a salsa query to short-circuit the invalidation
    /// when the function's AST node changes.
    ///
    /// Were this not a salsa query, then the calling query
    /// would depend on the function's AST and rerun for every change in that file.
    #[salsa::tracked(
        returns(ref), cycle_initial=last_definition_signature_cycle_initial,
        heap_size=ruff_memory_usage::heap_size,
    )]
    pub(crate) fn last_definition_signature(self, db: &'db dyn Db) -> Signature<'db> {
        self.updated_last_definition_signature(db)
            .cloned()
            .unwrap_or_else(|| self.literal(db).last_definition_signature(db))
    }

    /// Typed externally-visible "raw" signature of the last overload or implementation of this function.
    #[salsa::tracked(
        returns(ref), cycle_initial=last_definition_signature_cycle_initial,
        heap_size=ruff_memory_usage::heap_size,
    )]
    pub(crate) fn last_definition_raw_signature(self, db: &'db dyn Db) -> Signature<'db> {
        self.literal(db).last_definition_raw_signature(db)
    }

    /// Convert the `FunctionType` into a [`CallableType`].
    pub(crate) fn into_callable_type(self, db: &'db dyn Db) -> CallableType<'db> {
        let kind = if self.is_classmethod(db) {
            CallableTypeKind::ClassMethodLike
        } else {
            CallableTypeKind::FunctionLike
        };
        CallableType::new(db, self.signature(db), kind)
    }

    /// Convert the `FunctionType` into a [`BoundMethodType`].
    pub(crate) fn into_bound_method_type(
        self,
        db: &'db dyn Db,
        self_instance: Type<'db>,
    ) -> BoundMethodType<'db> {
        BoundMethodType::new(db, self, self_instance)
    }

    pub(crate) fn has_relation_to_impl(
        self,
        db: &'db dyn Db,
        other: Self,
        inferable: InferableTypeVars<'_, 'db>,
        relation: TypeRelation<'db>,
        relation_visitor: &HasRelationToVisitor<'db>,
        disjointness_visitor: &IsDisjointVisitor<'db>,
    ) -> ConstraintSet<'db> {
        if self.literal(db) != other.literal(db) {
            return ConstraintSet::from(false);
        }

        let self_signature = self.signature(db);
        let other_signature = other.signature(db);
        self_signature.has_relation_to_impl(
            db,
            other_signature,
            inferable,
            relation,
            relation_visitor,
            disjointness_visitor,
        )
    }

    pub(crate) fn is_equivalent_to_impl(
        self,
        db: &'db dyn Db,
        other: Self,
        inferable: InferableTypeVars<'_, 'db>,
        visitor: &IsEquivalentVisitor<'db>,
    ) -> ConstraintSet<'db> {
        if self.normalized(db) == other.normalized(db) {
            return ConstraintSet::from(true);
        }
        if self.literal(db) != other.literal(db) {
            return ConstraintSet::from(false);
        }
        let self_signature = self.signature(db);
        let other_signature = other.signature(db);
        self_signature.is_equivalent_to_impl(db, other_signature, inferable, visitor)
    }

    pub(crate) fn find_legacy_typevars_impl(
        self,
        db: &'db dyn Db,
        binding_context: Option<Definition<'db>>,
        typevars: &mut FxOrderSet<BoundTypeVarInstance<'db>>,
        visitor: &FindLegacyTypeVarsVisitor<'db>,
    ) {
        let signatures = self.signature(db);
        for signature in &signatures.overloads {
            signature.find_legacy_typevars_impl(db, binding_context, typevars, visitor);
        }
    }

    pub(crate) fn normalized(self, db: &'db dyn Db) -> Self {
        self.normalized_impl(db, &NormalizedVisitor::default())
    }

    pub(crate) fn normalized_impl(self, db: &'db dyn Db, visitor: &NormalizedVisitor<'db>) -> Self {
        let literal = self.literal(db);
        let updated_signature = self
            .updated_signature(db)
            .map(|signature| signature.normalized_impl(db, visitor));
        let updated_last_definition_signature = self
            .updated_last_definition_signature(db)
            .map(|signature| signature.normalized_impl(db, visitor));
        Self::new(
            db,
            literal,
            updated_signature,
            updated_last_definition_signature,
        )
    }

    pub(crate) fn recursive_type_normalized_impl(
        self,
        db: &'db dyn Db,
        div: Type<'db>,
        nested: bool,
    ) -> Option<Self> {
        let literal = self.literal(db);
        let updated_signature = match self.updated_signature(db) {
            Some(signature) => Some(signature.recursive_type_normalized_impl(db, div, nested)?),
            None => None,
        };
        let updated_last_definition_signature = match self.updated_last_definition_signature(db) {
            Some(signature) => Some(signature.recursive_type_normalized_impl(db, div, nested)?),
            None => None,
        };
        Some(Self::new(
            db,
            literal,
            updated_signature,
            updated_last_definition_signature,
        ))
    }

    /// Infers this function scope's types and returns the inferred return type.
    #[salsa::tracked(cycle_fn=return_type_cycle_recover, cycle_initial=return_type_cycle_initial, heap_size=get_size2::heap_size)]
    pub(crate) fn infer_return_type(self, db: &'db dyn Db) -> Type<'db> {
        let scope = self.literal(db).last_definition(db).body_scope(db);
        let inference = infer_scope_types(db, scope);
        inference.infer_return_type(db, scope)
    }
}

fn return_type_cycle_recover<'db>(
    db: &'db dyn Db,
    cycle: &salsa::Cycle,
    previous_return_type: &Type<'db>,
    return_type: Type<'db>,
    _self: FunctionType<'db>,
) -> Type<'db> {
    return_type.cycle_normalized(db, *previous_return_type, cycle)
}

fn return_type_cycle_initial<'db>(
    _db: &'db dyn Db,
    id: salsa::Id,
    _function: FunctionType<'db>,
) -> Type<'db> {
    Type::divergent(id)
}

/// Evaluate an `isinstance` call. Return `Truthiness::AlwaysTrue` if we can definitely infer that
/// this will return `True` at runtime, `Truthiness::AlwaysFalse` if we can definitely infer
/// that this will return `False` at runtime, or `Truthiness::Ambiguous` if we should infer `bool`
/// instead.
fn is_instance_truthiness<'db>(
    db: &'db dyn Db,
    ty: Type<'db>,
    class: ClassLiteral<'db>,
) -> Truthiness {
    let is_instance = |ty: &Type<'_>| {
        if let Type::NominalInstance(instance) = ty
            && instance
                .class(db)
                .iter_mro(db)
                .filter_map(ClassBase::into_class)
                .any(|c| match c {
                    ClassType::Generic(c) => c.origin(db) == class,
                    ClassType::NonGeneric(c) => c == class,
                })
        {
            return true;
        }
        false
    };

    let always_true_if = |test: bool| {
        if test {
            Truthiness::AlwaysTrue
        } else {
            Truthiness::Ambiguous
        }
    };

    match ty {
        Type::Union(..) => {
            // We do not handle unions specifically here, because something like `A | SubclassOfA` would
            // have been simplified to `A` anyway
            Truthiness::Ambiguous
        }
        Type::Intersection(intersection) => always_true_if(
            intersection
                .positive(db)
                .iter()
                .any(|element| is_instance_truthiness(db, *element, class).is_always_true()),
        ),

        Type::NominalInstance(..) => always_true_if(is_instance(&ty)),

        Type::NewTypeInstance(newtype) => {
            always_true_if(is_instance(&newtype.concrete_base_type(db)))
        }

        Type::BooleanLiteral(..)
        | Type::BytesLiteral(..)
        | Type::IntLiteral(..)
        | Type::StringLiteral(..)
        | Type::LiteralString
        | Type::ModuleLiteral(..)
        | Type::EnumLiteral(..)
        | Type::FunctionLiteral(..) => always_true_if(
            ty.literal_fallback_instance(db)
                .as_ref()
                .is_some_and(is_instance),
        ),

        Type::ClassLiteral(..) => always_true_if(is_instance(&KnownClass::Type.to_instance(db))),

        Type::TypeAlias(alias) => is_instance_truthiness(db, alias.value_type(db), class),

        Type::TypeVar(bound_typevar) => match bound_typevar.typevar(db).bound_or_constraints(db) {
            None => is_instance_truthiness(db, Type::object(), class),
            Some(TypeVarBoundOrConstraints::UpperBound(bound)) => {
                is_instance_truthiness(db, bound, class)
            }
            Some(TypeVarBoundOrConstraints::Constraints(constraints)) => always_true_if(
                constraints
                    .elements(db)
                    .iter()
                    .all(|c| is_instance_truthiness(db, *c, class).is_always_true()),
            ),
        },

        Type::BoundMethod(..)
        | Type::KnownBoundMethod(..)
        | Type::WrapperDescriptor(..)
        | Type::DataclassDecorator(..)
        | Type::DataclassTransformer(..)
        | Type::GenericAlias(..)
        | Type::SubclassOf(..)
        | Type::ProtocolInstance(..)
        | Type::SpecialForm(..)
        | Type::KnownInstance(..)
        | Type::PropertyInstance(..)
        | Type::AlwaysTruthy
        | Type::AlwaysFalsy
        | Type::BoundSuper(..)
        | Type::TypeIs(..)
        | Type::Callable(..)
        | Type::Dynamic(..)
        | Type::Never
        | Type::TypedDict(_) => {
            // We could probably try to infer more precise types in some of these cases, but it's unclear
            // if it's worth the effort.
            Truthiness::Ambiguous
        }
    }
}

fn signature_cycle_initial<'db>(
    _db: &'db dyn Db,
    _id: salsa::Id,
    _function: FunctionType<'db>,
) -> CallableSignature<'db> {
    CallableSignature::single(Signature::bottom())
}

fn last_definition_signature_cycle_initial<'db>(
    _db: &'db dyn Db,
    _id: salsa::Id,
    _function: FunctionType<'db>,
) -> Signature<'db> {
    Signature::bottom()
}

/// Non-exhaustive enumeration of known functions (e.g. `builtins.reveal_type`, ...) that might
/// have special behavior.
#[derive(
    Debug,
    Copy,
    Clone,
    PartialEq,
    Eq,
    Hash,
    strum_macros::EnumString,
    strum_macros::IntoStaticStr,
    get_size2::GetSize,
)]
#[strum(serialize_all = "snake_case")]
#[cfg_attr(test, derive(strum_macros::EnumIter))]
pub enum KnownFunction {
    /// `builtins.isinstance`
    #[strum(serialize = "isinstance")]
    IsInstance,
    /// `builtins.issubclass`
    #[strum(serialize = "issubclass")]
    IsSubclass,
    /// `builtins.hasattr`
    #[strum(serialize = "hasattr")]
    HasAttr,
    /// `builtins.reveal_type`, `typing.reveal_type` or `typing_extensions.reveal_type`
    RevealType,
    /// `builtins.len`
    Len,
    /// `builtins.repr`
    Repr,
    /// `builtins.__import__`, which returns the top-level module.
    #[strum(serialize = "__import__")]
    DunderImport,
    /// `collections.namedtuple`
    #[strum(serialize = "namedtuple")]
    NamedTuple,
    /// `importlib.import_module`, which returns the submodule.
    ImportModule,
    /// `typing(_extensions).final`
    Final,
    /// `typing(_extensions).disjoint_base`
    DisjointBase,
    /// [`typing(_extensions).no_type_check`](https://typing.python.org/en/latest/spec/directives.html#no-type-check)
    NoTypeCheck,
    /// `typing(_extensions).type_check_only`
    TypeCheckOnly,

    /// `typing(_extensions).assert_type`
    AssertType,
    /// `typing(_extensions).assert_never`
    AssertNever,
    /// `typing(_extensions).cast`
    Cast,
    /// `typing(_extensions).overload`
    Overload,
    /// `typing(_extensions).override`
    Override,
    /// `typing(_extensions).is_protocol`
    IsProtocol,
    /// `typing(_extensions).get_protocol_members`
    GetProtocolMembers,
    /// `typing(_extensions).runtime_checkable`
    RuntimeCheckable,
    /// `typing(_extensions).dataclass_transform`
    DataclassTransform,

    /// `abc.abstractmethod`
    #[strum(serialize = "abstractmethod")]
    AbstractMethod,

    /// `contextlib.asynccontextmanager`
    #[strum(serialize = "asynccontextmanager")]
    AsyncContextManager,

    /// `dataclasses.dataclass`
    Dataclass,
    /// `dataclasses.field`
    Field,

    /// `inspect.getattr_static`
    GetattrStatic,

    /// `ty_extensions.static_assert`
    StaticAssert,
    /// `ty_extensions.is_equivalent_to`
    IsEquivalentTo,
    /// `ty_extensions.is_subtype_of`
    IsSubtypeOf,
    /// `ty_extensions.is_assignable_to`
    IsAssignableTo,
    /// `ty_extensions.is_disjoint_from`
    IsDisjointFrom,
    /// `ty_extensions.is_singleton`
    IsSingleton,
    /// `ty_extensions.is_single_valued`
    IsSingleValued,
    /// `ty_extensions.generic_context`
    GenericContext,
    /// `ty_extensions.into_callable`
    IntoCallable,
    /// `ty_extensions.dunder_all_names`
    DunderAllNames,
    /// `ty_extensions.enum_members`
    EnumMembers,
    /// `ty_extensions.all_members`
    AllMembers,
    /// `ty_extensions.has_member`
    HasMember,
    /// `ty_extensions.reveal_protocol_interface`
    RevealProtocolInterface,
    /// `ty_extensions.reveal_mro`
    RevealMro,
}

impl KnownFunction {
    pub fn into_classinfo_constraint_function(self) -> Option<ClassInfoConstraintFunction> {
        match self {
            Self::IsInstance => Some(ClassInfoConstraintFunction::IsInstance),
            Self::IsSubclass => Some(ClassInfoConstraintFunction::IsSubclass),
            _ => None,
        }
    }

    pub(crate) fn try_from_definition_and_name<'db>(
        db: &'db dyn Db,
        definition: Definition<'db>,
        name: &str,
    ) -> Option<Self> {
        let candidate = Self::from_str(name).ok()?;
        candidate
            .check_module(file_to_module(db, definition.file(db))?.known(db)?)
            .then_some(candidate)
    }

    /// Return `true` if `self` is defined in `module`
    const fn check_module(self, module: KnownModule) -> bool {
        match self {
            Self::IsInstance
            | Self::IsSubclass
            | Self::HasAttr
            | Self::Len
            | Self::Repr
            | Self::DunderImport => module.is_builtins(),
            Self::AssertType
            | Self::AssertNever
            | Self::Cast
            | Self::Overload
            | Self::Override
            | Self::RevealType
            | Self::Final
            | Self::IsProtocol
            | Self::GetProtocolMembers
            | Self::RuntimeCheckable
            | Self::DataclassTransform
            | Self::DisjointBase
            | Self::NoTypeCheck => {
                matches!(module, KnownModule::Typing | KnownModule::TypingExtensions)
            }
            Self::AbstractMethod => {
                matches!(module, KnownModule::Abc)
            }
            Self::AsyncContextManager => {
                matches!(module, KnownModule::Contextlib)
            }
            Self::Dataclass | Self::Field => {
                matches!(module, KnownModule::Dataclasses)
            }
            Self::GetattrStatic => module.is_inspect(),
            Self::IsAssignableTo
            | Self::IsDisjointFrom
            | Self::IsEquivalentTo
            | Self::IsSingleValued
            | Self::IsSingleton
            | Self::IsSubtypeOf
            | Self::GenericContext
            | Self::IntoCallable
            | Self::DunderAllNames
            | Self::EnumMembers
            | Self::StaticAssert
            | Self::HasMember
            | Self::RevealProtocolInterface
            | Self::RevealMro
            | Self::AllMembers => module.is_ty_extensions(),
            Self::ImportModule => module.is_importlib(),

            Self::TypeCheckOnly => matches!(module, KnownModule::Typing),
            Self::NamedTuple => matches!(module, KnownModule::Collections),
        }
    }

    /// Evaluate a call to this known function, and emit any diagnostics that are necessary
    /// as a result of the call.
    pub(super) fn check_call<'db>(
        self,
        context: &InferContext<'db, '_>,
        overload: &mut Binding<'db>,
        call_arguments: &CallArguments<'_, 'db>,
        call_expression: &ast::ExprCall,
        file: File,
    ) {
        let db = context.db();
        let parameter_types = overload.parameter_types();

        match self {
            KnownFunction::RevealType => {
                let revealed_type = overload
                    .arguments_for_parameter(call_arguments, 0)
                    .fold(UnionBuilder::new(db), |builder, (_, ty)| builder.add(ty))
                    .build();
                if let Some(builder) =
                    context.report_diagnostic(DiagnosticId::RevealedType, Severity::Info)
                {
                    let mut diag = builder.into_diagnostic("Revealed type");
                    let span = context.span(&call_expression.arguments.args[0]);
                    diag.annotate(Annotation::primary(span).message(format_args!(
                        "`{}`",
                        revealed_type
                            .display_with(db, DisplaySettings::default().preserve_long_unions())
                    )));
                }
            }

            KnownFunction::HasMember => {
                let [Some(ty), Some(Type::StringLiteral(member))] = parameter_types else {
                    return;
                };
                let ty_members = all_members(db, *ty);
                overload.set_return_type(Type::BooleanLiteral(
                    ty_members.iter().any(|m| m.name == member.value(db)),
                ));
            }

            KnownFunction::AssertType => {
                let [Some(actual_ty), Some(asserted_ty)] = parameter_types else {
                    return;
                };
                if actual_ty.is_equivalent_to(db, *asserted_ty) {
                    return;
                }
                if let Some(builder) = context.report_lint(&TYPE_ASSERTION_FAILURE, call_expression)
                {
                    let mut diagnostic = builder.into_diagnostic(format_args!(
                        "Argument does not have asserted type `{}`",
                        asserted_ty.display(db),
                    ));

                    diagnostic.annotate(
                        Annotation::secondary(context.span(&call_expression.arguments.args[0]))
                            .message(format_args!("Inferred type is `{}`", actual_ty.display(db),)),
                    );

                    if actual_ty.is_subtype_of(db, *asserted_ty) {
                        diagnostic.info(format_args!(
                            "`{inferred_type}` is a subtype of `{asserted_type}`, but they are not equivalent",
                            asserted_type = asserted_ty.display(db),
                            inferred_type = actual_ty.display(db),
                        ));
                    } else {
                        diagnostic.info(format_args!(
                            "`{asserted_type}` and `{inferred_type}` are not equivalent types",
                            asserted_type = asserted_ty.display(db),
                            inferred_type = actual_ty.display(db),
                        ));
                    }

                    diagnostic.set_concise_message(format_args!(
                        "Type `{}` does not match asserted type `{}`",
                        asserted_ty.display(db),
                        actual_ty.display(db),
                    ));
                }
            }

            KnownFunction::AssertNever => {
                let [Some(actual_ty)] = parameter_types else {
                    return;
                };
                if actual_ty.is_equivalent_to(db, Type::Never) {
                    return;
                }
                if let Some(builder) = context.report_lint(&TYPE_ASSERTION_FAILURE, call_expression)
                {
                    let mut diagnostic =
                        builder.into_diagnostic("Argument does not have asserted type `Never`");
                    diagnostic.annotate(
                        Annotation::secondary(context.span(&call_expression.arguments.args[0]))
                            .message(format_args!(
                                "Inferred type of argument is `{}`",
                                actual_ty.display(db)
                            )),
                    );
                    diagnostic.info(format_args!(
                        "`Never` and `{inferred_type}` are not equivalent types",
                        inferred_type = actual_ty.display(db),
                    ));

                    diagnostic.set_concise_message(format_args!(
                        "Type `{}` is not equivalent to `Never`",
                        actual_ty.display(db),
                    ));
                }
            }

            KnownFunction::StaticAssert => {
                let [Some(parameter_ty), message] = parameter_types else {
                    return;
                };
                let truthiness = match parameter_ty.try_bool(db) {
                    Ok(truthiness) => truthiness,
                    Err(err) => {
                        let condition = call_expression
                            .arguments
                            .find_argument("condition", 0)
                            .map(|argument| match argument {
                                ruff_python_ast::ArgOrKeyword::Arg(expr) => {
                                    ast::AnyNodeRef::from(expr)
                                }
                                ruff_python_ast::ArgOrKeyword::Keyword(keyword) => {
                                    ast::AnyNodeRef::from(keyword)
                                }
                            })
                            .unwrap_or(ast::AnyNodeRef::from(call_expression));

                        err.report_diagnostic(context, condition);

                        return;
                    }
                };

                if let Some(builder) = context.report_lint(&STATIC_ASSERT_ERROR, call_expression) {
                    if truthiness.is_always_true() {
                        return;
                    }
                    let mut diagnostic = if let Some(message) = message
                        .and_then(Type::as_string_literal)
                        .map(|s| s.value(db))
                    {
                        builder.into_diagnostic(format_args!("Static assertion error: {message}"))
                    } else if *parameter_ty == Type::BooleanLiteral(false) {
                        builder.into_diagnostic(
                            "Static assertion error: argument evaluates to `False`",
                        )
                    } else if truthiness.is_always_false() {
                        builder.into_diagnostic(format_args!(
                            "Static assertion error: argument of type `{parameter_ty}` \
                            is statically known to be falsy",
                            parameter_ty = parameter_ty.display(db)
                        ))
                    } else {
                        builder.into_diagnostic(format_args!(
                            "Static assertion error: argument of type `{parameter_ty}` \
                            has an ambiguous static truthiness",
                            parameter_ty = parameter_ty.display(db)
                        ))
                    };
                    diagnostic.annotate(
                        Annotation::secondary(context.span(&call_expression.arguments.args[0]))
                            .message(format_args!(
                                "Inferred type of argument is `{}`",
                                parameter_ty.display(db)
                            )),
                    );
                }
            }

            KnownFunction::Cast => {
                let [Some(casted_type), Some(source_type)] = parameter_types else {
                    return;
                };
                let contains_unknown_or_todo =
                    |ty| matches!(ty, Type::Dynamic(dynamic) if dynamic != DynamicType::Any);
                if source_type.is_equivalent_to(db, *casted_type)
                    && !any_over_type(db, *source_type, &contains_unknown_or_todo, true)
                    && !any_over_type(db, *casted_type, &contains_unknown_or_todo, true)
                {
                    if let Some(builder) = context.report_lint(&REDUNDANT_CAST, call_expression) {
                        let source_display = source_type.display(db).to_string();
                        let casted_display = casted_type.display(db).to_string();
                        let mut diagnostic = builder.into_diagnostic(format_args!(
                            "Value is already of type `{casted_display}`",
                        ));
                        if source_display != casted_display {
                            diagnostic.info(format_args!(
                                "`{casted_display}` is equivalent to `{source_display}`",
                            ));
                        }
                    }
                }
            }

            KnownFunction::GetProtocolMembers => {
                let [Some(Type::ClassLiteral(class))] = parameter_types else {
                    return;
                };
                if class.is_protocol(db) {
                    return;
                }
                report_bad_argument_to_get_protocol_members(context, call_expression, *class);
            }

            KnownFunction::RevealProtocolInterface => {
                let [Some(param_type)] = parameter_types else {
                    return;
                };
                let Some(protocol_class) = param_type
                    .to_class_type(db)
                    .and_then(|class| class.into_protocol_class(db))
                else {
                    report_bad_argument_to_protocol_interface(
                        context,
                        call_expression,
                        *param_type,
                    );
                    return;
                };
                if let Some(builder) =
                    context.report_diagnostic(DiagnosticId::RevealedType, Severity::Info)
                {
                    let mut diag = builder.into_diagnostic("Revealed protocol interface");
                    let span = context.span(&call_expression.arguments.args[0]);
                    diag.annotate(Annotation::primary(span).message(format_args!(
                        "`{}`",
                        protocol_class.interface(db).display(db)
                    )));
                }
            }

            KnownFunction::RevealMro => {
                let [Some(param_type)] = parameter_types else {
                    return;
                };
                let mut good_argument = true;
                let classes = match param_type {
                    Type::ClassLiteral(class) => vec![ClassType::NonGeneric(*class)],
                    Type::GenericAlias(generic_alias) => vec![ClassType::Generic(*generic_alias)],
                    Type::Union(union) => {
                        let elements = union.elements(db);
                        let mut classes = Vec::with_capacity(elements.len());
                        for element in elements {
                            match element {
                                Type::ClassLiteral(class) => {
                                    classes.push(ClassType::NonGeneric(*class));
                                }
                                Type::GenericAlias(generic_alias) => {
                                    classes.push(ClassType::Generic(*generic_alias));
                                }
                                _ => {
                                    good_argument = false;
                                    break;
                                }
                            }
                        }
                        classes
                    }
                    _ => {
                        good_argument = false;
                        vec![]
                    }
                };
                if !good_argument {
                    let Some(builder) =
                        context.report_lint(&INVALID_ARGUMENT_TYPE, call_expression)
                    else {
                        return;
                    };
                    let mut diagnostic =
                        builder.into_diagnostic("Invalid argument to `reveal_mro`");
                    diagnostic.set_primary_message(format_args!(
                        "Can only pass a class object, generic alias or a union thereof"
                    ));
                    return;
                }
                if let Some(builder) =
                    context.report_diagnostic(DiagnosticId::RevealedType, Severity::Info)
                {
                    let mut diag = builder.into_diagnostic("Revealed MRO");
                    let span = context.span(&call_expression.arguments.args[0]);
                    let mut message = String::new();
                    for (i, class) in classes.iter().enumerate() {
                        message.push('(');
                        for class in class.iter_mro(db) {
                            message.push_str(&class.display(db).to_string());
                            // Omit the comma for the last element (which is always `object`)
                            if class
                                .into_class()
                                .is_none_or(|base| !base.is_object(context.db()))
                            {
                                message.push_str(", ");
                            }
                        }
                        // If the last element was also the first element
                        // (i.e., it's a length-1 tuple -- which can only happen if we're revealing
                        // the MRO for `object` itself), add a trailing comma so that it's still a
                        // valid tuple display.
                        if class.is_object(db) {
                            message.push(',');
                        }
                        message.push(')');
                        if i < classes.len() - 1 {
                            message.push_str(" | ");
                        }
                    }
                    diag.annotate(Annotation::primary(span).message(message));
                }
            }

            KnownFunction::IsInstance | KnownFunction::IsSubclass => {
                let [Some(first_arg), Some(second_argument)] = parameter_types else {
                    return;
                };

                match second_argument {
                    Type::ClassLiteral(class) => {
                        if let Some(protocol_class) = class.into_protocol_class(db)
                            && !protocol_class.is_runtime_checkable(db)
                        {
                            report_runtime_check_against_non_runtime_checkable_protocol(
                                context,
                                call_expression,
                                protocol_class,
                                self,
                            );
                        }

                        if self == KnownFunction::IsInstance {
                            overload.set_return_type(
                                is_instance_truthiness(db, *first_arg, *class).into_type(db),
                            );
                        }
                    }
                    // The special-casing here is necessary because we recognise the symbol `typing.Any` as an
                    // instance of `type` at runtime. Even once we understand typeshed's annotation for
                    // `isinstance()`, we'd continue to accept calls such as `isinstance(x, typing.Any)` without
                    // emitting a diagnostic if we didn't have this branch.
                    Type::SpecialForm(SpecialFormType::Any)
                        if self == KnownFunction::IsInstance =>
                    {
                        let Some(builder) =
                            context.report_lint(&INVALID_ARGUMENT_TYPE, call_expression)
                        else {
                            return;
                        };
                        let mut diagnostic = builder.into_diagnostic(format_args!(
                            "`typing.Any` cannot be used with `isinstance()`"
                        ));
                        diagnostic
                            .set_primary_message("This call will raise `TypeError` at runtime");
                    }

                    Type::KnownInstance(KnownInstanceType::UnionType(_)) => {
                        fn find_invalid_elements<'db>(
                            db: &'db dyn Db,
                            function: KnownFunction,
                            ty: Type<'db>,
                            invalid_elements: &mut Vec<Type<'db>>,
                        ) {
                            match ty {
                                Type::ClassLiteral(_) => {}
                                Type::NominalInstance(instance)
                                    if instance.has_known_class(db, KnownClass::NoneType) => {}
                                Type::SpecialForm(special_form)
                                    if special_form.is_valid_isinstance_target() => {}
                                // `Any` can be used in `issubclass()` calls but not `isinstance()` calls
                                Type::SpecialForm(SpecialFormType::Any)
                                    if function == KnownFunction::IsSubclass => {}
                                Type::KnownInstance(KnownInstanceType::UnionType(instance)) => {
                                    match instance.value_expression_types(db) {
                                        Ok(value_expression_types) => {
                                            for element in value_expression_types {
                                                find_invalid_elements(
                                                    db,
                                                    function,
                                                    element,
                                                    invalid_elements,
                                                );
                                            }
                                        }
                                        Err(_) => {
                                            invalid_elements.push(ty);
                                        }
                                    }
                                }
                                _ => invalid_elements.push(ty),
                            }
                        }

                        let mut invalid_elements = vec![];
                        find_invalid_elements(db, self, *second_argument, &mut invalid_elements);

                        let Some((first_invalid_element, other_invalid_elements)) =
                            invalid_elements.split_first()
                        else {
                            return;
                        };

                        let Some(builder) =
                            context.report_lint(&INVALID_ARGUMENT_TYPE, call_expression)
                        else {
                            return;
                        };

                        let function_name: &str = self.into();

                        let mut diagnostic = builder.into_diagnostic(format_args!(
                            "Invalid second argument to `{function_name}`"
                        ));
                        diagnostic.info(format_args!(
                            "A `UnionType` instance can only be used as the second argument to \
                            `{function_name}` if all elements are class objects"
                        ));
                        diagnostic.annotate(
                            Annotation::secondary(context.span(&call_expression.arguments.args[1]))
                                .message("This `UnionType` instance contains non-class elements"),
                        );
                        match other_invalid_elements {
                            [] => diagnostic.info(format_args!(
                                "Element `{}` in the union is not a class object",
                                first_invalid_element.display(db)
                            )),
                            [single] => diagnostic.info(format_args!(
                                "Elements `{}` and `{}` in the union are not class objects",
                                first_invalid_element.display(db),
                                single.display(db),
                            )),
                            _ => diagnostic.info(format_args!(
                                "Element `{}` in the union, and {} more elements, are not class objects",
                                first_invalid_element.display(db),
                                other_invalid_elements.len(),
                            ))
                        }
                    }
                    _ => {}
                }
            }

            known @ (KnownFunction::DunderImport | KnownFunction::ImportModule) => {
                let [Some(Type::StringLiteral(full_module_name)), rest @ ..] = parameter_types
                else {
                    return;
                };

                if rest.iter().any(Option::is_some) {
                    return;
                }

                let module_name = full_module_name.value(db);

                if known == KnownFunction::DunderImport && module_name.contains('.') {
                    // `__import__("collections.abc")` returns the `collections` module.
                    // `importlib.import_module("collections.abc")` returns the `collections.abc` module.
                    // ty doesn't have a way to represent the return type of the former yet.
                    // https://github.com/astral-sh/ruff/pull/19008#discussion_r2173481311
                    return;
                }

                let Some(module_name) = ModuleName::new(module_name) else {
                    return;
                };
                let Some(module) = resolve_module(db, file, &module_name) else {
                    return;
                };

                overload.set_return_type(Type::module_literal(db, file, module));
            }
            _ => {}
        }
    }
}

#[cfg(test)]
pub(crate) mod tests {
    use strum::IntoEnumIterator;

    use super::*;
    use crate::db::tests::setup_db;
    use crate::place::known_module_symbol;

    #[test]
    fn known_function_roundtrip_from_str() {
        let db = setup_db();

        for function in KnownFunction::iter() {
            let function_name: &'static str = function.into();

            let module = match function {
                KnownFunction::Len
                | KnownFunction::Repr
                | KnownFunction::IsInstance
                | KnownFunction::HasAttr
                | KnownFunction::IsSubclass
                | KnownFunction::DunderImport => KnownModule::Builtins,

                KnownFunction::AbstractMethod => KnownModule::Abc,

                KnownFunction::AsyncContextManager => KnownModule::Contextlib,

                KnownFunction::Dataclass | KnownFunction::Field => KnownModule::Dataclasses,

                KnownFunction::GetattrStatic => KnownModule::Inspect,

                KnownFunction::Cast
                | KnownFunction::Final
                | KnownFunction::Overload
                | KnownFunction::Override
                | KnownFunction::RevealType
                | KnownFunction::AssertType
                | KnownFunction::AssertNever
                | KnownFunction::IsProtocol
                | KnownFunction::GetProtocolMembers
                | KnownFunction::RuntimeCheckable
                | KnownFunction::DataclassTransform
                | KnownFunction::DisjointBase
                | KnownFunction::NoTypeCheck => KnownModule::TypingExtensions,

                KnownFunction::TypeCheckOnly => KnownModule::Typing,

                KnownFunction::IsSingleton
                | KnownFunction::IsSubtypeOf
                | KnownFunction::GenericContext
                | KnownFunction::IntoCallable
                | KnownFunction::DunderAllNames
                | KnownFunction::EnumMembers
                | KnownFunction::StaticAssert
                | KnownFunction::IsDisjointFrom
                | KnownFunction::IsSingleValued
                | KnownFunction::IsAssignableTo
                | KnownFunction::IsEquivalentTo
                | KnownFunction::HasMember
                | KnownFunction::RevealProtocolInterface
                | KnownFunction::RevealMro
                | KnownFunction::AllMembers => KnownModule::TyExtensions,

                KnownFunction::ImportModule => KnownModule::ImportLib,
                KnownFunction::NamedTuple => KnownModule::Collections,
            };

            let function_definition = known_module_symbol(&db, module, function_name)
                .place
                .expect_type()
                .expect_function_literal()
                .definition(&db);

            assert_eq!(
                KnownFunction::try_from_definition_and_name(
                    &db,
                    function_definition,
                    function_name
                ),
                Some(function),
                "The strum `EnumString` implementation appears to be incorrect for `{function_name}`"
            );
        }
    }
}<|MERGE_RESOLUTION|>--- conflicted
+++ resolved
@@ -84,13 +84,8 @@
     ClassBase, ClassLiteral, ClassType, DeprecatedInstance, DynamicType, FindLegacyTypeVarsVisitor,
     HasRelationToVisitor, IsDisjointVisitor, IsEquivalentVisitor, KnownClass, KnownInstanceType,
     NormalizedVisitor, SpecialFormType, SubclassOfInner, SubclassOfType, Truthiness, Type,
-<<<<<<< HEAD
-    TypeContext, TypeMapping, TypeRelation, UnionBuilder, binding_type, definition_expression_type,
-    infer_definition_types, infer_scope_types, walk_signature,
-=======
     TypeContext, TypeMapping, TypeRelation, TypeVarBoundOrConstraints, UnionBuilder, binding_type,
-    definition_expression_type, infer_definition_types, walk_signature,
->>>>>>> 0bd7a94c
+    definition_expression_type, infer_definition_types, infer_scope_types, walk_signature,
 };
 use crate::{Db, FxOrderSet, ModuleName, resolve_module};
 
