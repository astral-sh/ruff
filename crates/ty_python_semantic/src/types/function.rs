//! Contains representations of function literals. There are several complicating factors:
//!
//! - Functions can be generic, and can have specializations applied to them. These are not the
//!   same thing! For instance, a method of a generic class might not itself be generic, but it can
//!   still have the class's specialization applied to it.
//!
//! - Functions can be overloaded, and each overload can be independently generic or not, with
//!   different sets of typevars for different generic overloads. In some cases we need to consider
//!   each overload separately; in others we need to consider all of the overloads (and any
//!   implementation) as a single collective entity.
//!
//! - Certain “known” functions need special treatment — for instance, inferring a special return
//!   type, or raising custom diagnostics.
//!
//! - TODO: Some functions don't correspond to a function definition in the AST, and are instead
//!   synthesized as we mimic the behavior of the Python interpreter. Even though they are
//!   synthesized, and are “implemented” as Rust code, they are still functions from the POV of the
//!   rest of the type system.
//!
//! Given these constraints, we have the following representation: a function is a list of one or
//! more overloads, with zero or more specializations (more specifically, “type mappings”) applied
//! to it. [`FunctionType`] is the outermost type, which is what [`Type::FunctionLiteral`] wraps.
//! It contains the list of type mappings to apply. It wraps a [`FunctionLiteral`], which collects
//! together all of the overloads (and implementation) of an overloaded function. An
//! [`OverloadLiteral`] represents an individual function definition in the AST — that is, each
//! overload (and implementation) of an overloaded function, or the single definition of a
//! non-overloaded function.
//!
//! Technically, each `FunctionLiteral` wraps a particular overload and all _previous_ overloads.
//! So it's only true that it wraps _all_ overloads if you are looking at the last definition. For
//! instance, in
//!
//! ```py
//! @overload
//! def f(x: int) -> None: ...
//! # <-- 1
//!
//! @overload
//! def f(x: str) -> None: ...
//! # <-- 2
//!
//! def f(x): pass
//! # <-- 3
//! ```
//!
//! resolving `f` at each of the three numbered positions will give you a `FunctionType`, which
//! wraps a `FunctionLiteral`, which contain `OverloadLiteral`s only for the definitions that
//! appear before that position. We rely on the fact that later definitions shadow earlier ones, so
//! the public type of `f` is resolved at position 3, correctly giving you all of the overloads
//! (and the implementation).

use std::str::FromStr;

use bitflags::bitflags;
use ruff_db::diagnostic::{Annotation, DiagnosticId, Severity, Span};
use ruff_db::files::{File, FileRange};
use ruff_db::parsed::{ParsedModuleRef, parsed_module};
use ruff_python_ast::{self as ast, ParameterWithDefault};
use ruff_text_size::Ranged;

use crate::module_resolver::{KnownModule, file_to_module};
use crate::place::{Definedness, Place, place_from_bindings};
use crate::semantic_index::ast_ids::HasScopedUseId;
use crate::semantic_index::definition::Definition;
use crate::semantic_index::scope::ScopeId;
use crate::semantic_index::{FileScopeId, SemanticIndex, semantic_index};
use crate::types::call::{Binding, CallArguments};
use crate::types::constraints::ConstraintSet;
use crate::types::context::InferContext;
use crate::types::diagnostic::{
    INVALID_ARGUMENT_TYPE, REDUNDANT_CAST, STATIC_ASSERT_ERROR, TYPE_ASSERTION_FAILURE,
    report_bad_argument_to_get_protocol_members, report_bad_argument_to_protocol_interface,
    report_runtime_check_against_non_runtime_checkable_protocol,
};
use crate::types::display::DisplaySettings;
use crate::types::generics::{GenericContext, InferableTypeVars};
use crate::types::ide_support::all_members;
use crate::types::infer::infer_scope_types;
use crate::types::narrow::ClassInfoConstraintFunction;
use crate::types::signatures::{CallableSignature, Signature};
use crate::types::visitor::any_over_type;
use crate::types::{
    ApplyTypeMappingVisitor, BoundMethodType, BoundTypeVarInstance, CallableType, ClassBase,
    ClassLiteral, ClassType, DeprecatedInstance, DynamicType, FindLegacyTypeVarsVisitor,
<<<<<<< HEAD
    HasRelationToVisitor, IsDisjointVisitor, IsEquivalentVisitor, KnownClass, KnownInstanceType,
    NormalizedVisitor, RecursiveTypeNormalizedVisitor, SpecialFormType, TrackedConstraintSet,
    Truthiness, Type, TypeContext, TypeMapping, TypeRelation, UnionBuilder, UnionType,
=======
    HasRelationToVisitor, IsDisjointVisitor, IsEquivalentVisitor, KnownClass, NormalizedVisitor,
    SpecialFormType, Truthiness, Type, TypeContext, TypeMapping, TypeRelation, UnionBuilder,
>>>>>>> e55bc943
    binding_type, todo_type, walk_signature,
};
use crate::{Db, FxOrderSet, ModuleName, resolve_module};

// Here, we use the dynamic type `Divergent` to detect divergent type inference and ensure that we obtain finite results.
// For example, consider the following recursive function:
// ```py
// def div(n: int):
//     if n == 0:
//         return None
//     else:
//         return (div(n-1),)
// ```
// If we try to infer the return type of this function naively, we will get `tuple[tuple[tuple[...] | None] | None] | None`, which never converges.
// So, when we detect a cycle, we set the cycle initial type to `Divergent`. Then the type obtained in the first cycle is `tuple[Divergent] | None`.
// Let's call such a type containing `Divergent` a "recursive type".
// Next, if there is a type containing a recursive type (let's call this a nested recursive type), we replace the inner recursive type with the `Divergent` type.
// All recursive types are flattened in the next cycle, resulting in a convergence of the return type in finite cycles.
// 0th: Divergent
// 1st: tuple[Divergent] | None
// 2nd: tuple[tuple[Divergent] | None] | None => tuple[Divergent] | None
fn return_type_cycle_recover<'db>(
    db: &'db dyn Db,
    id: salsa::Id,
    previous_return_type: &Type<'db>,
    return_type: &Type<'db>,
    _count: u32,
    _function: FunctionType<'db>,
) -> salsa::CycleRecoveryAction<Type<'db>> {
    let div = Type::divergent(id);
    let visitor = RecursiveTypeNormalizedVisitor::new(div);
    salsa::CycleRecoveryAction::Fallback(
        UnionType::from_elements(db, [*previous_return_type, *return_type])
            .recursive_type_normalized(db, &visitor),
    )
}

fn return_type_cycle_initial<'db>(
    _db: &'db dyn Db,
    id: salsa::Id,
    _function: FunctionType<'db>,
) -> Type<'db> {
    Type::divergent(id)
}

/// A collection of useful spans for annotating functions.
///
/// This can be retrieved via `FunctionType::spans` or
/// `Type::function_spans`.
pub(crate) struct FunctionSpans {
    /// The span of the entire function "signature." This includes
    /// the name, parameter list and return type (if present).
    pub(crate) signature: Span,
    /// The span of the function name. i.e., `foo` in `def foo(): ...`.
    pub(crate) name: Span,
    /// The span of the parameter list, including the opening and
    /// closing parentheses.
    pub(crate) parameters: Span,
    /// The span of the annotated return type, if present.
    pub(crate) return_type: Option<Span>,
}

bitflags! {
    #[derive(Copy, Clone, Debug, Eq, PartialEq, Default, Hash)]
    pub struct FunctionDecorators: u8 {
        /// `@classmethod`
        const CLASSMETHOD = 1 << 0;
        /// `@typing.no_type_check`
        const NO_TYPE_CHECK = 1 << 1;
        /// `@typing.overload`
        const OVERLOAD = 1 << 2;
        /// `@abc.abstractmethod`
        const ABSTRACT_METHOD = 1 << 3;
        /// `@typing.final`
        const FINAL = 1 << 4;
        /// `@staticmethod`
        const STATICMETHOD = 1 << 5;
        /// `@typing.override`
        const OVERRIDE = 1 << 6;
        /// `@typing.type_check_only`
        const TYPE_CHECK_ONLY = 1 << 7;
    }
}

impl get_size2::GetSize for FunctionDecorators {}

impl FunctionDecorators {
    pub(super) fn from_decorator_type(db: &dyn Db, decorator_type: Type) -> Self {
        match decorator_type {
            Type::FunctionLiteral(function) => match function.known(db) {
                Some(KnownFunction::NoTypeCheck) => FunctionDecorators::NO_TYPE_CHECK,
                Some(KnownFunction::Overload) => FunctionDecorators::OVERLOAD,
                Some(KnownFunction::AbstractMethod) => FunctionDecorators::ABSTRACT_METHOD,
                Some(KnownFunction::Final) => FunctionDecorators::FINAL,
                Some(KnownFunction::Override) => FunctionDecorators::OVERRIDE,
                Some(KnownFunction::TypeCheckOnly) => FunctionDecorators::TYPE_CHECK_ONLY,
                _ => FunctionDecorators::empty(),
            },
            Type::ClassLiteral(class) => match class.known(db) {
                Some(KnownClass::Classmethod) => FunctionDecorators::CLASSMETHOD,
                Some(KnownClass::Staticmethod) => FunctionDecorators::STATICMETHOD,
                _ => FunctionDecorators::empty(),
            },
            _ => FunctionDecorators::empty(),
        }
    }
}

bitflags! {
    /// Used for the return type of `dataclass_transform(…)` calls. Keeps track of the
    /// arguments that were passed in. For the precise meaning of the fields, see [1].
    ///
    /// [1]: https://docs.python.org/3/library/typing.html#typing.dataclass_transform
    #[derive(Debug, Clone, Copy, PartialEq, Eq, Hash, PartialOrd, Ord, salsa::Update)]
    pub struct DataclassTransformerFlags: u8 {
        const EQ_DEFAULT = 1 << 0;
        const ORDER_DEFAULT = 1 << 1;
        const KW_ONLY_DEFAULT = 1 << 2;
        const FROZEN_DEFAULT = 1 << 3;
    }
}

impl get_size2::GetSize for DataclassTransformerFlags {}

impl Default for DataclassTransformerFlags {
    fn default() -> Self {
        Self::EQ_DEFAULT
    }
}

/// Metadata for a dataclass-transformer. Stored inside a `Type::DataclassTransformer(…)`
/// instance that we use as the return type for `dataclass_transform(…)` calls.
#[salsa::interned(debug, heap_size=ruff_memory_usage::heap_size)]
#[derive(PartialOrd, Ord)]
pub struct DataclassTransformerParams<'db> {
    pub flags: DataclassTransformerFlags,

    #[returns(deref)]
    pub field_specifiers: Box<[Type<'db>]>,
}

impl get_size2::GetSize for DataclassTransformerParams<'_> {}

/// Whether a function should implicitly be treated as a staticmethod based on its name.
pub(crate) fn is_implicit_staticmethod(function_name: &str) -> bool {
    matches!(function_name, "__new__")
}

/// Whether a function should implicitly be treated as a classmethod based on its name.
pub(crate) fn is_implicit_classmethod(function_name: &str) -> bool {
    matches!(function_name, "__init_subclass__" | "__class_getitem__")
}

/// Representation of a function definition in the AST: either a non-generic function, or a generic
/// function that has not been specialized.
///
/// If a function has multiple overloads, each overload is represented by a separate function
/// definition in the AST, and is therefore a separate `OverloadLiteral` instance.
///
/// # Ordering
/// Ordering is based on the function's id assigned by salsa and not on the function literal's
/// values. The id may change between runs, or when the function literal was garbage collected and
/// recreated.
#[salsa::interned(debug, heap_size=ruff_memory_usage::heap_size)]
#[derive(PartialOrd, Ord)]
pub struct OverloadLiteral<'db> {
    /// Name of the function at definition.
    #[returns(ref)]
    pub name: ast::name::Name,

    /// Is this a function that we special-case somehow? If so, which one?
    pub(crate) known: Option<KnownFunction>,

    /// The scope that's created by the function, in which the function body is evaluated.
    pub(crate) body_scope: ScopeId<'db>,

    /// A set of special decorators that were applied to this function
    pub(crate) decorators: FunctionDecorators,

    /// If `Some` then contains the `@warnings.deprecated`
    pub(crate) deprecated: Option<DeprecatedInstance<'db>>,

    /// The arguments to `dataclass_transformer`, if this function was annotated
    /// with `@dataclass_transformer(...)`.
    pub(crate) dataclass_transformer_params: Option<DataclassTransformerParams<'db>>,
}

// The Salsa heap is tracked separately.
impl get_size2::GetSize for OverloadLiteral<'_> {}

#[salsa::tracked]
impl<'db> OverloadLiteral<'db> {
    fn with_dataclass_transformer_params(
        self,
        db: &'db dyn Db,
        params: DataclassTransformerParams<'db>,
    ) -> Self {
        Self::new(
            db,
            self.name(db).clone(),
            self.known(db),
            self.body_scope(db),
            self.decorators(db),
            self.deprecated(db),
            Some(params),
        )
    }

    fn file(self, db: &'db dyn Db) -> File {
        // NOTE: Do not use `self.definition(db).file(db)` here, as that could create a
        // cross-module dependency on the full AST.
        self.body_scope(db).file(db)
    }

    pub(crate) fn has_known_decorator(self, db: &dyn Db, decorator: FunctionDecorators) -> bool {
        self.decorators(db).contains(decorator)
    }

    pub(crate) fn is_overload(self, db: &dyn Db) -> bool {
        self.has_known_decorator(db, FunctionDecorators::OVERLOAD)
    }

    /// Returns true if this overload is decorated with `@staticmethod`, or if it is implicitly a
    /// staticmethod.
    pub(crate) fn is_staticmethod(self, db: &dyn Db) -> bool {
        self.has_known_decorator(db, FunctionDecorators::STATICMETHOD)
            || is_implicit_staticmethod(self.name(db))
    }

    /// Returns true if this overload is decorated with `@classmethod`, or if it is implicitly a
    /// classmethod.
    pub(crate) fn is_classmethod(self, db: &dyn Db) -> bool {
        self.has_known_decorator(db, FunctionDecorators::CLASSMETHOD)
            || is_implicit_classmethod(self.name(db))
    }

    fn node<'ast>(
        self,
        db: &dyn Db,
        file: File,
        module: &'ast ParsedModuleRef,
    ) -> &'ast ast::StmtFunctionDef {
        debug_assert_eq!(
            file,
            self.file(db),
            "OverloadLiteral::node() must be called with the same file as the one where \
            the function is defined."
        );

        self.body_scope(db).node(db).expect_function().node(module)
    }

    /// Returns the [`FileRange`] of the function's name.
    pub(crate) fn focus_range(self, db: &dyn Db, module: &ParsedModuleRef) -> FileRange {
        FileRange::new(
            self.file(db),
            self.body_scope(db)
                .node(db)
                .expect_function()
                .node(module)
                .name
                .range,
        )
    }

    /// Returns the [`Definition`] of this function.
    ///
    /// ## Warning
    ///
    /// This uses the semantic index to find the definition of the function. This means that if the
    /// calling query is not in the same file as this function is defined in, then this will create
    /// a cross-module dependency directly on the full AST which will lead to cache
    /// over-invalidation.
    fn definition(self, db: &'db dyn Db) -> Definition<'db> {
        let body_scope = self.body_scope(db);
        let index = semantic_index(db, body_scope.file(db));
        index.expect_single_definition(body_scope.node(db).expect_function())
    }

    /// Returns the overload immediately before this one in the AST. Returns `None` if there is no
    /// previous overload.
    fn previous_overload(self, db: &'db dyn Db) -> Option<FunctionLiteral<'db>> {
        // The semantic model records a use for each function on the name node. This is used
        // here to get the previous function definition with the same name.
        let scope = self.definition(db).scope(db);
        let module = parsed_module(db, self.file(db)).load(db);
        let use_def = semantic_index(db, scope.file(db)).use_def_map(scope.file_scope_id(db));
        let use_id = self
            .body_scope(db)
            .node(db)
            .expect_function()
            .node(&module)
            .name
            .scoped_use_id(db, scope);

        let Place::Defined(Type::FunctionLiteral(previous_type), _, Definedness::AlwaysDefined) =
            place_from_bindings(db, use_def.bindings_at_use(use_id))
        else {
            return None;
        };

        let previous_literal = previous_type.literal(db);
        let previous_overload = previous_literal.last_definition(db);
        if !previous_overload.is_overload(db) {
            return None;
        }

        Some(previous_literal)
    }

    /// Typed internally-visible signature for this function.
    ///
    /// This represents the annotations on the function itself, unmodified by decorators and
    /// overloads.
    ///
    /// ## Warning
    ///
    /// This uses the semantic index to find the definition of the function. This means that if the
    /// calling query is not in the same file as this function is defined in, then this will create
    /// a cross-module dependency directly on the full AST which will lead to cache
    /// over-invalidation.
    pub(crate) fn signature(self, db: &'db dyn Db) -> Signature<'db> {
        let mut signature = self.raw_signature(db);

        let scope = self.body_scope(db);
        let module = parsed_module(db, self.file(db)).load(db);
        let function_node = scope.node(db).expect_function().node(&module);
        let index = semantic_index(db, scope.file(db));
        let file_scope_id = scope.file_scope_id(db);
        let is_generator = file_scope_id.is_generator_function(index);

        if function_node.is_async && !is_generator {
            signature = signature.wrap_coroutine_return_type(db);
        }

        signature
    }

    /// Typed internally-visible "raw" signature for this function.
    /// That is, the return types of async functions are not wrapped in `CoroutineType[...]`.
    ///
    /// ## Warning
    ///
    /// This uses the semantic index to find the definition of the function. This means that if the
    /// calling query is not in the same file as this function is defined in, then this will create
    /// a cross-module dependency directly on the full AST which will lead to cache
    /// over-invalidation.
    fn raw_signature(self, db: &'db dyn Db) -> Signature<'db> {
        /// `self` or `cls` can be implicitly positional-only if:
        /// - It is a method AND
        /// - No parameters in the method use PEP-570 syntax AND
        /// - It is not a `@staticmethod` AND
        /// - `self`/`cls` is not explicitly positional-only using the PEP-484 convention AND
        /// - Either the next parameter after `self`/`cls` uses the PEP-484 convention,
        ///   or the enclosing class is a `Protocol` class
        fn has_implicitly_positional_only_first_param<'db>(
            db: &'db dyn Db,
            literal: OverloadLiteral<'db>,
            node: &ast::StmtFunctionDef,
            scope: FileScopeId,
            index: &SemanticIndex,
        ) -> bool {
            let parameters = &node.parameters;

            if !parameters.posonlyargs.is_empty() {
                return false;
            }

            let Some(first_param) = parameters.args.first() else {
                return false;
            };

            if first_param.uses_pep_484_positional_only_convention() {
                return false;
            }

            if literal.is_staticmethod(db) {
                return false;
            }

            let Some(class_definition) = index.class_definition_of_method(scope) else {
                return false;
            };

            // `self` and `cls` are always positional-only if the next parameter uses the
            // PEP-484 convention.
            if parameters
                .args
                .get(1)
                .is_some_and(ParameterWithDefault::uses_pep_484_positional_only_convention)
            {
                return true;
            }

            // If there isn't any parameter other than `self`/`cls`,
            // or there is but it isn't using the PEP-484 convention,
            // then `self`/`cls` are only implicitly positional-only if
            // it is a protocol class.
            let class_type = binding_type(db, class_definition);
            class_type
                .to_class_type(db)
                .is_some_and(|class| class.is_protocol(db))
        }

        let scope = self.body_scope(db);
        let module = parsed_module(db, self.file(db)).load(db);
        let function_stmt_node = scope.node(db).expect_function().node(&module);
        let definition = self.definition(db);
        let index = semantic_index(db, scope.file(db));
        let pep695_ctx = function_stmt_node.type_params.as_ref().map(|type_params| {
            GenericContext::from_type_params(db, index, definition, type_params)
        });
        let file_scope_id = scope.file_scope_id(db);

        let has_implicitly_positional_first_parameter = has_implicitly_positional_only_first_param(
            db,
            self,
            function_stmt_node,
            file_scope_id,
            index,
        );

        Signature::from_function(
            db,
            pep695_ctx,
            definition,
            function_stmt_node,
            has_implicitly_positional_first_parameter,
        )
    }

    pub(crate) fn parameter_span(
        self,
        db: &'db dyn Db,
        parameter_index: Option<usize>,
    ) -> Option<(Span, Span)> {
        let function_scope = self.body_scope(db);
        let span = Span::from(function_scope.file(db));
        let node = function_scope.node(db);
        let module = parsed_module(db, self.file(db)).load(db);
        let func_def = node.as_function()?.node(&module);
        let range = parameter_index
            .and_then(|parameter_index| {
                func_def
                    .parameters
                    .iter()
                    .nth(parameter_index)
                    .map(|param| param.range())
            })
            .unwrap_or(func_def.parameters.range);
        let name_span = span.clone().with_range(func_def.name.range);
        let parameter_span = span.with_range(range);
        Some((name_span, parameter_span))
    }

    pub(crate) fn spans(self, db: &'db dyn Db) -> Option<FunctionSpans> {
        let function_scope = self.body_scope(db);
        let span = Span::from(function_scope.file(db));
        let node = function_scope.node(db);
        let module = parsed_module(db, self.file(db)).load(db);
        let func_def = node.as_function()?.node(&module);
        let return_type_range = func_def.returns.as_ref().map(|returns| returns.range());
        let mut signature = func_def.name.range.cover(func_def.parameters.range);
        if let Some(return_type_range) = return_type_range {
            signature = signature.cover(return_type_range);
        }
        Some(FunctionSpans {
            signature: span.clone().with_range(signature),
            name: span.clone().with_range(func_def.name.range),
            parameters: span.clone().with_range(func_def.parameters.range),
            return_type: return_type_range.map(|range| span.clone().with_range(range)),
        })
    }
}

/// Representation of a function definition in the AST, along with any previous overloads of the
/// function. Each overload can be separately generic or not, and each generic overload uses
/// distinct typevars.
///
/// # Ordering
/// Ordering is based on the function's id assigned by salsa and not on the function literal's
/// values. The id may change between runs, or when the function literal was garbage collected and
/// recreated.
#[salsa::interned(debug, heap_size=ruff_memory_usage::heap_size)]
#[derive(PartialOrd, Ord)]
pub struct FunctionLiteral<'db> {
    pub(crate) last_definition: OverloadLiteral<'db>,
}

// The Salsa heap is tracked separately.
impl get_size2::GetSize for FunctionLiteral<'_> {}

#[salsa::tracked]
impl<'db> FunctionLiteral<'db> {
    fn name(self, db: &'db dyn Db) -> &'db ast::name::Name {
        // All of the overloads of a function literal should have the same name.
        self.last_definition(db).name(db)
    }

    fn known(self, db: &'db dyn Db) -> Option<KnownFunction> {
        // Whether a function is known is based on its name (and its containing module's name), so
        // all overloads should be known (or not) equivalently.
        self.last_definition(db).known(db)
    }

    fn has_known_decorator(self, db: &dyn Db, decorator: FunctionDecorators) -> bool {
        self.iter_overloads_and_implementation(db)
            .any(|overload| overload.decorators(db).contains(decorator))
    }

    /// If the implementation of this function is deprecated, returns the `@warnings.deprecated`.
    ///
    /// Checking if an overload is deprecated requires deeper call analysis.
    fn implementation_deprecated(self, db: &'db dyn Db) -> Option<DeprecatedInstance<'db>> {
        let (_overloads, implementation) = self.overloads_and_implementation(db);
        implementation.and_then(|overload| overload.deprecated(db))
    }

    fn definition(self, db: &'db dyn Db) -> Definition<'db> {
        self.last_definition(db).definition(db)
    }

    fn parameter_span(
        self,
        db: &'db dyn Db,
        parameter_index: Option<usize>,
    ) -> Option<(Span, Span)> {
        self.last_definition(db).parameter_span(db, parameter_index)
    }

    fn spans(self, db: &'db dyn Db) -> Option<FunctionSpans> {
        self.last_definition(db).spans(db)
    }

    #[salsa::tracked(returns(ref), cycle_initial=overloads_and_implementation_cycle_initial, heap_size=ruff_memory_usage::heap_size)]
    fn overloads_and_implementation(
        self,
        db: &'db dyn Db,
    ) -> (Box<[OverloadLiteral<'db>]>, Option<OverloadLiteral<'db>>) {
        let self_overload = self.last_definition(db);
        let mut current = self_overload;
        let mut overloads = vec![];

        while let Some(previous) = current.previous_overload(db) {
            let overload = previous.last_definition(db);
            overloads.push(overload);
            current = overload;
        }

        // Overloads are inserted in reverse order, from bottom to top.
        overloads.reverse();

        let implementation = if self_overload.is_overload(db) {
            overloads.push(self_overload);
            None
        } else {
            Some(self_overload)
        };

        (overloads.into_boxed_slice(), implementation)
    }

    fn iter_overloads_and_implementation(
        self,
        db: &'db dyn Db,
    ) -> impl Iterator<Item = OverloadLiteral<'db>> + 'db {
        let (implementation, overloads) = self.overloads_and_implementation(db);
        overloads.iter().chain(implementation).copied()
    }

    /// Typed externally-visible signature for this function.
    ///
    /// This is the signature as seen by external callers, possibly modified by decorators and/or
    /// overloaded.
    ///
    /// ## Warning
    ///
    /// This uses the semantic index to find the definition of the function. This means that if the
    /// calling query is not in the same file as this function is defined in, then this will create
    /// a cross-module dependency directly on the full AST which will lead to cache
    /// over-invalidation.
    fn signature(self, db: &'db dyn Db) -> CallableSignature<'db> {
        // We only include an implementation (i.e. a definition not decorated with `@overload`) if
        // it's the only definition.
        let (overloads, implementation) = self.overloads_and_implementation(db);
        if let Some(implementation) = implementation
            && overloads.is_empty()
        {
            return CallableSignature::single(implementation.signature(db));
        }

        CallableSignature::from_overloads(overloads.iter().map(|overload| overload.signature(db)))
    }

    /// Typed externally-visible signature of the last overload or implementation of this function.
    ///
    /// ## Warning
    ///
    /// This uses the semantic index to find the definition of the function. This means that if the
    /// calling query is not in the same file as this function is defined in, then this will create
    /// a cross-module dependency directly on the full AST which will lead to cache
    /// over-invalidation.
    fn last_definition_signature(self, db: &'db dyn Db) -> Signature<'db> {
        self.last_definition(db).signature(db)
    }

    /// Typed externally-visible "raw" signature of the last overload or implementation of this function.
    ///
    /// ## Warning
    ///
    /// This uses the semantic index to find the definition of the function. This means that if the
    /// calling query is not in the same file as this function is defined in, then this will create
    /// a cross-module dependency directly on the full AST which will lead to cache
    /// over-invalidation.
    fn last_definition_raw_signature(self, db: &'db dyn Db) -> Signature<'db> {
        self.last_definition(db).raw_signature(db)
    }
}

fn overloads_and_implementation_cycle_initial<'db>(
    _db: &'db dyn Db,
    _id: salsa::Id,
    _function: FunctionLiteral<'db>,
) -> (Box<[OverloadLiteral<'db>]>, Option<OverloadLiteral<'db>>) {
    (Box::new([]), None)
}

/// Represents a function type, which might be a non-generic function, or a specialization of a
/// generic function.
#[salsa::interned(debug, heap_size=ruff_memory_usage::heap_size)]
#[derive(PartialOrd, Ord)]
pub struct FunctionType<'db> {
    pub(crate) literal: FunctionLiteral<'db>,

    /// Contains a potentially modified signature for this function literal, in case certain operations
    /// (like type mappings) have been applied to it.
    ///
    /// See also: [`FunctionLiteral::updated_signature`].
    #[returns(as_ref)]
    updated_signature: Option<CallableSignature<'db>>,

    /// Contains a potentially modified signature for the last overload or the implementation of this
    /// function literal, in case certain operations (like type mappings) have been applied to it.
    ///
    /// See also: [`FunctionLiteral::last_definition_signature`].
    #[returns(as_ref)]
    updated_last_definition_signature: Option<Signature<'db>>,
}

// The Salsa heap is tracked separately.
impl get_size2::GetSize for FunctionType<'_> {}

pub(super) fn walk_function_type<'db, V: super::visitor::TypeVisitor<'db> + ?Sized>(
    db: &'db dyn Db,
    function: FunctionType<'db>,
    visitor: &V,
) {
    if let Some(callable_signature) = function.updated_signature(db) {
        for signature in &callable_signature.overloads {
            walk_signature(db, signature, visitor);
        }
    }
    if let Some(signature) = function.updated_last_definition_signature(db) {
        walk_signature(db, signature, visitor);
    }
}

#[salsa::tracked]
impl<'db> FunctionType<'db> {
    pub(crate) fn with_inherited_generic_context(
        self,
        db: &'db dyn Db,
        inherited_generic_context: GenericContext<'db>,
    ) -> Self {
        let updated_signature = self
            .signature(db)
            .with_inherited_generic_context(db, inherited_generic_context);
        let updated_last_definition_signature = self
            .last_definition_signature(db)
            .clone()
            .with_inherited_generic_context(db, inherited_generic_context);
        Self::new(
            db,
            self.literal(db),
            Some(updated_signature),
            Some(updated_last_definition_signature),
        )
    }

    pub(crate) fn apply_type_mapping_impl<'a>(
        self,
        db: &'db dyn Db,
        type_mapping: &TypeMapping<'a, 'db>,
        tcx: TypeContext<'db>,
        visitor: &ApplyTypeMappingVisitor<'db>,
    ) -> Self {
        let updated_signature =
            self.signature(db)
                .apply_type_mapping_impl(db, type_mapping, tcx, visitor);
        let updated_last_definition_signature = self
            .last_definition_signature(db)
            .apply_type_mapping_impl(db, type_mapping, tcx, visitor);
        Self::new(
            db,
            self.literal(db),
            Some(updated_signature),
            Some(updated_last_definition_signature),
        )
    }

    pub(crate) fn with_dataclass_transformer_params(
        self,
        db: &'db dyn Db,
        params: DataclassTransformerParams<'db>,
    ) -> Self {
        // A decorator only applies to the specific overload that it is attached to, not to all
        // previous overloads.
        let literal = self.literal(db);
        let last_definition = literal
            .last_definition(db)
            .with_dataclass_transformer_params(db, params);
        let literal = FunctionLiteral::new(db, last_definition);
        Self::new(db, literal, None, None)
    }

    /// Returns the [`File`] in which this function is defined.
    pub(crate) fn file(self, db: &'db dyn Db) -> File {
        self.literal(db).last_definition(db).file(db)
    }

    /// Returns the AST node for this function.
    pub(crate) fn node<'ast>(
        self,
        db: &dyn Db,
        file: File,
        module: &'ast ParsedModuleRef,
    ) -> &'ast ast::StmtFunctionDef {
        self.literal(db).last_definition(db).node(db, file, module)
    }

    pub(crate) fn name(self, db: &'db dyn Db) -> &'db ast::name::Name {
        self.literal(db).name(db)
    }

    pub(crate) fn known(self, db: &'db dyn Db) -> Option<KnownFunction> {
        self.literal(db).known(db)
    }

    pub(crate) fn is_known(self, db: &'db dyn Db, known_function: KnownFunction) -> bool {
        self.known(db) == Some(known_function)
    }

    /// Returns if any of the overloads of this function have a particular decorator.
    ///
    /// Some decorators are expected to appear on every overload; others are expected to appear
    /// only the implementation or first overload. This method does not check either of those
    /// conditions.
    pub(crate) fn has_known_decorator(self, db: &dyn Db, decorator: FunctionDecorators) -> bool {
        self.literal(db).has_known_decorator(db, decorator)
    }

    /// Returns true if this method is decorated with `@classmethod`, or if it is implicitly a
    /// classmethod.
    pub(crate) fn is_classmethod(self, db: &'db dyn Db) -> bool {
        self.iter_overloads_and_implementation(db)
            .any(|overload| overload.is_classmethod(db))
    }

    /// Returns true if this method is decorated with `@staticmethod`, or if it is implicitly a
    /// static method.
    pub(crate) fn is_staticmethod(self, db: &'db dyn Db) -> bool {
        self.iter_overloads_and_implementation(db)
            .any(|overload| overload.is_staticmethod(db))
    }

    /// If the implementation of this function is deprecated, returns the `@warnings.deprecated`.
    ///
    /// Checking if an overload is deprecated requires deeper call analysis.
    pub(crate) fn implementation_deprecated(
        self,
        db: &'db dyn Db,
    ) -> Option<DeprecatedInstance<'db>> {
        self.literal(db).implementation_deprecated(db)
    }

    /// Returns the [`Definition`] of the implementation or first overload of this function.
    ///
    /// ## Warning
    ///
    /// This uses the semantic index to find the definition of the function. This means that if the
    /// calling query is not in the same file as this function is defined in, then this will create
    /// a cross-module dependency directly on the full AST which will lead to cache
    /// over-invalidation.
    pub(crate) fn definition(self, db: &'db dyn Db) -> Definition<'db> {
        self.literal(db).definition(db)
    }

    /// Returns a tuple of two spans. The first is
    /// the span for the identifier of the function
    /// definition for `self`. The second is
    /// the span for the parameter in the function
    /// definition for `self`.
    ///
    /// If there are no meaningful spans, then this
    /// returns `None`. For example, when this type
    /// isn't callable.
    ///
    /// When `parameter_index` is `None`, then the
    /// second span returned covers the entire parameter
    /// list.
    ///
    /// # Performance
    ///
    /// Note that this may introduce cross-module
    /// dependencies. This can have an impact on
    /// the effectiveness of incremental caching
    /// and should therefore be used judiciously.
    ///
    /// An example of a good use case is to improve
    /// a diagnostic.
    pub(crate) fn parameter_span(
        self,
        db: &'db dyn Db,
        parameter_index: Option<usize>,
    ) -> Option<(Span, Span)> {
        self.literal(db).parameter_span(db, parameter_index)
    }

    /// Returns a collection of useful spans for a
    /// function signature. These are useful for
    /// creating annotations on diagnostics.
    ///
    /// # Performance
    ///
    /// Note that this may introduce cross-module
    /// dependencies. This can have an impact on
    /// the effectiveness of incremental caching
    /// and should therefore be used judiciously.
    ///
    /// An example of a good use case is to improve
    /// a diagnostic.
    pub(crate) fn spans(self, db: &'db dyn Db) -> Option<FunctionSpans> {
        self.literal(db).spans(db)
    }

    /// Returns all of the overload signatures and the implementation definition, if any, of this
    /// function. The overload signatures will be in source order.
    pub(crate) fn overloads_and_implementation(
        self,
        db: &'db dyn Db,
    ) -> &'db (Box<[OverloadLiteral<'db>]>, Option<OverloadLiteral<'db>>) {
        self.literal(db).overloads_and_implementation(db)
    }

    /// Returns an iterator of all of the definitions of this function, including both overload
    /// signatures and any implementation, all in source order.
    pub(crate) fn iter_overloads_and_implementation(
        self,
        db: &'db dyn Db,
    ) -> impl Iterator<Item = OverloadLiteral<'db>> + 'db {
        self.literal(db).iter_overloads_and_implementation(db)
    }

    /// Typed externally-visible signature for this function.
    ///
    /// This is the signature as seen by external callers, possibly modified by decorators and/or
    /// overloaded.
    ///
    /// ## Why is this a salsa query?
    ///
    /// This is a salsa query to short-circuit the invalidation
    /// when the function's AST node changes.
    ///
    /// Were this not a salsa query, then the calling query
    /// would depend on the function's AST and rerun for every change in that file.
    #[salsa::tracked(returns(ref), cycle_initial=signature_cycle_initial, heap_size=ruff_memory_usage::heap_size)]
    pub(crate) fn signature(self, db: &'db dyn Db) -> CallableSignature<'db> {
        self.updated_signature(db)
            .cloned()
            .unwrap_or_else(|| self.literal(db).signature(db))
    }

    /// Typed externally-visible signature of the last overload or implementation of this function.
    ///
    /// ## Why is this a salsa query?
    ///
    /// This is a salsa query to short-circuit the invalidation
    /// when the function's AST node changes.
    ///
    /// Were this not a salsa query, then the calling query
    /// would depend on the function's AST and rerun for every change in that file.
    #[salsa::tracked(
        returns(ref), cycle_initial=last_definition_signature_cycle_initial,
        heap_size=ruff_memory_usage::heap_size,
    )]
    pub(crate) fn last_definition_signature(self, db: &'db dyn Db) -> Signature<'db> {
        self.updated_last_definition_signature(db)
            .cloned()
            .unwrap_or_else(|| self.literal(db).last_definition_signature(db))
    }

    /// Typed externally-visible "raw" signature of the last overload or implementation of this function.
    #[salsa::tracked(
        returns(ref), cycle_initial=last_definition_signature_cycle_initial,
        heap_size=ruff_memory_usage::heap_size,
    )]
    pub(crate) fn last_definition_raw_signature(self, db: &'db dyn Db) -> Signature<'db> {
        self.literal(db).last_definition_raw_signature(db)
    }

    /// Convert the `FunctionType` into a [`CallableType`].
    pub(crate) fn into_callable_type(self, db: &'db dyn Db) -> CallableType<'db> {
        CallableType::new(db, self.signature(db), true)
    }

    /// Convert the `FunctionType` into a [`BoundMethodType`].
    pub(crate) fn into_bound_method_type(
        self,
        db: &'db dyn Db,
        self_instance: Type<'db>,
    ) -> BoundMethodType<'db> {
        BoundMethodType::new(db, self, self_instance)
    }

    pub(crate) fn has_relation_to_impl(
        self,
        db: &'db dyn Db,
        other: Self,
        inferable: InferableTypeVars<'_, 'db>,
        relation: TypeRelation,
        relation_visitor: &HasRelationToVisitor<'db>,
        disjointness_visitor: &IsDisjointVisitor<'db>,
    ) -> ConstraintSet<'db> {
        // A function type is the subtype of itself, and not of any other function type. However,
        // our representation of a function type includes any specialization that should be applied
        // to the signature. Different specializations of the same function type are only subtypes
        // of each other if they result in subtype signatures.
        if matches!(relation, TypeRelation::Subtyping | TypeRelation::Redundancy)
            && self.normalized(db) == other.normalized(db)
        {
            return ConstraintSet::from(true);
        }

        if self.literal(db) != other.literal(db) {
            return ConstraintSet::from(false);
        }

        let self_signature = self.signature(db);
        let other_signature = other.signature(db);
        self_signature.has_relation_to_impl(
            db,
            other_signature,
            inferable,
            relation,
            relation_visitor,
            disjointness_visitor,
        )
    }

    pub(crate) fn is_equivalent_to_impl(
        self,
        db: &'db dyn Db,
        other: Self,
        inferable: InferableTypeVars<'_, 'db>,
        visitor: &IsEquivalentVisitor<'db>,
    ) -> ConstraintSet<'db> {
        if self.normalized(db) == other.normalized(db) {
            return ConstraintSet::from(true);
        }
        if self.literal(db) != other.literal(db) {
            return ConstraintSet::from(false);
        }
        let self_signature = self.signature(db);
        let other_signature = other.signature(db);
        self_signature.is_equivalent_to_impl(db, other_signature, inferable, visitor)
    }

    pub(crate) fn find_legacy_typevars_impl(
        self,
        db: &'db dyn Db,
        binding_context: Option<Definition<'db>>,
        typevars: &mut FxOrderSet<BoundTypeVarInstance<'db>>,
        visitor: &FindLegacyTypeVarsVisitor<'db>,
    ) {
        let signatures = self.signature(db);
        for signature in &signatures.overloads {
            signature.find_legacy_typevars_impl(db, binding_context, typevars, visitor);
        }
    }

    pub(crate) fn normalized(self, db: &'db dyn Db) -> Self {
        self.normalized_impl(db, &NormalizedVisitor::default())
    }

    pub(crate) fn normalized_impl(self, db: &'db dyn Db, visitor: &NormalizedVisitor<'db>) -> Self {
        let literal = self.literal(db);
        let updated_signature = self
            .updated_signature(db)
            .map(|signature| signature.normalized_impl(db, visitor));
        let updated_last_definition_signature = self
            .updated_last_definition_signature(db)
            .map(|signature| signature.normalized_impl(db, visitor));
        Self::new(
            db,
            literal,
            updated_signature,
            updated_last_definition_signature,
        )
    }

    pub(crate) fn recursive_type_normalized(
        self,
        db: &'db dyn Db,
        visitor: &RecursiveTypeNormalizedVisitor<'db>,
    ) -> Self {
        let literal = self.literal(db);
        let updated_signature = self
            .updated_signature(db)
            .map(|signature| signature.recursive_type_normalized(db, visitor));
        let updated_last_definition_signature = self
            .updated_last_definition_signature(db)
            .map(|signature| signature.recursive_type_normalized(db, visitor));
        Self::new(
            db,
            literal,
            updated_signature,
            updated_last_definition_signature,
        )
    }

    /// Infers this function scope's types and returns the inferred return type.
    #[salsa::tracked(cycle_fn=return_type_cycle_recover, cycle_initial=return_type_cycle_initial, heap_size=get_size2::heap_size)]
    pub(crate) fn infer_return_type(self, db: &'db dyn Db) -> Type<'db> {
        let scope = self.literal(db).last_definition(db).body_scope(db);
        let inference = infer_scope_types(db, scope);
        inference.infer_return_type(db, Type::FunctionLiteral(self))
    }
}

/// Evaluate an `isinstance` call. Return `Truthiness::AlwaysTrue` if we can definitely infer that
/// this will return `True` at runtime, `Truthiness::AlwaysFalse` if we can definitely infer
/// that this will return `False` at runtime, or `Truthiness::Ambiguous` if we should infer `bool`
/// instead.
fn is_instance_truthiness<'db>(
    db: &'db dyn Db,
    ty: Type<'db>,
    class: ClassLiteral<'db>,
) -> Truthiness {
    let is_instance = |ty: &Type<'_>| {
        if let Type::NominalInstance(instance) = ty
            && instance
                .class(db)
                .iter_mro(db)
                .filter_map(ClassBase::into_class)
                .any(|c| match c {
                    ClassType::Generic(c) => c.origin(db) == class,
                    ClassType::NonGeneric(c) => c == class,
                })
        {
            return true;
        }
        false
    };

    let always_true_if = |test: bool| {
        if test {
            Truthiness::AlwaysTrue
        } else {
            Truthiness::Ambiguous
        }
    };

    match ty {
        Type::Union(..) => {
            // We do not handle unions specifically here, because something like `A | SubclassOfA` would
            // have been simplified to `A` anyway
            Truthiness::Ambiguous
        }
        Type::Intersection(intersection) => always_true_if(
            intersection
                .positive(db)
                .iter()
                .any(|element| is_instance_truthiness(db, *element, class).is_always_true()),
        ),

        Type::NominalInstance(..) => always_true_if(is_instance(&ty)),

        Type::BooleanLiteral(..)
        | Type::BytesLiteral(..)
        | Type::IntLiteral(..)
        | Type::StringLiteral(..)
        | Type::LiteralString
        | Type::ModuleLiteral(..)
        | Type::EnumLiteral(..)
        | Type::FunctionLiteral(..) => always_true_if(
            ty.literal_fallback_instance(db)
                .as_ref()
                .is_some_and(is_instance),
        ),

        Type::ClassLiteral(..) => always_true_if(is_instance(&KnownClass::Type.to_instance(db))),

        Type::TypeAlias(alias) => is_instance_truthiness(db, alias.value_type(db), class),

        Type::BoundMethod(..)
        | Type::KnownBoundMethod(..)
        | Type::WrapperDescriptor(..)
        | Type::DataclassDecorator(..)
        | Type::DataclassTransformer(..)
        | Type::GenericAlias(..)
        | Type::SubclassOf(..)
        | Type::ProtocolInstance(..)
        | Type::SpecialForm(..)
        | Type::KnownInstance(..)
        | Type::PropertyInstance(..)
        | Type::AlwaysTruthy
        | Type::AlwaysFalsy
        | Type::TypeVar(..)
        | Type::BoundSuper(..)
        | Type::TypeIs(..)
        | Type::Callable(..)
        | Type::Dynamic(..)
        | Type::Never
        | Type::TypedDict(_) => {
            // We could probably try to infer more precise types in some of these cases, but it's unclear
            // if it's worth the effort.
            Truthiness::Ambiguous
        }
    }
}

/// Return true, if the type passed as `mode` would require us to pick a non-trivial overload of
/// `builtins.open` / `os.fdopen` / `Path.open`.
fn is_mode_with_nontrivial_return_type<'db>(db: &'db dyn Db, mode: Type<'db>) -> bool {
    // Return true for any mode that doesn't match typeshed's
    // `OpenTextMode` type alias (<https://github.com/python/typeshed/blob/6937a9b193bfc2f0696452d58aad96d7627aa29a/stdlib/_typeshed/__init__.pyi#L220>).
    mode.as_string_literal().is_none_or(|mode| {
        !matches!(
            mode.value(db),
            "r+" | "+r"
                | "rt+"
                | "r+t"
                | "+rt"
                | "tr+"
                | "t+r"
                | "+tr"
                | "w+"
                | "+w"
                | "wt+"
                | "w+t"
                | "+wt"
                | "tw+"
                | "t+w"
                | "+tw"
                | "a+"
                | "+a"
                | "at+"
                | "a+t"
                | "+at"
                | "ta+"
                | "t+a"
                | "+ta"
                | "x+"
                | "+x"
                | "xt+"
                | "x+t"
                | "+xt"
                | "tx+"
                | "t+x"
                | "+tx"
                | "w"
                | "wt"
                | "tw"
                | "a"
                | "at"
                | "ta"
                | "x"
                | "xt"
                | "tx"
                | "r"
                | "rt"
                | "tr"
                | "U"
                | "rU"
                | "Ur"
                | "rtU"
                | "rUt"
                | "Urt"
                | "trU"
                | "tUr"
                | "Utr"
        )
    })
}

fn signature_cycle_initial<'db>(
    _db: &'db dyn Db,
<<<<<<< HEAD
    id: salsa::Id,
=======
    _id: salsa::Id,
>>>>>>> e55bc943
    _function: FunctionType<'db>,
) -> CallableSignature<'db> {
    CallableSignature::single(Signature::divergent(id))
}

fn last_definition_signature_cycle_initial<'db>(
    _db: &'db dyn Db,
<<<<<<< HEAD
    id: salsa::Id,
=======
    _id: salsa::Id,
>>>>>>> e55bc943
    _function: FunctionType<'db>,
) -> Signature<'db> {
    Signature::divergent(id)
}

/// Non-exhaustive enumeration of known functions (e.g. `builtins.reveal_type`, ...) that might
/// have special behavior.
#[derive(
    Debug,
    Copy,
    Clone,
    PartialEq,
    Eq,
    Hash,
    strum_macros::EnumString,
    strum_macros::IntoStaticStr,
    get_size2::GetSize,
)]
#[strum(serialize_all = "snake_case")]
#[cfg_attr(test, derive(strum_macros::EnumIter))]
pub enum KnownFunction {
    /// `builtins.isinstance`
    #[strum(serialize = "isinstance")]
    IsInstance,
    /// `builtins.issubclass`
    #[strum(serialize = "issubclass")]
    IsSubclass,
    /// `builtins.hasattr`
    #[strum(serialize = "hasattr")]
    HasAttr,
    /// `builtins.reveal_type`, `typing.reveal_type` or `typing_extensions.reveal_type`
    RevealType,
    /// `builtins.len`
    Len,
    /// `builtins.repr`
    Repr,
    /// `builtins.__import__`, which returns the top-level module.
    #[strum(serialize = "__import__")]
    DunderImport,
    /// `importlib.import_module`, which returns the submodule.
    ImportModule,
    /// `builtins.open`
    Open,

    /// `os.fdopen`
    Fdopen,

    /// `tempfile.NamedTemporaryFile`
    #[strum(serialize = "NamedTemporaryFile")]
    NamedTemporaryFile,

    /// `typing(_extensions).final`
    Final,
    /// `typing(_extensions).disjoint_base`
    DisjointBase,
    /// [`typing(_extensions).no_type_check`](https://typing.python.org/en/latest/spec/directives.html#no-type-check)
    NoTypeCheck,
    /// `typing(_extensions).type_check_only`
    TypeCheckOnly,

    /// `typing(_extensions).assert_type`
    AssertType,
    /// `typing(_extensions).assert_never`
    AssertNever,
    /// `typing(_extensions).cast`
    Cast,
    /// `typing(_extensions).overload`
    Overload,
    /// `typing(_extensions).override`
    Override,
    /// `typing(_extensions).is_protocol`
    IsProtocol,
    /// `typing(_extensions).get_protocol_members`
    GetProtocolMembers,
    /// `typing(_extensions).runtime_checkable`
    RuntimeCheckable,
    /// `typing(_extensions).dataclass_transform`
    DataclassTransform,

    /// `abc.abstractmethod`
    #[strum(serialize = "abstractmethod")]
    AbstractMethod,

    /// `dataclasses.dataclass`
    Dataclass,
    /// `dataclasses.field`
    Field,

    /// `inspect.getattr_static`
    GetattrStatic,

    /// `ty_extensions.static_assert`
    StaticAssert,
    /// `ty_extensions.is_equivalent_to`
    IsEquivalentTo,
    /// `ty_extensions.is_subtype_of`
    IsSubtypeOf,
    /// `ty_extensions.is_assignable_to`
    IsAssignableTo,
    /// `ty_extensions.is_disjoint_from`
    IsDisjointFrom,
    /// `ty_extensions.is_singleton`
    IsSingleton,
    /// `ty_extensions.is_single_valued`
    IsSingleValued,
    /// `ty_extensions.generic_context`
    GenericContext,
    /// `ty_extensions.dunder_all_names`
    DunderAllNames,
    /// `ty_extensions.enum_members`
    EnumMembers,
    /// `ty_extensions.all_members`
    AllMembers,
    /// `ty_extensions.has_member`
    HasMember,
    /// `ty_extensions.reveal_protocol_interface`
    RevealProtocolInterface,
    /// `ty_extensions.reveal_mro`
    RevealMro,
}

impl KnownFunction {
    pub fn into_classinfo_constraint_function(self) -> Option<ClassInfoConstraintFunction> {
        match self {
            Self::IsInstance => Some(ClassInfoConstraintFunction::IsInstance),
            Self::IsSubclass => Some(ClassInfoConstraintFunction::IsSubclass),
            _ => None,
        }
    }

    pub(crate) fn try_from_definition_and_name<'db>(
        db: &'db dyn Db,
        definition: Definition<'db>,
        name: &str,
    ) -> Option<Self> {
        let candidate = Self::from_str(name).ok()?;
        candidate
            .check_module(file_to_module(db, definition.file(db))?.known(db)?)
            .then_some(candidate)
    }

    /// Return `true` if `self` is defined in `module`
    const fn check_module(self, module: KnownModule) -> bool {
        match self {
            Self::IsInstance
            | Self::IsSubclass
            | Self::HasAttr
            | Self::Len
            | Self::Repr
            | Self::Open
            | Self::DunderImport => module.is_builtins(),
            Self::AssertType
            | Self::AssertNever
            | Self::Cast
            | Self::Overload
            | Self::Override
            | Self::RevealType
            | Self::Final
            | Self::IsProtocol
            | Self::GetProtocolMembers
            | Self::RuntimeCheckable
            | Self::DataclassTransform
            | Self::DisjointBase
            | Self::NoTypeCheck => {
                matches!(module, KnownModule::Typing | KnownModule::TypingExtensions)
            }
            Self::AbstractMethod => {
                matches!(module, KnownModule::Abc)
            }
            Self::Fdopen => {
                matches!(module, KnownModule::Os)
            }
            Self::NamedTemporaryFile => {
                matches!(module, KnownModule::Tempfile)
            }
            Self::Dataclass | Self::Field => {
                matches!(module, KnownModule::Dataclasses)
            }
            Self::GetattrStatic => module.is_inspect(),
            Self::IsAssignableTo
            | Self::IsDisjointFrom
            | Self::IsEquivalentTo
            | Self::IsSingleValued
            | Self::IsSingleton
            | Self::IsSubtypeOf
            | Self::GenericContext
            | Self::DunderAllNames
            | Self::EnumMembers
            | Self::StaticAssert
            | Self::HasMember
            | Self::RevealProtocolInterface
            | Self::RevealMro
            | Self::AllMembers => module.is_ty_extensions(),
            Self::ImportModule => module.is_importlib(),

            Self::TypeCheckOnly => matches!(module, KnownModule::Typing),
        }
    }

    /// Evaluate a call to this known function, and emit any diagnostics that are necessary
    /// as a result of the call.
    pub(super) fn check_call<'db>(
        self,
        context: &InferContext<'db, '_>,
        overload: &mut Binding<'db>,
        call_arguments: &CallArguments<'_, 'db>,
        call_expression: &ast::ExprCall,
        file: File,
    ) {
        let db = context.db();
        let parameter_types = overload.parameter_types();

        match self {
            KnownFunction::RevealType => {
                let revealed_type = overload
                    .arguments_for_parameter(call_arguments, 0)
                    .fold(UnionBuilder::new(db), |builder, (_, ty)| builder.add(ty))
                    .build();
                if let Some(builder) =
                    context.report_diagnostic(DiagnosticId::RevealedType, Severity::Info)
                {
                    let mut diag = builder.into_diagnostic("Revealed type");
                    let span = context.span(&call_expression.arguments.args[0]);
                    diag.annotate(Annotation::primary(span).message(format_args!(
                        "`{}`",
                        revealed_type
                            .display_with(db, DisplaySettings::default().preserve_long_unions())
                    )));
                }
            }

            KnownFunction::HasMember => {
                let [Some(ty), Some(Type::StringLiteral(member))] = parameter_types else {
                    return;
                };
                let ty_members = all_members(db, *ty);
                overload.set_return_type(Type::BooleanLiteral(
                    ty_members.iter().any(|m| m.name == member.value(db)),
                ));
            }

            KnownFunction::AssertType => {
                let [Some(actual_ty), Some(asserted_ty)] = parameter_types else {
                    return;
                };
                if actual_ty.is_equivalent_to(db, *asserted_ty) {
                    return;
                }
                if let Some(builder) = context.report_lint(&TYPE_ASSERTION_FAILURE, call_expression)
                {
                    let mut diagnostic = builder.into_diagnostic(format_args!(
                        "Argument does not have asserted type `{}`",
                        asserted_ty.display(db),
                    ));

                    diagnostic.annotate(
                        Annotation::secondary(context.span(&call_expression.arguments.args[0]))
                            .message(format_args!(
                                "Inferred type of argument is `{}`",
                                actual_ty.display(db),
                            )),
                    );

                    diagnostic.info(format_args!(
                        "`{asserted_type}` and `{inferred_type}` are not equivalent types",
                        asserted_type = asserted_ty.display(db),
                        inferred_type = actual_ty.display(db),
                    ));
                }
            }

            KnownFunction::AssertNever => {
                let [Some(actual_ty)] = parameter_types else {
                    return;
                };
                if actual_ty.is_equivalent_to(db, Type::Never) {
                    return;
                }
                if let Some(builder) = context.report_lint(&TYPE_ASSERTION_FAILURE, call_expression)
                {
                    let mut diagnostic =
                        builder.into_diagnostic("Argument does not have asserted type `Never`");
                    diagnostic.annotate(
                        Annotation::secondary(context.span(&call_expression.arguments.args[0]))
                            .message(format_args!(
                                "Inferred type of argument is `{}`",
                                actual_ty.display(db)
                            )),
                    );
                    diagnostic.info(format_args!(
                        "`Never` and `{inferred_type}` are not equivalent types",
                        inferred_type = actual_ty.display(db),
                    ));
                }
            }

            KnownFunction::StaticAssert => {
                let [Some(parameter_ty), message] = parameter_types else {
                    return;
                };
                let truthiness = match parameter_ty.try_bool(db) {
                    Ok(truthiness) => truthiness,
                    Err(err) => {
                        let condition = call_expression
                            .arguments
                            .find_argument("condition", 0)
                            .map(|argument| match argument {
                                ruff_python_ast::ArgOrKeyword::Arg(expr) => {
                                    ast::AnyNodeRef::from(expr)
                                }
                                ruff_python_ast::ArgOrKeyword::Keyword(keyword) => {
                                    ast::AnyNodeRef::from(keyword)
                                }
                            })
                            .unwrap_or(ast::AnyNodeRef::from(call_expression));

                        err.report_diagnostic(context, condition);

                        return;
                    }
                };

                if let Some(builder) = context.report_lint(&STATIC_ASSERT_ERROR, call_expression) {
                    if truthiness.is_always_true() {
                        return;
                    }
                    let mut diagnostic = if let Some(message) = message
                        .and_then(Type::as_string_literal)
                        .map(|s| s.value(db))
                    {
                        builder.into_diagnostic(format_args!("Static assertion error: {message}"))
                    } else if *parameter_ty == Type::BooleanLiteral(false) {
                        builder.into_diagnostic(
                            "Static assertion error: argument evaluates to `False`",
                        )
                    } else if truthiness.is_always_false() {
                        builder.into_diagnostic(format_args!(
                            "Static assertion error: argument of type `{parameter_ty}` \
                            is statically known to be falsy",
                            parameter_ty = parameter_ty.display(db)
                        ))
                    } else {
                        builder.into_diagnostic(format_args!(
                            "Static assertion error: argument of type `{parameter_ty}` \
                            has an ambiguous static truthiness",
                            parameter_ty = parameter_ty.display(db)
                        ))
                    };
                    diagnostic.annotate(
                        Annotation::secondary(context.span(&call_expression.arguments.args[0]))
                            .message(format_args!(
                                "Inferred type of argument is `{}`",
                                parameter_ty.display(db)
                            )),
                    );
                }
            }

            KnownFunction::Cast => {
                let [Some(casted_type), Some(source_type)] = parameter_types else {
                    return;
                };
                let contains_unknown_or_todo =
                    |ty| matches!(ty, Type::Dynamic(dynamic) if dynamic != DynamicType::Any);
                if source_type.is_equivalent_to(db, *casted_type)
                    && !any_over_type(db, *source_type, &contains_unknown_or_todo, true)
                    && !any_over_type(db, *casted_type, &contains_unknown_or_todo, true)
                {
                    if let Some(builder) = context.report_lint(&REDUNDANT_CAST, call_expression) {
                        builder.into_diagnostic(format_args!(
                            "Value is already of type `{}`",
                            casted_type.display(db),
                        ));
                    }
                }
            }

            KnownFunction::GetProtocolMembers => {
                let [Some(Type::ClassLiteral(class))] = parameter_types else {
                    return;
                };
                if class.is_protocol(db) {
                    return;
                }
                report_bad_argument_to_get_protocol_members(context, call_expression, *class);
            }

            KnownFunction::RevealProtocolInterface => {
                let [Some(param_type)] = parameter_types else {
                    return;
                };
                let Some(protocol_class) = param_type
                    .to_class_type(db)
                    .and_then(|class| class.into_protocol_class(db))
                else {
                    report_bad_argument_to_protocol_interface(
                        context,
                        call_expression,
                        *param_type,
                    );
                    return;
                };
                if let Some(builder) =
                    context.report_diagnostic(DiagnosticId::RevealedType, Severity::Info)
                {
                    let mut diag = builder.into_diagnostic("Revealed protocol interface");
                    let span = context.span(&call_expression.arguments.args[0]);
                    diag.annotate(Annotation::primary(span).message(format_args!(
                        "`{}`",
                        protocol_class.interface(db).display(db)
                    )));
                }
            }

            KnownFunction::RevealMro => {
                let [Some(param_type)] = parameter_types else {
                    return;
                };
                let mut good_argument = true;
                let classes = match param_type {
                    Type::ClassLiteral(class) => vec![ClassType::NonGeneric(*class)],
                    Type::GenericAlias(generic_alias) => vec![ClassType::Generic(*generic_alias)],
                    Type::Union(union) => {
                        let elements = union.elements(db);
                        let mut classes = Vec::with_capacity(elements.len());
                        for element in elements {
                            match element {
                                Type::ClassLiteral(class) => {
                                    classes.push(ClassType::NonGeneric(*class));
                                }
                                Type::GenericAlias(generic_alias) => {
                                    classes.push(ClassType::Generic(*generic_alias));
                                }
                                _ => {
                                    good_argument = false;
                                    break;
                                }
                            }
                        }
                        classes
                    }
                    _ => {
                        good_argument = false;
                        vec![]
                    }
                };
                if !good_argument {
                    let Some(builder) =
                        context.report_lint(&INVALID_ARGUMENT_TYPE, call_expression)
                    else {
                        return;
                    };
                    let mut diagnostic =
                        builder.into_diagnostic("Invalid argument to `reveal_mro`");
                    diagnostic.set_primary_message(format_args!(
                        "Can only pass a class object, generic alias or a union thereof"
                    ));
                    return;
                }
                if let Some(builder) =
                    context.report_diagnostic(DiagnosticId::RevealedType, Severity::Info)
                {
                    let mut diag = builder.into_diagnostic("Revealed MRO");
                    let span = context.span(&call_expression.arguments.args[0]);
                    let mut message = String::new();
                    for (i, class) in classes.iter().enumerate() {
                        message.push('(');
                        for class in class.iter_mro(db) {
                            message.push_str(&class.display(db).to_string());
                            // Omit the comma for the last element (which is always `object`)
                            if class
                                .into_class()
                                .is_none_or(|base| !base.is_object(context.db()))
                            {
                                message.push_str(", ");
                            }
                        }
                        // If the last element was also the first element
                        // (i.e., it's a length-1 tuple -- which can only happen if we're revealing
                        // the MRO for `object` itself), add a trailing comma so that it's still a
                        // valid tuple display.
                        if class.is_object(db) {
                            message.push(',');
                        }
                        message.push(')');
                        if i < classes.len() - 1 {
                            message.push_str(" | ");
                        }
                    }
                    diag.annotate(Annotation::primary(span).message(message));
                }
            }

            KnownFunction::IsInstance | KnownFunction::IsSubclass => {
                let [Some(first_arg), Some(second_argument)] = parameter_types else {
                    return;
                };

                match second_argument {
                    Type::ClassLiteral(class) => {
                        if let Some(protocol_class) = class.into_protocol_class(db)
                            && !protocol_class.is_runtime_checkable(db)
                        {
                            report_runtime_check_against_non_runtime_checkable_protocol(
                                context,
                                call_expression,
                                protocol_class,
                                self,
                            );
                        }

                        if self == KnownFunction::IsInstance {
                            overload.set_return_type(
                                is_instance_truthiness(db, *first_arg, *class).into_type(db),
                            );
                        }
                    }
                    // The special-casing here is necessary because we recognise the symbol `typing.Any` as an
                    // instance of `type` at runtime. Even once we understand typeshed's annotation for
                    // `isinstance()`, we'd continue to accept calls such as `isinstance(x, typing.Any)` without
                    // emitting a diagnostic if we didn't have this branch.
                    Type::SpecialForm(SpecialFormType::Any)
                        if self == KnownFunction::IsInstance =>
                    {
                        let Some(builder) =
                            context.report_lint(&INVALID_ARGUMENT_TYPE, call_expression)
                        else {
                            return;
                        };
                        let mut diagnostic = builder.into_diagnostic(format_args!(
                            "`typing.Any` cannot be used with `isinstance()`"
                        ));
                        diagnostic
                            .set_primary_message("This call will raise `TypeError` at runtime");
                    }
                    _ => {}
                }
            }

            known @ (KnownFunction::DunderImport | KnownFunction::ImportModule) => {
                let [Some(Type::StringLiteral(full_module_name)), rest @ ..] = parameter_types
                else {
                    return;
                };

                if rest.iter().any(Option::is_some) {
                    return;
                }

                let module_name = full_module_name.value(db);

                if known == KnownFunction::DunderImport && module_name.contains('.') {
                    // `__import__("collections.abc")` returns the `collections` module.
                    // `importlib.import_module("collections.abc")` returns the `collections.abc` module.
                    // ty doesn't have a way to represent the return type of the former yet.
                    // https://github.com/astral-sh/ruff/pull/19008#discussion_r2173481311
                    return;
                }

                let Some(module_name) = ModuleName::new(module_name) else {
                    return;
                };
                let Some(module) = resolve_module(db, &module_name) else {
                    return;
                };

                overload.set_return_type(Type::module_literal(db, file, module));
            }

            KnownFunction::Open => {
                // TODO: Temporary special-casing for `builtins.open` to avoid an excessive number of
                // false positives in lieu of proper support for PEP-613 type aliases.
                if let [_, Some(mode), ..] = parameter_types
                    && is_mode_with_nontrivial_return_type(db, *mode)
                {
                    overload.set_return_type(todo_type!("`builtins.open` return type"));
                }
            }

            KnownFunction::Fdopen => {
                // TODO: Temporary special-casing for `os.fdopen` to avoid an excessive number of
                // false positives in lieu of proper support for PEP-613 type aliases.
                if let [_, Some(mode), ..] = parameter_types
                    && is_mode_with_nontrivial_return_type(db, *mode)
                {
                    overload.set_return_type(todo_type!("`os.fdopen` return type"));
                }
            }

            KnownFunction::NamedTemporaryFile => {
                // TODO: Temporary special-casing for `tempfile.NamedTemporaryFile` to avoid an excessive number of
                // false positives in lieu of proper support for PEP-613 type aliases.
                if let [Some(mode), ..] = parameter_types
                    && is_mode_with_nontrivial_return_type(db, *mode)
                {
                    overload
                        .set_return_type(todo_type!("`tempfile.NamedTemporaryFile` return type"));
                }
            }

            _ => {}
        }
    }
}

#[cfg(test)]
pub(crate) mod tests {
    use strum::IntoEnumIterator;

    use super::*;
    use crate::db::tests::setup_db;
    use crate::place::known_module_symbol;

    #[test]
    fn known_function_roundtrip_from_str() {
        let db = setup_db();

        for function in KnownFunction::iter() {
            let function_name: &'static str = function.into();

            let module = match function {
                KnownFunction::Len
                | KnownFunction::Repr
                | KnownFunction::IsInstance
                | KnownFunction::HasAttr
                | KnownFunction::IsSubclass
                | KnownFunction::Open
                | KnownFunction::DunderImport => KnownModule::Builtins,

                KnownFunction::AbstractMethod => KnownModule::Abc,

                KnownFunction::Fdopen => KnownModule::Os,

                KnownFunction::NamedTemporaryFile => KnownModule::Tempfile,

                KnownFunction::Dataclass | KnownFunction::Field => KnownModule::Dataclasses,

                KnownFunction::GetattrStatic => KnownModule::Inspect,

                KnownFunction::Cast
                | KnownFunction::Final
                | KnownFunction::Overload
                | KnownFunction::Override
                | KnownFunction::RevealType
                | KnownFunction::AssertType
                | KnownFunction::AssertNever
                | KnownFunction::IsProtocol
                | KnownFunction::GetProtocolMembers
                | KnownFunction::RuntimeCheckable
                | KnownFunction::DataclassTransform
                | KnownFunction::DisjointBase
                | KnownFunction::NoTypeCheck => KnownModule::TypingExtensions,

                KnownFunction::TypeCheckOnly => KnownModule::Typing,

                KnownFunction::IsSingleton
                | KnownFunction::IsSubtypeOf
                | KnownFunction::GenericContext
                | KnownFunction::DunderAllNames
                | KnownFunction::EnumMembers
                | KnownFunction::StaticAssert
                | KnownFunction::IsDisjointFrom
                | KnownFunction::IsSingleValued
                | KnownFunction::IsAssignableTo
                | KnownFunction::IsEquivalentTo
                | KnownFunction::HasMember
                | KnownFunction::RevealProtocolInterface
                | KnownFunction::RevealMro
                | KnownFunction::AllMembers => KnownModule::TyExtensions,

                KnownFunction::ImportModule => KnownModule::ImportLib,
            };

            let function_definition = known_module_symbol(&db, module, function_name)
                .place
                .expect_type()
                .expect_function_literal()
                .definition(&db);

            assert_eq!(
                KnownFunction::try_from_definition_and_name(
                    &db,
                    function_definition,
                    function_name
                ),
                Some(function),
                "The strum `EnumString` implementation appears to be incorrect for `{function_name}`"
            );
        }
    }
}<|MERGE_RESOLUTION|>--- conflicted
+++ resolved
@@ -82,15 +82,9 @@
 use crate::types::{
     ApplyTypeMappingVisitor, BoundMethodType, BoundTypeVarInstance, CallableType, ClassBase,
     ClassLiteral, ClassType, DeprecatedInstance, DynamicType, FindLegacyTypeVarsVisitor,
-<<<<<<< HEAD
-    HasRelationToVisitor, IsDisjointVisitor, IsEquivalentVisitor, KnownClass, KnownInstanceType,
-    NormalizedVisitor, RecursiveTypeNormalizedVisitor, SpecialFormType, TrackedConstraintSet,
-    Truthiness, Type, TypeContext, TypeMapping, TypeRelation, UnionBuilder, UnionType,
-=======
     HasRelationToVisitor, IsDisjointVisitor, IsEquivalentVisitor, KnownClass, NormalizedVisitor,
-    SpecialFormType, Truthiness, Type, TypeContext, TypeMapping, TypeRelation, UnionBuilder,
->>>>>>> e55bc943
-    binding_type, todo_type, walk_signature,
+    RecursiveTypeNormalizedVisitor, SpecialFormType, Truthiness, Type, TypeContext, TypeMapping,
+    TypeRelation, UnionBuilder, UnionType, binding_type, todo_type, walk_signature,
 };
 use crate::{Db, FxOrderSet, ModuleName, resolve_module};
 
@@ -1287,11 +1281,7 @@
 
 fn signature_cycle_initial<'db>(
     _db: &'db dyn Db,
-<<<<<<< HEAD
     id: salsa::Id,
-=======
-    _id: salsa::Id,
->>>>>>> e55bc943
     _function: FunctionType<'db>,
 ) -> CallableSignature<'db> {
     CallableSignature::single(Signature::divergent(id))
@@ -1299,11 +1289,7 @@
 
 fn last_definition_signature_cycle_initial<'db>(
     _db: &'db dyn Db,
-<<<<<<< HEAD
     id: salsa::Id,
-=======
-    _id: salsa::Id,
->>>>>>> e55bc943
     _function: FunctionType<'db>,
 ) -> Signature<'db> {
     Signature::divergent(id)
