//! Contains representations of function literals. There are several complicating factors:
//!
//! - Functions can be generic, and can have specializations applied to them. These are not the
//!   same thing! For instance, a method of a generic class might not itself be generic, but it can
//!   still have the class's specialization applied to it.
//!
//! - Functions can be overloaded, and each overload can be independently generic or not, with
//!   different sets of typevars for different generic overloads. In some cases we need to consider
//!   each overload separately; in others we need to consider all of the overloads (and any
//!   implementation) as a single collective entity.
//!
//! - Certain “known” functions need special treatment — for instance, inferring a special return
//!   type, or raising custom diagnostics.
//!
//! - TODO: Some functions don't correspond to a function definition in the AST, and are instead
//!   synthesized as we mimic the behavior of the Python interpreter. Even though they are
//!   synthesized, and are “implemented” as Rust code, they are still functions from the POV of the
//!   rest of the type system.
//!
//! Given these constraints, we have the following representation: a function is a list of one or
//! more overloads, with zero or more specializations (more specifically, “type mappings”) applied
//! to it. [`FunctionType`] is the outermost type, which is what [`Type::FunctionLiteral`] wraps.
//! It contains the list of type mappings to apply. It wraps a [`FunctionLiteral`], which collects
//! together all of the overloads (and implementation) of an overloaded function. An
//! [`OverloadLiteral`] represents an individual function definition in the AST — that is, each
//! overload (and implementation) of an overloaded function, or the single definition of a
//! non-overloaded function.
//!
//! Technically, each `FunctionLiteral` wraps a particular overload and all _previous_ overloads.
//! So it's only true that it wraps _all_ overloads if you are looking at the last definition. For
//! instance, in
//!
//! ```py
//! @overload
//! def f(x: int) -> None: ...
//! # <-- 1
//!
//! @overload
//! def f(x: str) -> None: ...
//! # <-- 2
//!
//! def f(x): pass
//! # <-- 3
//! ```
//!
//! resolving `f` at each of the three numbered positions will give you a `FunctionType`, which
//! wraps a `FunctionLiteral`, which contain `OverloadLiteral`s only for the definitions that
//! appear before that position. We rely on the fact that later definitions shadow earlier ones, so
//! the public type of `f` is resolved at position 3, correctly giving you all of the overloads
//! (and the implementation).

use std::str::FromStr;

use bitflags::bitflags;
use ruff_db::diagnostic::{Annotation, DiagnosticId, Severity, Span};
use ruff_db::files::{File, FileRange};
use ruff_db::parsed::{ParsedModuleRef, parsed_module};
use ruff_python_ast as ast;
use ruff_text_size::Ranged;

use crate::module_resolver::{KnownModule, file_to_module};
use crate::place::{Boundness, Place, place_from_bindings};
use crate::semantic_index::ast_ids::HasScopedUseId;
use crate::semantic_index::definition::Definition;
use crate::semantic_index::scope::ScopeId;
use crate::semantic_index::semantic_index;
use crate::types::call::{Binding, CallArguments};
use crate::types::context::InferContext;
use crate::types::diagnostic::{
    REDUNDANT_CAST, STATIC_ASSERT_ERROR, TYPE_ASSERTION_FAILURE,
    report_bad_argument_to_get_protocol_members, report_bad_argument_to_protocol_interface,
    report_runtime_check_against_non_runtime_checkable_protocol,
};
use crate::types::generics::GenericContext;
use crate::types::infer::infer_scope_types_with_call_stack;
use crate::types::narrow::ClassInfoConstraintFunction;
use crate::types::signatures::{CallableSignature, Signature};
use crate::types::visitor::any_over_type;
use crate::types::{
<<<<<<< HEAD
    BoundMethodType, CallableType, DynamicType, KnownClass, Type, TypeMapping, TypeRelation,
    TypeTransformer, TypeVarInstance, walk_generic_context, walk_type_mapping,
=======
    BoundMethodType, CallableType, ClassBase, ClassLiteral, ClassType, DeprecatedInstance,
    DynamicType, KnownClass, Truthiness, Type, TypeMapping, TypeRelation, TypeTransformer,
    TypeVarInstance, UnionBuilder, all_members, walk_type_mapping,
>>>>>>> 06cd249a
};
use crate::{Db, FxOrderSet, ModuleName, resolve_module};

/// A collection of useful spans for annotating functions.
///
/// This can be retrieved via `FunctionType::spans` or
/// `Type::function_spans`.
pub(crate) struct FunctionSpans {
    /// The span of the entire function "signature." This includes
    /// the name, parameter list and return type (if present).
    pub(crate) signature: Span,
    /// The span of the function name. i.e., `foo` in `def foo(): ...`.
    pub(crate) name: Span,
    /// The span of the parameter list, including the opening and
    /// closing parentheses.
    #[expect(dead_code)]
    pub(crate) parameters: Span,
    /// The span of the annotated return type, if present.
    pub(crate) return_type: Option<Span>,
}

bitflags! {
    #[derive(Copy, Clone, Debug, Eq, PartialEq, Default, Hash)]
    pub struct FunctionDecorators: u8 {
        /// `@classmethod`
        const CLASSMETHOD = 1 << 0;
        /// `@typing.no_type_check`
        const NO_TYPE_CHECK = 1 << 1;
        /// `@typing.overload`
        const OVERLOAD = 1 << 2;
        /// `@abc.abstractmethod`
        const ABSTRACT_METHOD = 1 << 3;
        /// `@typing.final`
        const FINAL = 1 << 4;
        /// `@staticmethod`
        const STATICMETHOD = 1 << 5;
        /// `@typing.override`
        const OVERRIDE = 1 << 6;
    }
}

impl FunctionDecorators {
    pub(super) fn from_decorator_type(db: &dyn Db, decorator_type: Type) -> Self {
        match decorator_type {
            Type::FunctionLiteral(function) => match function.known(db) {
                Some(KnownFunction::NoTypeCheck) => FunctionDecorators::NO_TYPE_CHECK,
                Some(KnownFunction::Overload) => FunctionDecorators::OVERLOAD,
                Some(KnownFunction::AbstractMethod) => FunctionDecorators::ABSTRACT_METHOD,
                Some(KnownFunction::Final) => FunctionDecorators::FINAL,
                Some(KnownFunction::Override) => FunctionDecorators::OVERRIDE,
                _ => FunctionDecorators::empty(),
            },
            Type::ClassLiteral(class) => match class.known(db) {
                Some(KnownClass::Classmethod) => FunctionDecorators::CLASSMETHOD,
                Some(KnownClass::Staticmethod) => FunctionDecorators::STATICMETHOD,
                _ => FunctionDecorators::empty(),
            },
            _ => FunctionDecorators::empty(),
        }
    }

    pub(super) fn from_decorator_types<'db>(
        db: &'db dyn Db,
        types: impl IntoIterator<Item = Type<'db>>,
    ) -> Self {
        types
            .into_iter()
            .fold(FunctionDecorators::empty(), |acc, ty| {
                acc | FunctionDecorators::from_decorator_type(db, ty)
            })
    }
}

bitflags! {
    /// Used for the return type of `dataclass_transform(…)` calls. Keeps track of the
    /// arguments that were passed in. For the precise meaning of the fields, see [1].
    ///
    /// [1]: https://docs.python.org/3/library/typing.html#typing.dataclass_transform
    #[derive(Debug, Clone, Copy, PartialEq, Eq, Hash, salsa::Update)]
    pub struct DataclassTransformerParams: u8 {
        const EQ_DEFAULT = 1 << 0;
        const ORDER_DEFAULT = 1 << 1;
        const KW_ONLY_DEFAULT = 1 << 2;
        const FROZEN_DEFAULT = 1 << 3;
    }
}

impl get_size2::GetSize for DataclassTransformerParams {}

impl Default for DataclassTransformerParams {
    fn default() -> Self {
        Self::EQ_DEFAULT
    }
}

/// Representation of a function definition in the AST: either a non-generic function, or a generic
/// function that has not been specialized.
///
/// If a function has multiple overloads, each overload is represented by a separate function
/// definition in the AST, and is therefore a separate `OverloadLiteral` instance.
///
/// # Ordering
/// Ordering is based on the function's id assigned by salsa and not on the function literal's
/// values. The id may change between runs, or when the function literal was garbage collected and
/// recreated.
#[salsa::interned(debug)]
#[derive(PartialOrd, Ord)]
pub struct OverloadLiteral<'db> {
    /// Name of the function at definition.
    #[returns(ref)]
    pub name: ast::name::Name,

    /// Is this a function that we special-case somehow? If so, which one?
    pub(crate) known: Option<KnownFunction>,

    /// The scope that's created by the function, in which the function body is evaluated.
    pub(crate) body_scope: ScopeId<'db>,

    /// A set of special decorators that were applied to this function
    pub(crate) decorators: FunctionDecorators,

    /// If `Some` then contains the `@warnings.deprecated`
    pub(crate) deprecated: Option<DeprecatedInstance<'db>>,

    /// The arguments to `dataclass_transformer`, if this function was annotated
    /// with `@dataclass_transformer(...)`.
    pub(crate) dataclass_transformer_params: Option<DataclassTransformerParams>,
}

// The Salsa heap is tracked separately.
impl get_size2::GetSize for OverloadLiteral<'_> {}

#[salsa::tracked]
impl<'db> OverloadLiteral<'db> {
    fn with_dataclass_transformer_params(
        self,
        db: &'db dyn Db,
        params: DataclassTransformerParams,
    ) -> Self {
        Self::new(
            db,
            self.name(db).clone(),
            self.known(db),
            self.body_scope(db),
            self.decorators(db),
            self.deprecated(db),
            Some(params),
        )
    }

    fn file(self, db: &'db dyn Db) -> File {
        // NOTE: Do not use `self.definition(db).file(db)` here, as that could create a
        // cross-module dependency on the full AST.
        self.body_scope(db).file(db)
    }

    pub(crate) fn has_known_decorator(self, db: &dyn Db, decorator: FunctionDecorators) -> bool {
        self.decorators(db).contains(decorator)
    }

    pub(crate) fn is_overload(self, db: &dyn Db) -> bool {
        self.has_known_decorator(db, FunctionDecorators::OVERLOAD)
    }

    fn node<'ast>(
        self,
        db: &dyn Db,
        file: File,
        module: &'ast ParsedModuleRef,
    ) -> &'ast ast::StmtFunctionDef {
        debug_assert_eq!(
            file,
            self.file(db),
            "OverloadLiteral::node() must be called with the same file as the one where \
            the function is defined."
        );

        self.body_scope(db).node(db).expect_function(module)
    }

    /// Returns the [`FileRange`] of the function's name.
    pub(crate) fn focus_range(self, db: &dyn Db, module: &ParsedModuleRef) -> FileRange {
        FileRange::new(
            self.file(db),
            self.body_scope(db)
                .node(db)
                .expect_function(module)
                .name
                .range,
        )
    }

    /// Returns the [`Definition`] of this function.
    ///
    /// ## Warning
    ///
    /// This uses the semantic index to find the definition of the function. This means that if the
    /// calling query is not in the same file as this function is defined in, then this will create
    /// a cross-module dependency directly on the full AST which will lead to cache
    /// over-invalidation.
    fn definition(self, db: &'db dyn Db) -> Definition<'db> {
        let body_scope = self.body_scope(db);
        let module = parsed_module(db, self.file(db)).load(db);
        let index = semantic_index(db, body_scope.file(db));
        index.expect_single_definition(body_scope.node(db).expect_function(&module))
    }

    /// Returns the overload immediately before this one in the AST. Returns `None` if there is no
    /// previous overload.
    fn previous_overload(self, db: &'db dyn Db) -> Option<FunctionLiteral<'db>> {
        // The semantic model records a use for each function on the name node. This is used
        // here to get the previous function definition with the same name.
        let scope = self.definition(db).scope(db);
        let module = parsed_module(db, self.file(db)).load(db);
        let use_def = semantic_index(db, scope.file(db)).use_def_map(scope.file_scope_id(db));
        let use_id = self
            .body_scope(db)
            .node(db)
            .expect_function(&module)
            .name
            .scoped_use_id(db, scope);

        let Place::Type(Type::FunctionLiteral(previous_type), Boundness::Bound) =
            place_from_bindings(db, use_def.bindings_at_use(use_id))
        else {
            return None;
        };

        let previous_literal = previous_type.literal(db);
        let previous_overload = previous_literal.last_definition(db);
        if !previous_overload.is_overload(db) {
            return None;
        }

        Some(previous_literal)
    }

    /// Typed internally-visible signature for this function.
    ///
    /// This represents the annotations on the function itself, unmodified by decorators and
    /// overloads.
    ///
    /// ## Warning
    ///
    /// This uses the semantic index to find the definition of the function. This means that if the
    /// calling query is not in the same file as this function is defined in, then this will create
    /// a cross-module dependency directly on the full AST which will lead to cache
    /// over-invalidation.
    pub(crate) fn signature(
        self,
        db: &'db dyn Db,
        inherited_generic_context: Option<GenericContext<'db>>,
    ) -> Signature<'db> {
        let scope = self.body_scope(db);
        let module = parsed_module(db, self.file(db)).load(db);
        let function_stmt_node = scope.node(db).expect_function(&module);
        let definition = self.definition(db);
        let generic_context = function_stmt_node.type_params.as_ref().map(|type_params| {
            let index = semantic_index(db, scope.file(db));
            GenericContext::from_type_params(db, index, type_params)
        });

        let index = semantic_index(db, scope.file(db));
        let is_generator = scope.file_scope_id(db).is_generator_function(index);

        Signature::from_function(
            db,
            generic_context,
            inherited_generic_context,
            definition,
            function_stmt_node,
            is_generator,
        )
    }

    pub(crate) fn parameter_span(
        self,
        db: &'db dyn Db,
        parameter_index: Option<usize>,
    ) -> Option<(Span, Span)> {
        let function_scope = self.body_scope(db);
        let span = Span::from(function_scope.file(db));
        let node = function_scope.node(db);
        let module = parsed_module(db, self.file(db)).load(db);
        let func_def = node.as_function(&module)?;
        let range = parameter_index
            .and_then(|parameter_index| {
                func_def
                    .parameters
                    .iter()
                    .nth(parameter_index)
                    .map(|param| param.range())
            })
            .unwrap_or(func_def.parameters.range);
        let name_span = span.clone().with_range(func_def.name.range);
        let parameter_span = span.with_range(range);
        Some((name_span, parameter_span))
    }

    pub(crate) fn spans(self, db: &'db dyn Db) -> Option<FunctionSpans> {
        let function_scope = self.body_scope(db);
        let span = Span::from(function_scope.file(db));
        let node = function_scope.node(db);
        let module = parsed_module(db, self.file(db)).load(db);
        let func_def = node.as_function(&module)?;
        let return_type_range = func_def.returns.as_ref().map(|returns| returns.range());
        let mut signature = func_def.name.range.cover(func_def.parameters.range);
        if let Some(return_type_range) = return_type_range {
            signature = signature.cover(return_type_range);
        }
        Some(FunctionSpans {
            signature: span.clone().with_range(signature),
            name: span.clone().with_range(func_def.name.range),
            parameters: span.clone().with_range(func_def.parameters.range),
            return_type: return_type_range.map(|range| span.clone().with_range(range)),
        })
    }
}

/// Representation of a function definition in the AST, along with any previous overloads of the
/// function. Each overload can be separately generic or not, and each generic overload uses
/// distinct typevars.
///
/// # Ordering
/// Ordering is based on the function's id assigned by salsa and not on the function literal's
/// values. The id may change between runs, or when the function literal was garbage collected and
/// recreated.
#[salsa::interned(debug)]
#[derive(PartialOrd, Ord)]
pub struct FunctionLiteral<'db> {
    pub(crate) last_definition: OverloadLiteral<'db>,

    /// The inherited generic context, if this function is a constructor method (`__new__` or
    /// `__init__`) being used to infer the specialization of its generic class. If any of the
    /// method's overloads are themselves generic, this is in addition to those per-overload
    /// generic contexts (which are created lazily in [`OverloadLiteral::signature`]).
    ///
    /// If the function is not a constructor method, this field will always be `None`.
    ///
    /// If the function is a constructor method, we will end up creating two `FunctionLiteral`
    /// instances for it. The first is created in [`TypeInferenceBuilder`][infer] when we encounter
    /// the function definition during type inference. At this point, we don't yet know if the
    /// function is a constructor method, so we create a `FunctionLiteral` with `None` for this
    /// field.
    ///
    /// If at some point we encounter a call expression, which invokes the containing class's
    /// constructor, as will create a _new_ `FunctionLiteral` instance for the function, with this
    /// field [updated][] to contain the containing class's generic context.
    ///
    /// [infer]: crate::types::infer::TypeInferenceBuilder::infer_function_definition
    /// [updated]: crate::types::class::ClassLiteral::own_class_member
    inherited_generic_context: Option<GenericContext<'db>>,
}

fn walk_function_literal<'db, V: super::visitor::TypeVisitor<'db> + ?Sized>(
    db: &'db dyn Db,
    function: FunctionLiteral<'db>,
    visitor: &mut V,
) {
    if let Some(context) = function.inherited_generic_context(db) {
        walk_generic_context(db, context, visitor);
    }
}

#[salsa::tracked]
impl<'db> FunctionLiteral<'db> {
    fn with_inherited_generic_context(
        self,
        db: &'db dyn Db,
        inherited_generic_context: GenericContext<'db>,
    ) -> Self {
        // A function cannot inherit more than one generic context from its containing class.
        debug_assert!(self.inherited_generic_context(db).is_none());
        Self::new(
            db,
            self.last_definition(db),
            Some(inherited_generic_context),
        )
    }

    fn name(self, db: &'db dyn Db) -> &'db ast::name::Name {
        // All of the overloads of a function literal should have the same name.
        self.last_definition(db).name(db)
    }

    fn known(self, db: &'db dyn Db) -> Option<KnownFunction> {
        // Whether a function is known is based on its name (and its containing module's name), so
        // all overloads should be known (or not) equivalently.
        self.last_definition(db).known(db)
    }

    fn has_known_decorator(self, db: &dyn Db, decorator: FunctionDecorators) -> bool {
        self.iter_overloads_and_implementation(db)
            .any(|overload| overload.decorators(db).contains(decorator))
    }

    /// If the implementation of this function is deprecated, returns the `@warnings.deprecated`.
    ///
    /// Checking if an overload is deprecated requires deeper call analysis.
    fn implementation_deprecated(self, db: &'db dyn Db) -> Option<DeprecatedInstance<'db>> {
        let (_overloads, implementation) = self.overloads_and_implementation(db);
        implementation.and_then(|overload| overload.deprecated(db))
    }

    fn definition(self, db: &'db dyn Db) -> Definition<'db> {
        self.last_definition(db).definition(db)
    }

    fn parameter_span(
        self,
        db: &'db dyn Db,
        parameter_index: Option<usize>,
    ) -> Option<(Span, Span)> {
        self.last_definition(db).parameter_span(db, parameter_index)
    }

    fn spans(self, db: &'db dyn Db) -> Option<FunctionSpans> {
        self.last_definition(db).spans(db)
    }

    #[salsa::tracked(returns(ref), heap_size=get_size2::heap_size)]
    fn overloads_and_implementation(
        self,
        db: &'db dyn Db,
    ) -> (Box<[OverloadLiteral<'db>]>, Option<OverloadLiteral<'db>>) {
        let self_overload = self.last_definition(db);
        let mut current = self_overload;
        let mut overloads = vec![];

        while let Some(previous) = current.previous_overload(db) {
            let overload = previous.last_definition(db);
            overloads.push(overload);
            current = overload;
        }

        // Overloads are inserted in reverse order, from bottom to top.
        overloads.reverse();

        let implementation = if self_overload.is_overload(db) {
            overloads.push(self_overload);
            None
        } else {
            Some(self_overload)
        };

        (overloads.into_boxed_slice(), implementation)
    }

    fn iter_overloads_and_implementation(
        self,
        db: &'db dyn Db,
    ) -> impl Iterator<Item = OverloadLiteral<'db>> + 'db {
        let (implementation, overloads) = self.overloads_and_implementation(db);
        overloads.iter().chain(implementation).copied()
    }

    /// Typed externally-visible signature for this function.
    ///
    /// This is the signature as seen by external callers, possibly modified by decorators and/or
    /// overloaded.
    ///
    /// ## Warning
    ///
    /// This uses the semantic index to find the definition of the function. This means that if the
    /// calling query is not in the same file as this function is defined in, then this will create
    /// a cross-module dependency directly on the full AST which will lead to cache
    /// over-invalidation.
    fn signature<'a>(
        self,
        db: &'db dyn Db,
        type_mappings: &'a [TypeMapping<'a, 'db>],
    ) -> CallableSignature<'db>
    where
        'db: 'a,
    {
        // We only include an implementation (i.e. a definition not decorated with `@overload`) if
        // it's the only definition.
        let inherited_generic_context = self.inherited_generic_context(db);
        let (overloads, implementation) = self.overloads_and_implementation(db);
        if let Some(implementation) = implementation {
            if overloads.is_empty() {
                return CallableSignature::single(type_mappings.iter().fold(
                    implementation.signature(db, inherited_generic_context),
                    |ty, mapping| ty.apply_type_mapping(db, mapping),
                ));
            }
        }

        CallableSignature::from_overloads(overloads.iter().map(|overload| {
            type_mappings.iter().fold(
                overload.signature(db, inherited_generic_context),
                |ty, mapping| ty.apply_type_mapping(db, mapping),
            )
        }))
    }

    fn normalized_impl(self, db: &'db dyn Db, visitor: &mut TypeTransformer<'db>) -> Self {
        let context = self
            .inherited_generic_context(db)
            .map(|ctx| ctx.normalized_impl(db, visitor));
        Self::new(db, self.last_definition(db), context)
    }
}

/// Represents a function type, which might be a non-generic function, or a specialization of a
/// generic function.
#[salsa::interned(debug)]
#[derive(PartialOrd, Ord)]
pub struct FunctionType<'db> {
    pub(crate) literal: FunctionLiteral<'db>,

    /// Type mappings that should be applied to the function's parameter and return types. This
    /// might include specializations of enclosing generic contexts (e.g. for non-generic methods
    /// of a specialized generic class).
    #[returns(deref)]
    type_mappings: Box<[TypeMapping<'db, 'db>]>,
}

// The Salsa heap is tracked separately.
impl get_size2::GetSize for FunctionType<'_> {}

pub(super) fn walk_function_type<'db, V: super::visitor::TypeVisitor<'db> + ?Sized>(
    db: &'db dyn Db,
    function: FunctionType<'db>,
    visitor: &mut V,
) {
    walk_function_literal(db, function.literal(db), visitor);
    for mapping in function.type_mappings(db) {
        walk_type_mapping(db, mapping, visitor);
    }
}

#[salsa::tracked]
impl<'db> FunctionType<'db> {
    pub(crate) fn with_inherited_generic_context(
        self,
        db: &'db dyn Db,
        inherited_generic_context: GenericContext<'db>,
    ) -> Self {
        let literal = self
            .literal(db)
            .with_inherited_generic_context(db, inherited_generic_context);
        Self::new(db, literal, self.type_mappings(db))
    }

    pub(crate) fn with_type_mapping<'a>(
        self,
        db: &'db dyn Db,
        type_mapping: &TypeMapping<'a, 'db>,
    ) -> Self {
        let type_mappings: Box<[_]> = self
            .type_mappings(db)
            .iter()
            .cloned()
            .chain(std::iter::once(type_mapping.to_owned()))
            .collect();
        Self::new(db, self.literal(db), type_mappings)
    }

    pub(crate) fn with_dataclass_transformer_params(
        self,
        db: &'db dyn Db,
        params: DataclassTransformerParams,
    ) -> Self {
        // A decorator only applies to the specific overload that it is attached to, not to all
        // previous overloads.
        let literal = self.literal(db);
        let last_definition = literal
            .last_definition(db)
            .with_dataclass_transformer_params(db, params);
        let literal =
            FunctionLiteral::new(db, last_definition, literal.inherited_generic_context(db));
        Self::new(db, literal, self.type_mappings(db))
    }

    /// Returns the [`File`] in which this function is defined.
    pub(crate) fn file(self, db: &'db dyn Db) -> File {
        self.literal(db).last_definition(db).file(db)
    }

    /// Returns the AST node for this function.
    pub(crate) fn node<'ast>(
        self,
        db: &dyn Db,
        file: File,
        module: &'ast ParsedModuleRef,
    ) -> &'ast ast::StmtFunctionDef {
        self.literal(db).last_definition(db).node(db, file, module)
    }

    pub(crate) fn name(self, db: &'db dyn Db) -> &'db ast::name::Name {
        self.literal(db).name(db)
    }

    pub(crate) fn known(self, db: &'db dyn Db) -> Option<KnownFunction> {
        self.literal(db).known(db)
    }

    pub(crate) fn is_known(self, db: &'db dyn Db, known_function: KnownFunction) -> bool {
        self.known(db) == Some(known_function)
    }

    /// Returns if any of the overloads of this function have a particular decorator.
    ///
    /// Some decorators are expected to appear on every overload; others are expected to appear
    /// only the implementation or first overload. This method does not check either of those
    /// conditions.
    pub(crate) fn has_known_decorator(self, db: &dyn Db, decorator: FunctionDecorators) -> bool {
        self.literal(db).has_known_decorator(db, decorator)
    }

    /// If the implementation of this function is deprecated, returns the `@warnings.deprecated`.
    ///
    /// Checking if an overload is deprecated requires deeper call analysis.
    pub(crate) fn implementation_deprecated(
        self,
        db: &'db dyn Db,
    ) -> Option<DeprecatedInstance<'db>> {
        self.literal(db).implementation_deprecated(db)
    }

    /// Returns the [`Definition`] of the implementation or first overload of this function.
    ///
    /// ## Warning
    ///
    /// This uses the semantic index to find the definition of the function. This means that if the
    /// calling query is not in the same file as this function is defined in, then this will create
    /// a cross-module dependency directly on the full AST which will lead to cache
    /// over-invalidation.
    pub(crate) fn definition(self, db: &'db dyn Db) -> Definition<'db> {
        self.literal(db).definition(db)
    }

    /// Returns a tuple of two spans. The first is
    /// the span for the identifier of the function
    /// definition for `self`. The second is
    /// the span for the parameter in the function
    /// definition for `self`.
    ///
    /// If there are no meaningful spans, then this
    /// returns `None`. For example, when this type
    /// isn't callable.
    ///
    /// When `parameter_index` is `None`, then the
    /// second span returned covers the entire parameter
    /// list.
    ///
    /// # Performance
    ///
    /// Note that this may introduce cross-module
    /// dependencies. This can have an impact on
    /// the effectiveness of incremental caching
    /// and should therefore be used judiciously.
    ///
    /// An example of a good use case is to improve
    /// a diagnostic.
    pub(crate) fn parameter_span(
        self,
        db: &'db dyn Db,
        parameter_index: Option<usize>,
    ) -> Option<(Span, Span)> {
        self.literal(db).parameter_span(db, parameter_index)
    }

    /// Returns a collection of useful spans for a
    /// function signature. These are useful for
    /// creating annotations on diagnostics.
    ///
    /// # Performance
    ///
    /// Note that this may introduce cross-module
    /// dependencies. This can have an impact on
    /// the effectiveness of incremental caching
    /// and should therefore be used judiciously.
    ///
    /// An example of a good use case is to improve
    /// a diagnostic.
    pub(crate) fn spans(self, db: &'db dyn Db) -> Option<FunctionSpans> {
        self.literal(db).spans(db)
    }

    /// Returns all of the overload signatures and the implementation definition, if any, of this
    /// function. The overload signatures will be in source order.
    pub(crate) fn overloads_and_implementation(
        self,
        db: &'db dyn Db,
    ) -> &'db (Box<[OverloadLiteral<'db>]>, Option<OverloadLiteral<'db>>) {
        self.literal(db).overloads_and_implementation(db)
    }

    /// Returns an iterator of all of the definitions of this function, including both overload
    /// signatures and any implementation, all in source order.
    pub(crate) fn iter_overloads_and_implementation(
        self,
        db: &'db dyn Db,
    ) -> impl Iterator<Item = OverloadLiteral<'db>> + 'db {
        self.literal(db).iter_overloads_and_implementation(db)
    }

    /// Typed externally-visible signature for this function.
    ///
    /// This is the signature as seen by external callers, possibly modified by decorators and/or
    /// overloaded.
    ///
    /// ## Why is this a salsa query?
    ///
    /// This is a salsa query to short-circuit the invalidation
    /// when the function's AST node changes.
    ///
    /// Were this not a salsa query, then the calling query
    /// would depend on the function's AST and rerun for every change in that file.
    #[salsa::tracked(returns(ref), cycle_fn=signature_cycle_recover, cycle_initial=signature_cycle_initial, heap_size=get_size2::heap_size)]
    pub(crate) fn signature(self, db: &'db dyn Db) -> CallableSignature<'db> {
        self.literal(db).signature(db, self.type_mappings(db))
    }

    /// Convert the `FunctionType` into a [`CallableType`].
    pub(crate) fn into_callable_type(self, db: &'db dyn Db) -> CallableType<'db> {
        CallableType::new(db, self.signature(db), false)
    }

    /// Convert the `FunctionType` into a [`Type::BoundMethod`].
    pub(crate) fn into_bound_method_type(
        self,
        db: &'db dyn Db,
        self_instance: Type<'db>,
    ) -> Type<'db> {
        Type::BoundMethod(BoundMethodType::new(db, self, self_instance))
    }

    pub(crate) fn has_relation_to(
        self,
        db: &'db dyn Db,
        other: Self,
        relation: TypeRelation,
    ) -> bool {
        match relation {
            TypeRelation::Subtyping => self.is_subtype_of(db, other),
            TypeRelation::Assignability => self.is_assignable_to(db, other),
        }
    }

    pub(crate) fn is_subtype_of(self, db: &'db dyn Db, other: Self) -> bool {
        // A function type is the subtype of itself, and not of any other function type. However,
        // our representation of a function type includes any specialization that should be applied
        // to the signature. Different specializations of the same function type are only subtypes
        // of each other if they result in subtype signatures.
        if self.normalized(db) == other.normalized(db) {
            return true;
        }
        if self.literal(db) != other.literal(db) {
            return false;
        }
        let self_signature = self.signature(db);
        let other_signature = other.signature(db);
        self_signature.is_subtype_of(db, other_signature)
    }

    pub(crate) fn is_assignable_to(self, db: &'db dyn Db, other: Self) -> bool {
        // A function type is assignable to itself, and not to any other function type. However,
        // our representation of a function type includes any specialization that should be applied
        // to the signature. Different specializations of the same function type are only
        // assignable to each other if they result in assignable signatures.
        self.literal(db) == other.literal(db)
            && self.signature(db).is_assignable_to(db, other.signature(db))
    }

    pub(crate) fn is_equivalent_to(self, db: &'db dyn Db, other: Self) -> bool {
        if self.normalized(db) == other.normalized(db) {
            return true;
        }
        if self.literal(db) != other.literal(db) {
            return false;
        }
        let self_signature = self.signature(db);
        let other_signature = other.signature(db);
        self_signature.is_equivalent_to(db, other_signature)
    }

    pub(crate) fn find_legacy_typevars(
        self,
        db: &'db dyn Db,
        typevars: &mut FxOrderSet<TypeVarInstance<'db>>,
    ) {
        let signatures = self.signature(db);
        for signature in &signatures.overloads {
            signature.find_legacy_typevars(db, typevars);
        }
    }

    pub(crate) fn normalized(self, db: &'db dyn Db) -> Self {
        let mut visitor = TypeTransformer::default();
        self.normalized_impl(db, &mut visitor)
    }

    pub(crate) fn normalized_impl(
        self,
        db: &'db dyn Db,
        visitor: &mut TypeTransformer<'db>,
    ) -> Self {
        let mappings: Box<_> = self
            .type_mappings(db)
            .iter()
            .map(|mapping| mapping.normalized_impl(db, visitor))
            .collect();
        Self::new(db, self.literal(db).normalized_impl(db, visitor), mappings)
    }

    /// Infers this function scope's types and returns the inferred return type.
    pub(crate) fn infer_return_type(self, db: &'db dyn Db) -> Type<'db> {
        let scope = self.literal(db).last_definition(db).body_scope(db);
        if db
            .call_stack()
            .contains(scope.file(db), scope.file_scope_id(db))
        {
            return Type::unknown();
        }
        let inference = infer_scope_types_with_call_stack(db, scope, db.call_stack().hash_value());
        inference.infer_return_type(db, None)
    }
}

/// Evaluate an `isinstance` call. Return `Truthiness::AlwaysTrue` if we can definitely infer that
/// this will return `True` at runtime, `Truthiness::AlwaysFalse` if we can definitely infer
/// that this will return `False` at runtime, or `Truthiness::Ambiguous` if we should infer `bool`
/// instead.
fn is_instance_truthiness<'db>(
    db: &'db dyn Db,
    ty: Type<'db>,
    class: ClassLiteral<'db>,
) -> Truthiness {
    let is_instance = |ty: &Type<'_>| {
        if let Type::NominalInstance(instance) = ty {
            if instance
                .class
                .iter_mro(db)
                .filter_map(ClassBase::into_class)
                .any(|c| match c {
                    ClassType::Generic(c) => c.origin(db) == class,
                    ClassType::NonGeneric(c) => c == class,
                })
            {
                return true;
            }
        }
        false
    };

    let always_true_if = |test: bool| {
        if test {
            Truthiness::AlwaysTrue
        } else {
            Truthiness::Ambiguous
        }
    };

    match ty {
        Type::Union(..) => {
            // We do not handle unions specifically here, because something like `A | SubclassOfA` would
            // have been simplified to `A` anyway
            Truthiness::Ambiguous
        }
        Type::Intersection(intersection) => always_true_if(
            intersection
                .positive(db)
                .iter()
                .any(|element| is_instance_truthiness(db, *element, class).is_always_true()),
        ),

        Type::NominalInstance(..) => always_true_if(is_instance(&ty)),

        Type::BooleanLiteral(..)
        | Type::BytesLiteral(..)
        | Type::IntLiteral(..)
        | Type::StringLiteral(..)
        | Type::LiteralString
        | Type::ModuleLiteral(..)
        | Type::EnumLiteral(..) => always_true_if(
            ty.literal_fallback_instance(db)
                .as_ref()
                .is_some_and(is_instance),
        ),

        Type::Tuple(..) => always_true_if(class.is_known(db, KnownClass::Tuple)),

        Type::FunctionLiteral(..) => {
            always_true_if(is_instance(&KnownClass::FunctionType.to_instance(db)))
        }

        Type::ClassLiteral(..) => always_true_if(is_instance(&KnownClass::Type.to_instance(db))),

        Type::BoundMethod(..)
        | Type::MethodWrapper(..)
        | Type::WrapperDescriptor(..)
        | Type::DataclassDecorator(..)
        | Type::DataclassTransformer(..)
        | Type::GenericAlias(..)
        | Type::SubclassOf(..)
        | Type::ProtocolInstance(..)
        | Type::SpecialForm(..)
        | Type::KnownInstance(..)
        | Type::PropertyInstance(..)
        | Type::AlwaysTruthy
        | Type::AlwaysFalsy
        | Type::TypeVar(..)
        | Type::BoundSuper(..)
        | Type::TypeIs(..)
        | Type::Callable(..)
        | Type::Dynamic(..)
        | Type::Never => {
            // We could probably try to infer more precise types in some of these cases, but it's unclear
            // if it's worth the effort.
            Truthiness::Ambiguous
        }
    }
}

fn signature_cycle_recover<'db>(
    _db: &'db dyn Db,
    _value: &CallableSignature<'db>,
    _count: u32,
    _function: FunctionType<'db>,
) -> salsa::CycleRecoveryAction<CallableSignature<'db>> {
    salsa::CycleRecoveryAction::Iterate
}

fn signature_cycle_initial<'db>(
    db: &'db dyn Db,
    _function: FunctionType<'db>,
) -> CallableSignature<'db> {
    CallableSignature::single(Signature::bottom(db))
}

/// Non-exhaustive enumeration of known functions (e.g. `builtins.reveal_type`, ...) that might
/// have special behavior.
#[derive(
    Debug, Copy, Clone, PartialEq, Eq, Hash, strum_macros::EnumString, strum_macros::IntoStaticStr,
)]
#[strum(serialize_all = "snake_case")]
#[cfg_attr(test, derive(strum_macros::EnumIter))]
pub enum KnownFunction {
    /// `builtins.isinstance`
    #[strum(serialize = "isinstance")]
    IsInstance,
    /// `builtins.issubclass`
    #[strum(serialize = "issubclass")]
    IsSubclass,
    /// `builtins.hasattr`
    #[strum(serialize = "hasattr")]
    HasAttr,
    /// `builtins.reveal_type`, `typing.reveal_type` or `typing_extensions.reveal_type`
    RevealType,
    /// `builtins.len`
    Len,
    /// `builtins.repr`
    Repr,
    /// `builtins.__import__`, which returns the top-level module.
    #[strum(serialize = "__import__")]
    DunderImport,
    /// `importlib.import_module`, which returns the submodule.
    ImportModule,

    /// `typing(_extensions).final`
    Final,

    /// [`typing(_extensions).no_type_check`](https://typing.python.org/en/latest/spec/directives.html#no-type-check)
    NoTypeCheck,

    /// `typing(_extensions).assert_type`
    AssertType,
    /// `typing(_extensions).assert_never`
    AssertNever,
    /// `typing(_extensions).cast`
    Cast,
    /// `typing(_extensions).overload`
    Overload,
    /// `typing(_extensions).override`
    Override,
    /// `typing(_extensions).is_protocol`
    IsProtocol,
    /// `typing(_extensions).get_protocol_members`
    GetProtocolMembers,
    /// `typing(_extensions).runtime_checkable`
    RuntimeCheckable,
    /// `typing(_extensions).dataclass_transform`
    DataclassTransform,

    /// `abc.abstractmethod`
    #[strum(serialize = "abstractmethod")]
    AbstractMethod,

    /// `dataclasses.dataclass`
    Dataclass,
    /// `dataclasses.field`
    Field,

    /// `inspect.getattr_static`
    GetattrStatic,

    /// `ty_extensions.static_assert`
    StaticAssert,
    /// `ty_extensions.is_equivalent_to`
    IsEquivalentTo,
    /// `ty_extensions.is_subtype_of`
    IsSubtypeOf,
    /// `ty_extensions.is_assignable_to`
    IsAssignableTo,
    /// `ty_extensions.is_disjoint_from`
    IsDisjointFrom,
    /// `ty_extensions.is_singleton`
    IsSingleton,
    /// `ty_extensions.is_single_valued`
    IsSingleValued,
    /// `ty_extensions.generic_context`
    GenericContext,
    /// `ty_extensions.dunder_all_names`
    DunderAllNames,
    /// `ty_extensions.enum_members`
    EnumMembers,
    /// `ty_extensions.all_members`
    AllMembers,
    /// `ty_extensions.has_member`
    HasMember,
    /// `ty_extensions.top_materialization`
    TopMaterialization,
    /// `ty_extensions.bottom_materialization`
    BottomMaterialization,
    /// `ty_extensions.reveal_protocol_interface`
    RevealProtocolInterface,
}

impl KnownFunction {
    pub fn into_classinfo_constraint_function(self) -> Option<ClassInfoConstraintFunction> {
        match self {
            Self::IsInstance => Some(ClassInfoConstraintFunction::IsInstance),
            Self::IsSubclass => Some(ClassInfoConstraintFunction::IsSubclass),
            _ => None,
        }
    }

    pub(crate) fn try_from_definition_and_name<'db>(
        db: &'db dyn Db,
        definition: Definition<'db>,
        name: &str,
    ) -> Option<Self> {
        let candidate = Self::from_str(name).ok()?;
        candidate
            .check_module(file_to_module(db, definition.file(db))?.known(db)?)
            .then_some(candidate)
    }

    /// Return `true` if `self` is defined in `module` at runtime.
    const fn check_module(self, module: KnownModule) -> bool {
        match self {
            Self::IsInstance
            | Self::IsSubclass
            | Self::HasAttr
            | Self::Len
            | Self::Repr
            | Self::DunderImport => module.is_builtins(),
            Self::AssertType
            | Self::AssertNever
            | Self::Cast
            | Self::Overload
            | Self::Override
            | Self::RevealType
            | Self::Final
            | Self::IsProtocol
            | Self::GetProtocolMembers
            | Self::RuntimeCheckable
            | Self::DataclassTransform
            | Self::NoTypeCheck => {
                matches!(module, KnownModule::Typing | KnownModule::TypingExtensions)
            }
            Self::AbstractMethod => {
                matches!(module, KnownModule::Abc)
            }
            Self::Dataclass | Self::Field => {
                matches!(module, KnownModule::Dataclasses)
            }
            Self::GetattrStatic => module.is_inspect(),
            Self::IsAssignableTo
            | Self::IsDisjointFrom
            | Self::IsEquivalentTo
            | Self::IsSingleValued
            | Self::IsSingleton
            | Self::IsSubtypeOf
            | Self::TopMaterialization
            | Self::BottomMaterialization
            | Self::GenericContext
            | Self::DunderAllNames
            | Self::EnumMembers
            | Self::StaticAssert
            | Self::HasMember
            | Self::RevealProtocolInterface
            | Self::AllMembers => module.is_ty_extensions(),
            Self::ImportModule => module.is_importlib(),
        }
    }

    /// Evaluate a call to this known function, and emit any diagnostics that are necessary
    /// as a result of the call.
    pub(super) fn check_call<'db>(
        self,
        context: &InferContext<'db, '_>,
        overload: &mut Binding<'db>,
        call_arguments: &CallArguments<'_, 'db>,
        call_expression: &ast::ExprCall,
        file: File,
    ) {
        let db = context.db();
        let parameter_types = overload.parameter_types();

        match self {
            KnownFunction::RevealType => {
                let revealed_type = overload
                    .arguments_for_parameter(call_arguments, 0)
                    .fold(UnionBuilder::new(db), |builder, (_, ty)| builder.add(ty))
                    .build();
                if let Some(builder) =
                    context.report_diagnostic(DiagnosticId::RevealedType, Severity::Info)
                {
                    let mut diag = builder.into_diagnostic("Revealed type");
                    let span = context.span(&call_expression.arguments.args[0]);
                    diag.annotate(
                        Annotation::primary(span)
                            .message(format_args!("`{}`", revealed_type.display(db))),
                    );
                }
            }

            KnownFunction::HasMember => {
                let [Some(ty), Some(Type::StringLiteral(member))] = parameter_types else {
                    return;
                };
                let ty_members = all_members(db, *ty);
                overload.set_return_type(Type::BooleanLiteral(
                    ty_members.iter().any(|m| m.name == member.value(db)),
                ));
            }

            KnownFunction::AssertType => {
                let [Some(actual_ty), Some(asserted_ty)] = parameter_types else {
                    return;
                };
                if actual_ty.is_equivalent_to(db, *asserted_ty) {
                    return;
                }
                if let Some(builder) = context.report_lint(&TYPE_ASSERTION_FAILURE, call_expression)
                {
                    let mut diagnostic = builder.into_diagnostic(format_args!(
                        "Argument does not have asserted type `{}`",
                        asserted_ty.display(db),
                    ));

                    diagnostic.annotate(
                        Annotation::secondary(context.span(&call_expression.arguments.args[0]))
                            .message(format_args!(
                                "Inferred type of argument is `{}`",
                                actual_ty.display(db),
                            )),
                    );

                    diagnostic.info(format_args!(
                        "`{asserted_type}` and `{inferred_type}` are not equivalent types",
                        asserted_type = asserted_ty.display(db),
                        inferred_type = actual_ty.display(db),
                    ));
                }
            }

            KnownFunction::AssertNever => {
                let [Some(actual_ty)] = parameter_types else {
                    return;
                };
                if actual_ty.is_equivalent_to(db, Type::Never) {
                    return;
                }
                if let Some(builder) = context.report_lint(&TYPE_ASSERTION_FAILURE, call_expression)
                {
                    let mut diagnostic =
                        builder.into_diagnostic("Argument does not have asserted type `Never`");
                    diagnostic.annotate(
                        Annotation::secondary(context.span(&call_expression.arguments.args[0]))
                            .message(format_args!(
                                "Inferred type of argument is `{}`",
                                actual_ty.display(db)
                            )),
                    );
                    diagnostic.info(format_args!(
                        "`Never` and `{inferred_type}` are not equivalent types",
                        inferred_type = actual_ty.display(db),
                    ));
                }
            }

            KnownFunction::StaticAssert => {
                let [Some(parameter_ty), message] = parameter_types else {
                    return;
                };
                let truthiness = match parameter_ty.try_bool(db) {
                    Ok(truthiness) => truthiness,
                    Err(err) => {
                        let condition = call_expression
                            .arguments
                            .find_argument("condition", 0)
                            .map(|argument| match argument {
                                ruff_python_ast::ArgOrKeyword::Arg(expr) => {
                                    ast::AnyNodeRef::from(expr)
                                }
                                ruff_python_ast::ArgOrKeyword::Keyword(keyword) => {
                                    ast::AnyNodeRef::from(keyword)
                                }
                            })
                            .unwrap_or(ast::AnyNodeRef::from(call_expression));

                        err.report_diagnostic(context, condition);

                        return;
                    }
                };

                if let Some(builder) = context.report_lint(&STATIC_ASSERT_ERROR, call_expression) {
                    if truthiness.is_always_true() {
                        return;
                    }
                    let mut diagnostic = if let Some(message) = message
                        .and_then(Type::into_string_literal)
                        .map(|s| s.value(db))
                    {
                        builder.into_diagnostic(format_args!("Static assertion error: {message}"))
                    } else if *parameter_ty == Type::BooleanLiteral(false) {
                        builder.into_diagnostic(
                            "Static assertion error: argument evaluates to `False`",
                        )
                    } else if truthiness.is_always_false() {
                        builder.into_diagnostic(format_args!(
                            "Static assertion error: argument of type `{parameter_ty}` \
                            is statically known to be falsy",
                            parameter_ty = parameter_ty.display(db)
                        ))
                    } else {
                        builder.into_diagnostic(format_args!(
                            "Static assertion error: argument of type `{parameter_ty}` \
                            has an ambiguous static truthiness",
                            parameter_ty = parameter_ty.display(db)
                        ))
                    };
                    diagnostic.annotate(
                        Annotation::secondary(context.span(&call_expression.arguments.args[0]))
                            .message(format_args!(
                                "Inferred type of argument is `{}`",
                                parameter_ty.display(db)
                            )),
                    );
                }
            }

            KnownFunction::Cast => {
                let [Some(casted_type), Some(source_type)] = parameter_types else {
                    return;
                };
                let contains_unknown_or_todo =
                    |ty| matches!(ty, Type::Dynamic(dynamic) if dynamic != DynamicType::Any);
                if source_type.is_equivalent_to(db, *casted_type)
                    && !any_over_type(db, *source_type, &contains_unknown_or_todo)
                    && !any_over_type(db, *casted_type, &contains_unknown_or_todo)
                {
                    if let Some(builder) = context.report_lint(&REDUNDANT_CAST, call_expression) {
                        builder.into_diagnostic(format_args!(
                            "Value is already of type `{}`",
                            casted_type.display(db),
                        ));
                    }
                }
            }

            KnownFunction::GetProtocolMembers => {
                let [Some(Type::ClassLiteral(class))] = parameter_types else {
                    return;
                };
                if class.is_protocol(db) {
                    return;
                }
                report_bad_argument_to_get_protocol_members(context, call_expression, *class);
            }

            KnownFunction::RevealProtocolInterface => {
                let [Some(param_type)] = parameter_types else {
                    return;
                };
                let Some(protocol_class) = param_type
                    .into_class_literal()
                    .and_then(|class| class.into_protocol_class(db))
                else {
                    report_bad_argument_to_protocol_interface(
                        context,
                        call_expression,
                        *param_type,
                    );
                    return;
                };
                if let Some(builder) =
                    context.report_diagnostic(DiagnosticId::RevealedType, Severity::Info)
                {
                    let mut diag = builder.into_diagnostic("Revealed protocol interface");
                    let span = context.span(&call_expression.arguments.args[0]);
                    diag.annotate(Annotation::primary(span).message(format_args!(
                        "`{}`",
                        protocol_class.interface(db).display(db)
                    )));
                }
            }

            KnownFunction::IsInstance | KnownFunction::IsSubclass => {
                let [Some(first_arg), Some(Type::ClassLiteral(class))] = parameter_types else {
                    return;
                };

                if let Some(protocol_class) = class.into_protocol_class(db) {
                    if !protocol_class.is_runtime_checkable(db) {
                        report_runtime_check_against_non_runtime_checkable_protocol(
                            context,
                            call_expression,
                            protocol_class,
                            self,
                        );
                    }
                }

                if self == KnownFunction::IsInstance {
                    overload.set_return_type(
                        is_instance_truthiness(db, *first_arg, *class).into_type(db),
                    );
                }
            }

            known @ (KnownFunction::DunderImport | KnownFunction::ImportModule) => {
                let [Some(Type::StringLiteral(full_module_name)), rest @ ..] = parameter_types
                else {
                    return;
                };

                if rest.iter().any(Option::is_some) {
                    return;
                }

                let module_name = full_module_name.value(db);

                if known == KnownFunction::DunderImport && module_name.contains('.') {
                    // `__import__("collections.abc")` returns the `collections` module.
                    // `importlib.import_module("collections.abc")` returns the `collections.abc` module.
                    // ty doesn't have a way to represent the return type of the former yet.
                    // https://github.com/astral-sh/ruff/pull/19008#discussion_r2173481311
                    return;
                }

                let Some(module_name) = ModuleName::new(module_name) else {
                    return;
                };
                let Some(module) = resolve_module(db, &module_name) else {
                    return;
                };

                overload.set_return_type(Type::module_literal(db, file, module));
            }

            _ => {}
        }
    }
}

#[cfg(test)]
pub(crate) mod tests {
    use strum::IntoEnumIterator;

    use super::*;
    use crate::db::tests::setup_db;
    use crate::place::known_module_symbol;

    #[test]
    fn known_function_roundtrip_from_str() {
        let db = setup_db();

        for function in KnownFunction::iter() {
            let function_name: &'static str = function.into();

            let module = match function {
                KnownFunction::Len
                | KnownFunction::Repr
                | KnownFunction::IsInstance
                | KnownFunction::HasAttr
                | KnownFunction::IsSubclass
                | KnownFunction::DunderImport => KnownModule::Builtins,

                KnownFunction::AbstractMethod => KnownModule::Abc,

                KnownFunction::Dataclass | KnownFunction::Field => KnownModule::Dataclasses,

                KnownFunction::GetattrStatic => KnownModule::Inspect,

                KnownFunction::Cast
                | KnownFunction::Final
                | KnownFunction::Overload
                | KnownFunction::Override
                | KnownFunction::RevealType
                | KnownFunction::AssertType
                | KnownFunction::AssertNever
                | KnownFunction::IsProtocol
                | KnownFunction::GetProtocolMembers
                | KnownFunction::RuntimeCheckable
                | KnownFunction::DataclassTransform
                | KnownFunction::NoTypeCheck => KnownModule::TypingExtensions,

                KnownFunction::IsSingleton
                | KnownFunction::IsSubtypeOf
                | KnownFunction::GenericContext
                | KnownFunction::DunderAllNames
                | KnownFunction::EnumMembers
                | KnownFunction::StaticAssert
                | KnownFunction::IsDisjointFrom
                | KnownFunction::IsSingleValued
                | KnownFunction::IsAssignableTo
                | KnownFunction::IsEquivalentTo
                | KnownFunction::TopMaterialization
                | KnownFunction::BottomMaterialization
                | KnownFunction::HasMember
                | KnownFunction::RevealProtocolInterface
                | KnownFunction::AllMembers => KnownModule::TyExtensions,

                KnownFunction::ImportModule => KnownModule::ImportLib,
            };

            let function_definition = known_module_symbol(&db, module, function_name)
                .place
                .expect_type()
                .expect_function_literal()
                .definition(&db);

            assert_eq!(
                KnownFunction::try_from_definition_and_name(
                    &db,
                    function_definition,
                    function_name
                ),
                Some(function),
                "The strum `EnumString` implementation appears to be incorrect for `{function_name}`"
            );
        }
    }
}<|MERGE_RESOLUTION|>--- conflicted
+++ resolved
@@ -77,14 +77,9 @@
 use crate::types::signatures::{CallableSignature, Signature};
 use crate::types::visitor::any_over_type;
 use crate::types::{
-<<<<<<< HEAD
-    BoundMethodType, CallableType, DynamicType, KnownClass, Type, TypeMapping, TypeRelation,
-    TypeTransformer, TypeVarInstance, walk_generic_context, walk_type_mapping,
-=======
     BoundMethodType, CallableType, ClassBase, ClassLiteral, ClassType, DeprecatedInstance,
     DynamicType, KnownClass, Truthiness, Type, TypeMapping, TypeRelation, TypeTransformer,
-    TypeVarInstance, UnionBuilder, all_members, walk_type_mapping,
->>>>>>> 06cd249a
+    TypeVarInstance, UnionBuilder, all_members, walk_generic_context, walk_type_mapping,
 };
 use crate::{Db, FxOrderSet, ModuleName, resolve_module};
 
