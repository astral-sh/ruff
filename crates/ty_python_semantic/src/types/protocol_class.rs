--- conflicted
+++ resolved
@@ -7,20 +7,15 @@
 
 use super::TypeVarVariance;
 use crate::semantic_index::place_table;
+use crate::types::CallArguments;
 use crate::{
     Db, FxOrderSet,
     place::{Boundness, Place, PlaceAndQualifiers, place_from_bindings, place_from_declarations},
     semantic_index::{definition::Definition, use_def_map},
     types::{
-<<<<<<< HEAD
-        CallArguments, CallableType, ClassBase, ClassLiteral, KnownFunction, PairVisitor,
-        PropertyInstanceType, Signature, Type, TypeMapping, TypeQualifiers, TypeRelation,
-        TypeTransformer, TypeVarInstance,
-=======
         BoundTypeVarInstance, CallableType, ClassBase, ClassLiteral, IsDisjointVisitor,
         KnownFunction, NormalizedVisitor, PropertyInstanceType, Signature, Type, TypeMapping,
         TypeQualifiers, TypeRelation, TypeTransformer,
->>>>>>> bd4506aa
         signatures::{Parameter, Parameters},
     },
 };
@@ -436,10 +431,9 @@
     pub(super) fn has_disjoint_type_from(
         &self,
         db: &'db dyn Db,
-<<<<<<< HEAD
         object_type: Type<'db>,
         attribute_type: Type<'db>,
-        visitor: &mut PairVisitor<'db>,
+        visitor: &IsDisjointVisitor<'db>,
     ) -> bool {
         match &self.kind {
             // TODO: implement disjointness for method members as well as property/attribute members
@@ -450,8 +444,8 @@
                         .try_call(db, &CallArguments::positional([object_type]))
                         .map(|binding| binding.return_type(db))
                     {
-                        visitor.visit((getter_return_type, attribute_type), |v| {
-                            getter_return_type.is_disjoint_from_impl(db, attribute_type, v)
+                        visitor.visit((getter_return_type, attribute_type), || {
+                            getter_return_type.is_disjoint_from_impl(db, attribute_type, visitor)
                         })
                     } else {
                         true
@@ -469,18 +463,9 @@
                 };
                 read_error || write_error
             }
-            ProtocolMemberKind::Other(ty) => visitor.visit((*ty, attribute_type), |v| {
-                ty.is_disjoint_from_impl(db, attribute_type, v)
+            ProtocolMemberKind::Other(ty) => visitor.visit((*ty, attribute_type), || {
+                ty.is_disjoint_from_impl(db, attribute_type, visitor)
             }),
-=======
-        other: Type<'db>,
-        visitor: &IsDisjointVisitor<'db>,
-    ) -> bool {
-        match &self.kind {
-            // TODO: implement disjointness for property/method members as well as attribute members
-            ProtocolMemberKind::Property(_) | ProtocolMemberKind::Method(_) => false,
-            ProtocolMemberKind::Other(ty) => ty.is_disjoint_from_impl(db, other, visitor),
->>>>>>> bd4506aa
         }
     }
 
