use std::{collections::BTreeMap, fmt::Write, ops::Deref};

use itertools::Itertools;
use ruff_python_ast::name::Name;
use rustc_hash::FxHashMap;

use crate::{
    Db, FxOrderSet,
    place::{Boundness, Place, PlaceAndQualifiers, place_from_bindings, place_from_declarations},
    semantic_index::{SemanticIndex, definition::Definition, place_table, use_def_map},
    types::{
<<<<<<< HEAD
        AttributeAssignmentError, BoundTypeVarInstance, CallArguments, CallableType, ClassBase,
        ClassLiteral, ClassType, Constraints, HasRelationToVisitor, InferContext, KnownFunction,
        NormalizedVisitor, OptionConstraintsExtension, PropertyInstanceType, ScopedPlaceId,
        Signature, Type, TypeMapping, TypeQualifiers, TypeRelation, TypeVarVariance, UnionType,
        VarianceInferable,
        constraints::{IteratorConstraintsExtension, ResultConstraintsExtension},
        diagnostic::report_undeclared_protocol_member,
=======
        BoundTypeVarInstance, CallableType, ClassBase, ClassLiteral, FindLegacyTypeVarsVisitor,
        HasRelationToVisitor, IsDisjointVisitor, KnownFunction, MaterializationKind,
        NormalizedVisitor, PropertyInstanceType, Signature, Type, TypeMapping, TypeQualifiers,
        TypeRelation, VarianceInferable,
        constraints::{Constraints, IteratorConstraintsExtension},
        signatures::{Parameter, Parameters},
>>>>>>> 637a2b11
    },
};

impl<'db> ClassLiteral<'db> {
    /// Returns `Some` if this is a protocol class, `None` otherwise.
    pub(super) fn into_protocol_class(self, db: &'db dyn Db) -> Option<ProtocolClass<'db>> {
        self.is_protocol(db)
            .then_some(ProtocolClass(ClassType::NonGeneric(self)))
    }
}

impl<'db> ClassType<'db> {
    /// Returns `Some` if this is a protocol class, `None` otherwise.
    pub(super) fn into_protocol_class(self, db: &'db dyn Db) -> Option<ProtocolClass<'db>> {
        self.is_protocol(db).then_some(ProtocolClass(self))
    }
}

/// Representation of a single `Protocol` class definition.
#[derive(Debug, Copy, Clone, PartialEq, Eq)]
pub(super) struct ProtocolClass<'db>(ClassType<'db>);

impl<'db> ProtocolClass<'db> {
    /// Returns the protocol members of this class.
    ///
    /// A protocol's members define the interface declared by the protocol.
    /// They therefore determine how the protocol should behave with regards to
    /// assignability and subtyping.
    ///
    /// The list of members consists of all bindings and declarations that take place
    /// in the protocol's class body, except for a list of excluded attributes which should
    /// not be taken into account. (This list includes `__init__` and `__new__`, which can
    /// legally be defined on protocol classes but do not constitute protocol members.)
    ///
    /// It is illegal for a protocol class to have any instance attributes that are not declared
    /// in the protocol's class body. If any are assigned to, they are not taken into account in
    /// the protocol's list of members.
    pub(super) fn interface(self, db: &'db dyn Db) -> ProtocolInterface<'db> {
        let _span = tracing::trace_span!("protocol_members", "class='{}'", self.name(db)).entered();
        cached_protocol_interface(db, *self)
    }

    pub(super) fn is_runtime_checkable(self, db: &'db dyn Db) -> bool {
        self.class_literal(db)
            .0
            .known_function_decorators(db)
            .contains(&KnownFunction::RuntimeCheckable)
    }

    /// Iterate through the body of the protocol class. Check that all definitions
    /// in the protocol class body are either explicitly declared directly in the
    /// class body, or are declared in a superclass of the protocol class.
    pub(super) fn validate_members(self, context: &InferContext, index: &SemanticIndex<'db>) {
        let db = context.db();
        let interface = self.interface(db);
        let body_scope = self.class_literal(db).0.body_scope(db);
        let class_place_table = index.place_table(body_scope.file_scope_id(db));

        for (symbol_id, mut bindings_iterator) in
            use_def_map(db, body_scope).all_end_of_scope_symbol_bindings()
        {
            let symbol_name = class_place_table.symbol(symbol_id).name();

            if !interface.includes_member(db, symbol_name) {
                continue;
            }

            let has_declaration =
                self.iter_mro(db)
                    .filter_map(ClassBase::into_class)
                    .any(|superclass| {
                        let superclass_scope = superclass.class_literal(db).0.body_scope(db);
                        let Some(scoped_symbol_id) =
                            place_table(db, superclass_scope).symbol_id(symbol_name)
                        else {
                            return false;
                        };
                        !place_from_declarations(
                            db,
                            index
                                .use_def_map(superclass_scope.file_scope_id(db))
                                .end_of_scope_declarations(ScopedPlaceId::Symbol(scoped_symbol_id)),
                        )
                        .into_place_and_conflicting_declarations()
                        .0
                        .place
                        .is_unbound()
                    });

            if has_declaration {
                continue;
            }

            let Some(first_definition) =
                bindings_iterator.find_map(|binding| binding.binding.definition())
            else {
                continue;
            };

            report_undeclared_protocol_member(context, first_definition, self, class_place_table);
        }
    }
}

impl<'db> Deref for ProtocolClass<'db> {
    type Target = ClassType<'db>;

    fn deref(&self) -> &Self::Target {
        &self.0
    }
}

/// The interface of a protocol: the members of that protocol, and the types of those members.
///
/// # Ordering
/// Ordering is based on the protocol interface member's salsa-assigned id and not on its members.
/// The id may change between runs, or when the protocol instance members was garbage collected and recreated.
#[salsa::interned(debug, heap_size=ruff_memory_usage::heap_size)]
#[derive(PartialOrd, Ord)]
pub(super) struct ProtocolInterface<'db> {
    #[returns(ref)]
    inner: BTreeMap<Name, ProtocolMemberData<'db>>,
}

impl get_size2::GetSize for ProtocolInterface<'_> {}

pub(super) fn walk_protocol_interface<'db, V: super::visitor::TypeVisitor<'db> + ?Sized>(
    db: &'db dyn Db,
    interface: ProtocolInterface<'db>,
    visitor: &V,
) {
    for member in interface.members(db) {
        walk_protocol_member(db, &member, visitor);
    }
}

impl<'db> ProtocolInterface<'db> {
    /// Synthesize a new protocol interface with the given members.
    ///
    /// All created members will be covariant, read-only property members
    /// rather than method members or mutable attribute members.
    pub(super) fn with_property_members<'a, M>(db: &'db dyn Db, members: M) -> Self
    where
        M: IntoIterator<Item = (&'a str, Type<'db>)>,
    {
        let members: BTreeMap<_, _> = members
            .into_iter()
            .map(|(name, ty)| {
                // Synthesize a read-only property (one that has a getter but no setter)
                // which returns the specified type from its getter.
                (
                    Name::new(name),
                    ProtocolMemberData {
                        qualifiers: TypeQualifiers::default(),
                        kind: ProtocolMemberKind::Property {
                            get_type: Some(ty),
                            set_type: None,
                        },
                    },
                )
            })
            .collect();
        Self::new(db, members)
    }

    fn empty(db: &'db dyn Db) -> Self {
        Self::new(db, BTreeMap::default())
    }

    pub(super) fn members<'a>(
        self,
        db: &'db dyn Db,
    ) -> impl ExactSizeIterator<Item = ProtocolMember<'a, 'db>>
    where
        'db: 'a,
    {
        self.inner(db).iter().map(|(name, data)| ProtocolMember {
            name,
            kind: &data.kind,
            qualifiers: data.qualifiers,
        })
    }

    pub(super) fn member_by_name<'a>(
        self,
        db: &'db dyn Db,
        name: &'a str,
    ) -> Option<ProtocolMember<'a, 'db>> {
        self.inner(db).get(name).map(|data| ProtocolMember {
            name,
            kind: &data.kind,
            qualifiers: data.qualifiers,
        })
    }

    pub(super) fn includes_member(self, db: &'db dyn Db, name: &str) -> bool {
        self.inner(db).contains_key(name)
    }

    pub(super) fn instance_member(self, db: &'db dyn Db, name: &str) -> PlaceAndQualifiers<'db> {
        self.member_by_name(db, name)
            .map(|member| {
                member
                    .instance_get_type(db)
                    .map(|get_type| PlaceAndQualifiers {
                        place: Place::bound(get_type),
                        qualifiers: member.qualifiers(),
                    })
                    .unwrap_or(Place::Unbound.into())
            })
            .unwrap_or_else(|| Type::object(db).instance_member(db, name))
    }

    /// Return `true` if if all members on `self` are also members of `other`.
    ///
    /// TODO: this method should consider the types of the members as well as their names.
    pub(super) fn is_sub_interface_of<C: Constraints<'db>>(
        self,
        db: &'db dyn Db,
        other: Self,
        _visitor: &HasRelationToVisitor<'db, C>,
    ) -> C {
        // TODO: This could just return a bool as written, but this form is what will be needed to
        // combine the constraints when we do assignability checks on each member.
        self.inner(db).keys().when_all(db, |member_name| {
            C::from_bool(db, other.inner(db).contains_key(member_name))
        })
    }

    pub(super) fn normalized_impl(self, db: &'db dyn Db, visitor: &NormalizedVisitor<'db>) -> Self {
        Self::new(
            db,
            self.inner(db)
                .iter()
                .map(|(name, data)| (name.clone(), data.normalized_impl(db, visitor)))
                .collect::<BTreeMap<_, _>>(),
        )
    }

    pub(super) fn materialize(
        self,
        db: &'db dyn Db,
        materialization_kind: MaterializationKind,
    ) -> Self {
        Self::new(
            db,
            self.inner(db)
                .iter()
                .map(|(name, data)| (name.clone(), data.materialize(db, materialization_kind)))
                .collect::<BTreeMap<_, _>>(),
        )
    }

    pub(super) fn specialized_and_normalized<'a>(
        self,
        db: &'db dyn Db,
        type_mapping: &TypeMapping<'a, 'db>,
    ) -> Self {
        Self::new(
            db,
            self.inner(db)
                .iter()
                .map(|(name, data)| {
                    (
                        name.clone(),
                        data.apply_type_mapping(db, type_mapping).normalized(db),
                    )
                })
                .collect::<BTreeMap<_, _>>(),
        )
    }

    pub(super) fn find_legacy_typevars_impl(
        self,
        db: &'db dyn Db,
        binding_context: Option<Definition<'db>>,
        typevars: &mut FxOrderSet<BoundTypeVarInstance<'db>>,
        visitor: &FindLegacyTypeVarsVisitor<'db>,
    ) {
        for data in self.inner(db).values() {
            data.find_legacy_typevars_impl(db, binding_context, typevars, visitor);
        }
    }

    pub(super) fn display(self, db: &'db dyn Db) -> impl std::fmt::Display {
        struct ProtocolInterfaceDisplay<'db> {
            db: &'db dyn Db,
            interface: ProtocolInterface<'db>,
        }

        impl std::fmt::Display for ProtocolInterfaceDisplay<'_> {
            fn fmt(&self, f: &mut std::fmt::Formatter<'_>) -> std::fmt::Result {
                f.write_char('{')?;
                for (i, (name, data)) in self.interface.inner(self.db).iter().enumerate() {
                    write!(f, "\"{name}\": {data}", data = data.display(self.db))?;
                    if i < self.interface.inner(self.db).len() - 1 {
                        f.write_str(", ")?;
                    }
                }
                f.write_char('}')
            }
        }

        ProtocolInterfaceDisplay {
            db,
            interface: self,
        }
    }
}

impl<'db> VarianceInferable<'db> for ProtocolInterface<'db> {
    fn variance_of(self, db: &'db dyn Db, typevar: BoundTypeVarInstance<'db>) -> TypeVarVariance {
        self.members(db)
            .flat_map(|member| {
                member
                    .instance_get_type(db)
                    .into_iter()
                    .map(|get_type| get_type.variance_of(db, typevar))
                    .chain(
                        member
                            .instance_set_type()
                            .into_iter()
                            .map(|set_type| set_type.variance_of(db, typevar).flip()),
                    )
            })
            .collect()
    }
}

#[derive(Debug, PartialEq, Eq, Clone, Hash, salsa::Update, get_size2::GetSize)]
pub(super) struct ProtocolMemberData<'db> {
    kind: ProtocolMemberKind<'db>,
    qualifiers: TypeQualifiers,
}

impl<'db> ProtocolMemberData<'db> {
    fn normalized(&self, db: &'db dyn Db) -> Self {
        self.normalized_impl(db, &NormalizedVisitor::default())
    }

    fn normalized_impl(&self, db: &'db dyn Db, visitor: &NormalizedVisitor<'db>) -> Self {
        Self {
            kind: self.kind.normalized_impl(db, visitor),
            qualifiers: self.qualifiers,
        }
    }

    fn apply_type_mapping<'a>(&self, db: &'db dyn Db, type_mapping: &TypeMapping<'a, 'db>) -> Self {
        Self {
            kind: self.kind.apply_type_mapping(db, type_mapping),
            qualifiers: self.qualifiers,
        }
    }

    fn find_legacy_typevars_impl(
        &self,
        db: &'db dyn Db,
        binding_context: Option<Definition<'db>>,
        typevars: &mut FxOrderSet<BoundTypeVarInstance<'db>>,
        visitor: &FindLegacyTypeVarsVisitor<'db>,
    ) {
        self.kind
            .find_legacy_typevars_impl(db, binding_context, typevars, visitor);
    }

    fn materialize(&self, db: &'db dyn Db, materialization_kind: MaterializationKind) -> Self {
        Self {
            kind: self.kind.materialize(db, materialization_kind),
            qualifiers: self.qualifiers,
        }
    }

    fn display(&self, db: &'db dyn Db) -> impl std::fmt::Display + '_ {
        struct ProtocolMemberDataDisplay<'a, 'db> {
            db: &'db dyn Db,
            data: &'a ProtocolMemberKind<'db>,
            qualifiers: TypeQualifiers,
        }

        impl std::fmt::Display for ProtocolMemberDataDisplay<'_, '_> {
            fn fmt(&self, f: &mut std::fmt::Formatter<'_>) -> std::fmt::Result {
                match &self.data {
                    ProtocolMemberKind::Method(callable) => {
                        write!(f, "MethodMember(`{}`)", callable.display(self.db))
                    }
                    ProtocolMemberKind::Property { get_type, set_type } => {
                        let mut d = f.debug_struct("PropertyMember");
                        if let Some(getter) = get_type {
                            d.field("get_type", &format_args!("`{}`", &getter.display(self.db)));
                        }
                        if let Some(setter) = set_type {
                            d.field("set_type", &format_args!("`{}`", &setter.display(self.db)));
                        }
                        d.finish()
                    }
                    ProtocolMemberKind::Attribute(ty) => {
                        f.write_str("AttributeMember(")?;
                        write!(f, "`{}`", ty.display(self.db))?;
                        if self.qualifiers.contains(TypeQualifiers::CLASS_VAR) {
                            f.write_str("; ClassVar")?;
                        }
                        f.write_char(')')
                    }
                }
            }
        }

        ProtocolMemberDataDisplay {
            db,
            data: &self.kind,
            qualifiers: self.qualifiers,
        }
    }
}

#[derive(Debug, Clone, PartialEq, Eq, salsa::Update, Hash, get_size2::GetSize)]
enum ProtocolMemberKind<'db> {
    Method(CallableType<'db>),
    Property {
        get_type: Option<Type<'db>>,
        set_type: Option<Type<'db>>,
    },
    Attribute(Type<'db>),
}

impl<'db> ProtocolMemberKind<'db> {
    fn from_property_instance(property: PropertyInstanceType<'db>, db: &'db dyn Db) -> Self {
        fn inner<'db>(
            db: &'db dyn Db,
            property: PropertyInstanceType<'db>,
        ) -> Option<(Option<Type<'db>>, Option<Type<'db>>)> {
            let get_type = match property.getter(db) {
                None => None,
                Some(getter) => Some(
                    getter
                        .try_call(db, &CallArguments::positional([Type::any()]))
                        .ok()?
                        .return_type(db),
                ),
            };

            let setter_signature = match property.setter(db) {
                None => None,
                Some(Type::Callable(callable)) => Some(callable.signatures(db)),
                Some(Type::FunctionLiteral(function)) => Some(function.signature(db)),
                _ => return None,
            };

            let set_type_from_signature = |sig: &Signature<'db>| match sig.parameters().as_slice() {
                [_, parameter] if parameter.is_positional() && parameter.form.is_value() => {
                    Some(parameter.annotated_type().unwrap_or_else(Type::unknown))
                }
                _ => None,
            };

            let set_type = if let Some(signature) = setter_signature {
                if let Some(ty) =
                    UnionType::try_from_elements(db, signature.iter().map(set_type_from_signature))
                {
                    Some(ty)
                } else {
                    return None;
                }
            } else {
                None
            };

            Some((get_type, set_type))
        }

        inner(db, property)
            .map(|(get_type, set_type)| ProtocolMemberKind::Property { get_type, set_type })
            .unwrap_or(ProtocolMemberKind::Attribute(Type::PropertyInstance(
                property,
            )))
    }

    fn normalized_impl(&self, db: &'db dyn Db, visitor: &NormalizedVisitor<'db>) -> Self {
        match self {
            ProtocolMemberKind::Method(callable) => {
                ProtocolMemberKind::Method(callable.normalized_impl(db, visitor))
            }
            ProtocolMemberKind::Property { get_type, set_type } => ProtocolMemberKind::Property {
                get_type: get_type.map(|ty| ty.normalized_impl(db, visitor)),
                set_type: set_type.map(|ty| ty.normalized_impl(db, visitor)),
            },
            ProtocolMemberKind::Attribute(attribute) => {
                ProtocolMemberKind::Attribute(attribute.normalized_impl(db, visitor))
            }
        }
    }

    fn apply_type_mapping<'a>(&self, db: &'db dyn Db, type_mapping: &TypeMapping<'a, 'db>) -> Self {
        match self {
            ProtocolMemberKind::Method(callable) => {
                ProtocolMemberKind::Method(callable.apply_type_mapping(db, type_mapping))
            }
            ProtocolMemberKind::Property { get_type, set_type } => ProtocolMemberKind::Property {
                get_type: get_type.map(|ty| ty.apply_type_mapping(db, type_mapping)),
                set_type: set_type.map(|ty| ty.apply_type_mapping(db, type_mapping)),
            },
            ProtocolMemberKind::Attribute(attribute) => {
                ProtocolMemberKind::Attribute(attribute.apply_type_mapping(db, type_mapping))
            }
        }
    }

    fn find_legacy_typevars_impl(
        &self,
        db: &'db dyn Db,
        binding_context: Option<Definition<'db>>,
        typevars: &mut FxOrderSet<BoundTypeVarInstance<'db>>,
        visitor: &FindLegacyTypeVarsVisitor<'db>,
    ) {
        match self {
            ProtocolMemberKind::Method(callable) => {
                callable.find_legacy_typevars_impl(db, binding_context, typevars, visitor);
            }
<<<<<<< HEAD
            ProtocolMemberKind::Property { get_type, set_type } => {
                if let Some(getter) = get_type {
                    getter.find_legacy_typevars(db, binding_context, typevars);
                }
                if let Some(setter) = set_type {
                    setter.find_legacy_typevars(db, binding_context, typevars);
                }
=======
            ProtocolMemberKind::Property(property) => {
                property.find_legacy_typevars_impl(db, binding_context, typevars, visitor);
>>>>>>> 637a2b11
            }
            ProtocolMemberKind::Attribute(attribute) => {
                attribute.find_legacy_typevars(db, binding_context, typevars);
            }
        }
    }

<<<<<<< HEAD
    fn materialize(&self, db: &'db dyn Db, variance: TypeVarVariance) -> Self {
=======
    fn materialize(self, db: &'db dyn Db, materialization_kind: MaterializationKind) -> Self {
>>>>>>> 637a2b11
        match self {
            ProtocolMemberKind::Method(callable) => {
                ProtocolMemberKind::Method(callable.materialize(db, materialization_kind))
            }
<<<<<<< HEAD
            ProtocolMemberKind::Property { get_type, set_type } => ProtocolMemberKind::Property {
                get_type: get_type.map(|ty| ty.materialize(db, variance)),
                set_type: set_type.map(|ty| ty.materialize(db, variance)),
            },
            ProtocolMemberKind::Attribute(attribute) => {
                ProtocolMemberKind::Attribute(attribute.materialize(db, variance))
=======
            ProtocolMemberKind::Property(property) => {
                ProtocolMemberKind::Property(property.materialize(db, materialization_kind))
            }
            ProtocolMemberKind::Other(ty) => {
                ProtocolMemberKind::Other(ty.materialize(db, materialization_kind))
>>>>>>> 637a2b11
            }
        }
    }
}

/// A single member of a protocol interface.
#[derive(Debug, PartialEq, Eq)]
pub(super) struct ProtocolMember<'a, 'db> {
    name: &'a str,
    kind: &'a ProtocolMemberKind<'db>,
    qualifiers: TypeQualifiers,
}

fn walk_protocol_member<'db, V: super::visitor::TypeVisitor<'db> + ?Sized>(
    db: &'db dyn Db,
    member: &ProtocolMember<'_, 'db>,
    visitor: &V,
) {
    match member.kind {
        ProtocolMemberKind::Method(method) => visitor.visit_callable_type(db, *method),
        ProtocolMemberKind::Property { get_type, set_type } => {
            if let Some(get_type) = get_type {
                visitor.visit_type(db, *get_type);
            }
            if let Some(set_type) = set_type {
                visitor.visit_type(db, *set_type);
            }
        }
        ProtocolMemberKind::Attribute(ty) => visitor.visit_type(db, *ty),
    }
}

impl<'a, 'db> ProtocolMember<'a, 'db> {
    pub(super) fn name(&self) -> &'a str {
        self.name
    }

    pub(super) fn qualifiers(&self) -> TypeQualifiers {
        self.qualifiers
    }

    /// Must this member be present on an instance of a class `X`
    /// for `X` to be considered a subtype of the protocol?
    /// If so, what type must that member have?
    pub(super) fn instance_get_type(&self, db: &'db dyn Db) -> Option<Type<'db>> {
        match self.kind {
            ProtocolMemberKind::Method(callable) => Some(callable.bind_self(db)),
            ProtocolMemberKind::Property { get_type, .. } => *get_type,
            ProtocolMemberKind::Attribute(ty) => Some(*ty),
        }
    }

    /// Must this member be present on the class object `X` itself
    /// for `X` to be considered a subtype of the protocol?
    /// If so, what type must that member have when read from the class object itself?
    pub(super) fn meta_get_type(&self) -> Option<Type<'db>> {
        match self.kind {
            ProtocolMemberKind::Method(callable) => Some(Type::Callable(*callable)),
            ProtocolMemberKind::Property { .. } => None,
            ProtocolMemberKind::Attribute(ty) => {
                if self.qualifiers.contains(TypeQualifiers::CLASS_VAR) {
                    Some(*ty)
                } else {
                    None
                }
            }
        }
    }

    /// Must this member be writable on an instance of a class `X`
    /// for `X` to be considered a subtype of the protocol?
    /// If so, what types must it be permissible to write to that member?
    /// If not, what error should be returned when a user tries to write
    /// to this member on an instance?
    pub(super) fn instance_set_type(&self) -> Result<Type<'db>, AttributeAssignmentError<'db>> {
        match self.kind {
            ProtocolMemberKind::Property { set_type, .. } => {
                set_type.ok_or(AttributeAssignmentError::ReadOnlyProperty)
            }
            ProtocolMemberKind::Method(_) => Err(AttributeAssignmentError::CannotAssign),
            ProtocolMemberKind::Attribute(ty) => {
                if self.qualifiers.contains(TypeQualifiers::CLASS_VAR) {
                    Err(AttributeAssignmentError::CannotAssignToClassVar)
                } else {
                    Ok(*ty)
                }
            }
        }
    }

    /// Must this member be writable on the class object `X` itself
    /// for `X` to be considered a subtype of the protocol?
    /// If so, what types must it be permissible to write to that
    /// member on the class object `X`? If not, what error should be
    /// returned when a user tries to write to this member on the
    /// class object itself?
    pub(super) fn meta_set_type(&self) -> Result<Type<'db>, AttributeAssignmentError<'db>> {
        match self.kind {
            ProtocolMemberKind::Property { .. } => {
                Err(AttributeAssignmentError::CannotAssignToInstanceAttr)
            }
            ProtocolMemberKind::Method(_) => Err(AttributeAssignmentError::CannotAssign),
            ProtocolMemberKind::Attribute(ty) => {
                if self.qualifiers.contains(TypeQualifiers::CLASS_VAR) {
                    Ok(*ty)
                } else {
                    Err(AttributeAssignmentError::CannotAssignToInstanceAttr)
                }
            }
        }
    }

    /// Return `true` if `other` contains an attribute/method/property that satisfies
    /// the part of the interface defined by this protocol member.
    pub(super) fn is_satisfied_by<C: Constraints<'db>>(
        &self,
        db: &'db dyn Db,
        other: Type<'db>,
        relation: TypeRelation,
        visitor: &HasRelationToVisitor<'db, C>,
    ) -> C {
        if let ProtocolMemberKind::Method(_) = &self.kind {
            // TODO: use the same generalised logic for method members
            // that we do for attribute/protocol members below.
            return C::from_bool(
                db,
                matches!(
                    other.to_meta_type(db).member(db, self.name).place,
                    Place::Type(_, Boundness::Bound)
                ),
            );
        }

        self.instance_get_type(db)
            .when_none_or(db, |get_type| {
                let Place::Type(attribute_type, Boundness::Bound) =
                    other.member(db, self.name).place
                else {
                    return C::unsatisfiable(db);
                };
                attribute_type.has_relation_to_impl(db, get_type, relation, visitor)
            })
            .and(db, || {
                self.instance_set_type().when_err_or(db, |set_type| {
                    C::from_bool(
                        db,
                        other
                            .validate_attribute_assignment(db, self.name, set_type)
                            .is_ok(),
                    )
                })
            })
            .and(db, || {
                self.meta_get_type().when_none_or(db, |get_type| {
                    let Place::Type(attribute_type, Boundness::Bound) =
                        other.class_member(db, Name::from(self.name)).place
                    else {
                        return C::unsatisfiable(db);
                    };
                    attribute_type.has_relation_to_impl(db, get_type, relation, visitor)
                })
            })
            .and(db, || {
                self.meta_set_type().when_err_or(db, |set_type| {
                    C::from_bool(
                        db,
                        other
                            .to_meta_type(db)
                            .validate_attribute_assignment(db, self.name, set_type)
                            .is_ok(),
                    )
                })
            })
    }
}

/// Returns `true` if a declaration or binding to a given name in a protocol class body
/// should be excluded from the list of protocol members of that class.
///
/// The list of excluded members is subject to change between Python versions,
/// especially for dunders, but it probably doesn't matter *too* much if this
/// list goes out of date. It's up to date as of Python commit 87b1ea016b1454b1e83b9113fa9435849b7743aa
/// (<https://github.com/python/cpython/blob/87b1ea016b1454b1e83b9113fa9435849b7743aa/Lib/typing.py#L1776-L1814>)
fn excluded_from_proto_members(member: &str) -> bool {
    matches!(
        member,
        "_is_protocol"
            | "__non_callable_proto_members__"
            | "__static_attributes__"
            | "__orig_class__"
            | "__match_args__"
            | "__weakref__"
            | "__doc__"
            | "__parameters__"
            | "__module__"
            | "_MutableMapping__marker"
            | "__slots__"
            | "__dict__"
            | "__new__"
            | "__protocol_attrs__"
            | "__init__"
            | "__class_getitem__"
            | "__firstlineno__"
            | "__abstractmethods__"
            | "__orig_bases__"
            | "_is_runtime_protocol"
            | "__subclasshook__"
            | "__type_params__"
            | "__annotations__"
            | "__annotate__"
            | "__annotate_func__"
            | "__annotations_cache__"
    ) || member.starts_with("_abc_")
}

#[derive(Debug, Copy, Clone, PartialEq, Eq, get_size2::GetSize, Hash)]
enum BoundOnClass {
    Yes,
    No,
}

impl BoundOnClass {
    const fn from_qualifiers(qualifiers: TypeQualifiers) -> Self {
        if qualifiers.contains(TypeQualifiers::CLASS_VAR) {
            BoundOnClass::Yes
        } else {
            BoundOnClass::No
        }
    }

    const fn is_yes(self) -> bool {
        matches!(self, BoundOnClass::Yes)
    }
}

/// Inner Salsa query for [`ProtocolClassLiteral::interface`].
#[salsa::tracked(cycle_fn=proto_interface_cycle_recover, cycle_initial=proto_interface_cycle_initial, heap_size=ruff_memory_usage::heap_size)]
fn cached_protocol_interface<'db>(
    db: &'db dyn Db,
    class: ClassType<'db>,
) -> ProtocolInterface<'db> {
    let mut members = BTreeMap::default();

    for (parent_protocol, specialization) in class
        .iter_mro(db)
        .filter_map(ClassBase::into_class)
        .filter_map(|class| {
            let (class, specialization) = class.class_literal(db);
            Some((class.into_protocol_class(db)?, specialization))
        })
    {
        let parent_scope = parent_protocol.class_literal(db).0.body_scope(db);
        let use_def_map = use_def_map(db, parent_scope);
        let place_table = place_table(db, parent_scope);
        let mut direct_members = FxHashMap::default();

        // Bindings in the class body that are not declared in the class body
        // are not valid protocol members, and we plan to emit diagnostics for them
        // elsewhere. Invalid or not, however, it's important that we still consider
        // them to be protocol members. The implementation of `issubclass()` and
        // `isinstance()` for runtime-checkable protocols considers them to be protocol
        // members at runtime, and it's important that we accurately understand
        // type narrowing that uses `isinstance()` or `issubclass()` with
        // runtime-checkable protocols.
        for (symbol_id, bindings) in use_def_map.all_end_of_scope_symbol_bindings() {
            let Some(ty) = place_from_bindings(db, bindings).ignore_possibly_unbound() else {
                continue;
            };
            direct_members.insert(
                symbol_id,
                (ty, TypeQualifiers::default(), BoundOnClass::Yes),
            );
        }

        for (symbol_id, declarations) in use_def_map.all_end_of_scope_symbol_declarations() {
            let place = place_from_declarations(db, declarations).ignore_conflicting_declarations();
            if let Some(new_type) = place.place.ignore_possibly_unbound() {
                direct_members
                    .entry(symbol_id)
                    .and_modify(|(ty, quals, _)| {
                        *ty = new_type;
                        *quals = place.qualifiers;
                    })
                    .or_insert_with(|| {
                        (
                            new_type,
                            place.qualifiers,
                            BoundOnClass::from_qualifiers(place.qualifiers),
                        )
                    });
            }
        }

        for (symbol_id, (ty, qualifiers, bound_on_class)) in direct_members {
            let name = place_table.symbol(symbol_id).name();
            if excluded_from_proto_members(name) {
                continue;
            }
            if members.contains_key(name) {
                continue;
            }

            let ty = ty.apply_optional_specialization(db, specialization);

            let member = match ty {
                Type::PropertyInstance(property) => {
                    ProtocolMemberKind::from_property_instance(property, db)
                }
                Type::Callable(callable)
                    if bound_on_class.is_yes() && callable.is_function_like(db) =>
                {
                    ProtocolMemberKind::Method(callable)
                }
                Type::FunctionLiteral(function) if bound_on_class.is_yes() => {
                    ProtocolMemberKind::Method(function.into_callable_type(db))
                }
                _ => ProtocolMemberKind::Attribute(ty),
            };

            members.insert(
                name.clone(),
                ProtocolMemberData {
                    kind: member,
                    qualifiers,
                },
            );
        }
    }

    ProtocolInterface::new(db, members)
}

// If we use `expect(clippy::trivially_copy_pass_by_ref)` here,
// the lint expectation is unfulfilled on WASM
#[allow(clippy::trivially_copy_pass_by_ref)]
fn proto_interface_cycle_recover<'db>(
    _db: &dyn Db,
    _value: &ProtocolInterface<'db>,
    _count: u32,
    _class: ClassType<'db>,
) -> salsa::CycleRecoveryAction<ProtocolInterface<'db>> {
    salsa::CycleRecoveryAction::Iterate
}

fn proto_interface_cycle_initial<'db>(
    db: &'db dyn Db,
    _class: ClassType<'db>,
) -> ProtocolInterface<'db> {
    ProtocolInterface::empty(db)
}<|MERGE_RESOLUTION|>--- conflicted
+++ resolved
@@ -9,22 +9,13 @@
     place::{Boundness, Place, PlaceAndQualifiers, place_from_bindings, place_from_declarations},
     semantic_index::{SemanticIndex, definition::Definition, place_table, use_def_map},
     types::{
-<<<<<<< HEAD
         AttributeAssignmentError, BoundTypeVarInstance, CallArguments, CallableType, ClassBase,
-        ClassLiteral, ClassType, Constraints, HasRelationToVisitor, InferContext, KnownFunction,
-        NormalizedVisitor, OptionConstraintsExtension, PropertyInstanceType, ScopedPlaceId,
-        Signature, Type, TypeMapping, TypeQualifiers, TypeRelation, TypeVarVariance, UnionType,
-        VarianceInferable,
+        ClassLiteral, ClassType, Constraints, FindLegacyTypeVarsVisitor, HasRelationToVisitor,
+        InferContext, KnownFunction, MaterializationKind, NormalizedVisitor,
+        OptionConstraintsExtension, PropertyInstanceType, ScopedPlaceId, Signature, Type,
+        TypeMapping, TypeQualifiers, TypeRelation, TypeVarVariance, UnionType, VarianceInferable,
         constraints::{IteratorConstraintsExtension, ResultConstraintsExtension},
         diagnostic::report_undeclared_protocol_member,
-=======
-        BoundTypeVarInstance, CallableType, ClassBase, ClassLiteral, FindLegacyTypeVarsVisitor,
-        HasRelationToVisitor, IsDisjointVisitor, KnownFunction, MaterializationKind,
-        NormalizedVisitor, PropertyInstanceType, Signature, Type, TypeMapping, TypeQualifiers,
-        TypeRelation, VarianceInferable,
-        constraints::{Constraints, IteratorConstraintsExtension},
-        signatures::{Parameter, Parameters},
->>>>>>> 637a2b11
     },
 };
 
@@ -543,48 +534,31 @@
             ProtocolMemberKind::Method(callable) => {
                 callable.find_legacy_typevars_impl(db, binding_context, typevars, visitor);
             }
-<<<<<<< HEAD
             ProtocolMemberKind::Property { get_type, set_type } => {
                 if let Some(getter) = get_type {
-                    getter.find_legacy_typevars(db, binding_context, typevars);
+                    getter.find_legacy_typevars_impl(db, binding_context, typevars, visitor);
                 }
                 if let Some(setter) = set_type {
-                    setter.find_legacy_typevars(db, binding_context, typevars);
-                }
-=======
-            ProtocolMemberKind::Property(property) => {
-                property.find_legacy_typevars_impl(db, binding_context, typevars, visitor);
->>>>>>> 637a2b11
+                    setter.find_legacy_typevars_impl(db, binding_context, typevars, visitor);
+                }
             }
             ProtocolMemberKind::Attribute(attribute) => {
-                attribute.find_legacy_typevars(db, binding_context, typevars);
-            }
-        }
-    }
-
-<<<<<<< HEAD
-    fn materialize(&self, db: &'db dyn Db, variance: TypeVarVariance) -> Self {
-=======
-    fn materialize(self, db: &'db dyn Db, materialization_kind: MaterializationKind) -> Self {
->>>>>>> 637a2b11
+                attribute.find_legacy_typevars_impl(db, binding_context, typevars, visitor);
+            }
+        }
+    }
+
+    fn materialize(&self, db: &'db dyn Db, materialization_kind: MaterializationKind) -> Self {
         match self {
             ProtocolMemberKind::Method(callable) => {
                 ProtocolMemberKind::Method(callable.materialize(db, materialization_kind))
             }
-<<<<<<< HEAD
             ProtocolMemberKind::Property { get_type, set_type } => ProtocolMemberKind::Property {
-                get_type: get_type.map(|ty| ty.materialize(db, variance)),
-                set_type: set_type.map(|ty| ty.materialize(db, variance)),
+                get_type: get_type.map(|ty| ty.materialize(db, materialization_kind)),
+                set_type: set_type.map(|ty| ty.materialize(db, materialization_kind)),
             },
             ProtocolMemberKind::Attribute(attribute) => {
-                ProtocolMemberKind::Attribute(attribute.materialize(db, variance))
-=======
-            ProtocolMemberKind::Property(property) => {
-                ProtocolMemberKind::Property(property.materialize(db, materialization_kind))
-            }
-            ProtocolMemberKind::Other(ty) => {
-                ProtocolMemberKind::Other(ty.materialize(db, materialization_kind))
->>>>>>> 637a2b11
+                ProtocolMemberKind::Attribute(attribute.materialize(db, materialization_kind))
             }
         }
     }
