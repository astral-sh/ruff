--- conflicted
+++ resolved
@@ -216,17 +216,9 @@
                 )
             }
             Type::Tuple(specialization) => specialization.tuple(self.db).display(self.db).fmt(f),
-<<<<<<< HEAD
-            Type::TypeVar(typevar, _) => {
-                f.write_str(typevar.name(self.db))?;
-                if let Some(binding_context) = typevar
-                    .binding_context(self.db)
-                    .and_then(|def| def.name(self.db))
-=======
-            Type::TypeVar(bound_typevar) => {
+            Type::NonInferableTypeVar(bound_typevar) | Type::TypeVar(bound_typevar) => {
                 f.write_str(bound_typevar.typevar(self.db).name(self.db))?;
                 if let Some(binding_context) = bound_typevar.binding_context(self.db).name(self.db)
->>>>>>> 66500907
                 {
                     write!(f, "@{binding_context}")?;
                 }
@@ -544,11 +536,7 @@
 
         let non_implicit_variables: Vec<_> = variables
             .iter()
-<<<<<<< HEAD
-            .filter(|var| !var.is_self(self.db))
-=======
-            .filter(|bound_typevar| !bound_typevar.typevar(self.db).is_implicit(self.db))
->>>>>>> 66500907
+            .filter(|bound_typevar| !bound_typevar.typevar(self.db).is_self(self.db))
             .collect();
 
         if non_implicit_variables.is_empty() {
