--- conflicted
+++ resolved
@@ -514,16 +514,16 @@
 impl<'db> FmtDetailed<'db> for ClassDisplay<'db> {
     fn fmt_detailed(&self, f: &mut TypeWriter<'_, '_, 'db>) -> fmt::Result {
         let qualification_level = self.settings.qualified.get(&**self.class.name(self.db));
+        let detail = TypeDetail::Type(Type::ClassLiteral(self.class));
         if qualification_level.is_some() {
-            self.class.qualified_name(self.db).fmt(f)?;
+            write!(
+                f.with_detail(detail),
+                "{}",
+                self.class.qualified_name(self.db)
+            )?;
         } else {
-            f.write_str(self.class.name(self.db))?;
-        }
-<<<<<<< HEAD
-=======
-        f.with_detail(TypeDetail::Type(Type::ClassLiteral(self.class)))
-            .write_str(self.class.name(self.db))?;
->>>>>>> 06941c19
+            write!(f.with_detail(detail), "{}", self.class.name(self.db))?;
+        }
         if qualification_level == Some(&QualificationLevel::FileAndLineNumber) {
             let file = self.class.file(self.db);
             let path = file.path(self.db);
