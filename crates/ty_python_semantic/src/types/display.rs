//! Display implementations for types.

use std::borrow::Cow;
use std::cell::RefCell;
use std::collections::hash_map::Entry;
use std::fmt::{self, Display, Formatter, Write};
use std::rc::Rc;

use ruff_db::files::FilePath;
use ruff_db::source::line_index;
use ruff_python_ast::str::{Quote, TripleQuotes};
use ruff_python_literal::escape::AsciiEscape;
use ruff_text_size::{TextLen, TextRange, TextSize};
use rustc_hash::{FxHashMap, FxHashSet};

use crate::Db;
use crate::types::class::{ClassLiteral, ClassType, GenericAlias};
use crate::types::function::{FunctionType, OverloadLiteral};
use crate::types::generics::{GenericContext, Specialization};
use crate::types::signatures::{CallableSignature, Parameter, Parameters, Signature};
use crate::types::tuple::TupleSpec;
use crate::types::visitor::TypeVisitor;
use crate::types::{
    BoundTypeVarIdentity, CallableType, IntersectionType, KnownBoundMethodType, KnownClass,
    MaterializationKind, Protocol, ProtocolInstanceType, SpecialFormType, StringLiteralType,
    SubclassOfInner, Type, UnionType, WrapperDescriptorKind, visitor,
};

/// Settings for displaying types and signatures
#[derive(Debug, Clone, Default)]
pub struct DisplaySettings<'db> {
    /// Whether rendering can be multiline
    pub multiline: bool,
    /// Class names that should be displayed fully qualified
    /// (e.g., `module.ClassName` instead of just `ClassName`)
    pub qualified: Rc<FxHashMap<&'db str, QualificationLevel>>,
    /// Whether long unions and literals are displayed in full
    pub preserve_full_unions: bool,
}

impl<'db> DisplaySettings<'db> {
    #[must_use]
    pub fn multiline(&self) -> Self {
        Self {
            multiline: true,
            ..self.clone()
        }
    }

    #[must_use]
    pub fn singleline(&self) -> Self {
        Self {
            multiline: false,
            ..self.clone()
        }
    }

    #[must_use]
    pub fn truncate_long_unions(self) -> Self {
        Self {
            preserve_full_unions: false,
            ..self
        }
    }

    #[must_use]
    pub fn preserve_long_unions(self) -> Self {
        Self {
            preserve_full_unions: true,
            ..self
        }
    }

    #[must_use]
    pub fn from_possibly_ambiguous_type_pair(
        db: &'db dyn Db,
        type_1: Type<'db>,
        type_2: Type<'db>,
    ) -> Self {
        let collector = AmbiguousClassCollector::default();
        collector.visit_type(db, type_1);
        collector.visit_type(db, type_2);

        Self {
            qualified: Rc::new(
                collector
                    .class_names
                    .borrow()
                    .iter()
                    .filter_map(|(name, ambiguity)| {
                        Some((*name, QualificationLevel::from_ambiguity_state(ambiguity)?))
                    })
                    .collect(),
            ),
            ..Self::default()
        }
    }
}

/// Details about a type's formatting
///
/// The `targets` and `details` are 1:1 (you can `zip` them)
pub struct TypeDisplayDetails<'db> {
    /// The fully formatted type
    pub label: String,
    /// Ranges in the label
    pub targets: Vec<TextRange>,
    /// Metadata for each range
    pub details: Vec<TypeDetail<'db>>,
}

/// Abstraction over "are we doing normal formatting, or tracking ranges with metadata?"
enum TypeWriter<'a, 'b, 'db> {
    Formatter(&'a mut Formatter<'b>),
    Details(TypeDetailsWriter<'db>),
}
/// Writer that builds a string with range tracking
struct TypeDetailsWriter<'db> {
    label: String,
    targets: Vec<TextRange>,
    details: Vec<TypeDetail<'db>>,
}

impl<'db> TypeDetailsWriter<'db> {
    fn new() -> Self {
        Self {
            label: String::new(),
            targets: Vec::new(),
            details: Vec::new(),
        }
    }

    /// Produce type info
    fn finish_type_details(self) -> TypeDisplayDetails<'db> {
        TypeDisplayDetails {
            label: self.label,
            targets: self.targets,
            details: self.details,
        }
    }

    /// Produce function signature info
    fn finish_signature_details(self) -> SignatureDisplayDetails {
        // We use SignatureStart and SignatureEnd to delimit nested function signatures inside
        // this function signature. We only care about the parameters of the outermost function
        // which should introduce it's own SignatureStart and SignatureEnd
        let mut parameter_ranges = Vec::new();
        let mut parameter_names = Vec::new();
        let mut parameter_nesting = 0;
        for (target, detail) in self.targets.into_iter().zip(self.details) {
            match detail {
                TypeDetail::SignatureStart => parameter_nesting += 1,
                TypeDetail::SignatureEnd => parameter_nesting -= 1,
                TypeDetail::Parameter(parameter) => {
                    if parameter_nesting <= 1 {
                        // We found parameters at the top-level, record them
                        parameter_names.push(parameter);
                        parameter_ranges.push(target);
                    }
                }
                TypeDetail::Type(_) => { /* don't care */ }
            }
        }

        SignatureDisplayDetails {
            label: self.label,
            parameter_names,
            parameter_ranges,
        }
    }
}

impl<'a, 'b, 'db> TypeWriter<'a, 'b, 'db> {
    /// Indicate the given detail is about to start being written to this Writer
    ///
    /// This creates a scoped guard that when Dropped will record the given detail
    /// as spanning from when it was introduced to when it was dropped.
    fn with_detail<'c>(&'c mut self, detail: TypeDetail<'db>) -> TypeDetailGuard<'a, 'b, 'c, 'db> {
        let start = match self {
            TypeWriter::Formatter(_) => None,
            TypeWriter::Details(details) => Some(details.label.text_len()),
        };
        TypeDetailGuard {
            start,
            inner: self,
            payload: Some(detail),
        }
    }

    /// Convenience for `with_detail(TypeDetail::Type(ty))`
    fn with_type<'c>(&'c mut self, ty: Type<'db>) -> TypeDetailGuard<'a, 'b, 'c, 'db> {
        self.with_detail(TypeDetail::Type(ty))
    }

    fn join<'c>(&'c mut self, separator: &'static str) -> Join<'a, 'b, 'c, 'db> {
        Join {
            fmt: self,
            separator,
            result: Ok(()),
            seen_first: false,
        }
    }
}

impl std::fmt::Write for TypeWriter<'_, '_, '_> {
    fn write_str(&mut self, val: &str) -> fmt::Result {
        match self {
            TypeWriter::Formatter(formatter) => formatter.write_str(val),
            TypeWriter::Details(formatter) => formatter.write_str(val),
        }
    }
}
impl std::fmt::Write for TypeDetailsWriter<'_> {
    fn write_str(&mut self, val: &str) -> fmt::Result {
        self.label.write_str(val)
    }
}

trait FmtDetailed<'db> {
    fn fmt_detailed(&self, f: &mut TypeWriter<'_, '_, 'db>) -> fmt::Result;
}

struct Join<'a, 'b, 'c, 'db> {
    fmt: &'c mut TypeWriter<'a, 'b, 'db>,
    separator: &'static str,
    result: fmt::Result,
    seen_first: bool,
}

impl<'db> Join<'_, '_, '_, 'db> {
    fn entry(&mut self, item: &dyn FmtDetailed<'db>) -> &mut Self {
        if self.seen_first {
            self.result = self
                .result
                .and_then(|()| self.fmt.write_str(self.separator));
        } else {
            self.seen_first = true;
        }
        self.result = self.result.and_then(|()| item.fmt_detailed(self.fmt));
        self
    }

    fn entries<I, F>(&mut self, items: I) -> &mut Self
    where
        I: IntoIterator<Item = F>,
        F: FmtDetailed<'db>,
    {
        for item in items {
            self.entry(&item);
        }
        self
    }

    fn finish(&mut self) -> fmt::Result {
        self.result
    }
}

pub enum TypeDetail<'db> {
    /// Dummy item to indicate a function signature's parameters have started
    SignatureStart,
    /// Dummy item to indicate a function signature's parameters have ended
    SignatureEnd,
    /// A function signature's parameter
    Parameter(String),
    /// A type
    Type(Type<'db>),
}

/// Look on my Works, ye Mighty, and despair!
///
/// It's quite important that we avoid conflating any of these lifetimes, or else the
/// borrowchecker will throw a ton of confusing errors about things not living long
/// enough. If you get those kinds of errors, it's probably because you introduced
/// something like `&'db self`, which, while convenient, and sometimes works, is imprecise.
struct TypeDetailGuard<'a, 'b, 'c, 'db> {
    inner: &'c mut TypeWriter<'a, 'b, 'db>,
    start: Option<TextSize>,
    payload: Option<TypeDetail<'db>>,
}

impl Drop for TypeDetailGuard<'_, '_, '_, '_> {
    fn drop(&mut self) {
        // The fallibility here is primarily retrieving `TypeWriter::Details`
        // everything else is ideally-never-fails pedantry (yay for pedantry!)
        if let TypeWriter::Details(details) = &mut self.inner
            && let Some(start) = self.start
            && let Some(payload) = self.payload.take()
        {
            let target = TextRange::new(start, details.label.text_len());
            details.targets.push(target);
            details.details.push(payload);
        }
    }
}

impl<'a, 'b, 'db> std::ops::Deref for TypeDetailGuard<'a, 'b, '_, 'db> {
    type Target = TypeWriter<'a, 'b, 'db>;
    fn deref(&self) -> &Self::Target {
        self.inner
    }
}
impl std::ops::DerefMut for TypeDetailGuard<'_, '_, '_, '_> {
    fn deref_mut(&mut self) -> &mut Self::Target {
        self.inner
    }
}

#[derive(Debug, Clone, Copy, PartialEq, Eq)]
pub enum QualificationLevel {
    ModuleName,
    FileAndLineNumber,
}

impl QualificationLevel {
    const fn from_ambiguity_state(state: &AmbiguityState) -> Option<Self> {
        match state {
            AmbiguityState::Unambiguous(_) => None,
            AmbiguityState::RequiresFullyQualifiedName { .. } => Some(Self::ModuleName),
            AmbiguityState::RequiresFileAndLineNumber => Some(Self::FileAndLineNumber),
        }
    }
}

#[derive(Debug, Default)]
struct AmbiguousClassCollector<'db> {
    visited_types: RefCell<FxHashSet<Type<'db>>>,
    class_names: RefCell<FxHashMap<&'db str, AmbiguityState<'db>>>,
}

impl<'db> AmbiguousClassCollector<'db> {
    fn record_class(&self, db: &'db dyn Db, class: ClassLiteral<'db>) {
        match self.class_names.borrow_mut().entry(class.name(db)) {
            Entry::Vacant(entry) => {
                entry.insert(AmbiguityState::Unambiguous(class));
            }
            Entry::Occupied(mut entry) => {
                let value = entry.get_mut();
                match value {
                    AmbiguityState::Unambiguous(existing) => {
                        if *existing != class {
                            let qualified_name_components =
                                class.qualified_name(db).components_excluding_self();
                            if existing.qualified_name(db).components_excluding_self()
                                == qualified_name_components
                            {
                                *value = AmbiguityState::RequiresFileAndLineNumber;
                            } else {
                                *value = AmbiguityState::RequiresFullyQualifiedName {
                                    class,
                                    qualified_name_components,
                                };
                            }
                        }
                    }
                    AmbiguityState::RequiresFullyQualifiedName {
                        class: existing,
                        qualified_name_components,
                    } => {
                        if *existing != class {
                            let new_components =
                                class.qualified_name(db).components_excluding_self();
                            if *qualified_name_components == new_components {
                                *value = AmbiguityState::RequiresFileAndLineNumber;
                            }
                        }
                    }
                    AmbiguityState::RequiresFileAndLineNumber => {}
                }
            }
        }
    }
}

/// Whether or not a class can be unambiguously identified by its *unqualified* name
/// given the other types that are present in the same context.
#[derive(Debug, Clone, PartialEq, Eq)]
enum AmbiguityState<'db> {
    /// The class can be displayed unambiguously using its unqualified name
    Unambiguous(ClassLiteral<'db>),
    /// The class must be displayed using its fully qualified name to avoid ambiguity.
    RequiresFullyQualifiedName {
        class: ClassLiteral<'db>,
        qualified_name_components: Vec<String>,
    },
    /// Even the class's fully qualified name is not sufficient;
    /// we must also include the file and line number.
    RequiresFileAndLineNumber,
}

impl<'db> super::visitor::TypeVisitor<'db> for AmbiguousClassCollector<'db> {
    fn should_visit_lazy_type_attributes(&self) -> bool {
        false
    }

    fn visit_type(&self, db: &'db dyn Db, ty: Type<'db>) {
        match ty {
            Type::ClassLiteral(class) => self.record_class(db, class),
            Type::EnumLiteral(literal) => self.record_class(db, literal.enum_class(db)),
            Type::GenericAlias(alias) => self.record_class(db, alias.origin(db)),
            // Visit the class (as if it were a nominal-instance type)
            // rather than the protocol members, if it is a class-based protocol.
            // (For the purposes of displaying the type, we'll use the class name.)
            Type::ProtocolInstance(ProtocolInstanceType {
                inner: Protocol::FromClass(class),
                ..
            }) => return self.visit_type(db, Type::from(class)),
            _ => {}
        }

        if let visitor::TypeKind::NonAtomic(t) = visitor::TypeKind::from(ty) {
            if !self.visited_types.borrow_mut().insert(ty) {
                // If we have already seen this type, we can skip it.
                return;
            }
            visitor::walk_non_atomic_type(db, t, self);
        }
    }
}

impl<'db> Type<'db> {
    pub fn display(self, db: &'db dyn Db) -> DisplayType<'db> {
        DisplayType {
            ty: self,
            settings: DisplaySettings::default(),
            db,
        }
    }

    pub fn display_with(self, db: &'db dyn Db, settings: DisplaySettings<'db>) -> DisplayType<'db> {
        DisplayType {
            ty: self,
            db,
            settings,
        }
    }

    fn representation(
        self,
        db: &'db dyn Db,
        settings: DisplaySettings<'db>,
    ) -> DisplayRepresentation<'db> {
        DisplayRepresentation {
            db,
            ty: self,
            settings,
        }
    }
}

pub struct DisplayType<'db> {
    ty: Type<'db>,
    db: &'db dyn Db,
    settings: DisplaySettings<'db>,
}

impl<'db> DisplayType<'db> {
    pub fn to_string_parts(&self) -> TypeDisplayDetails<'db> {
        let mut f = TypeWriter::Details(TypeDetailsWriter::new());
        self.fmt_detailed(&mut f).unwrap();

        match f {
            TypeWriter::Details(details) => details.finish_type_details(),
            TypeWriter::Formatter(_) => unreachable!("Expected Details variant"),
        }
    }
}

impl<'db> FmtDetailed<'db> for DisplayType<'db> {
    fn fmt_detailed(&self, f: &mut TypeWriter<'_, '_, 'db>) -> fmt::Result {
        let representation = self.ty.representation(self.db, self.settings.clone());
        match self.ty {
            Type::IntLiteral(_)
            | Type::BooleanLiteral(_)
            | Type::StringLiteral(_)
            | Type::BytesLiteral(_)
            | Type::EnumLiteral(_) => {
                f.with_type(Type::SpecialForm(SpecialFormType::Literal))
                    .write_str("Literal")?;
                f.write_char('[')?;
                representation.fmt_detailed(f)?;
                f.write_str("]")
            }
            _ => representation.fmt_detailed(f),
        }
    }
}

impl Display for DisplayType<'_> {
    fn fmt(&self, f: &mut Formatter<'_>) -> fmt::Result {
        self.fmt_detailed(&mut TypeWriter::Formatter(f))
    }
}

impl fmt::Debug for DisplayType<'_> {
    fn fmt(&self, f: &mut Formatter<'_>) -> fmt::Result {
        Display::fmt(self, f)
    }
}

impl<'db> ClassLiteral<'db> {
    fn display_with(self, db: &'db dyn Db, settings: DisplaySettings<'db>) -> ClassDisplay<'db> {
        ClassDisplay {
            db,
            class: self,
            settings,
        }
    }
}

struct ClassDisplay<'db> {
    db: &'db dyn Db,
    class: ClassLiteral<'db>,
    settings: DisplaySettings<'db>,
}

impl<'db> FmtDetailed<'db> for ClassDisplay<'db> {
    fn fmt_detailed(&self, f: &mut TypeWriter<'_, '_, 'db>) -> fmt::Result {
        let qualification_level = self.settings.qualified.get(&**self.class.name(self.db));
        let detail = TypeDetail::Type(Type::ClassLiteral(self.class));
        if qualification_level.is_some() {
            write!(
                f.with_detail(detail),
                "{}",
                self.class.qualified_name(self.db)
            )?;
        } else {
            write!(f.with_detail(detail), "{}", self.class.name(self.db))?;
        }
<<<<<<< HEAD
=======
        f.with_type(Type::ClassLiteral(self.class))
            .write_str(self.class.name(self.db))?;
>>>>>>> aec225d8
        if qualification_level == Some(&QualificationLevel::FileAndLineNumber) {
            let file = self.class.file(self.db);
            let path = file.path(self.db);
            let path = match path {
                FilePath::System(path) => Cow::Owned(FilePath::System(
                    path.strip_prefix(self.db.system().current_directory())
                        .unwrap_or(path)
                        .to_path_buf(),
                )),
                FilePath::Vendored(_) | FilePath::SystemVirtual(_) => Cow::Borrowed(path),
            };
            let line_index = line_index(self.db, file);
            let class_offset = self.class.header_range(self.db).start();
            let line_number = line_index.line_index(class_offset);
            write!(f, " @ {path}:{line_number}")?;
        }
        Ok(())
    }
}

impl Display for ClassDisplay<'_> {
    fn fmt(&self, f: &mut Formatter<'_>) -> fmt::Result {
        self.fmt_detailed(&mut TypeWriter::Formatter(f))
    }
}

/// Writes the string representation of a type, which is the value displayed either as
/// `Literal[<repr>]` or `Literal[<repr1>, <repr2>]` for literal types or as `<repr>` for
/// non literals
struct DisplayRepresentation<'db> {
    ty: Type<'db>,
    db: &'db dyn Db,
    settings: DisplaySettings<'db>,
}

impl Display for DisplayRepresentation<'_> {
    fn fmt(&self, f: &mut Formatter<'_>) -> fmt::Result {
        self.fmt_detailed(&mut TypeWriter::Formatter(f))
    }
}

impl<'db> FmtDetailed<'db> for DisplayRepresentation<'db> {
    fn fmt_detailed(&self, f: &mut TypeWriter<'_, '_, 'db>) -> fmt::Result {
        match self.ty {
            Type::Dynamic(dynamic) => write!(f.with_type(self.ty), "{dynamic}"),
            Type::Never => f.with_type(self.ty).write_str("Never"),
            Type::NominalInstance(instance) => {
                let class = instance.class(self.db);

                match (class, class.known(self.db)) {
                    (_, Some(KnownClass::NoneType)) => f.with_type(self.ty).write_str("None"),
                    (_, Some(KnownClass::NoDefaultType)) => f.with_type(self.ty).write_str("NoDefault"),
                    (ClassType::Generic(alias), Some(KnownClass::Tuple)) => alias
                        .specialization(self.db)
                        .tuple(self.db)
                        .expect("Specialization::tuple() should always return `Some()` for `KnownClass::Tuple`")
                        .display_with(self.db, self.settings.clone())
                        .fmt_detailed(f),
                    (ClassType::NonGeneric(class), _) => {
                        class.display_with(self.db, self.settings.clone()).fmt_detailed(f)
                    },
                    (ClassType::Generic(alias), _) => alias.display_with(self.db, self.settings.clone()).fmt_detailed(f),
                }
            }
            Type::ProtocolInstance(protocol) => match protocol.inner {
                Protocol::FromClass(class) => match *class {
                    ClassType::NonGeneric(class) => class
                        .display_with(self.db, self.settings.clone())
                        .fmt_detailed(f),
                    ClassType::Generic(alias) => alias
                        .display_with(self.db, self.settings.clone())
                        .fmt_detailed(f),
                },
                Protocol::Synthesized(synthetic) => {
                    f.write_char('<')?;
                    f.with_type(Type::SpecialForm(SpecialFormType::Protocol))
                        .write_str("Protocol")?;
                    f.write_str(" with members ")?;
                    let interface = synthetic.interface();
                    let member_list = interface.members(self.db);
                    let num_members = member_list.len();
                    for (i, member) in member_list.enumerate() {
                        let is_last = i == num_members - 1;
                        write!(f, "'{}'", member.name())?;
                        if !is_last {
                            f.write_str(", ")?;
                        }
                    }
                    f.write_char('>')
                }
            },
            Type::PropertyInstance(_) => f.with_type(self.ty).write_str("property"),
            Type::ModuleLiteral(module) => {
                write!(
                    f.with_type(self.ty),
                    "<module '{}'>",
                    module.module(self.db).name(self.db)
                )
            }
            Type::ClassLiteral(class) => {
                let mut f = f.with_type(self.ty);
                f.write_str("<class '")?;
                class
                    .display_with(self.db, self.settings.clone())
                    .fmt_detailed(&mut f)?;
                f.write_str("'>")
            }
            Type::GenericAlias(generic) => {
                let mut f = f.with_type(self.ty);
                f.write_str("<class '")?;
                generic
                    .display_with(self.db, self.settings.clone())
                    .fmt_detailed(&mut f)?;
                f.write_str("'>")
            }
            Type::SubclassOf(subclass_of_ty) => match subclass_of_ty.subclass_of() {
                SubclassOfInner::Class(ClassType::NonGeneric(class)) => {
                    f.with_type(KnownClass::Type.to_class_literal(self.db))
                        .write_str("type")?;
                    f.write_char('[')?;
                    class
                        .display_with(self.db, self.settings.clone())
                        .fmt_detailed(f)?;
                    f.write_char(']')
                }
                SubclassOfInner::Class(ClassType::Generic(alias)) => {
                    f.with_type(KnownClass::Type.to_class_literal(self.db))
                        .write_str("type")?;
                    f.write_char('[')?;
                    alias
                        .display_with(self.db, self.settings.clone())
                        .fmt_detailed(f)?;
                    f.write_char(']')
                }
                SubclassOfInner::Dynamic(dynamic) => {
                    f.with_type(KnownClass::Type.to_class_literal(self.db))
                        .write_str("type")?;
                    f.write_char('[')?;
                    write!(f.with_type(Type::Dynamic(dynamic)), "{dynamic}")?;
                    f.write_char(']')
                }
            },
            Type::SpecialForm(special_form) => {
                write!(f.with_type(self.ty), "{special_form}")
            }
            Type::KnownInstance(known_instance) => {
                write!(f.with_type(self.ty), "{}", known_instance.repr(self.db))
            }
            Type::FunctionLiteral(function) => function
                .display_with(self.db, self.settings.clone())
                .fmt_detailed(f),
            Type::Callable(callable) => callable
                .display_with(self.db, self.settings.clone())
                .fmt_detailed(f),
            Type::BoundMethod(bound_method) => {
                let function = bound_method.function(self.db);
                let self_ty = bound_method.self_instance(self.db);
                let typing_self_ty = bound_method.typing_self_type(self.db);

                match function.signature(self.db).overloads.as_slice() {
                    [signature] => {
                        let type_parameters = DisplayOptionalGenericContext {
                            generic_context: signature.generic_context.as_ref(),
                            db: self.db,
                            settings: self.settings.clone(),
                        };

                        f.write_str("bound method ")?;
                        self_ty
                            .display_with(self.db, self.settings.singleline())
                            .fmt_detailed(f)?;
                        f.write_char('.')?;
                        f.with_type(self.ty).write_str(function.name(self.db))?;
                        type_parameters.fmt_detailed(f)?;
                        signature
                            .bind_self(self.db, Some(typing_self_ty))
                            .display_with(self.db, self.settings.clone())
                            .fmt_detailed(f)
                    }
                    signatures => {
                        // TODO: How to display overloads?
                        if !self.settings.multiline {
                            // TODO: This should ideally have a TypeDetail but we actually
                            // don't have a type for @overload (we just detect the decorator)
                            f.write_str("Overload")?;
                            f.write_char('[')?;
                        }
                        let separator = if self.settings.multiline { "\n" } else { ", " };
                        let mut join = f.join(separator);
                        for signature in signatures {
                            join.entry(
                                &signature
                                    .bind_self(self.db, Some(typing_self_ty))
                                    .display_with(self.db, self.settings.clone()),
                            );
                        }
                        join.finish()?;
                        if !self.settings.multiline {
                            f.write_str("]")?;
                        }
                        Ok(())
                    }
                }
            }
            Type::KnownBoundMethod(KnownBoundMethodType::FunctionTypeDunderGet(function)) => {
                write!(
                    f,
                    "<method-wrapper `__get__` of `{function}`>",
                    function = function.name(self.db),
                )
            }
            Type::KnownBoundMethod(KnownBoundMethodType::FunctionTypeDunderCall(function)) => {
                write!(
                    f,
                    "<method-wrapper `__call__` of `{function}`>",
                    function = function.name(self.db),
                )
            }
            Type::KnownBoundMethod(KnownBoundMethodType::PropertyDunderGet(_)) => {
                f.write_str("<method-wrapper `__get__` of `property` object>")
            }
            Type::KnownBoundMethod(KnownBoundMethodType::PropertyDunderSet(_)) => {
                f.write_str("<method-wrapper `__set__` of `property` object>")
            }
            Type::KnownBoundMethod(KnownBoundMethodType::StrStartswith(_)) => {
                f.write_str("<method-wrapper `startswith` of `str` object>")
            }
            Type::KnownBoundMethod(KnownBoundMethodType::ConstraintSetRange) => {
                f.write_str("bound method `ConstraintSet.range`")
            }
            Type::KnownBoundMethod(KnownBoundMethodType::ConstraintSetAlways) => {
                f.write_str("bound method `ConstraintSet.always`")
            }
            Type::KnownBoundMethod(KnownBoundMethodType::ConstraintSetNever) => {
                f.write_str("bound method `ConstraintSet.never`")
            }
            Type::KnownBoundMethod(KnownBoundMethodType::ConstraintSetImpliesSubtypeOf(_)) => {
                f.write_str("bound method `ConstraintSet.implies_subtype_of`")
            }
            Type::KnownBoundMethod(KnownBoundMethodType::ConstraintSetSatisfies(_)) => {
                f.write_str("bound method `ConstraintSet.satisfies`")
            }
            Type::KnownBoundMethod(KnownBoundMethodType::ConstraintSetSatisfiedByAllTypeVars(
                _,
            )) => f.write_str("bound method `ConstraintSet.satisfied_by_all_typevars`"),
            Type::KnownBoundMethod(KnownBoundMethodType::GenericContextSpecializeConstrained(
                _,
            )) => f.write_str("bound method `GenericContext.specialize_constrained`"),
            Type::WrapperDescriptor(kind) => {
                let (method, object) = match kind {
                    WrapperDescriptorKind::FunctionTypeDunderGet => ("__get__", "function"),
                    WrapperDescriptorKind::PropertyDunderGet => ("__get__", "property"),
                    WrapperDescriptorKind::PropertyDunderSet => ("__set__", "property"),
                };
                write!(f, "<wrapper-descriptor `{method}` of `{object}` objects>")
            }
            Type::DataclassDecorator(_) => {
                f.write_str("<decorator produced by dataclass-like function>")
            }
            Type::DataclassTransformer(_) => {
                f.write_str("<decorator produced by typing.dataclass_transform>")
            }
            Type::Union(union) => union
                .display_with(self.db, self.settings.clone())
                .fmt_detailed(f),
            Type::Intersection(intersection) => intersection
                .display_with(self.db, self.settings.clone())
                .fmt_detailed(f),
            Type::IntLiteral(n) => write!(f.with_type(self.ty), "{n}"),
            Type::BooleanLiteral(boolean) => {
                f.with_type(self.ty)
                    .write_str(if boolean { "True" } else { "False" })
            }
            Type::StringLiteral(string) => {
                write!(
                    f.with_type(self.ty),
                    "{}",
                    string.display_with(self.db, self.settings.clone())
                )
            }
            // an alternative would be to use `Type::SpecialForm(SpecialFormType::LiteralString)` here,
            // which would mean users would be able to jump to the definition of `LiteralString` from the
            // inlay hint, but that seems less useful than the definition of `str` for a variable that is
            // inferred as an *inhabitant* of `LiteralString` (since that variable will just be a string
            // at runtime)
            Type::LiteralString => f.with_type(self.ty).write_str("LiteralString"),
            Type::BytesLiteral(bytes) => {
                let escape = AsciiEscape::with_preferred_quote(bytes.value(self.db), Quote::Double);

                write!(
                    f.with_type(self.ty),
                    "{}",
                    escape.bytes_repr(TripleQuotes::No)
                )
            }
            Type::EnumLiteral(enum_literal) => {
                enum_literal
                    .enum_class(self.db)
                    .display_with(self.db, self.settings.clone())
                    .fmt_detailed(f)?;
                write!(f, ".{}", enum_literal.name(self.db))
            }
            Type::TypeVar(bound_typevar) => {
                write!(f, "{}", bound_typevar.identity(self.db).display(self.db))
            }
            Type::AlwaysTruthy => f.with_type(self.ty).write_str("AlwaysTruthy"),
            Type::AlwaysFalsy => f.with_type(self.ty).write_str("AlwaysFalsy"),
            Type::BoundSuper(bound_super) => {
                f.write_str("<super: ")?;
                Type::from(bound_super.pivot_class(self.db))
                    .display_with(self.db, self.settings.singleline())
                    .fmt_detailed(f)?;
                f.write_str(", ")?;
                Type::from(bound_super.owner(self.db))
                    .display_with(self.db, self.settings.singleline())
                    .fmt_detailed(f)?;
                f.write_str(">")
            }
            Type::TypeIs(type_is) => {
                f.with_type(Type::SpecialForm(SpecialFormType::TypeIs))
                    .write_str("TypeIs")?;
                f.write_char('[')?;
                type_is
                    .return_type(self.db)
                    .display_with(self.db, self.settings.singleline())
                    .fmt_detailed(f)?;
                if let Some(name) = type_is.place_name(self.db) {
                    f.write_str(" @ ")?;
                    f.write_str(&name)?;
                }
                f.write_str("]")
            }
            Type::TypedDict(typed_dict) => typed_dict
                .defining_class()
                .class_literal(self.db)
                .0
                .display_with(self.db, self.settings.clone())
                .fmt_detailed(f),
            Type::TypeAlias(alias) => {
                f.write_str(alias.name(self.db))?;
                match alias.specialization(self.db) {
                    None => Ok(()),
                    Some(specialization) => specialization
                        .display_short(self.db, TupleSpecialization::No, self.settings.clone())
                        .fmt_detailed(f),
                }
            }
            Type::NewTypeInstance(newtype) => f.with_type(self.ty).write_str(newtype.name(self.db)),
        }
    }
}

impl<'db> BoundTypeVarIdentity<'db> {
    pub(crate) fn display(self, db: &'db dyn Db) -> impl Display {
        DisplayBoundTypeVarIdentity {
            bound_typevar_identity: self,
            db,
        }
    }
}

struct DisplayBoundTypeVarIdentity<'db> {
    bound_typevar_identity: BoundTypeVarIdentity<'db>,
    db: &'db dyn Db,
}

impl Display for DisplayBoundTypeVarIdentity<'_> {
    fn fmt(&self, f: &mut Formatter<'_>) -> fmt::Result {
        f.write_str(self.bound_typevar_identity.identity.name(self.db))?;
        if let Some(binding_context) = self.bound_typevar_identity.binding_context.name(self.db) {
            write!(f, "@{binding_context}")?;
        }
        Ok(())
    }
}

impl<'db> TupleSpec<'db> {
    pub(crate) fn display_with<'a>(
        &'a self,
        db: &'db dyn Db,
        settings: DisplaySettings<'db>,
    ) -> DisplayTuple<'a, 'db> {
        DisplayTuple {
            tuple: self,
            db,
            settings,
        }
    }
}

pub(crate) struct DisplayTuple<'a, 'db> {
    tuple: &'a TupleSpec<'db>,
    db: &'db dyn Db,
    settings: DisplaySettings<'db>,
}

impl<'db> FmtDetailed<'db> for DisplayTuple<'_, 'db> {
    fn fmt_detailed(&self, f: &mut TypeWriter<'_, '_, 'db>) -> fmt::Result {
        f.with_type(KnownClass::Tuple.to_class_literal(self.db))
            .write_str("tuple")?;
        f.write_char('[')?;
        match self.tuple {
            TupleSpec::Fixed(tuple) => {
                let elements = tuple.elements_slice();
                if elements.is_empty() {
                    f.write_str("()")?;
                } else {
                    elements
                        .display_with(self.db, self.settings.singleline())
                        .fmt_detailed(f)?;
                }
            }

            // Decoder key for which snippets of text need to be included depending on whether
            // the tuple contains a prefix and/or suffix:
            //
            // tuple[            yyy, ...      ]
            // tuple[xxx, *tuple[yyy, ...]     ]
            // tuple[xxx, *tuple[yyy, ...], zzz]
            // tuple[     *tuple[yyy, ...], zzz]
            //       PPPPPPPPPPPP        P
            //            SSSSSSS        SSSSSS
            //
            // (Anything that appears above only a P is included only if there's a prefix; anything
            // above only an S is included only if there's a suffix; anything about both a P and an
            // S is included if there is either a prefix or a suffix. The initial `tuple[` and
            // trailing `]` are printed elsewhere. The `yyy, ...` is printed no matter what.)
            TupleSpec::Variable(tuple) => {
                if !tuple.prefix.is_empty() {
                    tuple
                        .prefix
                        .display_with(self.db, self.settings.singleline())
                        .fmt_detailed(f)?;
                    f.write_str(", ")?;
                }
                if !tuple.prefix.is_empty() || !tuple.suffix.is_empty() {
                    f.write_char('*')?;
                    // Might as well link the type again here too
                    f.with_type(KnownClass::Tuple.to_class_literal(self.db))
                        .write_str("tuple")?;
                    f.write_char('[')?;
                }
                tuple
                    .variable
                    .display_with(self.db, self.settings.singleline())
                    .fmt_detailed(f)?;
                f.write_str(", ...")?;
                if !tuple.prefix.is_empty() || !tuple.suffix.is_empty() {
                    f.write_str("]")?;
                }
                if !tuple.suffix.is_empty() {
                    f.write_str(", ")?;
                    tuple
                        .suffix
                        .display_with(self.db, self.settings.singleline())
                        .fmt_detailed(f)?;
                }
            }
        }
        f.write_str("]")
    }
}

impl Display for DisplayTuple<'_, '_> {
    fn fmt(&self, f: &mut Formatter<'_>) -> fmt::Result {
        self.fmt_detailed(&mut TypeWriter::Formatter(f))
    }
}

impl<'db> OverloadLiteral<'db> {
    // Not currently used, but useful for debugging.
    #[expect(dead_code)]
    pub(crate) fn display(self, db: &'db dyn Db) -> DisplayOverloadLiteral<'db> {
        Self::display_with(self, db, DisplaySettings::default())
    }

    pub(crate) fn display_with(
        self,
        db: &'db dyn Db,
        settings: DisplaySettings<'db>,
    ) -> DisplayOverloadLiteral<'db> {
        DisplayOverloadLiteral {
            literal: self,
            db,
            settings,
        }
    }
}

pub(crate) struct DisplayOverloadLiteral<'db> {
    literal: OverloadLiteral<'db>,
    db: &'db dyn Db,
    settings: DisplaySettings<'db>,
}

impl<'db> FmtDetailed<'db> for DisplayOverloadLiteral<'db> {
    fn fmt_detailed(&self, f: &mut TypeWriter<'_, '_, 'db>) -> fmt::Result {
        let signature = self.literal.signature(self.db);
        let type_parameters = DisplayOptionalGenericContext {
            generic_context: signature.generic_context.as_ref(),
            db: self.db,
            settings: self.settings.clone(),
        };

        f.write_str("def ")?;
        write!(f, "{}", self.literal.name(self.db))?;
        type_parameters.fmt_detailed(f)?;
        signature
            .display_with(self.db, self.settings.clone())
            .fmt_detailed(f)
    }
}

impl Display for DisplayOverloadLiteral<'_> {
    fn fmt(&self, f: &mut Formatter<'_>) -> fmt::Result {
        self.fmt_detailed(&mut TypeWriter::Formatter(f))
    }
}

impl<'db> FunctionType<'db> {
    pub(crate) fn display_with(
        self,
        db: &'db dyn Db,
        settings: DisplaySettings<'db>,
    ) -> DisplayFunctionType<'db> {
        DisplayFunctionType {
            ty: self,
            db,
            settings,
        }
    }
}

pub(crate) struct DisplayFunctionType<'db> {
    ty: FunctionType<'db>,
    db: &'db dyn Db,
    settings: DisplaySettings<'db>,
}

impl<'db> FmtDetailed<'db> for DisplayFunctionType<'db> {
    fn fmt_detailed(&self, f: &mut TypeWriter<'_, '_, 'db>) -> fmt::Result {
        let signature = self.ty.signature(self.db);

        match signature.overloads.as_slice() {
            [signature] => {
                let type_parameters = DisplayOptionalGenericContext {
                    generic_context: signature.generic_context.as_ref(),
                    db: self.db,
                    settings: self.settings.clone(),
                };

                f.write_str("def ")?;
                write!(f, "{}", self.ty.name(self.db))?;
                type_parameters.fmt_detailed(f)?;
                signature
                    .display_with(self.db, self.settings.clone())
                    .fmt_detailed(f)
            }
            signatures => {
                // TODO: How to display overloads?
                if !self.settings.multiline {
                    // TODO: This should ideally have a TypeDetail but we actually
                    // don't have a type for @overload (we just detect the decorator)
                    f.write_str("Overload")?;
                    f.write_char('[')?;
                }
                let separator = if self.settings.multiline { "\n" } else { ", " };
                let mut join = f.join(separator);
                for signature in signatures {
                    join.entry(&signature.display_with(self.db, self.settings.clone()));
                }
                join.finish()?;
                if !self.settings.multiline {
                    f.write_str("]")?;
                }
                Ok(())
            }
        }
    }
}

impl Display for DisplayFunctionType<'_> {
    fn fmt(&self, f: &mut Formatter<'_>) -> fmt::Result {
        self.fmt_detailed(&mut TypeWriter::Formatter(f))
    }
}

impl<'db> GenericAlias<'db> {
    pub(crate) fn display(self, db: &'db dyn Db) -> DisplayGenericAlias<'db> {
        self.display_with(db, DisplaySettings::default())
    }

    pub(crate) fn display_with(
        self,
        db: &'db dyn Db,
        settings: DisplaySettings<'db>,
    ) -> DisplayGenericAlias<'db> {
        DisplayGenericAlias {
            origin: self.origin(db),
            specialization: self.specialization(db),
            db,
            settings,
        }
    }
}

pub(crate) struct DisplayGenericAlias<'db> {
    origin: ClassLiteral<'db>,
    specialization: Specialization<'db>,
    db: &'db dyn Db,
    settings: DisplaySettings<'db>,
}

impl<'db> FmtDetailed<'db> for DisplayGenericAlias<'db> {
    fn fmt_detailed(&self, f: &mut TypeWriter<'_, '_, 'db>) -> fmt::Result {
        if let Some(tuple) = self.specialization.tuple(self.db) {
            tuple
                .display_with(self.db, self.settings.clone())
                .fmt_detailed(f)
        } else {
            let prefix_details = match self.specialization.materialization_kind(self.db) {
                None => None,
                Some(MaterializationKind::Top) => Some(("Top", SpecialFormType::Top)),
                Some(MaterializationKind::Bottom) => Some(("Bottom", SpecialFormType::Bottom)),
            };
            let suffix = match self.specialization.materialization_kind(self.db) {
                None => "",
                Some(_) => "]",
            };
            if let Some((name, form)) = prefix_details {
                f.with_type(Type::SpecialForm(form)).write_str(name)?;
                f.write_char('[')?;
            }
            self.origin
                .display_with(self.db, self.settings.clone())
                .fmt_detailed(f)?;
            self.specialization
                .display_short(
                    self.db,
                    TupleSpecialization::from_class(self.db, self.origin),
                    self.settings.clone(),
                )
                .fmt_detailed(f)?;
            f.write_str(suffix)
        }
    }
}

impl Display for DisplayGenericAlias<'_> {
    fn fmt(&self, f: &mut Formatter<'_>) -> fmt::Result {
        self.fmt_detailed(&mut TypeWriter::Formatter(f))
    }
}

impl<'db> GenericContext<'db> {
    pub fn display<'a>(&'a self, db: &'db dyn Db) -> DisplayGenericContext<'a, 'db> {
        Self::display_with(self, db, DisplaySettings::default())
    }

    pub fn display_full<'a>(&'a self, db: &'db dyn Db) -> DisplayGenericContext<'a, 'db> {
        DisplayGenericContext {
            generic_context: self,
            db,
            settings: DisplaySettings::default(),
            full: true,
        }
    }

    pub fn display_with<'a>(
        &'a self,
        db: &'db dyn Db,
        settings: DisplaySettings<'db>,
    ) -> DisplayGenericContext<'a, 'db> {
        DisplayGenericContext {
            generic_context: self,
            db,
            settings,
            full: false,
        }
    }
}

struct DisplayOptionalGenericContext<'a, 'db> {
    generic_context: Option<&'a GenericContext<'db>>,
    db: &'db dyn Db,
    settings: DisplaySettings<'db>,
}

impl<'db> FmtDetailed<'db> for DisplayOptionalGenericContext<'_, 'db> {
    fn fmt_detailed(&self, f: &mut TypeWriter<'_, '_, 'db>) -> fmt::Result {
        if let Some(generic_context) = self.generic_context {
            generic_context
                .display_with(self.db, self.settings.clone())
                .fmt_detailed(f)
        } else {
            Ok(())
        }
    }
}

impl Display for DisplayOptionalGenericContext<'_, '_> {
    fn fmt(&self, f: &mut Formatter<'_>) -> fmt::Result {
        self.fmt_detailed(&mut TypeWriter::Formatter(f))
    }
}

pub struct DisplayGenericContext<'a, 'db> {
    generic_context: &'a GenericContext<'db>,
    db: &'db dyn Db,
    #[expect(dead_code)]
    settings: DisplaySettings<'db>,
    full: bool,
}

impl<'db> DisplayGenericContext<'_, 'db> {
    fn fmt_normal(&self, f: &mut TypeWriter<'_, '_, 'db>) -> fmt::Result {
        let variables = self.generic_context.variables(self.db);

        let non_implicit_variables: Vec<_> = variables
            .filter(|bound_typevar| !bound_typevar.typevar(self.db).is_self(self.db))
            .collect();

        if non_implicit_variables.is_empty() {
            return Ok(());
        }

        f.write_char('[')?;
        for (idx, bound_typevar) in non_implicit_variables.iter().enumerate() {
            if idx > 0 {
                f.write_str(", ")?;
            }
            f.write_str(bound_typevar.typevar(self.db).name(self.db))?;
        }
        f.write_char(']')
    }

    fn fmt_full(&self, f: &mut TypeWriter<'_, '_, 'db>) -> fmt::Result {
        let variables = self.generic_context.variables(self.db);
        f.write_char('[')?;
        for (idx, bound_typevar) in variables.enumerate() {
            if idx > 0 {
                f.write_str(", ")?;
            }
            write!(f, "{}", bound_typevar.identity(self.db).display(self.db))?;
        }
        f.write_char(']')
    }
}

impl<'db> FmtDetailed<'db> for DisplayGenericContext<'_, 'db> {
    fn fmt_detailed(&self, f: &mut TypeWriter<'_, '_, 'db>) -> fmt::Result {
        if self.full {
            self.fmt_full(f)
        } else {
            self.fmt_normal(f)
        }
    }
}

impl Display for DisplayGenericContext<'_, '_> {
    fn fmt(&self, f: &mut Formatter<'_>) -> fmt::Result {
        self.fmt_detailed(&mut TypeWriter::Formatter(f))
    }
}

impl<'db> Specialization<'db> {
    pub fn display(self, db: &'db dyn Db) -> DisplaySpecialization<'db> {
        self.display_short(db, TupleSpecialization::No, DisplaySettings::default())
    }

    pub(crate) fn display_full(self, db: &'db dyn Db) -> DisplaySpecialization<'db> {
        DisplaySpecialization {
            specialization: self,
            db,
            tuple_specialization: TupleSpecialization::No,
            settings: DisplaySettings::default(),
            full: true,
        }
    }

    /// Renders the specialization as it would appear in a subscript expression, e.g. `[int, str]`.
    pub fn display_short(
        self,
        db: &'db dyn Db,
        tuple_specialization: TupleSpecialization,
        settings: DisplaySettings<'db>,
    ) -> DisplaySpecialization<'db> {
        DisplaySpecialization {
            specialization: self,
            db,
            tuple_specialization,
            settings,
            full: false,
        }
    }
}

pub struct DisplaySpecialization<'db> {
    specialization: Specialization<'db>,
    db: &'db dyn Db,
    tuple_specialization: TupleSpecialization,
    settings: DisplaySettings<'db>,
    full: bool,
}

impl<'db> DisplaySpecialization<'db> {
    fn fmt_normal(&self, f: &mut TypeWriter<'_, '_, 'db>) -> fmt::Result {
        f.write_char('[')?;
        let types = self.specialization.types(self.db);
        for (idx, ty) in types.iter().enumerate() {
            if idx > 0 {
                f.write_str(", ")?;
            }
            ty.display_with(self.db, self.settings.clone())
                .fmt_detailed(f)?;
        }
        if self.tuple_specialization.is_yes() {
            f.write_str(", ...")?;
        }
        f.write_char(']')
    }

    fn fmt_full(&self, f: &mut TypeWriter<'_, '_, 'db>) -> fmt::Result {
        f.write_char('[')?;
        let variables = self
            .specialization
            .generic_context(self.db)
            .variables(self.db);
        let types = self.specialization.types(self.db);
        for (idx, (bound_typevar, ty)) in variables.zip(types).enumerate() {
            if idx > 0 {
                f.write_str(", ")?;
            }
            write!(f, "{}", bound_typevar.identity(self.db).display(self.db))?;
            f.write_str(" = ")?;
            ty.display_with(self.db, self.settings.clone())
                .fmt_detailed(f)?;
        }
        f.write_char(']')
    }
}

impl<'db> FmtDetailed<'db> for DisplaySpecialization<'db> {
    fn fmt_detailed(&self, f: &mut TypeWriter<'_, '_, 'db>) -> fmt::Result {
        if self.full {
            self.fmt_full(f)
        } else {
            self.fmt_normal(f)
        }
    }
}

impl Display for DisplaySpecialization<'_> {
    fn fmt(&self, f: &mut Formatter<'_>) -> fmt::Result {
        self.fmt_detailed(&mut TypeWriter::Formatter(f))
    }
}

#[derive(Debug, Clone, Copy, PartialEq, Eq)]
pub enum TupleSpecialization {
    Yes,
    No,
}

impl TupleSpecialization {
    const fn is_yes(self) -> bool {
        matches!(self, Self::Yes)
    }

    fn from_class(db: &dyn Db, class: ClassLiteral) -> Self {
        if class.is_tuple(db) {
            Self::Yes
        } else {
            Self::No
        }
    }
}

impl<'db> CallableType<'db> {
    pub(crate) fn display<'a>(&'a self, db: &'db dyn Db) -> DisplayCallableType<'a, 'db> {
        Self::display_with(self, db, DisplaySettings::default())
    }

    pub(crate) fn display_with<'a>(
        &'a self,
        db: &'db dyn Db,
        settings: DisplaySettings<'db>,
    ) -> DisplayCallableType<'a, 'db> {
        DisplayCallableType {
            signatures: self.signatures(db),
            db,
            settings,
        }
    }
}

pub(crate) struct DisplayCallableType<'a, 'db> {
    signatures: &'a CallableSignature<'db>,
    db: &'db dyn Db,
    settings: DisplaySettings<'db>,
}

impl<'db> FmtDetailed<'db> for DisplayCallableType<'_, 'db> {
    fn fmt_detailed(&self, f: &mut TypeWriter<'_, '_, 'db>) -> fmt::Result {
        match self.signatures.overloads.as_slice() {
            [signature] => signature
                .display_with(self.db, self.settings.clone())
                .fmt_detailed(f),
            signatures => {
                // TODO: How to display overloads?
                if !self.settings.multiline {
                    // TODO: This should ideally have a TypeDetail but we actually
                    // don't have a type for @overload (we just detect the decorator)
                    f.write_str("Overload")?;
                    f.write_char('[')?;
                }
                let separator = if self.settings.multiline { "\n" } else { ", " };
                let mut join = f.join(separator);
                for signature in signatures {
                    join.entry(&signature.display_with(self.db, self.settings.clone()));
                }
                join.finish()?;
                if !self.settings.multiline {
                    f.write_char(']')?;
                }
                Ok(())
            }
        }
    }
}

impl Display for DisplayCallableType<'_, '_> {
    fn fmt(&self, f: &mut Formatter<'_>) -> fmt::Result {
        self.fmt_detailed(&mut TypeWriter::Formatter(f))
    }
}

impl<'db> Signature<'db> {
    pub(crate) fn display<'a>(&'a self, db: &'db dyn Db) -> DisplaySignature<'a, 'db> {
        Self::display_with(self, db, DisplaySettings::default())
    }

    pub(crate) fn display_with<'a>(
        &'a self,
        db: &'db dyn Db,
        settings: DisplaySettings<'db>,
    ) -> DisplaySignature<'a, 'db> {
        DisplaySignature {
            parameters: self.parameters(),
            return_ty: self.return_ty,
            db,
            settings,
        }
    }
}

pub(crate) struct DisplaySignature<'a, 'db> {
    parameters: &'a Parameters<'db>,
    return_ty: Option<Type<'db>>,
    db: &'db dyn Db,
    settings: DisplaySettings<'db>,
}

impl DisplaySignature<'_, '_> {
    /// Get detailed display information including component ranges
    pub(crate) fn to_string_parts(&self) -> SignatureDisplayDetails {
        let mut f = TypeWriter::Details(TypeDetailsWriter::new());
        self.fmt_detailed(&mut f).unwrap();

        match f {
            TypeWriter::Details(details) => details.finish_signature_details(),
            TypeWriter::Formatter(_) => unreachable!("Expected Details variant"),
        }
    }
}

impl<'db> FmtDetailed<'db> for DisplaySignature<'_, 'db> {
    fn fmt_detailed(&self, f: &mut TypeWriter<'_, '_, 'db>) -> fmt::Result {
        // Immediately write a marker signaling we're starting a signature
        let _ = f.with_detail(TypeDetail::SignatureStart);
        // When we exit this function, write a marker signaling we're ending a signature
        let mut f = f.with_detail(TypeDetail::SignatureEnd);
        let multiline = self.settings.multiline && self.parameters.len() > 1;
        // Opening parenthesis
        f.write_char('(')?;
        if multiline {
            f.write_str("\n    ")?;
        }
        if self.parameters.is_gradual() {
            // We represent gradual form as `...` in the signature, internally the parameters still
            // contain `(*args, **kwargs)` parameters.
            f.write_str("...")?;
        } else {
            let mut star_added = false;
            let mut needs_slash = false;
            let mut first = true;
            let arg_separator = if multiline { ",\n    " } else { ", " };

            for parameter in self.parameters.as_slice() {
                // Handle special separators
                if !star_added && parameter.is_keyword_only() {
                    if !first {
                        f.write_str(arg_separator)?;
                    }
                    f.write_char('*')?;
                    star_added = true;
                    first = false;
                }
                if parameter.is_positional_only() {
                    needs_slash = true;
                } else if needs_slash {
                    if !first {
                        f.write_str(arg_separator)?;
                    }
                    f.write_char('/')?;
                    needs_slash = false;
                    first = false;
                }

                // Add comma before parameter if not first
                if !first {
                    f.write_str(arg_separator)?;
                }

                // Write parameter with range tracking
                let param_name = parameter
                    .display_name()
                    .map(|name| name.to_string())
                    .unwrap_or_default();
                parameter
                    .display_with(self.db, self.settings.singleline())
                    .fmt_detailed(&mut f.with_detail(TypeDetail::Parameter(param_name)))?;

                first = false;
            }

            if needs_slash {
                if !first {
                    f.write_str(arg_separator)?;
                }
                f.write_char('/')?;
            }
        }

        if multiline {
            f.write_char('\n')?;
        }
        // Closing parenthesis
        f.write_char(')')?;

        // Return type
        let return_ty = self.return_ty.unwrap_or_else(Type::unknown);
        f.write_str(" -> ")?;
        return_ty
            .display_with(self.db, self.settings.singleline())
            .fmt_detailed(&mut f)
    }
}

impl Display for DisplaySignature<'_, '_> {
    fn fmt(&self, f: &mut Formatter<'_>) -> fmt::Result {
        self.fmt_detailed(&mut TypeWriter::Formatter(f))
    }
}

/// Details about signature display components, including ranges for parameters and return type
#[derive(Debug, Clone)]
pub(crate) struct SignatureDisplayDetails {
    /// The full signature string
    pub label: String,
    /// Ranges for each parameter within the label
    pub parameter_ranges: Vec<TextRange>,
    /// Names of the parameters in order
    pub parameter_names: Vec<String>,
}

impl<'db> Parameter<'db> {
    fn display_with<'a>(
        &'a self,
        db: &'db dyn Db,
        settings: DisplaySettings<'db>,
    ) -> DisplayParameter<'a, 'db> {
        DisplayParameter {
            param: self,
            db,
            settings,
        }
    }
}

struct DisplayParameter<'a, 'db> {
    param: &'a Parameter<'db>,
    db: &'db dyn Db,
    settings: DisplaySettings<'db>,
}

impl<'db> FmtDetailed<'db> for DisplayParameter<'_, 'db> {
    fn fmt_detailed(&self, f: &mut TypeWriter<'_, '_, 'db>) -> fmt::Result {
        if let Some(name) = self.param.display_name() {
            f.write_str(&name)?;
            if let Some(annotated_type) = self.param.annotated_type() {
                if self.param.should_annotation_be_displayed() {
                    f.write_str(": ")?;
                    annotated_type
                        .display_with(self.db, self.settings.clone())
                        .fmt_detailed(f)?;
                }
            }
            // Default value can only be specified if `name` is given.
            if let Some(default_ty) = self.param.default_type() {
                if self.param.annotated_type().is_some() {
                    f.write_str(" = ")?;
                } else {
                    f.write_str("=")?;
                }
                default_ty
                    .display_with(self.db, self.settings.clone())
                    .fmt_detailed(f)?;
            }
        } else if let Some(ty) = self.param.annotated_type() {
            // This case is specifically for the `Callable` signature where name and default value
            // cannot be provided.
            ty.display_with(self.db, self.settings.clone())
                .fmt_detailed(f)?;
        }
        Ok(())
    }
}

impl Display for DisplayParameter<'_, '_> {
    fn fmt(&self, f: &mut Formatter<'_>) -> fmt::Result {
        self.fmt_detailed(&mut TypeWriter::Formatter(f))
    }
}

#[derive(Debug, Copy, Clone)]
struct TruncationPolicy {
    max: usize,
    max_when_elided: usize,
}

impl TruncationPolicy {
    fn display_limit(self, total: usize, preserve_full: bool) -> usize {
        if preserve_full {
            return total;
        }
        let limit = if total > self.max {
            self.max_when_elided
        } else {
            self.max
        };
        limit.min(total)
    }
}

#[derive(Debug)]
struct DisplayOmitted {
    count: usize,
    singular: &'static str,
    plural: &'static str,
}

impl<'db> FmtDetailed<'db> for DisplayOmitted {
    fn fmt_detailed(&self, f: &mut TypeWriter<'_, '_, 'db>) -> fmt::Result {
        let noun = if self.count == 1 {
            self.singular
        } else {
            self.plural
        };
        write!(f, "... omitted {} {}", self.count, noun)
    }
}

impl Display for DisplayOmitted {
    fn fmt(&self, f: &mut Formatter<'_>) -> fmt::Result {
        self.fmt_detailed(&mut TypeWriter::Formatter(f))
    }
}

impl<'db> UnionType<'db> {
    fn display_with<'a>(
        &'a self,
        db: &'db dyn Db,
        settings: DisplaySettings<'db>,
    ) -> DisplayUnionType<'a, 'db> {
        DisplayUnionType {
            db,
            ty: self,
            settings,
        }
    }
}

struct DisplayUnionType<'a, 'db> {
    ty: &'a UnionType<'db>,
    db: &'db dyn Db,
    settings: DisplaySettings<'db>,
}

const UNION_POLICY: TruncationPolicy = TruncationPolicy {
    max: 5,
    max_when_elided: 3,
};

impl<'db> FmtDetailed<'db> for DisplayUnionType<'_, 'db> {
    fn fmt_detailed(&self, f: &mut TypeWriter<'_, '_, 'db>) -> fmt::Result {
        fn is_condensable(ty: Type<'_>) -> bool {
            matches!(
                ty,
                Type::IntLiteral(_)
                    | Type::StringLiteral(_)
                    | Type::BytesLiteral(_)
                    | Type::BooleanLiteral(_)
                    | Type::EnumLiteral(_)
            )
        }

        let elements = self.ty.elements(self.db);

        let condensed_types = elements
            .iter()
            .copied()
            .filter(|element| is_condensable(*element))
            .collect::<Vec<_>>();

        let total_entries =
            usize::from(!condensed_types.is_empty()) + elements.len() - condensed_types.len();

        assert_ne!(total_entries, 0);

        // Done manually because we have a mix of FmtDetailed and Display
        let mut join = f.join(" | ");

        let display_limit =
            UNION_POLICY.display_limit(total_entries, self.settings.preserve_full_unions);

        let mut condensed_types = Some(condensed_types);
        let mut displayed_entries = 0usize;

        for element in elements {
            if displayed_entries >= display_limit {
                break;
            }

            if is_condensable(*element) {
                if let Some(condensed_types) = condensed_types.take() {
                    displayed_entries += 1;
                    join.entry(&DisplayLiteralGroup {
                        literals: condensed_types,
                        db: self.db,
                        settings: self.settings.singleline(),
                    });
                }
            } else {
                displayed_entries += 1;
                join.entry(&DisplayMaybeParenthesizedType {
                    ty: *element,
                    db: self.db,
                    settings: self.settings.singleline(),
                });
            }
        }

        if !self.settings.preserve_full_unions {
            let omitted_entries = total_entries.saturating_sub(displayed_entries);
            if omitted_entries > 0 {
                join.entry(&DisplayOmitted {
                    count: omitted_entries,
                    singular: "union element",
                    plural: "union elements",
                });
            }
        }
        join.finish()
    }
}

impl Display for DisplayUnionType<'_, '_> {
    fn fmt(&self, f: &mut Formatter<'_>) -> fmt::Result {
        self.fmt_detailed(&mut TypeWriter::Formatter(f))
    }
}

impl fmt::Debug for DisplayUnionType<'_, '_> {
    fn fmt(&self, f: &mut Formatter<'_>) -> fmt::Result {
        Display::fmt(self, f)
    }
}
struct DisplayLiteralGroup<'db> {
    literals: Vec<Type<'db>>,
    db: &'db dyn Db,
    settings: DisplaySettings<'db>,
}

const LITERAL_POLICY: TruncationPolicy = TruncationPolicy {
    max: 7,
    max_when_elided: 5,
};

impl<'db> FmtDetailed<'db> for DisplayLiteralGroup<'db> {
    fn fmt_detailed(&self, f: &mut TypeWriter<'_, '_, 'db>) -> fmt::Result {
        f.with_type(Type::SpecialForm(SpecialFormType::Literal))
            .write_str("Literal")?;
        f.write_char('[')?;

        let total_entries = self.literals.len();

        let display_limit =
            LITERAL_POLICY.display_limit(total_entries, self.settings.preserve_full_unions);

        let mut join = f.join(", ");

        for lit in self.literals.iter().take(display_limit) {
            let rep = lit.representation(self.db, self.settings.singleline());
            join.entry(&rep);
        }

        if !self.settings.preserve_full_unions {
            let omitted_entries = total_entries.saturating_sub(display_limit);
            if omitted_entries > 0 {
                join.entry(&DisplayOmitted {
                    count: omitted_entries,
                    singular: "literal",
                    plural: "literals",
                });
            }
        }

        join.finish()?;
        f.write_str("]")
    }
}

impl Display for DisplayLiteralGroup<'_> {
    fn fmt(&self, f: &mut Formatter<'_>) -> fmt::Result {
        self.fmt_detailed(&mut TypeWriter::Formatter(f))
    }
}

impl<'db> IntersectionType<'db> {
    fn display_with<'a>(
        &'a self,
        db: &'db dyn Db,
        settings: DisplaySettings<'db>,
    ) -> DisplayIntersectionType<'a, 'db> {
        DisplayIntersectionType {
            db,
            ty: self,
            settings,
        }
    }
}

struct DisplayIntersectionType<'a, 'db> {
    ty: &'a IntersectionType<'db>,
    db: &'db dyn Db,
    settings: DisplaySettings<'db>,
}

impl<'db> FmtDetailed<'db> for DisplayIntersectionType<'_, 'db> {
    fn fmt_detailed(&self, f: &mut TypeWriter<'_, '_, 'db>) -> fmt::Result {
        let tys = self
            .ty
            .positive(self.db)
            .iter()
            .map(|&ty| DisplayMaybeNegatedType {
                ty,
                db: self.db,
                settings: self.settings.singleline(),
                negated: false,
            })
            .chain(
                self.ty
                    .negative(self.db)
                    .iter()
                    .map(|&ty| DisplayMaybeNegatedType {
                        ty,
                        db: self.db,
                        settings: self.settings.singleline(),
                        negated: true,
                    }),
            );

        f.join(" & ").entries(tys).finish()
    }
}

impl Display for DisplayIntersectionType<'_, '_> {
    fn fmt(&self, f: &mut Formatter<'_>) -> fmt::Result {
        self.fmt_detailed(&mut TypeWriter::Formatter(f))
    }
}

impl fmt::Debug for DisplayIntersectionType<'_, '_> {
    fn fmt(&self, f: &mut Formatter<'_>) -> fmt::Result {
        Display::fmt(self, f)
    }
}

struct DisplayMaybeNegatedType<'db> {
    ty: Type<'db>,
    db: &'db dyn Db,
    negated: bool,
    settings: DisplaySettings<'db>,
}

impl<'db> FmtDetailed<'db> for DisplayMaybeNegatedType<'db> {
    fn fmt_detailed(&self, f: &mut TypeWriter<'_, '_, 'db>) -> fmt::Result {
        if self.negated {
            f.write_str("~")?;
        }
        DisplayMaybeParenthesizedType {
            ty: self.ty,
            db: self.db,
            settings: self.settings.clone(),
        }
        .fmt_detailed(f)
    }
}

impl Display for DisplayMaybeNegatedType<'_> {
    fn fmt(&self, f: &mut Formatter<'_>) -> fmt::Result {
        self.fmt_detailed(&mut TypeWriter::Formatter(f))
    }
}

struct DisplayMaybeParenthesizedType<'db> {
    ty: Type<'db>,
    db: &'db dyn Db,
    settings: DisplaySettings<'db>,
}

impl<'db> FmtDetailed<'db> for DisplayMaybeParenthesizedType<'db> {
    fn fmt_detailed(&self, f: &mut TypeWriter<'_, '_, 'db>) -> fmt::Result {
        let write_parentheses = |f: &mut TypeWriter<'_, '_, 'db>| {
            f.write_char('(')?;
            self.ty
                .display_with(self.db, self.settings.clone())
                .fmt_detailed(f)?;
            f.write_char(')')
        };
        match self.ty {
            Type::Callable(_)
            | Type::KnownBoundMethod(_)
            | Type::FunctionLiteral(_)
            | Type::BoundMethod(_)
            | Type::Union(_) => write_parentheses(f),
            Type::Intersection(intersection) if !intersection.has_one_element(self.db) => {
                write_parentheses(f)
            }
            _ => self
                .ty
                .display_with(self.db, self.settings.clone())
                .fmt_detailed(f),
        }
    }
}

impl Display for DisplayMaybeParenthesizedType<'_> {
    fn fmt(&self, f: &mut Formatter<'_>) -> fmt::Result {
        self.fmt_detailed(&mut TypeWriter::Formatter(f))
    }
}

pub(crate) trait TypeArrayDisplay<'db> {
    fn display_with(
        &self,
        db: &'db dyn Db,
        settings: DisplaySettings<'db>,
    ) -> DisplayTypeArray<'_, 'db>;
}

impl<'db> TypeArrayDisplay<'db> for Box<[Type<'db>]> {
    fn display_with(
        &self,
        db: &'db dyn Db,
        settings: DisplaySettings<'db>,
    ) -> DisplayTypeArray<'_, 'db> {
        DisplayTypeArray {
            types: self,
            db,
            settings,
        }
    }
}

impl<'db> TypeArrayDisplay<'db> for Vec<Type<'db>> {
    fn display_with(
        &self,
        db: &'db dyn Db,
        settings: DisplaySettings<'db>,
    ) -> DisplayTypeArray<'_, 'db> {
        DisplayTypeArray {
            types: self,
            db,
            settings,
        }
    }
}

impl<'db> TypeArrayDisplay<'db> for [Type<'db>] {
    fn display_with(
        &self,
        db: &'db dyn Db,
        settings: DisplaySettings<'db>,
    ) -> DisplayTypeArray<'_, 'db> {
        DisplayTypeArray {
            types: self,
            db,
            settings,
        }
    }
}

pub(crate) struct DisplayTypeArray<'b, 'db> {
    types: &'b [Type<'db>],
    db: &'db dyn Db,
    settings: DisplaySettings<'db>,
}

impl<'db> FmtDetailed<'db> for DisplayTypeArray<'_, 'db> {
    fn fmt_detailed(&self, f: &mut TypeWriter<'_, '_, 'db>) -> fmt::Result {
        f.join(", ")
            .entries(
                self.types
                    .iter()
                    .map(|ty| ty.display_with(self.db, self.settings.singleline())),
            )
            .finish()
    }
}

impl Display for DisplayTypeArray<'_, '_> {
    fn fmt(&self, f: &mut Formatter<'_>) -> fmt::Result {
        self.fmt_detailed(&mut TypeWriter::Formatter(f))
    }
}

impl<'db> StringLiteralType<'db> {
    fn display_with(
        self,
        db: &'db dyn Db,
        settings: DisplaySettings<'db>,
    ) -> DisplayStringLiteralType<'db> {
        DisplayStringLiteralType {
            string: self.value(db),
            settings,
        }
    }
}

struct DisplayStringLiteralType<'db> {
    string: &'db str,
    #[expect(dead_code)]
    settings: DisplaySettings<'db>,
}

impl Display for DisplayStringLiteralType<'_> {
    fn fmt(&self, f: &mut Formatter<'_>) -> fmt::Result {
        f.write_char('"')?;
        for ch in self.string.chars() {
            match ch {
                // `escape_debug` will escape even single quotes, which is not necessary for our
                // use case as we are already using double quotes to wrap the string.
                '\'' => f.write_char('\''),
                _ => ch.escape_debug().fmt(f),
            }?;
        }
        f.write_char('"')
    }
}

#[cfg(test)]
mod tests {
    use insta::assert_snapshot;
    use ruff_python_ast::name::Name;

    use crate::Db;
    use crate::db::tests::setup_db;
    use crate::place::typing_extensions_symbol;
    use crate::types::{KnownClass, Parameter, Parameters, Signature, Type};

    #[test]
    fn string_literal_display() {
        let db = setup_db();

        assert_eq!(
            Type::string_literal(&db, r"\n").display(&db).to_string(),
            r#"Literal["\\n"]"#
        );
        assert_eq!(
            Type::string_literal(&db, "'").display(&db).to_string(),
            r#"Literal["'"]"#
        );
        assert_eq!(
            Type::string_literal(&db, r#"""#).display(&db).to_string(),
            r#"Literal["\""]"#
        );
    }

    #[test]
    fn synthesized_protocol_display() {
        let db = setup_db();

        // Call `.normalized()` to turn the class-based protocol into a nameless synthesized one.
        let supports_index_synthesized = KnownClass::SupportsIndex.to_instance(&db).normalized(&db);
        assert_eq!(
            supports_index_synthesized.display(&db).to_string(),
            "<Protocol with members '__index__'>"
        );

        let iterator_synthesized = typing_extensions_symbol(&db, "Iterator")
            .place
            .ignore_possibly_undefined()
            .unwrap()
            .to_instance(&db)
            .unwrap()
            .normalized(&db); // Call `.normalized()` to turn the class-based protocol into a nameless synthesized one.

        assert_eq!(
            iterator_synthesized.display(&db).to_string(),
            "<Protocol with members '__iter__', '__next__'>"
        );
    }

    fn display_signature<'db>(
        db: &dyn Db,
        parameters: impl IntoIterator<Item = Parameter<'db>>,
        return_ty: Option<Type<'db>>,
    ) -> String {
        Signature::new(Parameters::new(parameters), return_ty)
            .display(db)
            .to_string()
    }

    fn display_signature_multiline<'db>(
        db: &dyn Db,
        parameters: impl IntoIterator<Item = Parameter<'db>>,
        return_ty: Option<Type<'db>>,
    ) -> String {
        Signature::new(Parameters::new(parameters), return_ty)
            .display_with(db, super::DisplaySettings::default().multiline())
            .to_string()
    }

    #[test]
    fn signature_display() {
        let db = setup_db();

        // Empty parameters with no return type.
        assert_snapshot!(display_signature(&db, [], None), @"() -> Unknown");

        // Empty parameters with a return type.
        assert_snapshot!(
            display_signature(&db, [], Some(Type::none(&db))),
            @"() -> None"
        );

        // Single parameter type (no name) with a return type.
        assert_snapshot!(
            display_signature(
                &db,
                [Parameter::positional_only(None).with_annotated_type(Type::none(&db))],
                Some(Type::none(&db))
            ),
            @"(None, /) -> None"
        );

        // Two parameters where one has annotation and the other doesn't.
        assert_snapshot!(
            display_signature(
                &db,
                [
                    Parameter::positional_or_keyword(Name::new_static("x"))
                        .with_default_type(KnownClass::Int.to_instance(&db)),
                    Parameter::positional_or_keyword(Name::new_static("y"))
                        .with_annotated_type(KnownClass::Str.to_instance(&db))
                        .with_default_type(KnownClass::Str.to_instance(&db)),
                ],
                Some(Type::none(&db))
            ),
            @"(x=int, y: str = str) -> None"
        );

        // All positional only parameters.
        assert_snapshot!(
            display_signature(
                &db,
                [
                    Parameter::positional_only(Some(Name::new_static("x"))),
                    Parameter::positional_only(Some(Name::new_static("y"))),
                ],
                Some(Type::none(&db))
            ),
            @"(x, y, /) -> None"
        );

        // Positional-only parameters mixed with non-positional-only parameters.
        assert_snapshot!(
            display_signature(
                &db,
                [
                    Parameter::positional_only(Some(Name::new_static("x"))),
                    Parameter::positional_or_keyword(Name::new_static("y")),
                ],
                Some(Type::none(&db))
            ),
            @"(x, /, y) -> None"
        );

        // All keyword-only parameters.
        assert_snapshot!(
            display_signature(
                &db,
                [
                    Parameter::keyword_only(Name::new_static("x")),
                    Parameter::keyword_only(Name::new_static("y")),
                ],
                Some(Type::none(&db))
            ),
            @"(*, x, y) -> None"
        );

        // Keyword-only parameters mixed with non-keyword-only parameters.
        assert_snapshot!(
            display_signature(
                &db,
                [
                    Parameter::positional_or_keyword(Name::new_static("x")),
                    Parameter::keyword_only(Name::new_static("y")),
                ],
                Some(Type::none(&db))
            ),
            @"(x, *, y) -> None"
        );

        // A mix of all parameter kinds.
        assert_snapshot!(
            display_signature(
                &db,
                [
                    Parameter::positional_only(Some(Name::new_static("a"))),
                    Parameter::positional_only(Some(Name::new_static("b")))
                        .with_annotated_type(KnownClass::Int.to_instance(&db)),
                    Parameter::positional_only(Some(Name::new_static("c")))
                        .with_default_type(Type::IntLiteral(1)),
                    Parameter::positional_only(Some(Name::new_static("d")))
                        .with_annotated_type(KnownClass::Int.to_instance(&db))
                        .with_default_type(Type::IntLiteral(2)),
                    Parameter::positional_or_keyword(Name::new_static("e"))
                        .with_default_type(Type::IntLiteral(3)),
                    Parameter::positional_or_keyword(Name::new_static("f"))
                        .with_annotated_type(KnownClass::Int.to_instance(&db))
                        .with_default_type(Type::IntLiteral(4)),
                    Parameter::variadic(Name::new_static("args"))
                        .with_annotated_type(Type::object()),
                    Parameter::keyword_only(Name::new_static("g"))
                        .with_default_type(Type::IntLiteral(5)),
                    Parameter::keyword_only(Name::new_static("h"))
                        .with_annotated_type(KnownClass::Int.to_instance(&db))
                        .with_default_type(Type::IntLiteral(6)),
                    Parameter::keyword_variadic(Name::new_static("kwargs"))
                        .with_annotated_type(KnownClass::Str.to_instance(&db)),
                ],
                Some(KnownClass::Bytes.to_instance(&db))
            ),
            @"(a, b: int, c=Literal[1], d: int = Literal[2], \
                /, e=Literal[3], f: int = Literal[4], *args: object, \
                *, g=Literal[5], h: int = Literal[6], **kwargs: str) -> bytes"
        );
    }

    #[test]
    fn signature_display_multiline() {
        let db = setup_db();

        // Empty parameters with no return type.
        assert_snapshot!(display_signature_multiline(&db, [], None), @"() -> Unknown");

        // Empty parameters with a return type.
        assert_snapshot!(
            display_signature_multiline(&db, [], Some(Type::none(&db))),
            @"() -> None"
        );

        // Single parameter type (no name) with a return type.
        assert_snapshot!(
            display_signature_multiline(
                &db,
                [Parameter::positional_only(None).with_annotated_type(Type::none(&db))],
                Some(Type::none(&db))
            ),
            @"(None, /) -> None"
        );

        // Two parameters where one has annotation and the other doesn't.
        assert_snapshot!(
            display_signature_multiline(
                &db,
                [
                    Parameter::positional_or_keyword(Name::new_static("x"))
                        .with_default_type(KnownClass::Int.to_instance(&db)),
                    Parameter::positional_or_keyword(Name::new_static("y"))
                        .with_annotated_type(KnownClass::Str.to_instance(&db))
                        .with_default_type(KnownClass::Str.to_instance(&db)),
                ],
                Some(Type::none(&db))
            ),
            @r"
        (
            x=int,
            y: str = str
        ) -> None
        "
        );

        // All positional only parameters.
        assert_snapshot!(
            display_signature_multiline(
                &db,
                [
                    Parameter::positional_only(Some(Name::new_static("x"))),
                    Parameter::positional_only(Some(Name::new_static("y"))),
                ],
                Some(Type::none(&db))
            ),
            @r"
        (
            x,
            y,
            /
        ) -> None
        "
        );

        // Positional-only parameters mixed with non-positional-only parameters.
        assert_snapshot!(
            display_signature_multiline(
                &db,
                [
                    Parameter::positional_only(Some(Name::new_static("x"))),
                    Parameter::positional_or_keyword(Name::new_static("y")),
                ],
                Some(Type::none(&db))
            ),
            @r"
        (
            x,
            /,
            y
        ) -> None
        "
        );

        // All keyword-only parameters.
        assert_snapshot!(
            display_signature_multiline(
                &db,
                [
                    Parameter::keyword_only(Name::new_static("x")),
                    Parameter::keyword_only(Name::new_static("y")),
                ],
                Some(Type::none(&db))
            ),
            @r"
        (
            *,
            x,
            y
        ) -> None
        "
        );

        // Keyword-only parameters mixed with non-keyword-only parameters.
        assert_snapshot!(
            display_signature_multiline(
                &db,
                [
                    Parameter::positional_or_keyword(Name::new_static("x")),
                    Parameter::keyword_only(Name::new_static("y")),
                ],
                Some(Type::none(&db))
            ),
            @r"
        (
            x,
            *,
            y
        ) -> None
        "
        );

        // A mix of all parameter kinds.
        assert_snapshot!(
            display_signature_multiline(
                &db,
                [
                    Parameter::positional_only(Some(Name::new_static("a"))),
                    Parameter::positional_only(Some(Name::new_static("b")))
                        .with_annotated_type(KnownClass::Int.to_instance(&db)),
                    Parameter::positional_only(Some(Name::new_static("c")))
                        .with_default_type(Type::IntLiteral(1)),
                    Parameter::positional_only(Some(Name::new_static("d")))
                        .with_annotated_type(KnownClass::Int.to_instance(&db))
                        .with_default_type(Type::IntLiteral(2)),
                    Parameter::positional_or_keyword(Name::new_static("e"))
                        .with_default_type(Type::IntLiteral(3)),
                    Parameter::positional_or_keyword(Name::new_static("f"))
                        .with_annotated_type(KnownClass::Int.to_instance(&db))
                        .with_default_type(Type::IntLiteral(4)),
                    Parameter::variadic(Name::new_static("args"))
                        .with_annotated_type(Type::object()),
                    Parameter::keyword_only(Name::new_static("g"))
                        .with_default_type(Type::IntLiteral(5)),
                    Parameter::keyword_only(Name::new_static("h"))
                        .with_annotated_type(KnownClass::Int.to_instance(&db))
                        .with_default_type(Type::IntLiteral(6)),
                    Parameter::keyword_variadic(Name::new_static("kwargs"))
                        .with_annotated_type(KnownClass::Str.to_instance(&db)),
                ],
                Some(KnownClass::Bytes.to_instance(&db))
            ),
            @r"
        (
            a,
            b: int,
            c=Literal[1],
            d: int = Literal[2],
            /,
            e=Literal[3],
            f: int = Literal[4],
            *args: object,
            *,
            g=Literal[5],
            h: int = Literal[6],
            **kwargs: str
        ) -> bytes
        "
        );
    }
}<|MERGE_RESOLUTION|>--- conflicted
+++ resolved
@@ -517,21 +517,14 @@
 impl<'db> FmtDetailed<'db> for ClassDisplay<'db> {
     fn fmt_detailed(&self, f: &mut TypeWriter<'_, '_, 'db>) -> fmt::Result {
         let qualification_level = self.settings.qualified.get(&**self.class.name(self.db));
-        let detail = TypeDetail::Type(Type::ClassLiteral(self.class));
+
+        let ty = Type::ClassLiteral(self.class);
         if qualification_level.is_some() {
-            write!(
-                f.with_detail(detail),
-                "{}",
-                self.class.qualified_name(self.db)
-            )?;
+            write!(f.with_type(ty), "{}", self.class.qualified_name(self.db))?;
         } else {
-            write!(f.with_detail(detail), "{}", self.class.name(self.db))?;
-        }
-<<<<<<< HEAD
-=======
-        f.with_type(Type::ClassLiteral(self.class))
-            .write_str(self.class.name(self.db))?;
->>>>>>> aec225d8
+            write!(f.with_type(ty), "{}", self.class.name(self.db))?;
+        }
+
         if qualification_level == Some(&QualificationLevel::FileAndLineNumber) {
             let file = self.class.file(self.db);
             let path = file.path(self.db);
