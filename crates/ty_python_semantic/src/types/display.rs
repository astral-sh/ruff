--- conflicted
+++ resolved
@@ -25,14 +25,9 @@
 use crate::types::tuple::TupleSpec;
 use crate::types::visitor::TypeVisitor;
 use crate::types::{
-<<<<<<< HEAD
     BoundTypeVarIdentity, CallableType, CallableTypeKind, IntersectionType, KnownBoundMethodType,
-    KnownClass, MaterializationKind, Protocol, ProtocolInstanceType, StringLiteralType,
-=======
-    BoundTypeVarIdentity, CallableType, IntersectionType, KnownBoundMethodType, KnownClass,
-    MaterializationKind, Protocol, ProtocolInstanceType, SpecialFormType, StringLiteralType,
->>>>>>> 6b7adb05
-    SubclassOfInner, Type, UnionType, WrapperDescriptorKind, visitor,
+    KnownClass, MaterializationKind, Protocol, ProtocolInstanceType, SpecialFormType,
+    StringLiteralType, SubclassOfInner, Type, UnionType, WrapperDescriptorKind, visitor,
 };
 use ruff_db::parsed::parsed_module;
 
@@ -1501,14 +1496,9 @@
     }
 }
 
-<<<<<<< HEAD
-pub(crate) struct DisplayCallableType<'db> {
-    signatures: &'db CallableSignature<'db>,
-    kind: CallableTypeKind,
-=======
 pub(crate) struct DisplayCallableType<'a, 'db> {
     signatures: &'a CallableSignature<'db>,
->>>>>>> 6b7adb05
+    kind: CallableTypeKind,
     db: &'db dyn Db,
     settings: DisplaySettings<'db>,
 }
@@ -1516,24 +1506,18 @@
 impl<'db> FmtDetailed<'db> for DisplayCallableType<'_, 'db> {
     fn fmt_detailed(&self, f: &mut TypeWriter<'_, '_, 'db>) -> fmt::Result {
         match self.signatures.overloads.as_slice() {
-<<<<<<< HEAD
             [signature] => {
                 if matches!(self.kind, CallableTypeKind::ParamSpecValue) {
                     signature
                         .parameters()
                         .display_with(self.db, self.settings.clone())
-                        .fmt(f)
+                        .fmt_detailed(f)
                 } else {
                     signature
                         .display_with(self.db, self.settings.clone())
-                        .fmt(f)
-                }
-            }
-=======
-            [signature] => signature
-                .display_with(self.db, self.settings.clone())
-                .fmt_detailed(f),
->>>>>>> 6b7adb05
+                        .fmt_detailed(f)
+                }
+            }
             signatures => {
                 // TODO: How to display overloads?
                 if !self.settings.multiline {
@@ -1602,88 +1586,17 @@
     }
 }
 
-<<<<<<< HEAD
-    /// Internal method to write signature with the signature writer
-    fn write_signature(&self, writer: &mut SignatureWriter) -> fmt::Result {
-        // Parameters
-        self.parameters
-            .display_with(self.db, self.settings.clone())
-            .write_parameters(writer)?;
-=======
 impl<'db> FmtDetailed<'db> for DisplaySignature<'_, 'db> {
     fn fmt_detailed(&self, f: &mut TypeWriter<'_, '_, 'db>) -> fmt::Result {
         // Immediately write a marker signaling we're starting a signature
         let _ = f.with_detail(TypeDetail::SignatureStart);
         // When we exit this function, write a marker signaling we're ending a signature
         let mut f = f.with_detail(TypeDetail::SignatureEnd);
-        let multiline = self.settings.multiline && self.parameters.len() > 1;
-        // Opening parenthesis
-        f.write_char('(')?;
-        if multiline {
-            f.write_str("\n    ")?;
-        }
-        if self.parameters.is_gradual() {
-            // We represent gradual form as `...` in the signature, internally the parameters still
-            // contain `(*args, **kwargs)` parameters.
-            f.write_str("...")?;
-        } else {
-            let mut star_added = false;
-            let mut needs_slash = false;
-            let mut first = true;
-            let arg_separator = if multiline { ",\n    " } else { ", " };
-
-            for parameter in self.parameters.as_slice() {
-                // Handle special separators
-                if !star_added && parameter.is_keyword_only() {
-                    if !first {
-                        f.write_str(arg_separator)?;
-                    }
-                    f.write_char('*')?;
-                    star_added = true;
-                    first = false;
-                }
-                if parameter.is_positional_only() {
-                    needs_slash = true;
-                } else if needs_slash {
-                    if !first {
-                        f.write_str(arg_separator)?;
-                    }
-                    f.write_char('/')?;
-                    needs_slash = false;
-                    first = false;
-                }
-
-                // Add comma before parameter if not first
-                if !first {
-                    f.write_str(arg_separator)?;
-                }
-
-                // Write parameter with range tracking
-                let param_name = parameter
-                    .display_name()
-                    .map(|name| name.to_string())
-                    .unwrap_or_default();
-                parameter
-                    .display_with(self.db, self.settings.singleline())
-                    .fmt_detailed(&mut f.with_detail(TypeDetail::Parameter(param_name)))?;
-
-                first = false;
-            }
-
-            if needs_slash {
-                if !first {
-                    f.write_str(arg_separator)?;
-                }
-                f.write_char('/')?;
-            }
-        }
-
-        if multiline {
-            f.write_char('\n')?;
-        }
-        // Closing parenthesis
-        f.write_char(')')?;
->>>>>>> 6b7adb05
+
+        // Parameters
+        self.parameters
+            .display_with(self.db, self.settings.clone())
+            .fmt_detailed(&mut f)?;
 
         // Return type
         let return_ty = self.return_ty.unwrap_or_else(Type::unknown);
@@ -1712,11 +1625,11 @@
 }
 
 impl<'db> Parameters<'db> {
-    fn display_with(
-        &'db self,
+    fn display_with<'a>(
+        &'a self,
         db: &'db dyn Db,
         settings: DisplaySettings<'db>,
-    ) -> DisplayParameters<'db> {
+    ) -> DisplayParameters<'a, 'db> {
         DisplayParameters {
             parameters: self,
             db,
@@ -1725,19 +1638,19 @@
     }
 }
 
-struct DisplayParameters<'db> {
-    parameters: &'db Parameters<'db>,
+struct DisplayParameters<'a, 'db> {
+    parameters: &'a Parameters<'db>,
     db: &'db dyn Db,
     settings: DisplaySettings<'db>,
 }
 
-impl DisplayParameters<'_> {
-    fn write_parameters(&self, writer: &mut SignatureWriter) -> fmt::Result {
+impl<'db> FmtDetailed<'db> for DisplayParameters<'_, 'db> {
+    fn fmt_detailed(&self, f: &mut TypeWriter<'_, '_, 'db>) -> fmt::Result {
         let multiline = self.settings.multiline && self.parameters.len() > 1;
         // Opening parenthesis
-        writer.write_char('(')?;
+        f.write_char('(')?;
         if multiline {
-            writer.write_str("\n    ")?;
+            f.write_str("\n    ")?;
         }
         match self.parameters.kind() {
             ParametersKind::Standard => {
@@ -1750,9 +1663,9 @@
                     // Handle special separators
                     if !star_added && parameter.is_keyword_only() {
                         if !first {
-                            writer.write_str(arg_separator)?;
+                            f.write_str(arg_separator)?;
                         }
-                        writer.write_char('*')?;
+                        f.write_char('*')?;
                         star_added = true;
                         first = false;
                     }
@@ -1760,60 +1673,60 @@
                         needs_slash = true;
                     } else if needs_slash {
                         if !first {
-                            writer.write_str(arg_separator)?;
+                            f.write_str(arg_separator)?;
                         }
-                        writer.write_char('/')?;
+                        f.write_char('/')?;
                         needs_slash = false;
                         first = false;
                     }
 
                     // Add comma before parameter if not first
                     if !first {
-                        writer.write_str(arg_separator)?;
+                        f.write_str(arg_separator)?;
                     }
 
                     // Write parameter with range tracking
-                    let param_name = parameter.display_name();
-                    writer.write_parameter(
-                        &parameter.display_with(self.db, self.settings.singleline()),
-                        param_name.as_deref(),
-                    )?;
+                    let param_name = parameter
+                        .display_name()
+                        .map(|name| name.to_string())
+                        .unwrap_or_default();
+                    parameter
+                        .display_with(self.db, self.settings.singleline())
+                        .fmt_detailed(&mut f.with_detail(TypeDetail::Parameter(param_name)))?;
 
                     first = false;
                 }
 
                 if needs_slash {
                     if !first {
-                        writer.write_str(arg_separator)?;
+                        f.write_str(arg_separator)?;
                     }
-                    writer.write_char('/')?;
+                    f.write_char('/')?;
                 }
             }
             ParametersKind::Gradual => {
                 // We represent gradual form as `...` in the signature, internally the parameters still
                 // contain `(*args, **kwargs)` parameters.
-                writer.write_str("...")?;
+                f.write_str("...")?;
             }
             ParametersKind::ParamSpec(typevar) => {
-                writer.write_str(&format!("**{}", typevar.name(self.db)))?;
+                f.write_str(&format!("**{}", typevar.name(self.db)))?;
                 if let Some(name) = typevar.binding_context(self.db).name(self.db) {
-                    writer.write_str(&format!("@{name}"))?;
-                }
-            }
-        }
-
+                    f.write_str(&format!("@{name}"))?;
+                }
+            }
+        }
         if multiline {
-            writer.write_char('\n')?;
+            f.write_char('\n')?;
         }
         // Closing parenthesis
-        writer.write_char(')')
-    }
-}
-
-impl Display for DisplayParameters<'_> {
+        f.write_char(')')
+    }
+}
+
+impl Display for DisplayParameters<'_, '_> {
     fn fmt(&self, f: &mut Formatter<'_>) -> fmt::Result {
-        let mut writer = SignatureWriter::Formatter(f);
-        self.write_parameters(&mut writer)
+        self.fmt_detailed(&mut TypeWriter::Formatter(f))
     }
 }
 
