--- conflicted
+++ resolved
@@ -223,12 +223,7 @@
                     name = enum_literal.name(self.db),
                 )
             }
-<<<<<<< HEAD
-            Type::Tuple(specialization) => specialization.tuple(self.db).display(self.db).fmt(f),
             Type::NonInferableTypeVar(bound_typevar) | Type::TypeVar(bound_typevar) => {
-=======
-            Type::TypeVar(bound_typevar) => {
->>>>>>> 79c949f0
                 f.write_str(bound_typevar.typevar(self.db).name(self.db))?;
                 if let Some(binding_context) = bound_typevar.binding_context(self.db).name(self.db)
                 {
