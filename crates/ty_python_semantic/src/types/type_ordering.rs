use std::cmp::Ordering;

use salsa::plumbing::AsId;

use crate::{db::Db, types::bound_super::SuperOwnerKind};

use super::{
    DynamicType, TodoType, Type, TypeIsType, class_base::ClassBase, subclass_of::SubclassOfInner,
};

/// Return an [`Ordering`] that describes the canonical order in which two types should appear
/// in an [`crate::types::IntersectionType`] or a [`crate::types::UnionType`] in order for them
/// to be compared for equivalence.
///
/// Two intersections are compared lexicographically. Element types in the intersection must
/// already be sorted. Two unions are never compared in this function because DNF does not permit
/// nested unions.
///
/// ## Why not just implement [`Ord`] on [`Type`]?
///
/// It would be fairly easy to slap `#[derive(PartialOrd, Ord)]` on [`Type`], and the ordering we
/// create here is not user-facing. However, it doesn't really "make sense" for `Type` to implement
/// [`Ord`] in terms of the semantics. There are many different ways in which you could plausibly
/// sort a list of types; this is only one (somewhat arbitrary, at times) possible ordering.
pub(super) fn union_or_intersection_elements_ordering<'db>(
    db: &'db dyn Db,
    left: &Type<'db>,
    right: &Type<'db>,
) -> Ordering {
    debug_assert_eq!(
        *left,
        left.normalized(db),
        "`left` must be normalized before a meaningful ordering can be established"
    );
    debug_assert_eq!(
        *right,
        right.normalized(db),
        "`right` must be normalized before a meaningful ordering can be established"
    );

    if left == right {
        return Ordering::Equal;
    }

    match (left, right) {
        (Type::Never, _) => Ordering::Less,
        (_, Type::Never) => Ordering::Greater,

        (Type::LiteralString, _) => Ordering::Less,
        (_, Type::LiteralString) => Ordering::Greater,

        (Type::BooleanLiteral(left), Type::BooleanLiteral(right)) => left.cmp(right),
        (Type::BooleanLiteral(_), _) => Ordering::Less,
        (_, Type::BooleanLiteral(_)) => Ordering::Greater,

        (Type::IntLiteral(left), Type::IntLiteral(right)) => left.cmp(right),
        (Type::IntLiteral(_), _) => Ordering::Less,
        (_, Type::IntLiteral(_)) => Ordering::Greater,

        (Type::StringLiteral(left), Type::StringLiteral(right)) => left.cmp(right),
        (Type::StringLiteral(_), _) => Ordering::Less,
        (_, Type::StringLiteral(_)) => Ordering::Greater,

        (Type::BytesLiteral(left), Type::BytesLiteral(right)) => left.cmp(right),
        (Type::BytesLiteral(_), _) => Ordering::Less,
        (_, Type::BytesLiteral(_)) => Ordering::Greater,

        (Type::EnumLiteral(left), Type::EnumLiteral(right)) => left.cmp(right),
        (Type::EnumLiteral(_), _) => Ordering::Less,
        (_, Type::EnumLiteral(_)) => Ordering::Greater,

        (Type::FunctionLiteral(left), Type::FunctionLiteral(right)) => left.cmp(right),
        (Type::FunctionLiteral(_), _) => Ordering::Less,
        (_, Type::FunctionLiteral(_)) => Ordering::Greater,

        (Type::BoundMethod(left), Type::BoundMethod(right)) => left.cmp(right),
        (Type::BoundMethod(_), _) => Ordering::Less,
        (_, Type::BoundMethod(_)) => Ordering::Greater,

        (Type::KnownBoundMethod(left), Type::KnownBoundMethod(right)) => left.cmp(right),
        (Type::KnownBoundMethod(_), _) => Ordering::Less,
        (_, Type::KnownBoundMethod(_)) => Ordering::Greater,

        (Type::WrapperDescriptor(left), Type::WrapperDescriptor(right)) => left.cmp(right),
        (Type::WrapperDescriptor(_), _) => Ordering::Less,
        (_, Type::WrapperDescriptor(_)) => Ordering::Greater,

        (Type::DataclassDecorator(left), Type::DataclassDecorator(right)) => left.cmp(right),
        (Type::DataclassDecorator(_), _) => Ordering::Less,
        (_, Type::DataclassDecorator(_)) => Ordering::Greater,

        (Type::DataclassTransformer(left), Type::DataclassTransformer(right)) => left.cmp(right),
        (Type::DataclassTransformer(_), _) => Ordering::Less,
        (_, Type::DataclassTransformer(_)) => Ordering::Greater,

        (Type::Callable(left), Type::Callable(right)) => left.cmp(right),
        (Type::Callable(_), _) => Ordering::Less,
        (_, Type::Callable(_)) => Ordering::Greater,

        (Type::ModuleLiteral(left), Type::ModuleLiteral(right)) => left.cmp(right),
        (Type::ModuleLiteral(_), _) => Ordering::Less,
        (_, Type::ModuleLiteral(_)) => Ordering::Greater,

        (Type::ClassLiteral(left), Type::ClassLiteral(right)) => left.cmp(right),
        (Type::ClassLiteral(_), _) => Ordering::Less,
        (_, Type::ClassLiteral(_)) => Ordering::Greater,

        (Type::GenericAlias(left), Type::GenericAlias(right)) => left.cmp(right),
        (Type::GenericAlias(_), _) => Ordering::Less,
        (_, Type::GenericAlias(_)) => Ordering::Greater,

        (Type::SubclassOf(left), Type::SubclassOf(right)) => {
            match (left.subclass_of(), right.subclass_of()) {
                (SubclassOfInner::Class(left), SubclassOfInner::Class(right)) => left.cmp(&right),
                (SubclassOfInner::Class(_), _) => Ordering::Less,
                (_, SubclassOfInner::Class(_)) => Ordering::Greater,
                (SubclassOfInner::Dynamic(left), SubclassOfInner::Dynamic(right)) => {
                    dynamic_elements_ordering(left, right)
                }
            }
        }

        (Type::SubclassOf(_), _) => Ordering::Less,
        (_, Type::SubclassOf(_)) => Ordering::Greater,

        (Type::TypeIs(left), Type::TypeIs(right)) => typeis_ordering(db, *left, *right),
        (Type::TypeIs(_), _) => Ordering::Less,
        (_, Type::TypeIs(_)) => Ordering::Greater,

        (Type::NominalInstance(left), Type::NominalInstance(right)) => {
            left.class(db).cmp(&right.class(db))
        }
        (Type::NominalInstance(_), _) => Ordering::Less,
        (_, Type::NominalInstance(_)) => Ordering::Greater,

        (Type::ProtocolInstance(left_proto), Type::ProtocolInstance(right_proto)) => {
            left_proto.cmp(right_proto)
        }
        (Type::ProtocolInstance(_), _) => Ordering::Less,
        (_, Type::ProtocolInstance(_)) => Ordering::Greater,

        // This is one place where we want to compare the typevar identities directly, instead of
        // falling back on `is_same_typevar_as` or `can_be_bound_for`.
        (Type::TypeVar(left), Type::TypeVar(right)) => left.as_id().cmp(&right.as_id()),
        (Type::TypeVar(_), _) => Ordering::Less,
        (_, Type::TypeVar(_)) => Ordering::Greater,

        (Type::AlwaysTruthy, _) => Ordering::Less,
        (_, Type::AlwaysTruthy) => Ordering::Greater,

        (Type::AlwaysFalsy, _) => Ordering::Less,
        (_, Type::AlwaysFalsy) => Ordering::Greater,

        (Type::BoundSuper(left), Type::BoundSuper(right)) => {
            (match (left.pivot_class(db), right.pivot_class(db)) {
                (ClassBase::Class(left), ClassBase::Class(right)) => left.cmp(&right),
                (ClassBase::Class(_), _) => Ordering::Less,
                (_, ClassBase::Class(_)) => Ordering::Greater,

                (ClassBase::Protocol, _) => Ordering::Less,
                (_, ClassBase::Protocol) => Ordering::Greater,

                (ClassBase::Generic, _) => Ordering::Less,
                (_, ClassBase::Generic) => Ordering::Greater,

                (ClassBase::TypedDict, _) => Ordering::Less,
                (_, ClassBase::TypedDict) => Ordering::Greater,

                (ClassBase::Dynamic(left), ClassBase::Dynamic(right)) => {
                    dynamic_elements_ordering(left, right)
                }
            })
            .then_with(|| match (left.owner(db), right.owner(db)) {
                (SuperOwnerKind::Class(left), SuperOwnerKind::Class(right)) => left.cmp(&right),
                (SuperOwnerKind::Class(_), _) => Ordering::Less,
                (_, SuperOwnerKind::Class(_)) => Ordering::Greater,
                (SuperOwnerKind::Instance(left), SuperOwnerKind::Instance(right)) => {
                    left.class(db).cmp(&right.class(db))
                }
                (SuperOwnerKind::Instance(_), _) => Ordering::Less,
                (_, SuperOwnerKind::Instance(_)) => Ordering::Greater,
                (SuperOwnerKind::Dynamic(left), SuperOwnerKind::Dynamic(right)) => {
                    dynamic_elements_ordering(left, right)
                }
            })
        }
        (Type::BoundSuper(_), _) => Ordering::Less,
        (_, Type::BoundSuper(_)) => Ordering::Greater,

        (Type::SpecialForm(left), Type::SpecialForm(right)) => left.cmp(right),
        (Type::SpecialForm(_), _) => Ordering::Less,
        (_, Type::SpecialForm(_)) => Ordering::Greater,

        (Type::KnownInstance(left), Type::KnownInstance(right)) => left.cmp(right),
        (Type::KnownInstance(_), _) => Ordering::Less,
        (_, Type::KnownInstance(_)) => Ordering::Greater,

        (Type::PropertyInstance(left), Type::PropertyInstance(right)) => left.cmp(right),
        (Type::PropertyInstance(_), _) => Ordering::Less,
        (_, Type::PropertyInstance(_)) => Ordering::Greater,

        (Type::Dynamic(left), Type::Dynamic(right)) => dynamic_elements_ordering(*left, *right),
        (Type::Dynamic(_), _) => Ordering::Less,
        (_, Type::Dynamic(_)) => Ordering::Greater,

        (Type::TypeAlias(left), Type::TypeAlias(right)) => left.cmp(right),
        (Type::TypeAlias(_), _) => Ordering::Less,
        (_, Type::TypeAlias(_)) => Ordering::Greater,

        (Type::TypedDict(left), Type::TypedDict(right)) => {
            left.defining_class().cmp(&right.defining_class())
        }
        (Type::TypedDict(_), _) => Ordering::Less,
        (_, Type::TypedDict(_)) => Ordering::Greater,

        (Type::NewTypeInstance(left), Type::NewTypeInstance(right)) => left.cmp(right),
        (Type::NewTypeInstance(_), _) => Ordering::Less,
        (_, Type::NewTypeInstance(_)) => Ordering::Greater,

        (Type::Union(_), _) | (_, Type::Union(_)) => {
            unreachable!("our type representation does not permit nested unions");
        }

        (Type::Intersection(left), Type::Intersection(right)) => {
            // Lexicographically compare the elements of the two unequal intersections.
            let left_positive = left.positive(db);
            let right_positive = right.positive(db);
            if left_positive.len() != right_positive.len() {
                return left_positive.len().cmp(&right_positive.len());
            }
            let left_negative = left.negative(db);
            let right_negative = right.negative(db);
            if left_negative.len() != right_negative.len() {
                return left_negative.len().cmp(&right_negative.len());
            }
            for (left, right) in left_positive.iter().zip(right_positive) {
                let ordering = union_or_intersection_elements_ordering(db, left, right);
                if ordering != Ordering::Equal {
                    return ordering;
                }
            }
            for (left, right) in left_negative.iter().zip(right_negative) {
                let ordering = union_or_intersection_elements_ordering(db, left, right);
                if ordering != Ordering::Equal {
                    return ordering;
                }
            }

            unreachable!("Two equal, normalized intersections should share the same Salsa ID")
        }
    }
}

/// Determine a canonical order for two instances of [`DynamicType`].
fn dynamic_elements_ordering(left: DynamicType, right: DynamicType) -> Ordering {
    match (left, right) {
        (DynamicType::Any, _) => Ordering::Less,
        (_, DynamicType::Any) => Ordering::Greater,

        (DynamicType::Unknown, _) => Ordering::Less,
        (_, DynamicType::Unknown) => Ordering::Greater,

        #[cfg(debug_assertions)]
        (DynamicType::Todo(TodoType(left)), DynamicType::Todo(TodoType(right))) => left.cmp(right),

        #[cfg(not(debug_assertions))]
        (DynamicType::Todo(TodoType), DynamicType::Todo(TodoType)) => Ordering::Equal,

        (DynamicType::TodoUnpack, _) => Ordering::Less,
        (_, DynamicType::TodoUnpack) => Ordering::Greater,

<<<<<<< HEAD
        (DynamicType::TodoTypeAlias, _) => Ordering::Less,
        (_, DynamicType::TodoTypeAlias) => Ordering::Greater,

        (DynamicType::Divergent(left), DynamicType::Divergent(right)) => left.cmp(&right),
=======
        (DynamicType::Divergent(left), DynamicType::Divergent(right)) => {
            left.scope.cmp(&right.scope)
        }
>>>>>>> 09d457aa
        (DynamicType::Divergent(_), _) => Ordering::Less,
        (_, DynamicType::Divergent(_)) => Ordering::Greater,
    }
}

/// Determine a canonical order for two instances of [`TypeIsType`].
///
/// The following criteria are considered, in order:
/// * Boundness: Unbound precedes bound
/// * Symbol name: String comparison
/// * Guarded type: [`union_or_intersection_elements_ordering`]
fn typeis_ordering(db: &dyn Db, left: TypeIsType, right: TypeIsType) -> Ordering {
    let (left_ty, right_ty) = (left.return_type(db), right.return_type(db));

    match (left.place_info(db), right.place_info(db)) {
        (None, Some(_)) => Ordering::Less,
        (Some(_), None) => Ordering::Greater,

        (None, None) => union_or_intersection_elements_ordering(db, &left_ty, &right_ty),

        (Some(_), Some(_)) => match left.place_name(db).cmp(&right.place_name(db)) {
            Ordering::Equal => union_or_intersection_elements_ordering(db, &left_ty, &right_ty),
            ordering => ordering,
        },
    }
}<|MERGE_RESOLUTION|>--- conflicted
+++ resolved
@@ -269,16 +269,7 @@
         (DynamicType::TodoUnpack, _) => Ordering::Less,
         (_, DynamicType::TodoUnpack) => Ordering::Greater,
 
-<<<<<<< HEAD
-        (DynamicType::TodoTypeAlias, _) => Ordering::Less,
-        (_, DynamicType::TodoTypeAlias) => Ordering::Greater,
-
         (DynamicType::Divergent(left), DynamicType::Divergent(right)) => left.cmp(&right),
-=======
-        (DynamicType::Divergent(left), DynamicType::Divergent(right)) => {
-            left.scope.cmp(&right.scope)
-        }
->>>>>>> 09d457aa
         (DynamicType::Divergent(_), _) => Ordering::Less,
         (_, DynamicType::Divergent(_)) => Ordering::Greater,
     }
