use std::{iter, mem};

use itertools::{Either, Itertools};
use ruff_db::diagnostic::{Annotation, DiagnosticId, Severity};
use ruff_db::files::File;
use ruff_db::parsed::ParsedModuleRef;
use ruff_python_ast::visitor::{Visitor, walk_expr};
use ruff_python_ast::{self as ast, AnyNodeRef, ExprContext, PythonVersion};
use ruff_python_stdlib::builtins::version_builtin_was_added;
use ruff_text_size::{Ranged, TextRange};
use rustc_hash::{FxHashMap, FxHashSet};

use super::{
    CycleRecovery, DefinitionInference, DefinitionInferenceExtra, ExpressionInference,
    ExpressionInferenceExtra, InferenceRegion, ScopeInference, ScopeInferenceExtra,
    infer_deferred_types, infer_definition_types, infer_expression_types,
    infer_same_file_expression_type, infer_scope_types, infer_unpack_types,
};
use crate::module_name::{ModuleName, ModuleNameResolutionError};
use crate::module_resolver::{
    KnownModule, ModuleResolveMode, file_to_module, resolve_module, search_paths,
};
use crate::node_key::NodeKey;
use crate::place::{
    Boundness, ConsideredDefinitions, LookupError, Place, PlaceAndQualifiers,
    builtins_module_scope, builtins_symbol, explicit_global_symbol, global_symbol,
    module_type_implicit_global_declaration, module_type_implicit_global_symbol, place,
    place_from_bindings, place_from_declarations, typing_extensions_symbol,
};
use crate::semantic_index::ast_ids::node_key::ExpressionNodeKey;
use crate::semantic_index::ast_ids::{HasScopedUseId, ScopedUseId};
use crate::semantic_index::definition::{
    AnnotatedAssignmentDefinitionKind, AssignmentDefinitionKind, ComprehensionDefinitionKind,
    Definition, DefinitionKind, DefinitionNodeKey, DefinitionState, ExceptHandlerDefinitionKind,
    ForStmtDefinitionKind, TargetKind, WithItemDefinitionKind,
};
use crate::semantic_index::expression::{Expression, ExpressionKind};
use crate::semantic_index::narrowing_constraints::ConstraintKey;
use crate::semantic_index::place::{PlaceExpr, PlaceExprRef};
use crate::semantic_index::scope::{
    FileScopeId, NodeWithScopeKind, NodeWithScopeRef, ScopeId, ScopeKind,
};
use crate::semantic_index::symbol::{ScopedSymbolId, Symbol};
use crate::semantic_index::{
    ApplicableConstraints, EnclosingSnapshotResult, SemanticIndex, place_table,
};
use crate::types::call::bind::MatchingOverloadIndex;
use crate::types::call::{Binding, Bindings, CallArguments, CallError, CallErrorKind};
use crate::types::class::{CodeGeneratorKind, FieldKind, MetaclassErrorKind, MethodDecorator};
use crate::types::context::{InNoTypeCheck, InferContext};
use crate::types::cyclic::CycleDetector;
use crate::types::diagnostic::{
    CALL_NON_CALLABLE, CONFLICTING_DECLARATIONS, CONFLICTING_METACLASS, CYCLIC_CLASS_DEFINITION,
    DIVISION_BY_ZERO, DUPLICATE_KW_ONLY, INCONSISTENT_MRO, INVALID_ARGUMENT_TYPE,
    INVALID_ASSIGNMENT, INVALID_ATTRIBUTE_ACCESS, INVALID_BASE, INVALID_DECLARATION,
    INVALID_GENERIC_CLASS, INVALID_KEY, INVALID_LEGACY_TYPE_VARIABLE, INVALID_METACLASS,
    INVALID_NAMED_TUPLE, INVALID_OVERLOAD, INVALID_PARAMETER_DEFAULT, INVALID_PROTOCOL,
    INVALID_TYPE_FORM, INVALID_TYPE_GUARD_CALL, INVALID_TYPE_VARIABLE_CONSTRAINTS,
    IncompatibleBases, NON_SUBSCRIPTABLE, POSSIBLY_MISSING_IMPLICIT_CALL, POSSIBLY_MISSING_IMPORT,
    SUBCLASS_OF_FINAL_CLASS, UNDEFINED_REVEAL, UNRESOLVED_ATTRIBUTE, UNRESOLVED_GLOBAL,
    UNRESOLVED_IMPORT, UNRESOLVED_REFERENCE, UNSUPPORTED_OPERATOR, USELESS_OVERLOAD_BODY,
    hint_if_stdlib_submodule_exists_on_other_versions, report_attempted_protocol_instantiation,
    report_bad_dunder_set_call, report_cannot_pop_required_field_on_typed_dict,
    report_duplicate_bases, report_implicit_return_type, report_index_out_of_bounds,
    report_instance_layout_conflict, report_invalid_assignment,
    report_invalid_attribute_assignment, report_invalid_exception_caught,
    report_invalid_exception_cause, report_invalid_exception_raised,
    report_invalid_generator_function_return_type, report_invalid_key_on_typed_dict,
    report_invalid_or_unsupported_base, report_invalid_return_type,
    report_invalid_type_checking_constant,
    report_namedtuple_field_without_default_after_field_with_default, report_non_subscriptable,
    report_possibly_missing_attribute, report_possibly_unresolved_reference,
    report_rebound_typevar, report_slice_step_size_zero,
};
use crate::types::function::{
    FunctionDecorators, FunctionLiteral, FunctionType, KnownFunction, OverloadLiteral,
};
use crate::types::generics::{
<<<<<<< HEAD
    GenericContext, LegacyGenericBase, SpecializationBuilder, bind_typevar,
=======
    GenericContext, InferableTypeVars, LegacyGenericBase, SpecializationBuilder, bind_typevar,
>>>>>>> 8817ea5c
    enclosing_generic_contexts,
};
use crate::types::infer::nearest_enclosing_function;
use crate::types::instance::SliceLiteral;
use crate::types::mro::MroErrorKind;
use crate::types::signatures::Signature;
use crate::types::subclass_of::SubclassOfInner;
use crate::types::tuple::{Tuple, TupleLength, TupleSpec, TupleType};
use crate::types::typed_dict::{
    TypedDictAssignmentKind, validate_typed_dict_constructor, validate_typed_dict_dict_literal,
    validate_typed_dict_key_assignment,
};
use crate::types::visitor::any_over_type;
use crate::types::{
    CallDunderError, CallableBinding, CallableType, ClassLiteral, ClassType, DataclassParams,
    DynamicType, IntersectionBuilder, IntersectionType, KnownClass, KnownInstanceType,
    MemberLookupPolicy, MetaclassCandidate, PEP695TypeAliasType, Parameter, ParameterForm,
    Parameters, SpecialFormType, SubclassOfType, TrackedConstraintSet, Truthiness, Type,
    TypeAliasType, TypeAndQualifiers, TypeContext, TypeQualifiers,
    TypeVarBoundOrConstraintsEvaluation, TypeVarDefaultEvaluation, TypeVarIdentity,
    TypeVarInstance, TypeVarKind, TypeVarVariance, TypedDictType, UnionBuilder, UnionType,
    binding_type, todo_type,
};
use crate::types::{ClassBase, add_inferred_python_version_hint_to_diagnostic};
use crate::unpack::{EvaluationMode, UnpackPosition};
use crate::util::diagnostics::format_enumeration;
use crate::util::subscript::{PyIndex, PySlice};
use crate::{Db, FxOrderSet, Program};

mod annotation_expression;
mod type_expression;

/// Whether the intersection type is on the left or right side of the comparison.
#[derive(Debug, Clone, Copy)]
enum IntersectionOn {
    Left,
    Right,
}

#[derive(Debug, Clone, Copy, Eq, PartialEq)]
struct TypeAndRange<'db> {
    ty: Type<'db>,
    range: TextRange,
}

/// A helper to track if we already know that declared and inferred types are the same.
#[derive(Debug, Clone, PartialEq, Eq)]
enum DeclaredAndInferredType<'db> {
    /// We know that both the declared and inferred types are the same.
    AreTheSame(TypeAndQualifiers<'db>),
    /// Declared and inferred types might be different, we need to check assignability.
    MightBeDifferent {
        declared_ty: TypeAndQualifiers<'db>,
        inferred_ty: Type<'db>,
    },
}

impl<'db> DeclaredAndInferredType<'db> {
    fn are_the_same_type(ty: Type<'db>) -> Self {
        Self::AreTheSame(ty.into())
    }
}

/// A [`CycleDetector`] that is used in `infer_binary_type_comparison`.
type BinaryComparisonVisitor<'db> = CycleDetector<
    ast::CmpOp,
    (Type<'db>, ast::CmpOp, Type<'db>),
    Result<Type<'db>, CompareUnsupportedError<'db>>,
>;

/// Builder to infer all types in a region.
///
/// A builder is used by creating it with [`new()`](TypeInferenceBuilder::new), and then calling
/// [`finish_expression()`](TypeInferenceBuilder::finish_expression), [`finish_definition()`](TypeInferenceBuilder::finish_definition), or [`finish_scope()`](TypeInferenceBuilder::finish_scope) on it, which returns
/// type inference result..
///
/// There are a few different kinds of methods in the type inference builder, and the naming
/// distinctions are a bit subtle.
///
/// The `finish` methods call [`infer_region`](TypeInferenceBuilder::infer_region), which delegates
/// to one of [`infer_region_scope`](TypeInferenceBuilder::infer_region_scope),
/// [`infer_region_definition`](TypeInferenceBuilder::infer_region_definition), or
/// [`infer_region_expression`](TypeInferenceBuilder::infer_region_expression), depending which
/// kind of [`InferenceRegion`] we are inferring types for.
///
/// Scope inference starts with the scope body, walking all statements and expressions and
/// recording the types of each expression in the inference result. Most of the methods
/// here (with names like `infer_*_statement` or `infer_*_expression` or some other node kind) take
/// a single AST node and are called as part of this AST visit.
///
/// When the visit encounters a node which creates a [`Definition`], we look up the definition in
/// the semantic index and call the [`infer_definition_types()`] query on it, which creates another
/// [`TypeInferenceBuilder`] just for that definition, and we merge the returned inference result
/// into the one we are currently building for the entire scope. Using the query in this way
/// ensures that if we first infer types for some scattered definitions in a scope, and later for
/// the entire scope, we don't re-infer any types, we reuse the cached inference for those
/// definitions and their sub-expressions.
///
/// Functions with a name like `infer_*_definition` take both a node and a [`Definition`], and are
/// called by [`infer_region_definition`](TypeInferenceBuilder::infer_region_definition).
///
/// So for example we have both
/// [`infer_function_definition_statement`](TypeInferenceBuilder::infer_function_definition_statement),
/// which takes just the function AST node, and
/// [`infer_function_definition`](TypeInferenceBuilder::infer_function_definition), which takes
/// both the node and the [`Definition`] id. The former is called as part of walking the AST, and
/// it just looks up the [`Definition`] for that function in the semantic index and calls
/// [`infer_definition_types()`] on it, which will create a new [`TypeInferenceBuilder`] with
/// [`InferenceRegion::Definition`], and in that builder
/// [`infer_region_definition`](TypeInferenceBuilder::infer_region_definition) will call
/// [`infer_function_definition`](TypeInferenceBuilder::infer_function_definition) to actually
/// infer a type for the definition.
///
/// Similarly, when we encounter a standalone-inferable expression (right-hand side of an
/// assignment, type narrowing guard), we use the [`infer_expression_types()`] query to ensure we
/// don't infer its types more than once.
pub(super) struct TypeInferenceBuilder<'db, 'ast> {
    context: InferContext<'db, 'ast>,
    index: &'db SemanticIndex<'db>,
    region: InferenceRegion<'db>,

    /// The types of every expression in this region.
    expressions: FxHashMap<ExpressionNodeKey, Type<'db>>,

    /// The scope this region is part of.
    scope: ScopeId<'db>,

    // bindings, declarations, and deferred can only exist in definition, or scope contexts.
    /// The types of every binding in this region.
    ///
    /// The list should only contain one entry per binding at most.
    bindings: VecMap<Definition<'db>, Type<'db>>,

    /// The types and type qualifiers of every declaration in this region.
    ///
    /// The list should only contain one entry per declaration at most.
    declarations: VecMap<Definition<'db>, TypeAndQualifiers<'db>>,

    /// The definitions with deferred sub-parts.
    ///
    /// The list should only contain one entry per definition.
    deferred: VecSet<Definition<'db>>,

    /// The returned types and their corresponding ranges of the region, if it is a function body.
    return_types_and_ranges: Vec<TypeAndRange<'db>>,

    /// A set of functions that have been defined **and** called in this region.
    ///
    /// This is a set because the same function could be called multiple times in the same region.
    /// This is mainly used in [`check_overloaded_functions`] to check an overloaded function that
    /// is shadowed by a function with the same name in this scope but has been called before. For
    /// example:
    ///
    /// ```py
    /// from typing import overload
    ///
    /// @overload
    /// def foo() -> None: ...
    /// @overload
    /// def foo(x: int) -> int: ...
    /// def foo(x: int | None) -> int | None: return x
    ///
    /// foo()  # An overloaded function that was defined in this scope have been called
    ///
    /// def foo(x: int) -> int:
    ///     return x
    /// ```
    ///
    /// [`check_overloaded_functions`]: TypeInferenceBuilder::check_overloaded_functions
    called_functions: FxHashSet<FunctionType<'db>>,

    /// Whether we are in a context that binds unbound typevars.
    typevar_binding_context: Option<Definition<'db>>,

    /// The deferred state of inferring types of certain expressions within the region.
    ///
    /// This is different from [`InferenceRegion::Deferred`] which works on the entire definition
    /// while this is relevant for specific expressions within the region itself and is updated
    /// during the inference process.
    ///
    /// For example, when inferring the types of an annotated assignment, the type of an annotation
    /// expression could be deferred if the file has `from __future__ import annotations` import or
    /// is a stub file but we're still in a non-deferred region.
    deferred_state: DeferredExpressionState,

    multi_inference_state: MultiInferenceState,

    /// For function definitions, the undecorated type of the function.
    undecorated_type: Option<Type<'db>>,

    /// Did we merge in a sub-region with a cycle-recovery fallback, and if so, what kind?
    cycle_recovery: Option<CycleRecovery<'db>>,

    /// `true` if all places in this expression are definitely bound
    all_definitely_bound: bool,
}

impl<'db, 'ast> TypeInferenceBuilder<'db, 'ast> {
    /// How big a string do we build before bailing?
    ///
    /// This is a fairly arbitrary number. It should be *far* more than enough
    /// for most use cases, but we can reevaluate it later if useful.
    pub(super) const MAX_STRING_LITERAL_SIZE: usize = 4096;

    /// Creates a new builder for inferring types in a region.
    pub(super) fn new(
        db: &'db dyn Db,
        region: InferenceRegion<'db>,
        index: &'db SemanticIndex<'db>,
        module: &'ast ParsedModuleRef,
    ) -> Self {
        let scope = region.scope(db);

        Self {
            context: InferContext::new(db, scope, module),
            index,
            region,
            scope,
            return_types_and_ranges: vec![],
            called_functions: FxHashSet::default(),
            deferred_state: DeferredExpressionState::None,
            multi_inference_state: MultiInferenceState::Panic,
            expressions: FxHashMap::default(),
            bindings: VecMap::default(),
            declarations: VecMap::default(),
            typevar_binding_context: None,
            deferred: VecSet::default(),
            undecorated_type: None,
            cycle_recovery: None,
            all_definitely_bound: true,
        }
    }

    fn extend_cycle_recovery(&mut self, other_recovery: Option<CycleRecovery<'db>>) {
        match &mut self.cycle_recovery {
            Some(recovery) => *recovery = recovery.merge(other_recovery),
            recovery @ None => *recovery = other_recovery,
        }
    }

    fn fallback_type(&self) -> Option<Type<'db>> {
        self.cycle_recovery.map(CycleRecovery::fallback_type)
    }

    fn extend_definition(&mut self, inference: &DefinitionInference<'db>) {
        #[cfg(debug_assertions)]
        assert_eq!(self.scope, inference.scope);

        self.expressions.extend(inference.expressions.iter());
        self.declarations.extend(inference.declarations());

        if !matches!(self.region, InferenceRegion::Scope(..)) {
            self.bindings.extend(inference.bindings());
        }

        if let Some(extra) = &inference.extra {
            self.extend_cycle_recovery(extra.cycle_recovery);
            self.context.extend(&extra.diagnostics);
            self.deferred.extend(extra.deferred.iter().copied());
        }
    }

    fn extend_expression(&mut self, inference: &ExpressionInference<'db>) {
        #[cfg(debug_assertions)]
        assert_eq!(self.scope, inference.scope);

        self.extend_expression_unchecked(inference);
    }

    fn extend_expression_unchecked(&mut self, inference: &ExpressionInference<'db>) {
        self.expressions.extend(inference.expressions.iter());

        if let Some(extra) = &inference.extra {
            self.context.extend(&extra.diagnostics);
            self.extend_cycle_recovery(extra.cycle_recovery);

            if !matches!(self.region, InferenceRegion::Scope(..)) {
                self.bindings.extend(extra.bindings.iter().copied());
            }
        }
    }

    fn file(&self) -> File {
        self.context.file()
    }

    fn module(&self) -> &'ast ParsedModuleRef {
        self.context.module()
    }

    fn db(&self) -> &'db dyn Db {
        self.context.db()
    }

    fn scope(&self) -> ScopeId<'db> {
        self.scope
    }

    /// Are we currently inferring types in file with deferred types?
    /// This is true for stub files, for files with `__future__.annotations`, and
    /// by default for all source files in Python 3.14 and later.
    fn defer_annotations(&self) -> bool {
        self.index.has_future_annotations()
            || self.in_stub()
            || Program::get(self.db()).python_version(self.db()) >= PythonVersion::PY314
    }

    /// Are we currently in a context where name resolution should be deferred
    /// (`__future__.annotations`, stub file, or stringified annotation)?
    fn is_deferred(&self) -> bool {
        self.deferred_state.is_deferred()
    }

    /// Return the node key of the given AST node, or the key of the outermost enclosing string
    /// literal, if the node originates from inside a stringified annotation.
    fn enclosing_node_key(&self, node: AnyNodeRef<'_>) -> NodeKey {
        match self.deferred_state {
            DeferredExpressionState::InStringAnnotation(enclosing_node_key) => enclosing_node_key,
            _ => NodeKey::from_node(node),
        }
    }

    /// Check if a given AST node is reachable.
    ///
    /// Note that this only works if reachability is explicitly tracked for this specific
    /// type of node (see `node_reachability` in the use-def map).
    fn is_reachable<'a, N>(&self, node: N) -> bool
    where
        N: Into<AnyNodeRef<'a>>,
    {
        let file_scope_id = self.scope().file_scope_id(self.db());
        self.index.is_node_reachable(
            self.db(),
            file_scope_id,
            self.enclosing_node_key(node.into()),
        )
    }

    fn in_stub(&self) -> bool {
        self.context.in_stub()
    }

    /// Get the already-inferred type of an expression node, or Unknown.
    fn expression_type(&self, expr: &ast::Expr) -> Type<'db> {
        self.try_expression_type(expr).unwrap_or_else(Type::unknown)
    }

    fn try_expression_type(&self, expr: &ast::Expr) -> Option<Type<'db>> {
        self.expressions
            .get(&expr.into())
            .copied()
            .or(self.fallback_type())
    }

    /// Get the type of an expression from any scope in the same file.
    ///
    /// If the expression is in the current scope, and we are inferring the entire scope, just look
    /// up the expression in our own results, otherwise call [`infer_scope_types()`] for the scope
    /// of the expression.
    ///
    /// ## Panics
    ///
    /// If the expression is in the current scope but we haven't yet inferred a type for it.
    ///
    /// Can cause query cycles if the expression is from a different scope and type inference is
    /// already in progress for that scope (further up the stack).
    fn file_expression_type(&self, expression: &ast::Expr) -> Type<'db> {
        let file_scope = self.index.expression_scope_id(expression);
        let expr_scope = file_scope.to_scope_id(self.db(), self.file());
        match self.region {
            InferenceRegion::Scope(scope) if scope == expr_scope => {
                self.expression_type(expression)
            }
            _ => infer_scope_types(self.db(), expr_scope).expression_type(expression),
        }
    }

    /// Infers types in the given [`InferenceRegion`].
    fn infer_region(&mut self) {
        match self.region {
            InferenceRegion::Scope(scope) => self.infer_region_scope(scope),
            InferenceRegion::Definition(definition) => self.infer_region_definition(definition),
            InferenceRegion::Deferred(definition) => self.infer_region_deferred(definition),
            InferenceRegion::Expression(expression, tcx) => {
                self.infer_region_expression(expression, tcx);
            }
        }
    }

    fn infer_region_scope(&mut self, scope: ScopeId<'db>) {
        let node = scope.node(self.db());
        match node {
            NodeWithScopeKind::Module => {
                self.infer_module(self.module().syntax());
            }
            NodeWithScopeKind::Function(function) => {
                self.infer_function_body(function.node(self.module()));
            }
            NodeWithScopeKind::Lambda(lambda) => self.infer_lambda_body(lambda.node(self.module())),
            NodeWithScopeKind::Class(class) => self.infer_class_body(class.node(self.module())),
            NodeWithScopeKind::ClassTypeParameters(class) => {
                self.infer_class_type_params(class.node(self.module()));
            }
            NodeWithScopeKind::FunctionTypeParameters(function) => {
                self.infer_function_type_params(function.node(self.module()));
            }
            NodeWithScopeKind::TypeAliasTypeParameters(type_alias) => {
                self.infer_type_alias_type_params(type_alias.node(self.module()));
            }
            NodeWithScopeKind::TypeAlias(type_alias) => {
                self.infer_type_alias(type_alias.node(self.module()));
            }
            NodeWithScopeKind::ListComprehension(comprehension) => {
                self.infer_list_comprehension_expression_scope(comprehension.node(self.module()));
            }
            NodeWithScopeKind::SetComprehension(comprehension) => {
                self.infer_set_comprehension_expression_scope(comprehension.node(self.module()));
            }
            NodeWithScopeKind::DictComprehension(comprehension) => {
                self.infer_dict_comprehension_expression_scope(comprehension.node(self.module()));
            }
            NodeWithScopeKind::GeneratorExpression(generator) => {
                self.infer_generator_expression_scope(generator.node(self.module()));
            }
        }

        // Infer deferred types for all definitions.
        for definition in std::mem::take(&mut self.deferred) {
            self.extend_definition(infer_deferred_types(self.db(), definition));
        }

        assert!(
            self.deferred.is_empty(),
            "Inferring deferred types should not add more deferred definitions"
        );

        // TODO: Only call this function when diagnostics are enabled.
        self.check_class_definitions();
        self.check_overloaded_functions(node);
    }

    /// Iterate over all class definitions to check that the definition will not cause an exception
    /// to be raised at runtime. This needs to be done after most other types in the scope have been
    /// inferred, due to the fact that base classes can be deferred. If it looks like a class
    /// definition is invalid in some way, issue a diagnostic.
    ///
    /// Among the things we check for in this method are whether Python will be able to determine a
    /// consistent "[method resolution order]" and [metaclass] for each class.
    ///
    /// [method resolution order]: https://docs.python.org/3/glossary.html#term-method-resolution-order
    /// [metaclass]: https://docs.python.org/3/reference/datamodel.html#metaclasses
    fn check_class_definitions(&mut self) {
        let class_definitions = self.declarations.iter().filter_map(|(definition, ty)| {
            // Filter out class literals that result from imports
            if let DefinitionKind::Class(class) = definition.kind(self.db()) {
                ty.inner_type()
                    .as_class_literal()
                    .map(|class_literal| (class_literal, class.node(self.module())))
            } else {
                None
            }
        });

        // Iterate through all class definitions in this scope.
        for (class, class_node) in class_definitions {
            // (1) Check that the class does not have a cyclic definition
            if let Some(inheritance_cycle) = class.inheritance_cycle(self.db()) {
                if inheritance_cycle.is_participant() {
                    if let Some(builder) = self
                        .context
                        .report_lint(&CYCLIC_CLASS_DEFINITION, class_node)
                    {
                        builder.into_diagnostic(format_args!(
                            "Cyclic definition of `{}` (class cannot inherit from itself)",
                            class.name(self.db())
                        ));
                    }
                }
                // If a class is cyclically defined, that's a sufficient error to report; the
                // following checks (which are all inheritance-based) aren't even relevant.
                continue;
            }

            let is_named_tuple = CodeGeneratorKind::NamedTuple.matches(self.db(), class);

            // (2) If it's a `NamedTuple` class, check that no field without a default value
            // appears after a field with a default value.
            if is_named_tuple {
                let mut field_with_default_encountered = None;

                for (field_name, field) in
                    class.own_fields(self.db(), None, CodeGeneratorKind::NamedTuple)
                {
                    if matches!(
                        field.kind,
                        FieldKind::NamedTuple {
                            default_ty: Some(_)
                        }
                    ) {
                        field_with_default_encountered =
                            Some((field_name, field.single_declaration));
                    } else if let Some(field_with_default) = field_with_default_encountered.as_ref()
                    {
                        report_namedtuple_field_without_default_after_field_with_default(
                            &self.context,
                            class,
                            &(field_name, field.single_declaration),
                            field_with_default,
                        );
                    }
                }
            }

            let is_protocol = class.is_protocol(self.db());

            let mut disjoint_bases = IncompatibleBases::default();

            // (3) Iterate through the class's explicit bases to check for various possible errors:
            //     - Check for inheritance from plain `Generic`,
            //     - Check for inheritance from a `@final` classes
            //     - If the class is a protocol class: check for inheritance from a non-protocol class
            //     - If the class is a NamedTuple class: check for multiple inheritance that isn't `Generic[]`
            for (i, base_class) in class.explicit_bases(self.db()).iter().enumerate() {
                if is_named_tuple
                    && !matches!(
                        base_class,
                        Type::SpecialForm(SpecialFormType::NamedTuple)
                            | Type::KnownInstance(KnownInstanceType::SubscriptedGeneric(_))
                    )
                {
                    if let Some(builder) = self
                        .context
                        .report_lint(&INVALID_NAMED_TUPLE, &class_node.bases()[i])
                    {
                        builder.into_diagnostic(format_args!(
                            "NamedTuple class `{}` cannot use multiple inheritance except with `Generic[]`",
                            class.name(self.db()),
                        ));
                    }
                }

                let base_class = match base_class {
                    Type::SpecialForm(SpecialFormType::Generic) => {
                        if let Some(builder) = self
                            .context
                            .report_lint(&INVALID_BASE, &class_node.bases()[i])
                        {
                            // Unsubscripted `Generic` can appear in the MRO of many classes,
                            // but it is never valid as an explicit base class in user code.
                            builder.into_diagnostic("Cannot inherit from plain `Generic`");
                        }
                        continue;
                    }
                    // Note that unlike several of the other errors caught in this function,
                    // this does not lead to the class creation failing at runtime,
                    // but it is semantically invalid.
                    Type::KnownInstance(KnownInstanceType::SubscriptedProtocol(_)) => {
                        if class_node.type_params.is_none() {
                            continue;
                        }
                        let Some(builder) = self
                            .context
                            .report_lint(&INVALID_GENERIC_CLASS, &class_node.bases()[i])
                        else {
                            continue;
                        };
                        builder.into_diagnostic(
                            "Cannot both inherit from subscripted `Protocol` \
                            and use PEP 695 type variables",
                        );
                        continue;
                    }
                    Type::ClassLiteral(class) => ClassType::NonGeneric(*class),
                    Type::GenericAlias(class) => ClassType::Generic(*class),
                    _ => continue,
                };

                if let Some(disjoint_base) = base_class.nearest_disjoint_base(self.db()) {
                    disjoint_bases.insert(disjoint_base, i, base_class.class_literal(self.db()).0);
                }

                if is_protocol
                    && !(base_class.is_protocol(self.db()) || base_class.is_object(self.db()))
                {
                    if let Some(builder) = self
                        .context
                        .report_lint(&INVALID_PROTOCOL, &class_node.bases()[i])
                    {
                        builder.into_diagnostic(format_args!(
                            "Protocol class `{}` cannot inherit from non-protocol class `{}`",
                            class.name(self.db()),
                            base_class.name(self.db()),
                        ));
                    }
                }

                if base_class.is_final(self.db()) {
                    if let Some(builder) = self
                        .context
                        .report_lint(&SUBCLASS_OF_FINAL_CLASS, &class_node.bases()[i])
                    {
                        builder.into_diagnostic(format_args!(
                            "Class `{}` cannot inherit from final class `{}`",
                            class.name(self.db()),
                            base_class.name(self.db()),
                        ));
                    }
                }
            }

            // (4) Check that the class's MRO is resolvable
            match class.try_mro(self.db(), None) {
                Err(mro_error) => match mro_error.reason() {
                    MroErrorKind::DuplicateBases(duplicates) => {
                        let base_nodes = class_node.bases();
                        for duplicate in duplicates {
                            report_duplicate_bases(&self.context, class, duplicate, base_nodes);
                        }
                    }
                    MroErrorKind::InvalidBases(bases) => {
                        let base_nodes = class_node.bases();
                        for (index, base_ty) in bases {
                            report_invalid_or_unsupported_base(
                                &self.context,
                                &base_nodes[*index],
                                *base_ty,
                                class,
                            );
                        }
                    }
                    MroErrorKind::UnresolvableMro { bases_list } => {
                        if let Some(builder) =
                            self.context.report_lint(&INCONSISTENT_MRO, class_node)
                        {
                            builder.into_diagnostic(format_args!(
                                "Cannot create a consistent method resolution order (MRO) \
                                    for class `{}` with bases list `[{}]`",
                                class.name(self.db()),
                                bases_list
                                    .iter()
                                    .map(|base| base.display(self.db()))
                                    .join(", ")
                            ));
                        }
                    }
                    MroErrorKind::Pep695ClassWithGenericInheritance => {
                        if let Some(builder) =
                            self.context.report_lint(&INVALID_GENERIC_CLASS, class_node)
                        {
                            builder.into_diagnostic(
                                "Cannot both inherit from `typing.Generic` \
                                and use PEP 695 type variables",
                            );
                        }
                    }
                    MroErrorKind::InheritanceCycle => {
                        if let Some(builder) = self
                            .context
                            .report_lint(&CYCLIC_CLASS_DEFINITION, class_node)
                        {
                            builder.into_diagnostic(format_args!(
                                "Cyclic definition of `{}` (class cannot inherit from itself)",
                                class.name(self.db())
                            ));
                        }
                    }
                },
                Ok(_) => {
                    disjoint_bases.remove_redundant_entries(self.db());

                    if disjoint_bases.len() > 1 {
                        report_instance_layout_conflict(
                            &self.context,
                            class,
                            class_node,
                            &disjoint_bases,
                        );
                    }
                }
            }

            // (5) Check that the class's metaclass can be determined without error.
            if let Err(metaclass_error) = class.try_metaclass(self.db()) {
                match metaclass_error.reason() {
                    MetaclassErrorKind::Cycle => {
                        if let Some(builder) = self
                            .context
                            .report_lint(&CYCLIC_CLASS_DEFINITION, class_node)
                        {
                            builder.into_diagnostic(format_args!(
                                "Cyclic definition of `{}`",
                                class.name(self.db())
                            ));
                        }
                    }
                    MetaclassErrorKind::NotCallable(ty) => {
                        if let Some(builder) =
                            self.context.report_lint(&INVALID_METACLASS, class_node)
                        {
                            builder.into_diagnostic(format_args!(
                                "Metaclass type `{}` is not callable",
                                ty.display(self.db())
                            ));
                        }
                    }
                    MetaclassErrorKind::PartlyNotCallable(ty) => {
                        if let Some(builder) =
                            self.context.report_lint(&INVALID_METACLASS, class_node)
                        {
                            builder.into_diagnostic(format_args!(
                                "Metaclass type `{}` is partly not callable",
                                ty.display(self.db())
                            ));
                        }
                    }
                    MetaclassErrorKind::Conflict {
                        candidate1:
                            MetaclassCandidate {
                                metaclass: metaclass1,
                                explicit_metaclass_of: class1,
                            },
                        candidate2:
                            MetaclassCandidate {
                                metaclass: metaclass2,
                                explicit_metaclass_of: class2,
                            },
                        candidate1_is_base_class,
                    } => {
                        if let Some(builder) =
                            self.context.report_lint(&CONFLICTING_METACLASS, class_node)
                        {
                            if *candidate1_is_base_class {
                                builder.into_diagnostic(format_args!(
                                    "The metaclass of a derived class (`{class}`) \
                                     must be a subclass of the metaclasses of all its bases, \
                                     but `{metaclass1}` (metaclass of base class `{base1}`) \
                                     and `{metaclass2}` (metaclass of base class `{base2}`) \
                                     have no subclass relationship",
                                    class = class.name(self.db()),
                                    metaclass1 = metaclass1.name(self.db()),
                                    base1 = class1.name(self.db()),
                                    metaclass2 = metaclass2.name(self.db()),
                                    base2 = class2.name(self.db()),
                                ));
                            } else {
                                builder.into_diagnostic(format_args!(
                                    "The metaclass of a derived class (`{class}`) \
                                     must be a subclass of the metaclasses of all its bases, \
                                     but `{metaclass_of_class}` (metaclass of `{class}`) \
                                     and `{metaclass_of_base}` (metaclass of base class `{base}`) \
                                     have no subclass relationship",
                                    class = class.name(self.db()),
                                    metaclass_of_class = metaclass1.name(self.db()),
                                    metaclass_of_base = metaclass2.name(self.db()),
                                    base = class2.name(self.db()),
                                ));
                            }
                        }
                    }
                }
            }

            // (6) If the class is generic, verify that its generic context does not violate any of
            // the typevar scoping rules.
            if let (Some(legacy), Some(inherited)) = (
                class.legacy_generic_context(self.db()),
                class.inherited_legacy_generic_context(self.db()),
            ) {
                if !inherited.is_subset_of(self.db(), legacy) {
                    if let Some(builder) =
                        self.context.report_lint(&INVALID_GENERIC_CLASS, class_node)
                    {
                        builder.into_diagnostic(
                            "`Generic` base class must include all type \
                            variables used in other base classes",
                        );
                    }
                }
            }

            let scope = class.body_scope(self.db()).scope(self.db());
            if self.context.is_lint_enabled(&INVALID_GENERIC_CLASS)
                && let Some(parent) = scope.parent()
            {
                for self_typevar in class.typevars_referenced_in_definition(self.db()) {
                    let self_typevar_name = self_typevar.typevar(self.db()).name(self.db());
                    for enclosing in enclosing_generic_contexts(self.db(), self.index, parent) {
                        if let Some(other_typevar) =
                            enclosing.binds_named_typevar(self.db(), self_typevar_name)
                        {
                            report_rebound_typevar(
                                &self.context,
                                self_typevar_name,
                                class,
                                class_node,
                                other_typevar,
                            );
                        }
                    }
                }
            }

            // (7) Check that a dataclass does not have more than one `KW_ONLY`.
            if let Some(field_policy @ CodeGeneratorKind::DataclassLike(_)) =
                CodeGeneratorKind::from_class(self.db(), class)
            {
                let specialization = None;

                let kw_only_sentinel_fields: Vec<_> = class
                    .fields(self.db(), specialization, field_policy)
                    .into_iter()
                    .filter_map(|(name, field)| {
                        field.is_kw_only_sentinel(self.db()).then_some(name)
                    })
                    .collect();

                if kw_only_sentinel_fields.len() > 1 {
                    // TODO: The fields should be displayed in a subdiagnostic.
                    if let Some(builder) = self
                        .context
                        .report_lint(&DUPLICATE_KW_ONLY, &class_node.name)
                    {
                        let mut diagnostic = builder.into_diagnostic(format_args!(
                            "Dataclass has more than one field annotated with `KW_ONLY`"
                        ));

                        diagnostic.info(format_args!(
                            "`KW_ONLY` fields: {}",
                            kw_only_sentinel_fields
                                .iter()
                                .map(|name| format!("`{name}`"))
                                .join(", ")
                        ));
                    }
                }
            }

            if let Some(protocol) = class.into_protocol_class(self.db()) {
                protocol.validate_members(&self.context, self.index);
            }
        }
    }

    /// Check the overloaded functions in this scope.
    ///
    /// This only checks the overloaded functions that are:
    /// 1. Visible publicly at the end of this scope
    /// 2. Or, defined and called in this scope
    ///
    /// For (1), this has the consequence of not checking an overloaded function that is being
    /// shadowed by another function with the same name in this scope.
    fn check_overloaded_functions(&mut self, scope: &NodeWithScopeKind) {
        // Collect all the unique overloaded function places in this scope. This requires a set
        // because an overloaded function uses the same place for each of the overloads and the
        // implementation.
        let overloaded_function_places: FxHashSet<_> = self
            .declarations
            .iter()
            .filter_map(|(definition, ty)| {
                // Filter out function literals that result from anything other than a function
                // definition e.g., imports which would create a cross-module AST dependency.
                if !matches!(definition.kind(self.db()), DefinitionKind::Function(_)) {
                    return None;
                }
                let function = ty.inner_type().as_function_literal()?;
                if function.has_known_decorator(self.db(), FunctionDecorators::OVERLOAD) {
                    Some(definition.place(self.db()))
                } else {
                    None
                }
            })
            .collect();

        let use_def = self
            .index
            .use_def_map(self.scope().file_scope_id(self.db()));

        let mut public_functions = FxHashSet::default();

        for place in overloaded_function_places {
            if let Place::Type(Type::FunctionLiteral(function), Boundness::Bound) =
                place_from_bindings(
                    self.db(),
                    use_def.end_of_scope_symbol_bindings(place.as_symbol().unwrap()),
                )
            {
                if function.file(self.db()) != self.file() {
                    // If the function is not in this file, we don't need to check it.
                    // https://github.com/astral-sh/ruff/pull/17609#issuecomment-2839445740
                    continue;
                }

                // Extend the functions that we need to check with the publicly visible overloaded
                // function. This is always going to be either the implementation or the last
                // overload if the implementation doesn't exists.
                public_functions.insert(function);
            }
        }

        for function in self.called_functions.union(&public_functions) {
            let (overloads, implementation) = function.overloads_and_implementation(self.db());
            if overloads.is_empty() {
                continue;
            }

            // Check that the overloaded function has at least two overloads
            if let [single_overload] = overloads.as_ref() {
                let function_node = function.node(self.db(), self.file(), self.module());
                if let Some(builder) = self
                    .context
                    .report_lint(&INVALID_OVERLOAD, &function_node.name)
                {
                    let mut diagnostic = builder.into_diagnostic(format_args!(
                        "Overloaded function `{}` requires at least two overloads",
                        &function_node.name
                    ));
                    diagnostic.annotate(
                        self.context
                            .secondary(single_overload.focus_range(self.db(), self.module()))
                            .message(format_args!("Only one overload defined here")),
                    );
                }
            }

            // Check that the overloaded function has an implementation. Overload definitions
            // within stub files, protocols, and on abstract methods within abstract base classes
            // are exempt from this check.
            if implementation.is_none() && !self.in_stub() {
                let mut implementation_required = true;

                if let NodeWithScopeKind::Class(class_node_ref) = scope {
                    let class = binding_type(
                        self.db(),
                        self.index
                            .expect_single_definition(class_node_ref.node(self.module())),
                    )
                    .expect_class_literal();

                    if class.is_protocol(self.db())
                        || (class.is_abstract(self.db())
                            && overloads.iter().all(|overload| {
                                overload.has_known_decorator(
                                    self.db(),
                                    FunctionDecorators::ABSTRACT_METHOD,
                                )
                            }))
                    {
                        implementation_required = false;
                    }
                }

                if implementation_required {
                    let function_node = function.node(self.db(), self.file(), self.module());
                    if let Some(builder) = self
                        .context
                        .report_lint(&INVALID_OVERLOAD, &function_node.name)
                    {
                        let mut diagnostic = builder.into_diagnostic(format_args!(
                            "Overloads for function `{}` must be followed by a non-`@overload`-decorated implementation function",
                            &function_node.name
                        ));
                        diagnostic.info(format_args!(
                            "Attempting to call `{}` will raise `TypeError` at runtime",
                            &function_node.name
                        ));
                        diagnostic.info(
                            "Overloaded functions without implementations are only permitted \
                            in stub files, on protocols, or for abstract methods",
                        );
                        diagnostic.info(
                            "See https://docs.python.org/3/library/typing.html#typing.overload \
                            for more details",
                        );
                    }
                }
            }

            for (decorator, name) in [
                (FunctionDecorators::CLASSMETHOD, "classmethod"),
                (FunctionDecorators::STATICMETHOD, "staticmethod"),
            ] {
                let mut decorator_present = false;
                let mut decorator_missing = vec![];

                for function in overloads.iter().chain(implementation.as_ref()) {
                    if function.has_known_decorator(self.db(), decorator) {
                        decorator_present = true;
                    } else {
                        decorator_missing.push(function);
                    }
                }

                if !decorator_present {
                    // Both overloads and implementation does not have the decorator
                    continue;
                }
                if decorator_missing.is_empty() {
                    // All overloads and implementation have the decorator
                    continue;
                }

                let function_node = function.node(self.db(), self.file(), self.module());
                if let Some(builder) = self
                    .context
                    .report_lint(&INVALID_OVERLOAD, &function_node.name)
                {
                    let mut diagnostic = builder.into_diagnostic(format_args!(
                        "Overloaded function `{}` does not use the `@{name}` decorator \
                         consistently",
                        &function_node.name
                    ));
                    for function in decorator_missing {
                        diagnostic.annotate(
                            self.context
                                .secondary(function.focus_range(self.db(), self.module()))
                                .message(format_args!("Missing here")),
                        );
                    }
                }
            }

            for (decorator, name) in [
                (FunctionDecorators::FINAL, "final"),
                (FunctionDecorators::OVERRIDE, "override"),
            ] {
                if let Some(implementation) = implementation {
                    for overload in overloads.as_ref() {
                        if !overload.has_known_decorator(self.db(), decorator) {
                            continue;
                        }
                        let function_node = function.node(self.db(), self.file(), self.module());
                        let Some(builder) = self
                            .context
                            .report_lint(&INVALID_OVERLOAD, &function_node.name)
                        else {
                            continue;
                        };
                        let mut diagnostic = builder.into_diagnostic(format_args!(
                            "`@{name}` decorator should be applied only to the \
                                overload implementation"
                        ));
                        diagnostic.annotate(
                            self.context
                                .secondary(implementation.focus_range(self.db(), self.module()))
                                .message(format_args!("Implementation defined here")),
                        );
                    }
                } else {
                    let mut overloads = overloads.iter();
                    let Some(first_overload) = overloads.next() else {
                        continue;
                    };
                    for overload in overloads {
                        if !overload.has_known_decorator(self.db(), decorator) {
                            continue;
                        }
                        let function_node = function.node(self.db(), self.file(), self.module());
                        let Some(builder) = self
                            .context
                            .report_lint(&INVALID_OVERLOAD, &function_node.name)
                        else {
                            continue;
                        };
                        let mut diagnostic = builder.into_diagnostic(format_args!(
                            "`@{name}` decorator should be applied only to the \
                                first overload"
                        ));
                        diagnostic.annotate(
                            self.context
                                .secondary(first_overload.focus_range(self.db(), self.module()))
                                .message(format_args!("First overload defined here")),
                        );
                    }
                }
            }
        }
    }

    fn infer_region_definition(&mut self, definition: Definition<'db>) {
        match definition.kind(self.db()) {
            DefinitionKind::Function(function) => {
                self.infer_function_definition(function.node(self.module()), definition);
            }
            DefinitionKind::Class(class) => {
                self.infer_class_definition(class.node(self.module()), definition);
            }
            DefinitionKind::TypeAlias(type_alias) => {
                self.infer_type_alias_definition(type_alias.node(self.module()), definition);
            }
            DefinitionKind::Import(import) => {
                self.infer_import_definition(
                    import.import(self.module()),
                    import.alias(self.module()),
                    definition,
                );
            }
            DefinitionKind::ImportFrom(import_from) => {
                self.infer_import_from_definition(
                    import_from.import(self.module()),
                    import_from.alias(self.module()),
                    definition,
                );
            }
            DefinitionKind::StarImport(import) => {
                self.infer_import_from_definition(
                    import.import(self.module()),
                    import.alias(self.module()),
                    definition,
                );
            }
            DefinitionKind::Assignment(assignment) => {
                self.infer_assignment_definition(assignment, definition);
            }
            DefinitionKind::AnnotatedAssignment(annotated_assignment) => {
                self.infer_annotated_assignment_definition(annotated_assignment, definition);
            }
            DefinitionKind::AugmentedAssignment(augmented_assignment) => {
                self.infer_augment_assignment_definition(
                    augmented_assignment.node(self.module()),
                    definition,
                );
            }
            DefinitionKind::For(for_statement_definition) => {
                self.infer_for_statement_definition(for_statement_definition, definition);
            }
            DefinitionKind::NamedExpression(named_expression) => {
                self.infer_named_expression_definition(
                    named_expression.node(self.module()),
                    definition,
                );
            }
            DefinitionKind::Comprehension(comprehension) => {
                self.infer_comprehension_definition(comprehension, definition);
            }
            DefinitionKind::VariadicPositionalParameter(parameter) => {
                self.infer_variadic_positional_parameter_definition(
                    parameter.node(self.module()),
                    definition,
                );
            }
            DefinitionKind::VariadicKeywordParameter(parameter) => {
                self.infer_variadic_keyword_parameter_definition(
                    parameter.node(self.module()),
                    definition,
                );
            }
            DefinitionKind::Parameter(parameter_with_default) => {
                self.infer_parameter_definition(
                    parameter_with_default.node(self.module()),
                    definition,
                );
            }
            DefinitionKind::WithItem(with_item_definition) => {
                self.infer_with_item_definition(with_item_definition, definition);
            }
            DefinitionKind::MatchPattern(match_pattern) => {
                self.infer_match_pattern_definition(
                    match_pattern.pattern(self.module()),
                    match_pattern.index(),
                    definition,
                );
            }
            DefinitionKind::ExceptHandler(except_handler_definition) => {
                self.infer_except_handler_definition(except_handler_definition, definition);
            }
            DefinitionKind::TypeVar(node) => {
                self.infer_typevar_definition(node.node(self.module()), definition);
            }
            DefinitionKind::ParamSpec(node) => {
                self.infer_paramspec_definition(node.node(self.module()), definition);
            }
            DefinitionKind::TypeVarTuple(node) => {
                self.infer_typevartuple_definition(node.node(self.module()), definition);
            }
        }
    }

    fn infer_region_deferred(&mut self, definition: Definition<'db>) {
        // N.B. We don't defer the types for an annotated assignment here because it is done in
        // the same definition query. It utilizes the deferred expression state instead.
        //
        // This is because for partially stringified annotations like `a: tuple[int, "ForwardRef"]`,
        // we need to defer the types of non-stringified expressions like `tuple` and `int` in the
        // definition query while the stringified expression `"ForwardRef"` would need to deferred
        // to use end-of-scope semantics. This would require custom and possibly a complex
        // implementation to allow this "split" to happen.

        match definition.kind(self.db()) {
            DefinitionKind::Function(function) => {
                self.infer_function_deferred(definition, function.node(self.module()));
            }
            DefinitionKind::Class(class) => {
                self.infer_class_deferred(definition, class.node(self.module()));
            }
            DefinitionKind::TypeVar(typevar) => {
                self.infer_typevar_deferred(typevar.node(self.module()));
            }
            DefinitionKind::Assignment(assignment) => {
                self.infer_assignment_deferred(assignment.value(self.module()));
            }
            _ => {}
        }
    }

    fn infer_region_expression(&mut self, expression: Expression<'db>, tcx: TypeContext<'db>) {
        match expression.kind(self.db()) {
            ExpressionKind::Normal => {
                self.infer_expression_impl(expression.node_ref(self.db(), self.module()), tcx);
            }
            ExpressionKind::TypeExpression => {
                self.infer_type_expression(expression.node_ref(self.db(), self.module()));
            }
        }
    }

    /// Raise a diagnostic if the given type cannot be divided by zero.
    ///
    /// Expects the resolved type of the left side of the binary expression.
    fn check_division_by_zero(
        &mut self,
        node: AnyNodeRef<'_>,
        op: ast::Operator,
        left: Type<'db>,
    ) -> bool {
        match left {
            Type::BooleanLiteral(_) | Type::IntLiteral(_) => {}
            Type::NominalInstance(instance)
                if matches!(
                    instance.known_class(self.db()),
                    Some(KnownClass::Float | KnownClass::Int | KnownClass::Bool)
                ) => {}
            _ => return false,
        }

        let (op, by_zero) = match op {
            ast::Operator::Div => ("divide", "by zero"),
            ast::Operator::FloorDiv => ("floor divide", "by zero"),
            ast::Operator::Mod => ("reduce", "modulo zero"),
            _ => return false,
        };

        if let Some(builder) = self.context.report_lint(&DIVISION_BY_ZERO, node) {
            builder.into_diagnostic(format_args!(
                "Cannot {op} object of type `{}` {by_zero}",
                left.display(self.db())
            ));
        }

        true
    }

    fn add_binding(&mut self, node: AnyNodeRef, binding: Definition<'db>, ty: Type<'db>) {
        /// Arbitrary `__getitem__`/`__setitem__` methods on a class do not
        /// necessarily guarantee that the passed-in value for `__setitem__` is stored and
        /// can be retrieved unmodified via `__getitem__`. Therefore, we currently only
        /// perform assignment-based narrowing on a few built-in classes (`list`, `dict`,
        /// `bytesarray`, `TypedDict` and `collections` types) where we are confident that
        /// this kind of narrowing can be performed soundly. This is the same approach as
        /// pyright. TODO: Other standard library classes may also be considered safe. Also,
        /// subclasses of these safe classes that do not override `__getitem__/__setitem__`
        /// may be considered safe.
        fn is_safe_mutable_class<'db>(db: &'db dyn Db, ty: Type<'db>) -> bool {
            const SAFE_MUTABLE_CLASSES: &[KnownClass] = &[
                KnownClass::List,
                KnownClass::Dict,
                KnownClass::Bytearray,
                KnownClass::DefaultDict,
                KnownClass::ChainMap,
                KnownClass::Counter,
                KnownClass::Deque,
                KnownClass::OrderedDict,
            ];

            SAFE_MUTABLE_CLASSES
                .iter()
                .map(|class| class.to_instance(db))
                .any(|safe_mutable_class| {
                    ty.is_equivalent_to(db, safe_mutable_class)
                        || ty
                            .generic_origin(db)
                            .zip(safe_mutable_class.generic_origin(db))
                            .is_some_and(|(l, r)| l == r)
                })
        }

        debug_assert!(
            binding
                .kind(self.db())
                .category(self.context.in_stub(), self.module())
                .is_binding()
        );

        let db = self.db();
        let file_scope_id = binding.file_scope(db);
        let place_table = self.index.place_table(file_scope_id);
        let use_def = self.index.use_def_map(file_scope_id);
        let mut bound_ty = ty;

        let global_use_def_map = self.index.use_def_map(FileScopeId::global());
        let place_id = binding.place(self.db());
        let place = place_table.place(place_id);

        let (declarations, is_local) = if let Some(symbol) = place.as_symbol() {
            let symbol_id = place_id.expect_symbol();
            let skip_non_global_scopes = self.skip_non_global_scopes(file_scope_id, symbol_id);

            if skip_non_global_scopes {
                match self
                    .index
                    .place_table(FileScopeId::global())
                    .symbol_id(symbol.name())
                {
                    Some(id) => (
                        global_use_def_map.end_of_scope_symbol_declarations(id),
                        false,
                    ),
                    // This variable shows up in `global` declarations but doesn't have an explicit
                    // binding in the global scope.
                    None => (use_def.declarations_at_binding(binding), true),
                }
            } else if self
                .index
                .symbol_is_nonlocal_in_scope(symbol_id, file_scope_id)
            {
                // If we run out of ancestor scopes without finding a definition, we'll fall back to
                // the local scope. This will also be a syntax error in `infer_nonlocal_statement` (no
                // binding for `nonlocal` found), but ignore that here.
                let mut declarations = use_def.declarations_at_binding(binding);
                let mut is_local = true;
                // Walk up parent scopes looking for the enclosing scope that has definition of this
                // name. `ancestor_scopes` includes the current scope, so skip that one.
                for (enclosing_scope_file_id, enclosing_scope) in
                    self.index.ancestor_scopes(file_scope_id).skip(1)
                {
                    // Ignore class scopes and the global scope.
                    if !enclosing_scope.kind().is_function_like() {
                        continue;
                    }
                    let enclosing_place_table = self.index.place_table(enclosing_scope_file_id);
                    let Some(enclosing_symbol_id) = enclosing_place_table.symbol_id(symbol.name())
                    else {
                        // This ancestor scope doesn't have a binding. Keep going.
                        continue;
                    };

                    let enclosing_symbol = enclosing_place_table.symbol(enclosing_symbol_id);
                    if enclosing_symbol.is_nonlocal() {
                        // The variable is `nonlocal` in this ancestor scope. Keep going.
                        continue;
                    }
                    if enclosing_symbol.is_global() {
                        // The variable is `global` in this ancestor scope. This breaks the `nonlocal`
                        // chain, and it's a syntax error in `infer_nonlocal_statement`. Ignore that
                        // here and just bail out of this loop.
                        break;
                    }
                    // We found the closest definition. Note that (as in `infer_place_load`) this does
                    // *not* need to be a binding. It could be just a declaration, e.g. `x: int`.
                    declarations = self
                        .index
                        .use_def_map(enclosing_scope_file_id)
                        .end_of_scope_symbol_declarations(enclosing_symbol_id);
                    is_local = false;
                    break;
                }
                (declarations, is_local)
            } else {
                (use_def.declarations_at_binding(binding), true)
            }
        } else {
            (use_def.declarations_at_binding(binding), true)
        };

        let (mut place_and_quals, conflicting) = place_from_declarations(self.db(), declarations)
            .into_place_and_conflicting_declarations();

        if let Some(conflicting) = conflicting {
            // TODO point out the conflicting declarations in the diagnostic?
            let place = place_table.place(binding.place(db));
            if let Some(builder) = self.context.report_lint(&CONFLICTING_DECLARATIONS, node) {
                builder.into_diagnostic(format_args!(
                    "Conflicting declared types for `{place}`: {}",
                    format_enumeration(conflicting.iter().map(|ty| ty.display(db)))
                ));
            }
        }

        // Fall back to implicit module globals for (possibly) unbound names
        if !matches!(place_and_quals.place, Place::Type(_, Boundness::Bound)) {
            if let PlaceExprRef::Symbol(symbol) = place {
                let symbol_id = place_id.expect_symbol();

                if self.skip_non_global_scopes(file_scope_id, symbol_id)
                    || self.scope.file_scope_id(self.db()).is_global()
                {
                    place_and_quals = place_and_quals.or_fall_back_to(self.db(), || {
                        module_type_implicit_global_declaration(self.db(), symbol.name())
                    });
                }
            }
        }

        let PlaceAndQualifiers {
            place: resolved_place,
            qualifiers,
        } = place_and_quals;

        let unwrap_declared_ty = || {
            resolved_place
                .ignore_possibly_unbound()
                .unwrap_or(Type::unknown())
        };

        // If the place is unbound and its an attribute or subscript place, fall back to normal
        // attribute/subscript inference on the root type.
        let declared_ty = if resolved_place.is_unbound() && !place_table.place(place_id).is_symbol()
        {
            if let AnyNodeRef::ExprAttribute(ast::ExprAttribute { value, attr, .. }) = node {
                let value_type =
                    self.infer_maybe_standalone_expression(value, TypeContext::default());
                if let Place::Type(ty, Boundness::Bound) = value_type.member(db, attr).place {
                    // TODO: also consider qualifiers on the attribute
                    ty
                } else {
                    unwrap_declared_ty()
                }
            } else if let AnyNodeRef::ExprSubscript(
                subscript @ ast::ExprSubscript {
                    value, slice, ctx, ..
                },
            ) = node
            {
                let value_ty = self.infer_expression(value, TypeContext::default());
                let slice_ty = self.infer_expression(slice, TypeContext::default());
                self.infer_subscript_expression_types(subscript, value_ty, slice_ty, *ctx)
            } else {
                unwrap_declared_ty()
            }
        } else {
            unwrap_declared_ty()
        };

        if qualifiers.contains(TypeQualifiers::FINAL) {
            let mut previous_bindings = use_def.bindings_at_definition(binding);

            // An assignment to a local `Final`-qualified symbol is only an error if there are prior bindings

            let previous_definition = previous_bindings
                .next()
                .and_then(|r| r.binding.definition());

            if !is_local || previous_definition.is_some() {
                let place = place_table.place(binding.place(db));
                if let Some(builder) = self.context.report_lint(
                    &INVALID_ASSIGNMENT,
                    binding.full_range(self.db(), self.module()),
                ) {
                    let mut diagnostic = builder.into_diagnostic(format_args!(
                        "Reassignment of `Final` symbol `{place}` is not allowed"
                    ));

                    diagnostic.set_primary_message("Reassignment of `Final` symbol");

                    if let Some(previous_definition) = previous_definition {
                        // It is not very helpful to show the previous definition if it results from
                        // an import. Ideally, we would show the original definition in the external
                        // module, but that information is currently not threaded through attribute
                        // lookup.
                        if !previous_definition.kind(db).is_import() {
                            if let DefinitionKind::AnnotatedAssignment(assignment) =
                                previous_definition.kind(db)
                            {
                                let range = assignment.annotation(self.module()).range();
                                diagnostic.annotate(
                                    self.context
                                        .secondary(range)
                                        .message("Symbol declared as `Final` here"),
                                );
                            } else {
                                let range =
                                    previous_definition.full_range(self.db(), self.module());
                                diagnostic.annotate(
                                    self.context
                                        .secondary(range)
                                        .message("Symbol declared as `Final` here"),
                                );
                            }
                            diagnostic.set_primary_message("Symbol later reassigned here");
                        }
                    }
                }
            }
        }

        if !bound_ty.is_assignable_to(db, declared_ty) {
            report_invalid_assignment(&self.context, node, binding, declared_ty, bound_ty);
            // allow declarations to override inference in case of invalid assignment
            bound_ty = declared_ty;
        }
        // In the following cases, the bound type may not be the same as the RHS value type.
        if let AnyNodeRef::ExprAttribute(ast::ExprAttribute { value, attr, .. }) = node {
            let value_ty = self.try_expression_type(value).unwrap_or_else(|| {
                self.infer_maybe_standalone_expression(value, TypeContext::default())
            });
            // If the member is a data descriptor, the RHS value may differ from the value actually assigned.
            if value_ty
                .class_member(db, attr.id.clone())
                .place
                .ignore_possibly_unbound()
                .is_some_and(|ty| ty.may_be_data_descriptor(db))
            {
                bound_ty = declared_ty;
            }
        } else if let AnyNodeRef::ExprSubscript(ast::ExprSubscript { value, .. }) = node {
            let value_ty = self
                .try_expression_type(value)
                .unwrap_or_else(|| self.infer_expression(value, TypeContext::default()));

            if !value_ty.is_typed_dict() && !is_safe_mutable_class(db, value_ty) {
                bound_ty = declared_ty;
            }
        }

        self.bindings.insert(binding, bound_ty);
    }

    /// Returns `true` if `symbol_id` should be looked up in the global scope, skipping intervening
    /// local scopes.
    fn skip_non_global_scopes(
        &self,
        file_scope_id: FileScopeId,
        symbol_id: ScopedSymbolId,
    ) -> bool {
        !file_scope_id.is_global()
            && self
                .index
                .symbol_is_global_in_scope(symbol_id, file_scope_id)
    }

    fn add_declaration(
        &mut self,
        node: AnyNodeRef,
        declaration: Definition<'db>,
        ty: TypeAndQualifiers<'db>,
    ) {
        debug_assert!(
            declaration
                .kind(self.db())
                .category(self.context.in_stub(), self.module())
                .is_declaration()
        );
        let use_def = self.index.use_def_map(declaration.file_scope(self.db()));
        let prior_bindings = use_def.bindings_at_definition(declaration);
        // unbound_ty is Never because for this check we don't care about unbound
        let inferred_ty = place_from_bindings(self.db(), prior_bindings)
            .with_qualifiers(TypeQualifiers::empty())
            .or_fall_back_to(self.db(), || {
                // Fallback to bindings declared on `types.ModuleType` if it's a global symbol
                let scope = self.scope().file_scope_id(self.db());
                let place = self
                    .index
                    .place_table(scope)
                    .place(declaration.place(self.db()));
                if let PlaceExprRef::Symbol(symbol) = &place {
                    if scope.is_global() {
                        module_type_implicit_global_symbol(self.db(), symbol.name())
                    } else {
                        Place::Unbound.into()
                    }
                } else {
                    Place::Unbound.into()
                }
            })
            .place
            .ignore_possibly_unbound()
            .unwrap_or(Type::Never);
        let ty = if inferred_ty.is_assignable_to(self.db(), ty.inner_type()) {
            ty
        } else {
            if let Some(builder) = self.context.report_lint(&INVALID_DECLARATION, node) {
                builder.into_diagnostic(format_args!(
                    "Cannot declare type `{}` for inferred type `{}`",
                    ty.inner_type().display(self.db()),
                    inferred_ty.display(self.db())
                ));
            }
            TypeAndQualifiers::unknown()
        };
        self.declarations.insert(declaration, ty);
    }

    fn add_declaration_with_binding(
        &mut self,
        node: AnyNodeRef,
        definition: Definition<'db>,
        declared_and_inferred_ty: &DeclaredAndInferredType<'db>,
    ) {
        debug_assert!(
            definition
                .kind(self.db())
                .category(self.context.in_stub(), self.module())
                .is_binding()
        );
        debug_assert!(
            definition
                .kind(self.db())
                .category(self.context.in_stub(), self.module())
                .is_declaration()
        );

        let (declared_ty, inferred_ty) = match *declared_and_inferred_ty {
            DeclaredAndInferredType::AreTheSame(type_and_qualifiers) => {
                (type_and_qualifiers, type_and_qualifiers.inner_type())
            }
            DeclaredAndInferredType::MightBeDifferent {
                declared_ty,
                inferred_ty,
            } => {
                let file_scope_id = self.scope().file_scope_id(self.db());
                if file_scope_id.is_global() {
                    let place_table = self.index.place_table(file_scope_id);
                    let place = place_table.place(definition.place(self.db()));
                    if let Some(module_type_implicit_declaration) = place
                        .as_symbol()
                        .map(|symbol| module_type_implicit_global_symbol(self.db(), symbol.name()))
                        .and_then(|place| place.place.ignore_possibly_unbound())
                    {
                        let declared_type = declared_ty.inner_type();
                        if !declared_type
                            .is_assignable_to(self.db(), module_type_implicit_declaration)
                        {
                            if let Some(builder) =
                                self.context.report_lint(&INVALID_DECLARATION, node)
                            {
                                let mut diagnostic = builder.into_diagnostic(format_args!(
                                    "Cannot shadow implicit global attribute `{place}` with declaration of type `{}`",
                                    declared_type.display(self.db())
                                ));
                                diagnostic.info(format_args!("The global symbol `{}` must always have a type assignable to `{}`",
                                    place,
                                    module_type_implicit_declaration.display(self.db())
                                ));
                            }
                        }
                    }
                }
                if inferred_ty.is_assignable_to(self.db(), declared_ty.inner_type()) {
                    (declared_ty, inferred_ty)
                } else {
                    report_invalid_assignment(
                        &self.context,
                        node,
                        definition,
                        declared_ty.inner_type(),
                        inferred_ty,
                    );

                    // if the assignment is invalid, fall back to assuming the annotation is correct
                    (declared_ty, declared_ty.inner_type())
                }
            }
        };
        self.declarations.insert(definition, declared_ty);
        self.bindings.insert(definition, inferred_ty);
    }

    fn add_unknown_declaration_with_binding(
        &mut self,
        node: AnyNodeRef,
        definition: Definition<'db>,
    ) {
        self.add_declaration_with_binding(
            node,
            definition,
            &DeclaredAndInferredType::are_the_same_type(Type::unknown()),
        );
    }

    fn record_return_type(&mut self, ty: Type<'db>, range: TextRange) {
        self.return_types_and_ranges
            .push(TypeAndRange { ty, range });
    }

    fn infer_module(&mut self, module: &ast::ModModule) {
        self.infer_body(&module.body);
    }

    fn infer_class_type_params(&mut self, class: &ast::StmtClassDef) {
        let type_params = class
            .type_params
            .as_deref()
            .expect("class type params scope without type params");

        let binding_context = self.index.expect_single_definition(class);
        let previous_typevar_binding_context =
            self.typevar_binding_context.replace(binding_context);

        self.infer_type_parameters(type_params);

        if let Some(arguments) = class.arguments.as_deref() {
            let in_stub = self.in_stub();
            let previous_deferred_state =
                std::mem::replace(&mut self.deferred_state, in_stub.into());
            let mut call_arguments =
                CallArguments::from_arguments(arguments, |argument, splatted_value| {
                    let ty = self.infer_expression(splatted_value, TypeContext::default());
                    if let Some(argument) = argument {
                        self.store_expression_type(argument, ty);
                    }
                    ty
                });
            let argument_forms = vec![Some(ParameterForm::Value); call_arguments.len()];
            self.infer_argument_types(arguments, &mut call_arguments, &argument_forms);
            self.deferred_state = previous_deferred_state;
        }

        self.typevar_binding_context = previous_typevar_binding_context;
    }

    fn infer_class_body(&mut self, class: &ast::StmtClassDef) {
        self.infer_body(&class.body);
    }

    fn infer_function_type_params(&mut self, function: &ast::StmtFunctionDef) {
        let type_params = function
            .type_params
            .as_deref()
            .expect("function type params scope without type params");

        let binding_context = self.index.expect_single_definition(function);
        let previous_typevar_binding_context =
            self.typevar_binding_context.replace(binding_context);
        self.infer_return_type_annotation(
            function.returns.as_deref(),
            self.defer_annotations().into(),
        );
        self.infer_type_parameters(type_params);
        self.infer_parameters(&function.parameters);
        self.typevar_binding_context = previous_typevar_binding_context;
    }

    fn infer_type_alias_type_params(&mut self, type_alias: &ast::StmtTypeAlias) {
        let type_params = type_alias
            .type_params
            .as_ref()
            .expect("type alias type params scope without type params");

        let binding_context = self.index.expect_single_definition(type_alias);
        let previous_typevar_binding_context =
            self.typevar_binding_context.replace(binding_context);
        self.infer_type_parameters(type_params);
        self.typevar_binding_context = previous_typevar_binding_context;
    }

    fn infer_type_alias(&mut self, type_alias: &ast::StmtTypeAlias) {
        self.infer_annotation_expression(&type_alias.value, DeferredExpressionState::None);
    }

    /// If the current scope is a method inside an enclosing class,
    /// return `Some(class)` where `class` represents the enclosing class.
    ///
    /// If the current scope is not a method inside an enclosing class,
    /// return `None`.
    ///
    /// Note that this method will only return `Some` if the immediate parent scope
    /// is a class scope OR the immediate parent scope is an annotation scope
    /// and the grandparent scope is a class scope. This means it has different
    /// behaviour to the [`super::nearest_enclosing_class`] function.
    fn class_context_of_current_method(&self) -> Option<ClassType<'db>> {
        let current_scope_id = self.scope().file_scope_id(self.db());
        let class_definition = self.index.class_definition_of_method(current_scope_id)?;
        binding_type(self.db(), class_definition).to_class_type(self.db())
    }

    /// If the current scope is a (non-lambda) function, return that function's AST node.
    ///
    /// If the current scope is not a function (or it is a lambda function), return `None`.
    fn current_function_definition(&self) -> Option<&ast::StmtFunctionDef> {
        let current_scope_id = self.scope().file_scope_id(self.db());
        let current_scope = self.index.scope(current_scope_id);
        if !current_scope.kind().is_non_lambda_function() {
            return None;
        }
        current_scope
            .node()
            .as_function()
            .map(|node_ref| node_ref.node(self.module()))
    }

    fn function_decorator_types<'a>(
        &'a self,
        function: &'a ast::StmtFunctionDef,
    ) -> impl Iterator<Item = Type<'db>> + 'a {
        let definition = self.index.expect_single_definition(function);

        let definition_types = infer_definition_types(self.db(), definition);

        function
            .decorator_list
            .iter()
            .map(move |decorator| definition_types.expression_type(&decorator.expression))
    }

    /// Returns `true` if the current scope is the function body scope of a function overload (that
    /// is, the stub declaration decorated with `@overload`, not the implementation), or an
    /// abstract method (decorated with `@abstractmethod`.)
    fn in_function_overload_or_abstractmethod(&self) -> bool {
        let Some(function) = self.current_function_definition() else {
            return false;
        };

        self.function_decorator_types(function)
            .any(|decorator_type| {
                match decorator_type {
                    Type::FunctionLiteral(function) => matches!(
                        function.known(self.db()),
                        Some(KnownFunction::Overload | KnownFunction::AbstractMethod)
                    ),
                    Type::Never => {
                        // In unreachable code, we infer `Never` for decorators like `typing.overload`.
                        // Return `true` here to avoid false positive `invalid-return-type` lints for
                        // `@overload`ed functions without a body in unreachable code.
                        true
                    }
                    _ => false,
                }
            })
    }

    fn infer_function_body(&mut self, function: &ast::StmtFunctionDef) {
        // Parameters are odd: they are Definitions in the function body scope, but have no
        // constituent nodes that are part of the function body. In order to get diagnostics
        // merged/emitted for them, we need to explicitly infer their definitions here.
        for parameter in &function.parameters {
            self.infer_definition(parameter);
        }
        self.infer_body(&function.body);

        if let Some(returns) = function.returns.as_deref() {
            fn is_stub_suite(suite: &[ast::Stmt]) -> bool {
                match suite {
                    [
                        ast::Stmt::Expr(ast::StmtExpr { value: first, .. }),
                        ast::Stmt::Expr(ast::StmtExpr { value: second, .. }),
                        ..,
                    ] => first.is_string_literal_expr() && second.is_ellipsis_literal_expr(),
                    [
                        ast::Stmt::Expr(ast::StmtExpr { value, .. }),
                        ast::Stmt::Pass(_),
                        ..,
                    ] => value.is_string_literal_expr(),
                    [ast::Stmt::Expr(ast::StmtExpr { value, .. }), ..] => {
                        value.is_ellipsis_literal_expr() || value.is_string_literal_expr()
                    }
                    [ast::Stmt::Pass(_)] => true,
                    _ => false,
                }
            }

            let has_empty_body =
                self.return_types_and_ranges.is_empty() && is_stub_suite(&function.body);

            let mut enclosing_class_context = None;

            if has_empty_body {
                if self.in_stub() {
                    return;
                }
                if self.in_function_overload_or_abstractmethod() {
                    return;
                }
                if self.scope().scope(self.db()).in_type_checking_block() {
                    return;
                }
                if let Some(class) = self.class_context_of_current_method() {
                    enclosing_class_context = Some(class);
                    if class.is_protocol(self.db()) {
                        return;
                    }
                }
            }

            let declared_ty = self.file_expression_type(returns);
            let expected_ty = match declared_ty {
                Type::TypeIs(_) => KnownClass::Bool.to_instance(self.db()),
                ty => ty,
            };

            let scope_id = self.index.node_scope(NodeWithScopeRef::Function(function));
            if scope_id.is_generator_function(self.index) {
                // TODO: `AsyncGeneratorType` and `GeneratorType` are both generic classes.
                //
                // If type arguments are supplied to `(Async)Iterable`, `(Async)Iterator`,
                // `(Async)Generator` or `(Async)GeneratorType` in the return annotation,
                // we should iterate over the `yield` expressions and `return` statements
                // in the function to check that they are consistent with the type arguments
                // provided. Once we do this, the `.to_instance_unknown` call below should
                // be replaced with `.to_specialized_instance`.
                let inferred_return = if function.is_async {
                    KnownClass::AsyncGeneratorType
                } else {
                    KnownClass::GeneratorType
                };

                if !inferred_return
                    .to_instance_unknown(self.db())
                    .is_assignable_to(self.db(), expected_ty)
                {
                    report_invalid_generator_function_return_type(
                        &self.context,
                        returns.range(),
                        inferred_return,
                        declared_ty,
                    );
                }
                return;
            }

            for invalid in self
                .return_types_and_ranges
                .iter()
                .copied()
                .filter_map(|ty_range| match ty_range.ty {
                    // We skip `is_assignable_to` checks for `NotImplemented`,
                    // so we remove it beforehand.
                    Type::Union(union) => Some(TypeAndRange {
                        ty: union.filter(self.db(), |ty| !ty.is_notimplemented(self.db())),
                        range: ty_range.range,
                    }),
                    ty if ty.is_notimplemented(self.db()) => None,
                    _ => Some(ty_range),
                })
                .filter(|ty_range| !ty_range.ty.is_assignable_to(self.db(), expected_ty))
            {
                report_invalid_return_type(
                    &self.context,
                    invalid.range,
                    returns.range(),
                    declared_ty,
                    invalid.ty,
                );
            }
            if self
                .index
                .use_def_map(scope_id)
                .can_implicitly_return_none(self.db())
                && !Type::none(self.db()).is_assignable_to(self.db(), expected_ty)
            {
                let no_return = self.return_types_and_ranges.is_empty();
                report_implicit_return_type(
                    &self.context,
                    returns.range(),
                    declared_ty,
                    has_empty_body,
                    enclosing_class_context,
                    no_return,
                );
            }
        }
    }

    fn infer_body(&mut self, suite: &[ast::Stmt]) {
        for statement in suite {
            self.infer_statement(statement);
        }
    }

    fn infer_statement(&mut self, statement: &ast::Stmt) {
        match statement {
            ast::Stmt::FunctionDef(function) => self.infer_function_definition_statement(function),
            ast::Stmt::ClassDef(class) => self.infer_class_definition_statement(class),
            ast::Stmt::Expr(ast::StmtExpr {
                range: _,
                node_index: _,
                value,
            }) => {
                // If this is a call expression, we would have added a `ReturnsNever` constraint,
                // meaning this will be a standalone expression.
                self.infer_maybe_standalone_expression(value, TypeContext::default());
            }
            ast::Stmt::If(if_statement) => self.infer_if_statement(if_statement),
            ast::Stmt::Try(try_statement) => self.infer_try_statement(try_statement),
            ast::Stmt::With(with_statement) => self.infer_with_statement(with_statement),
            ast::Stmt::Match(match_statement) => self.infer_match_statement(match_statement),
            ast::Stmt::Assign(assign) => self.infer_assignment_statement(assign),
            ast::Stmt::AnnAssign(assign) => self.infer_annotated_assignment_statement(assign),
            ast::Stmt::AugAssign(aug_assign) => {
                self.infer_augmented_assignment_statement(aug_assign);
            }
            ast::Stmt::TypeAlias(type_statement) => self.infer_type_alias_statement(type_statement),
            ast::Stmt::For(for_statement) => self.infer_for_statement(for_statement),
            ast::Stmt::While(while_statement) => self.infer_while_statement(while_statement),
            ast::Stmt::Import(import) => self.infer_import_statement(import),
            ast::Stmt::ImportFrom(import) => self.infer_import_from_statement(import),
            ast::Stmt::Assert(assert_statement) => self.infer_assert_statement(assert_statement),
            ast::Stmt::Raise(raise) => self.infer_raise_statement(raise),
            ast::Stmt::Return(ret) => self.infer_return_statement(ret),
            ast::Stmt::Delete(delete) => self.infer_delete_statement(delete),
            ast::Stmt::Nonlocal(nonlocal) => self.infer_nonlocal_statement(nonlocal),
            ast::Stmt::Global(global) => self.infer_global_statement(global),
            ast::Stmt::Break(_)
            | ast::Stmt::Continue(_)
            | ast::Stmt::Pass(_)
            | ast::Stmt::IpyEscapeCommand(_) => {
                // No-op
            }
        }
    }

    fn infer_definition(&mut self, node: impl Into<DefinitionNodeKey> + std::fmt::Debug + Copy) {
        let definition = self.index.expect_single_definition(node);
        let result = infer_definition_types(self.db(), definition);
        self.extend_definition(result);
    }

    fn infer_function_definition_statement(&mut self, function: &ast::StmtFunctionDef) {
        self.infer_definition(function);
    }

    fn infer_function_definition(
        &mut self,
        function: &ast::StmtFunctionDef,
        definition: Definition<'db>,
    ) {
        let ast::StmtFunctionDef {
            range: _,
            node_index: _,
            is_async: _,
            name,
            type_params,
            parameters,
            returns,
            body: _,
            decorator_list,
        } = function;

        let mut decorator_types_and_nodes = Vec::with_capacity(decorator_list.len());
        let mut function_decorators = FunctionDecorators::empty();
        let mut deprecated = None;
        let mut dataclass_transformer_params = None;

        for decorator in decorator_list {
            let decorator_type = self.infer_decorator(decorator);
            let decorator_function_decorator =
                FunctionDecorators::from_decorator_type(self.db(), decorator_type);
            function_decorators |= decorator_function_decorator;

            match decorator_type {
                Type::FunctionLiteral(function) => {
                    if let Some(KnownFunction::NoTypeCheck) = function.known(self.db()) {
                        // If the function is decorated with the `no_type_check` decorator,
                        // we need to suppress any errors that come after the decorators.
                        self.context.set_in_no_type_check(InNoTypeCheck::Yes);
                        continue;
                    }
                }
                Type::KnownInstance(KnownInstanceType::Deprecated(deprecated_inst)) => {
                    deprecated = Some(deprecated_inst);
                }
                Type::DataclassTransformer(params) => {
                    dataclass_transformer_params = Some(params);
                }
                _ => {}
            }
            if !decorator_function_decorator.is_empty() {
                continue;
            }

            decorator_types_and_nodes.push((decorator_type, decorator));
        }

        for default in parameters
            .iter_non_variadic_params()
            .filter_map(|param| param.default.as_deref())
        {
            self.infer_expression(default, TypeContext::default());
        }

        // If there are type params, parameters and returns are evaluated in that scope, that is, in
        // `infer_function_type_params`, rather than here.
        if type_params.is_none() {
            if self.defer_annotations() {
                self.deferred.insert(definition);
            } else {
                let previous_typevar_binding_context =
                    self.typevar_binding_context.replace(definition);
                self.infer_return_type_annotation(
                    returns.as_deref(),
                    DeferredExpressionState::None,
                );
                self.infer_parameters(parameters);
                self.typevar_binding_context = previous_typevar_binding_context;
            }
        }

        let known_function =
            KnownFunction::try_from_definition_and_name(self.db(), definition, name);

        let body_scope = self
            .index
            .node_scope(NodeWithScopeRef::Function(function))
            .to_scope_id(self.db(), self.file());

        let overload_literal = OverloadLiteral::new(
            self.db(),
            &name.id,
            known_function,
            body_scope,
            function_decorators,
            deprecated,
            dataclass_transformer_params,
        );
        let function_literal = FunctionLiteral::new(self.db(), overload_literal);

        let mut inferred_ty =
            Type::FunctionLiteral(FunctionType::new(self.db(), function_literal, None, None));
        self.undecorated_type = Some(inferred_ty);

        for (decorator_ty, decorator_node) in decorator_types_and_nodes.iter().rev() {
            inferred_ty = match decorator_ty
                .try_call(self.db(), &CallArguments::positional([inferred_ty]))
                .map(|bindings| bindings.return_type(self.db()))
            {
                Ok(return_ty) => {
                    fn into_function_like_callable<'d>(
                        db: &'d dyn Db,
                        ty: Type<'d>,
                    ) -> Option<Type<'d>> {
                        match ty {
                            Type::Callable(callable) => Some(Type::Callable(CallableType::new(
                                db,
                                callable.signatures(db),
                                true,
                            ))),
                            Type::Union(union) => union
                                .try_map(db, |element| into_function_like_callable(db, *element)),
                            // Intersections are currently not handled here because that would require
                            // the decorator to be explicitly annotated as returning an intersection.
                            _ => None,
                        }
                    }

                    let is_input_function_like = inferred_ty
                        .try_upcast_to_callable(self.db())
                        .and_then(Type::as_callable)
                        .is_some_and(|callable| callable.is_function_like(self.db()));

                    if is_input_function_like
                        && let Some(return_ty_function_like) =
                            into_function_like_callable(self.db(), return_ty)
                    {
                        // When a method on a class is decorated with a function that returns a `Callable`, assume that
                        // the returned callable is also function-like. See "Decorating a method with a `Callable`-typed
                        // decorator" in `callables_as_descriptors.md` for the extended explanation.
                        return_ty_function_like
                    } else {
                        return_ty
                    }
                }
                Err(CallError(_, bindings)) => {
                    bindings.report_diagnostics(&self.context, (*decorator_node).into());
                    bindings.return_type(self.db())
                }
            };
        }

        self.add_declaration_with_binding(
            function.into(),
            definition,
            &DeclaredAndInferredType::are_the_same_type(inferred_ty),
        );

        if function_decorators.contains(FunctionDecorators::OVERLOAD) {
            for stmt in &function.body {
                match stmt {
                    ast::Stmt::Pass(_) => continue,
                    ast::Stmt::Expr(ast::StmtExpr { value, .. }) => {
                        if matches!(
                            &**value,
                            ast::Expr::StringLiteral(_) | ast::Expr::EllipsisLiteral(_)
                        ) {
                            continue;
                        }
                    }
                    _ => {}
                }
                let Some(builder) = self.context.report_lint(&USELESS_OVERLOAD_BODY, stmt) else {
                    continue;
                };
                let mut diagnostic = builder.into_diagnostic(format_args!(
                    "Useless body for `@overload`-decorated function `{}`",
                    &function.name
                ));
                diagnostic.set_primary_message("This statement will never be executed");
                diagnostic.info(
                    "`@overload`-decorated functions are solely for type checkers \
                    and must be overwritten at runtime by a non-`@overload`-decorated implementation",
                );
                diagnostic.help("Consider replacing this function body with `...` or `pass`");
                break;
            }
        }
    }

    fn infer_return_type_annotation(
        &mut self,
        returns: Option<&ast::Expr>,
        deferred_expression_state: DeferredExpressionState,
    ) {
        if let Some(returns) = returns {
            let annotated = self.infer_annotation_expression(returns, deferred_expression_state);

            if !annotated.qualifiers.is_empty() {
                for qualifier in [
                    TypeQualifiers::FINAL,
                    TypeQualifiers::CLASS_VAR,
                    TypeQualifiers::INIT_VAR,
                ] {
                    if annotated.qualifiers.contains(qualifier) {
                        if let Some(builder) = self.context.report_lint(&INVALID_TYPE_FORM, returns)
                        {
                            builder.into_diagnostic(format!(
                                "`{name}` is not allowed in function return type annotations",
                                name = qualifier.name()
                            ));
                        }
                    }
                }
            }
        }
    }

    fn infer_parameters(&mut self, parameters: &ast::Parameters) {
        let ast::Parameters {
            range: _,
            node_index: _,
            posonlyargs: _,
            args: _,
            vararg,
            kwonlyargs: _,
            kwarg,
        } = parameters;

        for param_with_default in parameters.iter_non_variadic_params() {
            self.infer_parameter_with_default(param_with_default);
        }
        if let Some(vararg) = vararg {
            self.infer_parameter(vararg);
        }
        if let Some(kwarg) = kwarg {
            self.infer_parameter(kwarg);
        }
    }

    fn infer_parameter_with_default(&mut self, parameter_with_default: &ast::ParameterWithDefault) {
        let ast::ParameterWithDefault {
            range: _,
            node_index: _,
            parameter,
            default: _,
        } = parameter_with_default;

        let annotated = self.infer_optional_annotation_expression(
            parameter.annotation.as_deref(),
            self.defer_annotations().into(),
        );

        if let Some(qualifiers) = annotated.map(|annotated| annotated.qualifiers) {
            if !qualifiers.is_empty() {
                for qualifier in [
                    TypeQualifiers::FINAL,
                    TypeQualifiers::CLASS_VAR,
                    TypeQualifiers::INIT_VAR,
                ] {
                    if qualifiers.contains(qualifier) {
                        if let Some(builder) =
                            self.context.report_lint(&INVALID_TYPE_FORM, parameter)
                        {
                            builder.into_diagnostic(format!(
                                "`{name}` is not allowed in function parameter annotations",
                                name = qualifier.name()
                            ));
                        }
                    }
                }
            }
        }
    }

    fn infer_parameter(&mut self, parameter: &ast::Parameter) {
        let ast::Parameter {
            range: _,
            node_index: _,
            name: _,
            annotation,
        } = parameter;

        self.infer_optional_annotation_expression(
            annotation.as_deref(),
            self.defer_annotations().into(),
        );
    }

    /// Set initial declared type (if annotated) and inferred type for a function-parameter symbol,
    /// in the function body scope.
    ///
    /// The declared type is the annotated type, if any, or `Unknown`.
    ///
    /// The inferred type is the annotated type, unioned with the type of the default value, if
    /// any. If both types are fully static, this union is a no-op (it should simplify to just the
    /// annotated type.) But in a case like `f(x=None)` with no annotated type, we want to infer
    /// the type `Unknown | None` for `x`, not just `Unknown`, so that we can error on usage of `x`
    /// that would not be valid for `None`.
    ///
    /// If the default-value type is not assignable to the declared (annotated) type, we ignore the
    /// default-value type and just infer the annotated type; this is the same way we handle
    /// assignments, and allows an explicit annotation to override a bad inference.
    ///
    /// Parameter definitions are odd in that they define a symbol in the function-body scope, so
    /// the Definition belongs to the function body scope, but the expressions (annotation and
    /// default value) both belong to outer scopes. (The default value always belongs to the outer
    /// scope in which the function is defined, the annotation belongs either to the outer scope,
    /// or maybe to an intervening type-params scope, if it's a generic function.) So we don't use
    /// `self.infer_expression` or store any expression types here, we just use `expression_ty` to
    /// get the types of the expressions from their respective scopes.
    ///
    /// It is safe (non-cycle-causing) to use `expression_ty` here, because an outer scope can't
    /// depend on a definition from an inner scope, so we shouldn't be in-process of inferring the
    /// outer scope here.
    fn infer_parameter_definition(
        &mut self,
        parameter_with_default: &ast::ParameterWithDefault,
        definition: Definition<'db>,
    ) {
        let ast::ParameterWithDefault {
            parameter,
            default,
            range: _,
            node_index: _,
        } = parameter_with_default;
        let default_ty = default
            .as_ref()
            .map(|default| self.file_expression_type(default));
        if let Some(annotation) = parameter.annotation.as_ref() {
            let declared_ty = self.file_expression_type(annotation);
            let declared_and_inferred_ty = if let Some(default_ty) = default_ty {
                if default_ty.is_assignable_to(self.db(), declared_ty) {
                    DeclaredAndInferredType::MightBeDifferent {
                        declared_ty: declared_ty.into(),
                        inferred_ty: UnionType::from_elements(self.db(), [declared_ty, default_ty]),
                    }
                } else if (self.in_stub()
                    || self.in_function_overload_or_abstractmethod()
                    || self
                        .class_context_of_current_method()
                        .is_some_and(|class| class.is_protocol(self.db())))
                    && default
                        .as_ref()
                        .is_some_and(|d| d.is_ellipsis_literal_expr())
                {
                    DeclaredAndInferredType::are_the_same_type(declared_ty)
                } else {
                    if let Some(builder) = self
                        .context
                        .report_lint(&INVALID_PARAMETER_DEFAULT, parameter_with_default)
                    {
                        builder.into_diagnostic(format_args!(
                            "Default value of type `{}` is not assignable \
                             to annotated parameter type `{}`",
                            default_ty.display(self.db()),
                            declared_ty.display(self.db())
                        ));
                    }
                    DeclaredAndInferredType::are_the_same_type(declared_ty)
                }
            } else {
                DeclaredAndInferredType::are_the_same_type(declared_ty)
            };
            self.add_declaration_with_binding(
                parameter.into(),
                definition,
                &declared_and_inferred_ty,
            );
        } else {
            let ty = if let Some(default_ty) = default_ty {
                UnionType::from_elements(self.db(), [Type::unknown(), default_ty])
            } else {
                Type::unknown()
            };
            self.add_binding(parameter.into(), definition, ty);
        }
    }

    /// Set initial declared/inferred types for a `*args` variadic positional parameter.
    ///
    /// The annotated type is implicitly wrapped in a homogeneous tuple.
    ///
    /// See [`infer_parameter_definition`] doc comment for some relevant observations about scopes.
    ///
    /// [`infer_parameter_definition`]: Self::infer_parameter_definition
    fn infer_variadic_positional_parameter_definition(
        &mut self,
        parameter: &ast::Parameter,
        definition: Definition<'db>,
    ) {
        if let Some(annotation) = parameter.annotation() {
            let ty = if annotation.is_starred_expr() {
                todo_type!("PEP 646")
            } else {
                let annotated_type = self.file_expression_type(annotation);
                Type::homogeneous_tuple(self.db(), annotated_type)
            };

            self.add_declaration_with_binding(
                parameter.into(),
                definition,
                &DeclaredAndInferredType::are_the_same_type(ty),
            );
        } else {
            self.add_binding(
                parameter.into(),
                definition,
                Type::homogeneous_tuple(self.db(), Type::unknown()),
            );
        }
    }

    /// Set initial declared/inferred types for a `*args` variadic positional parameter.
    ///
    /// The annotated type is implicitly wrapped in a string-keyed dictionary.
    ///
    /// See [`infer_parameter_definition`] doc comment for some relevant observations about scopes.
    ///
    /// [`infer_parameter_definition`]: Self::infer_parameter_definition
    fn infer_variadic_keyword_parameter_definition(
        &mut self,
        parameter: &ast::Parameter,
        definition: Definition<'db>,
    ) {
        if let Some(annotation) = parameter.annotation() {
            let annotated_ty = self.file_expression_type(annotation);
            let ty = KnownClass::Dict.to_specialized_instance(
                self.db(),
                [KnownClass::Str.to_instance(self.db()), annotated_ty],
            );
            self.add_declaration_with_binding(
                parameter.into(),
                definition,
                &DeclaredAndInferredType::are_the_same_type(ty),
            );
        } else {
            self.add_binding(
                parameter.into(),
                definition,
                KnownClass::Dict.to_specialized_instance(
                    self.db(),
                    [KnownClass::Str.to_instance(self.db()), Type::unknown()],
                ),
            );
        }
    }

    fn infer_class_definition_statement(&mut self, class: &ast::StmtClassDef) {
        self.infer_definition(class);
    }

    fn infer_class_definition(
        &mut self,
        class_node: &ast::StmtClassDef,
        definition: Definition<'db>,
    ) {
        let ast::StmtClassDef {
            range: _,
            node_index: _,
            name,
            type_params,
            decorator_list,
            arguments: _,
            body: _,
        } = class_node;

        let mut deprecated = None;
        let mut dataclass_params = None;
        let mut dataclass_transformer_params = None;
        for decorator in decorator_list {
            let decorator_ty = self.infer_decorator(decorator);
            if decorator_ty
                .as_function_literal()
                .is_some_and(|function| function.is_known(self.db(), KnownFunction::Dataclass))
            {
                dataclass_params = Some(DataclassParams::default());
                continue;
            }

            if let Type::DataclassDecorator(params) = decorator_ty {
                dataclass_params = Some(params);
                continue;
            }

            if let Type::KnownInstance(KnownInstanceType::Deprecated(deprecated_inst)) =
                decorator_ty
            {
                deprecated = Some(deprecated_inst);
                continue;
            }

            if let Type::FunctionLiteral(f) = decorator_ty {
                // We do not yet detect or flag `@dataclass_transform` applied to more than one
                // overload, or an overload and the implementation both. Nevertheless, this is not
                // allowed. We do not try to treat the offenders intelligently -- just use the
                // params of the last seen usage of `@dataclass_transform`
                let params = f
                    .iter_overloads_and_implementation(self.db())
                    .find_map(|overload| overload.dataclass_transformer_params(self.db()));
                if let Some(params) = params {
                    dataclass_params = Some(params.into());
                    continue;
                }
            }

            if let Type::DataclassTransformer(params) = decorator_ty {
                dataclass_transformer_params = Some(params);
                continue;
            }
        }

        let body_scope = self
            .index
            .node_scope(NodeWithScopeRef::Class(class_node))
            .to_scope_id(self.db(), self.file());

        let maybe_known_class = KnownClass::try_from_file_and_name(self.db(), self.file(), name);

        let in_typing_module = || {
            matches!(
                file_to_module(self.db(), self.file()).and_then(|module| module.known(self.db())),
                Some(KnownModule::Typing | KnownModule::TypingExtensions)
            )
        };

        let ty = match (maybe_known_class, &*name.id) {
            (None, "NamedTuple") if in_typing_module() => {
                Type::SpecialForm(SpecialFormType::NamedTuple)
            }
            (None, "Any") if in_typing_module() => Type::SpecialForm(SpecialFormType::Any),
            _ => Type::from(ClassLiteral::new(
                self.db(),
                name.id.clone(),
                body_scope,
                maybe_known_class,
                deprecated,
                dataclass_params,
                dataclass_transformer_params,
            )),
        };

        self.add_declaration_with_binding(
            class_node.into(),
            definition,
            &DeclaredAndInferredType::are_the_same_type(ty),
        );

        // if there are type parameters, then the keywords and bases are within that scope
        // and we don't need to run inference here
        if type_params.is_none() {
            for keyword in class_node.keywords() {
                self.infer_expression(&keyword.value, TypeContext::default());
            }

            // Inference of bases deferred in stubs, or if any are string literals.
            if self.in_stub() || class_node.bases().iter().any(contains_string_literal) {
                self.deferred.insert(definition);
            } else {
                let previous_typevar_binding_context =
                    self.typevar_binding_context.replace(definition);
                for base in class_node.bases() {
                    self.infer_expression(base, TypeContext::default());
                }
                self.typevar_binding_context = previous_typevar_binding_context;
            }
        }
    }

    fn infer_function_deferred(
        &mut self,
        definition: Definition<'db>,
        function: &ast::StmtFunctionDef,
    ) {
        let previous_typevar_binding_context = self.typevar_binding_context.replace(definition);
        self.infer_return_type_annotation(
            function.returns.as_deref(),
            DeferredExpressionState::Deferred,
        );
        self.infer_parameters(function.parameters.as_ref());
        self.typevar_binding_context = previous_typevar_binding_context;
    }

    fn infer_class_deferred(&mut self, definition: Definition<'db>, class: &ast::StmtClassDef) {
        let previous_typevar_binding_context = self.typevar_binding_context.replace(definition);
        for base in class.bases() {
            if self.in_stub() {
                self.infer_expression_with_state(
                    base,
                    TypeContext::default(),
                    DeferredExpressionState::Deferred,
                );
            } else {
                self.infer_expression(base, TypeContext::default());
            }
        }
        self.typevar_binding_context = previous_typevar_binding_context;
    }

    fn infer_type_alias_definition(
        &mut self,
        type_alias: &ast::StmtTypeAlias,
        definition: Definition<'db>,
    ) {
        self.infer_expression(&type_alias.name, TypeContext::default());

        let rhs_scope = self
            .index
            .node_scope(NodeWithScopeRef::TypeAlias(type_alias))
            .to_scope_id(self.db(), self.file());

        let type_alias_ty = Type::KnownInstance(KnownInstanceType::TypeAliasType(
            TypeAliasType::PEP695(PEP695TypeAliasType::new(
                self.db(),
                &type_alias.name.as_name_expr().unwrap().id,
                rhs_scope,
                None,
            )),
        ));

        self.add_declaration_with_binding(
            type_alias.into(),
            definition,
            &DeclaredAndInferredType::are_the_same_type(type_alias_ty),
        );
    }

    fn infer_if_statement(&mut self, if_statement: &ast::StmtIf) {
        let ast::StmtIf {
            range: _,
            node_index: _,
            test,
            body,
            elif_else_clauses,
        } = if_statement;

        let test_ty = self.infer_standalone_expression(test, TypeContext::default());

        if let Err(err) = test_ty.try_bool(self.db()) {
            err.report_diagnostic(&self.context, &**test);
        }

        self.infer_body(body);

        for clause in elif_else_clauses {
            let ast::ElifElseClause {
                range: _,
                node_index: _,
                test,
                body,
            } = clause;

            if let Some(test) = &test {
                let test_ty = self.infer_standalone_expression(test, TypeContext::default());

                if let Err(err) = test_ty.try_bool(self.db()) {
                    err.report_diagnostic(&self.context, test);
                }
            }

            self.infer_body(body);
        }
    }

    fn infer_try_statement(&mut self, try_statement: &ast::StmtTry) {
        let ast::StmtTry {
            range: _,
            node_index: _,
            body,
            handlers,
            orelse,
            finalbody,
            is_star: _,
        } = try_statement;

        self.infer_body(body);

        for handler in handlers {
            let ast::ExceptHandler::ExceptHandler(handler) = handler;
            let ast::ExceptHandlerExceptHandler {
                type_: handled_exceptions,
                name: symbol_name,
                body,
                range: _,
                node_index: _,
            } = handler;

            // If `symbol_name` is `Some()` and `handled_exceptions` is `None`,
            // it's invalid syntax (something like `except as e:`).
            // However, it's obvious that the user *wanted* `e` to be bound here,
            // so we'll have created a definition in the semantic-index stage anyway.
            if symbol_name.is_some() {
                self.infer_definition(handler);
            } else {
                self.infer_exception(handled_exceptions.as_deref(), try_statement.is_star);
            }

            self.infer_body(body);
        }

        self.infer_body(orelse);
        self.infer_body(finalbody);
    }

    fn infer_with_statement(&mut self, with_statement: &ast::StmtWith) {
        let ast::StmtWith {
            range: _,
            node_index: _,
            is_async,
            items,
            body,
        } = with_statement;
        for item in items {
            let target = item.optional_vars.as_deref();
            if let Some(target) = target {
                self.infer_target(target, &item.context_expr, |builder, context_expr| {
                    // TODO: `infer_with_statement_definition` reports a diagnostic if `ctx_manager_ty` isn't a context manager
                    //  but only if the target is a name. We should report a diagnostic here if the target isn't a name:
                    //  `with not_context_manager as a.x: ...
                    builder
                        .infer_standalone_expression(context_expr, TypeContext::default())
                        .enter(builder.db())
                });
            } else {
                // Call into the context expression inference to validate that it evaluates
                // to a valid context manager.
                let context_expression_ty =
                    self.infer_expression(&item.context_expr, TypeContext::default());
                self.infer_context_expression(&item.context_expr, context_expression_ty, *is_async);
                self.infer_optional_expression(target, TypeContext::default());
            }
        }

        self.infer_body(body);
    }

    fn infer_with_item_definition(
        &mut self,
        with_item: &WithItemDefinitionKind<'db>,
        definition: Definition<'db>,
    ) {
        let context_expr = with_item.context_expr(self.module());
        let target = with_item.target(self.module());

        let target_ty = match with_item.target_kind() {
            TargetKind::Sequence(unpack_position, unpack) => {
                let unpacked = infer_unpack_types(self.db(), unpack);
                if unpack_position == UnpackPosition::First {
                    self.context.extend(unpacked.diagnostics());
                }
                unpacked.expression_type(target)
            }
            TargetKind::Single => {
                let context_expr_ty =
                    self.infer_standalone_expression(context_expr, TypeContext::default());
                self.infer_context_expression(context_expr, context_expr_ty, with_item.is_async())
            }
        };

        self.store_expression_type(target, target_ty);
        self.add_binding(target.into(), definition, target_ty);
    }

    /// Infers the type of a context expression (`with expr`) and returns the target's type
    ///
    /// Returns [`Type::unknown`] if the context expression doesn't implement the context manager protocol.
    ///
    /// ## Terminology
    /// See [PEP343](https://peps.python.org/pep-0343/#standard-terminology).
    fn infer_context_expression(
        &mut self,
        context_expression: &ast::Expr,
        context_expression_type: Type<'db>,
        is_async: bool,
    ) -> Type<'db> {
        let eval_mode = if is_async {
            EvaluationMode::Async
        } else {
            EvaluationMode::Sync
        };

        context_expression_type
            .try_enter_with_mode(self.db(), eval_mode)
            .unwrap_or_else(|err| {
                err.report_diagnostic(
                    &self.context,
                    context_expression_type,
                    context_expression.into(),
                );
                err.fallback_enter_type(self.db())
            })
    }

    fn infer_exception(&mut self, node: Option<&ast::Expr>, is_star: bool) -> Type<'db> {
        // If there is no handled exception, it's invalid syntax;
        // a diagnostic will have already been emitted
        let node_ty = node.map_or(Type::unknown(), |ty| {
            self.infer_expression(ty, TypeContext::default())
        });
        let type_base_exception = KnownClass::BaseException.to_subclass_of(self.db());

        // If it's an `except*` handler, this won't actually be the type of the bound symbol;
        // it will actually be the type of the generic parameters to `BaseExceptionGroup` or `ExceptionGroup`.
        let symbol_ty = if let Some(tuple_spec) = node_ty.tuple_instance_spec(self.db()) {
            let mut builder = UnionBuilder::new(self.db());
            for element in tuple_spec.all_elements().copied() {
                builder = builder.add(
                    if element.is_assignable_to(self.db(), type_base_exception) {
                        element.to_instance(self.db()).expect(
                            "`Type::to_instance()` should always return `Some()` \
                                if called on a type assignable to `type[BaseException]`",
                        )
                    } else {
                        if let Some(node) = node {
                            report_invalid_exception_caught(&self.context, node, element);
                        }
                        Type::unknown()
                    },
                );
            }
            builder.build()
        } else if node_ty.is_assignable_to(self.db(), type_base_exception) {
            node_ty.to_instance(self.db()).expect(
                "`Type::to_instance()` should always return `Some()` \
                    if called on a type assignable to `type[BaseException]`",
            )
        } else if node_ty.is_assignable_to(
            self.db(),
            Type::homogeneous_tuple(self.db(), type_base_exception),
        ) {
            node_ty
                .tuple_instance_spec(self.db())
                .and_then(|spec| {
                    let specialization = spec
                        .homogeneous_element_type(self.db())
                        .to_instance(self.db());

                    debug_assert!(specialization.is_some_and(|specialization_type| {
                        specialization_type.is_assignable_to(
                            self.db(),
                            KnownClass::BaseException.to_instance(self.db()),
                        )
                    }));

                    specialization
                })
                .unwrap_or_else(|| KnownClass::BaseException.to_instance(self.db()))
        } else if node_ty.is_assignable_to(
            self.db(),
            UnionType::from_elements(
                self.db(),
                [
                    type_base_exception,
                    Type::homogeneous_tuple(self.db(), type_base_exception),
                ],
            ),
        ) {
            KnownClass::BaseException.to_instance(self.db())
        } else {
            if let Some(node) = node {
                report_invalid_exception_caught(&self.context, node, node_ty);
            }
            Type::unknown()
        };

        if is_star {
            let class = if symbol_ty
                .is_subtype_of(self.db(), KnownClass::Exception.to_instance(self.db()))
            {
                KnownClass::ExceptionGroup
            } else {
                KnownClass::BaseExceptionGroup
            };
            class.to_specialized_instance(self.db(), [symbol_ty])
        } else {
            symbol_ty
        }
    }

    fn infer_except_handler_definition(
        &mut self,
        except_handler_definition: &ExceptHandlerDefinitionKind,
        definition: Definition<'db>,
    ) {
        let symbol_ty = self.infer_exception(
            except_handler_definition.handled_exceptions(self.module()),
            except_handler_definition.is_star(),
        );

        self.add_binding(
            except_handler_definition.node(self.module()).into(),
            definition,
            symbol_ty,
        );
    }

    fn infer_typevar_definition(
        &mut self,
        node: &ast::TypeParamTypeVar,
        definition: Definition<'db>,
    ) {
        let ast::TypeParamTypeVar {
            range: _,
            node_index: _,
            name,
            bound,
            default,
        } = node;

        let bound_or_constraint = match bound.as_deref() {
            Some(expr @ ast::Expr::Tuple(ast::ExprTuple { elts, .. })) => {
                if elts.len() < 2 {
                    if let Some(builder) = self
                        .context
                        .report_lint(&INVALID_TYPE_VARIABLE_CONSTRAINTS, expr)
                    {
                        builder.into_diagnostic("TypeVar must have at least two constrained types");
                    }
                    None
                } else {
                    Some(TypeVarBoundOrConstraintsEvaluation::LazyConstraints)
                }
            }
            Some(_) => Some(TypeVarBoundOrConstraintsEvaluation::LazyUpperBound),
            None => None,
        };
        if bound_or_constraint.is_some() || default.is_some() {
            self.deferred.insert(definition);
        }
        let identity =
            TypeVarIdentity::new(self.db(), &name.id, Some(definition), TypeVarKind::Pep695);
        let ty = Type::KnownInstance(KnownInstanceType::TypeVar(TypeVarInstance::new(
            self.db(),
            identity,
            bound_or_constraint,
            None, // explicit_variance
            default.as_deref().map(|_| TypeVarDefaultEvaluation::Lazy),
        )));
        self.add_declaration_with_binding(
            node.into(),
            definition,
            &DeclaredAndInferredType::are_the_same_type(ty),
        );
    }

    fn infer_typevar_deferred(&mut self, node: &ast::TypeParamTypeVar) {
        let ast::TypeParamTypeVar {
            range: _,
            node_index: _,
            name: _,
            bound,
            default,
        } = node;
        let previous_deferred_state =
            std::mem::replace(&mut self.deferred_state, DeferredExpressionState::Deferred);
        match bound.as_deref() {
            Some(expr @ ast::Expr::Tuple(ast::ExprTuple { elts, .. })) => {
                // We don't use UnionType::from_elements or UnionBuilder here, because we don't
                // want to simplify the list of constraints like we do with the elements of an
                // actual union type.
                // TODO: Consider using a new `OneOfType` connective here instead, since that
                // more accurately represents the actual semantics of typevar constraints.
                let ty = Type::Union(UnionType::new(
                    self.db(),
                    elts.iter()
                        .map(|expr| self.infer_type_expression(expr))
                        .collect::<Box<[_]>>(),
                ));
                self.store_expression_type(expr, ty);
            }
            Some(expr) => {
                self.infer_type_expression(expr);
            }
            None => {}
        }
        self.infer_optional_type_expression(default.as_deref());
        self.deferred_state = previous_deferred_state;
    }

    fn infer_paramspec_definition(
        &mut self,
        node: &ast::TypeParamParamSpec,
        definition: Definition<'db>,
    ) {
        let ast::TypeParamParamSpec {
            range: _,
            node_index: _,
            name: _,
            default,
        } = node;
        self.infer_optional_expression(default.as_deref(), TypeContext::default());
        let pep_695_todo = Type::Dynamic(DynamicType::TodoPEP695ParamSpec);
        self.add_declaration_with_binding(
            node.into(),
            definition,
            &DeclaredAndInferredType::are_the_same_type(pep_695_todo),
        );
    }

    fn infer_typevartuple_definition(
        &mut self,
        node: &ast::TypeParamTypeVarTuple,
        definition: Definition<'db>,
    ) {
        let ast::TypeParamTypeVarTuple {
            range: _,
            node_index: _,
            name: _,
            default,
        } = node;
        self.infer_optional_expression(default.as_deref(), TypeContext::default());
        let pep_695_todo = todo_type!("PEP-695 TypeVarTuple definition types");
        self.add_declaration_with_binding(
            node.into(),
            definition,
            &DeclaredAndInferredType::are_the_same_type(pep_695_todo),
        );
    }

    fn infer_match_statement(&mut self, match_statement: &ast::StmtMatch) {
        let ast::StmtMatch {
            range: _,
            node_index: _,
            subject,
            cases,
        } = match_statement;

        self.infer_standalone_expression(subject, TypeContext::default());

        for case in cases {
            let ast::MatchCase {
                range: _,
                node_index: _,
                body,
                pattern,
                guard,
            } = case;
            self.infer_match_pattern(pattern);

            if let Some(guard) = guard.as_deref() {
                let guard_ty = self.infer_standalone_expression(guard, TypeContext::default());

                if let Err(err) = guard_ty.try_bool(self.db()) {
                    err.report_diagnostic(&self.context, guard);
                }
            }

            self.infer_body(body);
        }
    }

    fn infer_match_pattern_definition(
        &mut self,
        pattern: &ast::Pattern,
        _index: u32,
        definition: Definition<'db>,
    ) {
        // TODO(dhruvmanila): The correct way to infer types here is to perform structural matching
        // against the subject expression type (which we can query via `infer_expression_types`)
        // and extract the type at the `index` position if the pattern matches. This will be
        // similar to the logic in `self.infer_assignment_definition`.
        self.add_binding(
            pattern.into(),
            definition,
            todo_type!("`match` pattern definition types"),
        );
    }

    fn infer_match_pattern(&mut self, pattern: &ast::Pattern) {
        // We need to create a standalone expression for each arm of a match statement, since they
        // can introduce constraints on the match subject. (Or more accurately, for the match arm's
        // pattern, since its the pattern that introduces any constraints, not the body.) Ideally,
        // that standalone expression would wrap the match arm's pattern as a whole. But a
        // standalone expression can currently only wrap an ast::Expr, which patterns are not. So,
        // we need to choose an Expr that can “stand in” for the pattern, which we can wrap in a
        // standalone expression.
        //
        // That said, when inferring the type of a standalone expression, we don't have access to
        // its parent or sibling nodes.  That means, for instance, that in a class pattern, where
        // we are currently using the class name as the standalone expression, we do not have
        // access to the class pattern's arguments in the standalone expression inference scope.
        // At the moment, we aren't trying to do anything with those arguments when creating a
        // narrowing constraint for the pattern.  But in the future, if we do, we will have to
        // either wrap those arguments in their own standalone expressions, or update Expression to
        // be able to wrap other AST node types besides just ast::Expr.
        //
        // This function is only called for the top-level pattern of a match arm, and is
        // responsible for inferring the standalone expression for each supported pattern type. It
        // then hands off to `infer_nested_match_pattern` for any subexpressions and subpatterns,
        // where we do NOT have any additional standalone expressions to infer through.
        //
        // TODO(dhruvmanila): Add a Salsa query for inferring pattern types and matching against
        // the subject expression: https://github.com/astral-sh/ruff/pull/13147#discussion_r1739424510
        match pattern {
            ast::Pattern::MatchValue(match_value) => {
                self.infer_standalone_expression(&match_value.value, TypeContext::default());
            }
            ast::Pattern::MatchClass(match_class) => {
                let ast::PatternMatchClass {
                    range: _,
                    node_index: _,
                    cls,
                    arguments,
                } = match_class;
                for pattern in &arguments.patterns {
                    self.infer_nested_match_pattern(pattern);
                }
                for keyword in &arguments.keywords {
                    self.infer_nested_match_pattern(&keyword.pattern);
                }
                self.infer_standalone_expression(cls, TypeContext::default());
            }
            ast::Pattern::MatchOr(match_or) => {
                for pattern in &match_or.patterns {
                    self.infer_match_pattern(pattern);
                }
            }
            _ => {
                self.infer_nested_match_pattern(pattern);
            }
        }
    }

    fn infer_nested_match_pattern(&mut self, pattern: &ast::Pattern) {
        match pattern {
            ast::Pattern::MatchValue(match_value) => {
                self.infer_maybe_standalone_expression(&match_value.value, TypeContext::default());
            }
            ast::Pattern::MatchSequence(match_sequence) => {
                for pattern in &match_sequence.patterns {
                    self.infer_nested_match_pattern(pattern);
                }
            }
            ast::Pattern::MatchMapping(match_mapping) => {
                let ast::PatternMatchMapping {
                    range: _,
                    node_index: _,
                    keys,
                    patterns,
                    rest: _,
                } = match_mapping;
                for key in keys {
                    self.infer_expression(key, TypeContext::default());
                }
                for pattern in patterns {
                    self.infer_nested_match_pattern(pattern);
                }
            }
            ast::Pattern::MatchClass(match_class) => {
                let ast::PatternMatchClass {
                    range: _,
                    node_index: _,
                    cls,
                    arguments,
                } = match_class;
                for pattern in &arguments.patterns {
                    self.infer_nested_match_pattern(pattern);
                }
                for keyword in &arguments.keywords {
                    self.infer_nested_match_pattern(&keyword.pattern);
                }
                self.infer_maybe_standalone_expression(cls, TypeContext::default());
            }
            ast::Pattern::MatchAs(match_as) => {
                if let Some(pattern) = &match_as.pattern {
                    self.infer_nested_match_pattern(pattern);
                }
            }
            ast::Pattern::MatchOr(match_or) => {
                for pattern in &match_or.patterns {
                    self.infer_nested_match_pattern(pattern);
                }
            }
            ast::Pattern::MatchStar(_) | ast::Pattern::MatchSingleton(_) => {}
        }
    }

    fn infer_assignment_statement(&mut self, assignment: &ast::StmtAssign) {
        let ast::StmtAssign {
            range: _,
            node_index: _,
            targets,
            value,
        } = assignment;

        for target in targets {
            self.infer_target(target, value, |builder, value_expr| {
                builder.infer_standalone_expression(value_expr, TypeContext::default())
            });
        }
    }

    /// Infer the (definition) types involved in a `target` expression.
    ///
    /// This is used for assignment statements, for statements, etc. with a single or multiple
    /// targets (unpacking). If `target` is an attribute expression, we check that the assignment
    /// is valid. For 'target's that are definitions, this check happens elsewhere.
    ///
    /// The `infer_value_expr` function is used to infer the type of the `value` expression which
    /// are not `Name` expressions. The returned type is the one that is eventually assigned to the
    /// `target`.
    fn infer_target<F>(&mut self, target: &ast::Expr, value: &ast::Expr, infer_value_expr: F)
    where
        F: Fn(&mut TypeInferenceBuilder<'db, '_>, &ast::Expr) -> Type<'db>,
    {
        let assigned_ty = match target {
            ast::Expr::Name(_) => None,
            _ => Some(infer_value_expr(self, value)),
        };
        self.infer_target_impl(target, value, assigned_ty);
    }

    /// Make sure that the subscript assignment `obj[slice] = value` is valid.
    fn validate_subscript_assignment(
        &mut self,
        target: &ast::ExprSubscript,
        rhs: &ast::Expr,
        assigned_ty: Type<'db>,
    ) -> bool {
        let ast::ExprSubscript {
            range: _,
            node_index: _,
            value,
            slice,
            ctx: _,
        } = target;

        let value_ty = self.infer_expression(value, TypeContext::default());
        let slice_ty = self.infer_expression(slice, TypeContext::default());

        let db = self.db();
        let context = &self.context;

        match value_ty.try_call_dunder(
            db,
            "__setitem__",
            CallArguments::positional([slice_ty, assigned_ty]),
            TypeContext::default(),
        ) {
            Ok(_) => true,
            Err(err) => match err {
                CallDunderError::PossiblyUnbound { .. } => {
                    if let Some(builder) =
                        context.report_lint(&POSSIBLY_MISSING_IMPLICIT_CALL, &**value)
                    {
                        builder.into_diagnostic(format_args!(
                            "Method `__setitem__` of type `{}` may be missing",
                            value_ty.display(db),
                        ));
                    }
                    false
                }
                CallDunderError::CallError(call_error_kind, bindings) => {
                    match call_error_kind {
                        CallErrorKind::NotCallable => {
                            if let Some(builder) = context.report_lint(&CALL_NON_CALLABLE, &**value)
                            {
                                builder.into_diagnostic(format_args!(
                                    "Method `__setitem__` of type `{}` is not callable \
                                    on object of type `{}`",
                                    bindings.callable_type().display(db),
                                    value_ty.display(db),
                                ));
                            }
                        }
                        CallErrorKind::BindingError => {
                            let assigned_d = assigned_ty.display(db);
                            let value_d = value_ty.display(db);

                            if let Some(typed_dict) = value_ty.as_typed_dict() {
                                if let Some(key) = slice_ty.as_string_literal() {
                                    let key = key.value(self.db());
                                    validate_typed_dict_key_assignment(
                                        &self.context,
                                        typed_dict,
                                        key,
                                        assigned_ty,
                                        value.as_ref(),
                                        slice.as_ref(),
                                        rhs,
                                        TypedDictAssignmentKind::Subscript,
                                    );
                                } else {
                                    // Check if the key has a valid type. We only allow string literals, a union of string literals,
                                    // or a dynamic type like `Any`. We can do this by checking assignability to `LiteralString`,
                                    // but we need to exclude `LiteralString` itself. This check would technically allow weird key
                                    // types like `LiteralString & Any` to pass, but it does not need to be perfect. We would just
                                    // fail to provide the "Only string literals are allowed" hint in that case.
                                    if slice_ty.is_assignable_to(db, Type::LiteralString)
                                        && !slice_ty.is_equivalent_to(db, Type::LiteralString)
                                    {
                                        if let Some(builder) =
                                            context.report_lint(&INVALID_ASSIGNMENT, &**slice)
                                        {
                                            builder.into_diagnostic(format_args!(
                                                "Cannot assign value of type `{assigned_d}` to key of type `{}` on TypedDict `{value_d}`",
                                                slice_ty.display(db)
                                            ));
                                        }
                                    } else {
                                        if let Some(builder) =
                                            context.report_lint(&INVALID_KEY, &**slice)
                                        {
                                            builder.into_diagnostic(format_args!(
                                                "Cannot access `{value_d}` with a key of type `{}`. Only string literals are allowed as keys on TypedDicts.",
                                                slice_ty.display(db)
                                            ));
                                        }
                                    }
                                }
                            } else {
                                if let Some(builder) =
                                    context.report_lint(&INVALID_ASSIGNMENT, &**value)
                                {
                                    builder.into_diagnostic(format_args!(
                                        "Method `__setitem__` of type `{}` cannot be called with \
                                        a key of type `{}` and a value of type `{assigned_d}` on object of type `{value_d}`",
                                        bindings.callable_type().display(db),
                                        slice_ty.display(db),
                                    ));
                                }
                            }
                        }
                        CallErrorKind::PossiblyNotCallable => {
                            if let Some(builder) = context.report_lint(&CALL_NON_CALLABLE, &**value)
                            {
                                builder.into_diagnostic(format_args!(
                                    "Method `__setitem__` of type `{}` may not be \
                                    callable on object of type `{}`",
                                    bindings.callable_type().display(db),
                                    value_ty.display(db),
                                ));
                            }
                        }
                    }
                    false
                }
                CallDunderError::MethodNotAvailable => {
                    if let Some(builder) = context.report_lint(&INVALID_ASSIGNMENT, &**value) {
                        builder.into_diagnostic(format_args!(
                            "Cannot assign to object of type `{}` with no `__setitem__` method",
                            value_ty.display(db),
                        ));
                    }

                    false
                }
            },
        }
    }

    /// Make sure that the attribute assignment `obj.attribute = value` is valid.
    ///
    /// `target` is the node for the left-hand side, `object_ty` is the type of `obj`, `attribute` is
    /// the name of the attribute being assigned, and `value_ty` is the type of the right-hand side of
    /// the assignment. If the assignment is invalid, emit diagnostics.
    fn validate_attribute_assignment(
        &mut self,
        target: &ast::ExprAttribute,
        object_ty: Type<'db>,
        attribute: &str,
        value_ty: Type<'db>,
        emit_diagnostics: bool,
    ) -> bool {
        let db = self.db();

        let ensure_assignable_to = |attr_ty| -> bool {
            let assignable = value_ty.is_assignable_to(db, attr_ty);
            if !assignable && emit_diagnostics {
                report_invalid_attribute_assignment(
                    &self.context,
                    target.into(),
                    attr_ty,
                    value_ty,
                    attribute,
                );
            }
            assignable
        };

        // Return true (and emit a diagnostic) if this is an invalid assignment to a `Final` attribute.
        let invalid_assignment_to_final = |qualifiers: TypeQualifiers| -> bool {
            if qualifiers.contains(TypeQualifiers::FINAL) {
                if emit_diagnostics {
                    if let Some(builder) = self.context.report_lint(&INVALID_ASSIGNMENT, target) {
                        builder.into_diagnostic(format_args!(
                            "Cannot assign to final attribute `{attribute}` \
                                         on type `{}`",
                            object_ty.display(db)
                        ));
                    }
                }
                true
            } else {
                false
            }
        };

        match object_ty {
            Type::Union(union) => {
                if union.elements(self.db()).iter().all(|elem| {
                    self.validate_attribute_assignment(target, *elem, attribute, value_ty, false)
                }) {
                    true
                } else {
                    // TODO: This is not a very helpful error message, as it does not include the underlying reason
                    // why the assignment is invalid. This would be a good use case for sub-diagnostics.
                    if emit_diagnostics {
                        if let Some(builder) = self.context.report_lint(&INVALID_ASSIGNMENT, target)
                        {
                            builder.into_diagnostic(format_args!(
                                "Object of type `{}` is not assignable \
                                 to attribute `{attribute}` on type `{}`",
                                value_ty.display(self.db()),
                                object_ty.display(self.db()),
                            ));
                        }
                    }

                    false
                }
            }

            Type::Intersection(intersection) => {
                // TODO: Handle negative intersection elements
                if intersection.positive(db).iter().any(|elem| {
                    self.validate_attribute_assignment(target, *elem, attribute, value_ty, false)
                }) {
                    true
                } else {
                    if emit_diagnostics {
                        if let Some(builder) = self.context.report_lint(&INVALID_ASSIGNMENT, target)
                        {
                            // TODO: same here, see above
                            builder.into_diagnostic(format_args!(
                                "Object of type `{}` is not assignable \
                                 to attribute `{attribute}` on type `{}`",
                                value_ty.display(self.db()),
                                object_ty.display(self.db()),
                            ));
                        }
                    }
                    false
                }
            }

            Type::TypeAlias(alias) => self.validate_attribute_assignment(
                target,
                alias.value_type(self.db()),
                attribute,
                value_ty,
                emit_diagnostics,
            ),

            // Super instances do not allow attribute assignment
            Type::NominalInstance(instance) if instance.has_known_class(db, KnownClass::Super) => {
                if emit_diagnostics {
                    if let Some(builder) = self.context.report_lint(&INVALID_ASSIGNMENT, target) {
                        builder.into_diagnostic(format_args!(
                            "Cannot assign to attribute `{attribute}` on type `{}`",
                            object_ty.display(self.db()),
                        ));
                    }
                }
                false
            }
            Type::BoundSuper(_) => {
                if emit_diagnostics {
                    if let Some(builder) = self.context.report_lint(&INVALID_ASSIGNMENT, target) {
                        builder.into_diagnostic(format_args!(
                            "Cannot assign to attribute `{attribute}` on type `{}`",
                            object_ty.display(self.db()),
                        ));
                    }
                }
                false
            }

            Type::Dynamic(..) | Type::Never => true,

            Type::NominalInstance(..)
            | Type::ProtocolInstance(_)
            | Type::BooleanLiteral(..)
            | Type::IntLiteral(..)
            | Type::StringLiteral(..)
            | Type::BytesLiteral(..)
            | Type::EnumLiteral(..)
            | Type::LiteralString
            | Type::SpecialForm(..)
            | Type::KnownInstance(..)
            | Type::PropertyInstance(..)
            | Type::FunctionLiteral(..)
            | Type::Callable(..)
            | Type::BoundMethod(_)
            | Type::KnownBoundMethod(_)
            | Type::WrapperDescriptor(_)
            | Type::DataclassDecorator(_)
            | Type::DataclassTransformer(_)
            | Type::TypeVar(..)
            | Type::AlwaysTruthy
            | Type::AlwaysFalsy
            | Type::TypeIs(_)
            | Type::TypedDict(_) => {
                // First, try to call the `__setattr__` dunder method. If this is present/defined, overrides
                // assigning the attributed by the normal mechanism.
                let setattr_dunder_call_result = object_ty.try_call_dunder_with_policy(
                    db,
                    "__setattr__",
                    &mut CallArguments::positional([Type::string_literal(db, attribute), value_ty]),
                    TypeContext::default(),
                    MemberLookupPolicy::MRO_NO_OBJECT_FALLBACK,
                );

                let check_setattr_return_type = |result: Bindings<'db>| -> bool {
                    match result.return_type(db) {
                        Type::Never => {
                            if emit_diagnostics {
                                if let Some(builder) =
                                    self.context.report_lint(&INVALID_ASSIGNMENT, target)
                                {
                                    let is_setattr_synthesized = match object_ty
                                        .class_member_with_policy(
                                            db,
                                            "__setattr__".into(),
                                            MemberLookupPolicy::MRO_NO_OBJECT_FALLBACK,
                                        ) {
                                        PlaceAndQualifiers {
                                            place: Place::Type(attr_ty, _),
                                            qualifiers: _,
                                        } => attr_ty.is_callable_type(),
                                        _ => false,
                                    };

                                    let member_exists =
                                        !object_ty.member(db, attribute).place.is_unbound();

                                    let msg = if !member_exists {
                                        format!(
                                            "Can not assign to unresolved attribute `{attribute}` on type `{}`",
                                            object_ty.display(db)
                                        )
                                    } else if is_setattr_synthesized {
                                        format!(
                                            "Property `{attribute}` defined in `{}` is read-only",
                                            object_ty.display(db)
                                        )
                                    } else {
                                        format!(
                                            "Cannot assign to attribute `{attribute}` on type `{}` \
                                                 whose `__setattr__` method returns `Never`/`NoReturn`",
                                            object_ty.display(db)
                                        )
                                    };

                                    builder.into_diagnostic(msg);
                                }
                            }
                            false
                        }
                        _ => true,
                    }
                };

                match setattr_dunder_call_result {
                    Ok(result) => check_setattr_return_type(result),
                    Err(CallDunderError::PossiblyUnbound(result)) => {
                        check_setattr_return_type(*result)
                    }
                    Err(CallDunderError::CallError(..)) => {
                        if emit_diagnostics {
                            if let Some(builder) =
                                self.context.report_lint(&UNRESOLVED_ATTRIBUTE, target)
                            {
                                builder.into_diagnostic(format_args!(
                                    "Can not assign object of type `{}` to attribute \
                                     `{attribute}` on type `{}` with \
                                     custom `__setattr__` method.",
                                    value_ty.display(db),
                                    object_ty.display(db)
                                ));
                            }
                        }
                        false
                    }
                    Err(CallDunderError::MethodNotAvailable) => {
                        match object_ty.class_member(db, attribute.into()) {
                            meta_attr @ PlaceAndQualifiers { .. } if meta_attr.is_class_var() => {
                                if emit_diagnostics {
                                    if let Some(builder) =
                                        self.context.report_lint(&INVALID_ATTRIBUTE_ACCESS, target)
                                    {
                                        builder.into_diagnostic(format_args!(
                                            "Cannot assign to ClassVar `{attribute}` \
                                     from an instance of type `{ty}`",
                                            ty = object_ty.display(self.db()),
                                        ));
                                    }
                                }
                                false
                            }
                            PlaceAndQualifiers {
                                place: Place::Type(meta_attr_ty, meta_attr_boundness),
                                qualifiers,
                            } => {
                                if invalid_assignment_to_final(qualifiers) {
                                    return false;
                                }

                                let assignable_to_meta_attr =
                                    if let Place::Type(meta_dunder_set, _) =
                                        meta_attr_ty.class_member(db, "__set__".into()).place
                                    {
                                        let dunder_set_result = meta_dunder_set.try_call(
                                            db,
                                            &CallArguments::positional([
                                                meta_attr_ty,
                                                object_ty,
                                                value_ty,
                                            ]),
                                        );

                                        if emit_diagnostics {
                                            if let Err(dunder_set_failure) =
                                                dunder_set_result.as_ref()
                                            {
                                                report_bad_dunder_set_call(
                                                    &self.context,
                                                    dunder_set_failure,
                                                    attribute,
                                                    object_ty,
                                                    target,
                                                );
                                            }
                                        }

                                        dunder_set_result.is_ok()
                                    } else {
                                        ensure_assignable_to(meta_attr_ty)
                                    };

                                let assignable_to_instance_attribute = if meta_attr_boundness
                                    == Boundness::PossiblyUnbound
                                {
                                    let (assignable, boundness) = if let PlaceAndQualifiers {
                                        place:
                                            Place::Type(instance_attr_ty, instance_attr_boundness),
                                        qualifiers,
                                    } =
                                        object_ty.instance_member(db, attribute)
                                    {
                                        if invalid_assignment_to_final(qualifiers) {
                                            return false;
                                        }

                                        (
                                            ensure_assignable_to(instance_attr_ty),
                                            instance_attr_boundness,
                                        )
                                    } else {
                                        (true, Boundness::PossiblyUnbound)
                                    };

                                    if boundness == Boundness::PossiblyUnbound {
                                        report_possibly_missing_attribute(
                                            &self.context,
                                            target,
                                            attribute,
                                            object_ty,
                                        );
                                    }

                                    assignable
                                } else {
                                    true
                                };

                                assignable_to_meta_attr && assignable_to_instance_attribute
                            }

                            PlaceAndQualifiers {
                                place: Place::Unbound,
                                ..
                            } => {
                                if let PlaceAndQualifiers {
                                    place: Place::Type(instance_attr_ty, instance_attr_boundness),
                                    qualifiers,
                                } = object_ty.instance_member(db, attribute)
                                {
                                    if invalid_assignment_to_final(qualifiers) {
                                        return false;
                                    }

                                    if instance_attr_boundness == Boundness::PossiblyUnbound {
                                        report_possibly_missing_attribute(
                                            &self.context,
                                            target,
                                            attribute,
                                            object_ty,
                                        );
                                    }

                                    ensure_assignable_to(instance_attr_ty)
                                } else {
                                    if emit_diagnostics {
                                        if let Some(builder) =
                                            self.context.report_lint(&UNRESOLVED_ATTRIBUTE, target)
                                        {
                                            builder.into_diagnostic(format_args!(
                                                "Unresolved attribute `{}` on type `{}`.",
                                                attribute,
                                                object_ty.display(db)
                                            ));
                                        }
                                    }

                                    false
                                }
                            }
                        }
                    }
                }
            }

            Type::ClassLiteral(..) | Type::GenericAlias(..) | Type::SubclassOf(..) => {
                match object_ty.class_member(db, attribute.into()) {
                    PlaceAndQualifiers {
                        place: Place::Type(meta_attr_ty, meta_attr_boundness),
                        qualifiers,
                    } => {
                        if invalid_assignment_to_final(qualifiers) {
                            return false;
                        }

                        let assignable_to_meta_attr = if let Place::Type(meta_dunder_set, _) =
                            meta_attr_ty.class_member(db, "__set__".into()).place
                        {
                            let dunder_set_result = meta_dunder_set.try_call(
                                db,
                                &CallArguments::positional([meta_attr_ty, object_ty, value_ty]),
                            );

                            if emit_diagnostics {
                                if let Err(dunder_set_failure) = dunder_set_result.as_ref() {
                                    report_bad_dunder_set_call(
                                        &self.context,
                                        dunder_set_failure,
                                        attribute,
                                        object_ty,
                                        target,
                                    );
                                }
                            }

                            dunder_set_result.is_ok()
                        } else {
                            ensure_assignable_to(meta_attr_ty)
                        };

                        let assignable_to_class_attr = if meta_attr_boundness
                            == Boundness::PossiblyUnbound
                        {
                            let (assignable, boundness) =
                                if let Place::Type(class_attr_ty, class_attr_boundness) = object_ty
                                    .find_name_in_mro(db, attribute)
                                    .expect("called on Type::ClassLiteral or Type::SubclassOf")
                                    .place
                                {
                                    (ensure_assignable_to(class_attr_ty), class_attr_boundness)
                                } else {
                                    (true, Boundness::PossiblyUnbound)
                                };

                            if boundness == Boundness::PossiblyUnbound {
                                report_possibly_missing_attribute(
                                    &self.context,
                                    target,
                                    attribute,
                                    object_ty,
                                );
                            }

                            assignable
                        } else {
                            true
                        };

                        assignable_to_meta_attr && assignable_to_class_attr
                    }
                    PlaceAndQualifiers {
                        place: Place::Unbound,
                        ..
                    } => {
                        if let PlaceAndQualifiers {
                            place: Place::Type(class_attr_ty, class_attr_boundness),
                            qualifiers,
                        } = object_ty
                            .find_name_in_mro(db, attribute)
                            .expect("called on Type::ClassLiteral or Type::SubclassOf")
                        {
                            if invalid_assignment_to_final(qualifiers) {
                                return false;
                            }

                            if class_attr_boundness == Boundness::PossiblyUnbound {
                                report_possibly_missing_attribute(
                                    &self.context,
                                    target,
                                    attribute,
                                    object_ty,
                                );
                            }

                            ensure_assignable_to(class_attr_ty)
                        } else {
                            let attribute_is_bound_on_instance =
                                object_ty.to_instance(self.db()).is_some_and(|instance| {
                                    !instance
                                        .instance_member(self.db(), attribute)
                                        .place
                                        .is_unbound()
                                });

                            // Attribute is declared or bound on instance. Forbid access from the class object
                            if emit_diagnostics {
                                if attribute_is_bound_on_instance {
                                    if let Some(builder) =
                                        self.context.report_lint(&INVALID_ATTRIBUTE_ACCESS, target)
                                    {
                                        builder.into_diagnostic(format_args!(
                                            "Cannot assign to instance attribute \
                                             `{attribute}` from the class object `{ty}`",
                                            ty = object_ty.display(self.db()),
                                        ));
                                    }
                                } else {
                                    if let Some(builder) =
                                        self.context.report_lint(&UNRESOLVED_ATTRIBUTE, target)
                                    {
                                        builder.into_diagnostic(format_args!(
                                            "Unresolved attribute `{}` on type `{}`.",
                                            attribute,
                                            object_ty.display(db)
                                        ));
                                    }
                                }
                            }

                            false
                        }
                    }
                }
            }

            Type::ModuleLiteral(module) => {
                if let Place::Type(attr_ty, _) = module.static_member(db, attribute).place {
                    let assignable = value_ty.is_assignable_to(db, attr_ty);
                    if assignable {
                        true
                    } else {
                        if emit_diagnostics {
                            report_invalid_attribute_assignment(
                                &self.context,
                                target.into(),
                                attr_ty,
                                value_ty,
                                attribute,
                            );
                        }
                        false
                    }
                } else {
                    if emit_diagnostics {
                        if let Some(builder) =
                            self.context.report_lint(&UNRESOLVED_ATTRIBUTE, target)
                        {
                            builder.into_diagnostic(format_args!(
                                "Unresolved attribute `{}` on type `{}`.",
                                attribute,
                                object_ty.display(db)
                            ));
                        }
                    }

                    false
                }
            }
        }
    }

    fn infer_target_impl(
        &mut self,
        target: &ast::Expr,
        value: &ast::Expr,
        assigned_ty: Option<Type<'db>>,
    ) {
        match target {
            ast::Expr::Name(name) => self.infer_definition(name),
            ast::Expr::List(ast::ExprList { elts, .. })
            | ast::Expr::Tuple(ast::ExprTuple { elts, .. }) => {
                if let Some(tuple_spec) =
                    assigned_ty.and_then(|ty| ty.tuple_instance_spec(self.db()))
                {
                    let mut assigned_tys = tuple_spec.all_elements();
                    for element in elts {
                        self.infer_target_impl(element, value, assigned_tys.next().copied());
                    }
                } else {
                    for element in elts {
                        self.infer_target_impl(element, value, None);
                    }
                }
            }
            ast::Expr::Attribute(
                attr_expr @ ast::ExprAttribute {
                    value: object,
                    ctx: ExprContext::Store,
                    attr,
                    ..
                },
            ) => {
                self.store_expression_type(target, assigned_ty.unwrap_or(Type::unknown()));

                let object_ty = self.infer_expression(object, TypeContext::default());

                if let Some(assigned_ty) = assigned_ty {
                    self.validate_attribute_assignment(
                        attr_expr,
                        object_ty,
                        attr.id(),
                        assigned_ty,
                        true,
                    );
                }
            }
            ast::Expr::Subscript(subscript_expr) => {
                self.store_expression_type(target, assigned_ty.unwrap_or(Type::unknown()));

                if let Some(assigned_ty) = assigned_ty {
                    self.validate_subscript_assignment(subscript_expr, value, assigned_ty);
                }
            }
            _ => {
                // TODO: Remove this once we handle all possible assignment targets.
                self.infer_expression(target, TypeContext::default());
            }
        }
    }

    fn infer_assignment_definition(
        &mut self,
        assignment: &AssignmentDefinitionKind<'db>,
        definition: Definition<'db>,
    ) {
        let value = assignment.value(self.module());
        let target = assignment.target(self.module());

        let mut target_ty = match assignment.target_kind() {
            TargetKind::Sequence(unpack_position, unpack) => {
                let unpacked = infer_unpack_types(self.db(), unpack);
                // Only copy the diagnostics if this is the first assignment to avoid duplicating the
                // unpack assignments.
                if unpack_position == UnpackPosition::First {
                    self.context.extend(unpacked.diagnostics());
                }

                unpacked.expression_type(target)
            }
            TargetKind::Single => {
                let tcx = TypeContext::default();
                let value_ty = if let Some(standalone_expression) = self.index.try_expression(value)
                {
                    self.infer_standalone_expression_impl(value, standalone_expression, tcx)
                } else if let ast::Expr::Call(call_expr) = value {
                    // If the RHS is not a standalone expression, this is a simple assignment
                    // (single target, no unpackings). That means it's a valid syntactic form
                    // for a legacy TypeVar creation; check for that.
                    let callable_type = self.infer_maybe_standalone_expression(
                        call_expr.func.as_ref(),
                        TypeContext::default(),
                    );

                    let typevar_class = callable_type
                        .as_class_literal()
                        .and_then(|cls| cls.known(self.db()))
                        .filter(|cls| {
                            matches!(cls, KnownClass::TypeVar | KnownClass::ExtensionsTypeVar)
                        });

                    let ty = if let Some(typevar_class) = typevar_class {
                        self.infer_legacy_typevar(target, call_expr, definition, typevar_class)
                    } else {
                        self.infer_call_expression_impl(call_expr, callable_type, tcx)
                    };
                    self.store_expression_type(value, ty);
                    ty
                } else {
                    self.infer_expression(value, tcx)
                };

                // `TYPE_CHECKING` is a special variable that should only be assigned `False`
                // at runtime, but is always considered `True` in type checking.
                // See mdtest/known_constants.md#user-defined-type_checking for details.
                if target.as_name_expr().map(|name| name.id.as_str()) == Some("TYPE_CHECKING") {
                    if !matches!(
                        value.as_boolean_literal_expr(),
                        Some(ast::ExprBooleanLiteral { value: false, .. })
                    ) {
                        report_invalid_type_checking_constant(&self.context, target.into());
                    }
                    Type::BooleanLiteral(true)
                } else if self.in_stub() && value.is_ellipsis_literal_expr() {
                    Type::unknown()
                } else {
                    value_ty
                }
            }
        };

        if let Some(special_form) = target.as_name_expr().and_then(|name| {
            SpecialFormType::try_from_file_and_name(self.db(), self.file(), &name.id)
        }) {
            target_ty = Type::SpecialForm(special_form);
        }

        self.store_expression_type(target, target_ty);
        self.add_binding(target.into(), definition, target_ty);
    }

    fn infer_legacy_typevar(
        &mut self,
        target: &ast::Expr,
        call_expr: &ast::ExprCall,
        definition: Definition<'db>,
        known_class: KnownClass,
    ) -> Type<'db> {
        fn error<'db>(
            context: &InferContext<'db, '_>,
            message: impl std::fmt::Display,
            node: impl Ranged,
        ) -> Type<'db> {
            if let Some(builder) = context.report_lint(&INVALID_LEGACY_TYPE_VARIABLE, node) {
                builder.into_diagnostic(message);
            }
            // If the call doesn't create a valid typevar, we'll emit diagnostics and fall back to
            // just creating a regular instance of `typing.TypeVar`.
            KnownClass::TypeVar.to_instance(context.db())
        }

        let db = self.db();
        let arguments = &call_expr.arguments;
        let is_typing_extensions = known_class == KnownClass::ExtensionsTypeVar;
        let assume_all_features = self.in_stub() || is_typing_extensions;
        let python_version = Program::get(db).python_version(db);
        let have_features_from =
            |version: PythonVersion| assume_all_features || python_version >= version;

        let mut has_bound = false;
        let mut default = None;
        let mut covariant = false;
        let mut contravariant = false;
        let mut name_param_ty = None;

        if let Some(starred) = arguments.args.iter().find(|arg| arg.is_starred_expr()) {
            return error(
                &self.context,
                "Starred arguments are not supported in `TypeVar` creation",
                starred,
            );
        }

        for kwarg in &arguments.keywords {
            let Some(identifier) = kwarg.arg.as_ref() else {
                return error(
                    &self.context,
                    "Starred arguments are not supported in `TypeVar` creation",
                    kwarg,
                );
            };
            match identifier.id().as_str() {
                "name" => {
                    // Duplicate keyword argument is a syntax error, so we don't have to check if
                    // `name_param_ty.is_some()` here.
                    if !arguments.args.is_empty() {
                        return error(
                            &self.context,
                            "The `name` parameter of `TypeVar` can only be provided once.",
                            kwarg,
                        );
                    }
                    name_param_ty =
                        Some(self.infer_expression(&kwarg.value, TypeContext::default()));
                }
                "bound" => has_bound = true,
                "covariant" => {
                    match self
                        .infer_expression(&kwarg.value, TypeContext::default())
                        .bool(db)
                    {
                        Truthiness::AlwaysTrue => covariant = true,
                        Truthiness::AlwaysFalse => {}
                        Truthiness::Ambiguous => {
                            return error(
                                &self.context,
                                "The `covariant` parameter of `TypeVar` \
                                cannot have an ambiguous truthiness",
                                &kwarg.value,
                            );
                        }
                    }
                }
                "contravariant" => {
                    match self
                        .infer_expression(&kwarg.value, TypeContext::default())
                        .bool(db)
                    {
                        Truthiness::AlwaysTrue => contravariant = true,
                        Truthiness::AlwaysFalse => {}
                        Truthiness::Ambiguous => {
                            return error(
                                &self.context,
                                "The `contravariant` parameter of `TypeVar` \
                                cannot have an ambiguous truthiness",
                                &kwarg.value,
                            );
                        }
                    }
                }
                "default" => {
                    if !have_features_from(PythonVersion::PY313) {
                        // We don't return here; this error is informational since this will error
                        // at runtime, but the user's intent is plain, we may as well respect it.
                        error(
                            &self.context,
                            "The `default` parameter of `typing.TypeVar` was added in Python 3.13",
                            kwarg,
                        );
                    }

                    default = Some(TypeVarDefaultEvaluation::Lazy);
                }
                "infer_variance" => {
                    if !have_features_from(PythonVersion::PY312) {
                        // We don't return here; this error is informational since this will error
                        // at runtime, but the user's intent is plain, we may as well respect it.
                        error(
                            &self.context,
                            "The `infer_variance` parameter of `typing.TypeVar` was added in Python 3.12",
                            kwarg,
                        );
                    }
                    // TODO support `infer_variance` in legacy TypeVars
                    if self
                        .infer_expression(&kwarg.value, TypeContext::default())
                        .bool(db)
                        .is_ambiguous()
                    {
                        return error(
                            &self.context,
                            "The `infer_variance` parameter of `TypeVar` \
                            cannot have an ambiguous truthiness",
                            &kwarg.value,
                        );
                    }
                }
                name => {
                    // We don't return here; this error is informational since this will error
                    // at runtime, but it will likely cause fewer cascading errors if we just
                    // ignore the unknown keyword and still understand as much of the typevar as we
                    // can.
                    error(
                        &self.context,
                        format_args!("Unknown keyword argument `{name}` in `TypeVar` creation",),
                        kwarg,
                    );
                    self.infer_expression(&kwarg.value, TypeContext::default());
                }
            }
        }

        let variance = match (covariant, contravariant) {
            (true, true) => {
                return error(
                    &self.context,
                    "A `TypeVar` cannot be both covariant and contravariant",
                    call_expr,
                );
            }
            (true, false) => TypeVarVariance::Covariant,
            (false, true) => TypeVarVariance::Contravariant,
            (false, false) => TypeVarVariance::Invariant,
        };

        let Some(name_param_ty) = name_param_ty.or_else(|| {
            arguments
                .find_positional(0)
                .map(|arg| self.infer_expression(arg, TypeContext::default()))
        }) else {
            return error(
                &self.context,
                "The `name` parameter of `TypeVar` is required.",
                call_expr,
            );
        };

        let Some(name_param) = name_param_ty.as_string_literal().map(|name| name.value(db)) else {
            return error(
                &self.context,
                "The first argument to `TypeVar` must be a string literal.",
                call_expr,
            );
        };

        let ast::Expr::Name(ast::ExprName {
            id: target_name, ..
        }) = target
        else {
            return error(
                &self.context,
                "A `TypeVar` definition must be a simple variable assignment",
                target,
            );
        };

        if name_param != target_name {
            return error(
                &self.context,
                format_args!(
                    "The name of a `TypeVar` (`{name_param}`) must match \
                    the name of the variable it is assigned to (`{target_name}`)"
                ),
                target,
            );
        }

        // Inference of bounds, constraints, and defaults must be deferred, to avoid cycles. So we
        // only check presence/absence/number here.

        let num_constraints = arguments.args.len().saturating_sub(1);

        let bound_or_constraints = match (has_bound, num_constraints) {
            (false, 0) => None,
            (true, 0) => Some(TypeVarBoundOrConstraintsEvaluation::LazyUpperBound),
            (true, _) => {
                return error(
                    &self.context,
                    "A `TypeVar` cannot have both a bound and constraints",
                    call_expr,
                );
            }
            (_, 1) => {
                return error(
                    &self.context,
                    "A `TypeVar` cannot have exactly one constraint",
                    &arguments.args[1],
                );
            }
            (false, _) => Some(TypeVarBoundOrConstraintsEvaluation::LazyConstraints),
        };

        if bound_or_constraints.is_some() || default.is_some() {
            self.deferred.insert(definition);
        }

        let identity = TypeVarIdentity::new(db, target_name, Some(definition), TypeVarKind::Legacy);
        Type::KnownInstance(KnownInstanceType::TypeVar(TypeVarInstance::new(
            db,
            identity,
            bound_or_constraints,
            Some(variance),
            default,
        )))
    }

    fn infer_assignment_deferred(&mut self, value: &ast::Expr) {
        // Infer deferred bounds/constraints/defaults of a legacy TypeVar.
        let ast::Expr::Call(ast::ExprCall { arguments, .. }) = value else {
            return;
        };
        for arg in arguments.args.iter().skip(1) {
            self.infer_type_expression(arg);
        }
        if let Some(bound) = arguments.find_keyword("bound") {
            self.infer_type_expression(&bound.value);
        }
        if let Some(default) = arguments.find_keyword("default") {
            self.infer_type_expression(&default.value);
        }
    }

    fn infer_annotated_assignment_statement(&mut self, assignment: &ast::StmtAnnAssign) {
        if assignment.target.is_name_expr() {
            self.infer_definition(assignment);
        } else {
            // Non-name assignment targets are inferred as ordinary expressions, not definitions.
            let ast::StmtAnnAssign {
                range: _,
                node_index: _,
                annotation,
                value,
                target,
                simple: _,
            } = assignment;
            let annotated =
                self.infer_annotation_expression(annotation, DeferredExpressionState::None);

            if !annotated.qualifiers.is_empty() {
                for qualifier in [TypeQualifiers::CLASS_VAR, TypeQualifiers::INIT_VAR] {
                    if annotated.qualifiers.contains(qualifier) {
                        if let Some(builder) = self
                            .context
                            .report_lint(&INVALID_TYPE_FORM, annotation.as_ref())
                        {
                            builder.into_diagnostic(format_args!(
                                "`{name}` annotations are not allowed for non-name targets",
                                name = qualifier.name()
                            ));
                        }
                    }
                }
            }

            if let Some(value) = value {
                self.infer_maybe_standalone_expression(
                    value,
                    TypeContext::new(Some(annotated.inner_type())),
                );
            }

            // If we have an annotated assignment like `self.attr: int = 1`, we still need to
            // do type inference on the `self.attr` target to get types for all sub-expressions.
            self.infer_expression(target, TypeContext::default());

            // But here we explicitly overwrite the type for the overall `self.attr` node with
            // the annotated type. We do no use `store_expression_type` here, because it checks
            // that no type has been stored for the expression before.
            self.expressions
                .insert((&**target).into(), annotated.inner_type());
        }
    }

    /// Infer the types in an annotated assignment definition.
    fn infer_annotated_assignment_definition(
        &mut self,
        assignment: &'db AnnotatedAssignmentDefinitionKind,
        definition: Definition<'db>,
    ) {
        let annotation = assignment.annotation(self.module());
        let target = assignment.target(self.module());
        let value = assignment.value(self.module());

        let mut declared = self.infer_annotation_expression(
            annotation,
            DeferredExpressionState::from(self.defer_annotations()),
        );

        if !declared.qualifiers.is_empty() {
            let current_scope_id = self.scope().file_scope_id(self.db());
            let current_scope = self.index.scope(current_scope_id);
            if current_scope.kind() != ScopeKind::Class {
                for qualifier in [TypeQualifiers::CLASS_VAR, TypeQualifiers::INIT_VAR] {
                    if declared.qualifiers.contains(qualifier) {
                        if let Some(builder) =
                            self.context.report_lint(&INVALID_TYPE_FORM, annotation)
                        {
                            builder.into_diagnostic(format_args!(
                                "`{name}` annotations are only allowed in class-body scopes",
                                name = qualifier.name()
                            ));
                        }
                    }
                }
            }
        }

        if target
            .as_name_expr()
            .is_some_and(|name| &name.id == "TYPE_CHECKING")
        {
            if !KnownClass::Bool
                .to_instance(self.db())
                .is_assignable_to(self.db(), declared.inner_type())
            {
                // annotation not assignable from `bool` is an error
                report_invalid_type_checking_constant(&self.context, target.into());
            } else if self.in_stub()
                && value
                    .as_ref()
                    .is_none_or(|value| value.is_ellipsis_literal_expr())
            {
                // stub file assigning nothing or `...` is fine
            } else if !matches!(
                value
                    .as_ref()
                    .and_then(|value| value.as_boolean_literal_expr()),
                Some(ast::ExprBooleanLiteral { value: false, .. })
            ) {
                // otherwise, assigning something other than `False` is an error
                report_invalid_type_checking_constant(&self.context, target.into());
            }
            declared.inner = Type::BooleanLiteral(true);
        }

        // Handle various singletons.
        if let Some(name_expr) = target.as_name_expr() {
            if let Some(special_form) =
                SpecialFormType::try_from_file_and_name(self.db(), self.file(), &name_expr.id)
            {
                declared.inner = Type::SpecialForm(special_form);
            }
        }

        // If the target of an assignment is not one of the place expressions we support,
        // then they are not definitions, so we can only be here if the target is in a form supported as a place expression.
        // In this case, we can simply store types in `target` below, instead of calling `infer_expression` (which would return `Never`).
        debug_assert!(PlaceExpr::try_from_expr(target).is_some());

        if let Some(value) = value {
            let inferred_ty = self.infer_maybe_standalone_expression(
                value,
                TypeContext::new(Some(declared.inner_type())),
            );
            let inferred_ty = if target
                .as_name_expr()
                .is_some_and(|name| &name.id == "TYPE_CHECKING")
            {
                Type::BooleanLiteral(true)
            } else if self.in_stub() && value.is_ellipsis_literal_expr() {
                declared.inner_type()
            } else {
                inferred_ty
            };

            self.add_declaration_with_binding(
                target.into(),
                definition,
                &DeclaredAndInferredType::MightBeDifferent {
                    declared_ty: declared,
                    inferred_ty,
                },
            );

            self.store_expression_type(target, inferred_ty);
        } else {
            if self.in_stub() {
                self.add_declaration_with_binding(
                    target.into(),
                    definition,
                    &DeclaredAndInferredType::AreTheSame(declared),
                );
            } else {
                self.add_declaration(target.into(), definition, declared);
            }

            self.store_expression_type(target, declared.inner_type());
        }
    }

    fn infer_augmented_assignment_statement(&mut self, assignment: &ast::StmtAugAssign) {
        if assignment.target.is_name_expr() {
            self.infer_definition(assignment);
        } else {
            // Non-name assignment targets are inferred as ordinary expressions, not definitions.
            self.infer_augment_assignment(assignment);
        }
    }

    fn infer_augmented_op(
        &mut self,
        assignment: &ast::StmtAugAssign,
        target_type: Type<'db>,
        value_type: Type<'db>,
    ) -> Type<'db> {
        // If the target defines, e.g., `__iadd__`, infer the augmented assignment as a call to that
        // dunder.
        let op = assignment.op;
        let db = self.db();

        let report_unsupported_augmented_op = |ctx: &mut InferContext| {
            let Some(builder) = ctx.report_lint(&UNSUPPORTED_OPERATOR, assignment) else {
                return;
            };
            builder.into_diagnostic(format_args!(
                "Operator `{op}=` is unsupported between objects of type `{}` and `{}`",
                target_type.display(db),
                value_type.display(db)
            ));
        };

        // Fall back to non-augmented binary operator inference.
        let mut binary_return_ty = || {
            self.infer_binary_expression_type(assignment.into(), false, target_type, value_type, op)
                .unwrap_or_else(|| {
                    report_unsupported_augmented_op(&mut self.context);
                    Type::unknown()
                })
        };

        match target_type {
            Type::Union(union) => union.map(db, |&elem_type| {
                self.infer_augmented_op(assignment, elem_type, value_type)
            }),
            _ => {
                let call = target_type.try_call_dunder(
                    db,
                    op.in_place_dunder(),
                    CallArguments::positional([value_type]),
                    TypeContext::default(),
                );

                match call {
                    Ok(outcome) => outcome.return_type(db),
                    Err(CallDunderError::MethodNotAvailable) => binary_return_ty(),
                    Err(CallDunderError::PossiblyUnbound(outcome)) => {
                        UnionType::from_elements(db, [outcome.return_type(db), binary_return_ty()])
                    }
                    Err(CallDunderError::CallError(_, bindings)) => {
                        report_unsupported_augmented_op(&mut self.context);
                        bindings.return_type(db)
                    }
                }
            }
        }
    }

    fn infer_augment_assignment_definition(
        &mut self,
        assignment: &ast::StmtAugAssign,
        definition: Definition<'db>,
    ) {
        let target_ty = self.infer_augment_assignment(assignment);
        self.add_binding(assignment.into(), definition, target_ty);
    }

    fn infer_augment_assignment(&mut self, assignment: &ast::StmtAugAssign) -> Type<'db> {
        let ast::StmtAugAssign {
            range: _,
            node_index: _,
            target,
            op: _,
            value,
        } = assignment;

        // Resolve the target type, assuming a load context.
        let target_type = match &**target {
            ast::Expr::Name(name) => {
                let previous_value = self.infer_name_load(name);
                self.store_expression_type(target, previous_value);
                previous_value
            }
            ast::Expr::Attribute(attr) => {
                let previous_value = self.infer_attribute_load(attr);
                self.store_expression_type(target, previous_value);
                previous_value
            }
            ast::Expr::Subscript(subscript) => {
                let previous_value = self.infer_subscript_load(subscript);
                self.store_expression_type(target, previous_value);
                previous_value
            }
            _ => self.infer_expression(target, TypeContext::default()),
        };
        let value_type = self.infer_expression(value, TypeContext::default());

        self.infer_augmented_op(assignment, target_type, value_type)
    }

    fn infer_type_alias_statement(&mut self, node: &ast::StmtTypeAlias) {
        self.infer_definition(node);
    }

    fn infer_for_statement(&mut self, for_statement: &ast::StmtFor) {
        let ast::StmtFor {
            range: _,
            node_index: _,
            target,
            iter,
            body,
            orelse,
            is_async: _,
        } = for_statement;

        self.infer_target(target, iter, |builder, iter_expr| {
            // TODO: `infer_for_statement_definition` reports a diagnostic if `iter_ty` isn't iterable
            //  but only if the target is a name. We should report a diagnostic here if the target isn't a name:
            //  `for a.x in not_iterable: ...
            builder
                .infer_standalone_expression(iter_expr, TypeContext::default())
                .iterate(builder.db())
                .homogeneous_element_type(builder.db())
        });

        self.infer_body(body);
        self.infer_body(orelse);
    }

    fn infer_for_statement_definition(
        &mut self,
        for_stmt: &ForStmtDefinitionKind<'db>,
        definition: Definition<'db>,
    ) {
        let iterable = for_stmt.iterable(self.module());
        let target = for_stmt.target(self.module());

        let loop_var_value_type = match for_stmt.target_kind() {
            TargetKind::Sequence(unpack_position, unpack) => {
                let unpacked = infer_unpack_types(self.db(), unpack);
                if unpack_position == UnpackPosition::First {
                    self.context.extend(unpacked.diagnostics());
                }

                unpacked.expression_type(target)
            }
            TargetKind::Single => {
                let iterable_type =
                    self.infer_standalone_expression(iterable, TypeContext::default());

                iterable_type
                    .try_iterate_with_mode(
                        self.db(),
                        EvaluationMode::from_is_async(for_stmt.is_async()),
                    )
                    .map(|tuple| tuple.homogeneous_element_type(self.db()))
                    .unwrap_or_else(|err| {
                        err.report_diagnostic(&self.context, iterable_type, iterable.into());
                        err.fallback_element_type(self.db())
                    })
            }
        };

        self.store_expression_type(target, loop_var_value_type);
        self.add_binding(target.into(), definition, loop_var_value_type);
    }

    fn infer_while_statement(&mut self, while_statement: &ast::StmtWhile) {
        let ast::StmtWhile {
            range: _,
            node_index: _,
            test,
            body,
            orelse,
        } = while_statement;

        let test_ty = self.infer_standalone_expression(test, TypeContext::default());

        if let Err(err) = test_ty.try_bool(self.db()) {
            err.report_diagnostic(&self.context, &**test);
        }

        self.infer_body(body);
        self.infer_body(orelse);
    }

    fn infer_import_statement(&mut self, import: &ast::StmtImport) {
        let ast::StmtImport {
            range: _,
            node_index: _,
            names,
        } = import;

        for alias in names {
            self.infer_definition(alias);
        }
    }

    fn report_unresolved_import(
        &self,
        import_node: AnyNodeRef<'_>,
        range: TextRange,
        level: u32,
        module: Option<&str>,
    ) {
        let is_import_reachable = self.is_reachable(import_node);

        if !is_import_reachable {
            return;
        }

        let Some(builder) = self.context.report_lint(&UNRESOLVED_IMPORT, range) else {
            return;
        };
        let mut diagnostic = builder.into_diagnostic(format_args!(
            "Cannot resolve imported module `{}{}`",
            ".".repeat(level as usize),
            module.unwrap_or_default()
        ));
        if level == 0 {
            if let Some(module_name) = module.and_then(ModuleName::new) {
                let program = Program::get(self.db());
                let typeshed_versions = program.search_paths(self.db()).typeshed_versions();

                if let Some(version_range) = typeshed_versions.exact(&module_name) {
                    // We know it is a stdlib module on *some* Python versions...
                    let python_version = program.python_version(self.db());
                    if !version_range.contains(python_version) {
                        // ...But not on *this* Python version.
                        diagnostic.info(format_args!(
                            "The stdlib module `{module_name}` is only available on Python {version_range}",
                            version_range = version_range.diagnostic_display(),
                        ));
                        add_inferred_python_version_hint_to_diagnostic(
                            self.db(),
                            &mut diagnostic,
                            "resolving modules",
                        );
                        return;
                    }
                }
            }

            // Add search paths information to the diagnostic
            // Use the same search paths function that is used in actual module resolution
            let mut search_paths =
                search_paths(self.db(), ModuleResolveMode::StubsAllowed).peekable();

            if search_paths.peek().is_some() {
                diagnostic.info(format_args!(
                    "Searched in the following paths during module resolution:"
                ));

                for (index, path) in search_paths.enumerate() {
                    diagnostic.info(format_args!(
                        "  {}. {} ({})",
                        index + 1,
                        path,
                        path.describe_kind()
                    ));
                }
            }

            diagnostic.info(
                "make sure your Python environment is properly configured: \
                https://docs.astral.sh/ty/modules/#python-environment",
            );
        }
    }

    fn infer_import_definition(
        &mut self,
        node: &ast::StmtImport,
        alias: &ast::Alias,
        definition: Definition<'db>,
    ) {
        let ast::Alias {
            range: _,
            node_index: _,
            name,
            asname,
        } = alias;

        // The name of the module being imported
        let Some(full_module_name) = ModuleName::new(name) else {
            tracing::debug!("Failed to resolve import due to invalid syntax");
            self.add_unknown_declaration_with_binding(alias.into(), definition);
            return;
        };

        // Resolve the module being imported.
        let Some(full_module_ty) = self.module_type_from_name(&full_module_name) else {
            self.report_unresolved_import(node.into(), alias.range(), 0, Some(name));
            self.add_unknown_declaration_with_binding(alias.into(), definition);
            return;
        };

        let binding_ty = if asname.is_some() {
            // If we are renaming the imported module via an `as` clause, then we bind the resolved
            // module's type to that name, even if that module is nested.
            full_module_ty
        } else if full_module_name.contains('.') {
            // If there's no `as` clause and the imported module is nested, we're not going to bind
            // the resolved module itself into the current scope; we're going to bind the top-most
            // parent package of that module.
            let topmost_parent_name =
                ModuleName::new(full_module_name.components().next().unwrap()).unwrap();
            let Some(topmost_parent_ty) = self.module_type_from_name(&topmost_parent_name) else {
                self.add_unknown_declaration_with_binding(alias.into(), definition);
                return;
            };
            topmost_parent_ty
        } else {
            // If there's no `as` clause and the imported module isn't nested, then the imported
            // module _is_ what we bind into the current scope.
            full_module_ty
        };

        self.add_declaration_with_binding(
            alias.into(),
            definition,
            &DeclaredAndInferredType::are_the_same_type(binding_ty),
        );
    }

    fn infer_import_from_statement(&mut self, import: &ast::StmtImportFrom) {
        let ast::StmtImportFrom {
            range: _,
            node_index: _,
            module: _,
            names,
            level: _,
        } = import;

        self.check_import_from_module_is_resolvable(import);

        for alias in names {
            for definition in self.index.definitions(alias) {
                let inferred = infer_definition_types(self.db(), *definition);
                // Check non-star imports for deprecations
                if definition.kind(self.db()).as_star_import().is_none() {
                    for ty in inferred.declaration_types() {
                        self.check_deprecated(alias, ty.inner);
                    }
                }
                self.extend_definition(inferred);
            }
        }
    }

    fn infer_assert_statement(&mut self, assert: &ast::StmtAssert) {
        let ast::StmtAssert {
            range: _,
            node_index: _,
            test,
            msg,
        } = assert;

        let test_ty = self.infer_standalone_expression(test, TypeContext::default());

        if let Err(err) = test_ty.try_bool(self.db()) {
            err.report_diagnostic(&self.context, &**test);
        }

        self.infer_optional_expression(msg.as_deref(), TypeContext::default());
    }

    fn infer_raise_statement(&mut self, raise: &ast::StmtRaise) {
        let ast::StmtRaise {
            range: _,
            node_index: _,
            exc,
            cause,
        } = raise;

        let base_exception_type = KnownClass::BaseException.to_subclass_of(self.db());
        let base_exception_instance = KnownClass::BaseException.to_instance(self.db());

        let can_be_raised =
            UnionType::from_elements(self.db(), [base_exception_type, base_exception_instance]);
        let can_be_exception_cause =
            UnionType::from_elements(self.db(), [can_be_raised, Type::none(self.db())]);

        if let Some(raised) = exc {
            let raised_type = self.infer_expression(raised, TypeContext::default());

            if !raised_type.is_assignable_to(self.db(), can_be_raised) {
                report_invalid_exception_raised(&self.context, raised, raised_type);
            }
        }

        if let Some(cause) = cause {
            let cause_type = self.infer_expression(cause, TypeContext::default());

            if !cause_type.is_assignable_to(self.db(), can_be_exception_cause) {
                report_invalid_exception_cause(&self.context, cause, cause_type);
            }
        }
    }

    /// Resolve the [`ModuleName`], and the type of the module, being referred to by an
    /// [`ast::StmtImportFrom`] node. Emit a diagnostic if the module cannot be resolved.
    fn check_import_from_module_is_resolvable(&mut self, import_from: &ast::StmtImportFrom) {
        let ast::StmtImportFrom { module, level, .. } = import_from;

        // For diagnostics, we want to highlight the unresolvable
        // module and not the entire `from ... import ...` statement.
        let module_ref = module
            .as_ref()
            .map(AnyNodeRef::from)
            .unwrap_or_else(|| AnyNodeRef::from(import_from));
        let module = module.as_deref();

        tracing::trace!(
            "Resolving import statement from module `{}` into file `{}`",
            format_import_from_module(*level, module),
            self.file().path(self.db()),
        );
        let module_name = ModuleName::from_import_statement(self.db(), self.file(), import_from);

        let module_name = match module_name {
            Ok(module_name) => module_name,
            Err(ModuleNameResolutionError::InvalidSyntax) => {
                tracing::debug!("Failed to resolve import due to invalid syntax");
                // Invalid syntax diagnostics are emitted elsewhere.
                return;
            }
            Err(ModuleNameResolutionError::TooManyDots) => {
                tracing::debug!(
                    "Relative module resolution `{}` failed: too many leading dots",
                    format_import_from_module(*level, module),
                );
                self.report_unresolved_import(
                    import_from.into(),
                    module_ref.range(),
                    *level,
                    module,
                );
                return;
            }
            Err(ModuleNameResolutionError::UnknownCurrentModule) => {
                tracing::debug!(
                    "Relative module resolution `{}` failed; could not resolve file `{}` to a module",
                    format_import_from_module(*level, module),
                    self.file().path(self.db())
                );
                self.report_unresolved_import(
                    import_from.into(),
                    module_ref.range(),
                    *level,
                    module,
                );
                return;
            }
        };

        if resolve_module(self.db(), &module_name).is_none() {
            self.report_unresolved_import(import_from.into(), module_ref.range(), *level, module);
        }
    }

    fn infer_import_from_definition(
        &mut self,
        import_from: &ast::StmtImportFrom,
        alias: &ast::Alias,
        definition: Definition<'db>,
    ) {
        let Ok(module_name) =
            ModuleName::from_import_statement(self.db(), self.file(), import_from)
        else {
            self.add_unknown_declaration_with_binding(alias.into(), definition);
            return;
        };

        let Some(module) = resolve_module(self.db(), &module_name) else {
            self.add_unknown_declaration_with_binding(alias.into(), definition);
            return;
        };

        let module_ty = Type::module_literal(self.db(), self.file(), module);

        let name = if let Some(star_import) = definition.kind(self.db()).as_star_import() {
            self.index
                .place_table(self.scope().file_scope_id(self.db()))
                .symbol(star_import.symbol_id())
                .name()
        } else {
            &alias.name.id
        };

        // Avoid looking up attributes on a module if a module imports from itself
        // (e.g. `from parent import submodule` inside the `parent` module).
        let import_is_self_referential = module_ty
            .as_module_literal()
            .is_some_and(|module| Some(self.file()) == module.module(self.db()).file(self.db()));

        // First try loading the requested attribute from the module.
        if !import_is_self_referential {
            if let PlaceAndQualifiers {
                place: Place::Type(ty, boundness),
                qualifiers,
            } = module_ty.member(self.db(), name)
            {
                if &alias.name != "*" && boundness == Boundness::PossiblyUnbound {
                    // TODO: Consider loading _both_ the attribute and any submodule and unioning them
                    // together if the attribute exists but is possibly-unbound.
                    if let Some(builder) = self
                        .context
                        .report_lint(&POSSIBLY_MISSING_IMPORT, AnyNodeRef::Alias(alias))
                    {
                        builder.into_diagnostic(format_args!(
                            "Member `{name}` of module `{module_name}` may be missing",
                        ));
                    }
                }
                self.add_declaration_with_binding(
                    alias.into(),
                    definition,
                    &DeclaredAndInferredType::MightBeDifferent {
                        declared_ty: TypeAndQualifiers {
                            inner: ty,
                            qualifiers,
                        },
                        inferred_ty: ty,
                    },
                );
                return;
            }
        }

        // Evaluate whether `X.Y` would constitute a valid submodule name,
        // given a `from X import Y` statement. If it is valid, this will be `Some()`;
        // else, it will be `None`.
        let full_submodule_name = ModuleName::new(name).map(|final_part| {
            let mut ret = module_name.clone();
            ret.extend(&final_part);
            ret
        });

        // If the module doesn't bind the symbol, check if it's a submodule.  This won't get
        // handled by the `Type::member` call because it relies on the semantic index's
        // `imported_modules` set.  The semantic index does not include information about
        // `from...import` statements because there are two things it cannot determine while only
        // inspecting the content of the current file:
        //
        //   - whether the imported symbol is an attribute or submodule
        //   - whether the containing file is in a module or a package (needed to correctly resolve
        //     relative imports)
        //
        // The first would be solvable by making it a _potentially_ imported modules set.  The
        // second is not.
        //
        // Regardless, for now, we sidestep all of that by repeating the submodule-or-attribute
        // check here when inferring types for a `from...import` statement.
        if let Some(submodule_type) = full_submodule_name
            .as_ref()
            .and_then(|submodule_name| self.module_type_from_name(submodule_name))
        {
            self.add_declaration_with_binding(
                alias.into(),
                definition,
                &DeclaredAndInferredType::are_the_same_type(submodule_type),
            );
            return;
        }

        self.add_unknown_declaration_with_binding(alias.into(), definition);

        if &alias.name == "*" {
            return;
        }

        if !self.is_reachable(import_from) {
            return;
        }

        let Some(builder) = self
            .context
            .report_lint(&UNRESOLVED_IMPORT, AnyNodeRef::Alias(alias))
        else {
            return;
        };

        let diagnostic = builder.into_diagnostic(format_args!(
            "Module `{module_name}` has no member `{name}`"
        ));

        if let Some(full_submodule_name) = full_submodule_name {
            hint_if_stdlib_submodule_exists_on_other_versions(
                self.db(),
                diagnostic,
                &full_submodule_name,
                module,
            );
        }
    }

    fn infer_return_statement(&mut self, ret: &ast::StmtReturn) {
        let tcx = if ret.value.is_some() {
            nearest_enclosing_function(self.db(), self.index, self.scope())
                .map(|func| {
                    // When inferring expressions within a function body,
                    // the expected type passed should be the "raw" type,
                    // i.e. type variables in the return type are non-inferable,
                    // and the return types of async functions are not wrapped in `CoroutineType[...]`.
                    TypeContext::new(func.last_definition_raw_signature(self.db()).return_ty)
                })
                .unwrap_or_default()
        } else {
            TypeContext::default()
        };
        if let Some(ty) = self.infer_optional_expression(ret.value.as_deref(), tcx) {
            let range = ret
                .value
                .as_ref()
                .map_or(ret.range(), |value| value.range());
            self.record_return_type(ty, range);
        } else {
            self.record_return_type(Type::none(self.db()), ret.range());
        }
    }

    fn infer_delete_statement(&mut self, delete: &ast::StmtDelete) {
        let ast::StmtDelete {
            range: _,
            node_index: _,
            targets,
        } = delete;
        for target in targets {
            self.infer_expression(target, TypeContext::default());
        }
    }

    fn infer_global_statement(&mut self, global: &ast::StmtGlobal) {
        // CPython allows examples like this, where a global variable is never explicitly defined
        // in the global scope:
        //
        // ```py
        // def f():
        //     global x
        //     x = 1
        // def g():
        //     print(x)
        // ```
        //
        // However, allowing this pattern would make it hard for us to guarantee
        // accurate analysis about the types and boundness of global-scope symbols,
        // so we require the variable to be explicitly defined (either bound or declared)
        // in the global scope.
        let ast::StmtGlobal {
            node_index: _,
            range: _,
            names,
        } = global;
        let global_place_table = self.index.place_table(FileScopeId::global());
        for name in names {
            if let Some(symbol_id) = global_place_table.symbol_id(name) {
                let symbol = global_place_table.symbol(symbol_id);
                if symbol.is_bound() || symbol.is_declared() {
                    // This name is explicitly defined in the global scope (not just in function
                    // bodies that mark it `global`).
                    continue;
                }
            }
            if !module_type_implicit_global_symbol(self.db(), name)
                .place
                .is_unbound()
            {
                // This name is an implicit global like `__file__` (but not a built-in like `int`).
                continue;
            }
            // This variable isn't explicitly defined in the global scope, nor is it an
            // implicit global from `types.ModuleType`, so we consider this `global` statement invalid.
            let Some(builder) = self.context.report_lint(&UNRESOLVED_GLOBAL, name) else {
                return;
            };
            let mut diag =
                builder.into_diagnostic(format_args!("Invalid global declaration of `{name}`"));
            diag.set_primary_message(format_args!(
                "`{name}` has no declarations or bindings in the global scope"
            ));
            diag.info("This limits ty's ability to make accurate inferences about the boundness and types of global-scope symbols");
            diag.info(format_args!(
                "Consider adding a declaration to the global scope, e.g. `{name}: int`"
            ));
        }
    }

    fn infer_nonlocal_statement(&mut self, nonlocal: &ast::StmtNonlocal) {
        let ast::StmtNonlocal {
            node_index: _,
            range,
            names,
        } = nonlocal;
        let db = self.db();
        let scope = self.scope();
        let file_scope_id = scope.file_scope_id(db);

        'names: for name in names {
            // Walk up parent scopes looking for a possible enclosing scope that may have a
            // definition of this name visible to us. Note that we skip the scope containing the
            // use that we are resolving, since we already looked for the place there up above.
            for (enclosing_scope_file_id, _) in self.index.ancestor_scopes(file_scope_id).skip(1) {
                // Class scopes are not visible to nested scopes, and `nonlocal` cannot refer to
                // globals, so check only function-like scopes.
                let enclosing_scope = self.index.scope(enclosing_scope_file_id);
                if !enclosing_scope.kind().is_function_like() {
                    continue;
                }
                let enclosing_place_table = self.index.place_table(enclosing_scope_file_id);
                let Some(enclosing_symbol_id) = enclosing_place_table.symbol_id(name) else {
                    // This scope doesn't define this name. Keep going.
                    continue;
                };
                let enclosing_symbol = enclosing_place_table.symbol(enclosing_symbol_id);
                // We've found a definition for this name in an enclosing function-like scope.
                // Either this definition is the valid place this name refers to, or else we'll
                // emit a syntax error. Either way, we won't walk any more enclosing scopes. Note
                // that there are differences here compared to `infer_place_load`: A regular load
                // (e.g. `print(x)`) is allowed to refer to a global variable (e.g. `x = 1` in the
                // global scope), and similarly it's allowed to refer to a local variable in an
                // enclosing function that's declared `global` (e.g. `global x`). However, the
                // `nonlocal` keyword can't refer to global variables (that's a `SyntaxError`), and
                // it also can't refer to local variables in enclosing functions that are declared
                // `global` (also a `SyntaxError`).
                if enclosing_symbol.is_global() {
                    // A "chain" of `nonlocal` statements is "broken" by a `global` statement. Stop
                    // looping and report that this `nonlocal` statement is invalid.
                    break;
                }
                if !enclosing_symbol.is_bound()
                    && !enclosing_symbol.is_declared()
                    && !enclosing_symbol.is_nonlocal()
                {
                    debug_assert!(enclosing_symbol.is_used());
                    // The name is only referenced here, not defined. Keep going.
                    continue;
                }
                // We found a definition. We've checked that the name isn't `global` in this scope,
                // but it's ok if it's `nonlocal`. If a "chain" of `nonlocal` statements fails to
                // lead to a valid binding, the outermost one will be an error; we don't need to
                // walk the whole chain for each one.
                continue 'names;
            }
            // There's no matching binding in an enclosing scope. This `nonlocal` statement is
            // invalid.
            if let Some(builder) = self
                .context
                .report_diagnostic(DiagnosticId::InvalidSyntax, Severity::Error)
            {
                builder
                    .into_diagnostic(format_args!("no binding for nonlocal `{name}` found"))
                    .annotate(Annotation::primary(self.context.span(*range)));
            }
        }
    }

    fn module_type_from_name(&self, module_name: &ModuleName) -> Option<Type<'db>> {
        resolve_module(self.db(), module_name)
            .map(|module| Type::module_literal(self.db(), self.file(), module))
    }

    fn infer_decorator(&mut self, decorator: &ast::Decorator) -> Type<'db> {
        let ast::Decorator {
            range: _,
            node_index: _,
            expression,
        } = decorator;

        self.infer_expression(expression, TypeContext::default())
    }

    /// Infer the argument types for a single binding.
    fn infer_argument_types<'a>(
        &mut self,
        ast_arguments: &ast::Arguments,
        arguments: &mut CallArguments<'a, 'db>,
        argument_forms: &[Option<ParameterForm>],
    ) {
        debug_assert!(
            ast_arguments.len() == arguments.len() && arguments.len() == argument_forms.len()
        );

        let iter = itertools::izip!(
            arguments.iter_mut(),
            argument_forms.iter().copied(),
            ast_arguments.arguments_source_order()
        );

        for ((_, argument_type), argument_form, ast_argument) in iter {
            let argument = match ast_argument {
                // Splatted arguments are inferred before parameter matching to
                // determine their length.
                ast::ArgOrKeyword::Arg(ast::Expr::Starred(_))
                | ast::ArgOrKeyword::Keyword(ast::Keyword { arg: None, .. }) => continue,

                ast::ArgOrKeyword::Arg(arg) => arg,
                ast::ArgOrKeyword::Keyword(ast::Keyword { value, .. }) => value,
            };

            let ty = self.infer_argument_type(argument, argument_form, TypeContext::default());
            *argument_type = Some(ty);
        }
    }

    /// Infer the argument types for multiple potential bindings and overloads.
    fn infer_all_argument_types<'a>(
        &mut self,
        ast_arguments: &ast::Arguments,
        arguments: &mut CallArguments<'a, 'db>,
        bindings: &Bindings<'db>,
    ) {
        debug_assert!(
            ast_arguments.len() == arguments.len()
                && arguments.len() == bindings.argument_forms().len()
        );

        let iter = itertools::izip!(
            0..,
            arguments.iter_mut(),
            bindings.argument_forms().iter().copied(),
            ast_arguments.arguments_source_order()
        );

        let overloads_with_binding = bindings
            .into_iter()
            .filter_map(|binding| {
                match binding.matching_overload_index() {
                    MatchingOverloadIndex::Single(_) | MatchingOverloadIndex::Multiple(_) => {
                        let overloads = binding
                            .matching_overloads()
                            .map(move |(_, overload)| (overload, binding));

                        Some(Either::Right(overloads))
                    }

                    // If there is a single overload that does not match, we still infer the argument
                    // types for better diagnostics.
                    MatchingOverloadIndex::None => match binding.overloads() {
                        [overload] => Some(Either::Left(std::iter::once((overload, binding)))),
                        _ => None,
                    },
                }
            })
            .flatten();

        for (argument_index, (_, argument_type), argument_form, ast_argument) in iter {
            let ast_argument = match ast_argument {
                // Splatted arguments are inferred before parameter matching to
                // determine their length.
                //
                // TODO: Re-infer splatted arguments with their type context.
                ast::ArgOrKeyword::Arg(ast::Expr::Starred(_))
                | ast::ArgOrKeyword::Keyword(ast::Keyword { arg: None, .. }) => continue,

                ast::ArgOrKeyword::Arg(arg) => arg,
                ast::ArgOrKeyword::Keyword(ast::Keyword { value, .. }) => value,
            };

            // Type-form arguments are inferred without type context, so we can infer the argument type directly.
            if let Some(ParameterForm::Type) = argument_form {
                *argument_type = Some(self.infer_type_expression(ast_argument));
                continue;
            }

            // Retrieve the parameter type for the current argument in a given overload and its binding.
            let db = self.db();
            let parameter_type = |overload: &Binding<'db>, binding: &CallableBinding<'db>| {
                let argument_index = if binding.bound_type.is_some() {
                    argument_index + 1
                } else {
                    argument_index
                };

                let argument_matches = &overload.argument_matches()[argument_index];
                let [parameter_index] = argument_matches.parameters.as_slice() else {
                    return None;
                };

                let parameter_type =
                    overload.signature.parameters()[*parameter_index].annotated_type()?;

                // TODO: For now, skip any parameter annotations that mention any typevars. There
                // are two issues:
                //
                // First, if we include those typevars in the type context that we use to infer the
                // corresponding argument type, the typevars might end up appearing in the inferred
                // argument type as well. As part of analyzing this call, we're going to (try to)
                // infer a specialization of those typevars, and would need to substitute those
                // typevars in the inferred argument type. We can't do that easily at the moment,
                // since specialization inference occurs _after_ we've inferred argument types, and
                // we can't _update_ an expression's inferred type after the fact.
                //
                // Second, certain kinds of arguments themselves have typevars that we need to
                // infer specializations for. (For instance, passing the result of _another_  call
                // to the argument of _this_ call, where both are calls to generic functions.) In
                // that case, we want to "tie together" the typevars of the two calls so that we
                // can infer their specializations at the same time — or at least, for the
                // specialization of one to influence the specialization of the other. It's not yet
                // clear how we're going to do that. (We might have to start inferring constraint
                // sets for each expression, instead of simple types?)
                //
                // Regardless, for now, the expedient "solution" is to not perform bidi type
                // checking for these kinds of parameters.
                if parameter_type.has_typevar(db) {
                    return None;
                }

                Some(parameter_type)
            };

            // If there is only a single binding and overload, we can infer the argument directly with
            // the unique parameter type annotation.
            if let Ok((overload, binding)) = overloads_with_binding.clone().exactly_one() {
                self.infer_expression_impl(
                    ast_argument,
                    TypeContext::new(parameter_type(overload, binding)),
                );
            } else {
                // Otherwise, each type is a valid independent inference of the given argument, and we may
                // require different permutations of argument types to correctly perform argument expansion
                // during overload evaluation, so we take the intersection of all the types we inferred for
                // each argument.
                //
                // Note that this applies to all nested expressions within each argument.
                let old_multi_inference_state = mem::replace(
                    &mut self.multi_inference_state,
                    MultiInferenceState::Intersect,
                );

                // We perform inference once without any type context, emitting any diagnostics that are unrelated
                // to bidirectional type inference.
                self.infer_expression_impl(ast_argument, TypeContext::default());

                // We then silence any diagnostics emitted during multi-inference, as the type context is only
                // used as a hint to infer a more assignable argument type, and should not lead to diagnostics
                // for non-matching overloads.
                let was_in_multi_inference = self.context.set_multi_inference(true);

                // Infer the type of each argument once with each distinct parameter type as type context.
                let parameter_types = overloads_with_binding
                    .clone()
                    .filter_map(|(overload, binding)| parameter_type(overload, binding))
                    .collect::<FxHashSet<_>>();

                for parameter_type in parameter_types {
                    self.infer_expression_impl(
                        ast_argument,
                        TypeContext::new(Some(parameter_type)),
                    );
                }

                // Restore the multi-inference state.
                self.multi_inference_state = old_multi_inference_state;
                self.context.set_multi_inference(was_in_multi_inference);
            }

            *argument_type = self.try_expression_type(ast_argument);
        }
    }

    fn infer_argument_type(
        &mut self,
        ast_argument: &ast::Expr,
        form: Option<ParameterForm>,
        tcx: TypeContext<'db>,
    ) -> Type<'db> {
        match form {
            None | Some(ParameterForm::Value) => self.infer_expression(ast_argument, tcx),
            Some(ParameterForm::Type) => self.infer_type_expression(ast_argument),
        }
    }

    fn infer_optional_expression(
        &mut self,
        expression: Option<&ast::Expr>,
        tcx: TypeContext<'db>,
    ) -> Option<Type<'db>> {
        expression.map(|expr| self.infer_expression(expr, tcx))
    }

    fn get_or_infer_expression(
        &mut self,
        expression: &ast::Expr,
        tcx: TypeContext<'db>,
    ) -> Type<'db> {
        self.try_expression_type(expression)
            .unwrap_or_else(|| self.infer_expression(expression, tcx))
    }

    #[track_caller]
    fn infer_expression(&mut self, expression: &ast::Expr, tcx: TypeContext<'db>) -> Type<'db> {
        debug_assert!(
            !self.index.is_standalone_expression(expression),
            "Calling `self.infer_expression` on a standalone-expression is not allowed because it can lead to double-inference. Use `self.infer_standalone_expression` instead."
        );

        self.infer_expression_impl(expression, tcx)
    }

    fn infer_expression_with_state(
        &mut self,
        expression: &ast::Expr,
        tcx: TypeContext<'db>,
        state: DeferredExpressionState,
    ) -> Type<'db> {
        let previous_deferred_state = std::mem::replace(&mut self.deferred_state, state);
        let ty = self.infer_expression(expression, tcx);
        self.deferred_state = previous_deferred_state;
        ty
    }

    fn infer_maybe_standalone_expression(
        &mut self,
        expression: &ast::Expr,
        tcx: TypeContext<'db>,
    ) -> Type<'db> {
        if let Some(standalone_expression) = self.index.try_expression(expression) {
            self.infer_standalone_expression_impl(expression, standalone_expression, tcx)
        } else {
            self.infer_expression(expression, tcx)
        }
    }

    #[track_caller]
    fn infer_standalone_expression(
        &mut self,
        expression: &ast::Expr,
        tcx: TypeContext<'db>,
    ) -> Type<'db> {
        let standalone_expression = self.index.expression(expression);
        self.infer_standalone_expression_impl(expression, standalone_expression, tcx)
    }

    fn infer_standalone_expression_impl(
        &mut self,
        expression: &ast::Expr,
        standalone_expression: Expression<'db>,
        tcx: TypeContext<'db>,
    ) -> Type<'db> {
        let types = infer_expression_types(self.db(), standalone_expression, tcx);
        self.extend_expression(types);

        // Instead of calling `self.expression_type(expr)` after extending here, we get
        // the result from `types` directly because we might be in cycle recovery where
        // `types.cycle_fallback_type` is `Some(fallback_ty)`, which we can retrieve by
        // using `expression_type` on `types`:
        types.expression_type(expression)
    }

    /// Infer the type of an expression.
    fn infer_expression_impl(
        &mut self,
        expression: &ast::Expr,
        tcx: TypeContext<'db>,
    ) -> Type<'db> {
        let ty = match expression {
            ast::Expr::NoneLiteral(ast::ExprNoneLiteral {
                range: _,
                node_index: _,
            }) => Type::none(self.db()),
            ast::Expr::NumberLiteral(literal) => self.infer_number_literal_expression(literal),
            ast::Expr::BooleanLiteral(literal) => self.infer_boolean_literal_expression(literal),
            ast::Expr::StringLiteral(literal) => self.infer_string_literal_expression(literal),
            ast::Expr::BytesLiteral(bytes_literal) => {
                self.infer_bytes_literal_expression(bytes_literal)
            }
            ast::Expr::FString(fstring) => self.infer_fstring_expression(fstring),
            ast::Expr::TString(tstring) => self.infer_tstring_expression(tstring),
            ast::Expr::EllipsisLiteral(literal) => self.infer_ellipsis_literal_expression(literal),
            ast::Expr::Tuple(tuple) => self.infer_tuple_expression(tuple, tcx),
            ast::Expr::List(list) => self.infer_list_expression(list, tcx),
            ast::Expr::Set(set) => self.infer_set_expression(set, tcx),
            ast::Expr::Dict(dict) => self.infer_dict_expression(dict, tcx),
            ast::Expr::Generator(generator) => self.infer_generator_expression(generator),
            ast::Expr::ListComp(listcomp) => self.infer_list_comprehension_expression(listcomp),
            ast::Expr::DictComp(dictcomp) => self.infer_dict_comprehension_expression(dictcomp),
            ast::Expr::SetComp(setcomp) => self.infer_set_comprehension_expression(setcomp),
            ast::Expr::Name(name) => self.infer_name_expression(name),
            ast::Expr::Attribute(attribute) => self.infer_attribute_expression(attribute),
            ast::Expr::UnaryOp(unary_op) => self.infer_unary_expression(unary_op),
            ast::Expr::BinOp(binary) => self.infer_binary_expression(binary),
            ast::Expr::BoolOp(bool_op) => self.infer_boolean_expression(bool_op),
            ast::Expr::Compare(compare) => self.infer_compare_expression(compare),
            ast::Expr::Subscript(subscript) => self.infer_subscript_expression(subscript),
            ast::Expr::Slice(slice) => self.infer_slice_expression(slice),
            ast::Expr::If(if_expression) => self.infer_if_expression(if_expression),
            ast::Expr::Lambda(lambda_expression) => self.infer_lambda_expression(lambda_expression),
            ast::Expr::Call(call_expression) => self.infer_call_expression(call_expression, tcx),
            ast::Expr::Starred(starred) => self.infer_starred_expression(starred),
            ast::Expr::Yield(yield_expression) => self.infer_yield_expression(yield_expression),
            ast::Expr::YieldFrom(yield_from) => self.infer_yield_from_expression(yield_from),
            ast::Expr::Await(await_expression) => self.infer_await_expression(await_expression),
            ast::Expr::Named(named) => {
                // Definitions must be unique, so we bypass multi-inference for named expressions.
                if !self.multi_inference_state.is_panic()
                    && let Some(ty) = self.expressions.get(&expression.into())
                {
                    return *ty;
                }

                self.infer_named_expression(named)
            }
            ast::Expr::IpyEscapeCommand(_) => {
                todo_type!("Ipy escape command support")
            }
        };

        self.store_expression_type(expression, ty);

        ty
    }

    fn store_expression_type(&mut self, expression: &ast::Expr, ty: Type<'db>) {
        if self.deferred_state.in_string_annotation() {
            // Avoid storing the type of expressions that are part of a string annotation because
            // the expression ids don't exists in the semantic index. Instead, we'll store the type
            // on the string expression itself that represents the annotation.
            return;
        }

        let db = self.db();

        match self.multi_inference_state {
            MultiInferenceState::Panic => {
                let previous = self.expressions.insert(expression.into(), ty);
                assert_eq!(previous, None);
            }

            MultiInferenceState::Intersect => {
                self.expressions
                    .entry(expression.into())
                    .and_modify(|current| {
                        *current = IntersectionType::from_elements(db, [*current, ty]);
                    })
                    .or_insert(ty);
            }
        }
    }

    fn infer_number_literal_expression(&mut self, literal: &ast::ExprNumberLiteral) -> Type<'db> {
        let ast::ExprNumberLiteral {
            range: _,
            node_index: _,
            value,
        } = literal;
        let db = self.db();

        match value {
            ast::Number::Int(n) => n
                .as_i64()
                .map(Type::IntLiteral)
                .unwrap_or_else(|| KnownClass::Int.to_instance(db)),
            ast::Number::Float(_) => KnownClass::Float.to_instance(db),
            ast::Number::Complex { .. } => KnownClass::Complex.to_instance(db),
        }
    }

    #[expect(clippy::unused_self)]
    fn infer_boolean_literal_expression(&mut self, literal: &ast::ExprBooleanLiteral) -> Type<'db> {
        let ast::ExprBooleanLiteral {
            range: _,
            node_index: _,
            value,
        } = literal;

        Type::BooleanLiteral(*value)
    }

    fn infer_string_literal_expression(&mut self, literal: &ast::ExprStringLiteral) -> Type<'db> {
        if literal.value.len() <= Self::MAX_STRING_LITERAL_SIZE {
            Type::string_literal(self.db(), literal.value.to_str())
        } else {
            Type::LiteralString
        }
    }

    fn infer_bytes_literal_expression(&mut self, literal: &ast::ExprBytesLiteral) -> Type<'db> {
        // TODO: ignoring r/R prefixes for now, should normalize bytes values
        let bytes: Vec<u8> = literal.value.bytes().collect();
        Type::bytes_literal(self.db(), &bytes)
    }

    fn infer_fstring_expression(&mut self, fstring: &ast::ExprFString) -> Type<'db> {
        let ast::ExprFString {
            range: _,
            node_index: _,
            value,
        } = fstring;

        let mut collector = StringPartsCollector::new();
        for part in value {
            // Make sure we iter through every parts to infer all sub-expressions. The `collector`
            // struct ensures we don't allocate unnecessary strings.
            match part {
                ast::FStringPart::Literal(literal) => {
                    collector.push_str(&literal.value);
                }
                ast::FStringPart::FString(fstring) => {
                    for element in &fstring.elements {
                        match element {
                            ast::InterpolatedStringElement::Interpolation(expression) => {
                                let ast::InterpolatedElement {
                                    range: _,
                                    node_index: _,
                                    expression,
                                    debug_text: _,
                                    conversion,
                                    format_spec,
                                } = expression;
                                let ty = self.infer_expression(expression, TypeContext::default());

                                if let Some(format_spec) = format_spec {
                                    for element in format_spec.elements.interpolations() {
                                        self.infer_expression(
                                            &element.expression,
                                            TypeContext::default(),
                                        );
                                    }
                                }

                                // TODO: handle format specifiers by calling a method
                                // (`Type::format`?) that handles the `__format__` method.
                                // Conversion flags should be handled before calling `__format__`.
                                // https://docs.python.org/3/library/string.html#format-string-syntax
                                if !conversion.is_none() || format_spec.is_some() {
                                    collector.add_expression();
                                } else {
                                    if let Type::StringLiteral(literal) = ty.str(self.db()) {
                                        collector.push_str(literal.value(self.db()));
                                    } else {
                                        collector.add_expression();
                                    }
                                }
                            }
                            ast::InterpolatedStringElement::Literal(literal) => {
                                collector.push_str(&literal.value);
                            }
                        }
                    }
                }
            }
        }
        collector.string_type(self.db())
    }

    fn infer_tstring_expression(&mut self, tstring: &ast::ExprTString) -> Type<'db> {
        let ast::ExprTString { value, .. } = tstring;
        for tstring in value {
            for element in &tstring.elements {
                match element {
                    ast::InterpolatedStringElement::Interpolation(
                        tstring_interpolation_element,
                    ) => {
                        let ast::InterpolatedElement {
                            expression,
                            format_spec,
                            ..
                        } = tstring_interpolation_element;
                        self.infer_expression(expression, TypeContext::default());
                        if let Some(format_spec) = format_spec {
                            for element in format_spec.elements.interpolations() {
                                self.infer_expression(&element.expression, TypeContext::default());
                            }
                        }
                    }
                    ast::InterpolatedStringElement::Literal(_) => {}
                }
            }
        }
        KnownClass::Template.to_instance(self.db())
    }

    fn infer_ellipsis_literal_expression(
        &mut self,
        _literal: &ast::ExprEllipsisLiteral,
    ) -> Type<'db> {
        KnownClass::EllipsisType.to_instance(self.db())
    }

    fn infer_tuple_expression(
        &mut self,
        tuple: &ast::ExprTuple,
        tcx: TypeContext<'db>,
    ) -> Type<'db> {
        let ast::ExprTuple {
            range: _,
            node_index: _,
            elts,
            ctx: _,
            parenthesized: _,
        } = tuple;

        let annotated_tuple = tcx
            .known_specialization(self.db(), KnownClass::Tuple)
            .and_then(|specialization| {
                specialization
                    .tuple(self.db())
                    .expect("the specialization of `KnownClass::Tuple` must have a tuple spec")
                    .resize(self.db(), TupleLength::Fixed(elts.len()))
                    .ok()
            });

        let mut annotated_elt_tys = annotated_tuple.as_ref().map(Tuple::all_elements);

        let db = self.db();
        let divergent = Type::divergent(self.scope());
        let element_types = elts.iter().map(|element| {
            let annotated_elt_ty = annotated_elt_tys.as_mut().and_then(Iterator::next).copied();
            let element_type = self.infer_expression(element, TypeContext::new(annotated_elt_ty));

            if element_type.has_divergent_type(self.db(), divergent) {
                divergent
            } else {
                element_type
            }
        });

        Type::heterogeneous_tuple(db, element_types)
    }

    fn infer_list_expression(&mut self, list: &ast::ExprList, tcx: TypeContext<'db>) -> Type<'db> {
        let ast::ExprList {
            range: _,
            node_index: _,
            elts,
            ctx: _,
        } = list;

        let elts = elts.iter().map(|elt| [Some(elt)]);
        self.infer_collection_literal(elts, tcx, KnownClass::List)
            .unwrap_or_else(|| {
                KnownClass::List.to_specialized_instance(self.db(), [Type::unknown()])
            })
    }

    fn infer_set_expression(&mut self, set: &ast::ExprSet, tcx: TypeContext<'db>) -> Type<'db> {
        let ast::ExprSet {
            range: _,
            node_index: _,
            elts,
        } = set;

        let elts = elts.iter().map(|elt| [Some(elt)]);
        self.infer_collection_literal(elts, tcx, KnownClass::Set)
            .unwrap_or_else(|| {
                KnownClass::Set.to_specialized_instance(self.db(), [Type::unknown()])
            })
    }

    fn infer_dict_expression(&mut self, dict: &ast::ExprDict, tcx: TypeContext<'db>) -> Type<'db> {
        let ast::ExprDict {
            range: _,
            node_index: _,
            items,
        } = dict;

        // Validate `TypedDict` dictionary literal assignments.
        if let Some(typed_dict) = tcx.annotation.and_then(Type::as_typed_dict)
            && let Some(ty) = self.infer_typed_dict_expression(dict, typed_dict)
        {
            return ty;
        }

        // Avoid false positives for the functional `TypedDict` form, which is currently
        // unsupported.
        if let Some(Type::Dynamic(DynamicType::Todo(_))) = tcx.annotation {
            return KnownClass::Dict
                .to_specialized_instance(self.db(), [Type::unknown(), Type::unknown()]);
        }

        let items = items
            .iter()
            .map(|item| [item.key.as_ref(), Some(&item.value)]);

        self.infer_collection_literal(items, tcx, KnownClass::Dict)
            .unwrap_or_else(|| {
                KnownClass::Dict
                    .to_specialized_instance(self.db(), [Type::unknown(), Type::unknown()])
            })
    }

    fn infer_typed_dict_expression(
        &mut self,
        dict: &ast::ExprDict,
        typed_dict: TypedDictType<'db>,
    ) -> Option<Type<'db>> {
        let ast::ExprDict {
            range: _,
            node_index: _,
            items,
        } = dict;

        let typed_dict_items = typed_dict.items(self.db());

        for item in items {
            let key_ty = self.infer_optional_expression(item.key.as_ref(), TypeContext::default());

            if let Some(Type::StringLiteral(key)) = key_ty
                && let Some(field) = typed_dict_items.get(key.value(self.db()))
            {
                self.infer_expression(&item.value, TypeContext::new(Some(field.declared_ty)));
            } else {
                self.infer_expression(&item.value, TypeContext::default());
            }
        }

        validate_typed_dict_dict_literal(&self.context, typed_dict, dict, dict.into(), |expr| {
            self.expression_type(expr)
        })
        .ok()
        .map(|_| Type::TypedDict(typed_dict))
    }

    // Infer the type of a collection literal expression.
    fn infer_collection_literal<'expr, const N: usize>(
        &mut self,
        elts: impl Iterator<Item = [Option<&'expr ast::Expr>; N]>,
        tcx: TypeContext<'db>,
        collection_class: KnownClass,
    ) -> Option<Type<'db>> {
        // Extract the type variable `T` from `list[T]` in typeshed.
        let elt_tys = |collection_class: KnownClass| {
            let class_literal = collection_class.try_to_class_literal(self.db())?;
            let generic_context = class_literal.generic_context(self.db())?;
            Some((
                class_literal,
                generic_context,
                generic_context.variables(self.db()),
            ))
        };

        let Some((class_literal, generic_context, elt_tys)) = elt_tys(collection_class) else {
            // Infer the element types without type context, and fallback to unknown for
            // custom typesheds.
            for elt in elts.flatten().flatten() {
                self.get_or_infer_expression(elt, TypeContext::default());
            }

            return None;
        };

<<<<<<< HEAD
        let inferable = generic_context.inferable_typevars(self.db());
=======
        // TODO: Use the list of inferable typevars from the generic context of the collection
        // class.
        let inferable = InferableTypeVars::None;
>>>>>>> 8817ea5c
        let tcx = tcx.map_annotation(|annotation| {
            // Remove any union elements of `annotation` that are not related to `collection_ty`.
            // e.g. `annotation: list[int] | None => list[int]` if `collection_ty: list`
            let collection_ty = collection_class.to_instance(self.db());
            annotation.filter_disjoint_elements(self.db(), collection_ty, inferable)
        });

        // Extract the annotated type of `T`, if provided.
        let annotated_elt_tys = tcx
            .known_specialization(self.db(), collection_class)
            .map(|specialization| specialization.types(self.db()));

        // Create a set of constraints to infer a precise type for `T`.
        let mut builder = SpecializationBuilder::new(self.db(), inferable);

        match annotated_elt_tys {
            // The annotated type acts as a constraint for `T`.
            //
            // Note that we infer the annotated type _before_ the elements, to more closely match the
            // order of any unions as written in the type annotation.
            Some(annotated_elt_tys) => {
                for (elt_ty, annotated_elt_ty) in iter::zip(elt_tys.clone(), annotated_elt_tys) {
                    builder
                        .infer(Type::TypeVar(elt_ty), *annotated_elt_ty)
                        .ok()?;
                }
            }

            // If a valid type annotation was not provided, avoid restricting the type of the collection
            // by unioning the inferred type with `Unknown`.
            None => {
                for elt_ty in elt_tys.clone() {
                    builder.infer(Type::TypeVar(elt_ty), Type::unknown()).ok()?;
                }
            }
        }

        let elt_tcxs = match annotated_elt_tys {
            None => Either::Left(iter::repeat(TypeContext::default())),
            Some(tys) => Either::Right(tys.iter().map(|ty| TypeContext::new(Some(*ty)))),
        };

        for elts in elts {
            // An unpacking expression for a dictionary.
            if let &[None, Some(value)] = elts.as_slice() {
                let inferred_value_ty = self.get_or_infer_expression(value, TypeContext::default());

                // Merge the inferred type of the nested dictionary.
                if let Some(specialization) =
                    inferred_value_ty.known_specialization(self.db(), KnownClass::Dict)
                {
                    for (elt_ty, inferred_elt_ty) in
                        iter::zip(elt_tys.clone(), specialization.types(self.db()))
                    {
                        builder
                            .infer(Type::TypeVar(elt_ty), *inferred_elt_ty)
                            .ok()?;
                    }
                }

                continue;
            }

            // The inferred type of each element acts as an additional constraint on `T`.
            for (elt, elt_ty, elt_tcx) in itertools::izip!(elts, elt_tys.clone(), elt_tcxs.clone())
            {
                let Some(elt) = elt else { continue };

                let inferred_elt_ty = self.get_or_infer_expression(elt, elt_tcx);

                // Convert any element literals to their promoted type form to avoid excessively large
                // unions for large nested list literals, which the constraint solver struggles with.
                let inferred_elt_ty = inferred_elt_ty.promote_literals(self.db(), elt_tcx);

                builder.infer(Type::TypeVar(elt_ty), inferred_elt_ty).ok()?;
            }
        }

        let class_type = class_literal.apply_specialization(self.db(), |_| {
            builder.build(generic_context, TypeContext::default())
        });

        Type::from(class_type).to_instance(self.db())
    }

    /// Infer the type of the `iter` expression of the first comprehension.
    fn infer_first_comprehension_iter(&mut self, comprehensions: &[ast::Comprehension]) {
        let mut comprehensions_iter = comprehensions.iter();
        let Some(first_comprehension) = comprehensions_iter.next() else {
            unreachable!("Comprehension must contain at least one generator");
        };
        self.infer_standalone_expression(&first_comprehension.iter, TypeContext::default());
    }

    fn infer_generator_expression(&mut self, generator: &ast::ExprGenerator) -> Type<'db> {
        let ast::ExprGenerator {
            range: _,
            node_index: _,
            elt: _,
            generators,
            parenthesized: _,
        } = generator;

        self.infer_first_comprehension_iter(generators);

        KnownClass::GeneratorType.to_specialized_instance(
            self.db(),
            [
                todo_type!("generator expression yield type"),
                todo_type!("generator expression send type"),
                todo_type!("generator expression return type"),
            ],
        )
    }

    fn infer_list_comprehension_expression(&mut self, listcomp: &ast::ExprListComp) -> Type<'db> {
        let ast::ExprListComp {
            range: _,
            node_index: _,
            elt: _,
            generators,
        } = listcomp;

        self.infer_first_comprehension_iter(generators);

        KnownClass::List
            .to_specialized_instance(self.db(), [todo_type!("list comprehension element type")])
    }

    fn infer_dict_comprehension_expression(&mut self, dictcomp: &ast::ExprDictComp) -> Type<'db> {
        let ast::ExprDictComp {
            range: _,
            node_index: _,
            key: _,
            value: _,
            generators,
        } = dictcomp;

        self.infer_first_comprehension_iter(generators);

        KnownClass::Dict.to_specialized_instance(
            self.db(),
            [
                todo_type!("dict comprehension key type"),
                todo_type!("dict comprehension value type"),
            ],
        )
    }

    fn infer_set_comprehension_expression(&mut self, setcomp: &ast::ExprSetComp) -> Type<'db> {
        let ast::ExprSetComp {
            range: _,
            node_index: _,
            elt: _,
            generators,
        } = setcomp;

        self.infer_first_comprehension_iter(generators);

        KnownClass::Set
            .to_specialized_instance(self.db(), [todo_type!("set comprehension element type")])
    }

    fn infer_generator_expression_scope(&mut self, generator: &ast::ExprGenerator) {
        let ast::ExprGenerator {
            range: _,
            node_index: _,
            elt,
            generators,
            parenthesized: _,
        } = generator;

        self.infer_expression(elt, TypeContext::default());
        self.infer_comprehensions(generators);
    }

    fn infer_list_comprehension_expression_scope(&mut self, listcomp: &ast::ExprListComp) {
        let ast::ExprListComp {
            range: _,
            node_index: _,
            elt,
            generators,
        } = listcomp;

        self.infer_expression(elt, TypeContext::default());
        self.infer_comprehensions(generators);
    }

    fn infer_dict_comprehension_expression_scope(&mut self, dictcomp: &ast::ExprDictComp) {
        let ast::ExprDictComp {
            range: _,
            node_index: _,
            key,
            value,
            generators,
        } = dictcomp;

        self.infer_expression(key, TypeContext::default());
        self.infer_expression(value, TypeContext::default());
        self.infer_comprehensions(generators);
    }

    fn infer_set_comprehension_expression_scope(&mut self, setcomp: &ast::ExprSetComp) {
        let ast::ExprSetComp {
            range: _,
            node_index: _,
            elt,
            generators,
        } = setcomp;

        self.infer_expression(elt, TypeContext::default());
        self.infer_comprehensions(generators);
    }

    fn infer_comprehensions(&mut self, comprehensions: &[ast::Comprehension]) {
        let mut comprehensions_iter = comprehensions.iter();
        let Some(first_comprehension) = comprehensions_iter.next() else {
            unreachable!("Comprehension must contain at least one generator");
        };
        self.infer_comprehension(first_comprehension, true);
        for comprehension in comprehensions_iter {
            self.infer_comprehension(comprehension, false);
        }
    }

    fn infer_comprehension(&mut self, comprehension: &ast::Comprehension, is_first: bool) {
        let ast::Comprehension {
            range: _,
            node_index: _,
            target,
            iter,
            ifs,
            is_async: _,
        } = comprehension;

        self.infer_target(target, iter, |builder, iter_expr| {
            // TODO: `infer_comprehension_definition` reports a diagnostic if `iter_ty` isn't iterable
            //  but only if the target is a name. We should report a diagnostic here if the target isn't a name:
            //  `[... for a.x in not_iterable]
            if is_first {
                infer_same_file_expression_type(
                    builder.db(),
                    builder.index.expression(iter_expr),
                    TypeContext::default(),
                    builder.module(),
                )
            } else {
                builder.infer_standalone_expression(iter_expr, TypeContext::default())
            }
            .iterate(builder.db())
            .homogeneous_element_type(builder.db())
        });
        for expr in ifs {
            self.infer_standalone_expression(expr, TypeContext::default());
        }
    }

    fn infer_comprehension_definition(
        &mut self,
        comprehension: &ComprehensionDefinitionKind<'db>,
        definition: Definition<'db>,
    ) {
        let iterable = comprehension.iterable(self.module());
        let target = comprehension.target(self.module());

        let mut infer_iterable_type = || {
            let expression = self.index.expression(iterable);
            let result = infer_expression_types(self.db(), expression, TypeContext::default());

            // Two things are different if it's the first comprehension:
            // (1) We must lookup the `ScopedExpressionId` of the iterable expression in the outer scope,
            //     because that's the scope we visit it in in the semantic index builder
            // (2) We must *not* call `self.extend()` on the result of the type inference,
            //     because `ScopedExpressionId`s are only meaningful within their own scope, so
            //     we'd add types for random wrong expressions in the current scope
            if comprehension.is_first() && target.is_name_expr() {
                result.expression_type(iterable)
            } else {
                self.extend_expression_unchecked(result);
                result.expression_type(iterable)
            }
        };

        let target_type = match comprehension.target_kind() {
            TargetKind::Sequence(unpack_position, unpack) => {
                let unpacked = infer_unpack_types(self.db(), unpack);
                if unpack_position == UnpackPosition::First {
                    self.context.extend(unpacked.diagnostics());
                }

                unpacked.expression_type(target)
            }
            TargetKind::Single => {
                let iterable_type = infer_iterable_type();

                iterable_type
                    .try_iterate_with_mode(
                        self.db(),
                        EvaluationMode::from_is_async(comprehension.is_async()),
                    )
                    .map(|tuple| tuple.homogeneous_element_type(self.db()))
                    .unwrap_or_else(|err| {
                        err.report_diagnostic(&self.context, iterable_type, iterable.into());
                        err.fallback_element_type(self.db())
                    })
            }
        };

        self.expressions.insert(target.into(), target_type);
        self.add_binding(target.into(), definition, target_type);
    }

    fn infer_named_expression(&mut self, named: &ast::ExprNamed) -> Type<'db> {
        // See https://peps.python.org/pep-0572/#differences-between-assignment-expressions-and-assignment-statements
        if named.target.is_name_expr() {
            let definition = self.index.expect_single_definition(named);
            let result = infer_definition_types(self.db(), definition);
            self.extend_definition(result);
            result.binding_type(definition)
        } else {
            // For syntactically invalid targets, we still need to run type inference:
            self.infer_expression(&named.target, TypeContext::default());
            self.infer_expression(&named.value, TypeContext::default());
            Type::unknown()
        }
    }

    fn infer_named_expression_definition(
        &mut self,
        named: &ast::ExprNamed,
        definition: Definition<'db>,
    ) -> Type<'db> {
        let ast::ExprNamed {
            range: _,
            node_index: _,
            target,
            value,
        } = named;

        let value_ty = self.infer_expression(value, TypeContext::default());
        self.infer_expression(target, TypeContext::default());

        self.add_binding(named.into(), definition, value_ty);

        value_ty
    }

    fn infer_if_expression(&mut self, if_expression: &ast::ExprIf) -> Type<'db> {
        let ast::ExprIf {
            range: _,
            node_index: _,
            test,
            body,
            orelse,
        } = if_expression;

        let test_ty = self.infer_standalone_expression(test, TypeContext::default());
        let body_ty = self.infer_expression(body, TypeContext::default());
        let orelse_ty = self.infer_expression(orelse, TypeContext::default());

        match test_ty.try_bool(self.db()).unwrap_or_else(|err| {
            err.report_diagnostic(&self.context, &**test);
            err.fallback_truthiness()
        }) {
            Truthiness::AlwaysTrue => body_ty,
            Truthiness::AlwaysFalse => orelse_ty,
            Truthiness::Ambiguous => UnionType::from_elements(self.db(), [body_ty, orelse_ty]),
        }
    }

    fn infer_lambda_body(&mut self, lambda_expression: &ast::ExprLambda) {
        self.infer_expression(&lambda_expression.body, TypeContext::default());
    }

    fn infer_lambda_expression(&mut self, lambda_expression: &ast::ExprLambda) -> Type<'db> {
        let ast::ExprLambda {
            range: _,
            node_index: _,
            parameters,
            body: _,
        } = lambda_expression;

        let parameters = if let Some(parameters) = parameters {
            let positional_only = parameters
                .posonlyargs
                .iter()
                .map(|param| {
                    let mut parameter = Parameter::positional_only(Some(param.name().id.clone()));
                    if let Some(default) = param.default() {
                        parameter = parameter.with_default_type(
                            self.infer_expression(default, TypeContext::default()),
                        );
                    }
                    parameter
                })
                .collect::<Vec<_>>();
            let positional_or_keyword = parameters
                .args
                .iter()
                .map(|param| {
                    let mut parameter = Parameter::positional_or_keyword(param.name().id.clone());
                    if let Some(default) = param.default() {
                        parameter = parameter.with_default_type(
                            self.infer_expression(default, TypeContext::default()),
                        );
                    }
                    parameter
                })
                .collect::<Vec<_>>();
            let variadic = parameters
                .vararg
                .as_ref()
                .map(|param| Parameter::variadic(param.name().id.clone()));
            let keyword_only = parameters
                .kwonlyargs
                .iter()
                .map(|param| {
                    let mut parameter = Parameter::keyword_only(param.name().id.clone());
                    if let Some(default) = param.default() {
                        parameter = parameter.with_default_type(
                            self.infer_expression(default, TypeContext::default()),
                        );
                    }
                    parameter
                })
                .collect::<Vec<_>>();
            let keyword_variadic = parameters
                .kwarg
                .as_ref()
                .map(|param| Parameter::keyword_variadic(param.name().id.clone()));

            Parameters::new(
                positional_only
                    .into_iter()
                    .chain(positional_or_keyword)
                    .chain(variadic)
                    .chain(keyword_only)
                    .chain(keyword_variadic),
            )
        } else {
            Parameters::empty()
        };

        // TODO: Useful inference of a lambda's return type will require a different approach,
        // which does the inference of the body expression based on arguments at each call site,
        // rather than eagerly computing a return type without knowing the argument types.
        CallableType::function_like(self.db(), Signature::new(parameters, Some(Type::unknown())))
    }

    fn infer_call_expression(
        &mut self,
        call_expression: &ast::ExprCall,
        tcx: TypeContext<'db>,
    ) -> Type<'db> {
        // TODO: Use the type context for more precise inference.
        let callable_type =
            self.infer_maybe_standalone_expression(&call_expression.func, TypeContext::default());

        self.infer_call_expression_impl(call_expression, callable_type, tcx)
    }

    fn infer_call_expression_impl(
        &mut self,
        call_expression: &ast::ExprCall,
        callable_type: Type<'db>,
        tcx: TypeContext<'db>,
    ) -> Type<'db> {
        let ast::ExprCall {
            range: _,
            node_index: _,
            func,
            arguments,
        } = call_expression;

        // We don't call `Type::try_call`, because we want to perform type inference on the
        // arguments after matching them to parameters, but before checking that the argument types
        // are assignable to any parameter annotations.
        let mut call_arguments =
            CallArguments::from_arguments(arguments, |argument, splatted_value| {
                let ty = self.infer_expression(splatted_value, TypeContext::default());
                if let Some(argument) = argument {
                    self.store_expression_type(argument, ty);
                }
                ty
            });

        // Special handling for `TypedDict` method calls
        if let ast::Expr::Attribute(ast::ExprAttribute { value, attr, .. }) = func.as_ref() {
            let value_type = self.expression_type(value);
            if let Type::TypedDict(typed_dict_ty) = value_type {
                if matches!(attr.id.as_str(), "pop" | "setdefault") && !arguments.args.is_empty() {
                    // Validate the key argument for `TypedDict` methods
                    if let Some(first_arg) = arguments.args.first() {
                        if let ast::Expr::StringLiteral(ast::ExprStringLiteral {
                            value: key_literal,
                            ..
                        }) = first_arg
                        {
                            let key = key_literal.to_str();
                            let items = typed_dict_ty.items(self.db());

                            // Check if key exists
                            if let Some((_, field)) = items
                                .iter()
                                .find(|(field_name, _)| field_name.as_str() == key)
                            {
                                // Key exists - check if it's a `pop()` on a required field
                                if attr.id.as_str() == "pop" && field.is_required() {
                                    report_cannot_pop_required_field_on_typed_dict(
                                        &self.context,
                                        first_arg.into(),
                                        Type::TypedDict(typed_dict_ty),
                                        key,
                                    );
                                    return Type::unknown();
                                }
                            } else {
                                // Key not found, report error with suggestion and return early
                                let key_ty = Type::StringLiteral(
                                    crate::types::StringLiteralType::new(self.db(), key),
                                );
                                report_invalid_key_on_typed_dict(
                                    &self.context,
                                    first_arg.into(),
                                    first_arg.into(),
                                    Type::TypedDict(typed_dict_ty),
                                    key_ty,
                                    &items,
                                );
                                // Return `Unknown` to prevent the overload system from generating its own error
                                return Type::unknown();
                            }
                        }
                    }
                }
            }
        }

        if let Type::FunctionLiteral(function) = callable_type {
            // Make sure that the `function.definition` is only called when the function is defined
            // in the same file as the one we're currently inferring the types for. This is because
            // the `definition` method accesses the semantic index, which could create a
            // cross-module AST dependency.
            if function.file(self.db()) == self.file()
                && function.definition(self.db()).scope(self.db()) == self.scope()
            {
                self.called_functions.insert(function);
            }
        }

        let class = match callable_type {
            Type::ClassLiteral(class) => Some(ClassType::NonGeneric(class)),
            Type::GenericAlias(generic) => Some(ClassType::Generic(generic)),
            Type::SubclassOf(subclass) => subclass.subclass_of().into_class(),
            _ => None,
        };

        if let Some(class) = class {
            // It might look odd here that we emit an error for class-literals and generic aliases but not
            // `type[]` types. But it's deliberate! The typing spec explicitly mandates that `type[]` types
            // can be called even though class-literals cannot. This is because even though a protocol class
            // `SomeProtocol` is always an abstract class, `type[SomeProtocol]` can be a concrete subclass of
            // that protocol -- and indeed, according to the spec, type checkers must disallow abstract
            // subclasses of the protocol to be passed to parameters that accept `type[SomeProtocol]`.
            // <https://typing.python.org/en/latest/spec/protocol.html#type-and-class-objects-vs-protocols>.
            if !callable_type.is_subclass_of() {
                if let Some(protocol) = class.into_protocol_class(self.db()) {
                    report_attempted_protocol_instantiation(
                        &self.context,
                        call_expression,
                        protocol,
                    );
                }
            }

            // For class literals we model the entire class instantiation logic, so it is handled
            // in a separate function. For some known classes we have manual signatures defined and use
            // the `try_call` path below.
            // TODO: it should be possible to move these special cases into the `try_call_constructor`
            // path instead, or even remove some entirely once we support overloads fully.
            let has_special_cased_constructor = matches!(
                class.known(self.db()),
                Some(
                    KnownClass::Bool
                        | KnownClass::Str
                        | KnownClass::Type
                        | KnownClass::Object
                        | KnownClass::Property
                        | KnownClass::Super
                        | KnownClass::TypeAliasType
                        | KnownClass::Deprecated
                )
            ) || (
                // Constructor calls to `tuple` and subclasses of `tuple` are handled in `Type::Bindings`,
                // but constructor calls to `tuple[int]`, `tuple[int, ...]`, `tuple[int, *tuple[str, ...]]` (etc.)
                // are handled by the default constructor-call logic (we synthesize a `__new__` method for them
                // in `ClassType::own_class_member()`).
                class.is_known(self.db(), KnownClass::Tuple) && !class.is_generic()
            );

            // temporary special-casing for all subclasses of `enum.Enum`
            // until we support the functional syntax for creating enum classes
            if !has_special_cased_constructor
                && KnownClass::Enum
                    .to_class_literal(self.db())
                    .to_class_type(self.db())
                    .is_none_or(|enum_class| !class.is_subclass_of(self.db(), enum_class))
            {
                let argument_forms = vec![Some(ParameterForm::Value); call_arguments.len()];
                self.infer_argument_types(arguments, &mut call_arguments, &argument_forms);

                if matches!(
                    class.known(self.db()),
                    Some(KnownClass::TypeVar | KnownClass::ExtensionsTypeVar)
                ) {
                    // Inference of correctly-placed `TypeVar` definitions is done in
                    // `TypeInferenceBuilder::infer_legacy_typevar`, and doesn't use the full
                    // call-binding machinery. If we reach here, it means that someone is trying to
                    // instantiate a `typing.TypeVar` in an invalid context.
                    if let Some(builder) = self
                        .context
                        .report_lint(&INVALID_LEGACY_TYPE_VARIABLE, call_expression)
                    {
                        builder.into_diagnostic(
                            "A `TypeVar` definition must be a simple variable assignment",
                        );
                    }
                }

                return callable_type
                    .try_call_constructor(self.db(), call_arguments, tcx)
                    .unwrap_or_else(|err| {
                        err.report_diagnostic(&self.context, callable_type, call_expression.into());
                        err.return_type()
                    });
            }
        }

        let bindings = callable_type
            .bindings(self.db())
            .match_parameters(self.db(), &call_arguments);
        self.infer_all_argument_types(arguments, &mut call_arguments, &bindings);

        // Validate `TypedDict` constructor calls after argument type inference
        if let Some(class_literal) = callable_type.as_class_literal() {
            if class_literal.is_typed_dict(self.db()) {
                let typed_dict_type = Type::typed_dict(ClassType::NonGeneric(class_literal));
                if let Some(typed_dict) = typed_dict_type.as_typed_dict() {
                    validate_typed_dict_constructor(
                        &self.context,
                        typed_dict,
                        arguments,
                        func.as_ref().into(),
                        |expr| self.expression_type(expr),
                    );
                }
            }
        }

        let mut bindings = match bindings.check_types(self.db(), &call_arguments, &tcx) {
            Ok(bindings) => bindings,
            Err(CallError(_, bindings)) => {
                bindings.report_diagnostics(&self.context, call_expression.into());
                return bindings.return_type(self.db());
            }
        };

        for binding in &mut bindings {
            let binding_type = binding.callable_type;
            for (_, overload) in binding.matching_overloads_mut() {
                match binding_type {
                    Type::FunctionLiteral(function_literal) => {
                        if let Some(known_function) = function_literal.known(self.db()) {
                            known_function.check_call(
                                &self.context,
                                overload,
                                &call_arguments,
                                call_expression,
                                self.file(),
                            );
                        }
                    }
                    Type::ClassLiteral(class) => {
                        if let Some(known_class) = class.known(self.db()) {
                            known_class.check_call(
                                &self.context,
                                self.index,
                                overload,
                                call_expression,
                            );
                        }
                    }
                    _ => {}
                }
            }
        }

        let db = self.db();
        let scope = self.scope();
        let return_ty = bindings.return_type(db);

        let find_narrowed_place = || match arguments.args.first() {
            None => {
                // This branch looks extraneous, especially in the face of `missing-arguments`.
                // However, that lint won't be able to catch this:
                //
                // ```python
                // def f(v: object = object()) -> TypeIs[int]: ...
                //
                // if f(): ...
                // ```
                //
                // TODO: Will this report things that is actually fine?
                if let Some(builder) = self
                    .context
                    .report_lint(&INVALID_TYPE_GUARD_CALL, arguments)
                {
                    builder.into_diagnostic("Type guard call does not have a target");
                }
                None
            }
            Some(expr) => match PlaceExpr::try_from_expr(expr) {
                Some(place_expr) => place_table(db, scope).place_id(&place_expr),
                None => None,
            },
        };

        match return_ty {
            // TODO: TypeGuard
            Type::TypeIs(type_is) => match find_narrowed_place() {
                Some(place) => type_is.bind(db, scope, place),
                None => return_ty,
            },
            _ => return_ty,
        }
    }

    fn infer_starred_expression(&mut self, starred: &ast::ExprStarred) -> Type<'db> {
        let ast::ExprStarred {
            range: _,
            node_index: _,
            value,
            ctx: _,
        } = starred;

        let iterable_type = self.infer_expression(value, TypeContext::default());
        iterable_type
            .try_iterate(self.db())
            .map(|tuple| tuple.homogeneous_element_type(self.db()))
            .unwrap_or_else(|err| {
                err.report_diagnostic(&self.context, iterable_type, value.as_ref().into());
                err.fallback_element_type(self.db())
            });

        // TODO
        todo_type!("starred expression")
    }

    fn infer_yield_expression(&mut self, yield_expression: &ast::ExprYield) -> Type<'db> {
        let ast::ExprYield {
            range: _,
            node_index: _,
            value,
        } = yield_expression;
        self.infer_optional_expression(value.as_deref(), TypeContext::default());
        todo_type!("yield expressions")
    }

    fn infer_yield_from_expression(&mut self, yield_from: &ast::ExprYieldFrom) -> Type<'db> {
        let ast::ExprYieldFrom {
            range: _,
            node_index: _,
            value,
        } = yield_from;

        let iterable_type = self.infer_expression(value, TypeContext::default());
        iterable_type
            .try_iterate(self.db())
            .map(|tuple| tuple.homogeneous_element_type(self.db()))
            .unwrap_or_else(|err| {
                err.report_diagnostic(&self.context, iterable_type, value.as_ref().into());
                err.fallback_element_type(self.db())
            });

        iterable_type
            .generator_return_type(self.db())
            .unwrap_or_else(Type::unknown)
    }

    fn infer_await_expression(&mut self, await_expression: &ast::ExprAwait) -> Type<'db> {
        let ast::ExprAwait {
            range: _,
            node_index: _,
            value,
        } = await_expression;
        let expr_type = self.infer_expression(value, TypeContext::default());
        expr_type.try_await(self.db()).unwrap_or_else(|err| {
            err.report_diagnostic(&self.context, expr_type, value.as_ref().into());
            Type::unknown()
        })
    }

    // Perform narrowing with applicable constraints between the current scope and the enclosing scope.
    fn narrow_place_with_applicable_constraints(
        &self,
        expr: PlaceExprRef,
        mut ty: Type<'db>,
        constraint_keys: &[(FileScopeId, ConstraintKey)],
    ) -> Type<'db> {
        let db = self.db();
        for (enclosing_scope_file_id, constraint_key) in constraint_keys {
            let use_def = self.index.use_def_map(*enclosing_scope_file_id);
            let place_table = self.index.place_table(*enclosing_scope_file_id);
            let place = place_table.place_id(expr).unwrap();

            match use_def.applicable_constraints(
                *constraint_key,
                *enclosing_scope_file_id,
                expr,
                self.index,
            ) {
                ApplicableConstraints::UnboundBinding(constraint) => {
                    ty = constraint.narrow(db, ty, place);
                }
                // Performs narrowing based on constrained bindings.
                // This handling must be performed even if narrowing is attempted and failed using `infer_place_load`.
                // The result of `infer_place_load` can be applied as is only when its boundness is `Bound`.
                // For example, this handling is required in the following case:
                // ```python
                // class C:
                //     x: int | None = None
                // c = C()
                // # c.x: int | None = <unbound>
                // if c.x is None:
                //     c.x = 1
                // # else: c.x: int = <unbound>
                // # `c.x` is not definitely bound here
                // reveal_type(c.x)  # revealed: int
                // ```
                ApplicableConstraints::ConstrainedBindings(bindings) => {
                    let reachability_constraints = bindings.reachability_constraints;
                    let predicates = bindings.predicates;
                    let mut union = UnionBuilder::new(db);
                    for binding in bindings {
                        let static_reachability = reachability_constraints.evaluate(
                            db,
                            predicates,
                            binding.reachability_constraint,
                        );
                        if static_reachability.is_always_false() {
                            continue;
                        }
                        match binding.binding {
                            DefinitionState::Defined(definition) => {
                                let binding_ty = binding_type(db, definition);
                                union = union.add(
                                    binding.narrowing_constraint.narrow(db, binding_ty, place),
                                );
                            }
                            DefinitionState::Undefined | DefinitionState::Deleted => {
                                union =
                                    union.add(binding.narrowing_constraint.narrow(db, ty, place));
                            }
                        }
                    }
                    // If there are no visible bindings, the union becomes `Never`.
                    // Since an unbound binding is recorded even for an undefined place,
                    // this can only happen if the code is unreachable
                    // and therefore it is correct to set the result to `Never`.
                    let union = union.build();
                    if union.is_assignable_to(db, ty) {
                        ty = union;
                    }
                }
            }
        }
        ty
    }

    /// Check if the given ty is `@deprecated` or not
    fn check_deprecated<T: Ranged>(&self, ranged: T, ty: Type) {
        // First handle classes
        if let Type::ClassLiteral(class_literal) = ty {
            let Some(deprecated) = class_literal.deprecated(self.db()) else {
                return;
            };

            let Some(builder) = self
                .context
                .report_lint(&crate::types::diagnostic::DEPRECATED, ranged)
            else {
                return;
            };

            let class_name = class_literal.name(self.db());
            let mut diag =
                builder.into_diagnostic(format_args!(r#"The class `{class_name}` is deprecated"#));
            if let Some(message) = deprecated.message(self.db()) {
                diag.set_primary_message(message.value(self.db()));
            }
            diag.add_primary_tag(ruff_db::diagnostic::DiagnosticTag::Deprecated);
            return;
        }

        // Next handle functions
        let function = match ty {
            Type::FunctionLiteral(function) => function,
            Type::BoundMethod(bound) => bound.function(self.db()),
            _ => return,
        };

        // Currently we only check the final implementation for deprecation, as
        // that check can be done on any reference to the function. Analysis of
        // deprecated overloads needs to be done in places where we resolve the
        // actual overloads being used.
        let Some(deprecated) = function.implementation_deprecated(self.db()) else {
            return;
        };

        let Some(builder) = self
            .context
            .report_lint(&crate::types::diagnostic::DEPRECATED, ranged)
        else {
            return;
        };

        let func_name = function.name(self.db());
        let mut diag =
            builder.into_diagnostic(format_args!(r#"The function `{func_name}` is deprecated"#));
        if let Some(message) = deprecated.message(self.db()) {
            diag.set_primary_message(message.value(self.db()));
        }
        diag.add_primary_tag(ruff_db::diagnostic::DiagnosticTag::Deprecated);
    }

    fn infer_name_load(&mut self, name_node: &ast::ExprName) -> Type<'db> {
        let ast::ExprName {
            range: _,
            node_index: _,
            id: symbol_name,
            ctx: _,
        } = name_node;
        let expr = PlaceExpr::from_expr_name(name_node);
        let db = self.db();

        let (resolved, constraint_keys) =
            self.infer_place_load(PlaceExprRef::from(&expr), ast::ExprRef::Name(name_node));

        let resolved_after_fallback = resolved
            // Not found in the module's explicitly declared global symbols?
            // Check the "implicit globals" such as `__doc__`, `__file__`, `__name__`, etc.
            // These are looked up as attributes on `types.ModuleType`.
            .or_fall_back_to(db, || {
                module_type_implicit_global_symbol(db, symbol_name).map_type(|ty| {
                    self.narrow_place_with_applicable_constraints(
                        PlaceExprRef::from(&expr),
                        ty,
                        &constraint_keys,
                    )
                })
            })
            // Not found in globals? Fallback to builtins
            // (without infinite recursion if we're already in builtins.)
            .or_fall_back_to(db, || {
                if Some(self.scope()) == builtins_module_scope(db) {
                    Place::Unbound.into()
                } else {
                    builtins_symbol(db, symbol_name)
                }
            })
            // Still not found? It might be `reveal_type`...
            .or_fall_back_to(db, || {
                if symbol_name == "reveal_type" {
                    if let Some(builder) = self.context.report_lint(&UNDEFINED_REVEAL, name_node) {
                        let mut diag =
                            builder.into_diagnostic("`reveal_type` used without importing it");
                        diag.info(
                            "This is allowed for debugging convenience but will fail at runtime",
                        );
                    }
                    typing_extensions_symbol(db, symbol_name)
                } else {
                    Place::Unbound.into()
                }
            });

        if !resolved_after_fallback.place.is_definitely_bound() {
            self.all_definitely_bound = false;
        }

        let ty =
            resolved_after_fallback.unwrap_with_diagnostic(|lookup_error| match lookup_error {
                LookupError::Unbound(qualifiers) => {
                    self.report_unresolved_reference(name_node);
                    TypeAndQualifiers::new(Type::unknown(), qualifiers)
                }
                LookupError::PossiblyUnbound(type_when_bound) => {
                    if self.is_reachable(name_node) {
                        report_possibly_unresolved_reference(&self.context, name_node);
                    }
                    type_when_bound
                }
            });

        ty.inner_type()
    }

    fn infer_local_place_load(
        &self,
        expr: PlaceExprRef,
        expr_ref: ast::ExprRef,
    ) -> (Place<'db>, Option<ScopedUseId>) {
        let db = self.db();
        let scope = self.scope();
        let file_scope_id = scope.file_scope_id(db);
        let place_table = self.index.place_table(file_scope_id);
        let use_def = self.index.use_def_map(file_scope_id);

        // If we're inferring types of deferred expressions, look them up from end-of-scope.
        if self.is_deferred() {
            let place = if let Some(place_id) = place_table.place_id(expr) {
                place_from_bindings(db, use_def.all_reachable_bindings(place_id))
            } else {
                assert!(
                    self.deferred_state.in_string_annotation(),
                    "Expected the place table to create a place for every valid PlaceExpr node"
                );
                Place::Unbound
            };
            (place, None)
        } else {
            if expr_ref
                .as_name_expr()
                .is_some_and(|name| name.is_invalid())
            {
                return (Place::Unbound, None);
            }

            let use_id = expr_ref.scoped_use_id(db, scope);
            let place = place_from_bindings(db, use_def.bindings_at_use(use_id));

            (place, Some(use_id))
        }
    }

    /// Infer the type of a place expression from definitions, assuming a load context.
    /// This method also returns the [`ConstraintKey`]s for each scope associated with `expr`,
    /// which is used to narrow by condition rather than by assignment.
    fn infer_place_load(
        &self,
        place_expr: PlaceExprRef,
        expr_ref: ast::ExprRef,
    ) -> (PlaceAndQualifiers<'db>, Vec<(FileScopeId, ConstraintKey)>) {
        let db = self.db();
        let scope = self.scope();
        let file_scope_id = scope.file_scope_id(db);
        let place_table = self.index.place_table(file_scope_id);

        let mut constraint_keys = vec![];
        let (local_scope_place, use_id) = self.infer_local_place_load(place_expr, expr_ref);
        if let Some(use_id) = use_id {
            constraint_keys.push((file_scope_id, ConstraintKey::UseId(use_id)));
        }

        let place = PlaceAndQualifiers::from(local_scope_place).or_fall_back_to(db, || {
            let mut symbol_resolves_locally = false;
            if let Some(symbol) = place_expr.as_symbol() {
                if let Some(symbol_id) = place_table.symbol_id(symbol.name()) {
                    // Footgun: `place_expr` and `symbol` were probably constructed with all-zero
                    // flags. We need to read the place table to get correct flags.
                    symbol_resolves_locally = place_table.symbol(symbol_id).is_local();
                    // If we try to access a variable in a class before it has been defined, the
                    // lookup will fall back to global. See the comment on `Symbol::is_local`.
                    let fallback_to_global =
                        scope.node(db).scope_kind().is_class() && symbol_resolves_locally;
                    if self.skip_non_global_scopes(file_scope_id, symbol_id) || fallback_to_global {
                        return global_symbol(self.db(), self.file(), symbol.name()).map_type(
                            |ty| {
                                self.narrow_place_with_applicable_constraints(
                                    place_expr,
                                    ty,
                                    &constraint_keys,
                                )
                            },
                        );
                    }
                }
            }

            // Symbols that are bound or declared in the local scope, and not marked `nonlocal` or
            // `global`, never refer to an enclosing scope. (If you reference such a symbol before
            // it's bound, you get an `UnboundLocalError`.) Short-circuit instead of walking
            // enclosing scopes in this case. The one exception to this rule is the global fallback
            // in class bodies, which we already handled above.
            if symbol_resolves_locally {
                return Place::Unbound.into();
            }

            for parent_id in place_table.parents(place_expr) {
                let parent_expr = place_table.place(parent_id);
                let mut expr_ref = expr_ref;
                for _ in 0..(place_expr.num_member_segments() - parent_expr.num_member_segments()) {
                    match expr_ref {
                        ast::ExprRef::Attribute(attribute) => {
                            expr_ref = ast::ExprRef::from(&attribute.value);
                        }
                        ast::ExprRef::Subscript(subscript) => {
                            expr_ref = ast::ExprRef::from(&subscript.value);
                        }
                        _ => unreachable!(),
                    }
                }
                let (parent_place, _use_id) = self.infer_local_place_load(parent_expr, expr_ref);
                if let Place::Type(_, _) = parent_place {
                    return Place::Unbound.into();
                }
            }

            // Walk up parent scopes looking for a possible enclosing scope that may have a
            // definition of this name visible to us (would be `LOAD_DEREF` at runtime.)
            // Note that we skip the scope containing the use that we are resolving, since we
            // already looked for the place there up above.
            let mut nonlocal_union_builder = UnionBuilder::new(db);
            let mut found_some_definition = false;
            for (enclosing_scope_file_id, _) in self.index.ancestor_scopes(file_scope_id).skip(1) {
                // Class scopes are not visible to nested scopes, and we need to handle global
                // scope differently (because an unbound name there falls back to builtins), so
                // check only function-like scopes.
                // There is one exception to this rule: annotation scopes can see
                // names defined in an immediately-enclosing class scope.
                let enclosing_scope = self.index.scope(enclosing_scope_file_id);

                let is_immediately_enclosing_scope = scope.is_annotation(db)
                    && scope
                        .scope(db)
                        .parent()
                        .is_some_and(|parent| parent == enclosing_scope_file_id);

                let has_root_place_been_reassigned = || {
                    let enclosing_place_table = self.index.place_table(enclosing_scope_file_id);
                    enclosing_place_table
                        .parents(place_expr)
                        .any(|enclosing_root_place_id| {
                            enclosing_place_table
                                .place(enclosing_root_place_id)
                                .is_bound()
                        })
                };

                // If the reference is in a nested eager scope, we need to look for the place at
                // the point where the previous enclosing scope was defined, instead of at the end
                // of the scope. (Note that the semantic index builder takes care of only
                // registering eager bindings for nested scopes that are actually eager, and for
                // enclosing scopes that actually contain bindings that we should use when
                // resolving the reference.)
                if !self.is_deferred() {
                    match self.index.enclosing_snapshot(
                        enclosing_scope_file_id,
                        place_expr,
                        file_scope_id,
                    ) {
                        EnclosingSnapshotResult::FoundConstraint(constraint) => {
                            constraint_keys.push((
                                enclosing_scope_file_id,
                                ConstraintKey::NarrowingConstraint(constraint),
                            ));
                        }
                        EnclosingSnapshotResult::FoundBindings(bindings) => {
                            let place = place_from_bindings(db, bindings).map_type(|ty| {
                                self.narrow_place_with_applicable_constraints(
                                    place_expr,
                                    ty,
                                    &constraint_keys,
                                )
                            });
                            constraint_keys.push((
                                enclosing_scope_file_id,
                                ConstraintKey::NestedScope(file_scope_id),
                            ));
                            return place.into();
                        }
                        // There are no visible bindings / constraint here.
                        // Don't fall back to non-eager place resolution.
                        EnclosingSnapshotResult::NotFound => {
                            if has_root_place_been_reassigned() {
                                return Place::Unbound.into();
                            }
                            continue;
                        }
                        EnclosingSnapshotResult::NoLongerInEagerContext => {
                            if has_root_place_been_reassigned() {
                                return Place::Unbound.into();
                            }
                        }
                    }
                }

                if !enclosing_scope.kind().is_function_like() && !is_immediately_enclosing_scope {
                    continue;
                }

                let enclosing_place_table = self.index.place_table(enclosing_scope_file_id);
                let Some(enclosing_place_id) = enclosing_place_table.place_id(place_expr) else {
                    continue;
                };

                let enclosing_place = enclosing_place_table.place(enclosing_place_id);

                // Reads of "free" variables terminate at any enclosing scope that marks the
                // variable `global`, whether or not that scope actually binds the variable. If we
                // see a `global` declaration, stop walking scopes and proceed to the global
                // handling below. (If we're walking from a prior/inner scope where this variable
                // is `nonlocal`, then this is a semantic syntax error, but we don't enforce that
                // here. See `infer_nonlocal_statement`.)
                if enclosing_place.as_symbol().is_some_and(Symbol::is_global) {
                    break;
                }

                let enclosing_scope_id = enclosing_scope_file_id.to_scope_id(db, self.file());

                // If the name is declared or bound in this scope, figure out its type. This might
                // resolve the name and end the walk. But if the name is declared `nonlocal` in
                // this scope, we'll keep walking enclosing scopes and union this type with the
                // other types we find. (It's a semantic syntax error to declare a type for a
                // `nonlocal` variable, but we don't enforce that here. See the
                // `ast::Stmt::AnnAssign` handling in `SemanticIndexBuilder::visit_stmt`.)
                if enclosing_place.is_bound() || enclosing_place.is_declared() {
                    let local_place_and_qualifiers = place(
                        db,
                        enclosing_scope_id,
                        place_expr,
                        ConsideredDefinitions::AllReachable,
                    )
                    .map_type(|ty| {
                        self.narrow_place_with_applicable_constraints(
                            place_expr,
                            ty,
                            &constraint_keys,
                        )
                    });
                    // We could have Place::Unbound here, despite the checks above, for example if
                    // this scope contains a `del` statement but no binding or declaration.
                    if let Place::Type(type_, boundness) = local_place_and_qualifiers.place {
                        nonlocal_union_builder.add_in_place(type_);
                        // `ConsideredDefinitions::AllReachable` never returns PossiblyUnbound
                        debug_assert_eq!(boundness, Boundness::Bound);
                        found_some_definition = true;
                    }

                    if !enclosing_place.as_symbol().is_some_and(Symbol::is_nonlocal) {
                        // We've reached a function-like scope that marks this name bound or
                        // declared but doesn't mark it `nonlocal`. The name is therefore resolved,
                        // and we won't consider any scopes outside of this one.
                        return if found_some_definition {
                            Place::Type(nonlocal_union_builder.build(), Boundness::Bound).into()
                        } else {
                            Place::Unbound.into()
                        };
                    }
                }
            }

            PlaceAndQualifiers::from(Place::Unbound)
                // No nonlocal binding? Check the module's explicit globals.
                // Avoid infinite recursion if `self.scope` already is the module's global scope.
                .or_fall_back_to(db, || {
                    if file_scope_id.is_global() {
                        return Place::Unbound.into();
                    }

                    if !self.is_deferred() {
                        match self.index.enclosing_snapshot(
                            FileScopeId::global(),
                            place_expr,
                            file_scope_id,
                        ) {
                            EnclosingSnapshotResult::FoundConstraint(constraint) => {
                                constraint_keys.push((
                                    FileScopeId::global(),
                                    ConstraintKey::NarrowingConstraint(constraint),
                                ));
                            }
                            EnclosingSnapshotResult::FoundBindings(bindings) => {
                                let place = place_from_bindings(db, bindings).map_type(|ty| {
                                    self.narrow_place_with_applicable_constraints(
                                        place_expr,
                                        ty,
                                        &constraint_keys,
                                    )
                                });
                                constraint_keys.push((
                                    FileScopeId::global(),
                                    ConstraintKey::NestedScope(file_scope_id),
                                ));
                                return place.into();
                            }
                            // There are no visible bindings / constraint here.
                            EnclosingSnapshotResult::NotFound => {
                                return Place::Unbound.into();
                            }
                            EnclosingSnapshotResult::NoLongerInEagerContext => {}
                        }
                    }

                    let Some(symbol) = place_expr.as_symbol() else {
                        return Place::Unbound.into();
                    };

                    explicit_global_symbol(db, self.file(), symbol.name()).map_type(|ty| {
                        self.narrow_place_with_applicable_constraints(
                            place_expr,
                            ty,
                            &constraint_keys,
                        )
                    })
                })
        });

        if let Some(ty) = place.place.ignore_possibly_unbound() {
            self.check_deprecated(expr_ref, ty);
        }

        (place, constraint_keys)
    }

    pub(super) fn report_unresolved_reference(&self, expr_name_node: &ast::ExprName) {
        if !self.is_reachable(expr_name_node) {
            return;
        }

        let Some(builder) = self
            .context
            .report_lint(&UNRESOLVED_REFERENCE, expr_name_node)
        else {
            return;
        };

        let ast::ExprName { id, .. } = expr_name_node;
        let mut diagnostic =
            builder.into_diagnostic(format_args!("Name `{id}` used when not defined"));

        // ===
        // Subdiagnostic (1): check to see if it was added as a builtin in a later version of Python.
        // ===
        if let Some(version_added_to_builtins) = version_builtin_was_added(id) {
            diagnostic.info(format_args!(
                "`{id}` was added as a builtin in Python 3.{version_added_to_builtins}"
            ));
            add_inferred_python_version_hint_to_diagnostic(
                self.db(),
                &mut diagnostic,
                "resolving types",
            );
        }

        // ===
        // Subdiagnostic (2):
        // - If it's an instance method, check to see if it's available as an attribute on `self`;
        // - If it's a classmethod, check to see if it's available as an attribute on `cls`
        // ===
        let Some(current_function) = self.current_function_definition() else {
            return;
        };

        let function_parameters = &*current_function.parameters;

        // `self`/`cls` can't be a keyword-only parameter.
        if function_parameters.posonlyargs.is_empty() && function_parameters.args.is_empty() {
            return;
        }

        let Some(first_parameter) = function_parameters.iter_non_variadic_params().next() else {
            return;
        };

        let Some(class) = self.class_context_of_current_method() else {
            return;
        };

        let first_parameter_name = first_parameter.name();

        let function_definition = self.index.expect_single_definition(current_function);
        let Type::FunctionLiteral(function_type) = binding_type(self.db(), function_definition)
        else {
            return;
        };

        let attribute_exists = match MethodDecorator::try_from_fn_type(self.db(), function_type) {
            Ok(MethodDecorator::ClassMethod) => !Type::instance(self.db(), class)
                .class_member(self.db(), id.clone())
                .place
                .is_unbound(),
            Ok(MethodDecorator::None) => !Type::instance(self.db(), class)
                .member(self.db(), id)
                .place
                .is_unbound(),
            Ok(MethodDecorator::StaticMethod) | Err(()) => false,
        };

        if attribute_exists {
            diagnostic.info(format_args!(
                "An attribute `{id}` is available: consider using `{first_parameter_name}.{id}`"
            ));
        }
    }

    fn infer_name_expression(&mut self, name: &ast::ExprName) -> Type<'db> {
        match name.ctx {
            ExprContext::Load => self.infer_name_load(name),
            ExprContext::Store => Type::Never,
            ExprContext::Del => {
                self.infer_name_load(name);
                Type::Never
            }
            ExprContext::Invalid => Type::unknown(),
        }
    }

    fn narrow_expr_with_applicable_constraints<'r>(
        &mut self,
        target: impl Into<ast::ExprRef<'r>>,
        target_ty: Type<'db>,
        constraint_keys: &[(FileScopeId, ConstraintKey)],
    ) -> Type<'db> {
        let target = target.into();

        if let Some(place_expr) = PlaceExpr::try_from_expr(target) {
            self.narrow_place_with_applicable_constraints(
                PlaceExprRef::from(&place_expr),
                target_ty,
                constraint_keys,
            )
        } else {
            target_ty
        }
    }

    /// Infer the type of a [`ast::ExprAttribute`] expression, assuming a load context.
    fn infer_attribute_load(&mut self, attribute: &ast::ExprAttribute) -> Type<'db> {
        let ast::ExprAttribute { value, attr, .. } = attribute;

        let value_type = self.infer_maybe_standalone_expression(value, TypeContext::default());
        let db = self.db();
        let mut constraint_keys = vec![];

        let mut assigned_type = None;
        if let Some(place_expr) = PlaceExpr::try_from_expr(attribute) {
            let (resolved, keys) = self.infer_place_load(
                PlaceExprRef::from(&place_expr),
                ast::ExprRef::Attribute(attribute),
            );
            constraint_keys.extend(keys);
            if let Place::Type(ty, Boundness::Bound) = resolved.place {
                assigned_type = Some(ty);
            }
        }
        let fallback_place = value_type.member(db, &attr.id);
        // Exclude non-definitely-bound places for purposes of reachability
        // analysis. We currently do not perform boundness analysis for implicit
        // instance attributes, so we exclude them here as well.
        if !fallback_place.place.is_definitely_bound()
            || fallback_place
                .qualifiers
                .contains(TypeQualifiers::IMPLICIT_INSTANCE_ATTRIBUTE)
        {
            self.all_definitely_bound = false;
        }

        let resolved_type =
            fallback_place.map_type(|ty| {
            self.narrow_expr_with_applicable_constraints(attribute, ty, &constraint_keys)
        }).unwrap_with_diagnostic(|lookup_error| match lookup_error {
                LookupError::Unbound(_) => {
                    let report_unresolved_attribute = self.is_reachable(attribute);

                    if report_unresolved_attribute {
                        let bound_on_instance = match value_type {
                            Type::ClassLiteral(class) => {
                                !class.instance_member(db, None, attr).place.is_unbound()
                            }
                            Type::SubclassOf(subclass_of @ SubclassOfType { .. }) => {
                                match subclass_of.subclass_of() {
                                    SubclassOfInner::Class(class) => {
                                        !class.instance_member(db, attr).place.is_unbound()
                                    }
                                    SubclassOfInner::Dynamic(_) => unreachable!(
                                        "Attribute lookup on a dynamic `SubclassOf` type should always return a bound symbol"
                                    ),
                                }
                            }
                            _ => false,
                        };

                        if let Some(builder) = self
                            .context
                            .report_lint(&UNRESOLVED_ATTRIBUTE, attribute)
                        {
                        if bound_on_instance {
                            builder.into_diagnostic(
                                format_args!(
                                    "Attribute `{}` can only be accessed on instances, \
                                     not on the class object `{}` itself.",
                                    attr.id,
                                    value_type.display(db)
                                ),
                            );
                        } else {
                            builder.into_diagnostic(
                                format_args!(
                                    "Type `{}` has no attribute `{}`",
                                    value_type.display(db),
                                    attr.id
                                ),
                            );
                        }
                        }
                    }

                    Type::unknown().into()
                }
                LookupError::PossiblyUnbound(type_when_bound) => {
                    report_possibly_missing_attribute(
                        &self.context,
                        attribute,
                        &attr.id,
                        value_type,
                    );

                    type_when_bound
                }
            })
            .inner_type();

        self.check_deprecated(attr, resolved_type);

        // Even if we can obtain the attribute type based on the assignments, we still perform default type inference
        // (to report errors).
        assigned_type.unwrap_or(resolved_type)
    }

    fn infer_attribute_expression(&mut self, attribute: &ast::ExprAttribute) -> Type<'db> {
        let ast::ExprAttribute {
            value,
            attr: _,
            range: _,
            node_index: _,
            ctx,
        } = attribute;

        match ctx {
            ExprContext::Load => self.infer_attribute_load(attribute),
            ExprContext::Store => {
                self.infer_expression(value, TypeContext::default());
                Type::Never
            }
            ExprContext::Del => {
                self.infer_attribute_load(attribute);
                Type::Never
            }
            ExprContext::Invalid => {
                self.infer_expression(value, TypeContext::default());
                Type::unknown()
            }
        }
    }

    fn infer_unary_expression(&mut self, unary: &ast::ExprUnaryOp) -> Type<'db> {
        let ast::ExprUnaryOp {
            range: _,
            node_index: _,
            op,
            operand,
        } = unary;

        let operand_type = self.infer_expression(operand, TypeContext::default());

        self.infer_unary_expression_type(*op, operand_type, unary)
    }

    fn infer_unary_expression_type(
        &mut self,
        op: ast::UnaryOp,
        operand_type: Type<'db>,
        unary: &ast::ExprUnaryOp,
    ) -> Type<'db> {
        match (op, operand_type) {
            (_, Type::Dynamic(_)) => operand_type,
            (_, Type::Never) => Type::Never,

            (_, Type::TypeAlias(alias)) => {
                self.infer_unary_expression_type(op, alias.value_type(self.db()), unary)
            }

            (ast::UnaryOp::UAdd, Type::IntLiteral(value)) => Type::IntLiteral(value),
            (ast::UnaryOp::USub, Type::IntLiteral(value)) => Type::IntLiteral(-value),
            (ast::UnaryOp::Invert, Type::IntLiteral(value)) => Type::IntLiteral(!value),

            (ast::UnaryOp::UAdd, Type::BooleanLiteral(bool)) => Type::IntLiteral(i64::from(bool)),
            (ast::UnaryOp::USub, Type::BooleanLiteral(bool)) => Type::IntLiteral(-i64::from(bool)),
            (ast::UnaryOp::Invert, Type::BooleanLiteral(bool)) => {
                Type::IntLiteral(!i64::from(bool))
            }

            (
                ast::UnaryOp::Invert,
                Type::KnownInstance(KnownInstanceType::ConstraintSet(constraints)),
            ) => {
                let constraints = constraints.constraints(self.db());
                let result = constraints.negate(self.db());
                Type::KnownInstance(KnownInstanceType::ConstraintSet(TrackedConstraintSet::new(
                    self.db(),
                    result,
                )))
            }

            (ast::UnaryOp::Not, ty) => ty
                .try_bool(self.db())
                .unwrap_or_else(|err| {
                    err.report_diagnostic(&self.context, unary);
                    err.fallback_truthiness()
                })
                .negate()
                .into_type(self.db()),
            (
                op @ (ast::UnaryOp::UAdd | ast::UnaryOp::USub | ast::UnaryOp::Invert),
                Type::FunctionLiteral(_)
                | Type::Callable(..)
                | Type::WrapperDescriptor(_)
                | Type::KnownBoundMethod(_)
                | Type::DataclassDecorator(_)
                | Type::DataclassTransformer(_)
                | Type::BoundMethod(_)
                | Type::ModuleLiteral(_)
                | Type::ClassLiteral(_)
                | Type::GenericAlias(_)
                | Type::SubclassOf(_)
                | Type::NominalInstance(_)
                | Type::ProtocolInstance(_)
                | Type::SpecialForm(_)
                | Type::KnownInstance(_)
                | Type::PropertyInstance(_)
                | Type::Union(_)
                | Type::Intersection(_)
                | Type::AlwaysTruthy
                | Type::AlwaysFalsy
                | Type::StringLiteral(_)
                | Type::LiteralString
                | Type::BytesLiteral(_)
                | Type::EnumLiteral(_)
                | Type::BoundSuper(_)
                | Type::TypeVar(_)
                | Type::TypeIs(_)
                | Type::TypedDict(_),
            ) => {
                let unary_dunder_method = match op {
                    ast::UnaryOp::Invert => "__invert__",
                    ast::UnaryOp::UAdd => "__pos__",
                    ast::UnaryOp::USub => "__neg__",
                    ast::UnaryOp::Not => {
                        unreachable!("Not operator is handled in its own case");
                    }
                };

                match operand_type.try_call_dunder(
                    self.db(),
                    unary_dunder_method,
                    CallArguments::none(),
                    TypeContext::default(),
                ) {
                    Ok(outcome) => outcome.return_type(self.db()),
                    Err(e) => {
                        if let Some(builder) =
                            self.context.report_lint(&UNSUPPORTED_OPERATOR, unary)
                        {
                            builder.into_diagnostic(format_args!(
                                "Unary operator `{op}` is unsupported for type `{}`",
                                operand_type.display(self.db()),
                            ));
                        }
                        e.fallback_return_type(self.db())
                    }
                }
            }
        }
    }

    fn infer_binary_expression(&mut self, binary: &ast::ExprBinOp) -> Type<'db> {
        let ast::ExprBinOp {
            left,
            op,
            right,
            range: _,
            node_index: _,
        } = binary;

        let left_ty = self.infer_expression(left, TypeContext::default());
        let right_ty = self.infer_expression(right, TypeContext::default());

        self.infer_binary_expression_type(binary.into(), false, left_ty, right_ty, *op)
            .unwrap_or_else(|| {
                let db = self.db();

                if let Some(builder) = self.context.report_lint(&UNSUPPORTED_OPERATOR, binary) {
                    let mut diag = builder.into_diagnostic(format_args!(
                        "Operator `{op}` is unsupported between objects of type `{}` and `{}`",
                        left_ty.display(db),
                        right_ty.display(db)
                    ));

                    if op == &ast::Operator::BitOr
                        && (left_ty.is_subtype_of(db, KnownClass::Type.to_instance(db))
                            || right_ty.is_subtype_of(db, KnownClass::Type.to_instance(db)))
                        && Program::get(db).python_version(db) < PythonVersion::PY310
                    {
                        diag.info(
                            "Note that `X | Y` PEP 604 union syntax is only available in Python 3.10 and later",
                        );
                        add_inferred_python_version_hint_to_diagnostic(db, &mut diag, "resolving types");
                    }
                }
                Type::unknown()
            })
    }

    fn infer_binary_expression_type(
        &mut self,
        node: AnyNodeRef<'_>,
        mut emitted_division_by_zero_diagnostic: bool,
        left_ty: Type<'db>,
        right_ty: Type<'db>,
        op: ast::Operator,
    ) -> Option<Type<'db>> {
        // Check for division by zero; this doesn't change the inferred type for the expression, but
        // may emit a diagnostic
        if !emitted_division_by_zero_diagnostic
            && matches!(
                (op, right_ty),
                (
                    ast::Operator::Div | ast::Operator::FloorDiv | ast::Operator::Mod,
                    Type::IntLiteral(0) | Type::BooleanLiteral(false)
                )
            )
        {
            emitted_division_by_zero_diagnostic = self.check_division_by_zero(node, op, left_ty);
        }

        match (left_ty, right_ty, op) {
            (Type::Union(lhs_union), rhs, _) => lhs_union.try_map(self.db(), |lhs_element| {
                self.infer_binary_expression_type(
                    node,
                    emitted_division_by_zero_diagnostic,
                    *lhs_element,
                    rhs,
                    op,
                )
            }),
            (lhs, Type::Union(rhs_union), _) => rhs_union.try_map(self.db(), |rhs_element| {
                self.infer_binary_expression_type(
                    node,
                    emitted_division_by_zero_diagnostic,
                    lhs,
                    *rhs_element,
                    op,
                )
            }),

            (Type::TypeAlias(alias), rhs, _) => self.infer_binary_expression_type(
                node,
                emitted_division_by_zero_diagnostic,
                alias.value_type(self.db()),
                rhs,
                op,
            ),

            (lhs, Type::TypeAlias(alias), _) => self.infer_binary_expression_type(
                node,
                emitted_division_by_zero_diagnostic,
                lhs,
                alias.value_type(self.db()),
                op,
            ),

            // Non-todo Anys take precedence over Todos (as if we fix this `Todo` in the future,
            // the result would then become Any or Unknown, respectively).
            (div @ Type::Dynamic(DynamicType::Divergent(_)), _, _)
            | (_, div @ Type::Dynamic(DynamicType::Divergent(_)), _) => Some(div),

            (any @ Type::Dynamic(DynamicType::Any), _, _)
            | (_, any @ Type::Dynamic(DynamicType::Any), _) => Some(any),

            (unknown @ Type::Dynamic(DynamicType::Unknown), _, _)
            | (_, unknown @ Type::Dynamic(DynamicType::Unknown), _) => Some(unknown),

            (
                todo @ Type::Dynamic(
                    DynamicType::Todo(_)
                    | DynamicType::TodoPEP695ParamSpec
                    | DynamicType::TodoUnpack
                    | DynamicType::TodoTypeAlias,
                ),
                _,
                _,
            )
            | (
                _,
                todo @ Type::Dynamic(
                    DynamicType::Todo(_)
                    | DynamicType::TodoPEP695ParamSpec
                    | DynamicType::TodoUnpack
                    | DynamicType::TodoTypeAlias,
                ),
                _,
            ) => Some(todo),

            (Type::Never, _, _) | (_, Type::Never, _) => Some(Type::Never),

            (Type::IntLiteral(n), Type::IntLiteral(m), ast::Operator::Add) => Some(
                n.checked_add(m)
                    .map(Type::IntLiteral)
                    .unwrap_or_else(|| KnownClass::Int.to_instance(self.db())),
            ),

            (Type::IntLiteral(n), Type::IntLiteral(m), ast::Operator::Sub) => Some(
                n.checked_sub(m)
                    .map(Type::IntLiteral)
                    .unwrap_or_else(|| KnownClass::Int.to_instance(self.db())),
            ),

            (Type::IntLiteral(n), Type::IntLiteral(m), ast::Operator::Mult) => Some(
                n.checked_mul(m)
                    .map(Type::IntLiteral)
                    .unwrap_or_else(|| KnownClass::Int.to_instance(self.db())),
            ),

            (Type::IntLiteral(_), Type::IntLiteral(_), ast::Operator::Div) => {
                Some(KnownClass::Float.to_instance(self.db()))
            }

            (Type::IntLiteral(n), Type::IntLiteral(m), ast::Operator::FloorDiv) => Some({
                let mut q = n.checked_div(m);
                let r = n.checked_rem(m);
                // Division works differently in Python than in Rust. If the result is negative and
                // there is a remainder, the division rounds down (instead of towards zero):
                if n.is_negative() != m.is_negative() && r.unwrap_or(0) != 0 {
                    q = q.map(|q| q - 1);
                }
                q.map(Type::IntLiteral)
                    .unwrap_or_else(|| KnownClass::Int.to_instance(self.db()))
            }),

            (Type::IntLiteral(n), Type::IntLiteral(m), ast::Operator::Mod) => Some({
                let mut r = n.checked_rem(m);
                // Division works differently in Python than in Rust. If the result is negative and
                // there is a remainder, the division rounds down (instead of towards zero). Adjust
                // the remainder to compensate so that q * m + r == n:
                if n.is_negative() != m.is_negative() && r.unwrap_or(0) != 0 {
                    r = r.map(|x| x + m);
                }
                r.map(Type::IntLiteral)
                    .unwrap_or_else(|| KnownClass::Int.to_instance(self.db()))
            }),

            (Type::IntLiteral(n), Type::IntLiteral(m), ast::Operator::Pow) => Some({
                if m < 0 {
                    KnownClass::Float.to_instance(self.db())
                } else {
                    u32::try_from(m)
                        .ok()
                        .and_then(|m| n.checked_pow(m))
                        .map(Type::IntLiteral)
                        .unwrap_or_else(|| KnownClass::Int.to_instance(self.db()))
                }
            }),

            (Type::IntLiteral(n), Type::IntLiteral(m), ast::Operator::BitOr) => {
                Some(Type::IntLiteral(n | m))
            }

            (Type::IntLiteral(n), Type::IntLiteral(m), ast::Operator::BitAnd) => {
                Some(Type::IntLiteral(n & m))
            }

            (Type::IntLiteral(n), Type::IntLiteral(m), ast::Operator::BitXor) => {
                Some(Type::IntLiteral(n ^ m))
            }

            (Type::BytesLiteral(lhs), Type::BytesLiteral(rhs), ast::Operator::Add) => {
                let bytes = [lhs.value(self.db()), rhs.value(self.db())].concat();
                Some(Type::bytes_literal(self.db(), &bytes))
            }

            (Type::StringLiteral(lhs), Type::StringLiteral(rhs), ast::Operator::Add) => {
                let lhs_value = lhs.value(self.db()).to_string();
                let rhs_value = rhs.value(self.db());
                let ty = if lhs_value.len() + rhs_value.len() <= Self::MAX_STRING_LITERAL_SIZE {
                    Type::string_literal(self.db(), &(lhs_value + rhs_value))
                } else {
                    Type::LiteralString
                };
                Some(ty)
            }

            (
                Type::StringLiteral(_) | Type::LiteralString,
                Type::StringLiteral(_) | Type::LiteralString,
                ast::Operator::Add,
            ) => Some(Type::LiteralString),

            (Type::StringLiteral(s), Type::IntLiteral(n), ast::Operator::Mult)
            | (Type::IntLiteral(n), Type::StringLiteral(s), ast::Operator::Mult) => {
                let ty = if n < 1 {
                    Type::string_literal(self.db(), "")
                } else if let Ok(n) = usize::try_from(n) {
                    if n.checked_mul(s.value(self.db()).len())
                        .is_some_and(|new_length| new_length <= Self::MAX_STRING_LITERAL_SIZE)
                    {
                        let new_literal = s.value(self.db()).repeat(n);
                        Type::string_literal(self.db(), &new_literal)
                    } else {
                        Type::LiteralString
                    }
                } else {
                    Type::LiteralString
                };
                Some(ty)
            }

            (Type::LiteralString, Type::IntLiteral(n), ast::Operator::Mult)
            | (Type::IntLiteral(n), Type::LiteralString, ast::Operator::Mult) => {
                let ty = if n < 1 {
                    Type::string_literal(self.db(), "")
                } else {
                    Type::LiteralString
                };
                Some(ty)
            }

            (Type::BooleanLiteral(b1), Type::BooleanLiteral(b2), ast::Operator::BitOr) => {
                Some(Type::BooleanLiteral(b1 | b2))
            }

            (Type::BooleanLiteral(b1), Type::BooleanLiteral(b2), ast::Operator::BitAnd) => {
                Some(Type::BooleanLiteral(b1 & b2))
            }

            (Type::BooleanLiteral(b1), Type::BooleanLiteral(b2), ast::Operator::BitXor) => {
                Some(Type::BooleanLiteral(b1 ^ b2))
            }

            (Type::BooleanLiteral(b1), Type::BooleanLiteral(_) | Type::IntLiteral(_), op) => self
                .infer_binary_expression_type(
                    node,
                    emitted_division_by_zero_diagnostic,
                    Type::IntLiteral(i64::from(b1)),
                    right_ty,
                    op,
                ),
            (Type::IntLiteral(_), Type::BooleanLiteral(b2), op) => self
                .infer_binary_expression_type(
                    node,
                    emitted_division_by_zero_diagnostic,
                    left_ty,
                    Type::IntLiteral(i64::from(b2)),
                    op,
                ),

            (
                Type::KnownInstance(KnownInstanceType::ConstraintSet(left)),
                Type::KnownInstance(KnownInstanceType::ConstraintSet(right)),
                ast::Operator::BitAnd,
            ) => {
                let left = left.constraints(self.db());
                let right = right.constraints(self.db());
                let result = left.and(self.db(), || *right);
                Some(Type::KnownInstance(KnownInstanceType::ConstraintSet(
                    TrackedConstraintSet::new(self.db(), result),
                )))
            }

            (
                Type::KnownInstance(KnownInstanceType::ConstraintSet(left)),
                Type::KnownInstance(KnownInstanceType::ConstraintSet(right)),
                ast::Operator::BitOr,
            ) => {
                let left = left.constraints(self.db());
                let right = right.constraints(self.db());
                let result = left.or(self.db(), || *right);
                Some(Type::KnownInstance(KnownInstanceType::ConstraintSet(
                    TrackedConstraintSet::new(self.db(), result),
                )))
            }

            // Special-case `X | Y` with `X` and `Y` instances of `type` to produce a `types.UnionType` instance, in order to
            // overwrite the typeshed return type for `type.__or__`, which would result in `types.UnionType | X`. We currently
            // do this to avoid false positives when a legacy type alias like `IntOrStr = int | str` is later used in a type
            // expression, because `types.UnionType` will result in a `@Todo` type, while `types.UnionType | <class 'int'>` does
            // not.
            //
            // TODO: Remove this special case once we add support for legacy type aliases.
            (
                Type::ClassLiteral(..) | Type::SubclassOf(..) | Type::GenericAlias(..),
                Type::ClassLiteral(..) | Type::SubclassOf(..) | Type::GenericAlias(..),
                ast::Operator::BitOr,
            ) if Program::get(self.db()).python_version(self.db()) >= PythonVersion::PY310 => {
                Some(KnownClass::UnionType.to_instance(self.db()))
            }

            // We've handled all of the special cases that we support for literals, so we need to
            // fall back on looking for dunder methods on one of the operand types.
            (
                Type::FunctionLiteral(_)
                | Type::BooleanLiteral(_)
                | Type::Callable(..)
                | Type::BoundMethod(_)
                | Type::WrapperDescriptor(_)
                | Type::KnownBoundMethod(_)
                | Type::DataclassDecorator(_)
                | Type::DataclassTransformer(_)
                | Type::ModuleLiteral(_)
                | Type::ClassLiteral(_)
                | Type::GenericAlias(_)
                | Type::SubclassOf(_)
                | Type::NominalInstance(_)
                | Type::ProtocolInstance(_)
                | Type::SpecialForm(_)
                | Type::KnownInstance(_)
                | Type::PropertyInstance(_)
                | Type::Intersection(_)
                | Type::AlwaysTruthy
                | Type::AlwaysFalsy
                | Type::IntLiteral(_)
                | Type::StringLiteral(_)
                | Type::LiteralString
                | Type::BytesLiteral(_)
                | Type::EnumLiteral(_)
                | Type::BoundSuper(_)
                | Type::TypeVar(_)
                | Type::TypeIs(_)
                | Type::TypedDict(_),
                Type::FunctionLiteral(_)
                | Type::BooleanLiteral(_)
                | Type::Callable(..)
                | Type::BoundMethod(_)
                | Type::WrapperDescriptor(_)
                | Type::KnownBoundMethod(_)
                | Type::DataclassDecorator(_)
                | Type::DataclassTransformer(_)
                | Type::ModuleLiteral(_)
                | Type::ClassLiteral(_)
                | Type::GenericAlias(_)
                | Type::SubclassOf(_)
                | Type::NominalInstance(_)
                | Type::ProtocolInstance(_)
                | Type::SpecialForm(_)
                | Type::KnownInstance(_)
                | Type::PropertyInstance(_)
                | Type::Intersection(_)
                | Type::AlwaysTruthy
                | Type::AlwaysFalsy
                | Type::IntLiteral(_)
                | Type::StringLiteral(_)
                | Type::LiteralString
                | Type::BytesLiteral(_)
                | Type::EnumLiteral(_)
                | Type::BoundSuper(_)
                | Type::TypeVar(_)
                | Type::TypeIs(_)
                | Type::TypedDict(_),
                op,
            ) => {
                // We either want to call lhs.__op__ or rhs.__rop__. The full decision tree from
                // the Python spec [1] is:
                //
                //   - If rhs is a (proper) subclass of lhs, and it provides a different
                //     implementation of __rop__, use that.
                //   - Otherwise, if lhs implements __op__, use that.
                //   - Otherwise, if lhs and rhs are different types, and rhs implements __rop__,
                //     use that.
                //
                // [1] https://docs.python.org/3/reference/datamodel.html#object.__radd__

                // Technically we don't have to check left_ty != right_ty here, since if the types
                // are the same, they will trivially have the same implementation of the reflected
                // dunder, and so we'll fail the inner check. But the type equality check will be
                // faster for the common case, and allow us to skip the (two) class member lookups.
                let left_class = left_ty.to_meta_type(self.db());
                let right_class = right_ty.to_meta_type(self.db());
                if left_ty != right_ty && right_ty.is_subtype_of(self.db(), left_ty) {
                    let reflected_dunder = op.reflected_dunder();
                    let rhs_reflected = right_class.member(self.db(), reflected_dunder).place;
                    // TODO: if `rhs_reflected` is possibly unbound, we should union the two possible
                    // Bindings together
                    if !rhs_reflected.is_unbound()
                        && rhs_reflected != left_class.member(self.db(), reflected_dunder).place
                    {
                        return right_ty
                            .try_call_dunder(
                                self.db(),
                                reflected_dunder,
                                CallArguments::positional([left_ty]),
                                TypeContext::default(),
                            )
                            .map(|outcome| outcome.return_type(self.db()))
                            .or_else(|_| {
                                left_ty
                                    .try_call_dunder(
                                        self.db(),
                                        op.dunder(),
                                        CallArguments::positional([right_ty]),
                                        TypeContext::default(),
                                    )
                                    .map(|outcome| outcome.return_type(self.db()))
                            })
                            .ok();
                    }
                }

                let call_on_left_instance = left_ty
                    .try_call_dunder(
                        self.db(),
                        op.dunder(),
                        CallArguments::positional([right_ty]),
                        TypeContext::default(),
                    )
                    .map(|outcome| outcome.return_type(self.db()))
                    .ok();

                call_on_left_instance.or_else(|| {
                    if left_ty == right_ty {
                        None
                    } else {
                        right_ty
                            .try_call_dunder(
                                self.db(),
                                op.reflected_dunder(),
                                CallArguments::positional([left_ty]),
                                TypeContext::default(),
                            )
                            .map(|outcome| outcome.return_type(self.db()))
                            .ok()
                    }
                })
            }
        }
    }

    fn infer_boolean_expression(&mut self, bool_op: &ast::ExprBoolOp) -> Type<'db> {
        let ast::ExprBoolOp {
            range: _,
            node_index: _,
            op,
            values,
        } = bool_op;
        self.infer_chained_boolean_types(
            *op,
            values.iter().enumerate(),
            |builder, (index, value)| {
                let ty = if index == values.len() - 1 {
                    builder.infer_expression(value, TypeContext::default())
                } else {
                    builder.infer_standalone_expression(value, TypeContext::default())
                };

                (ty, value.range())
            },
        )
    }

    /// Computes the output of a chain of (one) boolean operation, consuming as input an iterator
    /// of operations and calling the `infer_ty` for each to infer their types.
    /// The iterator is consumed even if the boolean evaluation can be short-circuited,
    /// in order to ensure the invariant that all expressions are evaluated when inferring types.
    fn infer_chained_boolean_types<Iterator, Item, F>(
        &mut self,
        op: ast::BoolOp,
        operations: Iterator,
        infer_ty: F,
    ) -> Type<'db>
    where
        Iterator: IntoIterator<Item = Item>,
        F: Fn(&mut Self, Item) -> (Type<'db>, TextRange),
    {
        let mut done = false;
        let db = self.db();

        let elements = operations
            .into_iter()
            .with_position()
            .map(|(position, item)| {
                let (ty, range) = infer_ty(self, item);

                let is_last = matches!(
                    position,
                    itertools::Position::Last | itertools::Position::Only
                );

                if is_last {
                    if done { Type::Never } else { ty }
                } else {
                    let truthiness = ty.try_bool(self.db()).unwrap_or_else(|err| {
                        err.report_diagnostic(&self.context, range);
                        err.fallback_truthiness()
                    });

                    if done {
                        return Type::Never;
                    }

                    match (truthiness, op) {
                        (Truthiness::AlwaysTrue, ast::BoolOp::And) => Type::Never,
                        (Truthiness::AlwaysFalse, ast::BoolOp::Or) => Type::Never,

                        (Truthiness::AlwaysFalse, ast::BoolOp::And)
                        | (Truthiness::AlwaysTrue, ast::BoolOp::Or) => {
                            done = true;
                            ty
                        }

                        (Truthiness::Ambiguous, _) => IntersectionBuilder::new(db)
                            .add_positive(ty)
                            .add_negative(match op {
                                ast::BoolOp::And => Type::AlwaysTruthy,
                                ast::BoolOp::Or => Type::AlwaysFalsy,
                            })
                            .build(),
                    }
                }
            });

        UnionType::from_elements(db, elements)
    }

    fn infer_compare_expression(&mut self, compare: &ast::ExprCompare) -> Type<'db> {
        let ast::ExprCompare {
            range: _,
            node_index: _,
            left,
            ops,
            comparators,
        } = compare;

        self.infer_expression(left, TypeContext::default());

        // https://docs.python.org/3/reference/expressions.html#comparisons
        // > Formally, if `a, b, c, …, y, z` are expressions and `op1, op2, …, opN` are comparison
        // > operators, then `a op1 b op2 c ... y opN z` is equivalent to `a op1 b and b op2 c and
        // ... > y opN z`, except that each expression is evaluated at most once.
        //
        // As some operators (==, !=, <, <=, >, >=) *can* return an arbitrary type, the logic below
        // is shared with the one in `infer_binary_type_comparison`.
        self.infer_chained_boolean_types(
            ast::BoolOp::And,
            std::iter::once(&**left)
                .chain(comparators)
                .tuple_windows::<(_, _)>()
                .zip(ops),
            |builder, ((left, right), op)| {
                let left_ty = builder.expression_type(left);
                let right_ty = builder.infer_expression(right, TypeContext::default());

                let range = TextRange::new(left.start(), right.end());

                let ty = builder
                    .infer_binary_type_comparison(
                        left_ty,
                        *op,
                        right_ty,
                        range,
                        &BinaryComparisonVisitor::new(Ok(Type::BooleanLiteral(true))),
                    )
                    .unwrap_or_else(|error| {
                        if let Some(diagnostic_builder) =
                            builder.context.report_lint(&UNSUPPORTED_OPERATOR, range)
                        {
                            // Handle unsupported operators (diagnostic, `bool`/`Unknown` outcome)
                            diagnostic_builder.into_diagnostic(format_args!(
                                "Operator `{}` is not supported for types `{}` and `{}`{}",
                                error.op,
                                error.left_ty.display(builder.db()),
                                error.right_ty.display(builder.db()),
                                if (left_ty, right_ty) == (error.left_ty, error.right_ty) {
                                    String::new()
                                } else {
                                    format!(
                                        ", in comparing `{}` with `{}`",
                                        left_ty.display(builder.db()),
                                        right_ty.display(builder.db())
                                    )
                                }
                            ));
                        }

                        match op {
                            // `in, not in, is, is not` always return bool instances
                            ast::CmpOp::In
                            | ast::CmpOp::NotIn
                            | ast::CmpOp::Is
                            | ast::CmpOp::IsNot => KnownClass::Bool.to_instance(builder.db()),
                            // Other operators can return arbitrary types
                            _ => Type::unknown(),
                        }
                    });

                (ty, range)
            },
        )
    }

    fn infer_binary_intersection_type_comparison(
        &mut self,
        intersection: IntersectionType<'db>,
        op: ast::CmpOp,
        other: Type<'db>,
        intersection_on: IntersectionOn,
        range: TextRange,
        visitor: &BinaryComparisonVisitor<'db>,
    ) -> Result<Type<'db>, CompareUnsupportedError<'db>> {
        enum State<'db> {
            // We have not seen any positive elements (yet)
            NoPositiveElements,
            // The operator was unsupported on all elements that we have seen so far.
            // Contains the first error we encountered.
            UnsupportedOnAllElements(CompareUnsupportedError<'db>),
            // The operator was supported on at least one positive element.
            Supported,
        }

        // If a comparison yields a definitive true/false answer on a (positive) part
        // of an intersection type, it will also yield a definitive answer on the full
        // intersection type, which is even more specific.
        for pos in intersection.positive(self.db()) {
            let result = match intersection_on {
                IntersectionOn::Left => {
                    self.infer_binary_type_comparison(*pos, op, other, range, visitor)
                }
                IntersectionOn::Right => {
                    self.infer_binary_type_comparison(other, op, *pos, range, visitor)
                }
            };

            if let Ok(Type::BooleanLiteral(_)) = result {
                return result;
            }
        }

        // For negative contributions to the intersection type, there are only a few
        // special cases that allow us to narrow down the result type of the comparison.
        for neg in intersection.negative(self.db()) {
            let result = match intersection_on {
                IntersectionOn::Left => self
                    .infer_binary_type_comparison(*neg, op, other, range, visitor)
                    .ok(),
                IntersectionOn::Right => self
                    .infer_binary_type_comparison(other, op, *neg, range, visitor)
                    .ok(),
            };

            match (op, result) {
                (ast::CmpOp::Is, Some(Type::BooleanLiteral(true))) => {
                    return Ok(Type::BooleanLiteral(false));
                }
                (ast::CmpOp::IsNot, Some(Type::BooleanLiteral(false))) => {
                    return Ok(Type::BooleanLiteral(true));
                }
                _ => {}
            }
        }

        // If none of the simplifications above apply, we still need to return *some*
        // result type for the comparison 'T_inter `op` T_other' (or reversed), where
        //
        //    T_inter = P1 & P2 & ... & Pn & ~N1 & ~N2 & ... & ~Nm
        //
        // is the intersection type. If f(T) is the function that computes the result
        // type of a `op`-comparison with `T_other`, we are interested in f(T_inter).
        // Since we can't compute it exactly, we return the following approximation:
        //
        //   f(T_inter) = f(P1) & f(P2) & ... & f(Pn)
        //
        // The reason for this is the following: In general, for any function 'f', the
        // set f(A) & f(B) is *larger than or equal to* the set f(A & B). This means
        // that we will return a type that is possibly wider than it could be, but
        // never wrong.
        //
        // However, we do have to leave out the negative contributions. If we were to
        // add a contribution like ~f(N1), we would potentially infer result types
        // that are too narrow.
        //
        // As an example for this, consider the intersection type `int & ~Literal[1]`.
        // If 'f' would be the `==`-comparison with 2, we obviously can't tell if that
        // answer would be true or false, so we need to return `bool`. And indeed, we
        // we have (glossing over notational details):
        //
        //   f(int & ~1)
        //       = f({..., -1, 0, 2, 3, ...})
        //       = {..., False, False, True, False, ...}
        //       = bool
        //
        // On the other hand, if we were to compute
        //
        //   f(int) & ~f(1)
        //       = bool & ~False
        //       = True
        //
        // we would get a result type `Literal[True]` which is too narrow.
        //
        let mut builder = IntersectionBuilder::new(self.db());

        builder = builder.add_positive(KnownClass::Bool.to_instance(self.db()));

        let mut state = State::NoPositiveElements;

        for pos in intersection.positive(self.db()) {
            let result = match intersection_on {
                IntersectionOn::Left => {
                    self.infer_binary_type_comparison(*pos, op, other, range, visitor)
                }
                IntersectionOn::Right => {
                    self.infer_binary_type_comparison(other, op, *pos, range, visitor)
                }
            };

            match result {
                Ok(ty) => {
                    state = State::Supported;
                    builder = builder.add_positive(ty);
                }
                Err(error) => {
                    match state {
                        State::NoPositiveElements => {
                            // This is the first positive element, but the operation is not supported.
                            // Store the error and continue.
                            state = State::UnsupportedOnAllElements(error);
                        }
                        State::UnsupportedOnAllElements(_) => {
                            // We already have an error stored, and continue to see elements on which
                            // the operator is not supported. Continue with the same state (only keep
                            // the first error).
                        }
                        State::Supported => {
                            // We previously saw a positive element that supported the operator,
                            // so the overall operation is still supported.
                        }
                    }
                }
            }
        }

        match state {
            State::Supported => Ok(builder.build()),
            State::NoPositiveElements => {
                // We didn't see any positive elements, check if the operation is supported on `object`:
                match intersection_on {
                    IntersectionOn::Left => {
                        self.infer_binary_type_comparison(Type::object(), op, other, range, visitor)
                    }
                    IntersectionOn::Right => {
                        self.infer_binary_type_comparison(other, op, Type::object(), range, visitor)
                    }
                }
            }
            State::UnsupportedOnAllElements(error) => Err(error),
        }
    }

    /// Infers the type of a binary comparison (e.g. 'left == right'). See
    /// `infer_compare_expression` for the higher level logic dealing with multi-comparison
    /// expressions.
    ///
    /// If the operation is not supported, return None (we need upstream context to emit a
    /// diagnostic).
    fn infer_binary_type_comparison(
        &mut self,
        left: Type<'db>,
        op: ast::CmpOp,
        right: Type<'db>,
        range: TextRange,
        visitor: &BinaryComparisonVisitor<'db>,
    ) -> Result<Type<'db>, CompareUnsupportedError<'db>> {
        // Note: identity (is, is not) for equal builtin types is unreliable and not part of the
        // language spec.
        // - `[ast::CompOp::Is]`: return `false` if unequal, `bool` if equal
        // - `[ast::CompOp::IsNot]`: return `true` if unequal, `bool` if equal
        let db = self.db();
        let try_dunder = |inference: &mut TypeInferenceBuilder<'db, '_>,
                          policy: MemberLookupPolicy| {
            let rich_comparison = |op| inference.infer_rich_comparison(left, right, op, policy);
            let membership_test_comparison = |op, range: TextRange| {
                inference.infer_membership_test_comparison(left, right, op, range)
            };

            match op {
                ast::CmpOp::Eq => rich_comparison(RichCompareOperator::Eq),
                ast::CmpOp::NotEq => rich_comparison(RichCompareOperator::Ne),
                ast::CmpOp::Lt => rich_comparison(RichCompareOperator::Lt),
                ast::CmpOp::LtE => rich_comparison(RichCompareOperator::Le),
                ast::CmpOp::Gt => rich_comparison(RichCompareOperator::Gt),
                ast::CmpOp::GtE => rich_comparison(RichCompareOperator::Ge),
                ast::CmpOp::In => {
                    membership_test_comparison(MembershipTestCompareOperator::In, range)
                }
                ast::CmpOp::NotIn => {
                    membership_test_comparison(MembershipTestCompareOperator::NotIn, range)
                }
                ast::CmpOp::Is => {
                    if left.is_disjoint_from(db, right) {
                        Ok(Type::BooleanLiteral(false))
                    } else if left.is_singleton(db) && left.is_equivalent_to(db, right) {
                        Ok(Type::BooleanLiteral(true))
                    } else {
                        Ok(KnownClass::Bool.to_instance(db))
                    }
                }
                ast::CmpOp::IsNot => {
                    if left.is_disjoint_from(db, right) {
                        Ok(Type::BooleanLiteral(true))
                    } else if left.is_singleton(db) && left.is_equivalent_to(db, right) {
                        Ok(Type::BooleanLiteral(false))
                    } else {
                        Ok(KnownClass::Bool.to_instance(db))
                    }
                }
            }
        };

        let comparison_result = match (left, right) {
            (Type::Union(union), other) => {
                let mut builder = UnionBuilder::new(self.db());
                for element in union.elements(self.db()) {
                    builder =
                        builder.add(self.infer_binary_type_comparison(*element, op, other, range, visitor)?);
                }
                Some(Ok(builder.build()))
            }
            (other, Type::Union(union)) => {
                let mut builder = UnionBuilder::new(self.db());
                for element in union.elements(self.db()) {
                    builder =
                        builder.add(self.infer_binary_type_comparison(other, op, *element, range, visitor)?);
                }
                Some(Ok(builder.build()))
            }

            (Type::Intersection(intersection), right) => {
                Some(self.infer_binary_intersection_type_comparison(
                    intersection,
                    op,
                    right,
                    IntersectionOn::Left,
                    range,
                    visitor,
                ))
            }
            (left, Type::Intersection(intersection)) => {
                Some(self.infer_binary_intersection_type_comparison(
                    intersection,
                    op,
                    left,
                    IntersectionOn::Right,
                    range,
                    visitor,
                ))
            }

            (Type::TypeAlias(alias), right) => Some(
                visitor.visit((left, op, right), || { self.infer_binary_type_comparison(
                    alias.value_type(self.db()),
                    op,
                    right,
                    range,
                    visitor,
                )
            })),

            (left, Type::TypeAlias(alias)) => Some(
                visitor.visit((left, op, right), || { self.infer_binary_type_comparison(
                    left,
                    op,
                    alias.value_type(self.db()),
                    range,
                    visitor,
                )
            })),

            (Type::IntLiteral(n), Type::IntLiteral(m)) => Some(match op {
                ast::CmpOp::Eq => Ok(Type::BooleanLiteral(n == m)),
                ast::CmpOp::NotEq => Ok(Type::BooleanLiteral(n != m)),
                ast::CmpOp::Lt => Ok(Type::BooleanLiteral(n < m)),
                ast::CmpOp::LtE => Ok(Type::BooleanLiteral(n <= m)),
                ast::CmpOp::Gt => Ok(Type::BooleanLiteral(n > m)),
                ast::CmpOp::GtE => Ok(Type::BooleanLiteral(n >= m)),
                // We cannot say that two equal int Literals will return True from an `is` or `is not` comparison.
                // Even if they are the same value, they may not be the same object.
                ast::CmpOp::Is => {
                    if n == m {
                        Ok(KnownClass::Bool.to_instance(self.db()))
                    } else {
                        Ok(Type::BooleanLiteral(false))
                    }
                }
                ast::CmpOp::IsNot => {
                    if n == m {
                        Ok(KnownClass::Bool.to_instance(self.db()))
                    } else {
                        Ok(Type::BooleanLiteral(true))
                    }
                }
                // Undefined for (int, int)
                ast::CmpOp::In | ast::CmpOp::NotIn => Err(CompareUnsupportedError {
                    op,
                    left_ty: left,
                    right_ty: right,
                }),
            }),
            (Type::IntLiteral(_), Type::NominalInstance(_)) => {
                Some(self.infer_binary_type_comparison(
                    KnownClass::Int.to_instance(self.db()),
                    op,
                    right,
                    range,
                    visitor,
                ))
            }
            (Type::NominalInstance(_), Type::IntLiteral(_)) => {
                Some(self.infer_binary_type_comparison(
                    left,
                    op,
                    KnownClass::Int.to_instance(self.db()),
                    range,
                    visitor,
                ))
            }

            // Booleans are coded as integers (False = 0, True = 1)
            (Type::IntLiteral(n), Type::BooleanLiteral(b)) => {
                Some(self.infer_binary_type_comparison(
                    Type::IntLiteral(n),
                    op,
                    Type::IntLiteral(i64::from(b)),
                    range,
                    visitor,
                ))
            }
            (Type::BooleanLiteral(b), Type::IntLiteral(m)) => {
                Some(self.infer_binary_type_comparison(
                    Type::IntLiteral(i64::from(b)),
                    op,
                    Type::IntLiteral(m),
                    range,
                    visitor,
                ))
            }
            (Type::BooleanLiteral(a), Type::BooleanLiteral(b)) => {
                Some(self.infer_binary_type_comparison(
                    Type::IntLiteral(i64::from(a)),
                    op,
                    Type::IntLiteral(i64::from(b)),
                    range,
                    visitor,
                ))
            }

            (Type::StringLiteral(salsa_s1), Type::StringLiteral(salsa_s2)) => {
                let s1 = salsa_s1.value(self.db());
                let s2 = salsa_s2.value(self.db());
                let result = match op {
                    ast::CmpOp::Eq => Ok(Type::BooleanLiteral(s1 == s2)),
                    ast::CmpOp::NotEq => Ok(Type::BooleanLiteral(s1 != s2)),
                    ast::CmpOp::Lt => Ok(Type::BooleanLiteral(s1 < s2)),
                    ast::CmpOp::LtE => Ok(Type::BooleanLiteral(s1 <= s2)),
                    ast::CmpOp::Gt => Ok(Type::BooleanLiteral(s1 > s2)),
                    ast::CmpOp::GtE => Ok(Type::BooleanLiteral(s1 >= s2)),
                    ast::CmpOp::In => Ok(Type::BooleanLiteral(s2.contains(s1))),
                    ast::CmpOp::NotIn => Ok(Type::BooleanLiteral(!s2.contains(s1))),
                    ast::CmpOp::Is => {
                        if s1 == s2 {
                            Ok(KnownClass::Bool.to_instance(self.db()))
                        } else {
                            Ok(Type::BooleanLiteral(false))
                        }
                    }
                    ast::CmpOp::IsNot => {
                        if s1 == s2 {
                            Ok(KnownClass::Bool.to_instance(self.db()))
                        } else {
                            Ok(Type::BooleanLiteral(true))
                        }
                    }
                };
                Some(result)
            }
            (Type::StringLiteral(_), _) => Some(self.infer_binary_type_comparison(
                KnownClass::Str.to_instance(self.db()),
                op,
                right,
                range,
                visitor,
            )),
            (_, Type::StringLiteral(_)) => Some(self.infer_binary_type_comparison(
                left,
                op,
                KnownClass::Str.to_instance(self.db()),
                range,
                visitor,
            )),

            (Type::LiteralString, _) => Some(self.infer_binary_type_comparison(
                KnownClass::Str.to_instance(self.db()),
                op,
                right,
                range,
                visitor,
            )),
            (_, Type::LiteralString) => Some(self.infer_binary_type_comparison(
                left,
                op,
                KnownClass::Str.to_instance(self.db()),
                range,
                visitor,
            )),

            (Type::BytesLiteral(salsa_b1), Type::BytesLiteral(salsa_b2)) => {
                let b1 = salsa_b1.value(self.db());
                let b2 = salsa_b2.value(self.db());
                let result = match op {
                    ast::CmpOp::Eq => Ok(Type::BooleanLiteral(b1 == b2)),
                    ast::CmpOp::NotEq => Ok(Type::BooleanLiteral(b1 != b2)),
                    ast::CmpOp::Lt => Ok(Type::BooleanLiteral(b1 < b2)),
                    ast::CmpOp::LtE => Ok(Type::BooleanLiteral(b1 <= b2)),
                    ast::CmpOp::Gt => Ok(Type::BooleanLiteral(b1 > b2)),
                    ast::CmpOp::GtE => Ok(Type::BooleanLiteral(b1 >= b2)),
                    ast::CmpOp::In => {
                        Ok(Type::BooleanLiteral(memchr::memmem::find(b2, b1).is_some()))
                    }
                    ast::CmpOp::NotIn => {
                        Ok(Type::BooleanLiteral(memchr::memmem::find(b2, b1).is_none()))
                    }
                    ast::CmpOp::Is => {
                        if b1 == b2 {
                            Ok(KnownClass::Bool.to_instance(self.db()))
                        } else {
                            Ok(Type::BooleanLiteral(false))
                        }
                    }
                    ast::CmpOp::IsNot => {
                        if b1 == b2 {
                            Ok(KnownClass::Bool.to_instance(self.db()))
                        } else {
                            Ok(Type::BooleanLiteral(true))
                        }
                    }
                };
                Some(result)
            }
            (Type::BytesLiteral(_), _) => Some(self.infer_binary_type_comparison(
                KnownClass::Bytes.to_instance(self.db()),
                op,
                right,
                range,
                visitor,
            )),
            (_, Type::BytesLiteral(_)) => Some(self.infer_binary_type_comparison(
                left,
                op,
                KnownClass::Bytes.to_instance(self.db()),
                range,
                visitor,
            )),

            (Type::EnumLiteral(literal_1), Type::EnumLiteral(literal_2))
                if op == ast::CmpOp::Eq =>
            {
                Some(Ok(match try_dunder(self, MemberLookupPolicy::MRO_NO_OBJECT_FALLBACK) {
                    Ok(ty) => ty,
                    Err(_) => Type::BooleanLiteral(literal_1 == literal_2),
                }))
            }
            (Type::EnumLiteral(literal_1), Type::EnumLiteral(literal_2))
                if op == ast::CmpOp::NotEq =>
            {
                Some(Ok(match try_dunder(self, MemberLookupPolicy::MRO_NO_OBJECT_FALLBACK) {
                    Ok(ty) => ty,
                    Err(_) => Type::BooleanLiteral(literal_1 != literal_2),
                }))
            }

            (
                Type::NominalInstance(nominal1),
                Type::NominalInstance(nominal2),
            ) => nominal1.tuple_spec(self.db())
                .and_then(|lhs_tuple| Some((lhs_tuple, nominal2.tuple_spec(self.db())?)))
                .map(|(lhs_tuple, rhs_tuple)| {
                    let mut tuple_rich_comparison =
                        |rich_op| visitor.visit((left, op, right), || {
                            self.infer_tuple_rich_comparison(&lhs_tuple, rich_op, &rhs_tuple, range, visitor)
                        });

                    match op {
                        ast::CmpOp::Eq => tuple_rich_comparison(RichCompareOperator::Eq),
                        ast::CmpOp::NotEq => tuple_rich_comparison(RichCompareOperator::Ne),
                        ast::CmpOp::Lt => tuple_rich_comparison(RichCompareOperator::Lt),
                        ast::CmpOp::LtE => tuple_rich_comparison(RichCompareOperator::Le),
                        ast::CmpOp::Gt => tuple_rich_comparison(RichCompareOperator::Gt),
                        ast::CmpOp::GtE => tuple_rich_comparison(RichCompareOperator::Ge),
                        ast::CmpOp::In | ast::CmpOp::NotIn => {
                            let mut any_eq = false;
                            let mut any_ambiguous = false;

                            for ty in rhs_tuple.all_elements().copied() {
                                let eq_result = self.infer_binary_type_comparison(
                                left,
                                ast::CmpOp::Eq,
                                ty,
                                range,
                                visitor
                            ).expect("infer_binary_type_comparison should never return None for `CmpOp::Eq`");

                                match eq_result {
                                    todo @ Type::Dynamic(DynamicType::Todo(_)) => return Ok(todo),
                                    // It's okay to ignore errors here because Python doesn't call `__bool__`
                                    // for different union variants. Instead, this is just for us to
                                    // evaluate a possibly truthy value to `false` or `true`.
                                    ty => match ty.bool(self.db()) {
                                        Truthiness::AlwaysTrue => any_eq = true,
                                        Truthiness::AlwaysFalse => (),
                                        Truthiness::Ambiguous => any_ambiguous = true,
                                    },
                                }
                            }

                            if any_eq {
                                Ok(Type::BooleanLiteral(op.is_in()))
                            } else if !any_ambiguous {
                                Ok(Type::BooleanLiteral(op.is_not_in()))
                            } else {
                                Ok(KnownClass::Bool.to_instance(self.db()))
                            }
                        }
                        ast::CmpOp::Is | ast::CmpOp::IsNot => {
                            // - `[ast::CmpOp::Is]`: returns `false` if the elements are definitely unequal, otherwise `bool`
                            // - `[ast::CmpOp::IsNot]`: returns `true` if the elements are definitely unequal, otherwise `bool`
                            let eq_result = tuple_rich_comparison(RichCompareOperator::Eq).expect(
                            "infer_binary_type_comparison should never return None for `CmpOp::Eq`",
                        );

                            Ok(match eq_result {
                                todo @ Type::Dynamic(DynamicType::Todo(_)) => todo,
                                // It's okay to ignore errors here because Python doesn't call `__bool__`
                                // for `is` and `is not` comparisons. This is an implementation detail
                                // for how we determine the truthiness of a type.
                                ty => match ty.bool(self.db()) {
                                    Truthiness::AlwaysFalse => Type::BooleanLiteral(op.is_is_not()),
                                    _ => KnownClass::Bool.to_instance(self.db()),
                                },
                            })
                        }
                    }
                }
            ),

            _ => None,
        };

        if let Some(result) = comparison_result {
            return result;
        }

        // Final generalized fallback: lookup the rich comparison `__dunder__` methods
        try_dunder(self, MemberLookupPolicy::default())
    }

    /// Rich comparison in Python are the operators `==`, `!=`, `<`, `<=`, `>`, and `>=`. Their
    /// behaviour can be edited for classes by implementing corresponding dunder methods.
    /// This function performs rich comparison between two types and returns the resulting type.
    /// see `<https://docs.python.org/3/reference/datamodel.html#object.__lt__>`
    fn infer_rich_comparison(
        &self,
        left: Type<'db>,
        right: Type<'db>,
        op: RichCompareOperator,
        policy: MemberLookupPolicy,
    ) -> Result<Type<'db>, CompareUnsupportedError<'db>> {
        let db = self.db();
        // The following resource has details about the rich comparison algorithm:
        // https://snarky.ca/unravelling-rich-comparison-operators/
        let call_dunder = |op: RichCompareOperator, left: Type<'db>, right: Type<'db>| {
            left.try_call_dunder_with_policy(
                db,
                op.dunder(),
                &mut CallArguments::positional([right]),
                TypeContext::default(),
                policy,
            )
            .map(|outcome| outcome.return_type(db))
            .ok()
        };

        // The reflected dunder has priority if the right-hand side is a strict subclass of the left-hand side.
        if left != right && right.is_subtype_of(db, left) {
            call_dunder(op.reflect(), right, left).or_else(|| call_dunder(op, left, right))
        } else {
            call_dunder(op, left, right).or_else(|| call_dunder(op.reflect(), right, left))
        }
        .or_else(|| {
            // When no appropriate method returns any value other than NotImplemented,
            // the `==` and `!=` operators will fall back to `is` and `is not`, respectively.
            // refer to `<https://docs.python.org/3/reference/datamodel.html#object.__eq__>`
            if matches!(op, RichCompareOperator::Eq | RichCompareOperator::Ne)
                // This branch implements specific behavior of the `__eq__` and `__ne__` methods
                // on `object`, so it does not apply if we skip looking up attributes on `object`.
                && !policy.mro_no_object_fallback()
            {
                Some(KnownClass::Bool.to_instance(db))
            } else {
                None
            }
        })
        .ok_or_else(|| CompareUnsupportedError {
            op: op.into(),
            left_ty: left,
            right_ty: right,
        })
    }

    /// Performs a membership test (`in` and `not in`) between two instances and returns the resulting type, or `None` if the test is unsupported.
    /// The behavior can be customized in Python by implementing `__contains__`, `__iter__`, or `__getitem__` methods.
    /// See `<https://docs.python.org/3/reference/datamodel.html#object.__contains__>`
    /// and `<https://docs.python.org/3/reference/expressions.html#membership-test-details>`
    fn infer_membership_test_comparison(
        &self,
        left: Type<'db>,
        right: Type<'db>,
        op: MembershipTestCompareOperator,
        range: TextRange,
    ) -> Result<Type<'db>, CompareUnsupportedError<'db>> {
        let db = self.db();

        let contains_dunder = right.class_member(db, "__contains__".into()).place;
        let compare_result_opt = match contains_dunder {
            Place::Type(contains_dunder, Boundness::Bound) => {
                // If `__contains__` is available, it is used directly for the membership test.
                contains_dunder
                    .try_call(db, &CallArguments::positional([right, left]))
                    .map(|bindings| bindings.return_type(db))
                    .ok()
            }
            _ => {
                // iteration-based membership test
                right
                    .try_iterate(db)
                    .map(|_| KnownClass::Bool.to_instance(db))
                    .ok()
            }
        };

        compare_result_opt
            .map(|ty| {
                if matches!(ty, Type::Dynamic(DynamicType::Todo(_))) {
                    return ty;
                }

                let truthiness = ty.try_bool(db).unwrap_or_else(|err| {
                    err.report_diagnostic(&self.context, range);
                    err.fallback_truthiness()
                });

                match op {
                    MembershipTestCompareOperator::In => truthiness.into_type(db),
                    MembershipTestCompareOperator::NotIn => truthiness.negate().into_type(db),
                }
            })
            .ok_or_else(|| CompareUnsupportedError {
                op: op.into(),
                left_ty: left,
                right_ty: right,
            })
    }

    /// Simulates rich comparison between tuples and returns the inferred result.
    /// This performs a lexicographic comparison, returning a union of all possible return types that could result from the comparison.
    ///
    /// basically it's based on cpython's `tuple_richcompare`
    /// see `<https://github.com/python/cpython/blob/9d6366b60d01305fc5e45100e0cd13e358aa397d/Objects/tupleobject.c#L637>`
    fn infer_tuple_rich_comparison(
        &mut self,
        left: &TupleSpec<'db>,
        op: RichCompareOperator,
        right: &TupleSpec<'db>,
        range: TextRange,
        visitor: &BinaryComparisonVisitor<'db>,
    ) -> Result<Type<'db>, CompareUnsupportedError<'db>> {
        // If either tuple is variable length, we can make no assumptions about the relative
        // lengths of the tuples, and therefore neither about how they compare lexicographically.
        // TODO: Consider comparing the prefixes of the tuples, since that could give a comparison
        // result regardless of how long the variable-length tuple is.
        let (TupleSpec::Fixed(left), TupleSpec::Fixed(right)) = (left, right) else {
            return Ok(Type::unknown());
        };

        let left_iter = left.elements().copied();
        let right_iter = right.elements().copied();

        let mut builder = UnionBuilder::new(self.db());

        for (l_ty, r_ty) in left_iter.zip(right_iter) {
            let pairwise_eq_result = self
                .infer_binary_type_comparison(l_ty, ast::CmpOp::Eq, r_ty, range, visitor)
                .expect("infer_binary_type_comparison should never return None for `CmpOp::Eq`");

            match pairwise_eq_result
                .try_bool(self.db())
                .unwrap_or_else(|err| {
                    // TODO: We should, whenever possible, pass the range of the left and right elements
                    //   instead of the range of the whole tuple.
                    err.report_diagnostic(&self.context, range);
                    err.fallback_truthiness()
                }) {
                // - AlwaysTrue : Continue to the next pair for lexicographic comparison
                Truthiness::AlwaysTrue => continue,
                // - AlwaysFalse:
                // Lexicographic comparisons will always terminate with this pair.
                // Complete the comparison and return the result.
                // - Ambiguous:
                // Lexicographic comparisons might continue to the next pair (if eq_result is true),
                // or terminate here (if eq_result is false).
                // To account for cases where the comparison terminates here, add the pairwise comparison result to the union builder.
                eq_truthiness @ (Truthiness::AlwaysFalse | Truthiness::Ambiguous) => {
                    let pairwise_compare_result = match op {
                        RichCompareOperator::Lt
                        | RichCompareOperator::Le
                        | RichCompareOperator::Gt
                        | RichCompareOperator::Ge => self.infer_binary_type_comparison(
                            l_ty,
                            op.into(),
                            r_ty,
                            range,
                            visitor,
                        )?,
                        // For `==` and `!=`, we already figure out the result from `pairwise_eq_result`
                        // NOTE: The CPython implementation does not account for non-boolean return types
                        // or cases where `!=` is not the negation of `==`, we also do not consider these cases.
                        RichCompareOperator::Eq => Type::BooleanLiteral(false),
                        RichCompareOperator::Ne => Type::BooleanLiteral(true),
                    };

                    builder = builder.add(pairwise_compare_result);

                    if eq_truthiness.is_ambiguous() {
                        continue;
                    }

                    return Ok(builder.build());
                }
            }
        }

        // if no more items to compare, we just compare sizes
        let (left_len, right_len) = (left.len(), right.len());

        builder = builder.add(Type::BooleanLiteral(match op {
            RichCompareOperator::Eq => left_len == right_len,
            RichCompareOperator::Ne => left_len != right_len,
            RichCompareOperator::Lt => left_len < right_len,
            RichCompareOperator::Le => left_len <= right_len,
            RichCompareOperator::Gt => left_len > right_len,
            RichCompareOperator::Ge => left_len >= right_len,
        }));

        Ok(builder.build())
    }

    fn infer_subscript_expression(&mut self, subscript: &ast::ExprSubscript) -> Type<'db> {
        let ast::ExprSubscript {
            value,
            slice,
            range: _,
            node_index: _,
            ctx,
        } = subscript;

        match ctx {
            ExprContext::Load => self.infer_subscript_load(subscript),
            ExprContext::Store => {
                let value_ty = self.infer_expression(value, TypeContext::default());
                let slice_ty = self.infer_expression(slice, TypeContext::default());
                self.infer_subscript_expression_types(subscript, value_ty, slice_ty, *ctx);
                Type::Never
            }
            ExprContext::Del => {
                self.infer_subscript_load(subscript);
                Type::Never
            }
            ExprContext::Invalid => {
                let value_ty = self.infer_expression(value, TypeContext::default());
                let slice_ty = self.infer_expression(slice, TypeContext::default());
                self.infer_subscript_expression_types(subscript, value_ty, slice_ty, *ctx);
                Type::unknown()
            }
        }
    }

    fn infer_subscript_load(&mut self, subscript: &ast::ExprSubscript) -> Type<'db> {
        let ast::ExprSubscript {
            range: _,
            node_index: _,
            value,
            slice,
            ctx,
        } = subscript;
        let value_ty = self.infer_expression(value, TypeContext::default());
        let mut constraint_keys = vec![];

        // If `value` is a valid reference, we attempt type narrowing by assignment.
        if !value_ty.is_unknown() {
            if let Some(expr) = PlaceExpr::try_from_expr(subscript) {
                let (place, keys) = self.infer_place_load(
                    PlaceExprRef::from(&expr),
                    ast::ExprRef::Subscript(subscript),
                );
                constraint_keys.extend(keys);
                if let Place::Type(ty, Boundness::Bound) = place.place {
                    // Even if we can obtain the subscript type based on the assignments, we still perform default type inference
                    // (to store the expression type and to report errors).
                    let slice_ty = self.infer_expression(slice, TypeContext::default());
                    self.infer_subscript_expression_types(subscript, value_ty, slice_ty, *ctx);
                    return ty;
                }
            }
        }

        let tuple_generic_alias = |db: &'db dyn Db, tuple: Option<TupleType<'db>>| {
            let tuple = tuple.unwrap_or_else(|| TupleType::homogeneous(db, Type::unknown()));
            Type::from(tuple.to_class_type(db))
        };

        // HACK ALERT: If we are subscripting a generic class, short-circuit the rest of the
        // subscript inference logic and treat this as an explicit specialization.
        // TODO: Move this logic into a custom callable, and update `find_name_in_mro` to return
        // this callable as the `__class_getitem__` method on `type`. That probably requires
        // updating all of the subscript logic below to use custom callables for all of the _other_
        // special cases, too.
        if let Type::ClassLiteral(class) = value_ty {
            if class.is_tuple(self.db()) {
                return tuple_generic_alias(self.db(), self.infer_tuple_type_expression(slice));
            }
            if let Some(generic_context) = class.generic_context(self.db()) {
                return self.infer_explicit_class_specialization(
                    subscript,
                    value_ty,
                    class,
                    generic_context,
                );
            }
        }
        if let Type::SpecialForm(SpecialFormType::Tuple) = value_ty {
            return tuple_generic_alias(self.db(), self.infer_tuple_type_expression(slice));
        }
        if let Type::KnownInstance(KnownInstanceType::TypeAliasType(type_alias)) = value_ty {
            if let Some(generic_context) = type_alias.generic_context(self.db()) {
                return self.infer_explicit_type_alias_specialization(
                    subscript,
                    value_ty,
                    type_alias,
                    generic_context,
                );
            }
        }

        let slice_ty = self.infer_expression(slice, TypeContext::default());
        let result_ty = self.infer_subscript_expression_types(subscript, value_ty, slice_ty, *ctx);
        self.narrow_expr_with_applicable_constraints(subscript, result_ty, &constraint_keys)
    }

    fn infer_explicit_class_specialization(
        &mut self,
        subscript: &ast::ExprSubscript,
        value_ty: Type<'db>,
        generic_class: ClassLiteral<'db>,
        generic_context: GenericContext<'db>,
    ) -> Type<'db> {
        let db = self.db();
        let specialize = |types: &[Option<Type<'db>>]| {
            Type::from(generic_class.apply_specialization(db, |_| {
                generic_context.specialize_partial(db, types.iter().copied())
            }))
        };

        self.infer_explicit_callable_specialization(
            subscript,
            value_ty,
            generic_context,
            specialize,
        )
    }

    fn infer_explicit_type_alias_specialization(
        &mut self,
        subscript: &ast::ExprSubscript,
        value_ty: Type<'db>,
        generic_type_alias: TypeAliasType<'db>,
        generic_context: GenericContext<'db>,
    ) -> Type<'db> {
        let db = self.db();
        let specialize = |types: &[Option<Type<'db>>]| {
            let type_alias = generic_type_alias.apply_specialization(db, |_| {
                generic_context.specialize_partial(db, types.iter().copied())
            });

            Type::KnownInstance(KnownInstanceType::TypeAliasType(type_alias))
        };

        self.infer_explicit_callable_specialization(
            subscript,
            value_ty,
            generic_context,
            specialize,
        )
    }

    fn infer_explicit_callable_specialization(
        &mut self,
        subscript: &ast::ExprSubscript,
        value_ty: Type<'db>,
        generic_context: GenericContext<'db>,
        specialize: impl FnOnce(&[Option<Type<'db>>]) -> Type<'db>,
    ) -> Type<'db> {
        let slice_node = subscript.slice.as_ref();
        let call_argument_types = match slice_node {
            ast::Expr::Tuple(tuple) => {
                let arguments = CallArguments::positional(
                    tuple.elts.iter().map(|elt| self.infer_type_expression(elt)),
                );
                self.store_expression_type(
                    slice_node,
                    Type::heterogeneous_tuple(self.db(), arguments.iter_types()),
                );
                arguments
            }
            _ => CallArguments::positional([self.infer_type_expression(slice_node)]),
        };
        let binding = Binding::single(value_ty, generic_context.signature(self.db()));
        let bindings = match Bindings::from(binding)
            .match_parameters(self.db(), &call_argument_types)
            .check_types(self.db(), &call_argument_types, &TypeContext::default())
        {
            Ok(bindings) => bindings,
            Err(CallError(_, bindings)) => {
                bindings.report_diagnostics(&self.context, subscript.into());
                return Type::unknown();
            }
        };
        let callable = bindings
            .into_iter()
            .next()
            .expect("valid bindings should have one callable");
        let (_, overload) = callable
            .matching_overloads()
            .next()
            .expect("valid bindings should have matching overload");

        specialize(overload.parameter_types())
    }

    fn infer_subscript_expression_types(
        &self,
        subscript: &ast::ExprSubscript,
        value_ty: Type<'db>,
        slice_ty: Type<'db>,
        expr_context: ExprContext,
    ) -> Type<'db> {
        let db = self.db();
        let context = &self.context;

        let value_node = subscript.value.as_ref();

        let inferred = match (value_ty, slice_ty) {
            (Type::Union(union), _) => Some(union.map(db, |element| {
                self.infer_subscript_expression_types(subscript, *element, slice_ty, expr_context)
            })),

            // TODO: we can map over the intersection and fold the results back into an intersection,
            // but we need to make sure we avoid emitting a diagnostic if one positive element has a `__getitem__`
            // method but another does not. This means `infer_subscript_expression_types`
            // needs to return a `Result` rather than eagerly emitting diagnostics.
            (Type::Intersection(_), _) => {
                Some(todo_type!("Subscript expressions on intersections"))
            }

            // Ex) Given `("a", "b", "c", "d")[1]`, return `"b"`
            (Type::NominalInstance(nominal), Type::IntLiteral(i64_int)) => nominal
                .tuple_spec(db)
                .and_then(|tuple| Some((tuple, i32::try_from(i64_int).ok()?)))
                .map(|(tuple, i32_int)| {
                    tuple.py_index(db, i32_int).unwrap_or_else(|_| {
                        report_index_out_of_bounds(
                            context,
                            "tuple",
                            value_node.into(),
                            value_ty,
                            tuple.len().display_minimum(),
                            i64_int,
                        );
                        Type::unknown()
                    })
                }),

            // Ex) Given `("a", 1, Null)[0:2]`, return `("a", 1)`
            (
                Type::NominalInstance(maybe_tuple_nominal),
                Type::NominalInstance(maybe_slice_nominal),
            ) => maybe_tuple_nominal
                .tuple_spec(db)
                .as_deref()
                .and_then(|tuple_spec| Some((tuple_spec, maybe_slice_nominal.slice_literal(db)?)))
                .map(|(tuple, SliceLiteral { start, stop, step })| match tuple {
                    TupleSpec::Fixed(tuple) => {
                        if let Ok(new_elements) = tuple.py_slice(db, start, stop, step) {
                            Type::heterogeneous_tuple(db, new_elements)
                        } else {
                            report_slice_step_size_zero(context, value_node.into());
                            Type::unknown()
                        }
                    }
                    TupleSpec::Variable(_) => {
                        todo_type!("slice into variable-length tuple")
                    }
                }),

            // Ex) Given `"value"[1]`, return `"a"`
            (Type::StringLiteral(literal_ty), Type::IntLiteral(i64_int)) => {
                i32::try_from(i64_int).ok().map(|i32_int| {
                    let literal_value = literal_ty.value(db);
                    (&mut literal_value.chars())
                        .py_index(db, i32_int)
                        .map(|ch| Type::string_literal(db, &ch.to_string()))
                        .unwrap_or_else(|_| {
                            report_index_out_of_bounds(
                                context,
                                "string",
                                value_node.into(),
                                value_ty,
                                literal_value.chars().count(),
                                i64_int,
                            );
                            Type::unknown()
                        })
                })
            }

            // Ex) Given `"value"[1:3]`, return `"al"`
            (Type::StringLiteral(literal_ty), Type::NominalInstance(nominal)) => nominal
                .slice_literal(db)
                .map(|SliceLiteral { start, stop, step }| {
                    let literal_value = literal_ty.value(db);
                    let chars: Vec<_> = literal_value.chars().collect();

                    if let Ok(new_chars) = chars.py_slice(db, start, stop, step) {
                        let literal: String = new_chars.collect();
                        Type::string_literal(db, &literal)
                    } else {
                        report_slice_step_size_zero(context, value_node.into());
                        Type::unknown()
                    }
                }),

            // Ex) Given `b"value"[1]`, return `97` (i.e., `ord(b"a")`)
            (Type::BytesLiteral(literal_ty), Type::IntLiteral(i64_int)) => {
                i32::try_from(i64_int).ok().map(|i32_int| {
                    let literal_value = literal_ty.value(db);
                    literal_value
                        .py_index(db, i32_int)
                        .map(|byte| Type::IntLiteral((*byte).into()))
                        .unwrap_or_else(|_| {
                            report_index_out_of_bounds(
                                context,
                                "bytes literal",
                                value_node.into(),
                                value_ty,
                                literal_value.len(),
                                i64_int,
                            );
                            Type::unknown()
                        })
                })
            }

            // Ex) Given `b"value"[1:3]`, return `b"al"`
            (Type::BytesLiteral(literal_ty), Type::NominalInstance(nominal)) => nominal
                .slice_literal(db)
                .map(|SliceLiteral { start, stop, step }| {
                    let literal_value = literal_ty.value(db);

                    if let Ok(new_bytes) = literal_value.py_slice(db, start, stop, step) {
                        let new_bytes: Vec<u8> = new_bytes.collect();
                        Type::bytes_literal(db, &new_bytes)
                    } else {
                        report_slice_step_size_zero(context, value_node.into());
                        Type::unknown()
                    }
                }),

            // Ex) Given `"value"[True]`, return `"a"`
            (Type::StringLiteral(_) | Type::BytesLiteral(_), Type::BooleanLiteral(bool)) => {
                Some(self.infer_subscript_expression_types(
                    subscript,
                    value_ty,
                    Type::IntLiteral(i64::from(bool)),
                    expr_context,
                ))
            }

            (Type::NominalInstance(nominal), Type::BooleanLiteral(bool))
                if nominal.tuple_spec(db).is_some() =>
            {
                Some(self.infer_subscript_expression_types(
                    subscript,
                    value_ty,
                    Type::IntLiteral(i64::from(bool)),
                    expr_context,
                ))
            }

            (Type::SpecialForm(SpecialFormType::Protocol), typevars) => Some(
                self.legacy_generic_class_context(
                    value_node,
                    typevars,
                    LegacyGenericBase::Protocol,
                )
                .map(|context| Type::KnownInstance(KnownInstanceType::SubscriptedProtocol(context)))
                .unwrap_or_else(GenericContextError::into_type),
            ),

            (Type::KnownInstance(KnownInstanceType::SubscriptedProtocol(_)), _) => {
                // TODO: emit a diagnostic
                Some(todo_type!("doubly-specialized typing.Protocol"))
            }

            (
                Type::KnownInstance(KnownInstanceType::TypeAliasType(TypeAliasType::PEP695(alias))),
                _,
            ) if alias.generic_context(db).is_none() => {
                if let Some(builder) = self.context.report_lint(&NON_SUBSCRIPTABLE, subscript) {
                    builder
                        .into_diagnostic(format_args!("Cannot subscript non-generic type alias"));
                }

                Some(Type::unknown())
            }

            (Type::SpecialForm(SpecialFormType::Generic), typevars) => Some(
                self.legacy_generic_class_context(value_node, typevars, LegacyGenericBase::Generic)
                    .map(|context| {
                        Type::KnownInstance(KnownInstanceType::SubscriptedGeneric(context))
                    })
                    .unwrap_or_else(GenericContextError::into_type),
            ),

            (Type::KnownInstance(KnownInstanceType::SubscriptedGeneric(_)), _) => {
                // TODO: emit a diagnostic
                Some(todo_type!("doubly-specialized typing.Generic"))
            }

            (Type::SpecialForm(SpecialFormType::Unpack), _) => {
                Some(Type::Dynamic(DynamicType::TodoUnpack))
            }

            (Type::SpecialForm(special_form), _) if special_form.class().is_special_form() => {
                Some(todo_type!("Inference of subscript on special form"))
            }

            (Type::KnownInstance(known_instance), _)
                if known_instance.class(db).is_special_form() =>
            {
                Some(todo_type!("Inference of subscript on special form"))
            }

            _ => None,
        };

        if let Some(inferred) = inferred {
            return inferred;
        }

        // If the class defines `__getitem__`, return its return type.
        //
        // See: https://docs.python.org/3/reference/datamodel.html#class-getitem-versus-getitem
        match value_ty.try_call_dunder(
            db,
            "__getitem__",
            CallArguments::positional([slice_ty]),
            TypeContext::default(),
        ) {
            Ok(outcome) => {
                return outcome.return_type(db);
            }
            Err(err @ CallDunderError::PossiblyUnbound { .. }) => {
                if let Some(builder) =
                    context.report_lint(&POSSIBLY_MISSING_IMPLICIT_CALL, value_node)
                {
                    builder.into_diagnostic(format_args!(
                        "Method `__getitem__` of type `{}` may be missing",
                        value_ty.display(db),
                    ));
                }

                return err.fallback_return_type(db);
            }
            Err(CallDunderError::CallError(call_error_kind, bindings)) => {
                match call_error_kind {
                    CallErrorKind::NotCallable => {
                        if let Some(builder) = context.report_lint(&CALL_NON_CALLABLE, value_node) {
                            builder.into_diagnostic(format_args!(
                                "Method `__getitem__` of type `{}` \
                                is not callable on object of type `{}`",
                                bindings.callable_type().display(db),
                                value_ty.display(db),
                            ));
                        }
                    }
                    CallErrorKind::BindingError => {
                        if let Some(typed_dict) = value_ty.as_typed_dict() {
                            let slice_node = subscript.slice.as_ref();

                            report_invalid_key_on_typed_dict(
                                context,
                                value_node.into(),
                                slice_node.into(),
                                value_ty,
                                slice_ty,
                                &typed_dict.items(db),
                            );
                        } else {
                            if let Some(builder) =
                                context.report_lint(&INVALID_ARGUMENT_TYPE, value_node)
                            {
                                builder.into_diagnostic(format_args!(
                                    "Method `__getitem__` of type `{}` cannot be called with key of \
                                    type `{}` on object of type `{}`",
                                    bindings.callable_type().display(db),
                                    slice_ty.display(db),
                                    value_ty.display(db),
                                ));
                            }
                        }
                    }
                    CallErrorKind::PossiblyNotCallable => {
                        if let Some(builder) = context.report_lint(&CALL_NON_CALLABLE, value_node) {
                            builder.into_diagnostic(format_args!(
                                "Method `__getitem__` of type `{}` may not be callable on object of type `{}`",
                                bindings.callable_type().display(db),
                                value_ty.display(db),
                            ));
                        }
                    }
                }

                return bindings.return_type(db);
            }
            Err(CallDunderError::MethodNotAvailable) => {
                // try `__class_getitem__`
            }
        }

        // Otherwise, if the value is itself a class and defines `__class_getitem__`,
        // return its return type.
        //
        // TODO: lots of classes are only subscriptable at runtime on Python 3.9+,
        // *but* we should also allow them to be subscripted in stubs
        // (and in annotations if `from __future__ import annotations` is enabled),
        // even if the target version is Python 3.8 or lower,
        // despite the fact that there will be no corresponding `__class_getitem__`
        // method in these `sys.version_info` branches.
        if value_ty.is_subtype_of(db, KnownClass::Type.to_instance(db)) {
            let dunder_class_getitem_method = value_ty.member(db, "__class_getitem__").place;

            match dunder_class_getitem_method {
                Place::Unbound => {}
                Place::Type(ty, boundness) => {
                    if boundness == Boundness::PossiblyUnbound {
                        if let Some(builder) =
                            context.report_lint(&POSSIBLY_MISSING_IMPLICIT_CALL, value_node)
                        {
                            builder.into_diagnostic(format_args!(
                                "Method `__class_getitem__` of type `{}` may be missing",
                                value_ty.display(db),
                            ));
                        }
                    }

                    match ty.try_call(db, &CallArguments::positional([slice_ty])) {
                        Ok(bindings) => return bindings.return_type(db),
                        Err(CallError(_, bindings)) => {
                            if let Some(builder) =
                                context.report_lint(&CALL_NON_CALLABLE, value_node)
                            {
                                builder.into_diagnostic(format_args!(
                                    "Method `__class_getitem__` of type `{}` \
                                        is not callable on object of type `{}`",
                                    bindings.callable_type().display(db),
                                    value_ty.display(db),
                                ));
                            }
                            return bindings.return_type(db);
                        }
                    }
                }
            }

            if let Type::ClassLiteral(class) = value_ty {
                if class.is_known(db, KnownClass::Type) {
                    return KnownClass::GenericAlias.to_instance(db);
                }

                if class.generic_context(db).is_some() {
                    // TODO: specialize the generic class using these explicit type
                    // variable assignments. This branch is only encountered when an
                    // explicit class specialization appears inside of some other subscript
                    // expression, e.g. `tuple[list[int], ...]`. We have already inferred
                    // the type of the outer subscript slice as a value expression, which
                    // means we can't re-infer the inner specialization here as a type
                    // expression.
                    return value_ty;
                }
            }

            // TODO: properly handle old-style generics; get rid of this temporary hack
            if !value_ty
                .as_class_literal()
                .is_some_and(|class| class.iter_mro(db, None).contains(&ClassBase::Generic))
            {
                report_non_subscriptable(context, value_node.into(), value_ty, "__class_getitem__");
            }
        } else {
            if expr_context != ExprContext::Store {
                report_non_subscriptable(context, value_node.into(), value_ty, "__getitem__");
            }
        }

        Type::unknown()
    }

    fn legacy_generic_class_context(
        &self,
        value_node: &ast::Expr,
        typevars: Type<'db>,
        origin: LegacyGenericBase,
    ) -> Result<GenericContext<'db>, GenericContextError> {
        let typevars_class_tuple_spec = typevars.exact_tuple_instance_spec(self.db());

        let typevars = if let Some(tuple_spec) = typevars_class_tuple_spec.as_deref() {
            match tuple_spec {
                Tuple::Fixed(typevars) => typevars.elements_slice(),
                // TODO: emit a diagnostic
                Tuple::Variable(_) => return Err(GenericContextError::VariadicTupleArguments),
            }
        } else {
            std::slice::from_ref(&typevars)
        };

        let typevars: Result<FxOrderSet<_>, GenericContextError> = typevars
            .iter()
            .map(|typevar| {
                if let Type::KnownInstance(KnownInstanceType::TypeVar(typevar)) = typevar {
                    bind_typevar(
                        self.db(),
                        self.index,
                        self.scope().file_scope_id(self.db()),
                        self.typevar_binding_context,
                        *typevar,
                    )
                    .ok_or(GenericContextError::InvalidArgument)
                } else if any_over_type(
                    self.db(),
                    *typevar,
                    &|ty| match ty {
                        Type::Dynamic(DynamicType::TodoUnpack) => true,
                        Type::NominalInstance(nominal) => matches!(
                            nominal.known_class(self.db()),
                            Some(KnownClass::TypeVarTuple | KnownClass::ParamSpec)
                        ),
                        _ => false,
                    },
                    true,
                ) {
                    Err(GenericContextError::NotYetSupported)
                } else {
                    if let Some(builder) =
                        self.context.report_lint(&INVALID_ARGUMENT_TYPE, value_node)
                    {
                        builder.into_diagnostic(format_args!(
                            "`{}` is not a valid argument to `{origin}`",
                            typevar.display(self.db()),
                        ));
                    }
                    Err(GenericContextError::InvalidArgument)
                }
            })
            .collect();
        typevars.map(|typevars| GenericContext::from_typevar_instances(self.db(), typevars))
    }

    fn infer_slice_expression(&mut self, slice: &ast::ExprSlice) -> Type<'db> {
        enum SliceArg<'db> {
            Arg(Type<'db>),
            Unsupported,
        }

        let ast::ExprSlice {
            range: _,
            node_index: _,
            lower,
            upper,
            step,
        } = slice;

        let ty_lower = self.infer_optional_expression(lower.as_deref(), TypeContext::default());
        let ty_upper = self.infer_optional_expression(upper.as_deref(), TypeContext::default());
        let ty_step = self.infer_optional_expression(step.as_deref(), TypeContext::default());

        let type_to_slice_argument = |ty: Option<Type<'db>>| match ty {
            Some(ty @ (Type::IntLiteral(_) | Type::BooleanLiteral(_))) => SliceArg::Arg(ty),
            Some(ty @ Type::NominalInstance(instance))
                if instance.has_known_class(self.db(), KnownClass::NoneType) =>
            {
                SliceArg::Arg(ty)
            }
            None => SliceArg::Arg(Type::none(self.db())),
            _ => SliceArg::Unsupported,
        };

        match (
            type_to_slice_argument(ty_lower),
            type_to_slice_argument(ty_upper),
            type_to_slice_argument(ty_step),
        ) {
            (SliceArg::Arg(lower), SliceArg::Arg(upper), SliceArg::Arg(step)) => {
                KnownClass::Slice.to_specialized_instance(self.db(), [lower, upper, step])
            }
            _ => KnownClass::Slice.to_instance(self.db()),
        }
    }

    fn infer_type_parameters(&mut self, type_parameters: &ast::TypeParams) {
        let ast::TypeParams {
            range: _,
            node_index: _,
            type_params,
        } = type_parameters;
        for type_param in type_params {
            match type_param {
                ast::TypeParam::TypeVar(node) => self.infer_definition(node),
                ast::TypeParam::ParamSpec(node) => self.infer_definition(node),
                ast::TypeParam::TypeVarTuple(node) => self.infer_definition(node),
            }
        }
    }

    /// Infer the type of the given expression in isolation, ignoring the surrounding region.
    pub(super) fn infer_isolated_expression(mut self, expr: &ast::Expr) -> Type<'db> {
        let expr_ty = self.infer_expression_impl(expr, TypeContext::default());
        let _ = self.context.finish();
        expr_ty
    }

    pub(super) fn finish_expression(mut self) -> ExpressionInference<'db> {
        self.infer_region();

        let Self {
            context,
            mut expressions,
            scope,
            bindings,
            declarations,
            deferred,
            cycle_recovery,
            all_definitely_bound,

            // Ignored; only relevant to definition regions
            undecorated_type: _,

            // builder only state
            typevar_binding_context: _,
            deferred_state: _,
            multi_inference_state: _,
            called_functions: _,
            index: _,
            region: _,
            return_types_and_ranges: _,
        } = self;

        let diagnostics = context.finish();
        let _ = scope;

        assert!(
            declarations.is_empty(),
            "Expression region can't have declarations"
        );
        assert!(
            deferred.is_empty(),
            "Expression region can't have deferred definitions"
        );

        let extra =
            (cycle_recovery.is_some() || !bindings.is_empty() || !diagnostics.is_empty() || !all_definitely_bound).then(|| {
                if bindings.len() > 20 {
                    tracing::debug!(
                        "Inferred expression region `{:?}` contains {} bindings. Lookups by linear scan might be slow.",
                        self.region,
                        bindings.len()
                    );
                }

                Box::new(ExpressionInferenceExtra {
                    bindings: bindings.into_boxed_slice(),
                    diagnostics,
                    cycle_recovery,
                    all_definitely_bound,
                })
            });

        expressions.shrink_to_fit();

        ExpressionInference {
            expressions,
            extra,
            #[cfg(debug_assertions)]
            scope,
        }
    }

    pub(super) fn finish_definition(mut self) -> DefinitionInference<'db> {
        self.infer_region();

        let Self {
            context,
            mut expressions,
            scope,
            bindings,
            declarations,
            deferred,
            cycle_recovery,
            undecorated_type,
            all_definitely_bound: _,
            // builder only state
            typevar_binding_context: _,
            deferred_state: _,
            multi_inference_state: _,
            called_functions: _,
            index: _,
            region: _,
            return_types_and_ranges: _,
        } = self;

        let _ = scope;
        let diagnostics = context.finish();

        let extra = (!diagnostics.is_empty()
            || cycle_recovery.is_some()
            || undecorated_type.is_some()
            || !deferred.is_empty())
        .then(|| {
            Box::new(DefinitionInferenceExtra {
                cycle_recovery,
                deferred: deferred.into_boxed_slice(),
                diagnostics,
                undecorated_type,
            })
        });

        if bindings.len() > 20 {
            tracing::debug!(
                "Inferred definition region `{:?}` contains {} bindings. Lookups by linear scan might be slow.",
                self.region,
                bindings.len(),
            );
        }

        if declarations.len() > 20 {
            tracing::debug!(
                "Inferred declaration region `{:?}` contains {} declarations. Lookups by linear scan might be slow.",
                self.region,
                declarations.len(),
            );
        }

        expressions.shrink_to_fit();

        DefinitionInference {
            expressions,
            #[cfg(debug_assertions)]
            scope,
            bindings: bindings.into_boxed_slice(),
            declarations: declarations.into_boxed_slice(),
            extra,
        }
    }

    pub(super) fn finish_scope(mut self) -> ScopeInference<'db> {
        self.infer_region();

        let Self {
            context,
            mut expressions,
            scope,
            cycle_recovery,

            // Ignored, because scope types are never extended into other scopes.
            deferred: _,
            bindings: _,
            declarations: _,
            all_definitely_bound: _,

            // Ignored; only relevant to definition regions
            undecorated_type: _,

            // Builder only state
            typevar_binding_context: _,
            deferred_state: _,
            multi_inference_state: _,
            called_functions: _,
            index: _,
            region: _,
            return_types_and_ranges: _,
        } = self;

        let _ = scope;
        let diagnostics = context.finish();

        let extra = (!diagnostics.is_empty() || cycle_recovery.is_some()).then(|| {
            Box::new(ScopeInferenceExtra {
                cycle_recovery,
                diagnostics,
            })
        });

        expressions.shrink_to_fit();

        ScopeInference { expressions, extra }
    }
}

#[derive(Debug, Clone, Copy, PartialEq, Eq)]
enum GenericContextError {
    /// It's invalid to subscript `Generic` or `Protocol` with this type
    InvalidArgument,
    /// It's invalid to subscript `Generic` or `Protocol` with a variadic tuple type.
    /// We should emit a diagnostic for this, but we don't yet.
    VariadicTupleArguments,
    /// It's valid to subscribe `Generic` or `Protocol` with this type,
    /// but the type is not yet supported.
    NotYetSupported,
}

impl GenericContextError {
    const fn into_type<'db>(self) -> Type<'db> {
        match self {
            GenericContextError::InvalidArgument | GenericContextError::VariadicTupleArguments => {
                Type::unknown()
            }
            GenericContextError::NotYetSupported => todo_type!("ParamSpecs and TypeVarTuples"),
        }
    }
}

/// Dictates the behavior when an expression is inferred multiple times.
#[derive(Default, Debug, Clone, Copy)]
enum MultiInferenceState {
    /// Panic if the expression has already been inferred.
    #[default]
    Panic,

    /// Store the intersection of all types inferred for the expression.
    Intersect,
}

impl MultiInferenceState {
    fn is_panic(self) -> bool {
        match self {
            MultiInferenceState::Panic => true,
            MultiInferenceState::Intersect => false,
        }
    }
}

/// The deferred state of a specific expression in an inference region.
#[derive(Default, Debug, Clone, Copy)]
enum DeferredExpressionState {
    /// The expression is not deferred.
    #[default]
    None,

    /// The expression is deferred.
    ///
    /// In the following example,
    /// ```py
    /// from __future__ import annotation
    ///
    /// a: tuple[int, "ForwardRef"] = ...
    /// ```
    ///
    /// The expression `tuple` and `int` are deferred but `ForwardRef` (after parsing) is both
    /// deferred and in a string annotation context.
    Deferred,

    /// The expression is in a string annotation context.
    ///
    /// This is required to differentiate between a deferred annotation and a string annotation.
    /// The former can occur when there's a `from __future__ import annotations` statement or we're
    /// in a stub file.
    ///
    /// In the following example,
    /// ```py
    /// a: "List[int]" = ...
    /// b: tuple[int, "ForwardRef"] = ...
    /// ```
    ///
    /// The annotation of `a` is completely inside a string while for `b`, it's only partially
    /// stringified.
    ///
    /// This variant wraps a [`NodeKey`] that allows us to retrieve the original
    /// [`ast::ExprStringLiteral`] node which created the string annotation.
    InStringAnnotation(NodeKey),
}

impl DeferredExpressionState {
    const fn is_deferred(self) -> bool {
        matches!(
            self,
            DeferredExpressionState::Deferred | DeferredExpressionState::InStringAnnotation(_)
        )
    }

    const fn in_string_annotation(self) -> bool {
        matches!(self, DeferredExpressionState::InStringAnnotation(_))
    }
}

impl From<bool> for DeferredExpressionState {
    fn from(value: bool) -> Self {
        if value {
            DeferredExpressionState::Deferred
        } else {
            DeferredExpressionState::None
        }
    }
}

#[derive(Debug, Clone, Copy, PartialEq, Eq)]
enum RichCompareOperator {
    Eq,
    Ne,
    Gt,
    Ge,
    Lt,
    Le,
}

impl From<RichCompareOperator> for ast::CmpOp {
    fn from(value: RichCompareOperator) -> Self {
        match value {
            RichCompareOperator::Eq => ast::CmpOp::Eq,
            RichCompareOperator::Ne => ast::CmpOp::NotEq,
            RichCompareOperator::Lt => ast::CmpOp::Lt,
            RichCompareOperator::Le => ast::CmpOp::LtE,
            RichCompareOperator::Gt => ast::CmpOp::Gt,
            RichCompareOperator::Ge => ast::CmpOp::GtE,
        }
    }
}

impl RichCompareOperator {
    #[must_use]
    const fn dunder(self) -> &'static str {
        match self {
            RichCompareOperator::Eq => "__eq__",
            RichCompareOperator::Ne => "__ne__",
            RichCompareOperator::Lt => "__lt__",
            RichCompareOperator::Le => "__le__",
            RichCompareOperator::Gt => "__gt__",
            RichCompareOperator::Ge => "__ge__",
        }
    }

    #[must_use]
    const fn reflect(self) -> Self {
        match self {
            RichCompareOperator::Eq => RichCompareOperator::Eq,
            RichCompareOperator::Ne => RichCompareOperator::Ne,
            RichCompareOperator::Lt => RichCompareOperator::Gt,
            RichCompareOperator::Le => RichCompareOperator::Ge,
            RichCompareOperator::Gt => RichCompareOperator::Lt,
            RichCompareOperator::Ge => RichCompareOperator::Le,
        }
    }
}

#[derive(Debug, Clone, Copy, PartialEq, Eq)]
enum MembershipTestCompareOperator {
    In,
    NotIn,
}

impl From<MembershipTestCompareOperator> for ast::CmpOp {
    fn from(value: MembershipTestCompareOperator) -> Self {
        match value {
            MembershipTestCompareOperator::In => ast::CmpOp::In,
            MembershipTestCompareOperator::NotIn => ast::CmpOp::NotIn,
        }
    }
}

#[derive(Debug, Clone, Copy, PartialEq, Eq)]
struct CompareUnsupportedError<'db> {
    op: ast::CmpOp,
    left_ty: Type<'db>,
    right_ty: Type<'db>,
}

fn format_import_from_module(level: u32, module: Option<&str>) -> String {
    format!(
        "{}{}",
        ".".repeat(level as usize),
        module.unwrap_or_default()
    )
}

/// Struct collecting string parts when inferring a formatted string. Infers a string literal if the
/// concatenated string is small enough, otherwise infers a literal string.
///
/// If the formatted string contains an expression (with a representation unknown at compile time),
/// infers an instance of `builtins.str`.
#[derive(Debug)]
struct StringPartsCollector {
    concatenated: Option<String>,
    expression: bool,
}

impl StringPartsCollector {
    fn new() -> Self {
        Self {
            concatenated: Some(String::new()),
            expression: false,
        }
    }

    fn push_str(&mut self, literal: &str) {
        if let Some(mut concatenated) = self.concatenated.take() {
            if concatenated.len().saturating_add(literal.len())
                <= TypeInferenceBuilder::MAX_STRING_LITERAL_SIZE
            {
                concatenated.push_str(literal);
                self.concatenated = Some(concatenated);
            } else {
                self.concatenated = None;
            }
        }
    }

    fn add_expression(&mut self) {
        self.concatenated = None;
        self.expression = true;
    }

    fn string_type(self, db: &dyn Db) -> Type<'_> {
        if self.expression {
            KnownClass::Str.to_instance(db)
        } else if let Some(concatenated) = self.concatenated {
            Type::string_literal(db, &concatenated)
        } else {
            Type::LiteralString
        }
    }
}

fn contains_string_literal(expr: &ast::Expr) -> bool {
    struct ContainsStringLiteral(bool);

    impl<'a> Visitor<'a> for ContainsStringLiteral {
        fn visit_expr(&mut self, expr: &'a ast::Expr) {
            self.0 |= matches!(expr, ast::Expr::StringLiteral(_));
            walk_expr(self, expr);
        }
    }

    let mut visitor = ContainsStringLiteral(false);
    visitor.visit_expr(expr);
    visitor.0
}

/// Map based on a `Vec`. It doesn't enforce
/// uniqueness on insertion. Instead, it relies on the caller
/// that elements are unique. For example, the way we visit definitions
/// in the `TypeInference` builder already implicitly guarantees that each definition
/// is only visited once.
#[derive(Debug, Clone, PartialEq, Eq, Hash)]
struct VecMap<K, V>(Vec<(K, V)>);

impl<K, V> VecMap<K, V>
where
    K: Eq,
    K: std::fmt::Debug,
    V: std::fmt::Debug,
{
    #[inline]
    fn len(&self) -> usize {
        self.0.len()
    }

    #[inline]
    fn is_empty(&self) -> bool {
        self.0.is_empty()
    }

    fn iter(&self) -> impl ExactSizeIterator<Item = (&K, &V)> {
        self.0.iter().map(|(k, v)| (k, v))
    }

    fn insert(&mut self, key: K, value: V) {
        debug_assert!(
            !self.0.iter().any(|(existing, _)| existing == &key),
            "An existing entry already exists for key {key:?}",
        );

        self.0.push((key, value));
    }

    fn into_boxed_slice(self) -> Box<[(K, V)]> {
        self.0.into_boxed_slice()
    }
}

impl<K, V> Extend<(K, V)> for VecMap<K, V>
where
    K: Eq,
    K: std::fmt::Debug,
    V: std::fmt::Debug,
{
    #[inline]
    fn extend<T: IntoIterator<Item = (K, V)>>(&mut self, iter: T) {
        if cfg!(debug_assertions) {
            for (key, value) in iter {
                self.insert(key, value);
            }
        } else {
            self.0.extend(iter);
        }
    }
}

impl<K, V> Default for VecMap<K, V> {
    fn default() -> Self {
        Self(Vec::default())
    }
}

/// Set based on a `Vec`. It doesn't enforce
/// uniqueness on insertion. Instead, it relies on the caller
/// that elements are unique. For example, the way we visit definitions
/// in the `TypeInference` builder make already implicitly guarantees that each definition
/// is only visited once.
#[derive(Debug, Clone, PartialEq, Eq, Hash)]
struct VecSet<V>(Vec<V>);

impl<V> VecSet<V> {
    #[inline]
    fn is_empty(&self) -> bool {
        self.0.is_empty()
    }

    fn into_boxed_slice(self) -> Box<[V]> {
        self.0.into_boxed_slice()
    }
}

impl<V> VecSet<V>
where
    V: Eq,
    V: std::fmt::Debug,
{
    fn insert(&mut self, value: V) {
        debug_assert!(
            !self.0.iter().any(|existing| existing == &value),
            "An existing entry already exists for {value:?}",
        );

        self.0.push(value);
    }
}

impl<V> Extend<V> for VecSet<V>
where
    V: Eq,
    V: std::fmt::Debug,
{
    #[inline]
    fn extend<T: IntoIterator<Item = V>>(&mut self, iter: T) {
        if cfg!(debug_assertions) {
            for value in iter {
                self.insert(value);
            }
        } else {
            self.0.extend(iter);
        }
    }
}

impl<V> Default for VecSet<V> {
    fn default() -> Self {
        Self(Vec::default())
    }
}

impl<V> IntoIterator for VecSet<V> {
    type Item = V;
    type IntoIter = std::vec::IntoIter<V>;

    fn into_iter(self) -> Self::IntoIter {
        self.0.into_iter()
    }
}<|MERGE_RESOLUTION|>--- conflicted
+++ resolved
@@ -76,11 +76,7 @@
     FunctionDecorators, FunctionLiteral, FunctionType, KnownFunction, OverloadLiteral,
 };
 use crate::types::generics::{
-<<<<<<< HEAD
     GenericContext, LegacyGenericBase, SpecializationBuilder, bind_typevar,
-=======
-    GenericContext, InferableTypeVars, LegacyGenericBase, SpecializationBuilder, bind_typevar,
->>>>>>> 8817ea5c
     enclosing_generic_contexts,
 };
 use crate::types::infer::nearest_enclosing_function;
@@ -6003,13 +5999,7 @@
             return None;
         };
 
-<<<<<<< HEAD
         let inferable = generic_context.inferable_typevars(self.db());
-=======
-        // TODO: Use the list of inferable typevars from the generic context of the collection
-        // class.
-        let inferable = InferableTypeVars::None;
->>>>>>> 8817ea5c
         let tcx = tcx.map_annotation(|annotation| {
             // Remove any union elements of `annotation` that are not related to `collection_ty`.
             // e.g. `annotation: list[int] | None => list[int]` if `collection_ty: list`
