--- conflicted
+++ resolved
@@ -80,16 +80,10 @@
     FunctionDecorators, FunctionLiteral, FunctionType, KnownFunction, OverloadLiteral,
 };
 use crate::types::generics::{
-<<<<<<< HEAD
-    GenericContext, LegacyGenericBase, SpecializationBuilder, bind_typevar,
-};
-use crate::types::infer::{infer_expression_types_impl, infer_scope_expression_type};
-=======
     GenericContext, InferableTypeVars, LegacyGenericBase, SpecializationBuilder, bind_typevar,
     enclosing_generic_contexts, typing_self,
 };
-use crate::types::infer::nearest_enclosing_function;
->>>>>>> 28aed61a
+use crate::types::infer::{infer_expression_types_impl, infer_scope_expression_type};
 use crate::types::instance::SliceLiteral;
 use crate::types::mro::MroErrorKind;
 use crate::types::signatures::{Parameter, Parameters, Signature};
@@ -101,25 +95,14 @@
 };
 use crate::types::visitor::any_over_type;
 use crate::types::{
-<<<<<<< HEAD
-    CallDunderError, CallableType, ClassLiteral, ClassType, CycleRecoveryType, DataclassParams,
-    DivergenceKind, DivergentType, DynamicType, InferExpression, IntersectionBuilder,
-    IntersectionType, KnownClass, KnownInstanceType, MemberLookupPolicy, MetaclassCandidate,
-    PEP695TypeAliasType, ParameterForm, RecursiveTypeNormalizedVisitor, SpecialFormType,
-    SubclassOfType, TrackedConstraintSet, Truthiness, Type, TypeAliasType, TypeAndQualifiers,
-    TypeContext, TypeMapping, TypeQualifiers, TypeVarBoundOrConstraintsEvaluation,
-    TypeVarDefaultEvaluation, TypeVarInstance, TypeVarKind, UnionBuilder, UnionType, binding_type,
-    infer_expression_type, todo_type,
-=======
-    CallDunderError, CallableBinding, CallableType, ClassLiteral, ClassType, DataclassParams,
-    DynamicType, IntersectionBuilder, IntersectionType, KnownClass, KnownInstanceType,
-    MemberLookupPolicy, MetaclassCandidate, PEP695TypeAliasType, Parameter, ParameterForm,
-    Parameters, SpecialFormType, SubclassOfType, TrackedConstraintSet, Truthiness, Type,
-    TypeAliasType, TypeAndQualifiers, TypeContext, TypeQualifiers,
-    TypeVarBoundOrConstraintsEvaluation, TypeVarDefaultEvaluation, TypeVarIdentity,
-    TypeVarInstance, TypeVarKind, TypeVarVariance, TypedDictType, UnionBuilder, UnionType,
-    binding_type, todo_type,
->>>>>>> 28aed61a
+    CallDunderError, CallableBinding, CallableType, ClassLiteral, ClassType, CycleRecoveryType,
+    DataclassParams, DivergenceKind, DivergentType, DynamicType, InferExpression,
+    IntersectionBuilder, IntersectionType, KnownClass, KnownInstanceType, MemberLookupPolicy,
+    MetaclassCandidate, PEP695TypeAliasType, ParameterForm, RecursiveTypeNormalizedVisitor,
+    SpecialFormType, SubclassOfType, TrackedConstraintSet, Truthiness, Type, TypeAliasType,
+    TypeAndQualifiers, TypeContext, TypeQualifiers, TypeVarBoundOrConstraintsEvaluation,
+    TypeVarDefaultEvaluation, TypeVarIdentity, TypeVarInstance, TypeVarKind, TypeVarVariance,
+    TypedDictType, UnionBuilder, UnionType, binding_type, infer_expression_type, todo_type,
 };
 use crate::types::{ClassBase, add_inferred_python_version_hint_to_diagnostic};
 use crate::unpack::{EvaluationMode, UnpackPosition};
@@ -331,14 +314,9 @@
             context: InferContext::new(db, scope, module),
             index,
             region,
-<<<<<<< HEAD
+            scope,
             returnees: vec![],
-            called_functions: FxHashSet::default(),
-=======
-            scope,
-            return_types_and_ranges: vec![],
             called_functions: FxIndexSet::default(),
->>>>>>> 28aed61a
             deferred_state: DeferredExpressionState::None,
             multi_inference_state: MultiInferenceState::Panic,
             expressions: FxHashMap::default(),
@@ -5367,7 +5345,6 @@
     }
 
     fn infer_return_statement(&mut self, ret: &ast::StmtReturn) {
-<<<<<<< HEAD
         self.infer_optional_expression(ret.value.as_deref(), TypeContext::default());
         let range = ret
             .value
@@ -5378,30 +5355,6 @@
             .as_ref()
             .map(|expr| ExpressionNodeKey::from(&**expr));
         self.record_returnee(expression, range);
-=======
-        let tcx = if ret.value.is_some() {
-            nearest_enclosing_function(self.db(), self.index, self.scope())
-                .map(|func| {
-                    // When inferring expressions within a function body,
-                    // the expected type passed should be the "raw" type,
-                    // i.e. type variables in the return type are non-inferable,
-                    // and the return types of async functions are not wrapped in `CoroutineType[...]`.
-                    TypeContext::new(func.last_definition_raw_signature(self.db()).return_ty)
-                })
-                .unwrap_or_default()
-        } else {
-            TypeContext::default()
-        };
-        if let Some(ty) = self.infer_optional_expression(ret.value.as_deref(), tcx) {
-            let range = ret
-                .value
-                .as_ref()
-                .map_or(ret.range(), |value| value.range());
-            self.record_return_type(ty, range);
-        } else {
-            self.record_return_type(Type::none(self.db()), ret.range());
-        }
->>>>>>> 28aed61a
     }
 
     fn infer_delete_statement(&mut self, delete: &ast::StmtDelete) {
@@ -10081,12 +10034,8 @@
             dataclass_field_specifiers: _,
             all_definitely_bound: _,
             typevar_binding_context: _,
-<<<<<<< HEAD
             deferred_state,
-=======
-            deferred_state: _,
             multi_inference_state: _,
->>>>>>> 28aed61a
             called_functions: _,
             index: _,
             region,
