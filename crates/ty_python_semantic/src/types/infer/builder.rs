use std::{iter, mem};

use itertools::{Either, Itertools};
use ruff_db::diagnostic::{Annotation, DiagnosticId, Severity};
use ruff_db::files::File;
use ruff_db::parsed::ParsedModuleRef;
use ruff_python_ast::visitor::{Visitor, walk_expr};
use ruff_python_ast::{
    self as ast, AnyNodeRef, ExprContext, HasNodeIndex, NodeIndex, PythonVersion,
};
use ruff_python_stdlib::builtins::version_builtin_was_added;
use ruff_text_size::{Ranged, TextRange};
use rustc_hash::{FxHashMap, FxHashSet};
use smallvec::SmallVec;

use super::{
    DefinitionInference, DefinitionInferenceExtra, ExpressionInference, ExpressionInferenceExtra,
    InferenceRegion, ScopeInference, ScopeInferenceExtra, infer_deferred_types,
    infer_definition_types, infer_expression_types, infer_same_file_expression_type,
    infer_unpack_types,
};
use crate::diagnostic::format_enumeration;
use crate::module_name::{ModuleName, ModuleNameResolutionError};
use crate::module_resolver::{
    KnownModule, ModuleResolveMode, file_to_module, resolve_module, search_paths,
};
use crate::node_key::NodeKey;
use crate::place::{
    ConsideredDefinitions, Definedness, LookupError, Place, PlaceAndQualifiers, TypeOrigin,
    builtins_module_scope, builtins_symbol, explicit_global_symbol, global_symbol,
    module_type_implicit_global_declaration, module_type_implicit_global_symbol, place,
    place_from_bindings, place_from_declarations, typing_extensions_symbol,
};
use crate::semantic_index::ast_ids::node_key::ExpressionNodeKey;
use crate::semantic_index::ast_ids::{HasScopedUseId, ScopedUseId};
use crate::semantic_index::definition::{
    AnnotatedAssignmentDefinitionKind, AssignmentDefinitionKind, ComprehensionDefinitionKind,
    Definition, DefinitionKind, DefinitionNodeKey, DefinitionState, ExceptHandlerDefinitionKind,
    ForStmtDefinitionKind, TargetKind, WithItemDefinitionKind,
};
use crate::semantic_index::expression::{Expression, ExpressionKind};
use crate::semantic_index::narrowing_constraints::ConstraintKey;
use crate::semantic_index::place::{PlaceExpr, PlaceExprRef};
use crate::semantic_index::scope::{
    FileScopeId, NodeWithScopeKind, NodeWithScopeRef, ScopeId, ScopeKind,
};
use crate::semantic_index::symbol::{ScopedSymbolId, Symbol};
use crate::semantic_index::{
    ApplicableConstraints, EnclosingSnapshotResult, SemanticIndex, place_table,
};
use crate::subscript::{PyIndex, PySlice};
use crate::types::call::bind::MatchingOverloadIndex;
use crate::types::call::{Binding, Bindings, CallArguments, CallError, CallErrorKind};
use crate::types::class::{CodeGeneratorKind, FieldKind, MetaclassErrorKind, MethodDecorator};
use crate::types::context::{InNoTypeCheck, InferContext};
use crate::types::cyclic::CycleDetector;
use crate::types::diagnostic::{
    CALL_NON_CALLABLE, CONFLICTING_DECLARATIONS, CONFLICTING_METACLASS, CYCLIC_CLASS_DEFINITION,
    DIVISION_BY_ZERO, DUPLICATE_KW_ONLY, INCONSISTENT_MRO, INVALID_ARGUMENT_TYPE,
    INVALID_ASSIGNMENT, INVALID_ATTRIBUTE_ACCESS, INVALID_BASE, INVALID_DECLARATION,
    INVALID_GENERIC_CLASS, INVALID_KEY, INVALID_LEGACY_TYPE_VARIABLE, INVALID_METACLASS,
    INVALID_NAMED_TUPLE, INVALID_OVERLOAD, INVALID_PARAMETER_DEFAULT, INVALID_PROTOCOL,
    INVALID_TYPE_FORM, INVALID_TYPE_GUARD_CALL, INVALID_TYPE_VARIABLE_CONSTRAINTS,
    IncompatibleBases, NON_SUBSCRIPTABLE, POSSIBLY_MISSING_IMPLICIT_CALL, POSSIBLY_MISSING_IMPORT,
    SUBCLASS_OF_FINAL_CLASS, UNDEFINED_REVEAL, UNRESOLVED_ATTRIBUTE, UNRESOLVED_GLOBAL,
    UNRESOLVED_IMPORT, UNRESOLVED_REFERENCE, UNSUPPORTED_OPERATOR, USELESS_OVERLOAD_BODY,
    hint_if_stdlib_attribute_exists_on_other_versions,
    hint_if_stdlib_submodule_exists_on_other_versions, report_attempted_protocol_instantiation,
    report_bad_dunder_set_call, report_cannot_pop_required_field_on_typed_dict,
    report_duplicate_bases, report_implicit_return_type, report_index_out_of_bounds,
    report_instance_layout_conflict, report_invalid_assignment,
    report_invalid_attribute_assignment, report_invalid_exception_caught,
    report_invalid_exception_cause, report_invalid_exception_raised,
    report_invalid_generator_function_return_type, report_invalid_key_on_typed_dict,
    report_invalid_or_unsupported_base, report_invalid_return_type,
    report_invalid_type_checking_constant,
    report_namedtuple_field_without_default_after_field_with_default, report_non_subscriptable,
    report_possibly_missing_attribute, report_possibly_unresolved_reference,
    report_rebound_typevar, report_slice_step_size_zero,
};
use crate::types::function::{
    FunctionDecorators, FunctionLiteral, FunctionType, KnownFunction, OverloadLiteral,
    is_implicit_classmethod, is_implicit_staticmethod,
};
use crate::types::generics::{
    GenericContext, InferableTypeVars, LegacyGenericBase, SpecializationBuilder, bind_typevar,
    enclosing_generic_contexts, typing_self,
};
use crate::types::infer::nearest_enclosing_function;
use crate::types::instance::SliceLiteral;
use crate::types::mro::MroErrorKind;
use crate::types::signatures::{Parameter, Parameters, Signature};
use crate::types::subclass_of::SubclassOfInner;
use crate::types::tuple::{Tuple, TupleLength, TupleSpec, TupleType};
use crate::types::typed_dict::{
    TypedDictAssignmentKind, validate_typed_dict_constructor, validate_typed_dict_dict_literal,
    validate_typed_dict_key_assignment,
};
use crate::types::visitor::any_over_type;
use crate::types::{
    CallDunderError, CallableBinding, CallableType, ClassLiteral, ClassType, DataclassParams,
    DynamicType, IntersectionBuilder, IntersectionType, KnownClass, KnownInstanceType,
<<<<<<< HEAD
    MemberLookupPolicy, MetaclassCandidate, PEP695TypeAliasType, ParameterForm, SpecialFormType,
    SubclassOfType, TrackedConstraintSet, Truthiness, Type, TypeAliasType, TypeAndQualifiers,
    TypeContext, TypeQualifiers, TypeVarBoundOrConstraintsEvaluation, TypeVarDefaultEvaluation,
    TypeVarIdentity, TypeVarInstance, TypeVarKind, TypeVarVariance, TypedDictType, UnionBuilder,
    UnionType, binding_type, infer_expression_type, infer_scope_types, todo_type,
=======
    MemberLookupPolicy, MetaclassCandidate, PEP695TypeAliasType, Parameter, ParameterForm,
    Parameters, SpecialFormType, SubclassOfType, TrackedConstraintSet, Truthiness, Type,
    TypeAliasType, TypeAndQualifiers, TypeContext, TypeQualifiers,
    TypeVarBoundOrConstraintsEvaluation, TypeVarDefaultEvaluation, TypeVarIdentity,
    TypeVarInstance, TypeVarKind, TypeVarVariance, TypedDictType, UnionBuilder, UnionType,
    UnionTypeInstance, binding_type, todo_type,
>>>>>>> 5c69e00d
};
use crate::types::{ClassBase, add_inferred_python_version_hint_to_diagnostic};
use crate::unpack::{EvaluationMode, UnpackPosition};
use crate::{Db, FxIndexSet, FxOrderSet, Program};

mod annotation_expression;
mod type_expression;

/// Whether the intersection type is on the left or right side of the comparison.
#[derive(Debug, Clone, Copy)]
enum IntersectionOn {
    Left,
    Right,
}

#[derive(Debug, Clone, Copy, Eq, PartialEq)]
struct TypeAndRange<'db> {
    ty: Type<'db>,
    range: TextRange,
}

/// A helper to track if we already know that declared and inferred types are the same.
#[derive(Debug, Clone, PartialEq, Eq)]
enum DeclaredAndInferredType<'db> {
    /// We know that both the declared and inferred types are the same.
    AreTheSame(TypeAndQualifiers<'db>),
    /// Declared and inferred types might be different, we need to check assignability.
    MightBeDifferent {
        declared_ty: TypeAndQualifiers<'db>,
        inferred_ty: Type<'db>,
    },
}

impl<'db> DeclaredAndInferredType<'db> {
    fn are_the_same_type(ty: Type<'db>) -> Self {
        Self::AreTheSame(TypeAndQualifiers::new(
            ty,
            TypeOrigin::Inferred,
            TypeQualifiers::empty(),
        ))
    }
}

/// A [`CycleDetector`] that is used in `infer_binary_type_comparison`.
type BinaryComparisonVisitor<'db> = CycleDetector<
    ast::CmpOp,
    (Type<'db>, ast::CmpOp, Type<'db>),
    Result<Type<'db>, CompareUnsupportedError<'db>>,
>;

/// We currently store one dataclass field-specifiers inline, because that covers standard
/// dataclasses. attrs uses 2 specifiers, pydantic and strawberry use 3 specifiers. SQLAlchemy
/// uses 7 field specifiers. We could probably store more inline if this turns out to be a
/// performance problem. For now, we optimize for memory usage.
const NUM_FIELD_SPECIFIERS_INLINE: usize = 1;

/// Builder to infer all types in a region.
///
/// A builder is used by creating it with [`new()`](TypeInferenceBuilder::new), and then calling
/// [`finish_expression()`](TypeInferenceBuilder::finish_expression), [`finish_definition()`](TypeInferenceBuilder::finish_definition), or [`finish_scope()`](TypeInferenceBuilder::finish_scope) on it, which returns
/// type inference result..
///
/// There are a few different kinds of methods in the type inference builder, and the naming
/// distinctions are a bit subtle.
///
/// The `finish` methods call [`infer_region`](TypeInferenceBuilder::infer_region), which delegates
/// to one of [`infer_region_scope`](TypeInferenceBuilder::infer_region_scope),
/// [`infer_region_definition`](TypeInferenceBuilder::infer_region_definition), or
/// [`infer_region_expression`](TypeInferenceBuilder::infer_region_expression), depending which
/// kind of [`InferenceRegion`] we are inferring types for.
///
/// Scope inference starts with the scope body, walking all statements and expressions and
/// recording the types of each expression in the inference result. Most of the methods
/// here (with names like `infer_*_statement` or `infer_*_expression` or some other node kind) take
/// a single AST node and are called as part of this AST visit.
///
/// When the visit encounters a node which creates a [`Definition`], we look up the definition in
/// the semantic index and call the [`infer_definition_types()`] query on it, which creates another
/// [`TypeInferenceBuilder`] just for that definition, and we merge the returned inference result
/// into the one we are currently building for the entire scope. Using the query in this way
/// ensures that if we first infer types for some scattered definitions in a scope, and later for
/// the entire scope, we don't re-infer any types, we reuse the cached inference for those
/// definitions and their sub-expressions.
///
/// Functions with a name like `infer_*_definition` take both a node and a [`Definition`], and are
/// called by [`infer_region_definition`](TypeInferenceBuilder::infer_region_definition).
///
/// So for example we have both
/// [`infer_function_definition_statement`](TypeInferenceBuilder::infer_function_definition_statement),
/// which takes just the function AST node, and
/// [`infer_function_definition`](TypeInferenceBuilder::infer_function_definition), which takes
/// both the node and the [`Definition`] id. The former is called as part of walking the AST, and
/// it just looks up the [`Definition`] for that function in the semantic index and calls
/// [`infer_definition_types()`] on it, which will create a new [`TypeInferenceBuilder`] with
/// [`InferenceRegion::Definition`], and in that builder
/// [`infer_region_definition`](TypeInferenceBuilder::infer_region_definition) will call
/// [`infer_function_definition`](TypeInferenceBuilder::infer_function_definition) to actually
/// infer a type for the definition.
///
/// Similarly, when we encounter a standalone-inferable expression (right-hand side of an
/// assignment, type narrowing guard), we use the [`infer_expression_types()`] query to ensure we
/// don't infer its types more than once.
pub(super) struct TypeInferenceBuilder<'db, 'ast> {
    context: InferContext<'db, 'ast>,
    index: &'db SemanticIndex<'db>,
    region: InferenceRegion<'db>,

    /// The types of every expression in this region.
    expressions: FxHashMap<ExpressionNodeKey, Type<'db>>,

    /// The scope this region is part of.
    scope: ScopeId<'db>,

    // bindings, declarations, and deferred can only exist in definition, or scope contexts.
    /// The types of every binding in this region.
    ///
    /// The list should only contain one entry per binding at most.
    bindings: VecMap<Definition<'db>, Type<'db>>,

    /// The types and type qualifiers of every declaration in this region.
    ///
    /// The list should only contain one entry per declaration at most.
    declarations: VecMap<Definition<'db>, TypeAndQualifiers<'db>>,

    /// The definitions with deferred sub-parts.
    ///
    /// The list should only contain one entry per definition.
    deferred: VecSet<Definition<'db>>,

    /// The returned types and their corresponding ranges of the region, if it is a function body.
    return_types_and_ranges: Vec<TypeAndRange<'db>>,

    /// A set of functions that have been defined **and** called in this region.
    ///
    /// This is a set because the same function could be called multiple times in the same region.
    /// This is mainly used in [`check_overloaded_functions`] to check an overloaded function that
    /// is shadowed by a function with the same name in this scope but has been called before. For
    /// example:
    ///
    /// ```py
    /// from typing import overload
    ///
    /// @overload
    /// def foo() -> None: ...
    /// @overload
    /// def foo(x: int) -> int: ...
    /// def foo(x: int | None) -> int | None: return x
    ///
    /// foo()  # An overloaded function that was defined in this scope have been called
    ///
    /// def foo(x: int) -> int:
    ///     return x
    /// ```
    ///
    /// To keep the calculation deterministic, we use an `FxIndexSet` whose order is determined by the sequence of insertion calls.
    ///
    /// [`check_overloaded_functions`]: TypeInferenceBuilder::check_overloaded_functions
    called_functions: FxIndexSet<FunctionType<'db>>,

    /// Whether we are in a context that binds unbound typevars.
    typevar_binding_context: Option<Definition<'db>>,

    /// The deferred state of inferring types of certain expressions within the region.
    ///
    /// This is different from [`InferenceRegion::Deferred`] which works on the entire definition
    /// while this is relevant for specific expressions within the region itself and is updated
    /// during the inference process.
    ///
    /// For example, when inferring the types of an annotated assignment, the type of an annotation
    /// expression could be deferred if the file has `from __future__ import annotations` import or
    /// is a stub file but we're still in a non-deferred region.
    deferred_state: DeferredExpressionState,

    multi_inference_state: MultiInferenceState,

    /// For function definitions, the undecorated type of the function.
    undecorated_type: Option<Type<'db>>,

    /// The fallback type for missing expressions/bindings/declarations or recursive type inference.
    cycle_recovery: Option<Type<'db>>,

    /// `true` if all places in this expression are definitely bound
    all_definitely_bound: bool,

    /// A list of `dataclass_transform` field specifiers that are "active" (when inferring
    /// the right hand side of an annotated assignment in a class that is a dataclass).
    dataclass_field_specifiers: SmallVec<[Type<'db>; NUM_FIELD_SPECIFIERS_INLINE]>,
}

impl<'db, 'ast> TypeInferenceBuilder<'db, 'ast> {
    /// How big a string do we build before bailing?
    ///
    /// This is a fairly arbitrary number. It should be *far* more than enough
    /// for most use cases, but we can reevaluate it later if useful.
    pub(super) const MAX_STRING_LITERAL_SIZE: usize = 4096;

    /// Creates a new builder for inferring types in a region.
    pub(super) fn new(
        db: &'db dyn Db,
        region: InferenceRegion<'db>,
        index: &'db SemanticIndex<'db>,
        module: &'ast ParsedModuleRef,
    ) -> Self {
        let scope = region.scope(db);

        Self {
            context: InferContext::new(db, scope, module),
            index,
            region,
            scope,
            return_types_and_ranges: vec![],
            called_functions: FxIndexSet::default(),
            deferred_state: DeferredExpressionState::None,
            multi_inference_state: MultiInferenceState::Panic,
            expressions: FxHashMap::default(),
            bindings: VecMap::default(),
            declarations: VecMap::default(),
            typevar_binding_context: None,
            deferred: VecSet::default(),
            undecorated_type: None,
            cycle_recovery: None,
            all_definitely_bound: true,
            dataclass_field_specifiers: SmallVec::new(),
        }
    }

    fn fallback_type(&self) -> Option<Type<'db>> {
        self.cycle_recovery
    }

    fn extend_cycle_recovery(&mut self, other: Option<Type<'db>>) {
        if let Some(other) = other {
            match self.cycle_recovery {
                Some(existing) => {
                    self.cycle_recovery =
                        Some(UnionType::from_elements(self.db(), [existing, other]));
                }
                None => {
                    self.cycle_recovery = Some(other);
                }
            }
        }
    }

    fn extend_definition(&mut self, inference: &DefinitionInference<'db>) {
        #[cfg(debug_assertions)]
        assert_eq!(self.scope, inference.scope);

        self.expressions.extend(inference.expressions.iter());
        self.declarations.extend(inference.declarations());

        if !matches!(self.region, InferenceRegion::Scope(..)) {
            self.bindings.extend(inference.bindings());
        }

        if let Some(extra) = &inference.extra {
            self.extend_cycle_recovery(extra.cycle_recovery);
            self.context.extend(&extra.diagnostics);
            self.deferred.extend(extra.deferred.iter().copied());
        }
    }

    fn extend_expression(&mut self, inference: &ExpressionInference<'db>) {
        #[cfg(debug_assertions)]
        assert_eq!(self.scope, inference.scope);

        self.extend_expression_unchecked(inference);
    }

    fn extend_expression_unchecked(&mut self, inference: &ExpressionInference<'db>) {
        self.expressions.extend(inference.expressions.iter());

        if let Some(extra) = &inference.extra {
            self.context.extend(&extra.diagnostics);
            self.extend_cycle_recovery(extra.cycle_recovery);

            if !matches!(self.region, InferenceRegion::Scope(..)) {
                self.bindings.extend(extra.bindings.iter().copied());
            }
        }
    }

    fn file(&self) -> File {
        self.context.file()
    }

    fn module(&self) -> &'ast ParsedModuleRef {
        self.context.module()
    }

    fn db(&self) -> &'db dyn Db {
        self.context.db()
    }

    fn scope(&self) -> ScopeId<'db> {
        self.scope
    }

    /// Are we currently inferring types in file with deferred types?
    /// This is true for stub files, for files with `__future__.annotations`, and
    /// by default for all source files in Python 3.14 and later.
    fn defer_annotations(&self) -> bool {
        self.index.has_future_annotations()
            || self.in_stub()
            || Program::get(self.db()).python_version(self.db()) >= PythonVersion::PY314
    }

    /// Are we currently in a context where name resolution should be deferred
    /// (`__future__.annotations`, stub file, or stringified annotation)?
    fn is_deferred(&self) -> bool {
        self.deferred_state.is_deferred()
    }

    /// Return the node key of the given AST node, or the key of the outermost enclosing string
    /// literal, if the node originates from inside a stringified annotation.
    fn enclosing_node_key(&self, node: AnyNodeRef<'_>) -> NodeKey {
        match self.deferred_state {
            DeferredExpressionState::InStringAnnotation(enclosing_node_key) => enclosing_node_key,
            _ => NodeKey::from_node(node),
        }
    }

    /// Check if a given AST node is reachable.
    ///
    /// Note that this only works if reachability is explicitly tracked for this specific
    /// type of node (see `node_reachability` in the use-def map).
    fn is_reachable<'a, N>(&self, node: N) -> bool
    where
        N: Into<AnyNodeRef<'a>>,
    {
        let file_scope_id = self.scope().file_scope_id(self.db());
        self.index.is_node_reachable(
            self.db(),
            file_scope_id,
            self.enclosing_node_key(node.into()),
        )
    }

    fn in_stub(&self) -> bool {
        self.context.in_stub()
    }

    /// Get the already-inferred type of an expression node, or Unknown.
    fn expression_type(&self, expr: &ast::Expr) -> Type<'db> {
        self.try_expression_type(expr).unwrap_or_else(Type::unknown)
    }

    fn try_expression_type(&self, expr: &ast::Expr) -> Option<Type<'db>> {
        self.expressions
            .get(&expr.into())
            .copied()
            .or(self.fallback_type())
    }

    /// Get the type of an expression from any scope in the same file.
    ///
    /// If the expression is in the current scope, and we are inferring the entire scope, just look
    /// up the expression in our own results, otherwise call [`infer_scope_types()`] for the scope
    /// of the expression.
    ///
    /// ## Panics
    ///
    /// If the expression is in the current scope but we haven't yet inferred a type for it.
    ///
    /// Can cause query cycles if the expression is from a different scope and type inference is
    /// already in progress for that scope (further up the stack).
    fn file_expression_type(&self, expression: &ast::Expr) -> Type<'db> {
        let file_scope = self.index.expression_scope_id(expression);
        let expr_scope = file_scope.to_scope_id(self.db(), self.file());
        match self.region {
            InferenceRegion::Scope(scope) if scope == expr_scope => {
                self.expression_type(expression)
            }
            _ => infer_scope_types(self.db(), expr_scope).expression_type(expression),
        }
    }

    /// Infers types in the given [`InferenceRegion`].
    fn infer_region(&mut self) {
        match self.region {
            InferenceRegion::Scope(scope) => self.infer_region_scope(scope),
            InferenceRegion::Definition(definition) => self.infer_region_definition(definition),
            InferenceRegion::Deferred(definition) => self.infer_region_deferred(definition),
            InferenceRegion::Expression(expression, tcx) => {
                self.infer_region_expression(expression, tcx);
            }
        }
    }

    fn infer_region_scope(&mut self, scope: ScopeId<'db>) {
        let node = scope.node(self.db());
        match node {
            NodeWithScopeKind::Module => {
                self.infer_module(self.module().syntax());
            }
            NodeWithScopeKind::Function(function) => {
                self.infer_function_body(function.node(self.module()));
            }
            NodeWithScopeKind::Lambda(lambda) => self.infer_lambda_body(lambda.node(self.module())),
            NodeWithScopeKind::Class(class) => self.infer_class_body(class.node(self.module())),
            NodeWithScopeKind::ClassTypeParameters(class) => {
                self.infer_class_type_params(class.node(self.module()));
            }
            NodeWithScopeKind::FunctionTypeParameters(function) => {
                self.infer_function_type_params(function.node(self.module()));
            }
            NodeWithScopeKind::TypeAliasTypeParameters(type_alias) => {
                self.infer_type_alias_type_params(type_alias.node(self.module()));
            }
            NodeWithScopeKind::TypeAlias(type_alias) => {
                self.infer_type_alias(type_alias.node(self.module()));
            }
            NodeWithScopeKind::ListComprehension(comprehension) => {
                self.infer_list_comprehension_expression_scope(comprehension.node(self.module()));
            }
            NodeWithScopeKind::SetComprehension(comprehension) => {
                self.infer_set_comprehension_expression_scope(comprehension.node(self.module()));
            }
            NodeWithScopeKind::DictComprehension(comprehension) => {
                self.infer_dict_comprehension_expression_scope(comprehension.node(self.module()));
            }
            NodeWithScopeKind::GeneratorExpression(generator) => {
                self.infer_generator_expression_scope(generator.node(self.module()));
            }
        }

        // Infer deferred types for all definitions.
        for definition in std::mem::take(&mut self.deferred) {
            self.extend_definition(infer_deferred_types(self.db(), definition));
        }

        assert!(
            self.deferred.is_empty(),
            "Inferring deferred types should not add more deferred definitions"
        );

        // TODO: Only call this function when diagnostics are enabled.
        self.check_class_definitions();
        self.check_overloaded_functions(node);
    }

    /// Iterate over all class definitions to check that the definition will not cause an exception
    /// to be raised at runtime. This needs to be done after most other types in the scope have been
    /// inferred, due to the fact that base classes can be deferred. If it looks like a class
    /// definition is invalid in some way, issue a diagnostic.
    ///
    /// Among the things we check for in this method are whether Python will be able to determine a
    /// consistent "[method resolution order]" and [metaclass] for each class.
    ///
    /// [method resolution order]: https://docs.python.org/3/glossary.html#term-method-resolution-order
    /// [metaclass]: https://docs.python.org/3/reference/datamodel.html#metaclasses
    fn check_class_definitions(&mut self) {
        let class_definitions = self.declarations.iter().filter_map(|(definition, ty)| {
            // Filter out class literals that result from imports
            if let DefinitionKind::Class(class) = definition.kind(self.db()) {
                ty.inner_type()
                    .as_class_literal()
                    .map(|class_literal| (class_literal, class.node(self.module())))
            } else {
                None
            }
        });

        // Iterate through all class definitions in this scope.
        for (class, class_node) in class_definitions {
            // (1) Check that the class does not have a cyclic definition
            if let Some(inheritance_cycle) = class.inheritance_cycle(self.db()) {
                if inheritance_cycle.is_participant() {
                    if let Some(builder) = self
                        .context
                        .report_lint(&CYCLIC_CLASS_DEFINITION, class_node)
                    {
                        builder.into_diagnostic(format_args!(
                            "Cyclic definition of `{}` (class cannot inherit from itself)",
                            class.name(self.db())
                        ));
                    }
                }
                // If a class is cyclically defined, that's a sufficient error to report; the
                // following checks (which are all inheritance-based) aren't even relevant.
                continue;
            }

            let is_named_tuple = CodeGeneratorKind::NamedTuple.matches(self.db(), class, None);

            // (2) If it's a `NamedTuple` class, check that no field without a default value
            // appears after a field with a default value.
            if is_named_tuple {
                let mut field_with_default_encountered = None;

                for (field_name, field) in
                    class.own_fields(self.db(), None, CodeGeneratorKind::NamedTuple)
                {
                    if matches!(
                        field.kind,
                        FieldKind::NamedTuple {
                            default_ty: Some(_)
                        }
                    ) {
                        field_with_default_encountered =
                            Some((field_name, field.single_declaration));
                    } else if let Some(field_with_default) = field_with_default_encountered.as_ref()
                    {
                        report_namedtuple_field_without_default_after_field_with_default(
                            &self.context,
                            class,
                            &(field_name, field.single_declaration),
                            field_with_default,
                        );
                    }
                }
            }

            let is_protocol = class.is_protocol(self.db());

            let mut disjoint_bases = IncompatibleBases::default();

            // (3) Iterate through the class's explicit bases to check for various possible errors:
            //     - Check for inheritance from plain `Generic`,
            //     - Check for inheritance from a `@final` classes
            //     - If the class is a protocol class: check for inheritance from a non-protocol class
            //     - If the class is a NamedTuple class: check for multiple inheritance that isn't `Generic[]`
            for (i, base_class) in class.explicit_bases(self.db()).iter().enumerate() {
                if is_named_tuple
                    && !matches!(
                        base_class,
                        Type::SpecialForm(SpecialFormType::NamedTuple)
                            | Type::KnownInstance(KnownInstanceType::SubscriptedGeneric(_))
                    )
                {
                    if let Some(builder) = self
                        .context
                        .report_lint(&INVALID_NAMED_TUPLE, &class_node.bases()[i])
                    {
                        builder.into_diagnostic(format_args!(
                            "NamedTuple class `{}` cannot use multiple inheritance except with `Generic[]`",
                            class.name(self.db()),
                        ));
                    }
                }

                let base_class = match base_class {
                    Type::SpecialForm(SpecialFormType::Generic) => {
                        if let Some(builder) = self
                            .context
                            .report_lint(&INVALID_BASE, &class_node.bases()[i])
                        {
                            // Unsubscripted `Generic` can appear in the MRO of many classes,
                            // but it is never valid as an explicit base class in user code.
                            builder.into_diagnostic("Cannot inherit from plain `Generic`");
                        }
                        continue;
                    }
                    // Note that unlike several of the other errors caught in this function,
                    // this does not lead to the class creation failing at runtime,
                    // but it is semantically invalid.
                    Type::KnownInstance(KnownInstanceType::SubscriptedProtocol(_)) => {
                        if class_node.type_params.is_none() {
                            continue;
                        }
                        let Some(builder) = self
                            .context
                            .report_lint(&INVALID_GENERIC_CLASS, &class_node.bases()[i])
                        else {
                            continue;
                        };
                        builder.into_diagnostic(
                            "Cannot both inherit from subscripted `Protocol` \
                            and use PEP 695 type variables",
                        );
                        continue;
                    }
                    Type::ClassLiteral(class) => ClassType::NonGeneric(*class),
                    Type::GenericAlias(class) => ClassType::Generic(*class),
                    _ => continue,
                };

                if let Some(disjoint_base) = base_class.nearest_disjoint_base(self.db()) {
                    disjoint_bases.insert(disjoint_base, i, base_class.class_literal(self.db()).0);
                }

                if is_protocol
                    && !(base_class.is_protocol(self.db()) || base_class.is_object(self.db()))
                {
                    if let Some(builder) = self
                        .context
                        .report_lint(&INVALID_PROTOCOL, &class_node.bases()[i])
                    {
                        builder.into_diagnostic(format_args!(
                            "Protocol class `{}` cannot inherit from non-protocol class `{}`",
                            class.name(self.db()),
                            base_class.name(self.db()),
                        ));
                    }
                }

                if base_class.is_final(self.db()) {
                    if let Some(builder) = self
                        .context
                        .report_lint(&SUBCLASS_OF_FINAL_CLASS, &class_node.bases()[i])
                    {
                        builder.into_diagnostic(format_args!(
                            "Class `{}` cannot inherit from final class `{}`",
                            class.name(self.db()),
                            base_class.name(self.db()),
                        ));
                    }
                }
            }

            // (4) Check that the class's MRO is resolvable
            match class.try_mro(self.db(), None) {
                Err(mro_error) => match mro_error.reason() {
                    MroErrorKind::DuplicateBases(duplicates) => {
                        let base_nodes = class_node.bases();
                        for duplicate in duplicates {
                            report_duplicate_bases(&self.context, class, duplicate, base_nodes);
                        }
                    }
                    MroErrorKind::InvalidBases(bases) => {
                        let base_nodes = class_node.bases();
                        for (index, base_ty) in bases {
                            report_invalid_or_unsupported_base(
                                &self.context,
                                &base_nodes[*index],
                                *base_ty,
                                class,
                            );
                        }
                    }
                    MroErrorKind::UnresolvableMro { bases_list } => {
                        if let Some(builder) =
                            self.context.report_lint(&INCONSISTENT_MRO, class_node)
                        {
                            builder.into_diagnostic(format_args!(
                                "Cannot create a consistent method resolution order (MRO) \
                                    for class `{}` with bases list `[{}]`",
                                class.name(self.db()),
                                bases_list
                                    .iter()
                                    .map(|base| base.display(self.db()))
                                    .join(", ")
                            ));
                        }
                    }
                    MroErrorKind::Pep695ClassWithGenericInheritance => {
                        if let Some(builder) =
                            self.context.report_lint(&INVALID_GENERIC_CLASS, class_node)
                        {
                            builder.into_diagnostic(
                                "Cannot both inherit from `typing.Generic` \
                                and use PEP 695 type variables",
                            );
                        }
                    }
                    MroErrorKind::InheritanceCycle => {
                        if let Some(builder) = self
                            .context
                            .report_lint(&CYCLIC_CLASS_DEFINITION, class_node)
                        {
                            builder.into_diagnostic(format_args!(
                                "Cyclic definition of `{}` (class cannot inherit from itself)",
                                class.name(self.db())
                            ));
                        }
                    }
                },
                Ok(_) => {
                    disjoint_bases.remove_redundant_entries(self.db());

                    if disjoint_bases.len() > 1 {
                        report_instance_layout_conflict(
                            &self.context,
                            class,
                            class_node,
                            &disjoint_bases,
                        );
                    }
                }
            }

            // (5) Check that the class's metaclass can be determined without error.
            if let Err(metaclass_error) = class.try_metaclass(self.db()) {
                match metaclass_error.reason() {
                    MetaclassErrorKind::Cycle => {
                        if let Some(builder) = self
                            .context
                            .report_lint(&CYCLIC_CLASS_DEFINITION, class_node)
                        {
                            builder.into_diagnostic(format_args!(
                                "Cyclic definition of `{}`",
                                class.name(self.db())
                            ));
                        }
                    }
                    MetaclassErrorKind::NotCallable(ty) => {
                        if let Some(builder) =
                            self.context.report_lint(&INVALID_METACLASS, class_node)
                        {
                            builder.into_diagnostic(format_args!(
                                "Metaclass type `{}` is not callable",
                                ty.display(self.db())
                            ));
                        }
                    }
                    MetaclassErrorKind::PartlyNotCallable(ty) => {
                        if let Some(builder) =
                            self.context.report_lint(&INVALID_METACLASS, class_node)
                        {
                            builder.into_diagnostic(format_args!(
                                "Metaclass type `{}` is partly not callable",
                                ty.display(self.db())
                            ));
                        }
                    }
                    MetaclassErrorKind::Conflict {
                        candidate1:
                            MetaclassCandidate {
                                metaclass: metaclass1,
                                explicit_metaclass_of: class1,
                            },
                        candidate2:
                            MetaclassCandidate {
                                metaclass: metaclass2,
                                explicit_metaclass_of: class2,
                            },
                        candidate1_is_base_class,
                    } => {
                        if let Some(builder) =
                            self.context.report_lint(&CONFLICTING_METACLASS, class_node)
                        {
                            if *candidate1_is_base_class {
                                builder.into_diagnostic(format_args!(
                                    "The metaclass of a derived class (`{class}`) \
                                     must be a subclass of the metaclasses of all its bases, \
                                     but `{metaclass1}` (metaclass of base class `{base1}`) \
                                     and `{metaclass2}` (metaclass of base class `{base2}`) \
                                     have no subclass relationship",
                                    class = class.name(self.db()),
                                    metaclass1 = metaclass1.name(self.db()),
                                    base1 = class1.name(self.db()),
                                    metaclass2 = metaclass2.name(self.db()),
                                    base2 = class2.name(self.db()),
                                ));
                            } else {
                                builder.into_diagnostic(format_args!(
                                    "The metaclass of a derived class (`{class}`) \
                                     must be a subclass of the metaclasses of all its bases, \
                                     but `{metaclass_of_class}` (metaclass of `{class}`) \
                                     and `{metaclass_of_base}` (metaclass of base class `{base}`) \
                                     have no subclass relationship",
                                    class = class.name(self.db()),
                                    metaclass_of_class = metaclass1.name(self.db()),
                                    metaclass_of_base = metaclass2.name(self.db()),
                                    base = class2.name(self.db()),
                                ));
                            }
                        }
                    }
                }
            }

            // (6) If the class is generic, verify that its generic context does not violate any of
            // the typevar scoping rules.
            if let (Some(legacy), Some(inherited)) = (
                class.legacy_generic_context(self.db()),
                class.inherited_legacy_generic_context(self.db()),
            ) {
                if !inherited.is_subset_of(self.db(), legacy) {
                    if let Some(builder) =
                        self.context.report_lint(&INVALID_GENERIC_CLASS, class_node)
                    {
                        builder.into_diagnostic(
                            "`Generic` base class must include all type \
                            variables used in other base classes",
                        );
                    }
                }
            }

            let scope = class.body_scope(self.db()).scope(self.db());
            if self.context.is_lint_enabled(&INVALID_GENERIC_CLASS)
                && let Some(parent) = scope.parent()
            {
                for self_typevar in class.typevars_referenced_in_definition(self.db()) {
                    let self_typevar_name = self_typevar.typevar(self.db()).name(self.db());
                    for enclosing in enclosing_generic_contexts(self.db(), self.index, parent) {
                        if let Some(other_typevar) =
                            enclosing.binds_named_typevar(self.db(), self_typevar_name)
                        {
                            report_rebound_typevar(
                                &self.context,
                                self_typevar_name,
                                class,
                                class_node,
                                other_typevar,
                            );
                        }
                    }
                }
            }

            // (7) Check that a dataclass does not have more than one `KW_ONLY`.
            if let Some(field_policy @ CodeGeneratorKind::DataclassLike(_)) =
                CodeGeneratorKind::from_class(self.db(), class, None)
            {
                let specialization = None;

                let kw_only_sentinel_fields: Vec<_> = class
                    .fields(self.db(), specialization, field_policy)
                    .into_iter()
                    .filter_map(|(name, field)| {
                        field.is_kw_only_sentinel(self.db()).then_some(name)
                    })
                    .collect();

                if kw_only_sentinel_fields.len() > 1 {
                    // TODO: The fields should be displayed in a subdiagnostic.
                    if let Some(builder) = self
                        .context
                        .report_lint(&DUPLICATE_KW_ONLY, &class_node.name)
                    {
                        let mut diagnostic = builder.into_diagnostic(format_args!(
                            "Dataclass has more than one field annotated with `KW_ONLY`"
                        ));

                        diagnostic.info(format_args!(
                            "`KW_ONLY` fields: {}",
                            kw_only_sentinel_fields
                                .iter()
                                .map(|name| format!("`{name}`"))
                                .join(", ")
                        ));
                    }
                }
            }

            if let Some(protocol) = class.into_protocol_class(self.db()) {
                protocol.validate_members(&self.context);
            }
        }
    }

    /// Check the overloaded functions in this scope.
    ///
    /// This only checks the overloaded functions that are:
    /// 1. Visible publicly at the end of this scope
    /// 2. Or, defined and called in this scope
    ///
    /// For (1), this has the consequence of not checking an overloaded function that is being
    /// shadowed by another function with the same name in this scope.
    fn check_overloaded_functions(&mut self, scope: &NodeWithScopeKind) {
        // Collect all the unique overloaded function places in this scope. This requires a set
        // because an overloaded function uses the same place for each of the overloads and the
        // implementation.
        let overloaded_function_places: FxIndexSet<_> = self
            .declarations
            .iter()
            .filter_map(|(definition, ty)| {
                // Filter out function literals that result from anything other than a function
                // definition e.g., imports which would create a cross-module AST dependency.
                if !matches!(definition.kind(self.db()), DefinitionKind::Function(_)) {
                    return None;
                }
                let function = ty.inner_type().as_function_literal()?;
                if function.has_known_decorator(self.db(), FunctionDecorators::OVERLOAD) {
                    Some(definition.place(self.db()))
                } else {
                    None
                }
            })
            .collect();

        let use_def = self
            .index
            .use_def_map(self.scope().file_scope_id(self.db()));

        let mut public_functions = FxIndexSet::default();

        for place in overloaded_function_places {
            if let Place::Defined(Type::FunctionLiteral(function), _, Definedness::AlwaysDefined) =
                place_from_bindings(
                    self.db(),
                    use_def.end_of_scope_symbol_bindings(place.as_symbol().unwrap()),
                )
            {
                if function.file(self.db()) != self.file() {
                    // If the function is not in this file, we don't need to check it.
                    // https://github.com/astral-sh/ruff/pull/17609#issuecomment-2839445740
                    continue;
                }

                // Extend the functions that we need to check with the publicly visible overloaded
                // function. This is always going to be either the implementation or the last
                // overload if the implementation doesn't exists.
                public_functions.insert(function);
            }
        }

        for function in self.called_functions.union(&public_functions) {
            let (overloads, implementation) = function.overloads_and_implementation(self.db());
            if overloads.is_empty() {
                continue;
            }

            // Check that the overloaded function has at least two overloads
            if let [single_overload] = overloads.as_ref() {
                let function_node = function.node(self.db(), self.file(), self.module());
                if let Some(builder) = self
                    .context
                    .report_lint(&INVALID_OVERLOAD, &function_node.name)
                {
                    let mut diagnostic = builder.into_diagnostic(format_args!(
                        "Overloaded function `{}` requires at least two overloads",
                        &function_node.name
                    ));
                    diagnostic.annotate(
                        self.context
                            .secondary(single_overload.focus_range(self.db(), self.module()))
                            .message(format_args!("Only one overload defined here")),
                    );
                }
            }

            // Check that the overloaded function has an implementation. Overload definitions
            // within stub files, protocols, and on abstract methods within abstract base classes
            // are exempt from this check.
            if implementation.is_none() && !self.in_stub() {
                let mut implementation_required = true;

                if let NodeWithScopeKind::Class(class_node_ref) = scope {
                    let class = binding_type(
                        self.db(),
                        self.index
                            .expect_single_definition(class_node_ref.node(self.module())),
                    )
                    .expect_class_literal();

                    if class.is_protocol(self.db())
                        || (class.is_abstract(self.db())
                            && overloads.iter().all(|overload| {
                                overload.has_known_decorator(
                                    self.db(),
                                    FunctionDecorators::ABSTRACT_METHOD,
                                )
                            }))
                    {
                        implementation_required = false;
                    }
                }

                if implementation_required {
                    let function_node = function.node(self.db(), self.file(), self.module());
                    if let Some(builder) = self
                        .context
                        .report_lint(&INVALID_OVERLOAD, &function_node.name)
                    {
                        let mut diagnostic = builder.into_diagnostic(format_args!(
                            "Overloads for function `{}` must be followed by a non-`@overload`-decorated implementation function",
                            &function_node.name
                        ));
                        diagnostic.info(format_args!(
                            "Attempting to call `{}` will raise `TypeError` at runtime",
                            &function_node.name
                        ));
                        diagnostic.info(
                            "Overloaded functions without implementations are only permitted \
                            in stub files, on protocols, or for abstract methods",
                        );
                        diagnostic.info(
                            "See https://docs.python.org/3/library/typing.html#typing.overload \
                            for more details",
                        );
                    }
                }
            }

            for (decorator, name) in [
                (FunctionDecorators::CLASSMETHOD, "classmethod"),
                (FunctionDecorators::STATICMETHOD, "staticmethod"),
            ] {
                let mut decorator_present = false;
                let mut decorator_missing = vec![];

                for function in overloads.iter().chain(implementation.as_ref()) {
                    if function.has_known_decorator(self.db(), decorator) {
                        decorator_present = true;
                    } else {
                        decorator_missing.push(function);
                    }
                }

                if !decorator_present {
                    // Both overloads and implementation does not have the decorator
                    continue;
                }
                if decorator_missing.is_empty() {
                    // All overloads and implementation have the decorator
                    continue;
                }

                let function_node = function.node(self.db(), self.file(), self.module());
                if let Some(builder) = self
                    .context
                    .report_lint(&INVALID_OVERLOAD, &function_node.name)
                {
                    let mut diagnostic = builder.into_diagnostic(format_args!(
                        "Overloaded function `{}` does not use the `@{name}` decorator \
                         consistently",
                        &function_node.name
                    ));
                    for function in decorator_missing {
                        diagnostic.annotate(
                            self.context
                                .secondary(function.focus_range(self.db(), self.module()))
                                .message(format_args!("Missing here")),
                        );
                    }
                }
            }

            for (decorator, name) in [
                (FunctionDecorators::FINAL, "final"),
                (FunctionDecorators::OVERRIDE, "override"),
            ] {
                if let Some(implementation) = implementation {
                    for overload in overloads.as_ref() {
                        if !overload.has_known_decorator(self.db(), decorator) {
                            continue;
                        }
                        let function_node = function.node(self.db(), self.file(), self.module());
                        let Some(builder) = self
                            .context
                            .report_lint(&INVALID_OVERLOAD, &function_node.name)
                        else {
                            continue;
                        };
                        let mut diagnostic = builder.into_diagnostic(format_args!(
                            "`@{name}` decorator should be applied only to the \
                                overload implementation"
                        ));
                        diagnostic.annotate(
                            self.context
                                .secondary(implementation.focus_range(self.db(), self.module()))
                                .message(format_args!("Implementation defined here")),
                        );
                    }
                } else {
                    let mut overloads = overloads.iter();
                    let Some(first_overload) = overloads.next() else {
                        continue;
                    };
                    for overload in overloads {
                        if !overload.has_known_decorator(self.db(), decorator) {
                            continue;
                        }
                        let function_node = function.node(self.db(), self.file(), self.module());
                        let Some(builder) = self
                            .context
                            .report_lint(&INVALID_OVERLOAD, &function_node.name)
                        else {
                            continue;
                        };
                        let mut diagnostic = builder.into_diagnostic(format_args!(
                            "`@{name}` decorator should be applied only to the \
                                first overload"
                        ));
                        diagnostic.annotate(
                            self.context
                                .secondary(first_overload.focus_range(self.db(), self.module()))
                                .message(format_args!("First overload defined here")),
                        );
                    }
                }
            }
        }
    }

    fn infer_region_definition(&mut self, definition: Definition<'db>) {
        match definition.kind(self.db()) {
            DefinitionKind::Function(function) => {
                self.infer_function_definition(function.node(self.module()), definition);
            }
            DefinitionKind::Class(class) => {
                self.infer_class_definition(class.node(self.module()), definition);
            }
            DefinitionKind::TypeAlias(type_alias) => {
                self.infer_type_alias_definition(type_alias.node(self.module()), definition);
            }
            DefinitionKind::Import(import) => {
                self.infer_import_definition(
                    import.import(self.module()),
                    import.alias(self.module()),
                    definition,
                );
            }
            DefinitionKind::ImportFrom(import_from) => {
                self.infer_import_from_definition(
                    import_from.import(self.module()),
                    import_from.alias(self.module()),
                    definition,
                );
            }
            DefinitionKind::StarImport(import) => {
                self.infer_import_from_definition(
                    import.import(self.module()),
                    import.alias(self.module()),
                    definition,
                );
            }
            DefinitionKind::Assignment(assignment) => {
                self.infer_assignment_definition(assignment, definition);
            }
            DefinitionKind::AnnotatedAssignment(annotated_assignment) => {
                self.infer_annotated_assignment_definition(annotated_assignment, definition);
            }
            DefinitionKind::AugmentedAssignment(augmented_assignment) => {
                self.infer_augment_assignment_definition(
                    augmented_assignment.node(self.module()),
                    definition,
                );
            }
            DefinitionKind::For(for_statement_definition) => {
                self.infer_for_statement_definition(for_statement_definition, definition);
            }
            DefinitionKind::NamedExpression(named_expression) => {
                self.infer_named_expression_definition(
                    named_expression.node(self.module()),
                    definition,
                );
            }
            DefinitionKind::Comprehension(comprehension) => {
                self.infer_comprehension_definition(comprehension, definition);
            }
            DefinitionKind::VariadicPositionalParameter(parameter) => {
                self.infer_variadic_positional_parameter_definition(
                    parameter.node(self.module()),
                    definition,
                );
            }
            DefinitionKind::VariadicKeywordParameter(parameter) => {
                self.infer_variadic_keyword_parameter_definition(
                    parameter.node(self.module()),
                    definition,
                );
            }
            DefinitionKind::Parameter(parameter_with_default) => {
                self.infer_parameter_definition(
                    parameter_with_default.node(self.module()),
                    definition,
                );
            }
            DefinitionKind::WithItem(with_item_definition) => {
                self.infer_with_item_definition(with_item_definition, definition);
            }
            DefinitionKind::MatchPattern(match_pattern) => {
                self.infer_match_pattern_definition(
                    match_pattern.pattern(self.module()),
                    match_pattern.index(),
                    definition,
                );
            }
            DefinitionKind::ExceptHandler(except_handler_definition) => {
                self.infer_except_handler_definition(except_handler_definition, definition);
            }
            DefinitionKind::TypeVar(node) => {
                self.infer_typevar_definition(node.node(self.module()), definition);
            }
            DefinitionKind::ParamSpec(node) => {
                self.infer_paramspec_definition(node.node(self.module()), definition);
            }
            DefinitionKind::TypeVarTuple(node) => {
                self.infer_typevartuple_definition(node.node(self.module()), definition);
            }
        }
    }

    fn infer_region_deferred(&mut self, definition: Definition<'db>) {
        // N.B. We don't defer the types for an annotated assignment here because it is done in
        // the same definition query. It utilizes the deferred expression state instead.
        //
        // This is because for partially stringified annotations like `a: tuple[int, "ForwardRef"]`,
        // we need to defer the types of non-stringified expressions like `tuple` and `int` in the
        // definition query while the stringified expression `"ForwardRef"` would need to deferred
        // to use end-of-scope semantics. This would require custom and possibly a complex
        // implementation to allow this "split" to happen.

        match definition.kind(self.db()) {
            DefinitionKind::Function(function) => {
                self.infer_function_deferred(definition, function.node(self.module()));
            }
            DefinitionKind::Class(class) => {
                self.infer_class_deferred(definition, class.node(self.module()));
            }
            DefinitionKind::TypeVar(typevar) => {
                self.infer_typevar_deferred(typevar.node(self.module()));
            }
            DefinitionKind::Assignment(assignment) => {
                self.infer_assignment_deferred(assignment.value(self.module()));
            }
            _ => {}
        }
    }

    fn infer_region_expression(&mut self, expression: Expression<'db>, tcx: TypeContext<'db>) {
        match expression.kind(self.db()) {
            ExpressionKind::Normal => {
                self.infer_expression_impl(expression.node_ref(self.db(), self.module()), tcx);
            }
            ExpressionKind::TypeExpression => {
                self.infer_type_expression(expression.node_ref(self.db(), self.module()));
            }
        }
    }

    /// Raise a diagnostic if the given type cannot be divided by zero.
    ///
    /// Expects the resolved type of the left side of the binary expression.
    fn check_division_by_zero(
        &mut self,
        node: AnyNodeRef<'_>,
        op: ast::Operator,
        left: Type<'db>,
    ) -> bool {
        match left {
            Type::BooleanLiteral(_) | Type::IntLiteral(_) => {}
            Type::NominalInstance(instance)
                if matches!(
                    instance.known_class(self.db()),
                    Some(KnownClass::Float | KnownClass::Int | KnownClass::Bool)
                ) => {}
            _ => return false,
        }

        let (op, by_zero) = match op {
            ast::Operator::Div => ("divide", "by zero"),
            ast::Operator::FloorDiv => ("floor divide", "by zero"),
            ast::Operator::Mod => ("reduce", "modulo zero"),
            _ => return false,
        };

        if let Some(builder) = self.context.report_lint(&DIVISION_BY_ZERO, node) {
            builder.into_diagnostic(format_args!(
                "Cannot {op} object of type `{}` {by_zero}",
                left.display(self.db())
            ));
        }

        true
    }

    /// Add a binding for the given definition.
    ///
    /// Returns the result of the `infer_value_ty` closure, which is called with the declared type
    /// as type context.
    fn add_binding(
        &mut self,
        node: AnyNodeRef,
        binding: Definition<'db>,
        infer_value_ty: impl FnOnce(&mut Self, TypeContext<'db>) -> Type<'db>,
    ) -> Type<'db> {
        /// Arbitrary `__getitem__`/`__setitem__` methods on a class do not
        /// necessarily guarantee that the passed-in value for `__setitem__` is stored and
        /// can be retrieved unmodified via `__getitem__`. Therefore, we currently only
        /// perform assignment-based narrowing on a few built-in classes (`list`, `dict`,
        /// `bytesarray`, `TypedDict` and `collections` types) where we are confident that
        /// this kind of narrowing can be performed soundly. This is the same approach as
        /// pyright. TODO: Other standard library classes may also be considered safe. Also,
        /// subclasses of these safe classes that do not override `__getitem__/__setitem__`
        /// may be considered safe.
        fn is_safe_mutable_class<'db>(db: &'db dyn Db, ty: Type<'db>) -> bool {
            const SAFE_MUTABLE_CLASSES: &[KnownClass] = &[
                KnownClass::List,
                KnownClass::Dict,
                KnownClass::Bytearray,
                KnownClass::DefaultDict,
                KnownClass::ChainMap,
                KnownClass::Counter,
                KnownClass::Deque,
                KnownClass::OrderedDict,
            ];

            SAFE_MUTABLE_CLASSES
                .iter()
                .map(|class| class.to_instance(db))
                .any(|safe_mutable_class| {
                    ty.is_equivalent_to(db, safe_mutable_class)
                        || ty
                            .generic_origin(db)
                            .zip(safe_mutable_class.generic_origin(db))
                            .is_some_and(|(l, r)| l == r)
                })
        }

        debug_assert!(
            binding
                .kind(self.db())
                .category(self.context.in_stub(), self.module())
                .is_binding()
        );

        let db = self.db();
        let file_scope_id = binding.file_scope(db);
        let place_table = self.index.place_table(file_scope_id);
        let use_def = self.index.use_def_map(file_scope_id);

        let global_use_def_map = self.index.use_def_map(FileScopeId::global());
        let place_id = binding.place(self.db());
        let place = place_table.place(place_id);

        let (declarations, is_local) = if let Some(symbol) = place.as_symbol() {
            let symbol_id = place_id.expect_symbol();
            let skip_non_global_scopes = self.skip_non_global_scopes(file_scope_id, symbol_id);

            if skip_non_global_scopes {
                match self
                    .index
                    .place_table(FileScopeId::global())
                    .symbol_id(symbol.name())
                {
                    Some(id) => (
                        global_use_def_map.end_of_scope_symbol_declarations(id),
                        false,
                    ),
                    // This variable shows up in `global` declarations but doesn't have an explicit
                    // binding in the global scope.
                    None => (use_def.declarations_at_binding(binding), true),
                }
            } else if self
                .index
                .symbol_is_nonlocal_in_scope(symbol_id, file_scope_id)
            {
                // If we run out of ancestor scopes without finding a definition, we'll fall back to
                // the local scope. This will also be a syntax error in `infer_nonlocal_statement` (no
                // binding for `nonlocal` found), but ignore that here.
                let mut declarations = use_def.declarations_at_binding(binding);
                let mut is_local = true;
                // Walk up parent scopes looking for the enclosing scope that has definition of this
                // name. `ancestor_scopes` includes the current scope, so skip that one.
                for (enclosing_scope_file_id, enclosing_scope) in
                    self.index.ancestor_scopes(file_scope_id).skip(1)
                {
                    // Ignore class scopes and the global scope.
                    if !enclosing_scope.kind().is_function_like() {
                        continue;
                    }
                    let enclosing_place_table = self.index.place_table(enclosing_scope_file_id);
                    let Some(enclosing_symbol_id) = enclosing_place_table.symbol_id(symbol.name())
                    else {
                        // This ancestor scope doesn't have a binding. Keep going.
                        continue;
                    };

                    let enclosing_symbol = enclosing_place_table.symbol(enclosing_symbol_id);
                    if enclosing_symbol.is_nonlocal() {
                        // The variable is `nonlocal` in this ancestor scope. Keep going.
                        continue;
                    }
                    if enclosing_symbol.is_global() {
                        // The variable is `global` in this ancestor scope. This breaks the `nonlocal`
                        // chain, and it's a syntax error in `infer_nonlocal_statement`. Ignore that
                        // here and just bail out of this loop.
                        break;
                    }
                    // We found the closest definition. Note that (as in `infer_place_load`) this does
                    // *not* need to be a binding. It could be just a declaration, e.g. `x: int`.
                    declarations = self
                        .index
                        .use_def_map(enclosing_scope_file_id)
                        .end_of_scope_symbol_declarations(enclosing_symbol_id);
                    is_local = false;
                    break;
                }
                (declarations, is_local)
            } else {
                (use_def.declarations_at_binding(binding), true)
            }
        } else {
            (use_def.declarations_at_binding(binding), true)
        };

        let (mut place_and_quals, conflicting) = place_from_declarations(self.db(), declarations)
            .into_place_and_conflicting_declarations();

        if let Some(conflicting) = conflicting {
            // TODO point out the conflicting declarations in the diagnostic?
            let place = place_table.place(binding.place(db));
            if let Some(builder) = self.context.report_lint(&CONFLICTING_DECLARATIONS, node) {
                builder.into_diagnostic(format_args!(
                    "Conflicting declared types for `{place}`: {}",
                    format_enumeration(conflicting.iter().map(|ty| ty.display(db)))
                ));
            }
        }

        // Fall back to implicit module globals for (possibly) unbound names
        if !place_and_quals.place.is_definitely_bound() {
            if let PlaceExprRef::Symbol(symbol) = place {
                let symbol_id = place_id.expect_symbol();

                if self.skip_non_global_scopes(file_scope_id, symbol_id)
                    || self.scope.file_scope_id(self.db()).is_global()
                {
                    place_and_quals = place_and_quals.or_fall_back_to(self.db(), || {
                        module_type_implicit_global_declaration(self.db(), symbol.name())
                    });
                }
            }
        }

        let PlaceAndQualifiers {
            place: resolved_place,
            qualifiers,
        } = place_and_quals;

        // If the place is unbound and its an attribute or subscript place, fall back to normal
        // attribute/subscript inference on the root type.
        let declared_ty =
            if resolved_place.is_undefined() && !place_table.place(place_id).is_symbol() {
                if let AnyNodeRef::ExprAttribute(ast::ExprAttribute { value, attr, .. }) = node {
                    let value_type =
                        self.infer_maybe_standalone_expression(value, TypeContext::default());
                    if let Place::Defined(ty, _, Definedness::AlwaysDefined) =
                        value_type.member(db, attr).place
                    {
                        // TODO: also consider qualifiers on the attribute
                        Some(ty)
                    } else {
                        None
                    }
                } else if let AnyNodeRef::ExprSubscript(
                    subscript @ ast::ExprSubscript {
                        value, slice, ctx, ..
                    },
                ) = node
                {
                    let value_ty = self.infer_expression(value, TypeContext::default());
                    let slice_ty = self.infer_expression(slice, TypeContext::default());
                    Some(self.infer_subscript_expression_types(subscript, value_ty, slice_ty, *ctx))
                } else {
                    None
                }
            } else {
                None
            }
            .or_else(|| resolved_place.ignore_possibly_undefined());

        let inferred_ty = infer_value_ty(self, TypeContext::new(declared_ty));

        let declared_ty = declared_ty.unwrap_or(Type::unknown());
        let mut bound_ty = inferred_ty;

        if qualifiers.contains(TypeQualifiers::FINAL) {
            let mut previous_bindings = use_def.bindings_at_definition(binding);

            // An assignment to a local `Final`-qualified symbol is only an error if there are prior bindings

            let previous_definition = previous_bindings
                .next()
                .and_then(|r| r.binding.definition());

            if !is_local || previous_definition.is_some() {
                let place = place_table.place(binding.place(db));
                if let Some(builder) = self.context.report_lint(
                    &INVALID_ASSIGNMENT,
                    binding.full_range(self.db(), self.module()),
                ) {
                    let mut diagnostic = builder.into_diagnostic(format_args!(
                        "Reassignment of `Final` symbol `{place}` is not allowed"
                    ));

                    diagnostic.set_primary_message("Reassignment of `Final` symbol");

                    if let Some(previous_definition) = previous_definition {
                        // It is not very helpful to show the previous definition if it results from
                        // an import. Ideally, we would show the original definition in the external
                        // module, but that information is currently not threaded through attribute
                        // lookup.
                        if !previous_definition.kind(db).is_import() {
                            if let DefinitionKind::AnnotatedAssignment(assignment) =
                                previous_definition.kind(db)
                            {
                                let range = assignment.annotation(self.module()).range();
                                diagnostic.annotate(
                                    self.context
                                        .secondary(range)
                                        .message("Symbol declared as `Final` here"),
                                );
                            } else {
                                let range =
                                    previous_definition.full_range(self.db(), self.module());
                                diagnostic.annotate(
                                    self.context
                                        .secondary(range)
                                        .message("Symbol declared as `Final` here"),
                                );
                            }
                            diagnostic.set_primary_message("Symbol later reassigned here");
                        }
                    }
                }
            }
        }

        if !bound_ty.is_assignable_to(db, declared_ty) {
            report_invalid_assignment(&self.context, node, binding, declared_ty, bound_ty);

            // Allow declarations to override inference in case of invalid assignment.
            bound_ty = declared_ty;
        }
        // In the following cases, the bound type may not be the same as the RHS value type.
        if let AnyNodeRef::ExprAttribute(ast::ExprAttribute { value, attr, .. }) = node {
            let value_ty = self.try_expression_type(value).unwrap_or_else(|| {
                self.infer_maybe_standalone_expression(value, TypeContext::default())
            });
            // If the member is a data descriptor, the RHS value may differ from the value actually assigned.
            if value_ty
                .class_member(db, attr.id.clone())
                .place
                .ignore_possibly_undefined()
                .is_some_and(|ty| ty.may_be_data_descriptor(db))
            {
                bound_ty = declared_ty;
            }
        } else if let AnyNodeRef::ExprSubscript(ast::ExprSubscript { value, .. }) = node {
            let value_ty = self
                .try_expression_type(value)
                .unwrap_or_else(|| self.infer_expression(value, TypeContext::default()));

            if !value_ty.is_typed_dict() && !is_safe_mutable_class(db, value_ty) {
                bound_ty = declared_ty;
            }
        }

        self.bindings.insert(binding, bound_ty);

        inferred_ty
    }

    /// Returns `true` if `symbol_id` should be looked up in the global scope, skipping intervening
    /// local scopes.
    fn skip_non_global_scopes(
        &self,
        file_scope_id: FileScopeId,
        symbol_id: ScopedSymbolId,
    ) -> bool {
        !file_scope_id.is_global()
            && self
                .index
                .symbol_is_global_in_scope(symbol_id, file_scope_id)
    }

    fn add_declaration(
        &mut self,
        node: AnyNodeRef,
        declaration: Definition<'db>,
        ty: TypeAndQualifiers<'db>,
    ) {
        debug_assert!(
            declaration
                .kind(self.db())
                .category(self.context.in_stub(), self.module())
                .is_declaration()
        );
        let use_def = self.index.use_def_map(declaration.file_scope(self.db()));
        let prior_bindings = use_def.bindings_at_definition(declaration);
        // unbound_ty is Never because for this check we don't care about unbound
        let inferred_ty = place_from_bindings(self.db(), prior_bindings)
            .with_qualifiers(TypeQualifiers::empty())
            .or_fall_back_to(self.db(), || {
                // Fallback to bindings declared on `types.ModuleType` if it's a global symbol
                let scope = self.scope().file_scope_id(self.db());
                let place = self
                    .index
                    .place_table(scope)
                    .place(declaration.place(self.db()));
                if let PlaceExprRef::Symbol(symbol) = &place {
                    if scope.is_global() {
                        module_type_implicit_global_symbol(self.db(), symbol.name())
                    } else {
                        Place::Undefined.into()
                    }
                } else {
                    Place::Undefined.into()
                }
            })
            .place
            .ignore_possibly_undefined()
            .unwrap_or(Type::Never);
        let ty = if inferred_ty.is_assignable_to(self.db(), ty.inner_type()) {
            ty
        } else {
            if let Some(builder) = self.context.report_lint(&INVALID_DECLARATION, node) {
                builder.into_diagnostic(format_args!(
                    "Cannot declare type `{}` for inferred type `{}`",
                    ty.inner_type().display(self.db()),
                    inferred_ty.display(self.db())
                ));
            }
            TypeAndQualifiers::declared(Type::unknown())
        };
        self.declarations.insert(declaration, ty);
    }

    fn add_declaration_with_binding(
        &mut self,
        node: AnyNodeRef,
        definition: Definition<'db>,
        declared_and_inferred_ty: &DeclaredAndInferredType<'db>,
    ) {
        debug_assert!(
            definition
                .kind(self.db())
                .category(self.context.in_stub(), self.module())
                .is_binding()
        );
        debug_assert!(
            definition
                .kind(self.db())
                .category(self.context.in_stub(), self.module())
                .is_declaration()
        );

        let (declared_ty, inferred_ty) = match *declared_and_inferred_ty {
            DeclaredAndInferredType::AreTheSame(type_and_qualifiers) => {
                (type_and_qualifiers, type_and_qualifiers.inner_type())
            }
            DeclaredAndInferredType::MightBeDifferent {
                declared_ty,
                inferred_ty,
            } => {
                let file_scope_id = self.scope().file_scope_id(self.db());
                if file_scope_id.is_global() {
                    let place_table = self.index.place_table(file_scope_id);
                    let place = place_table.place(definition.place(self.db()));
                    if let Some(module_type_implicit_declaration) = place
                        .as_symbol()
                        .map(|symbol| module_type_implicit_global_symbol(self.db(), symbol.name()))
                        .and_then(|place| place.place.ignore_possibly_undefined())
                    {
                        let declared_type = declared_ty.inner_type();
                        if !declared_type
                            .is_assignable_to(self.db(), module_type_implicit_declaration)
                        {
                            if let Some(builder) =
                                self.context.report_lint(&INVALID_DECLARATION, node)
                            {
                                let mut diagnostic = builder.into_diagnostic(format_args!(
                                    "Cannot shadow implicit global attribute `{place}` with declaration of type `{}`",
                                    declared_type.display(self.db())
                                ));
                                diagnostic.info(format_args!("The global symbol `{}` must always have a type assignable to `{}`",
                                    place,
                                    module_type_implicit_declaration.display(self.db())
                                ));
                            }
                        }
                    }
                }
                if inferred_ty.is_assignable_to(self.db(), declared_ty.inner_type()) {
                    (declared_ty, inferred_ty)
                } else {
                    report_invalid_assignment(
                        &self.context,
                        node,
                        definition,
                        declared_ty.inner_type(),
                        inferred_ty,
                    );

                    // if the assignment is invalid, fall back to assuming the annotation is correct
                    (declared_ty, declared_ty.inner_type())
                }
            }
        };
        self.declarations.insert(definition, declared_ty);
        self.bindings.insert(definition, inferred_ty);
    }

    fn add_unknown_declaration_with_binding(
        &mut self,
        node: AnyNodeRef,
        definition: Definition<'db>,
    ) {
        self.add_declaration_with_binding(
            node,
            definition,
            &DeclaredAndInferredType::are_the_same_type(Type::unknown()),
        );
    }

    fn record_return_type(&mut self, ty: Type<'db>, range: TextRange) {
        self.return_types_and_ranges
            .push(TypeAndRange { ty, range });
    }

    fn infer_module(&mut self, module: &ast::ModModule) {
        self.infer_body(&module.body);
    }

    fn infer_class_type_params(&mut self, class: &ast::StmtClassDef) {
        let type_params = class
            .type_params
            .as_deref()
            .expect("class type params scope without type params");

        let binding_context = self.index.expect_single_definition(class);
        let previous_typevar_binding_context =
            self.typevar_binding_context.replace(binding_context);

        self.infer_type_parameters(type_params);

        if let Some(arguments) = class.arguments.as_deref() {
            let in_stub = self.in_stub();
            let previous_deferred_state =
                std::mem::replace(&mut self.deferred_state, in_stub.into());
            let mut call_arguments =
                CallArguments::from_arguments(arguments, |argument, splatted_value| {
                    let ty = self.infer_expression(splatted_value, TypeContext::default());
                    if let Some(argument) = argument {
                        self.store_expression_type(argument, ty);
                    }
                    ty
                });
            let argument_forms = vec![Some(ParameterForm::Value); call_arguments.len()];
            self.infer_argument_types(arguments, &mut call_arguments, &argument_forms);
            self.deferred_state = previous_deferred_state;
        }

        self.typevar_binding_context = previous_typevar_binding_context;
    }

    fn infer_class_body(&mut self, class: &ast::StmtClassDef) {
        self.infer_body(&class.body);
    }

    fn infer_function_type_params(&mut self, function: &ast::StmtFunctionDef) {
        let type_params = function
            .type_params
            .as_deref()
            .expect("function type params scope without type params");

        let binding_context = self.index.expect_single_definition(function);
        let previous_typevar_binding_context =
            self.typevar_binding_context.replace(binding_context);
        self.infer_return_type_annotation(
            function.returns.as_deref(),
            self.defer_annotations().into(),
        );
        self.infer_type_parameters(type_params);
        self.infer_parameters(&function.parameters);
        self.typevar_binding_context = previous_typevar_binding_context;
    }

    fn infer_type_alias_type_params(&mut self, type_alias: &ast::StmtTypeAlias) {
        let type_params = type_alias
            .type_params
            .as_ref()
            .expect("type alias type params scope without type params");

        let binding_context = self.index.expect_single_definition(type_alias);
        let previous_typevar_binding_context =
            self.typevar_binding_context.replace(binding_context);
        self.infer_type_parameters(type_params);
        self.typevar_binding_context = previous_typevar_binding_context;
    }

    fn infer_type_alias(&mut self, type_alias: &ast::StmtTypeAlias) {
        self.infer_annotation_expression(&type_alias.value, DeferredExpressionState::None);
    }

    /// If the current scope is a method inside an enclosing class,
    /// return `Some(class)` where `class` represents the enclosing class.
    ///
    /// If the current scope is not a method inside an enclosing class,
    /// return `None`.
    ///
    /// Note that this method will only return `Some` if the immediate parent scope
    /// is a class scope OR the immediate parent scope is an annotation scope
    /// and the grandparent scope is a class scope. This means it has different
    /// behaviour to the [`super::nearest_enclosing_class`] function.
    fn class_context_of_current_method(&self) -> Option<ClassType<'db>> {
        let current_scope_id = self.scope().file_scope_id(self.db());
        let class_definition = self.index.class_definition_of_method(current_scope_id)?;
        binding_type(self.db(), class_definition).to_class_type(self.db())
    }

    /// If the current scope is a (non-lambda) function, return that function's AST node.
    ///
    /// If the current scope is not a function (or it is a lambda function), return `None`.
    fn current_function_definition(&self) -> Option<&ast::StmtFunctionDef> {
        let current_scope_id = self.scope().file_scope_id(self.db());
        let current_scope = self.index.scope(current_scope_id);
        if !current_scope.kind().is_non_lambda_function() {
            return None;
        }
        current_scope
            .node()
            .as_function()
            .map(|node_ref| node_ref.node(self.module()))
    }

    fn function_decorator_types<'a>(
        &'a self,
        function: &'a ast::StmtFunctionDef,
    ) -> impl Iterator<Item = Type<'db>> + 'a {
        let definition = self.index.expect_single_definition(function);

        let definition_types = infer_definition_types(self.db(), definition);

        function
            .decorator_list
            .iter()
            .map(move |decorator| definition_types.expression_type(&decorator.expression))
    }

    /// Returns `true` if the current scope is the function body scope of a function overload (that
    /// is, the stub declaration decorated with `@overload`, not the implementation), or an
    /// abstract method (decorated with `@abstractmethod`.)
    fn in_function_overload_or_abstractmethod(&self) -> bool {
        let Some(function) = self.current_function_definition() else {
            return false;
        };

        self.function_decorator_types(function)
            .any(|decorator_type| {
                match decorator_type {
                    Type::FunctionLiteral(function) => matches!(
                        function.known(self.db()),
                        Some(KnownFunction::Overload | KnownFunction::AbstractMethod)
                    ),
                    Type::Never => {
                        // In unreachable code, we infer `Never` for decorators like `typing.overload`.
                        // Return `true` here to avoid false positive `invalid-return-type` lints for
                        // `@overload`ed functions without a body in unreachable code.
                        true
                    }
                    _ => false,
                }
            })
    }

    fn infer_function_body(&mut self, function: &ast::StmtFunctionDef) {
        // Parameters are odd: they are Definitions in the function body scope, but have no
        // constituent nodes that are part of the function body. In order to get diagnostics
        // merged/emitted for them, we need to explicitly infer their definitions here.
        for parameter in &function.parameters {
            self.infer_definition(parameter);
        }
        self.infer_body(&function.body);

        if let Some(returns) = function.returns.as_deref() {
            fn is_stub_suite(suite: &[ast::Stmt]) -> bool {
                match suite {
                    [
                        ast::Stmt::Expr(ast::StmtExpr { value: first, .. }),
                        ast::Stmt::Expr(ast::StmtExpr { value: second, .. }),
                        ..,
                    ] => first.is_string_literal_expr() && second.is_ellipsis_literal_expr(),
                    [
                        ast::Stmt::Expr(ast::StmtExpr { value, .. }),
                        ast::Stmt::Pass(_),
                        ..,
                    ] => value.is_string_literal_expr(),
                    [ast::Stmt::Expr(ast::StmtExpr { value, .. }), ..] => {
                        value.is_ellipsis_literal_expr() || value.is_string_literal_expr()
                    }
                    [ast::Stmt::Pass(_)] => true,
                    _ => false,
                }
            }

            let has_empty_body =
                self.return_types_and_ranges.is_empty() && is_stub_suite(&function.body);

            let mut enclosing_class_context = None;

            if has_empty_body {
                if self.in_stub() {
                    return;
                }
                if self.in_function_overload_or_abstractmethod() {
                    return;
                }
                if self.scope().scope(self.db()).in_type_checking_block() {
                    return;
                }
                if let Some(class) = self.class_context_of_current_method() {
                    enclosing_class_context = Some(class);
                    if class.is_protocol(self.db()) {
                        return;
                    }
                }
            }

            let declared_ty = self.file_expression_type(returns);
            let expected_ty = match declared_ty {
                Type::TypeIs(_) => KnownClass::Bool.to_instance(self.db()),
                ty => ty,
            };

            let scope_id = self.index.node_scope(NodeWithScopeRef::Function(function));
            if scope_id.is_generator_function(self.index) {
                // TODO: `AsyncGeneratorType` and `GeneratorType` are both generic classes.
                //
                // If type arguments are supplied to `(Async)Iterable`, `(Async)Iterator`,
                // `(Async)Generator` or `(Async)GeneratorType` in the return annotation,
                // we should iterate over the `yield` expressions and `return` statements
                // in the function to check that they are consistent with the type arguments
                // provided. Once we do this, the `.to_instance_unknown` call below should
                // be replaced with `.to_specialized_instance`.
                let inferred_return = if function.is_async {
                    KnownClass::AsyncGeneratorType
                } else {
                    KnownClass::GeneratorType
                };

                if !inferred_return
                    .to_instance_unknown(self.db())
                    .is_assignable_to(self.db(), expected_ty)
                {
                    report_invalid_generator_function_return_type(
                        &self.context,
                        returns.range(),
                        inferred_return,
                        declared_ty,
                    );
                }
                return;
            }

            for invalid in self
                .return_types_and_ranges
                .iter()
                .copied()
                .filter_map(|ty_range| match ty_range.ty {
                    // We skip `is_assignable_to` checks for `NotImplemented`,
                    // so we remove it beforehand.
                    Type::Union(union) => Some(TypeAndRange {
                        ty: union.filter(self.db(), |ty| !ty.is_notimplemented(self.db())),
                        range: ty_range.range,
                    }),
                    ty if ty.is_notimplemented(self.db()) => None,
                    _ => Some(ty_range),
                })
                .filter(|ty_range| !ty_range.ty.is_assignable_to(self.db(), expected_ty))
            {
                report_invalid_return_type(
                    &self.context,
                    invalid.range,
                    returns.range(),
                    declared_ty,
                    invalid.ty,
                );
            }
            if self
                .index
                .use_def_map(scope_id)
                .can_implicitly_return_none(self.db())
                && !Type::none(self.db()).is_assignable_to(self.db(), expected_ty)
            {
                let no_return = self.return_types_and_ranges.is_empty();
                report_implicit_return_type(
                    &self.context,
                    returns.range(),
                    declared_ty,
                    has_empty_body,
                    enclosing_class_context,
                    no_return,
                );
            }
        }
    }

    fn infer_body(&mut self, suite: &[ast::Stmt]) {
        for statement in suite {
            self.infer_statement(statement);
        }
    }

    fn infer_statement(&mut self, statement: &ast::Stmt) {
        match statement {
            ast::Stmt::FunctionDef(function) => self.infer_function_definition_statement(function),
            ast::Stmt::ClassDef(class) => self.infer_class_definition_statement(class),
            ast::Stmt::Expr(ast::StmtExpr {
                range: _,
                node_index: _,
                value,
            }) => {
                // If this is a call expression, we would have added a `ReturnsNever` constraint,
                // meaning this will be a standalone expression.
                self.infer_maybe_standalone_expression(value, TypeContext::default());
            }
            ast::Stmt::If(if_statement) => self.infer_if_statement(if_statement),
            ast::Stmt::Try(try_statement) => self.infer_try_statement(try_statement),
            ast::Stmt::With(with_statement) => self.infer_with_statement(with_statement),
            ast::Stmt::Match(match_statement) => self.infer_match_statement(match_statement),
            ast::Stmt::Assign(assign) => self.infer_assignment_statement(assign),
            ast::Stmt::AnnAssign(assign) => self.infer_annotated_assignment_statement(assign),
            ast::Stmt::AugAssign(aug_assign) => {
                self.infer_augmented_assignment_statement(aug_assign);
            }
            ast::Stmt::TypeAlias(type_statement) => self.infer_type_alias_statement(type_statement),
            ast::Stmt::For(for_statement) => self.infer_for_statement(for_statement),
            ast::Stmt::While(while_statement) => self.infer_while_statement(while_statement),
            ast::Stmt::Import(import) => self.infer_import_statement(import),
            ast::Stmt::ImportFrom(import) => self.infer_import_from_statement(import),
            ast::Stmt::Assert(assert_statement) => self.infer_assert_statement(assert_statement),
            ast::Stmt::Raise(raise) => self.infer_raise_statement(raise),
            ast::Stmt::Return(ret) => self.infer_return_statement(ret),
            ast::Stmt::Delete(delete) => self.infer_delete_statement(delete),
            ast::Stmt::Nonlocal(nonlocal) => self.infer_nonlocal_statement(nonlocal),
            ast::Stmt::Global(global) => self.infer_global_statement(global),
            ast::Stmt::Break(_)
            | ast::Stmt::Continue(_)
            | ast::Stmt::Pass(_)
            | ast::Stmt::IpyEscapeCommand(_) => {
                // No-op
            }
        }
    }

    fn infer_definition(&mut self, node: impl Into<DefinitionNodeKey> + std::fmt::Debug + Copy) {
        let definition = self.index.expect_single_definition(node);
        let result = infer_definition_types(self.db(), definition);
        self.extend_definition(result);
    }

    fn infer_function_definition_statement(&mut self, function: &ast::StmtFunctionDef) {
        self.infer_definition(function);
    }

    fn infer_function_definition(
        &mut self,
        function: &ast::StmtFunctionDef,
        definition: Definition<'db>,
    ) {
        let ast::StmtFunctionDef {
            range: _,
            node_index: _,
            is_async: _,
            name,
            type_params,
            parameters,
            returns,
            body: _,
            decorator_list,
        } = function;

        let mut decorator_types_and_nodes = Vec::with_capacity(decorator_list.len());
        let mut function_decorators = FunctionDecorators::empty();
        let mut deprecated = None;
        let mut dataclass_transformer_params = None;

        for decorator in decorator_list {
            let decorator_type = self.infer_decorator(decorator);
            let decorator_function_decorator =
                FunctionDecorators::from_decorator_type(self.db(), decorator_type);
            function_decorators |= decorator_function_decorator;

            match decorator_type {
                Type::FunctionLiteral(function) => {
                    if let Some(KnownFunction::NoTypeCheck) = function.known(self.db()) {
                        // If the function is decorated with the `no_type_check` decorator,
                        // we need to suppress any errors that come after the decorators.
                        self.context.set_in_no_type_check(InNoTypeCheck::Yes);
                        continue;
                    }
                }
                Type::KnownInstance(KnownInstanceType::Deprecated(deprecated_inst)) => {
                    deprecated = Some(deprecated_inst);
                }
                Type::DataclassTransformer(params) => {
                    dataclass_transformer_params = Some(params);
                }
                _ => {}
            }
            if !decorator_function_decorator.is_empty() {
                continue;
            }

            decorator_types_and_nodes.push((decorator_type, decorator));
        }

        for default in parameters
            .iter_non_variadic_params()
            .filter_map(|param| param.default.as_deref())
        {
            self.infer_expression(default, TypeContext::default());
        }

        // If there are type params, parameters and returns are evaluated in that scope, that is, in
        // `infer_function_type_params`, rather than here.
        if type_params.is_none() {
            if self.defer_annotations() {
                self.deferred.insert(definition);
            } else {
                let previous_typevar_binding_context =
                    self.typevar_binding_context.replace(definition);
                self.infer_return_type_annotation(
                    returns.as_deref(),
                    DeferredExpressionState::None,
                );
                self.infer_parameters(parameters);
                self.typevar_binding_context = previous_typevar_binding_context;
            }
        }

        let known_function =
            KnownFunction::try_from_definition_and_name(self.db(), definition, name);

        // `type_check_only` is itself not available at runtime
        if known_function == Some(KnownFunction::TypeCheckOnly) {
            function_decorators |= FunctionDecorators::TYPE_CHECK_ONLY;
        }

        let body_scope = self
            .index
            .node_scope(NodeWithScopeRef::Function(function))
            .to_scope_id(self.db(), self.file());

        let overload_literal = OverloadLiteral::new(
            self.db(),
            &name.id,
            known_function,
            body_scope,
            function_decorators,
            deprecated,
            dataclass_transformer_params,
        );
        let function_literal = FunctionLiteral::new(self.db(), overload_literal);

        let mut inferred_ty =
            Type::FunctionLiteral(FunctionType::new(self.db(), function_literal, None, None));
        self.undecorated_type = Some(inferred_ty);

        for (decorator_ty, decorator_node) in decorator_types_and_nodes.iter().rev() {
            inferred_ty = match decorator_ty
                .try_call(self.db(), &CallArguments::positional([inferred_ty]))
                .map(|bindings| bindings.return_type(self.db()))
            {
                Ok(return_ty) => {
                    fn into_function_like_callable<'d>(
                        db: &'d dyn Db,
                        ty: Type<'d>,
                    ) -> Option<Type<'d>> {
                        match ty {
                            Type::Callable(callable) => Some(Type::Callable(CallableType::new(
                                db,
                                callable.signatures(db),
                                true,
                            ))),
                            Type::Union(union) => union
                                .try_map(db, |element| into_function_like_callable(db, *element)),
                            // Intersections are currently not handled here because that would require
                            // the decorator to be explicitly annotated as returning an intersection.
                            _ => None,
                        }
                    }

                    let is_input_function_like = inferred_ty
                        .try_upcast_to_callable(self.db())
                        .and_then(Type::as_callable)
                        .is_some_and(|callable| callable.is_function_like(self.db()));

                    if is_input_function_like
                        && let Some(return_ty_function_like) =
                            into_function_like_callable(self.db(), return_ty)
                    {
                        // When a method on a class is decorated with a function that returns a `Callable`, assume that
                        // the returned callable is also function-like. See "Decorating a method with a `Callable`-typed
                        // decorator" in `callables_as_descriptors.md` for the extended explanation.
                        return_ty_function_like
                    } else {
                        return_ty
                    }
                }
                Err(CallError(_, bindings)) => {
                    bindings.report_diagnostics(&self.context, (*decorator_node).into());
                    bindings.return_type(self.db())
                }
            };
        }

        self.add_declaration_with_binding(
            function.into(),
            definition,
            &DeclaredAndInferredType::are_the_same_type(inferred_ty),
        );

        if function_decorators.contains(FunctionDecorators::OVERLOAD) {
            for stmt in &function.body {
                match stmt {
                    ast::Stmt::Pass(_) => continue,
                    ast::Stmt::Expr(ast::StmtExpr { value, .. }) => {
                        if matches!(
                            &**value,
                            ast::Expr::StringLiteral(_) | ast::Expr::EllipsisLiteral(_)
                        ) {
                            continue;
                        }
                    }
                    _ => {}
                }
                let Some(builder) = self.context.report_lint(&USELESS_OVERLOAD_BODY, stmt) else {
                    continue;
                };
                let mut diagnostic = builder.into_diagnostic(format_args!(
                    "Useless body for `@overload`-decorated function `{}`",
                    &function.name
                ));
                diagnostic.set_primary_message("This statement will never be executed");
                diagnostic.info(
                    "`@overload`-decorated functions are solely for type checkers \
                    and must be overwritten at runtime by a non-`@overload`-decorated implementation",
                );
                diagnostic.help("Consider replacing this function body with `...` or `pass`");
                break;
            }
        }
    }

    fn infer_return_type_annotation(
        &mut self,
        returns: Option<&ast::Expr>,
        deferred_expression_state: DeferredExpressionState,
    ) {
        if let Some(returns) = returns {
            let annotated = self.infer_annotation_expression(returns, deferred_expression_state);

            if !annotated.qualifiers.is_empty() {
                for qualifier in [
                    TypeQualifiers::FINAL,
                    TypeQualifiers::CLASS_VAR,
                    TypeQualifiers::INIT_VAR,
                ] {
                    if annotated.qualifiers.contains(qualifier) {
                        if let Some(builder) = self.context.report_lint(&INVALID_TYPE_FORM, returns)
                        {
                            builder.into_diagnostic(format!(
                                "`{name}` is not allowed in function return type annotations",
                                name = qualifier.name()
                            ));
                        }
                    }
                }
            }
        }
    }

    fn infer_parameters(&mut self, parameters: &ast::Parameters) {
        let ast::Parameters {
            range: _,
            node_index: _,
            posonlyargs: _,
            args: _,
            vararg,
            kwonlyargs: _,
            kwarg,
        } = parameters;

        for param_with_default in parameters.iter_non_variadic_params() {
            self.infer_parameter_with_default(param_with_default);
        }
        if let Some(vararg) = vararg {
            self.infer_parameter(vararg);
        }
        if let Some(kwarg) = kwarg {
            self.infer_parameter(kwarg);
        }
    }

    fn infer_parameter_with_default(&mut self, parameter_with_default: &ast::ParameterWithDefault) {
        let ast::ParameterWithDefault {
            range: _,
            node_index: _,
            parameter,
            default: _,
        } = parameter_with_default;

        let annotated = self.infer_optional_annotation_expression(
            parameter.annotation.as_deref(),
            self.defer_annotations().into(),
        );

        if let Some(qualifiers) = annotated.map(|annotated| annotated.qualifiers) {
            if !qualifiers.is_empty() {
                for qualifier in [
                    TypeQualifiers::FINAL,
                    TypeQualifiers::CLASS_VAR,
                    TypeQualifiers::INIT_VAR,
                ] {
                    if qualifiers.contains(qualifier) {
                        if let Some(builder) =
                            self.context.report_lint(&INVALID_TYPE_FORM, parameter)
                        {
                            builder.into_diagnostic(format!(
                                "`{name}` is not allowed in function parameter annotations",
                                name = qualifier.name()
                            ));
                        }
                    }
                }
            }
        }
    }

    fn infer_parameter(&mut self, parameter: &ast::Parameter) {
        let ast::Parameter {
            range: _,
            node_index: _,
            name: _,
            annotation,
        } = parameter;

        self.infer_optional_annotation_expression(
            annotation.as_deref(),
            self.defer_annotations().into(),
        );
    }

    /// Set initial declared type (if annotated) and inferred type for a function-parameter symbol,
    /// in the function body scope.
    ///
    /// The declared type is the annotated type, if any, or `Unknown`.
    ///
    /// The inferred type is the annotated type, if any. If there is no annotation, it is the union
    /// of `Unknown` and the type of the default value, if any.
    ///
    /// Parameter definitions are odd in that they define a symbol in the function-body scope, so
    /// the Definition belongs to the function body scope, but the expressions (annotation and
    /// default value) both belong to outer scopes. (The default value always belongs to the outer
    /// scope in which the function is defined, the annotation belongs either to the outer scope,
    /// or maybe to an intervening type-params scope, if it's a generic function.) So we don't use
    /// `self.infer_expression` or store any expression types here, we just use `expression_ty` to
    /// get the types of the expressions from their respective scopes.
    ///
    /// It is safe (non-cycle-causing) to use `expression_ty` here, because an outer scope can't
    /// depend on a definition from an inner scope, so we shouldn't be in-process of inferring the
    /// outer scope here.
    fn infer_parameter_definition(
        &mut self,
        parameter_with_default: &ast::ParameterWithDefault,
        definition: Definition<'db>,
    ) {
        let ast::ParameterWithDefault {
            parameter,
            default,
            range: _,
            node_index: _,
        } = parameter_with_default;
        let default_ty = default
            .as_ref()
            .map(|default| self.file_expression_type(default));
        if let Some(annotation) = parameter.annotation.as_ref() {
            let declared_ty = self.file_expression_type(annotation);
            if let Some(default_ty) = default_ty {
                if !default_ty.is_assignable_to(self.db(), declared_ty)
                    && !((self.in_stub()
                        || self.in_function_overload_or_abstractmethod()
                        || self
                            .class_context_of_current_method()
                            .is_some_and(|class| class.is_protocol(self.db())))
                        && default
                            .as_ref()
                            .is_some_and(|d| d.is_ellipsis_literal_expr()))
                {
                    if let Some(builder) = self
                        .context
                        .report_lint(&INVALID_PARAMETER_DEFAULT, parameter_with_default)
                    {
                        builder.into_diagnostic(format_args!(
                            "Default value of type `{}` is not assignable \
                             to annotated parameter type `{}`",
                            default_ty.display(self.db()),
                            declared_ty.display(self.db())
                        ));
                    }
                }
            }
            self.add_declaration_with_binding(
                parameter.into(),
                definition,
                &DeclaredAndInferredType::are_the_same_type(declared_ty),
            );
        } else {
            let ty = if let Some(default_ty) = default_ty {
                UnionType::from_elements(self.db(), [Type::unknown(), default_ty])
            } else if let Some(ty) = self.special_first_method_parameter_type(parameter) {
                ty
            } else {
                Type::unknown()
            };

            self.add_binding(parameter.into(), definition, |_, _| ty);
        }
    }

    /// Set initial declared/inferred types for a `*args` variadic positional parameter.
    ///
    /// The annotated type is implicitly wrapped in a homogeneous tuple.
    ///
    /// See [`infer_parameter_definition`] doc comment for some relevant observations about scopes.
    ///
    /// [`infer_parameter_definition`]: Self::infer_parameter_definition
    fn infer_variadic_positional_parameter_definition(
        &mut self,
        parameter: &ast::Parameter,
        definition: Definition<'db>,
    ) {
        if let Some(annotation) = parameter.annotation() {
            let ty = if annotation.is_starred_expr() {
                todo_type!("PEP 646")
            } else {
                let annotated_type = self.file_expression_type(annotation);
                Type::homogeneous_tuple(self.db(), annotated_type)
            };

            self.add_declaration_with_binding(
                parameter.into(),
                definition,
                &DeclaredAndInferredType::are_the_same_type(ty),
            );
        } else {
            self.add_binding(parameter.into(), definition, |builder, _| {
                Type::homogeneous_tuple(builder.db(), Type::unknown())
            });
        }
    }

    /// Special case for unannotated `cls` and `self` arguments to class methods and instance methods.
    fn special_first_method_parameter_type(
        &mut self,
        parameter: &ast::Parameter,
    ) -> Option<Type<'db>> {
        let db = self.db();
        let file = self.file();

        let function_scope_id = self.scope();
        let function_scope = function_scope_id.scope(db);
        let function = function_scope.node().as_function()?;

        let parent_file_scope_id = function_scope.parent()?;
        let mut parent_scope_id = parent_file_scope_id.to_scope_id(db, file);

        // Skip type parameter scopes, if the method itself is generic.
        if parent_scope_id.is_annotation(db) {
            let parent_scope = parent_scope_id.scope(db);
            parent_scope_id = parent_scope.parent()?.to_scope_id(db, file);
        }

        // Return early if this is not a method inside a class.
        let class = parent_scope_id.scope(db).node().as_class()?;

        let method_definition = self.index.expect_single_definition(function);
        let DefinitionKind::Function(function_definition) = method_definition.kind(db) else {
            return None;
        };

        if function_definition
            .node(self.module())
            .parameters
            .index(parameter.name())
            .is_none_or(|index| index != 0)
        {
            return None;
        }

        let function_node = function_definition.node(self.module());
        let function_name = &function_node.name;

        // TODO: handle implicit type of `cls` for classmethods
        if is_implicit_classmethod(function_name) || is_implicit_staticmethod(function_name) {
            return None;
        }

        let inference = infer_definition_types(db, method_definition);
        for decorator in &function_node.decorator_list {
            let decorator_ty = inference.expression_type(&decorator.expression);
            if decorator_ty.as_class_literal().is_some_and(|class| {
                matches!(
                    class.known(db),
                    Some(KnownClass::Classmethod | KnownClass::Staticmethod)
                )
            }) {
                return None;
            }
        }

        let class_definition = self.index.expect_single_definition(class);
        let class_literal = infer_definition_types(db, class_definition)
            .declaration_type(class_definition)
            .inner_type()
            .as_class_literal()?;

        typing_self(db, self.scope(), Some(method_definition), class_literal)
    }

    /// Set initial declared/inferred types for a `*args` variadic positional parameter.
    ///
    /// The annotated type is implicitly wrapped in a string-keyed dictionary.
    ///
    /// See [`infer_parameter_definition`] doc comment for some relevant observations about scopes.
    ///
    /// [`infer_parameter_definition`]: Self::infer_parameter_definition
    fn infer_variadic_keyword_parameter_definition(
        &mut self,
        parameter: &ast::Parameter,
        definition: Definition<'db>,
    ) {
        if let Some(annotation) = parameter.annotation() {
            let annotated_ty = self.file_expression_type(annotation);
            let ty = KnownClass::Dict.to_specialized_instance(
                self.db(),
                [KnownClass::Str.to_instance(self.db()), annotated_ty],
            );
            self.add_declaration_with_binding(
                parameter.into(),
                definition,
                &DeclaredAndInferredType::are_the_same_type(ty),
            );
        } else {
            self.add_binding(parameter.into(), definition, |builder, _| {
                KnownClass::Dict.to_specialized_instance(
                    builder.db(),
                    [KnownClass::Str.to_instance(builder.db()), Type::unknown()],
                )
            });
        }
    }

    fn infer_class_definition_statement(&mut self, class: &ast::StmtClassDef) {
        self.infer_definition(class);
    }

    fn infer_class_definition(
        &mut self,
        class_node: &ast::StmtClassDef,
        definition: Definition<'db>,
    ) {
        let ast::StmtClassDef {
            range: _,
            node_index: _,
            name,
            type_params,
            decorator_list,
            arguments: _,
            body: _,
        } = class_node;

        let mut deprecated = None;
        let mut type_check_only = false;
        let mut dataclass_params = None;
        let mut dataclass_transformer_params = None;
        for decorator in decorator_list {
            let decorator_ty = self.infer_decorator(decorator);
            if decorator_ty
                .as_function_literal()
                .is_some_and(|function| function.is_known(self.db(), KnownFunction::Dataclass))
            {
                dataclass_params = Some(DataclassParams::default_params(self.db()));
                continue;
            }

            if let Type::DataclassDecorator(params) = decorator_ty {
                dataclass_params = Some(params);
                continue;
            }

            if let Type::KnownInstance(KnownInstanceType::Deprecated(deprecated_inst)) =
                decorator_ty
            {
                deprecated = Some(deprecated_inst);
                continue;
            }

            if decorator_ty
                .as_function_literal()
                .is_some_and(|function| function.is_known(self.db(), KnownFunction::TypeCheckOnly))
            {
                type_check_only = true;
                continue;
            }

            if let Type::FunctionLiteral(f) = decorator_ty {
                // We do not yet detect or flag `@dataclass_transform` applied to more than one
                // overload, or an overload and the implementation both. Nevertheless, this is not
                // allowed. We do not try to treat the offenders intelligently -- just use the
                // params of the last seen usage of `@dataclass_transform`
                let transformer_params = f
                    .iter_overloads_and_implementation(self.db())
                    .find_map(|overload| overload.dataclass_transformer_params(self.db()));
                if let Some(transformer_params) = transformer_params {
                    dataclass_params = Some(DataclassParams::from_transformer_params(
                        self.db(),
                        transformer_params,
                    ));
                    continue;
                }
            }

            if let Type::DataclassTransformer(params) = decorator_ty {
                dataclass_transformer_params = Some(params);
                continue;
            }
        }

        let body_scope = self
            .index
            .node_scope(NodeWithScopeRef::Class(class_node))
            .to_scope_id(self.db(), self.file());

        let maybe_known_class = KnownClass::try_from_file_and_name(self.db(), self.file(), name);

        let in_typing_module = || {
            matches!(
                file_to_module(self.db(), self.file()).and_then(|module| module.known(self.db())),
                Some(KnownModule::Typing | KnownModule::TypingExtensions)
            )
        };

        let ty = match (maybe_known_class, &*name.id) {
            (None, "NamedTuple") if in_typing_module() => {
                Type::SpecialForm(SpecialFormType::NamedTuple)
            }
            (None, "Any") if in_typing_module() => Type::SpecialForm(SpecialFormType::Any),
            _ => Type::from(ClassLiteral::new(
                self.db(),
                name.id.clone(),
                body_scope,
                maybe_known_class,
                deprecated,
                type_check_only,
                dataclass_params,
                dataclass_transformer_params,
            )),
        };

        self.add_declaration_with_binding(
            class_node.into(),
            definition,
            &DeclaredAndInferredType::are_the_same_type(ty),
        );

        // if there are type parameters, then the keywords and bases are within that scope
        // and we don't need to run inference here
        if type_params.is_none() {
            for keyword in class_node.keywords() {
                self.infer_expression(&keyword.value, TypeContext::default());
            }

            // Inference of bases deferred in stubs, or if any are string literals.
            if self.in_stub() || class_node.bases().iter().any(contains_string_literal) {
                self.deferred.insert(definition);
            } else {
                let previous_typevar_binding_context =
                    self.typevar_binding_context.replace(definition);
                for base in class_node.bases() {
                    self.infer_expression(base, TypeContext::default());
                }
                self.typevar_binding_context = previous_typevar_binding_context;
            }
        }
    }

    fn infer_function_deferred(
        &mut self,
        definition: Definition<'db>,
        function: &ast::StmtFunctionDef,
    ) {
        let previous_typevar_binding_context = self.typevar_binding_context.replace(definition);
        self.infer_return_type_annotation(
            function.returns.as_deref(),
            DeferredExpressionState::Deferred,
        );
        self.infer_parameters(function.parameters.as_ref());
        self.typevar_binding_context = previous_typevar_binding_context;
    }

    fn infer_class_deferred(&mut self, definition: Definition<'db>, class: &ast::StmtClassDef) {
        let previous_typevar_binding_context = self.typevar_binding_context.replace(definition);
        for base in class.bases() {
            if self.in_stub() {
                self.infer_expression_with_state(
                    base,
                    TypeContext::default(),
                    DeferredExpressionState::Deferred,
                );
            } else {
                self.infer_expression(base, TypeContext::default());
            }
        }
        self.typevar_binding_context = previous_typevar_binding_context;
    }

    fn infer_type_alias_definition(
        &mut self,
        type_alias: &ast::StmtTypeAlias,
        definition: Definition<'db>,
    ) {
        self.infer_expression(&type_alias.name, TypeContext::default());

        let rhs_scope = self
            .index
            .node_scope(NodeWithScopeRef::TypeAlias(type_alias))
            .to_scope_id(self.db(), self.file());

        let type_alias_ty = Type::KnownInstance(KnownInstanceType::TypeAliasType(
            TypeAliasType::PEP695(PEP695TypeAliasType::new(
                self.db(),
                &type_alias.name.as_name_expr().unwrap().id,
                rhs_scope,
                None,
            )),
        ));

        self.add_declaration_with_binding(
            type_alias.into(),
            definition,
            &DeclaredAndInferredType::are_the_same_type(type_alias_ty),
        );
    }

    fn infer_if_statement(&mut self, if_statement: &ast::StmtIf) {
        let ast::StmtIf {
            range: _,
            node_index: _,
            test,
            body,
            elif_else_clauses,
        } = if_statement;

        let test_ty = self.infer_standalone_expression(test, TypeContext::default());

        if let Err(err) = test_ty.try_bool(self.db()) {
            err.report_diagnostic(&self.context, &**test);
        }

        self.infer_body(body);

        for clause in elif_else_clauses {
            let ast::ElifElseClause {
                range: _,
                node_index: _,
                test,
                body,
            } = clause;

            if let Some(test) = &test {
                let test_ty = self.infer_standalone_expression(test, TypeContext::default());

                if let Err(err) = test_ty.try_bool(self.db()) {
                    err.report_diagnostic(&self.context, test);
                }
            }

            self.infer_body(body);
        }
    }

    fn infer_try_statement(&mut self, try_statement: &ast::StmtTry) {
        let ast::StmtTry {
            range: _,
            node_index: _,
            body,
            handlers,
            orelse,
            finalbody,
            is_star: _,
        } = try_statement;

        self.infer_body(body);

        for handler in handlers {
            let ast::ExceptHandler::ExceptHandler(handler) = handler;
            let ast::ExceptHandlerExceptHandler {
                type_: handled_exceptions,
                name: symbol_name,
                body,
                range: _,
                node_index: _,
            } = handler;

            // If `symbol_name` is `Some()` and `handled_exceptions` is `None`,
            // it's invalid syntax (something like `except as e:`).
            // However, it's obvious that the user *wanted* `e` to be bound here,
            // so we'll have created a definition in the semantic-index stage anyway.
            if symbol_name.is_some() {
                self.infer_definition(handler);
            } else {
                self.infer_exception(handled_exceptions.as_deref(), try_statement.is_star);
            }

            self.infer_body(body);
        }

        self.infer_body(orelse);
        self.infer_body(finalbody);
    }

    fn infer_with_statement(&mut self, with_statement: &ast::StmtWith) {
        let ast::StmtWith {
            range: _,
            node_index: _,
            is_async,
            items,
            body,
        } = with_statement;
        for item in items {
            let target = item.optional_vars.as_deref();
            if let Some(target) = target {
                self.infer_target(target, &item.context_expr, |builder, tcx| {
                    // TODO: `infer_with_statement_definition` reports a diagnostic if `ctx_manager_ty` isn't a context manager
                    //  but only if the target is a name. We should report a diagnostic here if the target isn't a name:
                    //  `with not_context_manager as a.x: ...
                    builder
                        .infer_standalone_expression(&item.context_expr, tcx)
                        .enter(builder.db())
                });
            } else {
                // Call into the context expression inference to validate that it evaluates
                // to a valid context manager.
                let context_expression_ty =
                    self.infer_expression(&item.context_expr, TypeContext::default());
                self.infer_context_expression(&item.context_expr, context_expression_ty, *is_async);
                self.infer_optional_expression(target, TypeContext::default());
            }
        }

        self.infer_body(body);
    }

    fn infer_with_item_definition(
        &mut self,
        with_item: &WithItemDefinitionKind<'db>,
        definition: Definition<'db>,
    ) {
        let context_expr = with_item.context_expr(self.module());
        let target = with_item.target(self.module());

        let target_ty = match with_item.target_kind() {
            TargetKind::Sequence(unpack_position, unpack) => {
                let unpacked = infer_unpack_types(self.db(), unpack);
                if unpack_position == UnpackPosition::First {
                    self.context.extend(unpacked.diagnostics());
                }
                unpacked.expression_type(target)
            }
            TargetKind::Single => {
                let context_expr_ty =
                    self.infer_standalone_expression(context_expr, TypeContext::default());
                self.infer_context_expression(context_expr, context_expr_ty, with_item.is_async())
            }
        };

        self.store_expression_type(target, target_ty);
        self.add_binding(target.into(), definition, |_, _| target_ty);
    }

    /// Infers the type of a context expression (`with expr`) and returns the target's type
    ///
    /// Returns [`Type::unknown`] if the context expression doesn't implement the context manager protocol.
    ///
    /// ## Terminology
    /// See [PEP343](https://peps.python.org/pep-0343/#standard-terminology).
    fn infer_context_expression(
        &mut self,
        context_expression: &ast::Expr,
        context_expression_type: Type<'db>,
        is_async: bool,
    ) -> Type<'db> {
        let eval_mode = if is_async {
            EvaluationMode::Async
        } else {
            EvaluationMode::Sync
        };

        context_expression_type
            .try_enter_with_mode(self.db(), eval_mode)
            .unwrap_or_else(|err| {
                err.report_diagnostic(
                    &self.context,
                    context_expression_type,
                    context_expression.into(),
                );
                err.fallback_enter_type(self.db())
            })
    }

    fn infer_exception(&mut self, node: Option<&ast::Expr>, is_star: bool) -> Type<'db> {
        // If there is no handled exception, it's invalid syntax;
        // a diagnostic will have already been emitted
        let node_ty = node.map_or(Type::unknown(), |ty| {
            self.infer_expression(ty, TypeContext::default())
        });
        let type_base_exception = KnownClass::BaseException.to_subclass_of(self.db());

        // If it's an `except*` handler, this won't actually be the type of the bound symbol;
        // it will actually be the type of the generic parameters to `BaseExceptionGroup` or `ExceptionGroup`.
        let symbol_ty = if let Some(tuple_spec) = node_ty.tuple_instance_spec(self.db()) {
            let mut builder = UnionBuilder::new(self.db());
            for element in tuple_spec.all_elements().copied() {
                builder = builder.add(
                    if element.is_assignable_to(self.db(), type_base_exception) {
                        element.to_instance(self.db()).expect(
                            "`Type::to_instance()` should always return `Some()` \
                                if called on a type assignable to `type[BaseException]`",
                        )
                    } else {
                        if let Some(node) = node {
                            report_invalid_exception_caught(&self.context, node, element);
                        }
                        Type::unknown()
                    },
                );
            }
            builder.build()
        } else if node_ty.is_assignable_to(self.db(), type_base_exception) {
            node_ty.to_instance(self.db()).expect(
                "`Type::to_instance()` should always return `Some()` \
                    if called on a type assignable to `type[BaseException]`",
            )
        } else if node_ty.is_assignable_to(
            self.db(),
            Type::homogeneous_tuple(self.db(), type_base_exception),
        ) {
            node_ty
                .tuple_instance_spec(self.db())
                .and_then(|spec| {
                    let specialization = spec
                        .homogeneous_element_type(self.db())
                        .to_instance(self.db());

                    debug_assert!(specialization.is_some_and(|specialization_type| {
                        specialization_type.is_assignable_to(
                            self.db(),
                            KnownClass::BaseException.to_instance(self.db()),
                        )
                    }));

                    specialization
                })
                .unwrap_or_else(|| KnownClass::BaseException.to_instance(self.db()))
        } else if node_ty.is_assignable_to(
            self.db(),
            UnionType::from_elements(
                self.db(),
                [
                    type_base_exception,
                    Type::homogeneous_tuple(self.db(), type_base_exception),
                ],
            ),
        ) {
            KnownClass::BaseException.to_instance(self.db())
        } else {
            if let Some(node) = node {
                report_invalid_exception_caught(&self.context, node, node_ty);
            }
            Type::unknown()
        };

        if is_star {
            let class = if symbol_ty
                .is_subtype_of(self.db(), KnownClass::Exception.to_instance(self.db()))
            {
                KnownClass::ExceptionGroup
            } else {
                KnownClass::BaseExceptionGroup
            };
            class.to_specialized_instance(self.db(), [symbol_ty])
        } else {
            symbol_ty
        }
    }

    fn infer_except_handler_definition(
        &mut self,
        except_handler_definition: &ExceptHandlerDefinitionKind,
        definition: Definition<'db>,
    ) {
        let symbol_ty = self.infer_exception(
            except_handler_definition.handled_exceptions(self.module()),
            except_handler_definition.is_star(),
        );

        self.add_binding(
            except_handler_definition.node(self.module()).into(),
            definition,
            |_, _| symbol_ty,
        );
    }

    fn infer_typevar_definition(
        &mut self,
        node: &ast::TypeParamTypeVar,
        definition: Definition<'db>,
    ) {
        let ast::TypeParamTypeVar {
            range: _,
            node_index: _,
            name,
            bound,
            default,
        } = node;

        let bound_or_constraint = match bound.as_deref() {
            Some(expr @ ast::Expr::Tuple(ast::ExprTuple { elts, .. })) => {
                if elts.len() < 2 {
                    if let Some(builder) = self
                        .context
                        .report_lint(&INVALID_TYPE_VARIABLE_CONSTRAINTS, expr)
                    {
                        builder.into_diagnostic("TypeVar must have at least two constrained types");
                    }
                    None
                } else {
                    Some(TypeVarBoundOrConstraintsEvaluation::LazyConstraints)
                }
            }
            Some(_) => Some(TypeVarBoundOrConstraintsEvaluation::LazyUpperBound),
            None => None,
        };
        if bound_or_constraint.is_some() || default.is_some() {
            self.deferred.insert(definition);
        }
        let identity =
            TypeVarIdentity::new(self.db(), &name.id, Some(definition), TypeVarKind::Pep695);
        let ty = Type::KnownInstance(KnownInstanceType::TypeVar(TypeVarInstance::new(
            self.db(),
            identity,
            bound_or_constraint,
            None, // explicit_variance
            default.as_deref().map(|_| TypeVarDefaultEvaluation::Lazy),
        )));
        self.add_declaration_with_binding(
            node.into(),
            definition,
            &DeclaredAndInferredType::are_the_same_type(ty),
        );
    }

    fn infer_typevar_deferred(&mut self, node: &ast::TypeParamTypeVar) {
        let ast::TypeParamTypeVar {
            range: _,
            node_index: _,
            name: _,
            bound,
            default,
        } = node;
        let previous_deferred_state =
            std::mem::replace(&mut self.deferred_state, DeferredExpressionState::Deferred);
        match bound.as_deref() {
            Some(expr @ ast::Expr::Tuple(ast::ExprTuple { elts, .. })) => {
                // We don't use UnionType::from_elements or UnionBuilder here, because we don't
                // want to simplify the list of constraints like we do with the elements of an
                // actual union type.
                // TODO: Consider using a new `OneOfType` connective here instead, since that
                // more accurately represents the actual semantics of typevar constraints.
                let ty = Type::Union(UnionType::new(
                    self.db(),
                    elts.iter()
                        .map(|expr| self.infer_type_expression(expr))
                        .collect::<Box<[_]>>(),
                ));
                self.store_expression_type(expr, ty);
            }
            Some(expr) => {
                self.infer_type_expression(expr);
            }
            None => {}
        }
        self.infer_optional_type_expression(default.as_deref());
        self.deferred_state = previous_deferred_state;
    }

    fn infer_paramspec_definition(
        &mut self,
        node: &ast::TypeParamParamSpec,
        definition: Definition<'db>,
    ) {
        let ast::TypeParamParamSpec {
            range: _,
            node_index: _,
            name: _,
            default,
        } = node;
        self.infer_optional_expression(default.as_deref(), TypeContext::default());
        let pep_695_todo = Type::Dynamic(DynamicType::TodoPEP695ParamSpec);
        self.add_declaration_with_binding(
            node.into(),
            definition,
            &DeclaredAndInferredType::are_the_same_type(pep_695_todo),
        );
    }

    fn infer_typevartuple_definition(
        &mut self,
        node: &ast::TypeParamTypeVarTuple,
        definition: Definition<'db>,
    ) {
        let ast::TypeParamTypeVarTuple {
            range: _,
            node_index: _,
            name: _,
            default,
        } = node;
        self.infer_optional_expression(default.as_deref(), TypeContext::default());
        let pep_695_todo = todo_type!("PEP-695 TypeVarTuple definition types");
        self.add_declaration_with_binding(
            node.into(),
            definition,
            &DeclaredAndInferredType::are_the_same_type(pep_695_todo),
        );
    }

    fn infer_match_statement(&mut self, match_statement: &ast::StmtMatch) {
        let ast::StmtMatch {
            range: _,
            node_index: _,
            subject,
            cases,
        } = match_statement;

        self.infer_standalone_expression(subject, TypeContext::default());

        for case in cases {
            let ast::MatchCase {
                range: _,
                node_index: _,
                body,
                pattern,
                guard,
            } = case;
            self.infer_match_pattern(pattern);

            if let Some(guard) = guard.as_deref() {
                let guard_ty = self.infer_standalone_expression(guard, TypeContext::default());

                if let Err(err) = guard_ty.try_bool(self.db()) {
                    err.report_diagnostic(&self.context, guard);
                }
            }

            self.infer_body(body);
        }
    }

    fn infer_match_pattern_definition(
        &mut self,
        pattern: &ast::Pattern,
        _index: u32,
        definition: Definition<'db>,
    ) {
        // TODO(dhruvmanila): The correct way to infer types here is to perform structural matching
        // against the subject expression type (which we can query via `infer_expression_types`)
        // and extract the type at the `index` position if the pattern matches. This will be
        // similar to the logic in `self.infer_assignment_definition`.
        self.add_binding(pattern.into(), definition, |_, _| {
            todo_type!("`match` pattern definition types")
        });
    }

    fn infer_match_pattern(&mut self, pattern: &ast::Pattern) {
        // We need to create a standalone expression for each arm of a match statement, since they
        // can introduce constraints on the match subject. (Or more accurately, for the match arm's
        // pattern, since its the pattern that introduces any constraints, not the body.) Ideally,
        // that standalone expression would wrap the match arm's pattern as a whole. But a
        // standalone expression can currently only wrap an ast::Expr, which patterns are not. So,
        // we need to choose an Expr that can “stand in” for the pattern, which we can wrap in a
        // standalone expression.
        //
        // That said, when inferring the type of a standalone expression, we don't have access to
        // its parent or sibling nodes.  That means, for instance, that in a class pattern, where
        // we are currently using the class name as the standalone expression, we do not have
        // access to the class pattern's arguments in the standalone expression inference scope.
        // At the moment, we aren't trying to do anything with those arguments when creating a
        // narrowing constraint for the pattern.  But in the future, if we do, we will have to
        // either wrap those arguments in their own standalone expressions, or update Expression to
        // be able to wrap other AST node types besides just ast::Expr.
        //
        // This function is only called for the top-level pattern of a match arm, and is
        // responsible for inferring the standalone expression for each supported pattern type. It
        // then hands off to `infer_nested_match_pattern` for any subexpressions and subpatterns,
        // where we do NOT have any additional standalone expressions to infer through.
        //
        // TODO(dhruvmanila): Add a Salsa query for inferring pattern types and matching against
        // the subject expression: https://github.com/astral-sh/ruff/pull/13147#discussion_r1739424510
        match pattern {
            ast::Pattern::MatchValue(match_value) => {
                self.infer_standalone_expression(&match_value.value, TypeContext::default());
            }
            ast::Pattern::MatchClass(match_class) => {
                let ast::PatternMatchClass {
                    range: _,
                    node_index: _,
                    cls,
                    arguments,
                } = match_class;
                for pattern in &arguments.patterns {
                    self.infer_nested_match_pattern(pattern);
                }
                for keyword in &arguments.keywords {
                    self.infer_nested_match_pattern(&keyword.pattern);
                }
                self.infer_standalone_expression(cls, TypeContext::default());
            }
            ast::Pattern::MatchOr(match_or) => {
                for pattern in &match_or.patterns {
                    self.infer_match_pattern(pattern);
                }
            }
            _ => {
                self.infer_nested_match_pattern(pattern);
            }
        }
    }

    fn infer_nested_match_pattern(&mut self, pattern: &ast::Pattern) {
        match pattern {
            ast::Pattern::MatchValue(match_value) => {
                self.infer_maybe_standalone_expression(&match_value.value, TypeContext::default());
            }
            ast::Pattern::MatchSequence(match_sequence) => {
                for pattern in &match_sequence.patterns {
                    self.infer_nested_match_pattern(pattern);
                }
            }
            ast::Pattern::MatchMapping(match_mapping) => {
                let ast::PatternMatchMapping {
                    range: _,
                    node_index: _,
                    keys,
                    patterns,
                    rest: _,
                } = match_mapping;
                for key in keys {
                    self.infer_expression(key, TypeContext::default());
                }
                for pattern in patterns {
                    self.infer_nested_match_pattern(pattern);
                }
            }
            ast::Pattern::MatchClass(match_class) => {
                let ast::PatternMatchClass {
                    range: _,
                    node_index: _,
                    cls,
                    arguments,
                } = match_class;
                for pattern in &arguments.patterns {
                    self.infer_nested_match_pattern(pattern);
                }
                for keyword in &arguments.keywords {
                    self.infer_nested_match_pattern(&keyword.pattern);
                }
                self.infer_maybe_standalone_expression(cls, TypeContext::default());
            }
            ast::Pattern::MatchAs(match_as) => {
                if let Some(pattern) = &match_as.pattern {
                    self.infer_nested_match_pattern(pattern);
                }
            }
            ast::Pattern::MatchOr(match_or) => {
                for pattern in &match_or.patterns {
                    self.infer_nested_match_pattern(pattern);
                }
            }
            ast::Pattern::MatchStar(_) | ast::Pattern::MatchSingleton(_) => {}
        }
    }

    fn infer_assignment_statement(&mut self, assignment: &ast::StmtAssign) {
        let ast::StmtAssign {
            range: _,
            node_index: _,
            targets,
            value,
        } = assignment;

        for target in targets {
            self.infer_target(target, value, |builder, tcx| {
                builder.infer_standalone_expression(value, tcx)
            });
        }
    }

    /// Infer the (definition) types involved in a `target` expression.
    ///
    /// This is used for assignment statements, for statements, etc. with a single or multiple
    /// targets (unpacking). If `target` is an attribute expression, we check that the assignment
    /// is valid. For 'target's that are definitions, this check happens elsewhere.
    ///
    /// The `infer_value_expr` function is used to infer the type of the `value` expression which
    /// are not `Name` expressions. The returned type is the one that is eventually assigned to the
    /// `target`.
    fn infer_target<F>(&mut self, target: &ast::Expr, value: &ast::Expr, infer_value_expr: F)
    where
        F: Fn(&mut Self, TypeContext<'db>) -> Type<'db>,
    {
        match target {
            ast::Expr::Name(_) => {
                self.infer_target_impl(target, value, None);
            }

            _ => self.infer_target_impl(
                target,
                value,
                Some(&|builder, tcx| infer_value_expr(builder, tcx)),
            ),
        }
    }

    /// Make sure that the subscript assignment `obj[slice] = value` is valid.
    fn validate_subscript_assignment(
        &mut self,
        target: &ast::ExprSubscript,
        rhs: &ast::Expr,
        assigned_ty: Type<'db>,
    ) -> bool {
        let ast::ExprSubscript {
            range: _,
            node_index: _,
            value,
            slice,
            ctx: _,
        } = target;

        let value_ty = self.infer_expression(value, TypeContext::default());
        let slice_ty = self.infer_expression(slice, TypeContext::default());

        let db = self.db();
        let context = &self.context;

        match value_ty.try_call_dunder(
            db,
            "__setitem__",
            CallArguments::positional([slice_ty, assigned_ty]),
            TypeContext::default(),
        ) {
            Ok(_) => true,
            Err(err) => match err {
                CallDunderError::PossiblyUnbound { .. } => {
                    if let Some(builder) =
                        context.report_lint(&POSSIBLY_MISSING_IMPLICIT_CALL, &**value)
                    {
                        builder.into_diagnostic(format_args!(
                            "Method `__setitem__` of type `{}` may be missing",
                            value_ty.display(db),
                        ));
                    }
                    false
                }
                CallDunderError::CallError(call_error_kind, bindings) => {
                    match call_error_kind {
                        CallErrorKind::NotCallable => {
                            if let Some(builder) = context.report_lint(&CALL_NON_CALLABLE, &**value)
                            {
                                builder.into_diagnostic(format_args!(
                                    "Method `__setitem__` of type `{}` is not callable \
                                    on object of type `{}`",
                                    bindings.callable_type().display(db),
                                    value_ty.display(db),
                                ));
                            }
                        }
                        CallErrorKind::BindingError => {
                            let assigned_d = assigned_ty.display(db);
                            let value_d = value_ty.display(db);

                            if let Some(typed_dict) = value_ty.as_typed_dict() {
                                if let Some(key) = slice_ty.as_string_literal() {
                                    let key = key.value(self.db());
                                    validate_typed_dict_key_assignment(
                                        &self.context,
                                        typed_dict,
                                        key,
                                        assigned_ty,
                                        value.as_ref(),
                                        slice.as_ref(),
                                        rhs,
                                        TypedDictAssignmentKind::Subscript,
                                    );
                                } else {
                                    // Check if the key has a valid type. We only allow string literals, a union of string literals,
                                    // or a dynamic type like `Any`. We can do this by checking assignability to `LiteralString`,
                                    // but we need to exclude `LiteralString` itself. This check would technically allow weird key
                                    // types like `LiteralString & Any` to pass, but it does not need to be perfect. We would just
                                    // fail to provide the "Only string literals are allowed" hint in that case.
                                    if slice_ty.is_assignable_to(db, Type::LiteralString)
                                        && !slice_ty.is_equivalent_to(db, Type::LiteralString)
                                    {
                                        if let Some(builder) =
                                            context.report_lint(&INVALID_ASSIGNMENT, &**slice)
                                        {
                                            builder.into_diagnostic(format_args!(
                                                "Cannot assign value of type `{assigned_d}` to key of type `{}` on TypedDict `{value_d}`",
                                                slice_ty.display(db)
                                            ));
                                        }
                                    } else {
                                        if let Some(builder) =
                                            context.report_lint(&INVALID_KEY, &**slice)
                                        {
                                            builder.into_diagnostic(format_args!(
                                                "Cannot access `{value_d}` with a key of type `{}`. Only string literals are allowed as keys on TypedDicts.",
                                                slice_ty.display(db)
                                            ));
                                        }
                                    }
                                }
                            } else {
                                if let Some(builder) =
                                    context.report_lint(&INVALID_ASSIGNMENT, &**value)
                                {
                                    builder.into_diagnostic(format_args!(
                                        "Method `__setitem__` of type `{}` cannot be called with \
                                        a key of type `{}` and a value of type `{assigned_d}` on object of type `{value_d}`",
                                        bindings.callable_type().display(db),
                                        slice_ty.display(db),
                                    ));
                                }
                            }
                        }
                        CallErrorKind::PossiblyNotCallable => {
                            if let Some(builder) = context.report_lint(&CALL_NON_CALLABLE, &**value)
                            {
                                builder.into_diagnostic(format_args!(
                                    "Method `__setitem__` of type `{}` may not be \
                                    callable on object of type `{}`",
                                    bindings.callable_type().display(db),
                                    value_ty.display(db),
                                ));
                            }
                        }
                    }
                    false
                }
                CallDunderError::MethodNotAvailable => {
                    if let Some(builder) = context.report_lint(&INVALID_ASSIGNMENT, &**value) {
                        builder.into_diagnostic(format_args!(
                            "Cannot assign to object of type `{}` with no `__setitem__` method",
                            value_ty.display(db),
                        ));
                    }

                    false
                }
            },
        }
    }

    /// Make sure that the attribute assignment `obj.attribute = value` is valid.
    ///
    /// `target` is the node for the left-hand side, `object_ty` is the type of `obj`, `attribute` is
    /// the name of the attribute being assigned, and `value_ty` is the type of the right-hand side of
    /// the assignment. If the assignment is invalid, emit diagnostics.
    fn validate_attribute_assignment(
        &mut self,
        target: &ast::ExprAttribute,
        object_ty: Type<'db>,
        attribute: &str,
        infer_value_ty: &mut dyn FnMut(&mut Self, TypeContext<'db>) -> Type<'db>,
        emit_diagnostics: bool,
    ) -> bool {
        let db = self.db();

        let mut first_tcx = None;

        // A wrapper over `infer_value_ty` that allows inferring the value type multiple times
        // during attribute resolution.
        let pure_infer_value_ty = infer_value_ty;
        let mut infer_value_ty = |builder: &mut Self, tcx: TypeContext<'db>| -> Type<'db> {
            // Overwrite the previously inferred value, preferring later inferences, which are
            // likely more precise. Note that we still ensure each inference is assignable to
            // its declared type, so this mainly affects the IDE hover type.
            let prev_multi_inference_state = mem::replace(
                &mut builder.multi_inference_state,
                MultiInferenceState::Overwrite,
            );

            // If we are inferring the argument multiple times, silence diagnostics to avoid duplicated warnings.
            let was_in_multi_inference = if let Some(first_tcx) = first_tcx {
                // The first time we infer an argument during multi-inference must be without type context,
                // to avoid leaking diagnostics for bidirectional inference attempts.
                debug_assert_eq!(first_tcx, TypeContext::default());

                builder.context.set_multi_inference(true)
            } else {
                builder.context.is_in_multi_inference()
            };

            let value_ty = pure_infer_value_ty(builder, tcx);

            // Reset the multi-inference state.
            first_tcx.get_or_insert(tcx);
            builder.multi_inference_state = prev_multi_inference_state;
            builder.context.set_multi_inference(was_in_multi_inference);

            value_ty
        };

        // This closure should only be called if `value_ty` was inferred with `attr_ty` as type context.
        let ensure_assignable_to =
            |builder: &Self, value_ty: Type<'db>, attr_ty: Type<'db>| -> bool {
                let assignable = value_ty.is_assignable_to(db, attr_ty);
                if !assignable && emit_diagnostics {
                    report_invalid_attribute_assignment(
                        &builder.context,
                        target.into(),
                        attr_ty,
                        value_ty,
                        attribute,
                    );
                }
                assignable
            };

        // Return true (and emit a diagnostic) if this is an invalid assignment to a `Final` attribute.
        let invalid_assignment_to_final = |builder: &Self, qualifiers: TypeQualifiers| -> bool {
            if qualifiers.contains(TypeQualifiers::FINAL) {
                if emit_diagnostics {
                    if let Some(builder) = builder.context.report_lint(&INVALID_ASSIGNMENT, target)
                    {
                        builder.into_diagnostic(format_args!(
                            "Cannot assign to final attribute `{attribute}` \
                                         on type `{}`",
                            object_ty.display(db)
                        ));
                    }
                }
                true
            } else {
                false
            }
        };

        match object_ty {
            Type::Union(union) => {
                // First infer the value without type context, and then again for each union element.
                let value_ty = infer_value_ty(self, TypeContext::default());

                if union.elements(self.db()).iter().all(|elem| {
                    self.validate_attribute_assignment(
                        target,
                        *elem,
                        attribute,
                        // Note that `infer_value_ty` silences diagnostics after the first inference.
                        &mut infer_value_ty,
                        false,
                    )
                }) {
                    true
                } else {
                    // TODO: This is not a very helpful error message, as it does not include the underlying reason
                    // why the assignment is invalid. This would be a good use case for sub-diagnostics.
                    if emit_diagnostics {
                        if let Some(builder) = self.context.report_lint(&INVALID_ASSIGNMENT, target)
                        {
                            builder.into_diagnostic(format_args!(
                                "Object of type `{}` is not assignable \
                                 to attribute `{attribute}` on type `{}`",
                                value_ty.display(self.db()),
                                object_ty.display(self.db()),
                            ));
                        }
                    }

                    false
                }
            }

            Type::Intersection(intersection) => {
                // First infer the value without type context, and then again for each union element.
                let value_ty = infer_value_ty(self, TypeContext::default());

                // TODO: Handle negative intersection elements
                if intersection.positive(db).iter().any(|elem| {
                    self.validate_attribute_assignment(
                        target,
                        *elem,
                        attribute,
                        // Note that `infer_value_ty` silences diagnostics after the first inference.
                        &mut infer_value_ty,
                        false,
                    )
                }) {
                    true
                } else {
                    if emit_diagnostics {
                        if let Some(builder) = self.context.report_lint(&INVALID_ASSIGNMENT, target)
                        {
                            // TODO: same here, see above
                            builder.into_diagnostic(format_args!(
                                "Object of type `{}` is not assignable \
                                 to attribute `{attribute}` on type `{}`",
                                value_ty.display(self.db()),
                                object_ty.display(self.db()),
                            ));
                        }
                    }
                    false
                }
            }

            Type::TypeAlias(alias) => self.validate_attribute_assignment(
                target,
                alias.value_type(self.db()),
                attribute,
                pure_infer_value_ty,
                emit_diagnostics,
            ),

            // Super instances do not allow attribute assignment
            Type::NominalInstance(instance) if instance.has_known_class(db, KnownClass::Super) => {
                infer_value_ty(self, TypeContext::default());

                if emit_diagnostics {
                    if let Some(builder) = self.context.report_lint(&INVALID_ASSIGNMENT, target) {
                        builder.into_diagnostic(format_args!(
                            "Cannot assign to attribute `{attribute}` on type `{}`",
                            object_ty.display(self.db()),
                        ));
                    }
                }
                false
            }
            Type::BoundSuper(_) => {
                infer_value_ty(self, TypeContext::default());

                if emit_diagnostics {
                    if let Some(builder) = self.context.report_lint(&INVALID_ASSIGNMENT, target) {
                        builder.into_diagnostic(format_args!(
                            "Cannot assign to attribute `{attribute}` on type `{}`",
                            object_ty.display(self.db()),
                        ));
                    }
                }
                false
            }

            Type::Dynamic(..) | Type::Never => {
                infer_value_ty(self, TypeContext::default());
                true
            }

            Type::NominalInstance(..)
            | Type::ProtocolInstance(_)
            | Type::BooleanLiteral(..)
            | Type::IntLiteral(..)
            | Type::StringLiteral(..)
            | Type::BytesLiteral(..)
            | Type::EnumLiteral(..)
            | Type::LiteralString
            | Type::SpecialForm(..)
            | Type::KnownInstance(..)
            | Type::PropertyInstance(..)
            | Type::FunctionLiteral(..)
            | Type::Callable(..)
            | Type::BoundMethod(_)
            | Type::KnownBoundMethod(_)
            | Type::WrapperDescriptor(_)
            | Type::DataclassDecorator(_)
            | Type::DataclassTransformer(_)
            | Type::TypeVar(..)
            | Type::AlwaysTruthy
            | Type::AlwaysFalsy
            | Type::TypeIs(_)
            | Type::TypedDict(_) => {
                // TODO: We could use the annotated parameter type of `__setattr__` as type context here.
                // However, we would still have to perform the first inference without type context.
                let value_ty = infer_value_ty(self, TypeContext::default());

                // First, try to call the `__setattr__` dunder method. If this is present/defined, overrides
                // assigning the attributed by the normal mechanism.
                let setattr_dunder_call_result = object_ty.try_call_dunder_with_policy(
                    db,
                    "__setattr__",
                    &mut CallArguments::positional([Type::string_literal(db, attribute), value_ty]),
                    TypeContext::default(),
                    MemberLookupPolicy::MRO_NO_OBJECT_FALLBACK,
                );

                let check_setattr_return_type = |result: Bindings<'db>| -> bool {
                    match result.return_type(db) {
                        Type::Never => {
                            if emit_diagnostics {
                                if let Some(builder) =
                                    self.context.report_lint(&INVALID_ASSIGNMENT, target)
                                {
                                    let is_setattr_synthesized = match object_ty
                                        .class_member_with_policy(
                                            db,
                                            "__setattr__".into(),
                                            MemberLookupPolicy::MRO_NO_OBJECT_FALLBACK,
                                        ) {
                                        PlaceAndQualifiers {
                                            place: Place::Defined(attr_ty, _, _),
                                            qualifiers: _,
                                        } => attr_ty.is_callable_type(),
                                        _ => false,
                                    };

                                    let member_exists =
                                        !object_ty.member(db, attribute).place.is_undefined();

                                    let msg = if !member_exists {
                                        format!(
                                            "Cannot assign to unresolved attribute `{attribute}` on type `{}`",
                                            object_ty.display(db)
                                        )
                                    } else if is_setattr_synthesized {
                                        format!(
                                            "Property `{attribute}` defined in `{}` is read-only",
                                            object_ty.display(db)
                                        )
                                    } else {
                                        format!(
                                            "Cannot assign to attribute `{attribute}` on type `{}` \
                                                 whose `__setattr__` method returns `Never`/`NoReturn`",
                                            object_ty.display(db)
                                        )
                                    };

                                    builder.into_diagnostic(msg);
                                }
                            }
                            false
                        }
                        _ => true,
                    }
                };

                match setattr_dunder_call_result {
                    Ok(result) => check_setattr_return_type(result),
                    Err(CallDunderError::PossiblyUnbound(result)) => {
                        check_setattr_return_type(*result)
                    }
                    Err(CallDunderError::CallError(..)) => {
                        if emit_diagnostics {
                            if let Some(builder) =
                                self.context.report_lint(&UNRESOLVED_ATTRIBUTE, target)
                            {
                                builder.into_diagnostic(format_args!(
                                    "Cannot assign object of type `{}` to attribute \
                                     `{attribute}` on type `{}` with \
                                     custom `__setattr__` method.",
                                    value_ty.display(db),
                                    object_ty.display(db)
                                ));
                            }
                        }
                        false
                    }
                    Err(CallDunderError::MethodNotAvailable) => {
                        match object_ty.class_member(db, attribute.into()) {
                            meta_attr @ PlaceAndQualifiers { .. } if meta_attr.is_class_var() => {
                                if emit_diagnostics {
                                    if let Some(builder) =
                                        self.context.report_lint(&INVALID_ATTRIBUTE_ACCESS, target)
                                    {
                                        builder.into_diagnostic(format_args!(
                                            "Cannot assign to ClassVar `{attribute}` \
                                     from an instance of type `{ty}`",
                                            ty = object_ty.display(self.db()),
                                        ));
                                    }
                                }
                                false
                            }
                            PlaceAndQualifiers {
                                place: Place::Defined(meta_attr_ty, _, meta_attr_boundness),
                                qualifiers,
                            } => {
                                if invalid_assignment_to_final(self, qualifiers) {
                                    return false;
                                }

                                let assignable_to_meta_attr =
                                    if let Place::Defined(meta_dunder_set, _, _) =
                                        meta_attr_ty.class_member(db, "__set__".into()).place
                                    {
                                        // TODO: We could use the annotated parameter type of `__set__` as
                                        // type context here.
                                        let dunder_set_result = meta_dunder_set.try_call(
                                            db,
                                            &CallArguments::positional([
                                                meta_attr_ty,
                                                object_ty,
                                                value_ty,
                                            ]),
                                        );

                                        if emit_diagnostics {
                                            if let Err(dunder_set_failure) =
                                                dunder_set_result.as_ref()
                                            {
                                                report_bad_dunder_set_call(
                                                    &self.context,
                                                    dunder_set_failure,
                                                    attribute,
                                                    object_ty,
                                                    target,
                                                );
                                            }
                                        }

                                        dunder_set_result.is_ok()
                                    } else {
                                        let value_ty = infer_value_ty(
                                            self,
                                            TypeContext::new(Some(meta_attr_ty)),
                                        );

                                        ensure_assignable_to(self, value_ty, meta_attr_ty)
                                    };

                                let assignable_to_instance_attribute = if meta_attr_boundness
                                    == Definedness::PossiblyUndefined
                                {
                                    let (assignable, boundness) = if let PlaceAndQualifiers {
                                        place:
                                            Place::Defined(instance_attr_ty, _, instance_attr_boundness),
                                        qualifiers,
                                    } =
                                        object_ty.instance_member(db, attribute)
                                    {
                                        let value_ty = infer_value_ty(
                                            self,
                                            TypeContext::new(Some(instance_attr_ty)),
                                        );
                                        if invalid_assignment_to_final(self, qualifiers) {
                                            return false;
                                        }

                                        (
                                            ensure_assignable_to(self, value_ty, instance_attr_ty),
                                            instance_attr_boundness,
                                        )
                                    } else {
                                        (true, Definedness::PossiblyUndefined)
                                    };

                                    if boundness == Definedness::PossiblyUndefined {
                                        report_possibly_missing_attribute(
                                            &self.context,
                                            target,
                                            attribute,
                                            object_ty,
                                        );
                                    }

                                    assignable
                                } else {
                                    true
                                };

                                assignable_to_meta_attr && assignable_to_instance_attribute
                            }

                            PlaceAndQualifiers {
                                place: Place::Undefined,
                                ..
                            } => {
                                if let PlaceAndQualifiers {
                                    place:
                                        Place::Defined(instance_attr_ty, _, instance_attr_boundness),
                                    qualifiers,
                                } = object_ty.instance_member(db, attribute)
                                {
                                    let value_ty = infer_value_ty(
                                        self,
                                        TypeContext::new(Some(instance_attr_ty)),
                                    );
                                    if invalid_assignment_to_final(self, qualifiers) {
                                        return false;
                                    }

                                    if instance_attr_boundness == Definedness::PossiblyUndefined {
                                        report_possibly_missing_attribute(
                                            &self.context,
                                            target,
                                            attribute,
                                            object_ty,
                                        );
                                    }

                                    ensure_assignable_to(self, value_ty, instance_attr_ty)
                                } else {
                                    if emit_diagnostics {
                                        if let Some(builder) =
                                            self.context.report_lint(&UNRESOLVED_ATTRIBUTE, target)
                                        {
                                            builder.into_diagnostic(format_args!(
                                                "Unresolved attribute `{}` on type `{}`.",
                                                attribute,
                                                object_ty.display(db)
                                            ));
                                        }
                                    }

                                    false
                                }
                            }
                        }
                    }
                }
            }

            Type::ClassLiteral(..) | Type::GenericAlias(..) | Type::SubclassOf(..) => {
                match object_ty.class_member(db, attribute.into()) {
                    PlaceAndQualifiers {
                        place: Place::Defined(meta_attr_ty, _, meta_attr_boundness),
                        qualifiers,
                    } => {
                        // We may have to perform multi-inference if the meta attribute is possibly unbound.
                        // However, we are required to perform the first inference without type context.
                        let value_ty = infer_value_ty(self, TypeContext::default());

                        if invalid_assignment_to_final(self, qualifiers) {
                            return false;
                        }

                        let assignable_to_meta_attr = if let Place::Defined(meta_dunder_set, _, _) =
                            meta_attr_ty.class_member(db, "__set__".into()).place
                        {
                            // TODO: We could use the annotated parameter type of `__set__` as
                            // type context here.
                            let dunder_set_result = meta_dunder_set.try_call(
                                db,
                                &CallArguments::positional([meta_attr_ty, object_ty, value_ty]),
                            );

                            if emit_diagnostics {
                                if let Err(dunder_set_failure) = dunder_set_result.as_ref() {
                                    report_bad_dunder_set_call(
                                        &self.context,
                                        dunder_set_failure,
                                        attribute,
                                        object_ty,
                                        target,
                                    );
                                }
                            }

                            dunder_set_result.is_ok()
                        } else {
                            let value_ty =
                                infer_value_ty(self, TypeContext::new(Some(meta_attr_ty)));
                            ensure_assignable_to(self, value_ty, meta_attr_ty)
                        };

                        let assignable_to_class_attr = if meta_attr_boundness
                            == Definedness::PossiblyUndefined
                        {
                            let (assignable, boundness) =
                                if let Place::Defined(class_attr_ty, _, class_attr_boundness) =
                                    object_ty
                                        .find_name_in_mro(db, attribute)
                                        .expect("called on Type::ClassLiteral or Type::SubclassOf")
                                        .place
                                {
                                    let value_ty =
                                        infer_value_ty(self, TypeContext::new(Some(class_attr_ty)));
                                    (
                                        ensure_assignable_to(self, value_ty, class_attr_ty),
                                        class_attr_boundness,
                                    )
                                } else {
                                    (true, Definedness::PossiblyUndefined)
                                };

                            if boundness == Definedness::PossiblyUndefined {
                                report_possibly_missing_attribute(
                                    &self.context,
                                    target,
                                    attribute,
                                    object_ty,
                                );
                            }

                            assignable
                        } else {
                            true
                        };

                        assignable_to_meta_attr && assignable_to_class_attr
                    }
                    PlaceAndQualifiers {
                        place: Place::Undefined,
                        ..
                    } => {
                        if let PlaceAndQualifiers {
                            place: Place::Defined(class_attr_ty, _, class_attr_boundness),
                            qualifiers,
                        } = object_ty
                            .find_name_in_mro(db, attribute)
                            .expect("called on Type::ClassLiteral or Type::SubclassOf")
                        {
                            let value_ty =
                                infer_value_ty(self, TypeContext::new(Some(class_attr_ty)));
                            if invalid_assignment_to_final(self, qualifiers) {
                                return false;
                            }

                            if class_attr_boundness == Definedness::PossiblyUndefined {
                                report_possibly_missing_attribute(
                                    &self.context,
                                    target,
                                    attribute,
                                    object_ty,
                                );
                            }

                            ensure_assignable_to(self, value_ty, class_attr_ty)
                        } else {
                            infer_value_ty(self, TypeContext::default());

                            let attribute_is_bound_on_instance =
                                object_ty.to_instance(self.db()).is_some_and(|instance| {
                                    !instance
                                        .instance_member(self.db(), attribute)
                                        .place
                                        .is_undefined()
                                });

                            // Attribute is declared or bound on instance. Forbid access from the class object
                            if emit_diagnostics {
                                if attribute_is_bound_on_instance {
                                    if let Some(builder) =
                                        self.context.report_lint(&INVALID_ATTRIBUTE_ACCESS, target)
                                    {
                                        builder.into_diagnostic(format_args!(
                                            "Cannot assign to instance attribute \
                                             `{attribute}` from the class object `{ty}`",
                                            ty = object_ty.display(self.db()),
                                        ));
                                    }
                                } else {
                                    if let Some(builder) =
                                        self.context.report_lint(&UNRESOLVED_ATTRIBUTE, target)
                                    {
                                        builder.into_diagnostic(format_args!(
                                            "Unresolved attribute `{}` on type `{}`.",
                                            attribute,
                                            object_ty.display(db)
                                        ));
                                    }
                                }
                            }

                            false
                        }
                    }
                }
            }

            Type::ModuleLiteral(module) => {
                if let Place::Defined(attr_ty, _, _) = module.static_member(db, attribute).place {
                    let value_ty = infer_value_ty(self, TypeContext::new(Some(attr_ty)));

                    let assignable = value_ty.is_assignable_to(db, attr_ty);
                    if assignable {
                        true
                    } else {
                        if emit_diagnostics {
                            report_invalid_attribute_assignment(
                                &self.context,
                                target.into(),
                                attr_ty,
                                value_ty,
                                attribute,
                            );
                        }
                        false
                    }
                } else {
                    infer_value_ty(self, TypeContext::default());

                    if emit_diagnostics {
                        if let Some(builder) =
                            self.context.report_lint(&UNRESOLVED_ATTRIBUTE, target)
                        {
                            builder.into_diagnostic(format_args!(
                                "Unresolved attribute `{}` on type `{}`.",
                                attribute,
                                object_ty.display(db)
                            ));
                        }
                    }

                    false
                }
            }
        }
    }

    #[expect(clippy::type_complexity)]
    fn infer_target_impl(
        &mut self,
        target: &ast::Expr,
        value: &ast::Expr,
        infer_assigned_ty: Option<&dyn Fn(&mut Self, TypeContext<'db>) -> Type<'db>>,
    ) {
        match target {
            ast::Expr::Name(name) => {
                if let Some(infer_assigned_ty) = infer_assigned_ty {
                    infer_assigned_ty(self, TypeContext::default());
                }

                self.infer_definition(name);
            }
            ast::Expr::List(ast::ExprList { elts, .. })
            | ast::Expr::Tuple(ast::ExprTuple { elts, .. }) => {
                let assigned_ty = infer_assigned_ty.map(|f| f(self, TypeContext::default()));

                if let Some(tuple_spec) =
                    assigned_ty.and_then(|ty| ty.tuple_instance_spec(self.db()))
                {
                    let assigned_tys = tuple_spec.all_elements().copied().collect::<Vec<_>>();

                    for (i, element) in elts.iter().enumerate() {
                        match assigned_tys.get(i).copied() {
                            None => self.infer_target_impl(element, value, None),
                            Some(ty) => self.infer_target_impl(element, value, Some(&|_, _| ty)),
                        }
                    }
                } else {
                    for element in elts {
                        self.infer_target_impl(element, value, None);
                    }
                }
            }
            ast::Expr::Attribute(
                attr_expr @ ast::ExprAttribute {
                    value: object,
                    ctx: ExprContext::Store,
                    attr,
                    ..
                },
            ) => {
                let object_ty = self.infer_expression(object, TypeContext::default());

                if let Some(infer_assigned_ty) = infer_assigned_ty {
                    let infer_assigned_ty = &mut |builder: &mut Self, tcx| {
                        let assigned_ty = infer_assigned_ty(builder, tcx);
                        builder.store_expression_type(target, assigned_ty);
                        assigned_ty
                    };

                    self.validate_attribute_assignment(
                        attr_expr,
                        object_ty,
                        attr.id(),
                        infer_assigned_ty,
                        true,
                    );
                }
            }
            ast::Expr::Subscript(subscript_expr) => {
                let assigned_ty = infer_assigned_ty.map(|f| f(self, TypeContext::default()));
                self.store_expression_type(target, assigned_ty.unwrap_or(Type::unknown()));

                if let Some(assigned_ty) = assigned_ty {
                    self.validate_subscript_assignment(subscript_expr, value, assigned_ty);
                }
            }

            // TODO: Remove this once we handle all possible assignment targets.
            _ => {
                if let Some(infer_assigned_ty) = infer_assigned_ty {
                    infer_assigned_ty(self, TypeContext::default());
                }

                self.infer_expression(target, TypeContext::default());
            }
        }
    }

    fn infer_assignment_definition(
        &mut self,
        assignment: &AssignmentDefinitionKind<'db>,
        definition: Definition<'db>,
    ) {
        let target = assignment.target(self.module());

        self.add_binding(target.into(), definition, |builder, tcx| {
            let target_ty = builder.infer_assignment_definition_impl(assignment, definition, tcx);
            builder.store_expression_type(target, target_ty);
            target_ty
        });
    }

    fn infer_assignment_definition_impl(
        &mut self,
        assignment: &AssignmentDefinitionKind<'db>,
        definition: Definition<'db>,
        tcx: TypeContext<'db>,
    ) -> Type<'db> {
        let value = assignment.value(self.module());
        let target = assignment.target(self.module());

        let mut target_ty = match assignment.target_kind() {
            TargetKind::Sequence(unpack_position, unpack) => {
                let unpacked = infer_unpack_types(self.db(), unpack);
                // Only copy the diagnostics if this is the first assignment to avoid duplicating the
                // unpack assignments.
                if unpack_position == UnpackPosition::First {
                    self.context.extend(unpacked.diagnostics());
                }

                unpacked.expression_type(target)
            }
            TargetKind::Single => {
                let value_ty = if let Some(standalone_expression) = self.index.try_expression(value)
                {
                    self.infer_standalone_expression_impl(value, standalone_expression, tcx)
                } else if let ast::Expr::Call(call_expr) = value {
                    // If the RHS is not a standalone expression, this is a simple assignment
                    // (single target, no unpackings). That means it's a valid syntactic form
                    // for a legacy TypeVar creation; check for that.
                    let callable_type = self.infer_maybe_standalone_expression(
                        call_expr.func.as_ref(),
                        TypeContext::default(),
                    );

                    let typevar_class = callable_type
                        .as_class_literal()
                        .and_then(|cls| cls.known(self.db()))
                        .filter(|cls| {
                            matches!(cls, KnownClass::TypeVar | KnownClass::ExtensionsTypeVar)
                        });

                    let ty = if let Some(typevar_class) = typevar_class {
                        self.infer_legacy_typevar(target, call_expr, definition, typevar_class)
                    } else {
                        self.infer_call_expression_impl(call_expr, callable_type, tcx)
                    };

                    self.store_expression_type(value, ty);
                    ty
                } else {
                    self.infer_expression(value, tcx)
                };

                // `TYPE_CHECKING` is a special variable that should only be assigned `False`
                // at runtime, but is always considered `True` in type checking.
                // See mdtest/known_constants.md#user-defined-type_checking for details.
                if target.as_name_expr().map(|name| name.id.as_str()) == Some("TYPE_CHECKING") {
                    if !matches!(
                        value.as_boolean_literal_expr(),
                        Some(ast::ExprBooleanLiteral { value: false, .. })
                    ) {
                        report_invalid_type_checking_constant(&self.context, target.into());
                    }
                    Type::BooleanLiteral(true)
                } else if self.in_stub() && value.is_ellipsis_literal_expr() {
                    Type::unknown()
                } else {
                    value_ty
                }
            }
        };

        if let Some(special_form) = target.as_name_expr().and_then(|name| {
            SpecialFormType::try_from_file_and_name(self.db(), self.file(), &name.id)
        }) {
            target_ty = Type::SpecialForm(special_form);
        }

        target_ty
    }

    fn infer_legacy_typevar(
        &mut self,
        target: &ast::Expr,
        call_expr: &ast::ExprCall,
        definition: Definition<'db>,
        known_class: KnownClass,
    ) -> Type<'db> {
        fn error<'db>(
            context: &InferContext<'db, '_>,
            message: impl std::fmt::Display,
            node: impl Ranged,
        ) -> Type<'db> {
            if let Some(builder) = context.report_lint(&INVALID_LEGACY_TYPE_VARIABLE, node) {
                builder.into_diagnostic(message);
            }
            // If the call doesn't create a valid typevar, we'll emit diagnostics and fall back to
            // just creating a regular instance of `typing.TypeVar`.
            KnownClass::TypeVar.to_instance(context.db())
        }

        let db = self.db();
        let arguments = &call_expr.arguments;
        let is_typing_extensions = known_class == KnownClass::ExtensionsTypeVar;
        let assume_all_features = self.in_stub() || is_typing_extensions;
        let python_version = Program::get(db).python_version(db);
        let have_features_from =
            |version: PythonVersion| assume_all_features || python_version >= version;

        let mut has_bound = false;
        let mut default = None;
        let mut covariant = false;
        let mut contravariant = false;
        let mut name_param_ty = None;

        if let Some(starred) = arguments.args.iter().find(|arg| arg.is_starred_expr()) {
            return error(
                &self.context,
                "Starred arguments are not supported in `TypeVar` creation",
                starred,
            );
        }

        for kwarg in &arguments.keywords {
            let Some(identifier) = kwarg.arg.as_ref() else {
                return error(
                    &self.context,
                    "Starred arguments are not supported in `TypeVar` creation",
                    kwarg,
                );
            };
            match identifier.id().as_str() {
                "name" => {
                    // Duplicate keyword argument is a syntax error, so we don't have to check if
                    // `name_param_ty.is_some()` here.
                    if !arguments.args.is_empty() {
                        return error(
                            &self.context,
                            "The `name` parameter of `TypeVar` can only be provided once.",
                            kwarg,
                        );
                    }
                    name_param_ty =
                        Some(self.infer_expression(&kwarg.value, TypeContext::default()));
                }
                "bound" => has_bound = true,
                "covariant" => {
                    match self
                        .infer_expression(&kwarg.value, TypeContext::default())
                        .bool(db)
                    {
                        Truthiness::AlwaysTrue => covariant = true,
                        Truthiness::AlwaysFalse => {}
                        Truthiness::Ambiguous => {
                            return error(
                                &self.context,
                                "The `covariant` parameter of `TypeVar` \
                                cannot have an ambiguous truthiness",
                                &kwarg.value,
                            );
                        }
                    }
                }
                "contravariant" => {
                    match self
                        .infer_expression(&kwarg.value, TypeContext::default())
                        .bool(db)
                    {
                        Truthiness::AlwaysTrue => contravariant = true,
                        Truthiness::AlwaysFalse => {}
                        Truthiness::Ambiguous => {
                            return error(
                                &self.context,
                                "The `contravariant` parameter of `TypeVar` \
                                cannot have an ambiguous truthiness",
                                &kwarg.value,
                            );
                        }
                    }
                }
                "default" => {
                    if !have_features_from(PythonVersion::PY313) {
                        // We don't return here; this error is informational since this will error
                        // at runtime, but the user's intent is plain, we may as well respect it.
                        error(
                            &self.context,
                            "The `default` parameter of `typing.TypeVar` was added in Python 3.13",
                            kwarg,
                        );
                    }

                    default = Some(TypeVarDefaultEvaluation::Lazy);
                }
                "infer_variance" => {
                    if !have_features_from(PythonVersion::PY312) {
                        // We don't return here; this error is informational since this will error
                        // at runtime, but the user's intent is plain, we may as well respect it.
                        error(
                            &self.context,
                            "The `infer_variance` parameter of `typing.TypeVar` was added in Python 3.12",
                            kwarg,
                        );
                    }
                    // TODO support `infer_variance` in legacy TypeVars
                    if self
                        .infer_expression(&kwarg.value, TypeContext::default())
                        .bool(db)
                        .is_ambiguous()
                    {
                        return error(
                            &self.context,
                            "The `infer_variance` parameter of `TypeVar` \
                            cannot have an ambiguous truthiness",
                            &kwarg.value,
                        );
                    }
                }
                name => {
                    // We don't return here; this error is informational since this will error
                    // at runtime, but it will likely cause fewer cascading errors if we just
                    // ignore the unknown keyword and still understand as much of the typevar as we
                    // can.
                    error(
                        &self.context,
                        format_args!("Unknown keyword argument `{name}` in `TypeVar` creation",),
                        kwarg,
                    );
                    self.infer_expression(&kwarg.value, TypeContext::default());
                }
            }
        }

        let variance = match (covariant, contravariant) {
            (true, true) => {
                return error(
                    &self.context,
                    "A `TypeVar` cannot be both covariant and contravariant",
                    call_expr,
                );
            }
            (true, false) => TypeVarVariance::Covariant,
            (false, true) => TypeVarVariance::Contravariant,
            (false, false) => TypeVarVariance::Invariant,
        };

        let Some(name_param_ty) = name_param_ty.or_else(|| {
            arguments
                .find_positional(0)
                .map(|arg| self.infer_expression(arg, TypeContext::default()))
        }) else {
            return error(
                &self.context,
                "The `name` parameter of `TypeVar` is required.",
                call_expr,
            );
        };

        let Some(name_param) = name_param_ty.as_string_literal().map(|name| name.value(db)) else {
            return error(
                &self.context,
                "The first argument to `TypeVar` must be a string literal.",
                call_expr,
            );
        };

        let ast::Expr::Name(ast::ExprName {
            id: target_name, ..
        }) = target
        else {
            return error(
                &self.context,
                "A `TypeVar` definition must be a simple variable assignment",
                target,
            );
        };

        if name_param != target_name {
            return error(
                &self.context,
                format_args!(
                    "The name of a `TypeVar` (`{name_param}`) must match \
                    the name of the variable it is assigned to (`{target_name}`)"
                ),
                target,
            );
        }

        // Inference of bounds, constraints, and defaults must be deferred, to avoid cycles. So we
        // only check presence/absence/number here.

        let num_constraints = arguments.args.len().saturating_sub(1);

        let bound_or_constraints = match (has_bound, num_constraints) {
            (false, 0) => None,
            (true, 0) => Some(TypeVarBoundOrConstraintsEvaluation::LazyUpperBound),
            (true, _) => {
                return error(
                    &self.context,
                    "A `TypeVar` cannot have both a bound and constraints",
                    call_expr,
                );
            }
            (_, 1) => {
                return error(
                    &self.context,
                    "A `TypeVar` cannot have exactly one constraint",
                    &arguments.args[1],
                );
            }
            (false, _) => Some(TypeVarBoundOrConstraintsEvaluation::LazyConstraints),
        };

        if bound_or_constraints.is_some() || default.is_some() {
            self.deferred.insert(definition);
        }

        let identity = TypeVarIdentity::new(db, target_name, Some(definition), TypeVarKind::Legacy);
        Type::KnownInstance(KnownInstanceType::TypeVar(TypeVarInstance::new(
            db,
            identity,
            bound_or_constraints,
            Some(variance),
            default,
        )))
    }

    fn infer_assignment_deferred(&mut self, value: &ast::Expr) {
        // Infer deferred bounds/constraints/defaults of a legacy TypeVar.
        let ast::Expr::Call(ast::ExprCall { arguments, .. }) = value else {
            return;
        };
        for arg in arguments.args.iter().skip(1) {
            self.infer_type_expression(arg);
        }
        if let Some(bound) = arguments.find_keyword("bound") {
            self.infer_type_expression(&bound.value);
        }
        if let Some(default) = arguments.find_keyword("default") {
            self.infer_type_expression(&default.value);
        }
    }

    fn infer_annotated_assignment_statement(&mut self, assignment: &ast::StmtAnnAssign) {
        if assignment.target.is_name_expr() {
            self.infer_definition(assignment);
        } else {
            // Non-name assignment targets are inferred as ordinary expressions, not definitions.
            let ast::StmtAnnAssign {
                range: _,
                node_index: _,
                annotation,
                value,
                target,
                simple: _,
            } = assignment;
            let annotated =
                self.infer_annotation_expression(annotation, DeferredExpressionState::None);

            if !annotated.qualifiers.is_empty() {
                for qualifier in [TypeQualifiers::CLASS_VAR, TypeQualifiers::INIT_VAR] {
                    if annotated.qualifiers.contains(qualifier) {
                        if let Some(builder) = self
                            .context
                            .report_lint(&INVALID_TYPE_FORM, annotation.as_ref())
                        {
                            builder.into_diagnostic(format_args!(
                                "`{name}` annotations are not allowed for non-name targets",
                                name = qualifier.name()
                            ));
                        }
                    }
                }
            }

            if let Some(value) = value {
                self.infer_maybe_standalone_expression(
                    value,
                    TypeContext::new(Some(annotated.inner_type())),
                );
            }

            // If we have an annotated assignment like `self.attr: int = 1`, we still need to
            // do type inference on the `self.attr` target to get types for all sub-expressions.
            self.infer_expression(target, TypeContext::default());

            // But here we explicitly overwrite the type for the overall `self.attr` node with
            // the annotated type. We do no use `store_expression_type` here, because it checks
            // that no type has been stored for the expression before.
            self.expressions
                .insert((&**target).into(), annotated.inner_type());
        }
    }

    /// Infer the types in an annotated assignment definition.
    fn infer_annotated_assignment_definition(
        &mut self,
        assignment: &'db AnnotatedAssignmentDefinitionKind,
        definition: Definition<'db>,
    ) {
        let annotation = assignment.annotation(self.module());
        let target = assignment.target(self.module());
        let value = assignment.value(self.module());

        let mut declared = self.infer_annotation_expression(
            annotation,
            DeferredExpressionState::from(self.defer_annotations()),
        );

        if !declared.qualifiers.is_empty() {
            let current_scope_id = self.scope().file_scope_id(self.db());
            let current_scope = self.index.scope(current_scope_id);
            if current_scope.kind() != ScopeKind::Class {
                for qualifier in [TypeQualifiers::CLASS_VAR, TypeQualifiers::INIT_VAR] {
                    if declared.qualifiers.contains(qualifier) {
                        if let Some(builder) =
                            self.context.report_lint(&INVALID_TYPE_FORM, annotation)
                        {
                            builder.into_diagnostic(format_args!(
                                "`{name}` annotations are only allowed in class-body scopes",
                                name = qualifier.name()
                            ));
                        }
                    }
                }
            }
        }

        if target
            .as_name_expr()
            .is_some_and(|name| &name.id == "TYPE_CHECKING")
        {
            if !KnownClass::Bool
                .to_instance(self.db())
                .is_assignable_to(self.db(), declared.inner_type())
            {
                // annotation not assignable from `bool` is an error
                report_invalid_type_checking_constant(&self.context, target.into());
            } else if self.in_stub()
                && value
                    .as_ref()
                    .is_none_or(|value| value.is_ellipsis_literal_expr())
            {
                // stub file assigning nothing or `...` is fine
            } else if !matches!(
                value
                    .as_ref()
                    .and_then(|value| value.as_boolean_literal_expr()),
                Some(ast::ExprBooleanLiteral { value: false, .. })
            ) {
                // otherwise, assigning something other than `False` is an error
                report_invalid_type_checking_constant(&self.context, target.into());
            }
            declared.inner = Type::BooleanLiteral(true);
        }

        // Handle various singletons.
        if let Some(name_expr) = target.as_name_expr() {
            if let Some(special_form) =
                SpecialFormType::try_from_file_and_name(self.db(), self.file(), &name_expr.id)
            {
                declared.inner = Type::SpecialForm(special_form);
            }
        }

        // If the target of an assignment is not one of the place expressions we support,
        // then they are not definitions, so we can only be here if the target is in a form supported as a place expression.
        // In this case, we can simply store types in `target` below, instead of calling `infer_expression` (which would return `Never`).
        debug_assert!(PlaceExpr::try_from_expr(target).is_some());

        if let Some(value) = value {
            fn field_specifiers<'db>(
                db: &'db dyn Db,
                index: &'db SemanticIndex<'db>,
                scope: ScopeId<'db>,
            ) -> Option<SmallVec<[Type<'db>; NUM_FIELD_SPECIFIERS_INLINE]>> {
                let enclosing_scope = index.scope(scope.file_scope_id(db));
                let class_node = enclosing_scope.node().as_class()?;
                let class_definition = index.expect_single_definition(class_node);
                let class_literal = infer_definition_types(db, class_definition)
                    .declaration_type(class_definition)
                    .inner_type()
                    .as_class_literal()?;

                class_literal
                    .dataclass_params(db)
                    .map(|params| SmallVec::from(params.field_specifiers(db)))
                    .or_else(|| {
                        Some(SmallVec::from(
                            CodeGeneratorKind::from_class(db, class_literal, None)?
                                .dataclass_transformer_params()?
                                .field_specifiers(db),
                        ))
                    })
            }

            if let Some(specifiers) = field_specifiers(self.db(), self.index, self.scope()) {
                self.dataclass_field_specifiers = specifiers;
            }

            let inferred_ty = self.infer_maybe_standalone_expression(
                value,
                TypeContext::new(Some(declared.inner_type())),
            );

            self.dataclass_field_specifiers.clear();

            let inferred_ty = if target
                .as_name_expr()
                .is_some_and(|name| &name.id == "TYPE_CHECKING")
            {
                Type::BooleanLiteral(true)
            } else if self.in_stub() && value.is_ellipsis_literal_expr() {
                declared.inner_type()
            } else {
                inferred_ty
            };

            self.add_declaration_with_binding(
                target.into(),
                definition,
                &DeclaredAndInferredType::MightBeDifferent {
                    declared_ty: declared,
                    inferred_ty,
                },
            );

            self.store_expression_type(target, inferred_ty);
        } else {
            if self.in_stub() {
                self.add_declaration_with_binding(
                    target.into(),
                    definition,
                    &DeclaredAndInferredType::AreTheSame(declared),
                );
            } else {
                self.add_declaration(target.into(), definition, declared);
            }

            self.store_expression_type(target, declared.inner_type());
        }
    }

    fn infer_augmented_assignment_statement(&mut self, assignment: &ast::StmtAugAssign) {
        if assignment.target.is_name_expr() {
            self.infer_definition(assignment);
        } else {
            // Non-name assignment targets are inferred as ordinary expressions, not definitions.
            self.infer_augment_assignment(assignment);
        }
    }

    fn infer_augmented_op(
        &mut self,
        assignment: &ast::StmtAugAssign,
        target_type: Type<'db>,
        value_type: Type<'db>,
    ) -> Type<'db> {
        // If the target defines, e.g., `__iadd__`, infer the augmented assignment as a call to that
        // dunder.
        let op = assignment.op;
        let db = self.db();

        let report_unsupported_augmented_op = |ctx: &mut InferContext| {
            let Some(builder) = ctx.report_lint(&UNSUPPORTED_OPERATOR, assignment) else {
                return;
            };
            builder.into_diagnostic(format_args!(
                "Operator `{op}=` is unsupported between objects of type `{}` and `{}`",
                target_type.display(db),
                value_type.display(db)
            ));
        };

        // Fall back to non-augmented binary operator inference.
        let mut binary_return_ty = || {
            self.infer_binary_expression_type(assignment.into(), false, target_type, value_type, op)
                .unwrap_or_else(|| {
                    report_unsupported_augmented_op(&mut self.context);
                    Type::unknown()
                })
        };

        match target_type {
            Type::Union(union) => union.map(db, |&elem_type| {
                self.infer_augmented_op(assignment, elem_type, value_type)
            }),
            _ => {
                let call = target_type.try_call_dunder(
                    db,
                    op.in_place_dunder(),
                    CallArguments::positional([value_type]),
                    TypeContext::default(),
                );

                match call {
                    Ok(outcome) => outcome.return_type(db),
                    Err(CallDunderError::MethodNotAvailable) => binary_return_ty(),
                    Err(CallDunderError::PossiblyUnbound(outcome)) => {
                        UnionType::from_elements(db, [outcome.return_type(db), binary_return_ty()])
                    }
                    Err(CallDunderError::CallError(_, bindings)) => {
                        report_unsupported_augmented_op(&mut self.context);
                        bindings.return_type(db)
                    }
                }
            }
        }
    }

    fn infer_augment_assignment_definition(
        &mut self,
        assignment: &ast::StmtAugAssign,
        definition: Definition<'db>,
    ) {
        let target_ty = self.infer_augment_assignment(assignment);
        self.add_binding(assignment.into(), definition, |_, _| target_ty);
    }

    fn infer_augment_assignment(&mut self, assignment: &ast::StmtAugAssign) -> Type<'db> {
        let ast::StmtAugAssign {
            range: _,
            node_index: _,
            target,
            op: _,
            value,
        } = assignment;

        // Resolve the target type, assuming a load context.
        let target_type = match &**target {
            ast::Expr::Name(name) => {
                let previous_value = self.infer_name_load(name);
                self.store_expression_type(target, previous_value);
                previous_value
            }
            ast::Expr::Attribute(attr) => {
                let previous_value = self.infer_attribute_load(attr);
                self.store_expression_type(target, previous_value);
                previous_value
            }
            ast::Expr::Subscript(subscript) => {
                let previous_value = self.infer_subscript_load(subscript);
                self.store_expression_type(target, previous_value);
                previous_value
            }
            _ => self.infer_expression(target, TypeContext::default()),
        };
        let value_type = self.infer_expression(value, TypeContext::default());

        self.infer_augmented_op(assignment, target_type, value_type)
    }

    fn infer_type_alias_statement(&mut self, node: &ast::StmtTypeAlias) {
        self.infer_definition(node);
    }

    fn infer_for_statement(&mut self, for_statement: &ast::StmtFor) {
        let ast::StmtFor {
            range: _,
            node_index: _,
            target,
            iter,
            body,
            orelse,
            is_async: _,
        } = for_statement;

        self.infer_target(target, iter, |builder, tcx| {
            // TODO: `infer_for_statement_definition` reports a diagnostic if `iter_ty` isn't iterable
            //  but only if the target is a name. We should report a diagnostic here if the target isn't a name:
            //  `for a.x in not_iterable: ...
            builder
                .infer_standalone_expression(iter, tcx)
                .iterate(builder.db())
                .homogeneous_element_type(builder.db())
        });

        self.infer_body(body);
        self.infer_body(orelse);
    }

    fn infer_for_statement_definition(
        &mut self,
        for_stmt: &ForStmtDefinitionKind<'db>,
        definition: Definition<'db>,
    ) {
        let iterable = for_stmt.iterable(self.module());
        let target = for_stmt.target(self.module());

        let loop_var_value_type = match for_stmt.target_kind() {
            TargetKind::Sequence(unpack_position, unpack) => {
                let unpacked = infer_unpack_types(self.db(), unpack);
                if unpack_position == UnpackPosition::First {
                    self.context.extend(unpacked.diagnostics());
                }

                unpacked.expression_type(target)
            }
            TargetKind::Single => {
                let iterable_type =
                    self.infer_standalone_expression(iterable, TypeContext::default());

                iterable_type
                    .try_iterate_with_mode(
                        self.db(),
                        EvaluationMode::from_is_async(for_stmt.is_async()),
                    )
                    .map(|tuple| tuple.homogeneous_element_type(self.db()))
                    .unwrap_or_else(|err| {
                        err.report_diagnostic(&self.context, iterable_type, iterable.into());
                        err.fallback_element_type(self.db())
                    })
            }
        };

        self.store_expression_type(target, loop_var_value_type);
        self.add_binding(target.into(), definition, |_, _| loop_var_value_type);
    }

    fn infer_while_statement(&mut self, while_statement: &ast::StmtWhile) {
        let ast::StmtWhile {
            range: _,
            node_index: _,
            test,
            body,
            orelse,
        } = while_statement;

        let test_ty = self.infer_standalone_expression(test, TypeContext::default());

        if let Err(err) = test_ty.try_bool(self.db()) {
            err.report_diagnostic(&self.context, &**test);
        }

        self.infer_body(body);
        self.infer_body(orelse);
    }

    fn infer_import_statement(&mut self, import: &ast::StmtImport) {
        let ast::StmtImport {
            range: _,
            node_index: _,
            names,
        } = import;

        for alias in names {
            self.infer_definition(alias);
        }
    }

    fn report_unresolved_import(
        &self,
        import_node: AnyNodeRef<'_>,
        range: TextRange,
        level: u32,
        module: Option<&str>,
    ) {
        let is_import_reachable = self.is_reachable(import_node);

        if !is_import_reachable {
            return;
        }

        let Some(builder) = self.context.report_lint(&UNRESOLVED_IMPORT, range) else {
            return;
        };
        let mut diagnostic = builder.into_diagnostic(format_args!(
            "Cannot resolve imported module `{}{}`",
            ".".repeat(level as usize),
            module.unwrap_or_default()
        ));
        if level == 0 {
            if let Some(module_name) = module.and_then(ModuleName::new) {
                let program = Program::get(self.db());
                let typeshed_versions = program.search_paths(self.db()).typeshed_versions();

                // Loop over ancestors in case we have info on the parent module but not submodule
                for module_name in module_name.ancestors() {
                    if let Some(version_range) = typeshed_versions.exact(&module_name) {
                        // We know it is a stdlib module on *some* Python versions...
                        let python_version = program.python_version(self.db());
                        if !version_range.contains(python_version) {
                            // ...But not on *this* Python version.
                            diagnostic.info(format_args!(
                                "The stdlib module `{module_name}` is only available on Python {version_range}",
                                version_range = version_range.diagnostic_display(),
                            ));
                            add_inferred_python_version_hint_to_diagnostic(
                                self.db(),
                                &mut diagnostic,
                                "resolving modules",
                            );
                            return;
                        }
                        // We found the most precise answer we could, stop searching
                        break;
                    }
                }
            }

            // Add search paths information to the diagnostic
            // Use the same search paths function that is used in actual module resolution
            let verbose = self.db().verbose();
            let search_paths = search_paths(self.db(), ModuleResolveMode::StubsAllowed);

            diagnostic.info(format_args!(
                "Searched in the following paths during module resolution:"
            ));

            let mut search_paths = search_paths.enumerate();

            while let Some((index, path)) = search_paths.next() {
                if index > 4 && !verbose {
                    let more = search_paths.count() + 1;
                    diagnostic.info(format_args!(
                        "  ... and {more} more paths. Run with `-v` to see all paths."
                    ));
                    break;
                }
                diagnostic.info(format_args!(
                    "  {}. {} ({})",
                    index + 1,
                    path,
                    path.describe_kind()
                ));
            }

            diagnostic.info(
                "make sure your Python environment is properly configured: \
                https://docs.astral.sh/ty/modules/#python-environment",
            );
        }
    }

    fn infer_import_definition(
        &mut self,
        node: &ast::StmtImport,
        alias: &ast::Alias,
        definition: Definition<'db>,
    ) {
        let ast::Alias {
            range: _,
            node_index: _,
            name,
            asname,
        } = alias;

        // The name of the module being imported
        let Some(full_module_name) = ModuleName::new(name) else {
            tracing::debug!("Failed to resolve import due to invalid syntax");
            self.add_unknown_declaration_with_binding(alias.into(), definition);
            return;
        };

        // Resolve the module being imported.
        let Some(full_module_ty) = self.module_type_from_name(&full_module_name) else {
            self.report_unresolved_import(node.into(), alias.range(), 0, Some(name));
            self.add_unknown_declaration_with_binding(alias.into(), definition);
            return;
        };

        let binding_ty = if asname.is_some() {
            // If we are renaming the imported module via an `as` clause, then we bind the resolved
            // module's type to that name, even if that module is nested.
            full_module_ty
        } else if full_module_name.contains('.') {
            // If there's no `as` clause and the imported module is nested, we're not going to bind
            // the resolved module itself into the current scope; we're going to bind the top-most
            // parent package of that module.
            let topmost_parent_name =
                ModuleName::new(full_module_name.components().next().unwrap()).unwrap();
            let Some(topmost_parent_ty) = self.module_type_from_name(&topmost_parent_name) else {
                self.add_unknown_declaration_with_binding(alias.into(), definition);
                return;
            };
            topmost_parent_ty
        } else {
            // If there's no `as` clause and the imported module isn't nested, then the imported
            // module _is_ what we bind into the current scope.
            full_module_ty
        };

        self.add_declaration_with_binding(
            alias.into(),
            definition,
            &DeclaredAndInferredType::are_the_same_type(binding_ty),
        );
    }

    fn infer_import_from_statement(&mut self, import: &ast::StmtImportFrom) {
        let ast::StmtImportFrom {
            range: _,
            node_index: _,
            module: _,
            names,
            level: _,
        } = import;

        self.check_import_from_module_is_resolvable(import);

        for alias in names {
            for definition in self.index.definitions(alias) {
                let inferred = infer_definition_types(self.db(), *definition);
                // Check non-star imports for deprecations
                if definition.kind(self.db()).as_star_import().is_none() {
                    // In the initial cycle, `declaration_types()` is empty, so no deprecation check is performed.
                    for ty in inferred.declaration_types() {
                        self.check_deprecated(alias, ty.inner);
                    }
                }
                self.extend_definition(inferred);
            }
        }
    }

    fn infer_assert_statement(&mut self, assert: &ast::StmtAssert) {
        let ast::StmtAssert {
            range: _,
            node_index: _,
            test,
            msg,
        } = assert;

        let test_ty = self.infer_standalone_expression(test, TypeContext::default());

        if let Err(err) = test_ty.try_bool(self.db()) {
            err.report_diagnostic(&self.context, &**test);
        }

        self.infer_optional_expression(msg.as_deref(), TypeContext::default());
    }

    fn infer_raise_statement(&mut self, raise: &ast::StmtRaise) {
        let ast::StmtRaise {
            range: _,
            node_index: _,
            exc,
            cause,
        } = raise;

        let base_exception_type = KnownClass::BaseException.to_subclass_of(self.db());
        let base_exception_instance = KnownClass::BaseException.to_instance(self.db());

        let can_be_raised =
            UnionType::from_elements(self.db(), [base_exception_type, base_exception_instance]);
        let can_be_exception_cause =
            UnionType::from_elements(self.db(), [can_be_raised, Type::none(self.db())]);

        if let Some(raised) = exc {
            let raised_type = self.infer_expression(raised, TypeContext::default());

            if !raised_type.is_assignable_to(self.db(), can_be_raised) {
                report_invalid_exception_raised(&self.context, raised, raised_type);
            }
        }

        if let Some(cause) = cause {
            let cause_type = self.infer_expression(cause, TypeContext::default());

            if !cause_type.is_assignable_to(self.db(), can_be_exception_cause) {
                report_invalid_exception_cause(&self.context, cause, cause_type);
            }
        }
    }

    /// Resolve the [`ModuleName`], and the type of the module, being referred to by an
    /// [`ast::StmtImportFrom`] node. Emit a diagnostic if the module cannot be resolved.
    fn check_import_from_module_is_resolvable(&mut self, import_from: &ast::StmtImportFrom) {
        let ast::StmtImportFrom { module, level, .. } = import_from;

        // For diagnostics, we want to highlight the unresolvable
        // module and not the entire `from ... import ...` statement.
        let module_ref = module
            .as_ref()
            .map(AnyNodeRef::from)
            .unwrap_or_else(|| AnyNodeRef::from(import_from));
        let module = module.as_deref();

        tracing::trace!(
            "Resolving import statement from module `{}` into file `{}`",
            format_import_from_module(*level, module),
            self.file().path(self.db()),
        );
        let module_name = ModuleName::from_import_statement(self.db(), self.file(), import_from);

        let module_name = match module_name {
            Ok(module_name) => module_name,
            Err(ModuleNameResolutionError::InvalidSyntax) => {
                tracing::debug!("Failed to resolve import due to invalid syntax");
                // Invalid syntax diagnostics are emitted elsewhere.
                return;
            }
            Err(ModuleNameResolutionError::TooManyDots) => {
                tracing::debug!(
                    "Relative module resolution `{}` failed: too many leading dots",
                    format_import_from_module(*level, module),
                );
                self.report_unresolved_import(
                    import_from.into(),
                    module_ref.range(),
                    *level,
                    module,
                );
                return;
            }
            Err(ModuleNameResolutionError::UnknownCurrentModule) => {
                tracing::debug!(
                    "Relative module resolution `{}` failed; could not resolve file `{}` to a module",
                    format_import_from_module(*level, module),
                    self.file().path(self.db())
                );
                self.report_unresolved_import(
                    import_from.into(),
                    module_ref.range(),
                    *level,
                    module,
                );
                return;
            }
        };

        if resolve_module(self.db(), &module_name).is_none() {
            self.report_unresolved_import(import_from.into(), module_ref.range(), *level, module);
        }
    }

    fn infer_import_from_definition(
        &mut self,
        import_from: &ast::StmtImportFrom,
        alias: &ast::Alias,
        definition: Definition<'db>,
    ) {
        let Ok(module_name) =
            ModuleName::from_import_statement(self.db(), self.file(), import_from)
        else {
            self.add_unknown_declaration_with_binding(alias.into(), definition);
            return;
        };

        let Some(module) = resolve_module(self.db(), &module_name) else {
            self.add_unknown_declaration_with_binding(alias.into(), definition);
            return;
        };

        let module_ty = Type::module_literal(self.db(), self.file(), module);

        let name = if let Some(star_import) = definition.kind(self.db()).as_star_import() {
            self.index
                .place_table(self.scope().file_scope_id(self.db()))
                .symbol(star_import.symbol_id())
                .name()
        } else {
            &alias.name.id
        };

        // Avoid looking up attributes on a module if a module imports from itself
        // (e.g. `from parent import submodule` inside the `parent` module).
        let import_is_self_referential = module_ty
            .as_module_literal()
            .is_some_and(|module| Some(self.file()) == module.module(self.db()).file(self.db()));

        // Although it isn't the runtime semantics, we go to some trouble to prioritize a submodule
        // over module `__getattr__`, because that's what other type checkers do.
        let mut from_module_getattr = None;

        // First try loading the requested attribute from the module.
        if !import_is_self_referential {
            if let PlaceAndQualifiers {
                place: Place::Defined(ty, _, boundness),
                qualifiers,
            } = module_ty.member(self.db(), name)
            {
                if &alias.name != "*" && boundness == Definedness::PossiblyUndefined {
                    // TODO: Consider loading _both_ the attribute and any submodule and unioning them
                    // together if the attribute exists but is possibly-unbound.
                    if let Some(builder) = self
                        .context
                        .report_lint(&POSSIBLY_MISSING_IMPORT, AnyNodeRef::Alias(alias))
                    {
                        builder.into_diagnostic(format_args!(
                            "Member `{name}` of module `{module_name}` may be missing",
                        ));
                    }
                }
                if qualifiers.contains(TypeQualifiers::FROM_MODULE_GETATTR) {
                    from_module_getattr = Some((ty, qualifiers));
                } else {
                    self.add_declaration_with_binding(
                        alias.into(),
                        definition,
                        &DeclaredAndInferredType::MightBeDifferent {
                            declared_ty: TypeAndQualifiers {
                                inner: ty,
                                origin: TypeOrigin::Declared,
                                qualifiers,
                            },
                            inferred_ty: ty,
                        },
                    );
                    return;
                }
            }
        }

        // Evaluate whether `X.Y` would constitute a valid submodule name,
        // given a `from X import Y` statement. If it is valid, this will be `Some()`;
        // else, it will be `None`.
        let full_submodule_name = ModuleName::new(name).map(|final_part| {
            let mut ret = module_name.clone();
            ret.extend(&final_part);
            ret
        });

        // If the module doesn't bind the symbol, check if it's a submodule.  This won't get
        // handled by the `Type::member` call because it relies on the semantic index's
        // `imported_modules` set.  The semantic index does not include information about
        // `from...import` statements because there are two things it cannot determine while only
        // inspecting the content of the current file:
        //
        //   - whether the imported symbol is an attribute or submodule
        //   - whether the containing file is in a module or a package (needed to correctly resolve
        //     relative imports)
        //
        // The first would be solvable by making it a _potentially_ imported modules set.  The
        // second is not.
        //
        // Regardless, for now, we sidestep all of that by repeating the submodule-or-attribute
        // check here when inferring types for a `from...import` statement.
        if let Some(submodule_type) = full_submodule_name
            .as_ref()
            .and_then(|submodule_name| self.module_type_from_name(submodule_name))
        {
            self.add_declaration_with_binding(
                alias.into(),
                definition,
                &DeclaredAndInferredType::are_the_same_type(submodule_type),
            );
            return;
        }

        // We've checked for a submodule, so now we can go ahead and use a type from module
        // `__getattr__`.
        if let Some((ty, qualifiers)) = from_module_getattr {
            self.add_declaration_with_binding(
                alias.into(),
                definition,
                &DeclaredAndInferredType::MightBeDifferent {
                    declared_ty: TypeAndQualifiers {
                        inner: ty,
                        origin: TypeOrigin::Declared,
                        qualifiers,
                    },
                    inferred_ty: ty,
                },
            );
            return;
        }

        self.add_unknown_declaration_with_binding(alias.into(), definition);

        if &alias.name == "*" {
            return;
        }

        if !self.is_reachable(import_from) {
            return;
        }

        let Some(builder) = self
            .context
            .report_lint(&UNRESOLVED_IMPORT, AnyNodeRef::Alias(alias))
        else {
            return;
        };

        let diagnostic = builder.into_diagnostic(format_args!(
            "Module `{module_name}` has no member `{name}`"
        ));

        if let Some(full_submodule_name) = full_submodule_name {
            hint_if_stdlib_submodule_exists_on_other_versions(
                self.db(),
                diagnostic,
                &full_submodule_name,
                module,
            );
        }
    }

    fn infer_return_statement(&mut self, ret: &ast::StmtReturn) {
        let tcx = if ret.value.is_some() {
            nearest_enclosing_function(self.db(), self.index, self.scope())
                .map(|func| {
                    // When inferring expressions within a function body,
                    // the expected type passed should be the "raw" type,
                    // i.e. type variables in the return type are non-inferable,
                    // and the return types of async functions are not wrapped in `CoroutineType[...]`.
                    TypeContext::new(func.last_definition_raw_signature(self.db()).return_ty)
                })
                .unwrap_or_default()
        } else {
            TypeContext::default()
        };
        if let Some(ty) = self.infer_optional_expression(ret.value.as_deref(), tcx) {
            let range = ret
                .value
                .as_ref()
                .map_or(ret.range(), |value| value.range());
            self.record_return_type(ty, range);
        } else {
            self.record_return_type(Type::none(self.db()), ret.range());
        }
    }

    fn infer_delete_statement(&mut self, delete: &ast::StmtDelete) {
        let ast::StmtDelete {
            range: _,
            node_index: _,
            targets,
        } = delete;
        for target in targets {
            self.infer_expression(target, TypeContext::default());
        }
    }

    fn infer_global_statement(&mut self, global: &ast::StmtGlobal) {
        // CPython allows examples like this, where a global variable is never explicitly defined
        // in the global scope:
        //
        // ```py
        // def f():
        //     global x
        //     x = 1
        // def g():
        //     print(x)
        // ```
        //
        // However, allowing this pattern would make it hard for us to guarantee
        // accurate analysis about the types and boundness of global-scope symbols,
        // so we require the variable to be explicitly defined (either bound or declared)
        // in the global scope.
        let ast::StmtGlobal {
            node_index: _,
            range: _,
            names,
        } = global;
        let global_place_table = self.index.place_table(FileScopeId::global());
        for name in names {
            if let Some(symbol_id) = global_place_table.symbol_id(name) {
                let symbol = global_place_table.symbol(symbol_id);
                if symbol.is_bound() || symbol.is_declared() {
                    // This name is explicitly defined in the global scope (not just in function
                    // bodies that mark it `global`).
                    continue;
                }
            }
            if !module_type_implicit_global_symbol(self.db(), name)
                .place
                .is_undefined()
            {
                // This name is an implicit global like `__file__` (but not a built-in like `int`).
                continue;
            }
            // This variable isn't explicitly defined in the global scope, nor is it an
            // implicit global from `types.ModuleType`, so we consider this `global` statement invalid.
            let Some(builder) = self.context.report_lint(&UNRESOLVED_GLOBAL, name) else {
                return;
            };
            let mut diag =
                builder.into_diagnostic(format_args!("Invalid global declaration of `{name}`"));
            diag.set_primary_message(format_args!(
                "`{name}` has no declarations or bindings in the global scope"
            ));
            diag.info("This limits ty's ability to make accurate inferences about the boundness and types of global-scope symbols");
            diag.info(format_args!(
                "Consider adding a declaration to the global scope, e.g. `{name}: int`"
            ));
        }
    }

    fn infer_nonlocal_statement(&mut self, nonlocal: &ast::StmtNonlocal) {
        let ast::StmtNonlocal {
            node_index: _,
            range,
            names,
        } = nonlocal;
        let db = self.db();
        let scope = self.scope();
        let file_scope_id = scope.file_scope_id(db);

        'names: for name in names {
            // Walk up parent scopes looking for a possible enclosing scope that may have a
            // definition of this name visible to us. Note that we skip the scope containing the
            // use that we are resolving, since we already looked for the place there up above.
            for (enclosing_scope_file_id, _) in self.index.ancestor_scopes(file_scope_id).skip(1) {
                // Class scopes are not visible to nested scopes, and `nonlocal` cannot refer to
                // globals, so check only function-like scopes.
                let enclosing_scope = self.index.scope(enclosing_scope_file_id);
                if !enclosing_scope.kind().is_function_like() {
                    continue;
                }
                let enclosing_place_table = self.index.place_table(enclosing_scope_file_id);
                let Some(enclosing_symbol_id) = enclosing_place_table.symbol_id(name) else {
                    // This scope doesn't define this name. Keep going.
                    continue;
                };
                let enclosing_symbol = enclosing_place_table.symbol(enclosing_symbol_id);
                // We've found a definition for this name in an enclosing function-like scope.
                // Either this definition is the valid place this name refers to, or else we'll
                // emit a syntax error. Either way, we won't walk any more enclosing scopes. Note
                // that there are differences here compared to `infer_place_load`: A regular load
                // (e.g. `print(x)`) is allowed to refer to a global variable (e.g. `x = 1` in the
                // global scope), and similarly it's allowed to refer to a local variable in an
                // enclosing function that's declared `global` (e.g. `global x`). However, the
                // `nonlocal` keyword can't refer to global variables (that's a `SyntaxError`), and
                // it also can't refer to local variables in enclosing functions that are declared
                // `global` (also a `SyntaxError`).
                if enclosing_symbol.is_global() {
                    // A "chain" of `nonlocal` statements is "broken" by a `global` statement. Stop
                    // looping and report that this `nonlocal` statement is invalid.
                    break;
                }
                if !enclosing_symbol.is_bound()
                    && !enclosing_symbol.is_declared()
                    && !enclosing_symbol.is_nonlocal()
                {
                    debug_assert!(enclosing_symbol.is_used());
                    // The name is only referenced here, not defined. Keep going.
                    continue;
                }
                // We found a definition. We've checked that the name isn't `global` in this scope,
                // but it's ok if it's `nonlocal`. If a "chain" of `nonlocal` statements fails to
                // lead to a valid binding, the outermost one will be an error; we don't need to
                // walk the whole chain for each one.
                continue 'names;
            }
            // There's no matching binding in an enclosing scope. This `nonlocal` statement is
            // invalid.
            if let Some(builder) = self
                .context
                .report_diagnostic(DiagnosticId::InvalidSyntax, Severity::Error)
            {
                builder
                    .into_diagnostic(format_args!("no binding for nonlocal `{name}` found"))
                    .annotate(Annotation::primary(self.context.span(*range)));
            }
        }
    }

    fn module_type_from_name(&self, module_name: &ModuleName) -> Option<Type<'db>> {
        resolve_module(self.db(), module_name)
            .map(|module| Type::module_literal(self.db(), self.file(), module))
    }

    fn infer_decorator(&mut self, decorator: &ast::Decorator) -> Type<'db> {
        let ast::Decorator {
            range: _,
            node_index: _,
            expression,
        } = decorator;

        self.infer_expression(expression, TypeContext::default())
    }

    /// Infer the argument types for a single binding.
    fn infer_argument_types<'a>(
        &mut self,
        ast_arguments: &ast::Arguments,
        arguments: &mut CallArguments<'a, 'db>,
        argument_forms: &[Option<ParameterForm>],
    ) {
        debug_assert!(
            ast_arguments.len() == arguments.len() && arguments.len() == argument_forms.len()
        );

        let iter = itertools::izip!(
            arguments.iter_mut(),
            argument_forms.iter().copied(),
            ast_arguments.arguments_source_order()
        );

        for ((_, argument_type), argument_form, ast_argument) in iter {
            let argument = match ast_argument {
                // Splatted arguments are inferred before parameter matching to
                // determine their length.
                ast::ArgOrKeyword::Arg(ast::Expr::Starred(_))
                | ast::ArgOrKeyword::Keyword(ast::Keyword { arg: None, .. }) => continue,

                ast::ArgOrKeyword::Arg(arg) => arg,
                ast::ArgOrKeyword::Keyword(ast::Keyword { value, .. }) => value,
            };

            let ty = self.infer_argument_type(argument, argument_form, TypeContext::default());
            *argument_type = Some(ty);
        }
    }

    /// Infer the argument types for multiple potential bindings and overloads.
    fn infer_all_argument_types<'a>(
        &mut self,
        ast_arguments: &ast::Arguments,
        arguments: &mut CallArguments<'a, 'db>,
        bindings: &Bindings<'db>,
    ) {
        debug_assert!(
            ast_arguments.len() == arguments.len()
                && arguments.len() == bindings.argument_forms().len()
        );

        let iter = itertools::izip!(
            0..,
            arguments.iter_mut(),
            bindings.argument_forms().iter().copied(),
            ast_arguments.arguments_source_order()
        );

        let overloads_with_binding = bindings
            .into_iter()
            .filter_map(|binding| {
                match binding.matching_overload_index() {
                    MatchingOverloadIndex::Single(_) | MatchingOverloadIndex::Multiple(_) => {
                        let overloads = binding
                            .matching_overloads()
                            .map(move |(_, overload)| (overload, binding));

                        Some(Either::Right(overloads))
                    }

                    // If there is a single overload that does not match, we still infer the argument
                    // types for better diagnostics.
                    MatchingOverloadIndex::None => match binding.overloads() {
                        [overload] => Some(Either::Left(std::iter::once((overload, binding)))),
                        _ => None,
                    },
                }
            })
            .flatten();

        for (argument_index, (_, argument_type), argument_form, ast_argument) in iter {
            let ast_argument = match ast_argument {
                // Splatted arguments are inferred before parameter matching to
                // determine their length.
                //
                // TODO: Re-infer splatted arguments with their type context.
                ast::ArgOrKeyword::Arg(ast::Expr::Starred(_))
                | ast::ArgOrKeyword::Keyword(ast::Keyword { arg: None, .. }) => continue,

                ast::ArgOrKeyword::Arg(arg) => arg,
                ast::ArgOrKeyword::Keyword(ast::Keyword { value, .. }) => value,
            };

            // Type-form arguments are inferred without type context, so we can infer the argument type directly.
            if let Some(ParameterForm::Type) = argument_form {
                *argument_type = Some(self.infer_type_expression(ast_argument));
                continue;
            }

            // Retrieve the parameter type for the current argument in a given overload and its binding.
            let db = self.db();
            let parameter_type = |overload: &Binding<'db>, binding: &CallableBinding<'db>| {
                let argument_index = if binding.bound_type.is_some() {
                    argument_index + 1
                } else {
                    argument_index
                };

                let argument_matches = &overload.argument_matches()[argument_index];
                let [parameter_index] = argument_matches.parameters.as_slice() else {
                    return None;
                };

                let parameter_type =
                    overload.signature.parameters()[*parameter_index].annotated_type()?;

                // TODO: For now, skip any parameter annotations that mention any typevars. There
                // are two issues:
                //
                // First, if we include those typevars in the type context that we use to infer the
                // corresponding argument type, the typevars might end up appearing in the inferred
                // argument type as well. As part of analyzing this call, we're going to (try to)
                // infer a specialization of those typevars, and would need to substitute those
                // typevars in the inferred argument type. We can't do that easily at the moment,
                // since specialization inference occurs _after_ we've inferred argument types, and
                // we can't _update_ an expression's inferred type after the fact.
                //
                // Second, certain kinds of arguments themselves have typevars that we need to
                // infer specializations for. (For instance, passing the result of _another_  call
                // to the argument of _this_ call, where both are calls to generic functions.) In
                // that case, we want to "tie together" the typevars of the two calls so that we
                // can infer their specializations at the same time — or at least, for the
                // specialization of one to influence the specialization of the other. It's not yet
                // clear how we're going to do that. (We might have to start inferring constraint
                // sets for each expression, instead of simple types?)
                //
                // Regardless, for now, the expedient "solution" is to not perform bidi type
                // checking for these kinds of parameters.
                if parameter_type.has_typevar(db) {
                    return None;
                }

                Some(parameter_type)
            };

            // If there is only a single binding and overload, we can infer the argument directly with
            // the unique parameter type annotation.
            if let Ok((overload, binding)) = overloads_with_binding.clone().exactly_one() {
                self.infer_expression_impl(
                    ast_argument,
                    TypeContext::new(parameter_type(overload, binding)),
                );
            } else {
                // Otherwise, each type is a valid independent inference of the given argument, and we may
                // require different permutations of argument types to correctly perform argument expansion
                // during overload evaluation, so we take the intersection of all the types we inferred for
                // each argument.
                //
                // Note that this applies to all nested expressions within each argument.
                let old_multi_inference_state = mem::replace(
                    &mut self.multi_inference_state,
                    MultiInferenceState::Intersect,
                );

                // We perform inference once without any type context, emitting any diagnostics that are unrelated
                // to bidirectional type inference.
                self.infer_expression_impl(ast_argument, TypeContext::default());

                // We then silence any diagnostics emitted during multi-inference, as the type context is only
                // used as a hint to infer a more assignable argument type, and should not lead to diagnostics
                // for non-matching overloads.
                let was_in_multi_inference = self.context.set_multi_inference(true);

                // Infer the type of each argument once with each distinct parameter type as type context.
                let parameter_types = overloads_with_binding
                    .clone()
                    .filter_map(|(overload, binding)| parameter_type(overload, binding))
                    .collect::<FxHashSet<_>>();

                for parameter_type in parameter_types {
                    self.infer_expression_impl(
                        ast_argument,
                        TypeContext::new(Some(parameter_type)),
                    );
                }

                // Restore the multi-inference state.
                self.multi_inference_state = old_multi_inference_state;
                self.context.set_multi_inference(was_in_multi_inference);
            }

            *argument_type = self.try_expression_type(ast_argument);
        }
    }

    fn infer_argument_type(
        &mut self,
        ast_argument: &ast::Expr,
        form: Option<ParameterForm>,
        tcx: TypeContext<'db>,
    ) -> Type<'db> {
        match form {
            None | Some(ParameterForm::Value) => self.infer_expression(ast_argument, tcx),
            Some(ParameterForm::Type) => self.infer_type_expression(ast_argument),
        }
    }

    fn infer_optional_expression(
        &mut self,
        expression: Option<&ast::Expr>,
        tcx: TypeContext<'db>,
    ) -> Option<Type<'db>> {
        expression.map(|expr| self.infer_expression(expr, tcx))
    }

    #[track_caller]
    fn infer_expression(&mut self, expression: &ast::Expr, tcx: TypeContext<'db>) -> Type<'db> {
        debug_assert!(
            !self.index.is_standalone_expression(expression),
            "Calling `self.infer_expression` on a standalone-expression is not allowed because it can lead to double-inference. Use `self.infer_standalone_expression` instead."
        );

        self.infer_expression_impl(expression, tcx)
    }

    fn infer_expression_with_state(
        &mut self,
        expression: &ast::Expr,
        tcx: TypeContext<'db>,
        state: DeferredExpressionState,
    ) -> Type<'db> {
        let previous_deferred_state = std::mem::replace(&mut self.deferred_state, state);
        let ty = self.infer_expression(expression, tcx);
        self.deferred_state = previous_deferred_state;
        ty
    }

    fn infer_maybe_standalone_expression(
        &mut self,
        expression: &ast::Expr,
        tcx: TypeContext<'db>,
    ) -> Type<'db> {
        if let Some(standalone_expression) = self.index.try_expression(expression) {
            self.infer_standalone_expression_impl(expression, standalone_expression, tcx)
        } else {
            self.infer_expression(expression, tcx)
        }
    }

    #[track_caller]
    fn infer_standalone_expression(
        &mut self,
        expression: &ast::Expr,
        tcx: TypeContext<'db>,
    ) -> Type<'db> {
        let standalone_expression = self.index.expression(expression);
        self.infer_standalone_expression_impl(expression, standalone_expression, tcx)
    }

    fn infer_standalone_expression_impl(
        &mut self,
        expression: &ast::Expr,
        standalone_expression: Expression<'db>,
        tcx: TypeContext<'db>,
    ) -> Type<'db> {
        let types = infer_expression_types(self.db(), standalone_expression, tcx);
        self.extend_expression(types);

        // Instead of calling `self.expression_type(expr)` after extending here, we get
        // the result from `types` directly because we might be in cycle recovery where
        // `types.cycle_fallback_type` is `Some(fallback_ty)`, which we can retrieve by
        // using `expression_type` on `types`:
        types.expression_type(expression)
    }

    /// Infer the type of an expression.
    fn infer_expression_impl(
        &mut self,
        expression: &ast::Expr,
        tcx: TypeContext<'db>,
    ) -> Type<'db> {
        let ty = match expression {
            ast::Expr::NoneLiteral(ast::ExprNoneLiteral {
                range: _,
                node_index: _,
            }) => Type::none(self.db()),
            ast::Expr::NumberLiteral(literal) => self.infer_number_literal_expression(literal),
            ast::Expr::BooleanLiteral(literal) => self.infer_boolean_literal_expression(literal),
            ast::Expr::StringLiteral(literal) => self.infer_string_literal_expression(literal),
            ast::Expr::BytesLiteral(bytes_literal) => {
                self.infer_bytes_literal_expression(bytes_literal)
            }
            ast::Expr::FString(fstring) => self.infer_fstring_expression(fstring),
            ast::Expr::TString(tstring) => self.infer_tstring_expression(tstring),
            ast::Expr::EllipsisLiteral(literal) => self.infer_ellipsis_literal_expression(literal),
            ast::Expr::Tuple(tuple) => self.infer_tuple_expression(tuple, tcx),
            ast::Expr::List(list) => self.infer_list_expression(list, tcx),
            ast::Expr::Set(set) => self.infer_set_expression(set, tcx),
            ast::Expr::Dict(dict) => self.infer_dict_expression(dict, tcx),
            ast::Expr::Generator(generator) => self.infer_generator_expression(generator),
            ast::Expr::ListComp(listcomp) => {
                self.infer_list_comprehension_expression(listcomp, tcx)
            }
            ast::Expr::DictComp(dictcomp) => {
                self.infer_dict_comprehension_expression(dictcomp, tcx)
            }
            ast::Expr::SetComp(setcomp) => self.infer_set_comprehension_expression(setcomp, tcx),
            ast::Expr::Name(name) => self.infer_name_expression(name),
            ast::Expr::Attribute(attribute) => self.infer_attribute_expression(attribute),
            ast::Expr::UnaryOp(unary_op) => self.infer_unary_expression(unary_op),
            ast::Expr::BinOp(binary) => self.infer_binary_expression(binary),
            ast::Expr::BoolOp(bool_op) => self.infer_boolean_expression(bool_op),
            ast::Expr::Compare(compare) => self.infer_compare_expression(compare),
            ast::Expr::Subscript(subscript) => self.infer_subscript_expression(subscript),
            ast::Expr::Slice(slice) => self.infer_slice_expression(slice),
            ast::Expr::If(if_expression) => self.infer_if_expression(if_expression),
            ast::Expr::Lambda(lambda_expression) => self.infer_lambda_expression(lambda_expression),
            ast::Expr::Call(call_expression) => self.infer_call_expression(call_expression, tcx),
            ast::Expr::Starred(starred) => self.infer_starred_expression(starred),
            ast::Expr::Yield(yield_expression) => self.infer_yield_expression(yield_expression),
            ast::Expr::YieldFrom(yield_from) => self.infer_yield_from_expression(yield_from),
            ast::Expr::Await(await_expression) => self.infer_await_expression(await_expression),
            ast::Expr::Named(named) => {
                // Definitions must be unique, so we bypass multi-inference for named expressions.
                if !self.multi_inference_state.is_panic()
                    && let Some(ty) = self.expressions.get(&expression.into())
                {
                    return *ty;
                }

                self.infer_named_expression(named)
            }
            ast::Expr::IpyEscapeCommand(_) => {
                todo_type!("Ipy escape command support")
            }
        };

        self.store_expression_type(expression, ty);

        ty
    }

    fn store_expression_type(&mut self, expression: &ast::Expr, ty: Type<'db>) {
        if self.deferred_state.in_string_annotation() {
            // Avoid storing the type of expressions that are part of a string annotation because
            // the expression ids don't exists in the semantic index. Instead, we'll store the type
            // on the string expression itself that represents the annotation.
            return;
        }

        let db = self.db();

        match self.multi_inference_state {
            MultiInferenceState::Panic => {
                let previous = self.expressions.insert(expression.into(), ty);
                assert_eq!(previous, None);
            }

            MultiInferenceState::Overwrite => {
                self.expressions.insert(expression.into(), ty);
            }

            MultiInferenceState::Intersect => {
                self.expressions
                    .entry(expression.into())
                    .and_modify(|current| {
                        *current = IntersectionType::from_elements(db, [*current, ty]);
                    })
                    .or_insert(ty);
            }
        }
    }

    fn infer_number_literal_expression(&mut self, literal: &ast::ExprNumberLiteral) -> Type<'db> {
        let ast::ExprNumberLiteral {
            range: _,
            node_index: _,
            value,
        } = literal;
        let db = self.db();

        match value {
            ast::Number::Int(n) => n
                .as_i64()
                .map(Type::IntLiteral)
                .unwrap_or_else(|| KnownClass::Int.to_instance(db)),
            ast::Number::Float(_) => KnownClass::Float.to_instance(db),
            ast::Number::Complex { .. } => KnownClass::Complex.to_instance(db),
        }
    }

    #[expect(clippy::unused_self)]
    fn infer_boolean_literal_expression(&mut self, literal: &ast::ExprBooleanLiteral) -> Type<'db> {
        let ast::ExprBooleanLiteral {
            range: _,
            node_index: _,
            value,
        } = literal;

        Type::BooleanLiteral(*value)
    }

    fn infer_string_literal_expression(&mut self, literal: &ast::ExprStringLiteral) -> Type<'db> {
        if literal.value.len() <= Self::MAX_STRING_LITERAL_SIZE {
            Type::string_literal(self.db(), literal.value.to_str())
        } else {
            Type::LiteralString
        }
    }

    fn infer_bytes_literal_expression(&mut self, literal: &ast::ExprBytesLiteral) -> Type<'db> {
        // TODO: ignoring r/R prefixes for now, should normalize bytes values
        let bytes: Vec<u8> = literal.value.bytes().collect();
        Type::bytes_literal(self.db(), &bytes)
    }

    fn infer_fstring_expression(&mut self, fstring: &ast::ExprFString) -> Type<'db> {
        let ast::ExprFString {
            range: _,
            node_index: _,
            value,
        } = fstring;

        let mut collector = StringPartsCollector::new();
        for part in value {
            // Make sure we iter through every parts to infer all sub-expressions. The `collector`
            // struct ensures we don't allocate unnecessary strings.
            match part {
                ast::FStringPart::Literal(literal) => {
                    collector.push_str(&literal.value);
                }
                ast::FStringPart::FString(fstring) => {
                    for element in &fstring.elements {
                        match element {
                            ast::InterpolatedStringElement::Interpolation(expression) => {
                                let ast::InterpolatedElement {
                                    range: _,
                                    node_index: _,
                                    expression,
                                    debug_text: _,
                                    conversion,
                                    format_spec,
                                } = expression;
                                let ty = self.infer_expression(expression, TypeContext::default());

                                if let Some(format_spec) = format_spec {
                                    for element in format_spec.elements.interpolations() {
                                        self.infer_expression(
                                            &element.expression,
                                            TypeContext::default(),
                                        );
                                    }
                                }

                                // TODO: handle format specifiers by calling a method
                                // (`Type::format`?) that handles the `__format__` method.
                                // Conversion flags should be handled before calling `__format__`.
                                // https://docs.python.org/3/library/string.html#format-string-syntax
                                if !conversion.is_none() || format_spec.is_some() {
                                    collector.add_expression();
                                } else {
                                    if let Type::StringLiteral(literal) = ty.str(self.db()) {
                                        collector.push_str(literal.value(self.db()));
                                    } else {
                                        collector.add_expression();
                                    }
                                }
                            }
                            ast::InterpolatedStringElement::Literal(literal) => {
                                collector.push_str(&literal.value);
                            }
                        }
                    }
                }
            }
        }
        collector.string_type(self.db())
    }

    fn infer_tstring_expression(&mut self, tstring: &ast::ExprTString) -> Type<'db> {
        let ast::ExprTString { value, .. } = tstring;
        for tstring in value {
            for element in &tstring.elements {
                match element {
                    ast::InterpolatedStringElement::Interpolation(
                        tstring_interpolation_element,
                    ) => {
                        let ast::InterpolatedElement {
                            expression,
                            format_spec,
                            ..
                        } = tstring_interpolation_element;
                        self.infer_expression(expression, TypeContext::default());
                        if let Some(format_spec) = format_spec {
                            for element in format_spec.elements.interpolations() {
                                self.infer_expression(&element.expression, TypeContext::default());
                            }
                        }
                    }
                    ast::InterpolatedStringElement::Literal(_) => {}
                }
            }
        }
        KnownClass::Template.to_instance(self.db())
    }

    fn infer_ellipsis_literal_expression(
        &mut self,
        _literal: &ast::ExprEllipsisLiteral,
    ) -> Type<'db> {
        KnownClass::EllipsisType.to_instance(self.db())
    }

    fn infer_tuple_expression(
        &mut self,
        tuple: &ast::ExprTuple,
        tcx: TypeContext<'db>,
    ) -> Type<'db> {
        let ast::ExprTuple {
            range: _,
            node_index: _,
            elts,
            ctx: _,
            parenthesized: _,
        } = tuple;

        // Remove any union elements of that are unrelated to the tuple type.
        let tcx = tcx.map(|annotation| {
            let inferable = KnownClass::Tuple
                .try_to_class_literal(self.db())
                .and_then(|class| class.generic_context(self.db()))
                .map(|generic_context| generic_context.inferable_typevars(self.db()))
                .unwrap_or(InferableTypeVars::None);
            annotation.filter_disjoint_elements(
                self.db(),
                Type::homogeneous_tuple(self.db(), Type::unknown()),
                inferable,
            )
        });

        let annotated_tuple = tcx
            .known_specialization(self.db(), KnownClass::Tuple)
            .and_then(|specialization| {
                specialization
                    .tuple(self.db())
                    .expect("the specialization of `KnownClass::Tuple` must have a tuple spec")
                    .resize(self.db(), TupleLength::Fixed(elts.len()))
                    .ok()
            });

        let mut annotated_elt_tys = annotated_tuple.as_ref().map(Tuple::all_elements);

        let db = self.db();
        let element_types = elts.iter().map(|element| {
            let annotated_elt_ty = annotated_elt_tys.as_mut().and_then(Iterator::next).copied();
            self.infer_expression(element, TypeContext::new(annotated_elt_ty))
        });

        Type::heterogeneous_tuple(db, element_types)
    }

    fn infer_list_expression(&mut self, list: &ast::ExprList, tcx: TypeContext<'db>) -> Type<'db> {
        let ast::ExprList {
            range: _,
            node_index: _,
            elts,
            ctx: _,
        } = list;

        let elts = elts.iter().map(|elt| [Some(elt)]);
        let infer_elt_ty = |builder: &mut Self, elt, tcx| builder.infer_expression(elt, tcx);
        self.infer_collection_literal(elts, tcx, infer_elt_ty, KnownClass::List)
            .unwrap_or_else(|| {
                KnownClass::List.to_specialized_instance(self.db(), [Type::unknown()])
            })
    }

    fn infer_set_expression(&mut self, set: &ast::ExprSet, tcx: TypeContext<'db>) -> Type<'db> {
        let ast::ExprSet {
            range: _,
            node_index: _,
            elts,
        } = set;

        let elts = elts.iter().map(|elt| [Some(elt)]);
        let infer_elt_ty = |builder: &mut Self, elt, tcx| builder.infer_expression(elt, tcx);
        self.infer_collection_literal(elts, tcx, infer_elt_ty, KnownClass::Set)
            .unwrap_or_else(|| {
                KnownClass::Set.to_specialized_instance(self.db(), [Type::unknown()])
            })
    }

    fn infer_dict_expression(&mut self, dict: &ast::ExprDict, tcx: TypeContext<'db>) -> Type<'db> {
        let ast::ExprDict {
            range: _,
            node_index: _,
            items,
        } = dict;

        let mut item_types = FxHashMap::default();

        // Validate `TypedDict` dictionary literal assignments.
        if let Some(tcx) = tcx.annotation
            && let Some(typed_dict) = tcx
                .filter_union(self.db(), Type::is_typed_dict)
                .as_typed_dict()
            && let Some(ty) = self.infer_typed_dict_expression(dict, typed_dict, &mut item_types)
        {
            return ty;
        }

        // Avoid false positives for the functional `TypedDict` form, which is currently
        // unsupported.
        if let Some(Type::Dynamic(DynamicType::Todo(_))) = tcx.annotation {
            return KnownClass::Dict
                .to_specialized_instance(self.db(), [Type::unknown(), Type::unknown()]);
        }

        let items = items
            .iter()
            .map(|item| [item.key.as_ref(), Some(&item.value)]);

        // Avoid inferring the items multiple times if we already attempted to infer the
        // dictionary literal as a `TypedDict`. This also allows us to infer using the
        // type context of the expected `TypedDict` field.
        let infer_elt_ty = |builder: &mut Self, elt: &ast::Expr, tcx| {
            item_types
                .get(&elt.node_index().load())
                .copied()
                .unwrap_or_else(|| builder.infer_expression(elt, tcx))
        };

        self.infer_collection_literal(items, tcx, infer_elt_ty, KnownClass::Dict)
            .unwrap_or_else(|| {
                KnownClass::Dict
                    .to_specialized_instance(self.db(), [Type::unknown(), Type::unknown()])
            })
    }

    fn infer_typed_dict_expression(
        &mut self,
        dict: &ast::ExprDict,
        typed_dict: TypedDictType<'db>,
        item_types: &mut FxHashMap<NodeIndex, Type<'db>>,
    ) -> Option<Type<'db>> {
        let ast::ExprDict {
            range: _,
            node_index: _,
            items,
        } = dict;

        let typed_dict_items = typed_dict.items(self.db());

        for item in items {
            let key_ty = self.infer_optional_expression(item.key.as_ref(), TypeContext::default());
            if let Some((key, key_ty)) = item.key.as_ref().zip(key_ty) {
                item_types.insert(key.node_index().load(), key_ty);
            }

            let value_ty = if let Some(Type::StringLiteral(key)) = key_ty
                && let Some(field) = typed_dict_items.get(key.value(self.db()))
            {
                self.infer_expression(&item.value, TypeContext::new(Some(field.declared_ty)))
            } else {
                self.infer_expression(&item.value, TypeContext::default())
            };

            item_types.insert(item.value.node_index().load(), value_ty);
        }

        validate_typed_dict_dict_literal(&self.context, typed_dict, dict, dict.into(), |expr| {
            self.expression_type(expr)
        })
        .ok()
        .map(|_| Type::TypedDict(typed_dict))
    }

    // Infer the type of a collection literal expression.
    fn infer_collection_literal<'expr, const N: usize, F, I>(
        &mut self,
        elts: I,
        tcx: TypeContext<'db>,
        mut infer_elt_expression: F,
        collection_class: KnownClass,
    ) -> Option<Type<'db>>
    where
        I: Iterator<Item = [Option<&'expr ast::Expr>; N]>,
        F: FnMut(&mut Self, &'expr ast::Expr, TypeContext<'db>) -> Type<'db>,
    {
        // Extract the type variable `T` from `list[T]` in typeshed.
        let elt_tys = |collection_class: KnownClass| {
            let class_literal = collection_class.try_to_class_literal(self.db())?;
            let generic_context = class_literal.generic_context(self.db())?;
            Some((
                class_literal,
                generic_context,
                generic_context.variables(self.db()),
            ))
        };

        let Some((class_literal, generic_context, elt_tys)) = elt_tys(collection_class) else {
            // Infer the element types without type context, and fallback to unknown for
            // custom typesheds.
            for elt in elts.flatten().flatten() {
                infer_elt_expression(self, elt, TypeContext::default());
            }

            return None;
        };

        let inferable = generic_context.inferable_typevars(self.db());

        // Remove any union elements of that are unrelated to the collection type.
        //
        // For example, we only want the `list[int]` from `annotation: list[int] | None` if
        // `collection_ty` is `list`.
        let tcx = tcx.map(|annotation| {
            let collection_ty = collection_class.to_instance(self.db());
            annotation.filter_disjoint_elements(self.db(), collection_ty, inferable)
        });

        // Extract the annotated type of `T`, if provided.
        let annotated_elt_tys = tcx
            .known_specialization(self.db(), collection_class)
            .map(|specialization| specialization.types(self.db()));

        // Create a set of constraints to infer a precise type for `T`.
        let mut builder = SpecializationBuilder::new(self.db(), inferable);

        match annotated_elt_tys {
            // The annotated type acts as a constraint for `T`.
            //
            // Note that we infer the annotated type _before_ the elements, to more closely match the
            // order of any unions as written in the type annotation.
            Some(annotated_elt_tys) => {
                for (elt_ty, annotated_elt_ty) in iter::zip(elt_tys.clone(), annotated_elt_tys) {
                    builder
                        .infer(Type::TypeVar(elt_ty), *annotated_elt_ty)
                        .ok()?;
                }
            }

            // If a valid type annotation was not provided, avoid restricting the type of the collection
            // by unioning the inferred type with `Unknown`.
            None => {
                for elt_ty in elt_tys.clone() {
                    builder.infer(Type::TypeVar(elt_ty), Type::unknown()).ok()?;
                }
            }
        }

        let elt_tcxs = match annotated_elt_tys {
            None => Either::Left(iter::repeat(TypeContext::default())),
            Some(tys) => Either::Right(tys.iter().map(|ty| TypeContext::new(Some(*ty)))),
        };

        for elts in elts {
            // An unpacking expression for a dictionary.
            if let &[None, Some(value)] = elts.as_slice() {
                let inferred_value_ty = infer_elt_expression(self, value, TypeContext::default());

                // Merge the inferred type of the nested dictionary.
                if let Some(specialization) =
                    inferred_value_ty.known_specialization(self.db(), KnownClass::Dict)
                {
                    for (elt_ty, inferred_elt_ty) in
                        iter::zip(elt_tys.clone(), specialization.types(self.db()))
                    {
                        builder
                            .infer(Type::TypeVar(elt_ty), *inferred_elt_ty)
                            .ok()?;
                    }
                }

                continue;
            }

            // The inferred type of each element acts as an additional constraint on `T`.
            for (elt, elt_ty, elt_tcx) in itertools::izip!(elts, elt_tys.clone(), elt_tcxs.clone())
            {
                let Some(elt) = elt else { continue };

                let inferred_elt_ty = infer_elt_expression(self, elt, elt_tcx);

                // Simplify the inference based on the declared type of the element.
                if let Some(elt_tcx) = elt_tcx.annotation {
                    if inferred_elt_ty.is_assignable_to(self.db(), elt_tcx) {
                        continue;
                    }
                }

                // Convert any element literals to their promoted type form to avoid excessively large
                // unions for large nested list literals, which the constraint solver struggles with.
                let inferred_elt_ty = inferred_elt_ty.promote_literals(self.db(), elt_tcx);

                builder.infer(Type::TypeVar(elt_ty), inferred_elt_ty).ok()?;
            }
        }

        let class_type = class_literal.apply_specialization(self.db(), |_| {
            builder.build(generic_context, TypeContext::default())
        });

        Type::from(class_type).to_instance(self.db())
    }

    /// Infer the type of the `iter` expression of the first comprehension.
    fn infer_first_comprehension_iter(&mut self, comprehensions: &[ast::Comprehension]) {
        let mut comprehensions_iter = comprehensions.iter();
        let Some(first_comprehension) = comprehensions_iter.next() else {
            unreachable!("Comprehension must contain at least one generator");
        };
        self.infer_standalone_expression(&first_comprehension.iter, TypeContext::default());
    }

    fn infer_generator_expression(&mut self, generator: &ast::ExprGenerator) -> Type<'db> {
        let ast::ExprGenerator {
            range: _,
            node_index: _,
            elt: _,
            generators,
            parenthesized: _,
        } = generator;

        self.infer_first_comprehension_iter(generators);

        KnownClass::GeneratorType.to_specialized_instance(
            self.db(),
            [
                todo_type!("generator expression yield type"),
                todo_type!("generator expression send type"),
                todo_type!("generator expression return type"),
            ],
        )
    }

    /// Return a specialization of the collection class (list, dict, set) based on the type context and the inferred
    /// element / key-value types from the comprehension expression.
    fn infer_comprehension_specialization(
        &self,
        collection_class: KnownClass,
        inferred_element_types: &[Type<'db>],
        tcx: TypeContext<'db>,
    ) -> Type<'db> {
        // Remove any union elements of that are unrelated to the collection type.
        let tcx = tcx.map(|annotation| {
            annotation.filter_disjoint_elements(
                self.db(),
                collection_class.to_instance(self.db()),
                InferableTypeVars::None,
            )
        });

        if let Some(annotated_element_types) = tcx
            .known_specialization(self.db(), collection_class)
            .map(|specialization| specialization.types(self.db()))
            && annotated_element_types
                .iter()
                .zip(inferred_element_types.iter())
                .all(|(annotated, inferred)| inferred.is_assignable_to(self.db(), *annotated))
        {
            collection_class
                .to_specialized_instance(self.db(), annotated_element_types.iter().copied())
        } else {
            collection_class.to_specialized_instance(
                self.db(),
                inferred_element_types.iter().map(|ty| {
                    UnionType::from_elements(
                        self.db(),
                        [
                            ty.promote_literals(self.db(), TypeContext::default()),
                            Type::unknown(),
                        ],
                    )
                }),
            )
        }
    }

    fn infer_list_comprehension_expression(
        &mut self,
        listcomp: &ast::ExprListComp,
        tcx: TypeContext<'db>,
    ) -> Type<'db> {
        let ast::ExprListComp {
            range: _,
            node_index: _,
            elt,
            generators,
        } = listcomp;

        self.infer_first_comprehension_iter(generators);

        let scope_id = self
            .index
            .node_scope(NodeWithScopeRef::ListComprehension(listcomp));
        let scope = scope_id.to_scope_id(self.db(), self.file());
        let inference = infer_scope_types(self.db(), scope);
        let element_type = inference.expression_type(elt.as_ref());

        self.infer_comprehension_specialization(KnownClass::List, &[element_type], tcx)
    }

    fn infer_dict_comprehension_expression(
        &mut self,
        dictcomp: &ast::ExprDictComp,
        tcx: TypeContext<'db>,
    ) -> Type<'db> {
        let ast::ExprDictComp {
            range: _,
            node_index: _,
            key,
            value,
            generators,
        } = dictcomp;

        self.infer_first_comprehension_iter(generators);

        let scope_id = self
            .index
            .node_scope(NodeWithScopeRef::DictComprehension(dictcomp));
        let scope = scope_id.to_scope_id(self.db(), self.file());
        let inference = infer_scope_types(self.db(), scope);
        let key_type = inference.expression_type(key.as_ref());
        let value_type = inference.expression_type(value.as_ref());

        self.infer_comprehension_specialization(KnownClass::Dict, &[key_type, value_type], tcx)
    }

    fn infer_set_comprehension_expression(
        &mut self,
        setcomp: &ast::ExprSetComp,
        tcx: TypeContext<'db>,
    ) -> Type<'db> {
        let ast::ExprSetComp {
            range: _,
            node_index: _,
            elt,
            generators,
        } = setcomp;

        self.infer_first_comprehension_iter(generators);

        let scope_id = self
            .index
            .node_scope(NodeWithScopeRef::SetComprehension(setcomp));
        let scope = scope_id.to_scope_id(self.db(), self.file());
        let inference = infer_scope_types(self.db(), scope);
        let element_type = inference.expression_type(elt.as_ref());

        self.infer_comprehension_specialization(KnownClass::Set, &[element_type], tcx)
    }

    fn infer_generator_expression_scope(&mut self, generator: &ast::ExprGenerator) {
        let ast::ExprGenerator {
            range: _,
            node_index: _,
            elt,
            generators,
            parenthesized: _,
        } = generator;

        self.infer_expression(elt, TypeContext::default());
        self.infer_comprehensions(generators);
    }

    fn infer_list_comprehension_expression_scope(&mut self, listcomp: &ast::ExprListComp) {
        let ast::ExprListComp {
            range: _,
            node_index: _,
            elt,
            generators,
        } = listcomp;

        self.infer_expression(elt, TypeContext::default());
        self.infer_comprehensions(generators);
    }

    fn infer_dict_comprehension_expression_scope(&mut self, dictcomp: &ast::ExprDictComp) {
        let ast::ExprDictComp {
            range: _,
            node_index: _,
            key,
            value,
            generators,
        } = dictcomp;

        self.infer_expression(key, TypeContext::default());
        self.infer_expression(value, TypeContext::default());
        self.infer_comprehensions(generators);
    }

    fn infer_set_comprehension_expression_scope(&mut self, setcomp: &ast::ExprSetComp) {
        let ast::ExprSetComp {
            range: _,
            node_index: _,
            elt,
            generators,
        } = setcomp;

        self.infer_expression(elt, TypeContext::default());
        self.infer_comprehensions(generators);
    }

    fn infer_comprehensions(&mut self, comprehensions: &[ast::Comprehension]) {
        let mut comprehensions_iter = comprehensions.iter();
        let Some(first_comprehension) = comprehensions_iter.next() else {
            unreachable!("Comprehension must contain at least one generator");
        };
        self.infer_comprehension(first_comprehension, true);
        for comprehension in comprehensions_iter {
            self.infer_comprehension(comprehension, false);
        }
    }

    fn infer_comprehension(&mut self, comprehension: &ast::Comprehension, is_first: bool) {
        let ast::Comprehension {
            range: _,
            node_index: _,
            target,
            iter,
            ifs,
            is_async: _,
        } = comprehension;

        self.infer_target(target, iter, |builder, tcx| {
            // TODO: `infer_comprehension_definition` reports a diagnostic if `iter_ty` isn't iterable
            //  but only if the target is a name. We should report a diagnostic here if the target isn't a name:
            //  `[... for a.x in not_iterable]
            if is_first {
                infer_same_file_expression_type(
                    builder.db(),
                    builder.index.expression(iter),
                    tcx,
                    builder.module(),
                )
            } else {
                builder.infer_standalone_expression(iter, tcx)
            }
            .iterate(builder.db())
            .homogeneous_element_type(builder.db())
        });

        for expr in ifs {
            self.infer_standalone_expression(expr, TypeContext::default());
        }
    }

    fn infer_comprehension_definition(
        &mut self,
        comprehension: &ComprehensionDefinitionKind<'db>,
        definition: Definition<'db>,
    ) {
        let iterable = comprehension.iterable(self.module());
        let target = comprehension.target(self.module());

        let mut infer_iterable_type = || {
            let expression = self.index.expression(iterable);
            let result = infer_expression_types(self.db(), expression, TypeContext::default());
            let iterable = infer_expression_type(self.db(), expression, TypeContext::default());

            // Two things are different if it's the first comprehension:
            // (1) We must lookup the `ScopedExpressionId` of the iterable expression in the outer scope,
            //     because that's the scope we visit it in in the semantic index builder
            // (2) We must *not* call `self.extend()` on the result of the type inference,
            //     because `ScopedExpressionId`s are only meaningful within their own scope, so
            //     we'd add types for random wrong expressions in the current scope
            if comprehension.is_first() && target.is_name_expr() {
                iterable
            } else {
                self.extend_expression_unchecked(result);
                iterable
            }
        };

        let target_type = match comprehension.target_kind() {
            TargetKind::Sequence(unpack_position, unpack) => {
                let unpacked = infer_unpack_types(self.db(), unpack);
                if unpack_position == UnpackPosition::First {
                    self.context.extend(unpacked.diagnostics());
                }

                unpacked.expression_type(target)
            }
            TargetKind::Single => {
                let iterable_type = infer_iterable_type();

                iterable_type
                    .try_iterate_with_mode(
                        self.db(),
                        EvaluationMode::from_is_async(comprehension.is_async()),
                    )
                    .map(|tuple| tuple.homogeneous_element_type(self.db()))
                    .unwrap_or_else(|err| {
                        err.report_diagnostic(&self.context, iterable_type, iterable.into());
                        err.fallback_element_type(self.db())
                    })
            }
        };

        self.expressions.insert(target.into(), target_type);
        self.add_binding(target.into(), definition, |_, _| target_type);
    }

    fn infer_named_expression(&mut self, named: &ast::ExprNamed) -> Type<'db> {
        // See https://peps.python.org/pep-0572/#differences-between-assignment-expressions-and-assignment-statements
        if named.target.is_name_expr() {
            let definition = self.index.expect_single_definition(named);
            let result = infer_definition_types(self.db(), definition);
            self.extend_definition(result);
            binding_type(self.db(), definition)
        } else {
            // For syntactically invalid targets, we still need to run type inference:
            self.infer_expression(&named.target, TypeContext::default());
            self.infer_expression(&named.value, TypeContext::default());
            Type::unknown()
        }
    }

    fn infer_named_expression_definition(
        &mut self,
        named: &ast::ExprNamed,
        definition: Definition<'db>,
    ) -> Type<'db> {
        let ast::ExprNamed {
            range: _,
            node_index: _,
            target,
            value,
        } = named;

        self.infer_expression(target, TypeContext::default());

        self.add_binding(named.into(), definition, |builder, tcx| {
            builder.infer_expression(value, tcx)
        })
    }

    fn infer_if_expression(&mut self, if_expression: &ast::ExprIf) -> Type<'db> {
        let ast::ExprIf {
            range: _,
            node_index: _,
            test,
            body,
            orelse,
        } = if_expression;

        let test_ty = self.infer_standalone_expression(test, TypeContext::default());
        let body_ty = self.infer_expression(body, TypeContext::default());
        let orelse_ty = self.infer_expression(orelse, TypeContext::default());

        match test_ty.try_bool(self.db()).unwrap_or_else(|err| {
            err.report_diagnostic(&self.context, &**test);
            err.fallback_truthiness()
        }) {
            Truthiness::AlwaysTrue => body_ty,
            Truthiness::AlwaysFalse => orelse_ty,
            Truthiness::Ambiguous => UnionType::from_elements(self.db(), [body_ty, orelse_ty]),
        }
    }

    fn infer_lambda_body(&mut self, lambda_expression: &ast::ExprLambda) {
        self.infer_expression(&lambda_expression.body, TypeContext::default());
    }

    fn infer_lambda_expression(&mut self, lambda_expression: &ast::ExprLambda) -> Type<'db> {
        let ast::ExprLambda {
            range: _,
            node_index: _,
            parameters,
            body: _,
        } = lambda_expression;

        let parameters = if let Some(parameters) = parameters {
            let positional_only = parameters
                .posonlyargs
                .iter()
                .map(|param| {
                    let mut parameter = Parameter::positional_only(Some(param.name().id.clone()));
                    if let Some(default) = param.default() {
                        parameter = parameter.with_default_type(
                            self.infer_expression(default, TypeContext::default())
                                .replace_parameter_defaults(self.db()),
                        );
                    }
                    parameter
                })
                .collect::<Vec<_>>();
            let positional_or_keyword = parameters
                .args
                .iter()
                .map(|param| {
                    let mut parameter = Parameter::positional_or_keyword(param.name().id.clone());
                    if let Some(default) = param.default() {
                        parameter = parameter.with_default_type(
                            self.infer_expression(default, TypeContext::default())
                                .replace_parameter_defaults(self.db()),
                        );
                    }
                    parameter
                })
                .collect::<Vec<_>>();
            let variadic = parameters
                .vararg
                .as_ref()
                .map(|param| Parameter::variadic(param.name().id.clone()));
            let keyword_only = parameters
                .kwonlyargs
                .iter()
                .map(|param| {
                    let mut parameter = Parameter::keyword_only(param.name().id.clone());
                    if let Some(default) = param.default() {
                        parameter = parameter.with_default_type(
                            self.infer_expression(default, TypeContext::default())
                                .replace_parameter_defaults(self.db()),
                        );
                    }
                    parameter
                })
                .collect::<Vec<_>>();
            let keyword_variadic = parameters
                .kwarg
                .as_ref()
                .map(|param| Parameter::keyword_variadic(param.name().id.clone()));

            Parameters::new(
                positional_only
                    .into_iter()
                    .chain(positional_or_keyword)
                    .chain(variadic)
                    .chain(keyword_only)
                    .chain(keyword_variadic),
            )
        } else {
            Parameters::empty()
        };

        // TODO: Useful inference of a lambda's return type will require a different approach,
        // which does the inference of the body expression based on arguments at each call site,
        // rather than eagerly computing a return type without knowing the argument types.
        CallableType::function_like(self.db(), Signature::new(parameters, Some(Type::unknown())))
    }

    fn infer_call_expression(
        &mut self,
        call_expression: &ast::ExprCall,
        tcx: TypeContext<'db>,
    ) -> Type<'db> {
        // TODO: Use the type context for more precise inference.
        let callable_type =
            self.infer_maybe_standalone_expression(&call_expression.func, TypeContext::default());

        self.infer_call_expression_impl(call_expression, callable_type, tcx)
    }

    fn infer_call_expression_impl(
        &mut self,
        call_expression: &ast::ExprCall,
        callable_type: Type<'db>,
        tcx: TypeContext<'db>,
    ) -> Type<'db> {
        let ast::ExprCall {
            range: _,
            node_index: _,
            func,
            arguments,
        } = call_expression;

        // We don't call `Type::try_call`, because we want to perform type inference on the
        // arguments after matching them to parameters, but before checking that the argument types
        // are assignable to any parameter annotations.
        let mut call_arguments =
            CallArguments::from_arguments(arguments, |argument, splatted_value| {
                let ty = self.infer_expression(splatted_value, TypeContext::default());
                if let Some(argument) = argument {
                    self.store_expression_type(argument, ty);
                }
                ty
            });

        // Special handling for `TypedDict` method calls
        if let ast::Expr::Attribute(ast::ExprAttribute { value, attr, .. }) = func.as_ref() {
            let value_type = self.expression_type(value);
            if let Type::TypedDict(typed_dict_ty) = value_type {
                if matches!(attr.id.as_str(), "pop" | "setdefault") && !arguments.args.is_empty() {
                    // Validate the key argument for `TypedDict` methods
                    if let Some(first_arg) = arguments.args.first() {
                        if let ast::Expr::StringLiteral(ast::ExprStringLiteral {
                            value: key_literal,
                            ..
                        }) = first_arg
                        {
                            let key = key_literal.to_str();
                            let items = typed_dict_ty.items(self.db());

                            // Check if key exists
                            if let Some((_, field)) = items
                                .iter()
                                .find(|(field_name, _)| field_name.as_str() == key)
                            {
                                // Key exists - check if it's a `pop()` on a required field
                                if attr.id.as_str() == "pop" && field.is_required() {
                                    report_cannot_pop_required_field_on_typed_dict(
                                        &self.context,
                                        first_arg.into(),
                                        Type::TypedDict(typed_dict_ty),
                                        key,
                                    );
                                    return Type::unknown();
                                }
                            } else {
                                // Key not found, report error with suggestion and return early
                                let key_ty = Type::StringLiteral(
                                    crate::types::StringLiteralType::new(self.db(), key),
                                );
                                report_invalid_key_on_typed_dict(
                                    &self.context,
                                    first_arg.into(),
                                    first_arg.into(),
                                    Type::TypedDict(typed_dict_ty),
                                    key_ty,
                                    &items,
                                );
                                // Return `Unknown` to prevent the overload system from generating its own error
                                return Type::unknown();
                            }
                        }
                    }
                }
            }
        }

        if let Type::FunctionLiteral(function) = callable_type {
            // Make sure that the `function.definition` is only called when the function is defined
            // in the same file as the one we're currently inferring the types for. This is because
            // the `definition` method accesses the semantic index, which could create a
            // cross-module AST dependency.
            if function.file(self.db()) == self.file()
                && function.definition(self.db()).scope(self.db()) == self.scope()
            {
                self.called_functions.insert(function);
            }
        }

        let class = match callable_type {
            Type::ClassLiteral(class) => Some(ClassType::NonGeneric(class)),
            Type::GenericAlias(generic) => Some(ClassType::Generic(generic)),
            Type::SubclassOf(subclass) => subclass.subclass_of().into_class(),
            _ => None,
        };

        if let Some(class) = class {
            // It might look odd here that we emit an error for class-literals and generic aliases but not
            // `type[]` types. But it's deliberate! The typing spec explicitly mandates that `type[]` types
            // can be called even though class-literals cannot. This is because even though a protocol class
            // `SomeProtocol` is always an abstract class, `type[SomeProtocol]` can be a concrete subclass of
            // that protocol -- and indeed, according to the spec, type checkers must disallow abstract
            // subclasses of the protocol to be passed to parameters that accept `type[SomeProtocol]`.
            // <https://typing.python.org/en/latest/spec/protocol.html#type-and-class-objects-vs-protocols>.
            if !callable_type.is_subclass_of() {
                if let Some(protocol) = class.into_protocol_class(self.db()) {
                    report_attempted_protocol_instantiation(
                        &self.context,
                        call_expression,
                        protocol,
                    );
                }
            }

            // For class literals we model the entire class instantiation logic, so it is handled
            // in a separate function. For some known classes we have manual signatures defined and use
            // the `try_call` path below.
            // TODO: it should be possible to move these special cases into the `try_call_constructor`
            // path instead, or even remove some entirely once we support overloads fully.
            let has_special_cased_constructor = matches!(
                class.known(self.db()),
                Some(
                    KnownClass::Bool
                        | KnownClass::Str
                        | KnownClass::Type
                        | KnownClass::Object
                        | KnownClass::Property
                        | KnownClass::Super
                        | KnownClass::TypeAliasType
                        | KnownClass::Deprecated
                )
            ) || (
                // Constructor calls to `tuple` and subclasses of `tuple` are handled in `Type::Bindings`,
                // but constructor calls to `tuple[int]`, `tuple[int, ...]`, `tuple[int, *tuple[str, ...]]` (etc.)
                // are handled by the default constructor-call logic (we synthesize a `__new__` method for them
                // in `ClassType::own_class_member()`).
                class.is_known(self.db(), KnownClass::Tuple) && !class.is_generic()
            );

            // temporary special-casing for all subclasses of `enum.Enum`
            // until we support the functional syntax for creating enum classes
            if !has_special_cased_constructor
                && KnownClass::Enum
                    .to_class_literal(self.db())
                    .to_class_type(self.db())
                    .is_none_or(|enum_class| !class.is_subclass_of(self.db(), enum_class))
            {
                if matches!(
                    class.known(self.db()),
                    Some(KnownClass::TypeVar | KnownClass::ExtensionsTypeVar)
                ) {
                    // Inference of correctly-placed `TypeVar` definitions is done in
                    // `TypeInferenceBuilder::infer_legacy_typevar`, and doesn't use the full
                    // call-binding machinery. If we reach here, it means that someone is trying to
                    // instantiate a `typing.TypeVar` in an invalid context.
                    if let Some(builder) = self
                        .context
                        .report_lint(&INVALID_LEGACY_TYPE_VARIABLE, call_expression)
                    {
                        builder.into_diagnostic(
                            "A `TypeVar` definition must be a simple variable assignment",
                        );
                    }
                }

                let db = self.db();
                let infer_call_arguments = |bindings: Option<Bindings<'db>>| {
                    if let Some(bindings) = bindings {
                        let bindings = bindings.match_parameters(self.db(), &call_arguments);
                        self.infer_all_argument_types(arguments, &mut call_arguments, &bindings);
                    } else {
                        let argument_forms = vec![Some(ParameterForm::Value); call_arguments.len()];
                        self.infer_argument_types(arguments, &mut call_arguments, &argument_forms);
                    }

                    call_arguments
                };

                return callable_type
                    .try_call_constructor(db, infer_call_arguments, tcx)
                    .unwrap_or_else(|err| {
                        err.report_diagnostic(&self.context, callable_type, call_expression.into());
                        err.return_type()
                    });
            }
        }

        let bindings = callable_type
            .bindings(self.db())
            .match_parameters(self.db(), &call_arguments);
        self.infer_all_argument_types(arguments, &mut call_arguments, &bindings);

        // Validate `TypedDict` constructor calls after argument type inference
        if let Some(class_literal) = callable_type.as_class_literal() {
            if class_literal.is_typed_dict(self.db()) {
                let typed_dict_type = Type::typed_dict(ClassType::NonGeneric(class_literal));
                if let Some(typed_dict) = typed_dict_type.as_typed_dict() {
                    validate_typed_dict_constructor(
                        &self.context,
                        typed_dict,
                        arguments,
                        func.as_ref().into(),
                        |expr| self.expression_type(expr),
                    );
                }
            }
        }

        let mut bindings = match bindings.check_types(
            self.db(),
            &call_arguments,
            &tcx,
            &self.dataclass_field_specifiers[..],
        ) {
            Ok(bindings) => bindings,
            Err(CallError(_, bindings)) => {
                bindings.report_diagnostics(&self.context, call_expression.into());
                return bindings.return_type(self.db());
            }
        };

        for binding in &mut bindings {
            let binding_type = binding.callable_type;
            for (_, overload) in binding.matching_overloads_mut() {
                match binding_type {
                    Type::FunctionLiteral(function_literal) => {
                        if let Some(known_function) = function_literal.known(self.db()) {
                            known_function.check_call(
                                &self.context,
                                overload,
                                &call_arguments,
                                call_expression,
                                self.file(),
                            );
                        }
                    }
                    Type::ClassLiteral(class) => {
                        if let Some(known_class) = class.known(self.db()) {
                            known_class.check_call(
                                &self.context,
                                self.index,
                                overload,
                                call_expression,
                            );
                        }
                    }
                    _ => {}
                }
            }
        }

        let db = self.db();
        let scope = self.scope();
        let return_ty = bindings.return_type(db);

        let find_narrowed_place = || match arguments.args.first() {
            None => {
                // This branch looks extraneous, especially in the face of `missing-arguments`.
                // However, that lint won't be able to catch this:
                //
                // ```python
                // def f(v: object = object()) -> TypeIs[int]: ...
                //
                // if f(): ...
                // ```
                //
                // TODO: Will this report things that is actually fine?
                if let Some(builder) = self
                    .context
                    .report_lint(&INVALID_TYPE_GUARD_CALL, arguments)
                {
                    builder.into_diagnostic("Type guard call does not have a target");
                }
                None
            }
            Some(expr) => match PlaceExpr::try_from_expr(expr) {
                Some(place_expr) => place_table(db, scope).place_id(&place_expr),
                None => None,
            },
        };

        match return_ty {
            // TODO: TypeGuard
            Type::TypeIs(type_is) => match find_narrowed_place() {
                Some(place) => type_is.bind(db, scope, place),
                None => return_ty,
            },
            _ => return_ty,
        }
    }

    fn infer_starred_expression(&mut self, starred: &ast::ExprStarred) -> Type<'db> {
        let ast::ExprStarred {
            range: _,
            node_index: _,
            value,
            ctx: _,
        } = starred;

        let iterable_type = self.infer_expression(value, TypeContext::default());
        iterable_type
            .try_iterate(self.db())
            .map(|tuple| tuple.homogeneous_element_type(self.db()))
            .unwrap_or_else(|err| {
                err.report_diagnostic(&self.context, iterable_type, value.as_ref().into());
                err.fallback_element_type(self.db())
            });

        // TODO
        todo_type!("starred expression")
    }

    fn infer_yield_expression(&mut self, yield_expression: &ast::ExprYield) -> Type<'db> {
        let ast::ExprYield {
            range: _,
            node_index: _,
            value,
        } = yield_expression;
        self.infer_optional_expression(value.as_deref(), TypeContext::default());
        todo_type!("yield expressions")
    }

    fn infer_yield_from_expression(&mut self, yield_from: &ast::ExprYieldFrom) -> Type<'db> {
        let ast::ExprYieldFrom {
            range: _,
            node_index: _,
            value,
        } = yield_from;

        let iterable_type = self.infer_expression(value, TypeContext::default());
        iterable_type
            .try_iterate(self.db())
            .map(|tuple| tuple.homogeneous_element_type(self.db()))
            .unwrap_or_else(|err| {
                err.report_diagnostic(&self.context, iterable_type, value.as_ref().into());
                err.fallback_element_type(self.db())
            });

        iterable_type
            .generator_return_type(self.db())
            .unwrap_or_else(Type::unknown)
    }

    fn infer_await_expression(&mut self, await_expression: &ast::ExprAwait) -> Type<'db> {
        let ast::ExprAwait {
            range: _,
            node_index: _,
            value,
        } = await_expression;
        let expr_type = self.infer_expression(value, TypeContext::default());
        expr_type.try_await(self.db()).unwrap_or_else(|err| {
            err.report_diagnostic(&self.context, expr_type, value.as_ref().into());
            Type::unknown()
        })
    }

    // Perform narrowing with applicable constraints between the current scope and the enclosing scope.
    fn narrow_place_with_applicable_constraints(
        &self,
        expr: PlaceExprRef,
        mut ty: Type<'db>,
        constraint_keys: &[(FileScopeId, ConstraintKey)],
    ) -> Type<'db> {
        let db = self.db();
        for (enclosing_scope_file_id, constraint_key) in constraint_keys {
            let use_def = self.index.use_def_map(*enclosing_scope_file_id);
            let place_table = self.index.place_table(*enclosing_scope_file_id);
            let place = place_table.place_id(expr).unwrap();

            match use_def.applicable_constraints(
                *constraint_key,
                *enclosing_scope_file_id,
                expr,
                self.index,
            ) {
                ApplicableConstraints::UnboundBinding(constraint) => {
                    ty = constraint.narrow(db, ty, place);
                }
                // Performs narrowing based on constrained bindings.
                // This handling must be performed even if narrowing is attempted and failed using `infer_place_load`.
                // The result of `infer_place_load` can be applied as is only when its boundness is `Bound`.
                // For example, this handling is required in the following case:
                // ```python
                // class C:
                //     x: int | None = None
                // c = C()
                // # c.x: int | None = <unbound>
                // if c.x is None:
                //     c.x = 1
                // # else: c.x: int = <unbound>
                // # `c.x` is not definitely bound here
                // reveal_type(c.x)  # revealed: int
                // ```
                ApplicableConstraints::ConstrainedBindings(bindings) => {
                    let reachability_constraints = bindings.reachability_constraints;
                    let predicates = bindings.predicates;
                    let mut union = UnionBuilder::new(db);
                    for binding in bindings {
                        let static_reachability = reachability_constraints.evaluate(
                            db,
                            predicates,
                            binding.reachability_constraint,
                        );
                        if static_reachability.is_always_false() {
                            continue;
                        }
                        match binding.binding {
                            DefinitionState::Defined(definition) => {
                                let binding_ty = binding_type(db, definition);
                                union = union.add(
                                    binding.narrowing_constraint.narrow(db, binding_ty, place),
                                );
                            }
                            DefinitionState::Undefined | DefinitionState::Deleted => {
                                union =
                                    union.add(binding.narrowing_constraint.narrow(db, ty, place));
                            }
                        }
                    }
                    // If there are no visible bindings, the union becomes `Never`.
                    // Since an unbound binding is recorded even for an undefined place,
                    // this can only happen if the code is unreachable
                    // and therefore it is correct to set the result to `Never`.
                    let union = union.build();
                    if union.is_assignable_to(db, ty) {
                        ty = union;
                    }
                }
            }
        }
        ty
    }

    /// Check if the given ty is `@deprecated` or not
    fn check_deprecated<T: Ranged>(&self, ranged: T, ty: Type) {
        // First handle classes
        if let Type::ClassLiteral(class_literal) = ty {
            let Some(deprecated) = class_literal.deprecated(self.db()) else {
                return;
            };

            let Some(builder) = self
                .context
                .report_lint(&crate::types::diagnostic::DEPRECATED, ranged)
            else {
                return;
            };

            let class_name = class_literal.name(self.db());
            let mut diag =
                builder.into_diagnostic(format_args!(r#"The class `{class_name}` is deprecated"#));
            if let Some(message) = deprecated.message(self.db()) {
                diag.set_primary_message(message.value(self.db()));
            }
            diag.add_primary_tag(ruff_db::diagnostic::DiagnosticTag::Deprecated);
            return;
        }

        // Next handle functions
        let function = match ty {
            Type::FunctionLiteral(function) => function,
            Type::BoundMethod(bound) => bound.function(self.db()),
            _ => return,
        };

        // Currently we only check the final implementation for deprecation, as
        // that check can be done on any reference to the function. Analysis of
        // deprecated overloads needs to be done in places where we resolve the
        // actual overloads being used.
        let Some(deprecated) = function.implementation_deprecated(self.db()) else {
            return;
        };

        let Some(builder) = self
            .context
            .report_lint(&crate::types::diagnostic::DEPRECATED, ranged)
        else {
            return;
        };

        let func_name = function.name(self.db());
        let mut diag =
            builder.into_diagnostic(format_args!(r#"The function `{func_name}` is deprecated"#));
        if let Some(message) = deprecated.message(self.db()) {
            diag.set_primary_message(message.value(self.db()));
        }
        diag.add_primary_tag(ruff_db::diagnostic::DiagnosticTag::Deprecated);
    }

    fn infer_name_load(&mut self, name_node: &ast::ExprName) -> Type<'db> {
        let ast::ExprName {
            range: _,
            node_index: _,
            id: symbol_name,
            ctx: _,
        } = name_node;
        let expr = PlaceExpr::from_expr_name(name_node);
        let db = self.db();

        let (resolved, constraint_keys) =
            self.infer_place_load(PlaceExprRef::from(&expr), ast::ExprRef::Name(name_node));

        let resolved_after_fallback = resolved
            // Not found in the module's explicitly declared global symbols?
            // Check the "implicit globals" such as `__doc__`, `__file__`, `__name__`, etc.
            // These are looked up as attributes on `types.ModuleType`.
            .or_fall_back_to(db, || {
                module_type_implicit_global_symbol(db, symbol_name).map_type(|ty| {
                    self.narrow_place_with_applicable_constraints(
                        PlaceExprRef::from(&expr),
                        ty,
                        &constraint_keys,
                    )
                })
            })
            // Not found in globals? Fallback to builtins
            // (without infinite recursion if we're already in builtins.)
            .or_fall_back_to(db, || {
                if Some(self.scope()) == builtins_module_scope(db) {
                    Place::Undefined.into()
                } else {
                    builtins_symbol(db, symbol_name)
                }
            })
            // Still not found? It might be `reveal_type`...
            .or_fall_back_to(db, || {
                if symbol_name == "reveal_type" {
                    if let Some(builder) = self.context.report_lint(&UNDEFINED_REVEAL, name_node) {
                        let mut diag =
                            builder.into_diagnostic("`reveal_type` used without importing it");
                        diag.info(
                            "This is allowed for debugging convenience but will fail at runtime",
                        );
                    }
                    typing_extensions_symbol(db, symbol_name)
                } else {
                    Place::Undefined.into()
                }
            });

        if !resolved_after_fallback.place.is_definitely_bound() {
            self.all_definitely_bound = false;
        }

        let ty =
            resolved_after_fallback.unwrap_with_diagnostic(|lookup_error| match lookup_error {
                LookupError::Undefined(qualifiers) => {
                    self.report_unresolved_reference(name_node);
                    TypeAndQualifiers::new(Type::unknown(), TypeOrigin::Inferred, qualifiers)
                }
                LookupError::PossiblyUndefined(type_when_bound) => {
                    if self.is_reachable(name_node) {
                        report_possibly_unresolved_reference(&self.context, name_node);
                    }
                    type_when_bound
                }
            });

        ty.inner_type()
    }

    fn infer_local_place_load(
        &self,
        expr: PlaceExprRef,
        expr_ref: ast::ExprRef,
    ) -> (Place<'db>, Option<ScopedUseId>) {
        let db = self.db();
        let scope = self.scope();
        let file_scope_id = scope.file_scope_id(db);
        let place_table = self.index.place_table(file_scope_id);
        let use_def = self.index.use_def_map(file_scope_id);

        // If we're inferring types of deferred expressions, look them up from end-of-scope.
        if self.is_deferred() {
            let place = if let Some(place_id) = place_table.place_id(expr) {
                place_from_bindings(db, use_def.all_reachable_bindings(place_id))
            } else {
                assert!(
                    self.deferred_state.in_string_annotation(),
                    "Expected the place table to create a place for every valid PlaceExpr node"
                );
                Place::Undefined
            };
            (place, None)
        } else {
            if expr_ref
                .as_name_expr()
                .is_some_and(|name| name.is_invalid())
            {
                return (Place::Undefined, None);
            }

            let use_id = expr_ref.scoped_use_id(db, scope);
            let place = place_from_bindings(db, use_def.bindings_at_use(use_id));

            (place, Some(use_id))
        }
    }

    /// Infer the type of a place expression from definitions, assuming a load context.
    /// This method also returns the [`ConstraintKey`]s for each scope associated with `expr`,
    /// which is used to narrow by condition rather than by assignment.
    fn infer_place_load(
        &self,
        place_expr: PlaceExprRef,
        expr_ref: ast::ExprRef,
    ) -> (PlaceAndQualifiers<'db>, Vec<(FileScopeId, ConstraintKey)>) {
        let db = self.db();
        let scope = self.scope();
        let file_scope_id = scope.file_scope_id(db);
        let place_table = self.index.place_table(file_scope_id);

        let mut constraint_keys = vec![];
        let (local_scope_place, use_id) = self.infer_local_place_load(place_expr, expr_ref);
        if let Some(use_id) = use_id {
            constraint_keys.push((file_scope_id, ConstraintKey::UseId(use_id)));
        }

        let place = PlaceAndQualifiers::from(local_scope_place).or_fall_back_to(db, || {
            let mut symbol_resolves_locally = false;
            if let Some(symbol) = place_expr.as_symbol() {
                if let Some(symbol_id) = place_table.symbol_id(symbol.name()) {
                    // Footgun: `place_expr` and `symbol` were probably constructed with all-zero
                    // flags. We need to read the place table to get correct flags.
                    symbol_resolves_locally = place_table.symbol(symbol_id).is_local();
                    // If we try to access a variable in a class before it has been defined, the
                    // lookup will fall back to global. See the comment on `Symbol::is_local`.
                    let fallback_to_global =
                        scope.node(db).scope_kind().is_class() && symbol_resolves_locally;
                    if self.skip_non_global_scopes(file_scope_id, symbol_id) || fallback_to_global {
                        return global_symbol(self.db(), self.file(), symbol.name()).map_type(
                            |ty| {
                                self.narrow_place_with_applicable_constraints(
                                    place_expr,
                                    ty,
                                    &constraint_keys,
                                )
                            },
                        );
                    }
                }
            }

            // Symbols that are bound or declared in the local scope, and not marked `nonlocal` or
            // `global`, never refer to an enclosing scope. (If you reference such a symbol before
            // it's bound, you get an `UnboundLocalError`.) Short-circuit instead of walking
            // enclosing scopes in this case. The one exception to this rule is the global fallback
            // in class bodies, which we already handled above.
            if symbol_resolves_locally {
                return Place::Undefined.into();
            }

            for parent_id in place_table.parents(place_expr) {
                let parent_expr = place_table.place(parent_id);
                let mut expr_ref = expr_ref;
                for _ in 0..(place_expr.num_member_segments() - parent_expr.num_member_segments()) {
                    match expr_ref {
                        ast::ExprRef::Attribute(attribute) => {
                            expr_ref = ast::ExprRef::from(&attribute.value);
                        }
                        ast::ExprRef::Subscript(subscript) => {
                            expr_ref = ast::ExprRef::from(&subscript.value);
                        }
                        _ => unreachable!(),
                    }
                }
                let (parent_place, _use_id) = self.infer_local_place_load(parent_expr, expr_ref);
                if let Place::Defined(_, _, _) = parent_place {
                    return Place::Undefined.into();
                }
            }

            // Walk up parent scopes looking for a possible enclosing scope that may have a
            // definition of this name visible to us (would be `LOAD_DEREF` at runtime.)
            // Note that we skip the scope containing the use that we are resolving, since we
            // already looked for the place there up above.
            let mut nonlocal_union_builder = UnionBuilder::new(db);
            let mut found_some_definition = false;
            for (enclosing_scope_file_id, _) in self.index.ancestor_scopes(file_scope_id).skip(1) {
                // Class scopes are not visible to nested scopes, and we need to handle global
                // scope differently (because an unbound name there falls back to builtins), so
                // check only function-like scopes.
                // There is one exception to this rule: annotation scopes can see
                // names defined in an immediately-enclosing class scope.
                let enclosing_scope = self.index.scope(enclosing_scope_file_id);

                let is_immediately_enclosing_scope = scope.is_annotation(db)
                    && scope
                        .scope(db)
                        .parent()
                        .is_some_and(|parent| parent == enclosing_scope_file_id);

                let has_root_place_been_reassigned = || {
                    let enclosing_place_table = self.index.place_table(enclosing_scope_file_id);
                    enclosing_place_table
                        .parents(place_expr)
                        .any(|enclosing_root_place_id| {
                            enclosing_place_table
                                .place(enclosing_root_place_id)
                                .is_bound()
                        })
                };

                // If the reference is in a nested eager scope, we need to look for the place at
                // the point where the previous enclosing scope was defined, instead of at the end
                // of the scope. (Note that the semantic index builder takes care of only
                // registering eager bindings for nested scopes that are actually eager, and for
                // enclosing scopes that actually contain bindings that we should use when
                // resolving the reference.)
                if !self.is_deferred() {
                    match self.index.enclosing_snapshot(
                        enclosing_scope_file_id,
                        place_expr,
                        file_scope_id,
                    ) {
                        EnclosingSnapshotResult::FoundConstraint(constraint) => {
                            constraint_keys.push((
                                enclosing_scope_file_id,
                                ConstraintKey::NarrowingConstraint(constraint),
                            ));
                        }
                        EnclosingSnapshotResult::FoundBindings(bindings) => {
                            let place = place_from_bindings(db, bindings).map_type(|ty| {
                                self.narrow_place_with_applicable_constraints(
                                    place_expr,
                                    ty,
                                    &constraint_keys,
                                )
                            });
                            constraint_keys.push((
                                enclosing_scope_file_id,
                                ConstraintKey::NestedScope(file_scope_id),
                            ));
                            return place.into();
                        }
                        // There are no visible bindings / constraint here.
                        // Don't fall back to non-eager place resolution.
                        EnclosingSnapshotResult::NotFound => {
                            if has_root_place_been_reassigned() {
                                return Place::Undefined.into();
                            }
                            continue;
                        }
                        EnclosingSnapshotResult::NoLongerInEagerContext => {
                            if has_root_place_been_reassigned() {
                                return Place::Undefined.into();
                            }
                        }
                    }
                }

                if !enclosing_scope.kind().is_function_like() && !is_immediately_enclosing_scope {
                    continue;
                }

                let enclosing_place_table = self.index.place_table(enclosing_scope_file_id);
                let Some(enclosing_place_id) = enclosing_place_table.place_id(place_expr) else {
                    continue;
                };

                let enclosing_place = enclosing_place_table.place(enclosing_place_id);

                // Reads of "free" variables terminate at any enclosing scope that marks the
                // variable `global`, whether or not that scope actually binds the variable. If we
                // see a `global` declaration, stop walking scopes and proceed to the global
                // handling below. (If we're walking from a prior/inner scope where this variable
                // is `nonlocal`, then this is a semantic syntax error, but we don't enforce that
                // here. See `infer_nonlocal_statement`.)
                if enclosing_place.as_symbol().is_some_and(Symbol::is_global) {
                    break;
                }

                let enclosing_scope_id = enclosing_scope_file_id.to_scope_id(db, self.file());

                // If the name is declared or bound in this scope, figure out its type. This might
                // resolve the name and end the walk. But if the name is declared `nonlocal` in
                // this scope, we'll keep walking enclosing scopes and union this type with the
                // other types we find. (It's a semantic syntax error to declare a type for a
                // `nonlocal` variable, but we don't enforce that here. See the
                // `ast::Stmt::AnnAssign` handling in `SemanticIndexBuilder::visit_stmt`.)
                if enclosing_place.is_bound() || enclosing_place.is_declared() {
                    let local_place_and_qualifiers = place(
                        db,
                        enclosing_scope_id,
                        place_expr,
                        ConsideredDefinitions::AllReachable,
                    )
                    .map_type(|ty| {
                        self.narrow_place_with_applicable_constraints(
                            place_expr,
                            ty,
                            &constraint_keys,
                        )
                    });
                    // We could have `Place::Undefined` here, despite the checks above, for example if
                    // this scope contains a `del` statement but no binding or declaration.
                    if let Place::Defined(type_, _, boundness) = local_place_and_qualifiers.place {
                        nonlocal_union_builder.add_in_place(type_);
                        // `ConsideredDefinitions::AllReachable` never returns PossiblyUnbound
                        debug_assert_eq!(boundness, Definedness::AlwaysDefined);
                        found_some_definition = true;
                    }

                    if !enclosing_place.as_symbol().is_some_and(Symbol::is_nonlocal) {
                        // We've reached a function-like scope that marks this name bound or
                        // declared but doesn't mark it `nonlocal`. The name is therefore resolved,
                        // and we won't consider any scopes outside of this one.
                        return if found_some_definition {
                            Place::bound(nonlocal_union_builder.build()).into()
                        } else {
                            Place::Undefined.into()
                        };
                    }
                }
            }

            PlaceAndQualifiers::from(Place::Undefined)
                // No nonlocal binding? Check the module's explicit globals.
                // Avoid infinite recursion if `self.scope` already is the module's global scope.
                .or_fall_back_to(db, || {
                    if file_scope_id.is_global() {
                        return Place::Undefined.into();
                    }

                    if !self.is_deferred() {
                        match self.index.enclosing_snapshot(
                            FileScopeId::global(),
                            place_expr,
                            file_scope_id,
                        ) {
                            EnclosingSnapshotResult::FoundConstraint(constraint) => {
                                constraint_keys.push((
                                    FileScopeId::global(),
                                    ConstraintKey::NarrowingConstraint(constraint),
                                ));
                            }
                            EnclosingSnapshotResult::FoundBindings(bindings) => {
                                let place = place_from_bindings(db, bindings).map_type(|ty| {
                                    self.narrow_place_with_applicable_constraints(
                                        place_expr,
                                        ty,
                                        &constraint_keys,
                                    )
                                });
                                constraint_keys.push((
                                    FileScopeId::global(),
                                    ConstraintKey::NestedScope(file_scope_id),
                                ));
                                return place.into();
                            }
                            // There are no visible bindings / constraint here.
                            EnclosingSnapshotResult::NotFound => {
                                return Place::Undefined.into();
                            }
                            EnclosingSnapshotResult::NoLongerInEagerContext => {}
                        }
                    }

                    let Some(symbol) = place_expr.as_symbol() else {
                        return Place::Undefined.into();
                    };

                    explicit_global_symbol(db, self.file(), symbol.name()).map_type(|ty| {
                        self.narrow_place_with_applicable_constraints(
                            place_expr,
                            ty,
                            &constraint_keys,
                        )
                    })
                })
        });

        if let Some(ty) = place.place.ignore_possibly_undefined() {
            self.check_deprecated(expr_ref, ty);
        }

        (place, constraint_keys)
    }

    pub(super) fn report_unresolved_reference(&self, expr_name_node: &ast::ExprName) {
        if !self.is_reachable(expr_name_node) {
            return;
        }

        let Some(builder) = self
            .context
            .report_lint(&UNRESOLVED_REFERENCE, expr_name_node)
        else {
            return;
        };

        let ast::ExprName { id, .. } = expr_name_node;
        let mut diagnostic =
            builder.into_diagnostic(format_args!("Name `{id}` used when not defined"));

        // ===
        // Subdiagnostic (1): check to see if it was added as a builtin in a later version of Python.
        // ===
        if let Some(version_added_to_builtins) = version_builtin_was_added(id) {
            diagnostic.info(format_args!(
                "`{id}` was added as a builtin in Python 3.{version_added_to_builtins}"
            ));
            add_inferred_python_version_hint_to_diagnostic(
                self.db(),
                &mut diagnostic,
                "resolving types",
            );
        }

        // ===
        // Subdiagnostic (2):
        // - If it's an instance method, check to see if it's available as an attribute on `self`;
        // - If it's a classmethod, check to see if it's available as an attribute on `cls`
        // ===
        let Some(current_function) = self.current_function_definition() else {
            return;
        };

        let function_parameters = &*current_function.parameters;

        // `self`/`cls` can't be a keyword-only parameter.
        if function_parameters.posonlyargs.is_empty() && function_parameters.args.is_empty() {
            return;
        }

        let Some(first_parameter) = function_parameters.iter_non_variadic_params().next() else {
            return;
        };

        let Some(class) = self.class_context_of_current_method() else {
            return;
        };

        let first_parameter_name = first_parameter.name();

        let function_definition = self.index.expect_single_definition(current_function);
        let Type::FunctionLiteral(function_type) = binding_type(self.db(), function_definition)
        else {
            return;
        };

        let attribute_exists = match MethodDecorator::try_from_fn_type(self.db(), function_type) {
            Ok(MethodDecorator::ClassMethod) => !Type::instance(self.db(), class)
                .class_member(self.db(), id.clone())
                .place
                .is_undefined(),
            Ok(MethodDecorator::None) => !Type::instance(self.db(), class)
                .member(self.db(), id)
                .place
                .is_undefined(),
            Ok(MethodDecorator::StaticMethod) | Err(()) => false,
        };

        if attribute_exists {
            diagnostic.info(format_args!(
                "An attribute `{id}` is available: consider using `{first_parameter_name}.{id}`"
            ));
        }
    }

    fn infer_name_expression(&mut self, name: &ast::ExprName) -> Type<'db> {
        match name.ctx {
            ExprContext::Load => self.infer_name_load(name),
            ExprContext::Store => Type::Never,
            ExprContext::Del => {
                self.infer_name_load(name);
                Type::Never
            }
            ExprContext::Invalid => Type::unknown(),
        }
    }

    fn narrow_expr_with_applicable_constraints<'r>(
        &mut self,
        target: impl Into<ast::ExprRef<'r>>,
        target_ty: Type<'db>,
        constraint_keys: &[(FileScopeId, ConstraintKey)],
    ) -> Type<'db> {
        let target = target.into();

        if let Some(place_expr) = PlaceExpr::try_from_expr(target) {
            self.narrow_place_with_applicable_constraints(
                PlaceExprRef::from(&place_expr),
                target_ty,
                constraint_keys,
            )
        } else {
            target_ty
        }
    }

    /// Infer the type of a [`ast::ExprAttribute`] expression, assuming a load context.
    fn infer_attribute_load(&mut self, attribute: &ast::ExprAttribute) -> Type<'db> {
        let ast::ExprAttribute { value, attr, .. } = attribute;

        let value_type = self.infer_maybe_standalone_expression(value, TypeContext::default());
        let db = self.db();
        let mut constraint_keys = vec![];

        let mut assigned_type = None;
        if let Some(place_expr) = PlaceExpr::try_from_expr(attribute) {
            let (resolved, keys) = self.infer_place_load(
                PlaceExprRef::from(&place_expr),
                ast::ExprRef::Attribute(attribute),
            );
            constraint_keys.extend(keys);
            if let Place::Defined(ty, _, Definedness::AlwaysDefined) = resolved.place {
                assigned_type = Some(ty);
            }
        }
        let fallback_place = value_type.member(db, &attr.id);
        // Exclude non-definitely-bound places for purposes of reachability
        // analysis. We currently do not perform boundness analysis for implicit
        // instance attributes, so we exclude them here as well.
        if !fallback_place.place.is_definitely_bound()
            || fallback_place
                .qualifiers
                .contains(TypeQualifiers::IMPLICIT_INSTANCE_ATTRIBUTE)
        {
            self.all_definitely_bound = false;
        }

        let resolved_type =
            fallback_place.map_type(|ty| {
            self.narrow_expr_with_applicable_constraints(attribute, ty, &constraint_keys)
        }).unwrap_with_diagnostic(|lookup_error| match lookup_error {
                LookupError::Undefined(_) => {
                    let report_unresolved_attribute = self.is_reachable(attribute);

                    if report_unresolved_attribute {
                        let bound_on_instance = match value_type {
                            Type::ClassLiteral(class) => {
                                !class.instance_member(db, None, attr).is_undefined()
                            }
                            Type::SubclassOf(subclass_of @ SubclassOfType { .. }) => {
                                match subclass_of.subclass_of() {
                                    SubclassOfInner::Class(class) => {
                                        !class.instance_member(db, attr).is_undefined()
                                    }
                                    SubclassOfInner::Dynamic(_) => unreachable!(
                                        "Attribute lookup on a dynamic `SubclassOf` type should always return a bound symbol"
                                    ),
                                }
                            }
                            _ => false,
                        };

                        if let Some(builder) = self
                            .context
                            .report_lint(&UNRESOLVED_ATTRIBUTE, attribute)
                        {
                            if bound_on_instance {
                                builder.into_diagnostic(
                                    format_args!(
                                        "Attribute `{}` can only be accessed on instances, \
                                        not on the class object `{}` itself.",
                                        attr.id,
                                        value_type.display(db)
                                    ),
                                );
                            } else {
                                let diagnostic = match value_type {
                                    Type::ModuleLiteral(module) => builder.into_diagnostic(format_args!(
                                        "Module `{}` has no member `{}`",
                                        module.module(db).name(db),
                                        &attr.id
                                    )),
                                    Type::ClassLiteral(class) => builder.into_diagnostic(format_args!(
                                        "Class `{}` has no attribute `{}`",
                                        class.name(db),
                                        &attr.id
                                    )),
                                    Type::GenericAlias(alias) => builder.into_diagnostic(format_args!(
                                        "Class `{}` has no attribute `{}`",
                                        alias.display(db),
                                        &attr.id
                                    )),
                                    Type::FunctionLiteral(function) => builder.into_diagnostic(format_args!(
                                        "Function `{}` has no attribute `{}`",
                                        function.name(db),
                                        &attr.id
                                    )),
                                    _ => builder.into_diagnostic(format_args!(
                                        "Object of type `{}` has no attribute `{}`",
                                        value_type.display(db),
                                        &attr.id
                                    )),
                                };
                                hint_if_stdlib_attribute_exists_on_other_versions(db, diagnostic, &value_type, attr);
                            }
                        }
                    }

                    TypeAndQualifiers::new(Type::unknown(), TypeOrigin::Inferred, TypeQualifiers::empty())
                }
                LookupError::PossiblyUndefined(type_when_bound) => {
                    report_possibly_missing_attribute(
                        &self.context,
                        attribute,
                        &attr.id,
                        value_type,
                    );

                    type_when_bound
                }
            })
            .inner_type();

        self.check_deprecated(attr, resolved_type);

        // Even if we can obtain the attribute type based on the assignments, we still perform default type inference
        // (to report errors).
        assigned_type.unwrap_or(resolved_type)
    }

    fn infer_attribute_expression(&mut self, attribute: &ast::ExprAttribute) -> Type<'db> {
        let ast::ExprAttribute {
            value,
            attr: _,
            range: _,
            node_index: _,
            ctx,
        } = attribute;

        match ctx {
            ExprContext::Load => self.infer_attribute_load(attribute),
            ExprContext::Store => {
                self.infer_maybe_standalone_expression(value, TypeContext::default());
                Type::Never
            }
            ExprContext::Del => {
                self.infer_attribute_load(attribute);
                Type::Never
            }
            ExprContext::Invalid => {
                self.infer_expression(value, TypeContext::default());
                Type::unknown()
            }
        }
    }

    fn infer_unary_expression(&mut self, unary: &ast::ExprUnaryOp) -> Type<'db> {
        let ast::ExprUnaryOp {
            range: _,
            node_index: _,
            op,
            operand,
        } = unary;

        let operand_type = self.infer_expression(operand, TypeContext::default());

        self.infer_unary_expression_type(*op, operand_type, unary)
    }

    fn infer_unary_expression_type(
        &mut self,
        op: ast::UnaryOp,
        operand_type: Type<'db>,
        unary: &ast::ExprUnaryOp,
    ) -> Type<'db> {
        match (op, operand_type) {
            (_, Type::Dynamic(_)) => operand_type,
            (_, Type::Never) => Type::Never,

            (_, Type::TypeAlias(alias)) => {
                self.infer_unary_expression_type(op, alias.value_type(self.db()), unary)
            }

            (ast::UnaryOp::UAdd, Type::IntLiteral(value)) => Type::IntLiteral(value),
            (ast::UnaryOp::USub, Type::IntLiteral(value)) => Type::IntLiteral(-value),
            (ast::UnaryOp::Invert, Type::IntLiteral(value)) => Type::IntLiteral(!value),

            (ast::UnaryOp::UAdd, Type::BooleanLiteral(bool)) => Type::IntLiteral(i64::from(bool)),
            (ast::UnaryOp::USub, Type::BooleanLiteral(bool)) => Type::IntLiteral(-i64::from(bool)),
            (ast::UnaryOp::Invert, Type::BooleanLiteral(bool)) => {
                Type::IntLiteral(!i64::from(bool))
            }

            (
                ast::UnaryOp::Invert,
                Type::KnownInstance(KnownInstanceType::ConstraintSet(constraints)),
            ) => {
                let constraints = constraints.constraints(self.db());
                let result = constraints.negate(self.db());
                Type::KnownInstance(KnownInstanceType::ConstraintSet(TrackedConstraintSet::new(
                    self.db(),
                    result,
                )))
            }

            (ast::UnaryOp::Not, ty) => ty
                .try_bool(self.db())
                .unwrap_or_else(|err| {
                    err.report_diagnostic(&self.context, unary);
                    err.fallback_truthiness()
                })
                .negate()
                .into_type(self.db()),
            (
                op @ (ast::UnaryOp::UAdd | ast::UnaryOp::USub | ast::UnaryOp::Invert),
                Type::FunctionLiteral(_)
                | Type::Callable(..)
                | Type::WrapperDescriptor(_)
                | Type::KnownBoundMethod(_)
                | Type::DataclassDecorator(_)
                | Type::DataclassTransformer(_)
                | Type::BoundMethod(_)
                | Type::ModuleLiteral(_)
                | Type::ClassLiteral(_)
                | Type::GenericAlias(_)
                | Type::SubclassOf(_)
                | Type::NominalInstance(_)
                | Type::ProtocolInstance(_)
                | Type::SpecialForm(_)
                | Type::KnownInstance(_)
                | Type::PropertyInstance(_)
                | Type::Union(_)
                | Type::Intersection(_)
                | Type::AlwaysTruthy
                | Type::AlwaysFalsy
                | Type::StringLiteral(_)
                | Type::LiteralString
                | Type::BytesLiteral(_)
                | Type::EnumLiteral(_)
                | Type::BoundSuper(_)
                | Type::TypeVar(_)
                | Type::TypeIs(_)
                | Type::TypedDict(_),
            ) => {
                let unary_dunder_method = match op {
                    ast::UnaryOp::Invert => "__invert__",
                    ast::UnaryOp::UAdd => "__pos__",
                    ast::UnaryOp::USub => "__neg__",
                    ast::UnaryOp::Not => {
                        unreachable!("Not operator is handled in its own case");
                    }
                };

                match operand_type.try_call_dunder(
                    self.db(),
                    unary_dunder_method,
                    CallArguments::none(),
                    TypeContext::default(),
                ) {
                    Ok(outcome) => outcome.return_type(self.db()),
                    Err(e) => {
                        if let Some(builder) =
                            self.context.report_lint(&UNSUPPORTED_OPERATOR, unary)
                        {
                            builder.into_diagnostic(format_args!(
                                "Unary operator `{op}` is unsupported for type `{}`",
                                operand_type.display(self.db()),
                            ));
                        }
                        e.fallback_return_type(self.db())
                    }
                }
            }
        }
    }

    fn infer_binary_expression(&mut self, binary: &ast::ExprBinOp) -> Type<'db> {
        let ast::ExprBinOp {
            left,
            op,
            right,
            range: _,
            node_index: _,
        } = binary;

        let left_ty = self.infer_expression(left, TypeContext::default());
        let right_ty = self.infer_expression(right, TypeContext::default());

        self.infer_binary_expression_type(binary.into(), false, left_ty, right_ty, *op)
            .unwrap_or_else(|| {
                let db = self.db();

                if let Some(builder) = self.context.report_lint(&UNSUPPORTED_OPERATOR, binary) {
                    let mut diag = builder.into_diagnostic(format_args!(
                        "Operator `{op}` is unsupported between objects of type `{}` and `{}`",
                        left_ty.display(db),
                        right_ty.display(db)
                    ));

                    if op == &ast::Operator::BitOr
                        && (left_ty.is_subtype_of(db, KnownClass::Type.to_instance(db))
                            || right_ty.is_subtype_of(db, KnownClass::Type.to_instance(db)))
                        && Program::get(db).python_version(db) < PythonVersion::PY310
                    {
                        diag.info(
                            "Note that `X | Y` PEP 604 union syntax is only available in Python 3.10 and later",
                        );
                        add_inferred_python_version_hint_to_diagnostic(db, &mut diag, "resolving types");
                    }
                }
                Type::unknown()
            })
    }

    fn infer_binary_expression_type(
        &mut self,
        node: AnyNodeRef<'_>,
        mut emitted_division_by_zero_diagnostic: bool,
        left_ty: Type<'db>,
        right_ty: Type<'db>,
        op: ast::Operator,
    ) -> Option<Type<'db>> {
        // Check for division by zero; this doesn't change the inferred type for the expression, but
        // may emit a diagnostic
        if !emitted_division_by_zero_diagnostic
            && matches!(
                (op, right_ty),
                (
                    ast::Operator::Div | ast::Operator::FloorDiv | ast::Operator::Mod,
                    Type::IntLiteral(0) | Type::BooleanLiteral(false)
                )
            )
        {
            emitted_division_by_zero_diagnostic = self.check_division_by_zero(node, op, left_ty);
        }

        match (left_ty, right_ty, op) {
            (Type::Union(lhs_union), rhs, _) => lhs_union.try_map(self.db(), |lhs_element| {
                self.infer_binary_expression_type(
                    node,
                    emitted_division_by_zero_diagnostic,
                    *lhs_element,
                    rhs,
                    op,
                )
            }),
            (lhs, Type::Union(rhs_union), _) => rhs_union.try_map(self.db(), |rhs_element| {
                self.infer_binary_expression_type(
                    node,
                    emitted_division_by_zero_diagnostic,
                    lhs,
                    *rhs_element,
                    op,
                )
            }),

            (Type::TypeAlias(alias), rhs, _) => self.infer_binary_expression_type(
                node,
                emitted_division_by_zero_diagnostic,
                alias.value_type(self.db()),
                rhs,
                op,
            ),

            (lhs, Type::TypeAlias(alias), _) => self.infer_binary_expression_type(
                node,
                emitted_division_by_zero_diagnostic,
                lhs,
                alias.value_type(self.db()),
                op,
            ),

            // Non-todo Anys take precedence over Todos (as if we fix this `Todo` in the future,
            // the result would then become Any or Unknown, respectively).
            (div @ Type::Dynamic(DynamicType::Divergent(_)), _, _)
            | (_, div @ Type::Dynamic(DynamicType::Divergent(_)), _) => Some(div),

            (any @ Type::Dynamic(DynamicType::Any), _, _)
            | (_, any @ Type::Dynamic(DynamicType::Any), _) => Some(any),

            (unknown @ Type::Dynamic(DynamicType::Unknown), _, _)
            | (_, unknown @ Type::Dynamic(DynamicType::Unknown), _) => Some(unknown),

            (
                todo @ Type::Dynamic(
                    DynamicType::Todo(_)
                    | DynamicType::TodoPEP695ParamSpec
                    | DynamicType::TodoUnpack
                    | DynamicType::TodoTypeAlias,
                ),
                _,
                _,
            )
            | (
                _,
                todo @ Type::Dynamic(
                    DynamicType::Todo(_)
                    | DynamicType::TodoPEP695ParamSpec
                    | DynamicType::TodoUnpack
                    | DynamicType::TodoTypeAlias,
                ),
                _,
            ) => Some(todo),

            (Type::Never, _, _) | (_, Type::Never, _) => Some(Type::Never),

            (Type::IntLiteral(n), Type::IntLiteral(m), ast::Operator::Add) => Some(
                n.checked_add(m)
                    .map(Type::IntLiteral)
                    .unwrap_or_else(|| KnownClass::Int.to_instance(self.db())),
            ),

            (Type::IntLiteral(n), Type::IntLiteral(m), ast::Operator::Sub) => Some(
                n.checked_sub(m)
                    .map(Type::IntLiteral)
                    .unwrap_or_else(|| KnownClass::Int.to_instance(self.db())),
            ),

            (Type::IntLiteral(n), Type::IntLiteral(m), ast::Operator::Mult) => Some(
                n.checked_mul(m)
                    .map(Type::IntLiteral)
                    .unwrap_or_else(|| KnownClass::Int.to_instance(self.db())),
            ),

            (Type::IntLiteral(_), Type::IntLiteral(_), ast::Operator::Div) => {
                Some(KnownClass::Float.to_instance(self.db()))
            }

            (Type::IntLiteral(n), Type::IntLiteral(m), ast::Operator::FloorDiv) => Some({
                let mut q = n.checked_div(m);
                let r = n.checked_rem(m);
                // Division works differently in Python than in Rust. If the result is negative and
                // there is a remainder, the division rounds down (instead of towards zero):
                if n.is_negative() != m.is_negative() && r.unwrap_or(0) != 0 {
                    q = q.map(|q| q - 1);
                }
                q.map(Type::IntLiteral)
                    .unwrap_or_else(|| KnownClass::Int.to_instance(self.db()))
            }),

            (Type::IntLiteral(n), Type::IntLiteral(m), ast::Operator::Mod) => Some({
                let mut r = n.checked_rem(m);
                // Division works differently in Python than in Rust. If the result is negative and
                // there is a remainder, the division rounds down (instead of towards zero). Adjust
                // the remainder to compensate so that q * m + r == n:
                if n.is_negative() != m.is_negative() && r.unwrap_or(0) != 0 {
                    r = r.map(|x| x + m);
                }
                r.map(Type::IntLiteral)
                    .unwrap_or_else(|| KnownClass::Int.to_instance(self.db()))
            }),

            (Type::IntLiteral(n), Type::IntLiteral(m), ast::Operator::Pow) => Some({
                if m < 0 {
                    KnownClass::Float.to_instance(self.db())
                } else {
                    u32::try_from(m)
                        .ok()
                        .and_then(|m| n.checked_pow(m))
                        .map(Type::IntLiteral)
                        .unwrap_or_else(|| KnownClass::Int.to_instance(self.db()))
                }
            }),

            (Type::IntLiteral(n), Type::IntLiteral(m), ast::Operator::BitOr) => {
                Some(Type::IntLiteral(n | m))
            }

            (Type::IntLiteral(n), Type::IntLiteral(m), ast::Operator::BitAnd) => {
                Some(Type::IntLiteral(n & m))
            }

            (Type::IntLiteral(n), Type::IntLiteral(m), ast::Operator::BitXor) => {
                Some(Type::IntLiteral(n ^ m))
            }

            (Type::BytesLiteral(lhs), Type::BytesLiteral(rhs), ast::Operator::Add) => {
                let bytes = [lhs.value(self.db()), rhs.value(self.db())].concat();
                Some(Type::bytes_literal(self.db(), &bytes))
            }

            (Type::StringLiteral(lhs), Type::StringLiteral(rhs), ast::Operator::Add) => {
                let lhs_value = lhs.value(self.db()).to_string();
                let rhs_value = rhs.value(self.db());
                let ty = if lhs_value.len() + rhs_value.len() <= Self::MAX_STRING_LITERAL_SIZE {
                    Type::string_literal(self.db(), &(lhs_value + rhs_value))
                } else {
                    Type::LiteralString
                };
                Some(ty)
            }

            (
                Type::StringLiteral(_) | Type::LiteralString,
                Type::StringLiteral(_) | Type::LiteralString,
                ast::Operator::Add,
            ) => Some(Type::LiteralString),

            (Type::StringLiteral(s), Type::IntLiteral(n), ast::Operator::Mult)
            | (Type::IntLiteral(n), Type::StringLiteral(s), ast::Operator::Mult) => {
                let ty = if n < 1 {
                    Type::string_literal(self.db(), "")
                } else if let Ok(n) = usize::try_from(n) {
                    if n.checked_mul(s.value(self.db()).len())
                        .is_some_and(|new_length| new_length <= Self::MAX_STRING_LITERAL_SIZE)
                    {
                        let new_literal = s.value(self.db()).repeat(n);
                        Type::string_literal(self.db(), &new_literal)
                    } else {
                        Type::LiteralString
                    }
                } else {
                    Type::LiteralString
                };
                Some(ty)
            }

            (Type::LiteralString, Type::IntLiteral(n), ast::Operator::Mult)
            | (Type::IntLiteral(n), Type::LiteralString, ast::Operator::Mult) => {
                let ty = if n < 1 {
                    Type::string_literal(self.db(), "")
                } else {
                    Type::LiteralString
                };
                Some(ty)
            }

            (Type::BooleanLiteral(b1), Type::BooleanLiteral(b2), ast::Operator::BitOr) => {
                Some(Type::BooleanLiteral(b1 | b2))
            }

            (Type::BooleanLiteral(b1), Type::BooleanLiteral(b2), ast::Operator::BitAnd) => {
                Some(Type::BooleanLiteral(b1 & b2))
            }

            (Type::BooleanLiteral(b1), Type::BooleanLiteral(b2), ast::Operator::BitXor) => {
                Some(Type::BooleanLiteral(b1 ^ b2))
            }

            (Type::BooleanLiteral(b1), Type::BooleanLiteral(_) | Type::IntLiteral(_), op) => self
                .infer_binary_expression_type(
                    node,
                    emitted_division_by_zero_diagnostic,
                    Type::IntLiteral(i64::from(b1)),
                    right_ty,
                    op,
                ),
            (Type::IntLiteral(_), Type::BooleanLiteral(b2), op) => self
                .infer_binary_expression_type(
                    node,
                    emitted_division_by_zero_diagnostic,
                    left_ty,
                    Type::IntLiteral(i64::from(b2)),
                    op,
                ),

            (
                Type::KnownInstance(KnownInstanceType::ConstraintSet(left)),
                Type::KnownInstance(KnownInstanceType::ConstraintSet(right)),
                ast::Operator::BitAnd,
            ) => {
                let left = left.constraints(self.db());
                let right = right.constraints(self.db());
                let result = left.and(self.db(), || right);
                Some(Type::KnownInstance(KnownInstanceType::ConstraintSet(
                    TrackedConstraintSet::new(self.db(), result),
                )))
            }

            (
                Type::KnownInstance(KnownInstanceType::ConstraintSet(left)),
                Type::KnownInstance(KnownInstanceType::ConstraintSet(right)),
                ast::Operator::BitOr,
            ) => {
                let left = left.constraints(self.db());
                let right = right.constraints(self.db());
                let result = left.or(self.db(), || right);
                Some(Type::KnownInstance(KnownInstanceType::ConstraintSet(
                    TrackedConstraintSet::new(self.db(), result),
                )))
            }

            // PEP 604-style union types using the `|` operator.
            (
                Type::ClassLiteral(..)
                | Type::SubclassOf(..)
                | Type::GenericAlias(..)
                | Type::SpecialForm(_)
                | Type::KnownInstance(KnownInstanceType::UnionType(_)),
                _,
                ast::Operator::BitOr,
            )
            | (
                _,
                Type::ClassLiteral(..)
                | Type::SubclassOf(..)
                | Type::GenericAlias(..)
                | Type::SpecialForm(_)
                | Type::KnownInstance(KnownInstanceType::UnionType(_)),
                ast::Operator::BitOr,
            ) if Program::get(self.db()).python_version(self.db()) >= PythonVersion::PY310 => {
                // For a value expression like `int | None`, the inferred type for `None` will be
                // a nominal instance of `NoneType`, so we need to convert it to a class literal
                // such that it can later be converted back to a nominal instance type when calling
                // `.in_type_expression` on the `UnionType` instance.
                let convert_none_type = |ty: Type<'db>| {
                    if ty.is_none(self.db()) {
                        KnownClass::NoneType.to_class_literal(self.db())
                    } else {
                        ty
                    }
                };

                if left_ty.is_equivalent_to(self.db(), right_ty) {
                    Some(left_ty)
                } else {
                    Some(Type::KnownInstance(KnownInstanceType::UnionType(
                        UnionTypeInstance::new(
                            self.db(),
                            convert_none_type(left_ty),
                            convert_none_type(right_ty),
                        ),
                    )))
                }
            }

            // We've handled all of the special cases that we support for literals, so we need to
            // fall back on looking for dunder methods on one of the operand types.
            (
                Type::FunctionLiteral(_)
                | Type::BooleanLiteral(_)
                | Type::Callable(..)
                | Type::BoundMethod(_)
                | Type::WrapperDescriptor(_)
                | Type::KnownBoundMethod(_)
                | Type::DataclassDecorator(_)
                | Type::DataclassTransformer(_)
                | Type::ModuleLiteral(_)
                | Type::ClassLiteral(_)
                | Type::GenericAlias(_)
                | Type::SubclassOf(_)
                | Type::NominalInstance(_)
                | Type::ProtocolInstance(_)
                | Type::SpecialForm(_)
                | Type::KnownInstance(_)
                | Type::PropertyInstance(_)
                | Type::Intersection(_)
                | Type::AlwaysTruthy
                | Type::AlwaysFalsy
                | Type::IntLiteral(_)
                | Type::StringLiteral(_)
                | Type::LiteralString
                | Type::BytesLiteral(_)
                | Type::EnumLiteral(_)
                | Type::BoundSuper(_)
                | Type::TypeVar(_)
                | Type::TypeIs(_)
                | Type::TypedDict(_),
                Type::FunctionLiteral(_)
                | Type::BooleanLiteral(_)
                | Type::Callable(..)
                | Type::BoundMethod(_)
                | Type::WrapperDescriptor(_)
                | Type::KnownBoundMethod(_)
                | Type::DataclassDecorator(_)
                | Type::DataclassTransformer(_)
                | Type::ModuleLiteral(_)
                | Type::ClassLiteral(_)
                | Type::GenericAlias(_)
                | Type::SubclassOf(_)
                | Type::NominalInstance(_)
                | Type::ProtocolInstance(_)
                | Type::SpecialForm(_)
                | Type::KnownInstance(_)
                | Type::PropertyInstance(_)
                | Type::Intersection(_)
                | Type::AlwaysTruthy
                | Type::AlwaysFalsy
                | Type::IntLiteral(_)
                | Type::StringLiteral(_)
                | Type::LiteralString
                | Type::BytesLiteral(_)
                | Type::EnumLiteral(_)
                | Type::BoundSuper(_)
                | Type::TypeVar(_)
                | Type::TypeIs(_)
                | Type::TypedDict(_),
                op,
            ) => Type::try_call_bin_op(self.db(), left_ty, op, right_ty)
                .map(|outcome| outcome.return_type(self.db()))
                .ok(),
        }
    }

    fn infer_boolean_expression(&mut self, bool_op: &ast::ExprBoolOp) -> Type<'db> {
        let ast::ExprBoolOp {
            range: _,
            node_index: _,
            op,
            values,
        } = bool_op;
        self.infer_chained_boolean_types(
            *op,
            values.iter().enumerate(),
            |builder, (index, value)| {
                let ty = if index == values.len() - 1 {
                    builder.infer_expression(value, TypeContext::default())
                } else {
                    builder.infer_standalone_expression(value, TypeContext::default())
                };

                (ty, value.range())
            },
        )
    }

    /// Computes the output of a chain of (one) boolean operation, consuming as input an iterator
    /// of operations and calling the `infer_ty` for each to infer their types.
    /// The iterator is consumed even if the boolean evaluation can be short-circuited,
    /// in order to ensure the invariant that all expressions are evaluated when inferring types.
    fn infer_chained_boolean_types<Iterator, Item, F>(
        &mut self,
        op: ast::BoolOp,
        operations: Iterator,
        infer_ty: F,
    ) -> Type<'db>
    where
        Iterator: IntoIterator<Item = Item>,
        F: Fn(&mut Self, Item) -> (Type<'db>, TextRange),
    {
        let mut done = false;
        let db = self.db();

        let elements = operations
            .into_iter()
            .with_position()
            .map(|(position, item)| {
                let (ty, range) = infer_ty(self, item);

                let is_last = matches!(
                    position,
                    itertools::Position::Last | itertools::Position::Only
                );

                if is_last {
                    if done { Type::Never } else { ty }
                } else {
                    let truthiness = ty.try_bool(self.db()).unwrap_or_else(|err| {
                        err.report_diagnostic(&self.context, range);
                        err.fallback_truthiness()
                    });

                    if done {
                        return Type::Never;
                    }

                    match (truthiness, op) {
                        (Truthiness::AlwaysTrue, ast::BoolOp::And) => Type::Never,
                        (Truthiness::AlwaysFalse, ast::BoolOp::Or) => Type::Never,

                        (Truthiness::AlwaysFalse, ast::BoolOp::And)
                        | (Truthiness::AlwaysTrue, ast::BoolOp::Or) => {
                            done = true;
                            ty
                        }

                        (Truthiness::Ambiguous, _) => IntersectionBuilder::new(db)
                            .add_positive(ty)
                            .add_negative(match op {
                                ast::BoolOp::And => Type::AlwaysTruthy,
                                ast::BoolOp::Or => Type::AlwaysFalsy,
                            })
                            .build(),
                    }
                }
            });

        UnionType::from_elements(db, elements)
    }

    fn infer_compare_expression(&mut self, compare: &ast::ExprCompare) -> Type<'db> {
        let ast::ExprCompare {
            range: _,
            node_index: _,
            left,
            ops,
            comparators,
        } = compare;

        self.infer_expression(left, TypeContext::default());

        // https://docs.python.org/3/reference/expressions.html#comparisons
        // > Formally, if `a, b, c, …, y, z` are expressions and `op1, op2, …, opN` are comparison
        // > operators, then `a op1 b op2 c ... y opN z` is equivalent to `a op1 b and b op2 c and
        // ... > y opN z`, except that each expression is evaluated at most once.
        //
        // As some operators (==, !=, <, <=, >, >=) *can* return an arbitrary type, the logic below
        // is shared with the one in `infer_binary_type_comparison`.
        self.infer_chained_boolean_types(
            ast::BoolOp::And,
            std::iter::once(&**left)
                .chain(comparators)
                .tuple_windows::<(_, _)>()
                .zip(ops),
            |builder, ((left, right), op)| {
                let left_ty = builder.expression_type(left);
                let right_ty = builder.infer_expression(right, TypeContext::default());

                let range = TextRange::new(left.start(), right.end());

                let ty = builder
                    .infer_binary_type_comparison(
                        left_ty,
                        *op,
                        right_ty,
                        range,
                        &BinaryComparisonVisitor::new(Ok(Type::BooleanLiteral(true))),
                    )
                    .unwrap_or_else(|error| {
                        if let Some(diagnostic_builder) =
                            builder.context.report_lint(&UNSUPPORTED_OPERATOR, range)
                        {
                            // Handle unsupported operators (diagnostic, `bool`/`Unknown` outcome)
                            diagnostic_builder.into_diagnostic(format_args!(
                                "Operator `{}` is not supported for types `{}` and `{}`{}",
                                error.op,
                                error.left_ty.display(builder.db()),
                                error.right_ty.display(builder.db()),
                                if (left_ty, right_ty) == (error.left_ty, error.right_ty) {
                                    String::new()
                                } else {
                                    format!(
                                        ", in comparing `{}` with `{}`",
                                        left_ty.display(builder.db()),
                                        right_ty.display(builder.db())
                                    )
                                }
                            ));
                        }

                        match op {
                            // `in, not in, is, is not` always return bool instances
                            ast::CmpOp::In
                            | ast::CmpOp::NotIn
                            | ast::CmpOp::Is
                            | ast::CmpOp::IsNot => KnownClass::Bool.to_instance(builder.db()),
                            // Other operators can return arbitrary types
                            _ => Type::unknown(),
                        }
                    });

                (ty, range)
            },
        )
    }

    fn infer_binary_intersection_type_comparison(
        &mut self,
        intersection: IntersectionType<'db>,
        op: ast::CmpOp,
        other: Type<'db>,
        intersection_on: IntersectionOn,
        range: TextRange,
        visitor: &BinaryComparisonVisitor<'db>,
    ) -> Result<Type<'db>, CompareUnsupportedError<'db>> {
        enum State<'db> {
            // We have not seen any positive elements (yet)
            NoPositiveElements,
            // The operator was unsupported on all elements that we have seen so far.
            // Contains the first error we encountered.
            UnsupportedOnAllElements(CompareUnsupportedError<'db>),
            // The operator was supported on at least one positive element.
            Supported,
        }

        // If a comparison yields a definitive true/false answer on a (positive) part
        // of an intersection type, it will also yield a definitive answer on the full
        // intersection type, which is even more specific.
        for pos in intersection.positive(self.db()) {
            let result = match intersection_on {
                IntersectionOn::Left => {
                    self.infer_binary_type_comparison(*pos, op, other, range, visitor)
                }
                IntersectionOn::Right => {
                    self.infer_binary_type_comparison(other, op, *pos, range, visitor)
                }
            };

            if let Ok(Type::BooleanLiteral(_)) = result {
                return result;
            }
        }

        // For negative contributions to the intersection type, there are only a few
        // special cases that allow us to narrow down the result type of the comparison.
        for neg in intersection.negative(self.db()) {
            let result = match intersection_on {
                IntersectionOn::Left => self
                    .infer_binary_type_comparison(*neg, op, other, range, visitor)
                    .ok(),
                IntersectionOn::Right => self
                    .infer_binary_type_comparison(other, op, *neg, range, visitor)
                    .ok(),
            };

            match (op, result) {
                (ast::CmpOp::Is, Some(Type::BooleanLiteral(true))) => {
                    return Ok(Type::BooleanLiteral(false));
                }
                (ast::CmpOp::IsNot, Some(Type::BooleanLiteral(false))) => {
                    return Ok(Type::BooleanLiteral(true));
                }
                _ => {}
            }
        }

        // If none of the simplifications above apply, we still need to return *some*
        // result type for the comparison 'T_inter `op` T_other' (or reversed), where
        //
        //    T_inter = P1 & P2 & ... & Pn & ~N1 & ~N2 & ... & ~Nm
        //
        // is the intersection type. If f(T) is the function that computes the result
        // type of a `op`-comparison with `T_other`, we are interested in f(T_inter).
        // Since we can't compute it exactly, we return the following approximation:
        //
        //   f(T_inter) = f(P1) & f(P2) & ... & f(Pn)
        //
        // The reason for this is the following: In general, for any function 'f', the
        // set f(A) & f(B) is *larger than or equal to* the set f(A & B). This means
        // that we will return a type that is possibly wider than it could be, but
        // never wrong.
        //
        // However, we do have to leave out the negative contributions. If we were to
        // add a contribution like ~f(N1), we would potentially infer result types
        // that are too narrow.
        //
        // As an example for this, consider the intersection type `int & ~Literal[1]`.
        // If 'f' would be the `==`-comparison with 2, we obviously can't tell if that
        // answer would be true or false, so we need to return `bool`. And indeed, we
        // we have (glossing over notational details):
        //
        //   f(int & ~1)
        //       = f({..., -1, 0, 2, 3, ...})
        //       = {..., False, False, True, False, ...}
        //       = bool
        //
        // On the other hand, if we were to compute
        //
        //   f(int) & ~f(1)
        //       = bool & ~False
        //       = True
        //
        // we would get a result type `Literal[True]` which is too narrow.
        //
        let mut builder = IntersectionBuilder::new(self.db());

        builder = builder.add_positive(KnownClass::Bool.to_instance(self.db()));

        let mut state = State::NoPositiveElements;

        for pos in intersection.positive(self.db()) {
            let result = match intersection_on {
                IntersectionOn::Left => {
                    self.infer_binary_type_comparison(*pos, op, other, range, visitor)
                }
                IntersectionOn::Right => {
                    self.infer_binary_type_comparison(other, op, *pos, range, visitor)
                }
            };

            match result {
                Ok(ty) => {
                    state = State::Supported;
                    builder = builder.add_positive(ty);
                }
                Err(error) => {
                    match state {
                        State::NoPositiveElements => {
                            // This is the first positive element, but the operation is not supported.
                            // Store the error and continue.
                            state = State::UnsupportedOnAllElements(error);
                        }
                        State::UnsupportedOnAllElements(_) => {
                            // We already have an error stored, and continue to see elements on which
                            // the operator is not supported. Continue with the same state (only keep
                            // the first error).
                        }
                        State::Supported => {
                            // We previously saw a positive element that supported the operator,
                            // so the overall operation is still supported.
                        }
                    }
                }
            }
        }

        match state {
            State::Supported => Ok(builder.build()),
            State::NoPositiveElements => {
                // We didn't see any positive elements, check if the operation is supported on `object`:
                match intersection_on {
                    IntersectionOn::Left => {
                        self.infer_binary_type_comparison(Type::object(), op, other, range, visitor)
                    }
                    IntersectionOn::Right => {
                        self.infer_binary_type_comparison(other, op, Type::object(), range, visitor)
                    }
                }
            }
            State::UnsupportedOnAllElements(error) => Err(error),
        }
    }

    /// Infers the type of a binary comparison (e.g. 'left == right'). See
    /// `infer_compare_expression` for the higher level logic dealing with multi-comparison
    /// expressions.
    ///
    /// If the operation is not supported, return None (we need upstream context to emit a
    /// diagnostic).
    fn infer_binary_type_comparison(
        &mut self,
        left: Type<'db>,
        op: ast::CmpOp,
        right: Type<'db>,
        range: TextRange,
        visitor: &BinaryComparisonVisitor<'db>,
    ) -> Result<Type<'db>, CompareUnsupportedError<'db>> {
        // Note: identity (is, is not) for equal builtin types is unreliable and not part of the
        // language spec.
        // - `[ast::CompOp::Is]`: return `false` if unequal, `bool` if equal
        // - `[ast::CompOp::IsNot]`: return `true` if unequal, `bool` if equal
        let db = self.db();
        let try_dunder = |inference: &mut Self, policy: MemberLookupPolicy| {
            let rich_comparison = |op| inference.infer_rich_comparison(left, right, op, policy);
            let membership_test_comparison = |op, range: TextRange| {
                inference.infer_membership_test_comparison(left, right, op, range)
            };

            match op {
                ast::CmpOp::Eq => rich_comparison(RichCompareOperator::Eq),
                ast::CmpOp::NotEq => rich_comparison(RichCompareOperator::Ne),
                ast::CmpOp::Lt => rich_comparison(RichCompareOperator::Lt),
                ast::CmpOp::LtE => rich_comparison(RichCompareOperator::Le),
                ast::CmpOp::Gt => rich_comparison(RichCompareOperator::Gt),
                ast::CmpOp::GtE => rich_comparison(RichCompareOperator::Ge),
                ast::CmpOp::In => {
                    membership_test_comparison(MembershipTestCompareOperator::In, range)
                }
                ast::CmpOp::NotIn => {
                    membership_test_comparison(MembershipTestCompareOperator::NotIn, range)
                }
                ast::CmpOp::Is => {
                    if left.is_disjoint_from(db, right) {
                        Ok(Type::BooleanLiteral(false))
                    } else if left.is_singleton(db) && left.is_equivalent_to(db, right) {
                        Ok(Type::BooleanLiteral(true))
                    } else {
                        Ok(KnownClass::Bool.to_instance(db))
                    }
                }
                ast::CmpOp::IsNot => {
                    if left.is_disjoint_from(db, right) {
                        Ok(Type::BooleanLiteral(true))
                    } else if left.is_singleton(db) && left.is_equivalent_to(db, right) {
                        Ok(Type::BooleanLiteral(false))
                    } else {
                        Ok(KnownClass::Bool.to_instance(db))
                    }
                }
            }
        };

        let comparison_result = match (left, right) {
            (Type::Union(union), other) => {
                let mut builder = UnionBuilder::new(self.db());
                for element in union.elements(self.db()) {
                    builder =
                        builder.add(self.infer_binary_type_comparison(*element, op, other, range, visitor)?);
                }
                Some(Ok(builder.build()))
            }
            (other, Type::Union(union)) => {
                let mut builder = UnionBuilder::new(self.db());
                for element in union.elements(self.db()) {
                    builder =
                        builder.add(self.infer_binary_type_comparison(other, op, *element, range, visitor)?);
                }
                Some(Ok(builder.build()))
            }

            (Type::Intersection(intersection), right) => {
                Some(self.infer_binary_intersection_type_comparison(
                    intersection,
                    op,
                    right,
                    IntersectionOn::Left,
                    range,
                    visitor,
                ))
            }
            (left, Type::Intersection(intersection)) => {
                Some(self.infer_binary_intersection_type_comparison(
                    intersection,
                    op,
                    left,
                    IntersectionOn::Right,
                    range,
                    visitor,
                ))
            }

            (Type::TypeAlias(alias), right) => Some(
                visitor.visit((left, op, right), || { self.infer_binary_type_comparison(
                    alias.value_type(self.db()),
                    op,
                    right,
                    range,
                    visitor,
                )
            })),

            (left, Type::TypeAlias(alias)) => Some(
                visitor.visit((left, op, right), || { self.infer_binary_type_comparison(
                    left,
                    op,
                    alias.value_type(self.db()),
                    range,
                    visitor,
                )
            })),

            (Type::IntLiteral(n), Type::IntLiteral(m)) => Some(match op {
                ast::CmpOp::Eq => Ok(Type::BooleanLiteral(n == m)),
                ast::CmpOp::NotEq => Ok(Type::BooleanLiteral(n != m)),
                ast::CmpOp::Lt => Ok(Type::BooleanLiteral(n < m)),
                ast::CmpOp::LtE => Ok(Type::BooleanLiteral(n <= m)),
                ast::CmpOp::Gt => Ok(Type::BooleanLiteral(n > m)),
                ast::CmpOp::GtE => Ok(Type::BooleanLiteral(n >= m)),
                // We cannot say that two equal int Literals will return True from an `is` or `is not` comparison.
                // Even if they are the same value, they may not be the same object.
                ast::CmpOp::Is => {
                    if n == m {
                        Ok(KnownClass::Bool.to_instance(self.db()))
                    } else {
                        Ok(Type::BooleanLiteral(false))
                    }
                }
                ast::CmpOp::IsNot => {
                    if n == m {
                        Ok(KnownClass::Bool.to_instance(self.db()))
                    } else {
                        Ok(Type::BooleanLiteral(true))
                    }
                }
                // Undefined for (int, int)
                ast::CmpOp::In | ast::CmpOp::NotIn => Err(CompareUnsupportedError {
                    op,
                    left_ty: left,
                    right_ty: right,
                }),
            }),
            (Type::IntLiteral(_), Type::NominalInstance(_)) => {
                Some(self.infer_binary_type_comparison(
                    KnownClass::Int.to_instance(self.db()),
                    op,
                    right,
                    range,
                    visitor,
                ))
            }
            (Type::NominalInstance(_), Type::IntLiteral(_)) => {
                Some(self.infer_binary_type_comparison(
                    left,
                    op,
                    KnownClass::Int.to_instance(self.db()),
                    range,
                    visitor,
                ))
            }

            // Booleans are coded as integers (False = 0, True = 1)
            (Type::IntLiteral(n), Type::BooleanLiteral(b)) => {
                Some(self.infer_binary_type_comparison(
                    Type::IntLiteral(n),
                    op,
                    Type::IntLiteral(i64::from(b)),
                    range,
                    visitor,
                ))
            }
            (Type::BooleanLiteral(b), Type::IntLiteral(m)) => {
                Some(self.infer_binary_type_comparison(
                    Type::IntLiteral(i64::from(b)),
                    op,
                    Type::IntLiteral(m),
                    range,
                    visitor,
                ))
            }
            (Type::BooleanLiteral(a), Type::BooleanLiteral(b)) => {
                Some(self.infer_binary_type_comparison(
                    Type::IntLiteral(i64::from(a)),
                    op,
                    Type::IntLiteral(i64::from(b)),
                    range,
                    visitor,
                ))
            }

            (Type::StringLiteral(salsa_s1), Type::StringLiteral(salsa_s2)) => {
                let s1 = salsa_s1.value(self.db());
                let s2 = salsa_s2.value(self.db());
                let result = match op {
                    ast::CmpOp::Eq => Ok(Type::BooleanLiteral(s1 == s2)),
                    ast::CmpOp::NotEq => Ok(Type::BooleanLiteral(s1 != s2)),
                    ast::CmpOp::Lt => Ok(Type::BooleanLiteral(s1 < s2)),
                    ast::CmpOp::LtE => Ok(Type::BooleanLiteral(s1 <= s2)),
                    ast::CmpOp::Gt => Ok(Type::BooleanLiteral(s1 > s2)),
                    ast::CmpOp::GtE => Ok(Type::BooleanLiteral(s1 >= s2)),
                    ast::CmpOp::In => Ok(Type::BooleanLiteral(s2.contains(s1))),
                    ast::CmpOp::NotIn => Ok(Type::BooleanLiteral(!s2.contains(s1))),
                    ast::CmpOp::Is => {
                        if s1 == s2 {
                            Ok(KnownClass::Bool.to_instance(self.db()))
                        } else {
                            Ok(Type::BooleanLiteral(false))
                        }
                    }
                    ast::CmpOp::IsNot => {
                        if s1 == s2 {
                            Ok(KnownClass::Bool.to_instance(self.db()))
                        } else {
                            Ok(Type::BooleanLiteral(true))
                        }
                    }
                };
                Some(result)
            }
            (Type::StringLiteral(_), _) => Some(self.infer_binary_type_comparison(
                KnownClass::Str.to_instance(self.db()),
                op,
                right,
                range,
                visitor,
            )),
            (_, Type::StringLiteral(_)) => Some(self.infer_binary_type_comparison(
                left,
                op,
                KnownClass::Str.to_instance(self.db()),
                range,
                visitor,
            )),

            (Type::LiteralString, _) => Some(self.infer_binary_type_comparison(
                KnownClass::Str.to_instance(self.db()),
                op,
                right,
                range,
                visitor,
            )),
            (_, Type::LiteralString) => Some(self.infer_binary_type_comparison(
                left,
                op,
                KnownClass::Str.to_instance(self.db()),
                range,
                visitor,
            )),

            (Type::BytesLiteral(salsa_b1), Type::BytesLiteral(salsa_b2)) => {
                let b1 = salsa_b1.value(self.db());
                let b2 = salsa_b2.value(self.db());
                let result = match op {
                    ast::CmpOp::Eq => Ok(Type::BooleanLiteral(b1 == b2)),
                    ast::CmpOp::NotEq => Ok(Type::BooleanLiteral(b1 != b2)),
                    ast::CmpOp::Lt => Ok(Type::BooleanLiteral(b1 < b2)),
                    ast::CmpOp::LtE => Ok(Type::BooleanLiteral(b1 <= b2)),
                    ast::CmpOp::Gt => Ok(Type::BooleanLiteral(b1 > b2)),
                    ast::CmpOp::GtE => Ok(Type::BooleanLiteral(b1 >= b2)),
                    ast::CmpOp::In => {
                        Ok(Type::BooleanLiteral(memchr::memmem::find(b2, b1).is_some()))
                    }
                    ast::CmpOp::NotIn => {
                        Ok(Type::BooleanLiteral(memchr::memmem::find(b2, b1).is_none()))
                    }
                    ast::CmpOp::Is => {
                        if b1 == b2 {
                            Ok(KnownClass::Bool.to_instance(self.db()))
                        } else {
                            Ok(Type::BooleanLiteral(false))
                        }
                    }
                    ast::CmpOp::IsNot => {
                        if b1 == b2 {
                            Ok(KnownClass::Bool.to_instance(self.db()))
                        } else {
                            Ok(Type::BooleanLiteral(true))
                        }
                    }
                };
                Some(result)
            }
            (Type::BytesLiteral(_), _) => Some(self.infer_binary_type_comparison(
                KnownClass::Bytes.to_instance(self.db()),
                op,
                right,
                range,
                visitor,
            )),
            (_, Type::BytesLiteral(_)) => Some(self.infer_binary_type_comparison(
                left,
                op,
                KnownClass::Bytes.to_instance(self.db()),
                range,
                visitor,
            )),

            (Type::EnumLiteral(literal_1), Type::EnumLiteral(literal_2))
                if op == ast::CmpOp::Eq =>
            {
                Some(Ok(match try_dunder(self, MemberLookupPolicy::MRO_NO_OBJECT_FALLBACK) {
                    Ok(ty) => ty,
                    Err(_) => Type::BooleanLiteral(literal_1 == literal_2),
                }))
            }
            (Type::EnumLiteral(literal_1), Type::EnumLiteral(literal_2))
                if op == ast::CmpOp::NotEq =>
            {
                Some(Ok(match try_dunder(self, MemberLookupPolicy::MRO_NO_OBJECT_FALLBACK) {
                    Ok(ty) => ty,
                    Err(_) => Type::BooleanLiteral(literal_1 != literal_2),
                }))
            }

            (
                Type::KnownInstance(KnownInstanceType::ConstraintSet(left)),
                Type::KnownInstance(KnownInstanceType::ConstraintSet(right)),
            ) => match op {
                ast::CmpOp::Eq => Some(Ok(Type::BooleanLiteral(
                    left.constraints(self.db()) == right.constraints(self.db())
                ))),
                ast::CmpOp::NotEq => Some(Ok(Type::BooleanLiteral(
                    left.constraints(self.db()) != right.constraints(self.db())
                ))),
                _ => None,
            }

            (
                Type::NominalInstance(nominal1),
                Type::NominalInstance(nominal2),
            ) => nominal1.tuple_spec(self.db())
                .and_then(|lhs_tuple| Some((lhs_tuple, nominal2.tuple_spec(self.db())?)))
                .map(|(lhs_tuple, rhs_tuple)| {
                    let mut tuple_rich_comparison =
                        |rich_op| visitor.visit((left, op, right), || {
                            self.infer_tuple_rich_comparison(&lhs_tuple, rich_op, &rhs_tuple, range, visitor)
                        });

                    match op {
                        ast::CmpOp::Eq => tuple_rich_comparison(RichCompareOperator::Eq),
                        ast::CmpOp::NotEq => tuple_rich_comparison(RichCompareOperator::Ne),
                        ast::CmpOp::Lt => tuple_rich_comparison(RichCompareOperator::Lt),
                        ast::CmpOp::LtE => tuple_rich_comparison(RichCompareOperator::Le),
                        ast::CmpOp::Gt => tuple_rich_comparison(RichCompareOperator::Gt),
                        ast::CmpOp::GtE => tuple_rich_comparison(RichCompareOperator::Ge),
                        ast::CmpOp::In | ast::CmpOp::NotIn => {
                            let mut any_eq = false;
                            let mut any_ambiguous = false;

                            for ty in rhs_tuple.all_elements().copied() {
                                let eq_result = self.infer_binary_type_comparison(
                                left,
                                ast::CmpOp::Eq,
                                ty,
                                range,
                                visitor
                            ).expect("infer_binary_type_comparison should never return None for `CmpOp::Eq`");

                                match eq_result {
                                    todo @ Type::Dynamic(DynamicType::Todo(_)) => return Ok(todo),
                                    // It's okay to ignore errors here because Python doesn't call `__bool__`
                                    // for different union variants. Instead, this is just for us to
                                    // evaluate a possibly truthy value to `false` or `true`.
                                    ty => match ty.bool(self.db()) {
                                        Truthiness::AlwaysTrue => any_eq = true,
                                        Truthiness::AlwaysFalse => (),
                                        Truthiness::Ambiguous => any_ambiguous = true,
                                    },
                                }
                            }

                            if any_eq {
                                Ok(Type::BooleanLiteral(op.is_in()))
                            } else if !any_ambiguous {
                                Ok(Type::BooleanLiteral(op.is_not_in()))
                            } else {
                                Ok(KnownClass::Bool.to_instance(self.db()))
                            }
                        }
                        ast::CmpOp::Is | ast::CmpOp::IsNot => {
                            // - `[ast::CmpOp::Is]`: returns `false` if the elements are definitely unequal, otherwise `bool`
                            // - `[ast::CmpOp::IsNot]`: returns `true` if the elements are definitely unequal, otherwise `bool`
                            let eq_result = tuple_rich_comparison(RichCompareOperator::Eq).expect(
                            "infer_binary_type_comparison should never return None for `CmpOp::Eq`",
                        );

                            Ok(match eq_result {
                                todo @ Type::Dynamic(DynamicType::Todo(_)) => todo,
                                // It's okay to ignore errors here because Python doesn't call `__bool__`
                                // for `is` and `is not` comparisons. This is an implementation detail
                                // for how we determine the truthiness of a type.
                                ty => match ty.bool(self.db()) {
                                    Truthiness::AlwaysFalse => Type::BooleanLiteral(op.is_is_not()),
                                    _ => KnownClass::Bool.to_instance(self.db()),
                                },
                            })
                        }
                    }
                }
            ),

            _ => None,
        };

        if let Some(result) = comparison_result {
            return result;
        }

        // Final generalized fallback: lookup the rich comparison `__dunder__` methods
        try_dunder(self, MemberLookupPolicy::default())
    }

    /// Rich comparison in Python are the operators `==`, `!=`, `<`, `<=`, `>`, and `>=`. Their
    /// behaviour can be edited for classes by implementing corresponding dunder methods.
    /// This function performs rich comparison between two types and returns the resulting type.
    /// see `<https://docs.python.org/3/reference/datamodel.html#object.__lt__>`
    fn infer_rich_comparison(
        &self,
        left: Type<'db>,
        right: Type<'db>,
        op: RichCompareOperator,
        policy: MemberLookupPolicy,
    ) -> Result<Type<'db>, CompareUnsupportedError<'db>> {
        let db = self.db();
        // The following resource has details about the rich comparison algorithm:
        // https://snarky.ca/unravelling-rich-comparison-operators/
        let call_dunder = |op: RichCompareOperator, left: Type<'db>, right: Type<'db>| {
            left.try_call_dunder_with_policy(
                db,
                op.dunder(),
                &mut CallArguments::positional([right]),
                TypeContext::default(),
                policy,
            )
            .map(|outcome| outcome.return_type(db))
            .ok()
        };

        // The reflected dunder has priority if the right-hand side is a strict subclass of the left-hand side.
        if left != right && right.is_subtype_of(db, left) {
            call_dunder(op.reflect(), right, left).or_else(|| call_dunder(op, left, right))
        } else {
            call_dunder(op, left, right).or_else(|| call_dunder(op.reflect(), right, left))
        }
        .or_else(|| {
            // When no appropriate method returns any value other than NotImplemented,
            // the `==` and `!=` operators will fall back to `is` and `is not`, respectively.
            // refer to `<https://docs.python.org/3/reference/datamodel.html#object.__eq__>`
            if matches!(op, RichCompareOperator::Eq | RichCompareOperator::Ne)
                // This branch implements specific behavior of the `__eq__` and `__ne__` methods
                // on `object`, so it does not apply if we skip looking up attributes on `object`.
                && !policy.mro_no_object_fallback()
            {
                Some(KnownClass::Bool.to_instance(db))
            } else {
                None
            }
        })
        .ok_or_else(|| CompareUnsupportedError {
            op: op.into(),
            left_ty: left,
            right_ty: right,
        })
    }

    /// Performs a membership test (`in` and `not in`) between two instances and returns the resulting type, or `None` if the test is unsupported.
    /// The behavior can be customized in Python by implementing `__contains__`, `__iter__`, or `__getitem__` methods.
    /// See `<https://docs.python.org/3/reference/datamodel.html#object.__contains__>`
    /// and `<https://docs.python.org/3/reference/expressions.html#membership-test-details>`
    fn infer_membership_test_comparison(
        &self,
        left: Type<'db>,
        right: Type<'db>,
        op: MembershipTestCompareOperator,
        range: TextRange,
    ) -> Result<Type<'db>, CompareUnsupportedError<'db>> {
        let db = self.db();

        let contains_dunder = right.class_member(db, "__contains__".into()).place;
        let compare_result_opt = match contains_dunder {
            Place::Defined(contains_dunder, _, Definedness::AlwaysDefined) => {
                // If `__contains__` is available, it is used directly for the membership test.
                contains_dunder
                    .try_call(db, &CallArguments::positional([right, left]))
                    .map(|bindings| bindings.return_type(db))
                    .ok()
            }
            _ => {
                // iteration-based membership test
                right
                    .try_iterate(db)
                    .map(|_| KnownClass::Bool.to_instance(db))
                    .ok()
            }
        };

        compare_result_opt
            .map(|ty| {
                if matches!(ty, Type::Dynamic(DynamicType::Todo(_))) {
                    return ty;
                }

                let truthiness = ty.try_bool(db).unwrap_or_else(|err| {
                    err.report_diagnostic(&self.context, range);
                    err.fallback_truthiness()
                });

                match op {
                    MembershipTestCompareOperator::In => truthiness.into_type(db),
                    MembershipTestCompareOperator::NotIn => truthiness.negate().into_type(db),
                }
            })
            .ok_or_else(|| CompareUnsupportedError {
                op: op.into(),
                left_ty: left,
                right_ty: right,
            })
    }

    /// Simulates rich comparison between tuples and returns the inferred result.
    /// This performs a lexicographic comparison, returning a union of all possible return types that could result from the comparison.
    ///
    /// basically it's based on cpython's `tuple_richcompare`
    /// see `<https://github.com/python/cpython/blob/9d6366b60d01305fc5e45100e0cd13e358aa397d/Objects/tupleobject.c#L637>`
    fn infer_tuple_rich_comparison(
        &mut self,
        left: &TupleSpec<'db>,
        op: RichCompareOperator,
        right: &TupleSpec<'db>,
        range: TextRange,
        visitor: &BinaryComparisonVisitor<'db>,
    ) -> Result<Type<'db>, CompareUnsupportedError<'db>> {
        // If either tuple is variable length, we can make no assumptions about the relative
        // lengths of the tuples, and therefore neither about how they compare lexicographically.
        // TODO: Consider comparing the prefixes of the tuples, since that could give a comparison
        // result regardless of how long the variable-length tuple is.
        let (TupleSpec::Fixed(left), TupleSpec::Fixed(right)) = (left, right) else {
            return Ok(Type::unknown());
        };

        let left_iter = left.elements().copied();
        let right_iter = right.elements().copied();

        let mut builder = UnionBuilder::new(self.db());

        for (l_ty, r_ty) in left_iter.zip(right_iter) {
            let pairwise_eq_result = self
                .infer_binary_type_comparison(l_ty, ast::CmpOp::Eq, r_ty, range, visitor)
                .expect("infer_binary_type_comparison should never return None for `CmpOp::Eq`");

            match pairwise_eq_result
                .try_bool(self.db())
                .unwrap_or_else(|err| {
                    // TODO: We should, whenever possible, pass the range of the left and right elements
                    //   instead of the range of the whole tuple.
                    err.report_diagnostic(&self.context, range);
                    err.fallback_truthiness()
                }) {
                // - AlwaysTrue : Continue to the next pair for lexicographic comparison
                Truthiness::AlwaysTrue => continue,
                // - AlwaysFalse:
                // Lexicographic comparisons will always terminate with this pair.
                // Complete the comparison and return the result.
                // - Ambiguous:
                // Lexicographic comparisons might continue to the next pair (if eq_result is true),
                // or terminate here (if eq_result is false).
                // To account for cases where the comparison terminates here, add the pairwise comparison result to the union builder.
                eq_truthiness @ (Truthiness::AlwaysFalse | Truthiness::Ambiguous) => {
                    let pairwise_compare_result = match op {
                        RichCompareOperator::Lt
                        | RichCompareOperator::Le
                        | RichCompareOperator::Gt
                        | RichCompareOperator::Ge => self.infer_binary_type_comparison(
                            l_ty,
                            op.into(),
                            r_ty,
                            range,
                            visitor,
                        )?,
                        // For `==` and `!=`, we already figure out the result from `pairwise_eq_result`
                        // NOTE: The CPython implementation does not account for non-boolean return types
                        // or cases where `!=` is not the negation of `==`, we also do not consider these cases.
                        RichCompareOperator::Eq => Type::BooleanLiteral(false),
                        RichCompareOperator::Ne => Type::BooleanLiteral(true),
                    };

                    builder = builder.add(pairwise_compare_result);

                    if eq_truthiness.is_ambiguous() {
                        continue;
                    }

                    return Ok(builder.build());
                }
            }
        }

        // if no more items to compare, we just compare sizes
        let (left_len, right_len) = (left.len(), right.len());

        builder = builder.add(Type::BooleanLiteral(match op {
            RichCompareOperator::Eq => left_len == right_len,
            RichCompareOperator::Ne => left_len != right_len,
            RichCompareOperator::Lt => left_len < right_len,
            RichCompareOperator::Le => left_len <= right_len,
            RichCompareOperator::Gt => left_len > right_len,
            RichCompareOperator::Ge => left_len >= right_len,
        }));

        Ok(builder.build())
    }

    fn infer_subscript_expression(&mut self, subscript: &ast::ExprSubscript) -> Type<'db> {
        let ast::ExprSubscript {
            value,
            slice,
            range: _,
            node_index: _,
            ctx,
        } = subscript;

        match ctx {
            ExprContext::Load => self.infer_subscript_load(subscript),
            ExprContext::Store => {
                let value_ty = self.infer_expression(value, TypeContext::default());
                let slice_ty = self.infer_expression(slice, TypeContext::default());
                self.infer_subscript_expression_types(subscript, value_ty, slice_ty, *ctx);
                Type::Never
            }
            ExprContext::Del => {
                self.infer_subscript_load(subscript);
                Type::Never
            }
            ExprContext::Invalid => {
                let value_ty = self.infer_expression(value, TypeContext::default());
                let slice_ty = self.infer_expression(slice, TypeContext::default());
                self.infer_subscript_expression_types(subscript, value_ty, slice_ty, *ctx);
                Type::unknown()
            }
        }
    }

    fn infer_subscript_load(&mut self, subscript: &ast::ExprSubscript) -> Type<'db> {
        let ast::ExprSubscript {
            range: _,
            node_index: _,
            value,
            slice,
            ctx,
        } = subscript;
        let value_ty = self.infer_expression(value, TypeContext::default());
        let mut constraint_keys = vec![];

        // If `value` is a valid reference, we attempt type narrowing by assignment.
        if !value_ty.is_unknown() {
            if let Some(expr) = PlaceExpr::try_from_expr(subscript) {
                let (place, keys) = self.infer_place_load(
                    PlaceExprRef::from(&expr),
                    ast::ExprRef::Subscript(subscript),
                );
                constraint_keys.extend(keys);
                if let Place::Defined(ty, _, Definedness::AlwaysDefined) = place.place {
                    // Even if we can obtain the subscript type based on the assignments, we still perform default type inference
                    // (to store the expression type and to report errors).
                    let slice_ty = self.infer_expression(slice, TypeContext::default());
                    self.infer_subscript_expression_types(subscript, value_ty, slice_ty, *ctx);
                    return ty;
                }
            }
        }

        let tuple_generic_alias = |db: &'db dyn Db, tuple: Option<TupleType<'db>>| {
            let tuple = tuple.unwrap_or_else(|| TupleType::homogeneous(db, Type::unknown()));
            Type::from(tuple.to_class_type(db))
        };

        // HACK ALERT: If we are subscripting a generic class, short-circuit the rest of the
        // subscript inference logic and treat this as an explicit specialization.
        // TODO: Move this logic into a custom callable, and update `find_name_in_mro` to return
        // this callable as the `__class_getitem__` method on `type`. That probably requires
        // updating all of the subscript logic below to use custom callables for all of the _other_
        // special cases, too.
        if let Type::ClassLiteral(class) = value_ty {
            if class.is_tuple(self.db()) {
                return tuple_generic_alias(self.db(), self.infer_tuple_type_expression(slice));
            }
            if let Some(generic_context) = class.generic_context(self.db()) {
                return self.infer_explicit_class_specialization(
                    subscript,
                    value_ty,
                    class,
                    generic_context,
                );
            }
        }
        if let Type::SpecialForm(SpecialFormType::Tuple) = value_ty {
            return tuple_generic_alias(self.db(), self.infer_tuple_type_expression(slice));
        }
        if let Type::KnownInstance(KnownInstanceType::TypeAliasType(type_alias)) = value_ty {
            if let Some(generic_context) = type_alias.generic_context(self.db()) {
                return self.infer_explicit_type_alias_specialization(
                    subscript,
                    value_ty,
                    type_alias,
                    generic_context,
                );
            }
        }

        let slice_ty = self.infer_expression(slice, TypeContext::default());
        let result_ty = self.infer_subscript_expression_types(subscript, value_ty, slice_ty, *ctx);
        self.narrow_expr_with_applicable_constraints(subscript, result_ty, &constraint_keys)
    }

    fn infer_explicit_class_specialization(
        &mut self,
        subscript: &ast::ExprSubscript,
        value_ty: Type<'db>,
        generic_class: ClassLiteral<'db>,
        generic_context: GenericContext<'db>,
    ) -> Type<'db> {
        let db = self.db();
        let specialize = |types: &[Option<Type<'db>>]| {
            Type::from(generic_class.apply_specialization(db, |_| {
                generic_context.specialize_partial(db, types.iter().copied())
            }))
        };

        self.infer_explicit_callable_specialization(
            subscript,
            value_ty,
            generic_context,
            specialize,
        )
    }

    fn infer_explicit_type_alias_specialization(
        &mut self,
        subscript: &ast::ExprSubscript,
        value_ty: Type<'db>,
        generic_type_alias: TypeAliasType<'db>,
        generic_context: GenericContext<'db>,
    ) -> Type<'db> {
        let db = self.db();
        let specialize = |types: &[Option<Type<'db>>]| {
            let type_alias = generic_type_alias.apply_specialization(db, |_| {
                generic_context.specialize_partial(db, types.iter().copied())
            });

            Type::KnownInstance(KnownInstanceType::TypeAliasType(type_alias))
        };

        self.infer_explicit_callable_specialization(
            subscript,
            value_ty,
            generic_context,
            specialize,
        )
    }

    fn infer_explicit_callable_specialization(
        &mut self,
        subscript: &ast::ExprSubscript,
        value_ty: Type<'db>,
        generic_context: GenericContext<'db>,
        specialize: impl FnOnce(&[Option<Type<'db>>]) -> Type<'db>,
    ) -> Type<'db> {
        let slice_node = subscript.slice.as_ref();
        let call_argument_types = match slice_node {
            ast::Expr::Tuple(tuple) => {
                let arguments = CallArguments::positional(
                    tuple.elts.iter().map(|elt| self.infer_type_expression(elt)),
                );
                self.store_expression_type(
                    slice_node,
                    Type::heterogeneous_tuple(self.db(), arguments.iter_types()),
                );
                arguments
            }
            _ => CallArguments::positional([self.infer_type_expression(slice_node)]),
        };
        let binding = Binding::single(value_ty, generic_context.signature(self.db()));
        let bindings = match Bindings::from(binding)
            .match_parameters(self.db(), &call_argument_types)
            .check_types(
                self.db(),
                &call_argument_types,
                &TypeContext::default(),
                &self.dataclass_field_specifiers[..],
            ) {
            Ok(bindings) => bindings,
            Err(CallError(_, bindings)) => {
                bindings.report_diagnostics(&self.context, subscript.into());
                return Type::unknown();
            }
        };
        let callable = bindings
            .into_iter()
            .next()
            .expect("valid bindings should have one callable");
        let (_, overload) = callable
            .matching_overloads()
            .next()
            .expect("valid bindings should have matching overload");

        specialize(overload.parameter_types())
    }

    fn infer_subscript_expression_types(
        &self,
        subscript: &ast::ExprSubscript,
        value_ty: Type<'db>,
        slice_ty: Type<'db>,
        expr_context: ExprContext,
    ) -> Type<'db> {
        let db = self.db();
        let context = &self.context;

        let value_node = subscript.value.as_ref();

        let inferred = match (value_ty, slice_ty) {
            (Type::Union(union), _) => Some(union.map(db, |element| {
                self.infer_subscript_expression_types(subscript, *element, slice_ty, expr_context)
            })),

            // TODO: we can map over the intersection and fold the results back into an intersection,
            // but we need to make sure we avoid emitting a diagnostic if one positive element has a `__getitem__`
            // method but another does not. This means `infer_subscript_expression_types`
            // needs to return a `Result` rather than eagerly emitting diagnostics.
            (Type::Intersection(_), _) => {
                Some(todo_type!("Subscript expressions on intersections"))
            }

            // Ex) Given `("a", "b", "c", "d")[1]`, return `"b"`
            (Type::NominalInstance(nominal), Type::IntLiteral(i64_int)) => nominal
                .tuple_spec(db)
                .and_then(|tuple| Some((tuple, i32::try_from(i64_int).ok()?)))
                .map(|(tuple, i32_int)| {
                    tuple.py_index(db, i32_int).unwrap_or_else(|_| {
                        report_index_out_of_bounds(
                            context,
                            "tuple",
                            value_node.into(),
                            value_ty,
                            tuple.len().display_minimum(),
                            i64_int,
                        );
                        Type::unknown()
                    })
                }),

            // Ex) Given `("a", 1, Null)[0:2]`, return `("a", 1)`
            (
                Type::NominalInstance(maybe_tuple_nominal),
                Type::NominalInstance(maybe_slice_nominal),
            ) => maybe_tuple_nominal
                .tuple_spec(db)
                .as_deref()
                .and_then(|tuple_spec| Some((tuple_spec, maybe_slice_nominal.slice_literal(db)?)))
                .map(|(tuple, SliceLiteral { start, stop, step })| match tuple {
                    TupleSpec::Fixed(tuple) => {
                        if let Ok(new_elements) = tuple.py_slice(db, start, stop, step) {
                            Type::heterogeneous_tuple(db, new_elements)
                        } else {
                            report_slice_step_size_zero(context, value_node.into());
                            Type::unknown()
                        }
                    }
                    TupleSpec::Variable(_) => {
                        todo_type!("slice into variable-length tuple")
                    }
                }),

            // Ex) Given `"value"[1]`, return `"a"`
            (Type::StringLiteral(literal_ty), Type::IntLiteral(i64_int)) => {
                i32::try_from(i64_int).ok().map(|i32_int| {
                    let literal_value = literal_ty.value(db);
                    (&mut literal_value.chars())
                        .py_index(db, i32_int)
                        .map(|ch| Type::string_literal(db, &ch.to_string()))
                        .unwrap_or_else(|_| {
                            report_index_out_of_bounds(
                                context,
                                "string",
                                value_node.into(),
                                value_ty,
                                literal_value.chars().count(),
                                i64_int,
                            );
                            Type::unknown()
                        })
                })
            }

            // Ex) Given `"value"[1:3]`, return `"al"`
            (Type::StringLiteral(literal_ty), Type::NominalInstance(nominal)) => nominal
                .slice_literal(db)
                .map(|SliceLiteral { start, stop, step }| {
                    let literal_value = literal_ty.value(db);
                    let chars: Vec<_> = literal_value.chars().collect();

                    if let Ok(new_chars) = chars.py_slice(db, start, stop, step) {
                        let literal: String = new_chars.collect();
                        Type::string_literal(db, &literal)
                    } else {
                        report_slice_step_size_zero(context, value_node.into());
                        Type::unknown()
                    }
                }),

            // Ex) Given `b"value"[1]`, return `97` (i.e., `ord(b"a")`)
            (Type::BytesLiteral(literal_ty), Type::IntLiteral(i64_int)) => {
                i32::try_from(i64_int).ok().map(|i32_int| {
                    let literal_value = literal_ty.value(db);
                    literal_value
                        .py_index(db, i32_int)
                        .map(|byte| Type::IntLiteral((*byte).into()))
                        .unwrap_or_else(|_| {
                            report_index_out_of_bounds(
                                context,
                                "bytes literal",
                                value_node.into(),
                                value_ty,
                                literal_value.len(),
                                i64_int,
                            );
                            Type::unknown()
                        })
                })
            }

            // Ex) Given `b"value"[1:3]`, return `b"al"`
            (Type::BytesLiteral(literal_ty), Type::NominalInstance(nominal)) => nominal
                .slice_literal(db)
                .map(|SliceLiteral { start, stop, step }| {
                    let literal_value = literal_ty.value(db);

                    if let Ok(new_bytes) = literal_value.py_slice(db, start, stop, step) {
                        let new_bytes: Vec<u8> = new_bytes.collect();
                        Type::bytes_literal(db, &new_bytes)
                    } else {
                        report_slice_step_size_zero(context, value_node.into());
                        Type::unknown()
                    }
                }),

            // Ex) Given `"value"[True]`, return `"a"`
            (Type::StringLiteral(_) | Type::BytesLiteral(_), Type::BooleanLiteral(bool)) => {
                Some(self.infer_subscript_expression_types(
                    subscript,
                    value_ty,
                    Type::IntLiteral(i64::from(bool)),
                    expr_context,
                ))
            }

            (Type::NominalInstance(nominal), Type::BooleanLiteral(bool))
                if nominal.tuple_spec(db).is_some() =>
            {
                Some(self.infer_subscript_expression_types(
                    subscript,
                    value_ty,
                    Type::IntLiteral(i64::from(bool)),
                    expr_context,
                ))
            }

            (Type::SpecialForm(SpecialFormType::Protocol), typevars) => Some(
                self.legacy_generic_class_context(
                    value_node,
                    typevars,
                    LegacyGenericBase::Protocol,
                )
                .map(|context| Type::KnownInstance(KnownInstanceType::SubscriptedProtocol(context)))
                .unwrap_or_else(GenericContextError::into_type),
            ),

            (Type::KnownInstance(KnownInstanceType::SubscriptedProtocol(_)), _) => {
                // TODO: emit a diagnostic
                Some(todo_type!("doubly-specialized typing.Protocol"))
            }

            (
                Type::KnownInstance(KnownInstanceType::TypeAliasType(TypeAliasType::PEP695(alias))),
                _,
            ) if alias.generic_context(db).is_none() => {
                if let Some(builder) = self.context.report_lint(&NON_SUBSCRIPTABLE, subscript) {
                    builder
                        .into_diagnostic(format_args!("Cannot subscript non-generic type alias"));
                }

                Some(Type::unknown())
            }

            (Type::SpecialForm(SpecialFormType::Generic), typevars) => Some(
                self.legacy_generic_class_context(value_node, typevars, LegacyGenericBase::Generic)
                    .map(|context| {
                        Type::KnownInstance(KnownInstanceType::SubscriptedGeneric(context))
                    })
                    .unwrap_or_else(GenericContextError::into_type),
            ),

            (Type::KnownInstance(KnownInstanceType::SubscriptedGeneric(_)), _) => {
                // TODO: emit a diagnostic
                Some(todo_type!("doubly-specialized typing.Generic"))
            }

            (Type::SpecialForm(SpecialFormType::Unpack), _) => {
                Some(Type::Dynamic(DynamicType::TodoUnpack))
            }

            (Type::SpecialForm(special_form), _) if special_form.class().is_special_form() => {
                Some(todo_type!("Inference of subscript on special form"))
            }

            (Type::KnownInstance(known_instance), _)
                if known_instance.class(db).is_special_form() =>
            {
                Some(todo_type!("Inference of subscript on special form"))
            }

            _ => None,
        };

        if let Some(inferred) = inferred {
            return inferred;
        }

        // If the class defines `__getitem__`, return its return type.
        //
        // See: https://docs.python.org/3/reference/datamodel.html#class-getitem-versus-getitem
        match value_ty.try_call_dunder(
            db,
            "__getitem__",
            CallArguments::positional([slice_ty]),
            TypeContext::default(),
        ) {
            Ok(outcome) => {
                return outcome.return_type(db);
            }
            Err(err @ CallDunderError::PossiblyUnbound { .. }) => {
                if let Some(builder) =
                    context.report_lint(&POSSIBLY_MISSING_IMPLICIT_CALL, value_node)
                {
                    builder.into_diagnostic(format_args!(
                        "Method `__getitem__` of type `{}` may be missing",
                        value_ty.display(db),
                    ));
                }

                return err.fallback_return_type(db);
            }
            Err(CallDunderError::CallError(call_error_kind, bindings)) => {
                match call_error_kind {
                    CallErrorKind::NotCallable => {
                        if let Some(builder) = context.report_lint(&CALL_NON_CALLABLE, value_node) {
                            builder.into_diagnostic(format_args!(
                                "Method `__getitem__` of type `{}` \
                                is not callable on object of type `{}`",
                                bindings.callable_type().display(db),
                                value_ty.display(db),
                            ));
                        }
                    }
                    CallErrorKind::BindingError => {
                        if let Some(typed_dict) = value_ty.as_typed_dict() {
                            let slice_node = subscript.slice.as_ref();

                            report_invalid_key_on_typed_dict(
                                context,
                                value_node.into(),
                                slice_node.into(),
                                value_ty,
                                slice_ty,
                                &typed_dict.items(db),
                            );
                        } else {
                            if let Some(builder) =
                                context.report_lint(&INVALID_ARGUMENT_TYPE, value_node)
                            {
                                builder.into_diagnostic(format_args!(
                                    "Method `__getitem__` of type `{}` cannot be called with key of \
                                    type `{}` on object of type `{}`",
                                    bindings.callable_type().display(db),
                                    slice_ty.display(db),
                                    value_ty.display(db),
                                ));
                            }
                        }
                    }
                    CallErrorKind::PossiblyNotCallable => {
                        if let Some(builder) = context.report_lint(&CALL_NON_CALLABLE, value_node) {
                            builder.into_diagnostic(format_args!(
                                "Method `__getitem__` of type `{}` may not be callable on object of type `{}`",
                                bindings.callable_type().display(db),
                                value_ty.display(db),
                            ));
                        }
                    }
                }

                return bindings.return_type(db);
            }
            Err(CallDunderError::MethodNotAvailable) => {
                // try `__class_getitem__`
            }
        }

        // Otherwise, if the value is itself a class and defines `__class_getitem__`,
        // return its return type.
        //
        // TODO: lots of classes are only subscriptable at runtime on Python 3.9+,
        // *but* we should also allow them to be subscripted in stubs
        // (and in annotations if `from __future__ import annotations` is enabled),
        // even if the target version is Python 3.8 or lower,
        // despite the fact that there will be no corresponding `__class_getitem__`
        // method in these `sys.version_info` branches.
        if value_ty.is_subtype_of(db, KnownClass::Type.to_instance(db)) {
            let dunder_class_getitem_method = value_ty.member(db, "__class_getitem__").place;

            match dunder_class_getitem_method {
                Place::Undefined => {}
                Place::Defined(ty, _, boundness) => {
                    if boundness == Definedness::PossiblyUndefined {
                        if let Some(builder) =
                            context.report_lint(&POSSIBLY_MISSING_IMPLICIT_CALL, value_node)
                        {
                            builder.into_diagnostic(format_args!(
                                "Method `__class_getitem__` of type `{}` may be missing",
                                value_ty.display(db),
                            ));
                        }
                    }

                    match ty.try_call(db, &CallArguments::positional([slice_ty])) {
                        Ok(bindings) => return bindings.return_type(db),
                        Err(CallError(_, bindings)) => {
                            if let Some(builder) =
                                context.report_lint(&CALL_NON_CALLABLE, value_node)
                            {
                                builder.into_diagnostic(format_args!(
                                    "Method `__class_getitem__` of type `{}` \
                                        is not callable on object of type `{}`",
                                    bindings.callable_type().display(db),
                                    value_ty.display(db),
                                ));
                            }
                            return bindings.return_type(db);
                        }
                    }
                }
            }

            if let Type::ClassLiteral(class) = value_ty {
                if class.is_known(db, KnownClass::Type) {
                    return KnownClass::GenericAlias.to_instance(db);
                }

                if class.generic_context(db).is_some() {
                    // TODO: specialize the generic class using these explicit type
                    // variable assignments. This branch is only encountered when an
                    // explicit class specialization appears inside of some other subscript
                    // expression, e.g. `tuple[list[int], ...]`. We have already inferred
                    // the type of the outer subscript slice as a value expression, which
                    // means we can't re-infer the inner specialization here as a type
                    // expression.
                    return value_ty;
                }
            }

            // TODO: properly handle old-style generics; get rid of this temporary hack
            if !value_ty
                .as_class_literal()
                .is_some_and(|class| class.iter_mro(db, None).contains(&ClassBase::Generic))
            {
                report_non_subscriptable(context, value_node.into(), value_ty, "__class_getitem__");
            }
        } else {
            if expr_context != ExprContext::Store {
                report_non_subscriptable(context, value_node.into(), value_ty, "__getitem__");
            }
        }

        Type::unknown()
    }

    fn legacy_generic_class_context(
        &self,
        value_node: &ast::Expr,
        typevars: Type<'db>,
        origin: LegacyGenericBase,
    ) -> Result<GenericContext<'db>, GenericContextError> {
        let typevars_class_tuple_spec = typevars.exact_tuple_instance_spec(self.db());

        let typevars = if let Some(tuple_spec) = typevars_class_tuple_spec.as_deref() {
            match tuple_spec {
                Tuple::Fixed(typevars) => typevars.elements_slice(),
                // TODO: emit a diagnostic
                Tuple::Variable(_) => return Err(GenericContextError::VariadicTupleArguments),
            }
        } else {
            std::slice::from_ref(&typevars)
        };

        let typevars: Result<FxOrderSet<_>, GenericContextError> = typevars
            .iter()
            .map(|typevar| {
                if let Type::KnownInstance(KnownInstanceType::TypeVar(typevar)) = typevar {
                    bind_typevar(
                        self.db(),
                        self.index,
                        self.scope().file_scope_id(self.db()),
                        self.typevar_binding_context,
                        *typevar,
                    )
                    .ok_or(GenericContextError::InvalidArgument)
                } else if any_over_type(
                    self.db(),
                    *typevar,
                    &|ty| match ty {
                        Type::Dynamic(DynamicType::TodoUnpack) => true,
                        Type::NominalInstance(nominal) => matches!(
                            nominal.known_class(self.db()),
                            Some(KnownClass::TypeVarTuple | KnownClass::ParamSpec)
                        ),
                        _ => false,
                    },
                    true,
                ) {
                    Err(GenericContextError::NotYetSupported)
                } else {
                    if let Some(builder) =
                        self.context.report_lint(&INVALID_ARGUMENT_TYPE, value_node)
                    {
                        builder.into_diagnostic(format_args!(
                            "`{}` is not a valid argument to `{origin}`",
                            typevar.display(self.db()),
                        ));
                    }
                    Err(GenericContextError::InvalidArgument)
                }
            })
            .collect();
        typevars.map(|typevars| GenericContext::from_typevar_instances(self.db(), typevars))
    }

    fn infer_slice_expression(&mut self, slice: &ast::ExprSlice) -> Type<'db> {
        enum SliceArg<'db> {
            Arg(Type<'db>),
            Unsupported,
        }

        let ast::ExprSlice {
            range: _,
            node_index: _,
            lower,
            upper,
            step,
        } = slice;

        let ty_lower = self.infer_optional_expression(lower.as_deref(), TypeContext::default());
        let ty_upper = self.infer_optional_expression(upper.as_deref(), TypeContext::default());
        let ty_step = self.infer_optional_expression(step.as_deref(), TypeContext::default());

        let type_to_slice_argument = |ty: Option<Type<'db>>| match ty {
            Some(ty @ (Type::IntLiteral(_) | Type::BooleanLiteral(_))) => SliceArg::Arg(ty),
            Some(ty @ Type::NominalInstance(instance))
                if instance.has_known_class(self.db(), KnownClass::NoneType) =>
            {
                SliceArg::Arg(ty)
            }
            None => SliceArg::Arg(Type::none(self.db())),
            _ => SliceArg::Unsupported,
        };

        match (
            type_to_slice_argument(ty_lower),
            type_to_slice_argument(ty_upper),
            type_to_slice_argument(ty_step),
        ) {
            (SliceArg::Arg(lower), SliceArg::Arg(upper), SliceArg::Arg(step)) => {
                KnownClass::Slice.to_specialized_instance(self.db(), [lower, upper, step])
            }
            _ => KnownClass::Slice.to_instance(self.db()),
        }
    }

    fn infer_type_parameters(&mut self, type_parameters: &ast::TypeParams) {
        let ast::TypeParams {
            range: _,
            node_index: _,
            type_params,
        } = type_parameters;
        for type_param in type_params {
            match type_param {
                ast::TypeParam::TypeVar(node) => self.infer_definition(node),
                ast::TypeParam::ParamSpec(node) => self.infer_definition(node),
                ast::TypeParam::TypeVarTuple(node) => self.infer_definition(node),
            }
        }
    }

    /// Infer the type of the given expression in isolation, ignoring the surrounding region.
    pub(super) fn infer_isolated_expression(mut self, expr: &ast::Expr) -> Type<'db> {
        let expr_ty = self.infer_expression_impl(expr, TypeContext::default());
        let _ = self.context.finish();
        expr_ty
    }

    pub(super) fn finish_expression(mut self) -> ExpressionInference<'db> {
        self.infer_region();

        let Self {
            context,
            mut expressions,
            scope,
            bindings,
            declarations,
            deferred,
            cycle_recovery,
            all_definitely_bound,
            dataclass_field_specifiers: _,

            // Ignored; only relevant to definition regions
            undecorated_type: _,

            // builder only state
            typevar_binding_context: _,
            deferred_state: _,
            multi_inference_state: _,
            called_functions: _,
            index: _,
            region: _,
            return_types_and_ranges: _,
        } = self;

        let diagnostics = context.finish();
        let _ = scope;

        assert!(
            declarations.is_empty(),
            "Expression region can't have declarations"
        );
        assert!(
            deferred.is_empty(),
            "Expression region can't have deferred definitions"
        );

        let extra =
            (cycle_recovery.is_some() || !bindings.is_empty() || !diagnostics.is_empty() || !all_definitely_bound).then(|| {
                if bindings.len() > 20 {
                    tracing::debug!(
                        "Inferred expression region `{:?}` contains {} bindings. Lookups by linear scan might be slow.",
                        self.region,
                        bindings.len()
                    );
                }

                Box::new(ExpressionInferenceExtra {
                    bindings: bindings.into_boxed_slice(),
                    diagnostics,
                    cycle_recovery,
                    all_definitely_bound,
                })
            });

        expressions.shrink_to_fit();

        ExpressionInference {
            expressions,
            extra,
            #[cfg(debug_assertions)]
            scope,
        }
    }

    pub(super) fn finish_definition(mut self) -> DefinitionInference<'db> {
        self.infer_region();

        let Self {
            context,
            mut expressions,
            scope,
            bindings,
            declarations,
            deferred,
            cycle_recovery,
            undecorated_type,
            // builder only state
            dataclass_field_specifiers: _,
            all_definitely_bound: _,
            typevar_binding_context: _,
            deferred_state: _,
            multi_inference_state: _,
            called_functions: _,
            index: _,
            region: _,
            return_types_and_ranges: _,
        } = self;

        let _ = scope;
        let diagnostics = context.finish();

        let extra = (!diagnostics.is_empty()
            || cycle_recovery.is_some()
            || undecorated_type.is_some()
            || !deferred.is_empty())
        .then(|| {
            Box::new(DefinitionInferenceExtra {
                cycle_recovery,
                deferred: deferred.into_boxed_slice(),
                diagnostics,
                undecorated_type,
            })
        });

        if bindings.len() > 20 {
            tracing::debug!(
                "Inferred definition region `{:?}` contains {} bindings. Lookups by linear scan might be slow.",
                self.region,
                bindings.len(),
            );
        }

        if declarations.len() > 20 {
            tracing::debug!(
                "Inferred declaration region `{:?}` contains {} declarations. Lookups by linear scan might be slow.",
                self.region,
                declarations.len(),
            );
        }

        expressions.shrink_to_fit();

        DefinitionInference {
            expressions,
            #[cfg(debug_assertions)]
            scope,
            bindings: bindings.into_boxed_slice(),
            declarations: declarations.into_boxed_slice(),
            extra,
        }
    }

    pub(super) fn finish_scope(mut self) -> ScopeInference<'db> {
        self.infer_region();

        let Self {
            context,
            mut expressions,
            scope,
            cycle_recovery,

            // Ignored, because scope types are never extended into other scopes.
            deferred: _,
            bindings: _,
            declarations: _,

            // Ignored; only relevant to definition regions
            undecorated_type: _,

            // Builder only state
            dataclass_field_specifiers: _,
            all_definitely_bound: _,
            typevar_binding_context: _,
            deferred_state: _,
            multi_inference_state: _,
            called_functions: _,
            index: _,
            region: _,
            return_types_and_ranges: _,
        } = self;

        let _ = scope;
        let diagnostics = context.finish();

        let extra = (!diagnostics.is_empty() || cycle_recovery.is_some()).then(|| {
            Box::new(ScopeInferenceExtra {
                cycle_recovery,
                diagnostics,
            })
        });

        expressions.shrink_to_fit();

        ScopeInference { expressions, extra }
    }
}

#[derive(Debug, Clone, Copy, PartialEq, Eq)]
enum GenericContextError {
    /// It's invalid to subscript `Generic` or `Protocol` with this type
    InvalidArgument,
    /// It's invalid to subscript `Generic` or `Protocol` with a variadic tuple type.
    /// We should emit a diagnostic for this, but we don't yet.
    VariadicTupleArguments,
    /// It's valid to subscribe `Generic` or `Protocol` with this type,
    /// but the type is not yet supported.
    NotYetSupported,
}

impl GenericContextError {
    const fn into_type<'db>(self) -> Type<'db> {
        match self {
            GenericContextError::InvalidArgument | GenericContextError::VariadicTupleArguments => {
                Type::unknown()
            }
            GenericContextError::NotYetSupported => todo_type!("ParamSpecs and TypeVarTuples"),
        }
    }
}

/// Dictates the behavior when an expression is inferred multiple times.
#[derive(Default, Debug, Clone, Copy)]
enum MultiInferenceState {
    /// Panic if the expression has already been inferred.
    #[default]
    Panic,

    /// Overwrite the previously inferred value.
    Overwrite,

    /// Store the intersection of all types inferred for the expression.
    Intersect,
}

impl MultiInferenceState {
    const fn is_panic(self) -> bool {
        matches!(self, MultiInferenceState::Panic)
    }
}

/// The deferred state of a specific expression in an inference region.
#[derive(Default, Debug, Clone, Copy)]
enum DeferredExpressionState {
    /// The expression is not deferred.
    #[default]
    None,

    /// The expression is deferred.
    ///
    /// In the following example,
    /// ```py
    /// from __future__ import annotation
    ///
    /// a: tuple[int, "ForwardRef"] = ...
    /// ```
    ///
    /// The expression `tuple` and `int` are deferred but `ForwardRef` (after parsing) is both
    /// deferred and in a string annotation context.
    Deferred,

    /// The expression is in a string annotation context.
    ///
    /// This is required to differentiate between a deferred annotation and a string annotation.
    /// The former can occur when there's a `from __future__ import annotations` statement or we're
    /// in a stub file.
    ///
    /// In the following example,
    /// ```py
    /// a: "List[int]" = ...
    /// b: tuple[int, "ForwardRef"] = ...
    /// ```
    ///
    /// The annotation of `a` is completely inside a string while for `b`, it's only partially
    /// stringified.
    ///
    /// This variant wraps a [`NodeKey`] that allows us to retrieve the original
    /// [`ast::ExprStringLiteral`] node which created the string annotation.
    InStringAnnotation(NodeKey),
}

impl DeferredExpressionState {
    const fn is_deferred(self) -> bool {
        matches!(
            self,
            DeferredExpressionState::Deferred | DeferredExpressionState::InStringAnnotation(_)
        )
    }

    const fn in_string_annotation(self) -> bool {
        matches!(self, DeferredExpressionState::InStringAnnotation(_))
    }
}

impl From<bool> for DeferredExpressionState {
    fn from(value: bool) -> Self {
        if value {
            DeferredExpressionState::Deferred
        } else {
            DeferredExpressionState::None
        }
    }
}

#[derive(Debug, Clone, Copy, PartialEq, Eq)]
enum RichCompareOperator {
    Eq,
    Ne,
    Gt,
    Ge,
    Lt,
    Le,
}

impl From<RichCompareOperator> for ast::CmpOp {
    fn from(value: RichCompareOperator) -> Self {
        match value {
            RichCompareOperator::Eq => ast::CmpOp::Eq,
            RichCompareOperator::Ne => ast::CmpOp::NotEq,
            RichCompareOperator::Lt => ast::CmpOp::Lt,
            RichCompareOperator::Le => ast::CmpOp::LtE,
            RichCompareOperator::Gt => ast::CmpOp::Gt,
            RichCompareOperator::Ge => ast::CmpOp::GtE,
        }
    }
}

impl RichCompareOperator {
    #[must_use]
    const fn dunder(self) -> &'static str {
        match self {
            RichCompareOperator::Eq => "__eq__",
            RichCompareOperator::Ne => "__ne__",
            RichCompareOperator::Lt => "__lt__",
            RichCompareOperator::Le => "__le__",
            RichCompareOperator::Gt => "__gt__",
            RichCompareOperator::Ge => "__ge__",
        }
    }

    #[must_use]
    const fn reflect(self) -> Self {
        match self {
            RichCompareOperator::Eq => RichCompareOperator::Eq,
            RichCompareOperator::Ne => RichCompareOperator::Ne,
            RichCompareOperator::Lt => RichCompareOperator::Gt,
            RichCompareOperator::Le => RichCompareOperator::Ge,
            RichCompareOperator::Gt => RichCompareOperator::Lt,
            RichCompareOperator::Ge => RichCompareOperator::Le,
        }
    }
}

#[derive(Debug, Clone, Copy, PartialEq, Eq)]
enum MembershipTestCompareOperator {
    In,
    NotIn,
}

impl From<MembershipTestCompareOperator> for ast::CmpOp {
    fn from(value: MembershipTestCompareOperator) -> Self {
        match value {
            MembershipTestCompareOperator::In => ast::CmpOp::In,
            MembershipTestCompareOperator::NotIn => ast::CmpOp::NotIn,
        }
    }
}

#[derive(Debug, Clone, Copy, PartialEq, Eq)]
struct CompareUnsupportedError<'db> {
    op: ast::CmpOp,
    left_ty: Type<'db>,
    right_ty: Type<'db>,
}

fn format_import_from_module(level: u32, module: Option<&str>) -> String {
    format!(
        "{}{}",
        ".".repeat(level as usize),
        module.unwrap_or_default()
    )
}

/// Struct collecting string parts when inferring a formatted string. Infers a string literal if the
/// concatenated string is small enough, otherwise infers a literal string.
///
/// If the formatted string contains an expression (with a representation unknown at compile time),
/// infers an instance of `builtins.str`.
#[derive(Debug)]
struct StringPartsCollector {
    concatenated: Option<String>,
    expression: bool,
}

impl StringPartsCollector {
    fn new() -> Self {
        Self {
            concatenated: Some(String::new()),
            expression: false,
        }
    }

    fn push_str(&mut self, literal: &str) {
        if let Some(mut concatenated) = self.concatenated.take() {
            if concatenated.len().saturating_add(literal.len())
                <= TypeInferenceBuilder::MAX_STRING_LITERAL_SIZE
            {
                concatenated.push_str(literal);
                self.concatenated = Some(concatenated);
            } else {
                self.concatenated = None;
            }
        }
    }

    fn add_expression(&mut self) {
        self.concatenated = None;
        self.expression = true;
    }

    fn string_type(self, db: &dyn Db) -> Type<'_> {
        if self.expression {
            KnownClass::Str.to_instance(db)
        } else if let Some(concatenated) = self.concatenated {
            Type::string_literal(db, &concatenated)
        } else {
            Type::LiteralString
        }
    }
}

fn contains_string_literal(expr: &ast::Expr) -> bool {
    struct ContainsStringLiteral(bool);

    impl<'a> Visitor<'a> for ContainsStringLiteral {
        fn visit_expr(&mut self, expr: &'a ast::Expr) {
            self.0 |= matches!(expr, ast::Expr::StringLiteral(_));
            walk_expr(self, expr);
        }
    }

    let mut visitor = ContainsStringLiteral(false);
    visitor.visit_expr(expr);
    visitor.0
}

/// Map based on a `Vec`. It doesn't enforce
/// uniqueness on insertion. Instead, it relies on the caller
/// that elements are unique. For example, the way we visit definitions
/// in the `TypeInference` builder already implicitly guarantees that each definition
/// is only visited once.
#[derive(Debug, Clone, PartialEq, Eq, Hash)]
struct VecMap<K, V>(Vec<(K, V)>);

impl<K, V> VecMap<K, V>
where
    K: Eq,
    K: std::fmt::Debug,
    V: std::fmt::Debug,
{
    #[inline]
    fn len(&self) -> usize {
        self.0.len()
    }

    #[inline]
    fn is_empty(&self) -> bool {
        self.0.is_empty()
    }

    fn iter(&self) -> impl ExactSizeIterator<Item = (&K, &V)> {
        self.0.iter().map(|(k, v)| (k, v))
    }

    fn insert(&mut self, key: K, value: V) {
        debug_assert!(
            !self.0.iter().any(|(existing, _)| existing == &key),
            "An existing entry already exists for key {key:?}",
        );

        self.0.push((key, value));
    }

    fn into_boxed_slice(self) -> Box<[(K, V)]> {
        self.0.into_boxed_slice()
    }
}

impl<K, V> Extend<(K, V)> for VecMap<K, V>
where
    K: Eq,
    K: std::fmt::Debug,
    V: std::fmt::Debug,
{
    #[inline]
    fn extend<T: IntoIterator<Item = (K, V)>>(&mut self, iter: T) {
        if cfg!(debug_assertions) {
            for (key, value) in iter {
                self.insert(key, value);
            }
        } else {
            self.0.extend(iter);
        }
    }
}

impl<K, V> Default for VecMap<K, V> {
    fn default() -> Self {
        Self(Vec::default())
    }
}

/// Set based on a `Vec`. It doesn't enforce
/// uniqueness on insertion. Instead, it relies on the caller
/// that elements are unique. For example, the way we visit definitions
/// in the `TypeInference` builder make already implicitly guarantees that each definition
/// is only visited once.
#[derive(Debug, Clone, PartialEq, Eq, Hash)]
struct VecSet<V>(Vec<V>);

impl<V> VecSet<V> {
    #[inline]
    fn is_empty(&self) -> bool {
        self.0.is_empty()
    }

    fn into_boxed_slice(self) -> Box<[V]> {
        self.0.into_boxed_slice()
    }
}

impl<V> VecSet<V>
where
    V: Eq,
    V: std::fmt::Debug,
{
    fn insert(&mut self, value: V) {
        debug_assert!(
            !self.0.iter().any(|existing| existing == &value),
            "An existing entry already exists for {value:?}",
        );

        self.0.push(value);
    }
}

impl<V> Extend<V> for VecSet<V>
where
    V: Eq,
    V: std::fmt::Debug,
{
    #[inline]
    fn extend<T: IntoIterator<Item = V>>(&mut self, iter: T) {
        if cfg!(debug_assertions) {
            for value in iter {
                self.insert(value);
            }
        } else {
            self.0.extend(iter);
        }
    }
}

impl<V> Default for VecSet<V> {
    fn default() -> Self {
        Self(Vec::default())
    }
}

impl<V> IntoIterator for VecSet<V> {
    type Item = V;
    type IntoIter = std::vec::IntoIter<V>;

    fn into_iter(self) -> Self::IntoIter {
        self.0.into_iter()
    }
}<|MERGE_RESOLUTION|>--- conflicted
+++ resolved
@@ -100,20 +100,12 @@
 use crate::types::{
     CallDunderError, CallableBinding, CallableType, ClassLiteral, ClassType, DataclassParams,
     DynamicType, IntersectionBuilder, IntersectionType, KnownClass, KnownInstanceType,
-<<<<<<< HEAD
     MemberLookupPolicy, MetaclassCandidate, PEP695TypeAliasType, ParameterForm, SpecialFormType,
     SubclassOfType, TrackedConstraintSet, Truthiness, Type, TypeAliasType, TypeAndQualifiers,
     TypeContext, TypeQualifiers, TypeVarBoundOrConstraintsEvaluation, TypeVarDefaultEvaluation,
     TypeVarIdentity, TypeVarInstance, TypeVarKind, TypeVarVariance, TypedDictType, UnionBuilder,
-    UnionType, binding_type, infer_expression_type, infer_scope_types, todo_type,
-=======
-    MemberLookupPolicy, MetaclassCandidate, PEP695TypeAliasType, Parameter, ParameterForm,
-    Parameters, SpecialFormType, SubclassOfType, TrackedConstraintSet, Truthiness, Type,
-    TypeAliasType, TypeAndQualifiers, TypeContext, TypeQualifiers,
-    TypeVarBoundOrConstraintsEvaluation, TypeVarDefaultEvaluation, TypeVarIdentity,
-    TypeVarInstance, TypeVarKind, TypeVarVariance, TypedDictType, UnionBuilder, UnionType,
-    UnionTypeInstance, binding_type, todo_type,
->>>>>>> 5c69e00d
+    UnionType, UnionTypeInstance, binding_type, infer_expression_type, infer_scope_types,
+    todo_type,
 };
 use crate::types::{ClassBase, add_inferred_python_version_hint_to_diagnostic};
 use crate::unpack::{EvaluationMode, UnpackPosition};
