use itertools::Itertools;
use ruff_db::diagnostic::{Annotation, DiagnosticId, Severity};
use ruff_db::files::File;
use ruff_db::parsed::ParsedModuleRef;
use ruff_python_ast::visitor::{Visitor, walk_expr};
use ruff_python_ast::{self as ast, AnyNodeRef, ExprContext, PythonVersion};
use ruff_python_stdlib::builtins::version_builtin_was_added;
use ruff_text_size::{Ranged, TextRange};
use rustc_hash::{FxHashMap, FxHashSet};

use super::{
    CycleRecovery, DefinitionInference, DefinitionInferenceExtra, ExpressionInference,
    ExpressionInferenceExtra, InferenceRegion, ScopeInference, ScopeInferenceExtra,
    infer_deferred_types, infer_definition_types, infer_expression_types,
    infer_same_file_expression_type, infer_scope_types, infer_unpack_types,
};
use crate::module_name::{ModuleName, ModuleNameResolutionError};
use crate::module_resolver::{
    KnownModule, ModuleResolveMode, file_to_module, resolve_module, search_paths,
};
use crate::node_key::NodeKey;
use crate::place::{
    Boundness, ConsideredDefinitions, LookupError, Place, PlaceAndQualifiers,
    builtins_module_scope, builtins_symbol, explicit_global_symbol, global_symbol,
    module_type_implicit_global_declaration, module_type_implicit_global_symbol, place,
    place_from_bindings, place_from_declarations, typing_extensions_symbol,
};
use crate::semantic_index::ast_ids::node_key::ExpressionNodeKey;
use crate::semantic_index::ast_ids::{HasScopedUseId, ScopedUseId};
use crate::semantic_index::definition::{
    AnnotatedAssignmentDefinitionKind, AssignmentDefinitionKind, ComprehensionDefinitionKind,
    Definition, DefinitionKind, DefinitionNodeKey, DefinitionState, ExceptHandlerDefinitionKind,
    ForStmtDefinitionKind, TargetKind, WithItemDefinitionKind,
};
use crate::semantic_index::expression::{Expression, ExpressionKind};
use crate::semantic_index::narrowing_constraints::ConstraintKey;
use crate::semantic_index::place::{PlaceExpr, PlaceExprRef};
use crate::semantic_index::scope::{
    FileScopeId, NodeWithScopeKind, NodeWithScopeRef, ScopeId, ScopeKind,
};
use crate::semantic_index::symbol::{ScopedSymbolId, Symbol};
use crate::semantic_index::{
    ApplicableConstraints, EnclosingSnapshotResult, SemanticIndex, place_table,
};
use crate::types::call::{Binding, Bindings, CallArguments, CallError, CallErrorKind};
use crate::types::class::{CodeGeneratorKind, FieldKind, MetaclassErrorKind, MethodDecorator};
use crate::types::context::{InNoTypeCheck, InferContext};
use crate::types::diagnostic::{
    CALL_NON_CALLABLE, CONFLICTING_DECLARATIONS, CONFLICTING_METACLASS, CYCLIC_CLASS_DEFINITION,
    DIVISION_BY_ZERO, DUPLICATE_KW_ONLY, INCONSISTENT_MRO, INVALID_ARGUMENT_TYPE,
    INVALID_ASSIGNMENT, INVALID_ATTRIBUTE_ACCESS, INVALID_BASE, INVALID_DECLARATION,
    INVALID_GENERIC_CLASS, INVALID_KEY, INVALID_NAMED_TUPLE, INVALID_PARAMETER_DEFAULT,
    INVALID_TYPE_FORM, INVALID_TYPE_GUARD_CALL, INVALID_TYPE_VARIABLE_CONSTRAINTS,
    IncompatibleBases, NON_SUBSCRIPTABLE, POSSIBLY_UNBOUND_IMPLICIT_CALL, POSSIBLY_UNBOUND_IMPORT,
    UNDEFINED_REVEAL, UNRESOLVED_ATTRIBUTE, UNRESOLVED_GLOBAL, UNRESOLVED_IMPORT,
    UNRESOLVED_REFERENCE, UNSUPPORTED_OPERATOR, report_bad_dunder_set_call,
    report_cannot_pop_required_field_on_typed_dict, report_implicit_return_type,
    report_instance_layout_conflict, report_invalid_assignment,
    report_invalid_attribute_assignment, report_invalid_generator_function_return_type,
    report_invalid_key_on_typed_dict, report_invalid_return_type,
    report_namedtuple_field_without_default_after_field_with_default,
    report_possibly_unbound_attribute,
};
use crate::types::diagnostic::{
    INVALID_METACLASS, INVALID_OVERLOAD, INVALID_PROTOCOL, SUBCLASS_OF_FINAL_CLASS,
    hint_if_stdlib_submodule_exists_on_other_versions, report_attempted_protocol_instantiation,
    report_duplicate_bases, report_index_out_of_bounds, report_invalid_exception_caught,
    report_invalid_exception_cause, report_invalid_exception_raised,
    report_invalid_or_unsupported_base, report_invalid_type_checking_constant,
    report_non_subscriptable, report_possibly_unresolved_reference, report_slice_step_size_zero,
};
use crate::types::function::{
    FunctionDecorators, FunctionLiteral, FunctionType, KnownFunction, OverloadLiteral,
};
use crate::types::generics::LegacyGenericBase;
use crate::types::generics::{GenericContext, bind_typevar};
use crate::types::instance::SliceLiteral;
use crate::types::mro::MroErrorKind;
use crate::types::signatures::Signature;
use crate::types::subclass_of::SubclassOfInner;
use crate::types::tuple::{Tuple, TupleSpec, TupleType};
use crate::types::typed_dict::{
    TypedDictAssignmentKind, validate_typed_dict_constructor, validate_typed_dict_dict_literal,
    validate_typed_dict_key_assignment,
};
use crate::types::visitor::any_over_type;
use crate::types::{
    CallDunderError, CallableType, ClassLiteral, ClassType, DataclassParams, DynamicType,
    IntersectionBuilder, IntersectionType, KnownClass, KnownInstanceType, MemberLookupPolicy,
    MetaclassCandidate, PEP695TypeAliasType, Parameter, ParameterForm, Parameters, SpecialFormType,
    SubclassOfType, TrackedConstraintSet, Truthiness, Type, TypeAliasType, TypeAndQualifiers,
    TypeContext, TypeQualifiers, TypeVarBoundOrConstraintsEvaluation, TypeVarDefaultEvaluation,
    TypeVarInstance, TypeVarKind, UnionBuilder, UnionType, binding_type, todo_type,
};
use crate::types::{ClassBase, add_inferred_python_version_hint_to_diagnostic};
use crate::unpack::{EvaluationMode, UnpackPosition};
use crate::util::diagnostics::format_enumeration;
use crate::util::subscript::{PyIndex, PySlice};
use crate::{Db, FxOrderSet, Program};

mod annotation_expression;
mod type_expression;

/// Whether the intersection type is on the left or right side of the comparison.
#[derive(Debug, Clone, Copy)]
enum IntersectionOn {
    Left,
    Right,
}

#[derive(Debug, Clone, Copy, Eq, PartialEq)]
struct Returnee {
    expression: Option<ExpressionNodeKey>,
    range: TextRange,
}

/// A helper to track if we already know that declared and inferred types are the same.
#[derive(Debug, Clone, PartialEq, Eq)]
enum DeclaredAndInferredType<'db> {
    /// We know that both the declared and inferred types are the same.
    AreTheSame(TypeAndQualifiers<'db>),
    /// Declared and inferred types might be different, we need to check assignability.
    MightBeDifferent {
        declared_ty: TypeAndQualifiers<'db>,
        inferred_ty: Type<'db>,
    },
}

impl<'db> DeclaredAndInferredType<'db> {
    fn are_the_same_type(ty: Type<'db>) -> Self {
        Self::AreTheSame(ty.into())
    }
}

/// Builder to infer all types in a region.
///
/// A builder is used by creating it with [`new()`](TypeInferenceBuilder::new), and then calling
/// [`finish_expression()`](TypeInferenceBuilder::finish_expression), [`finish_definition()`](TypeInferenceBuilder::finish_definition), or [`finish_scope()`](TypeInferenceBuilder::finish_scope) on it, which returns
/// type inference result..
///
/// There are a few different kinds of methods in the type inference builder, and the naming
/// distinctions are a bit subtle.
///
/// The `finish` methods call [`infer_region`](TypeInferenceBuilder::infer_region), which delegates
/// to one of [`infer_region_scope`](TypeInferenceBuilder::infer_region_scope),
/// [`infer_region_definition`](TypeInferenceBuilder::infer_region_definition), or
/// [`infer_region_expression`](TypeInferenceBuilder::infer_region_expression), depending which
/// kind of [`InferenceRegion`] we are inferring types for.
///
/// Scope inference starts with the scope body, walking all statements and expressions and
/// recording the types of each expression in the inference result. Most of the methods
/// here (with names like `infer_*_statement` or `infer_*_expression` or some other node kind) take
/// a single AST node and are called as part of this AST visit.
///
/// When the visit encounters a node which creates a [`Definition`], we look up the definition in
/// the semantic index and call the [`infer_definition_types()`] query on it, which creates another
/// [`TypeInferenceBuilder`] just for that definition, and we merge the returned inference result
/// into the one we are currently building for the entire scope. Using the query in this way
/// ensures that if we first infer types for some scattered definitions in a scope, and later for
/// the entire scope, we don't re-infer any types, we reuse the cached inference for those
/// definitions and their sub-expressions.
///
/// Functions with a name like `infer_*_definition` take both a node and a [`Definition`], and are
/// called by [`infer_region_definition`](TypeInferenceBuilder::infer_region_definition).
///
/// So for example we have both
/// [`infer_function_definition_statement`](TypeInferenceBuilder::infer_function_definition_statement),
/// which takes just the function AST node, and
/// [`infer_function_definition`](TypeInferenceBuilder::infer_function_definition), which takes
/// both the node and the [`Definition`] id. The former is called as part of walking the AST, and
/// it just looks up the [`Definition`] for that function in the semantic index and calls
/// [`infer_definition_types()`] on it, which will create a new [`TypeInferenceBuilder`] with
/// [`InferenceRegion::Definition`], and in that builder
/// [`infer_region_definition`](TypeInferenceBuilder::infer_region_definition) will call
/// [`infer_function_definition`](TypeInferenceBuilder::infer_function_definition) to actually
/// infer a type for the definition.
///
/// Similarly, when we encounter a standalone-inferable expression (right-hand side of an
/// assignment, type narrowing guard), we use the [`infer_expression_types()`] query to ensure we
/// don't infer its types more than once.
pub(super) struct TypeInferenceBuilder<'db, 'ast> {
    context: InferContext<'db, 'ast>,
    index: &'db SemanticIndex<'db>,
    region: InferenceRegion<'db>,

    /// The types of every expression in this region.
    expressions: FxHashMap<ExpressionNodeKey, Type<'db>>,

    /// The scope this region is part of.
    scope: ScopeId<'db>,

    // bindings, declarations, and deferred can only exist in definition, or scope contexts.
    /// The types of every binding in this region.
    ///
    /// The list should only contain one entry per binding at most.
    bindings: VecMap<Definition<'db>, Type<'db>>,

    /// The types and type qualifiers of every declaration in this region.
    ///
    /// The list should only contain one entry per declaration at most.
    declarations: VecMap<Definition<'db>, TypeAndQualifiers<'db>>,

    /// The definitions that are deferred.
    ///
    /// The list should only contain one entry per deferred.
    deferred: VecSet<Definition<'db>>,

    /// The returnees of this region (if this is a function body).
    ///
    /// These are stored in `Vec` to delay the creation of the union type as long as possible.
    returnees: Vec<Returnee>,

    /// A set of functions that have been defined **and** called in this region.
    ///
    /// This is a set because the same function could be called multiple times in the same region.
    /// This is mainly used in [`check_overloaded_functions`] to check an overloaded function that
    /// is shadowed by a function with the same name in this scope but has been called before. For
    /// example:
    ///
    /// ```py
    /// from typing import overload
    ///
    /// @overload
    /// def foo() -> None: ...
    /// @overload
    /// def foo(x: int) -> int: ...
    /// def foo(x: int | None) -> int | None: return x
    ///
    /// foo()  # An overloaded function that was defined in this scope have been called
    ///
    /// def foo(x: int) -> int:
    ///     return x
    /// ```
    ///
    /// [`check_overloaded_functions`]: TypeInferenceBuilder::check_overloaded_functions
    called_functions: FxHashSet<FunctionType<'db>>,

    /// Whether we are in a context that binds unbound typevars.
    typevar_binding_context: Option<Definition<'db>>,

    /// The deferred state of inferring types of certain expressions within the region.
    ///
    /// This is different from [`InferenceRegion::Deferred`] which works on the entire definition
    /// while this is relevant for specific expressions within the region itself and is updated
    /// during the inference process.
    ///
    /// For example, when inferring the types of an annotated assignment, the type of an annotation
    /// expression could be deferred if the file has `from __future__ import annotations` import or
    /// is a stub file but we're still in a non-deferred region.
    deferred_state: DeferredExpressionState,

    /// For function definitions, the undecorated type of the function.
    undecorated_type: Option<Type<'db>>,

    /// Did we merge in a sub-region with a cycle-recovery fallback, and if so, what kind?
    cycle_recovery: Option<CycleRecovery<'db>>,

    /// `true` if all places in this expression are definitely bound
    all_definitely_bound: bool,
}

impl<'db, 'ast> TypeInferenceBuilder<'db, 'ast> {
    /// How big a string do we build before bailing?
    ///
    /// This is a fairly arbitrary number. It should be *far* more than enough
    /// for most use cases, but we can reevaluate it later if useful.
    pub(super) const MAX_STRING_LITERAL_SIZE: usize = 4096;

    /// Creates a new builder for inferring types in a region.
    pub(super) fn new(
        db: &'db dyn Db,
        region: InferenceRegion<'db>,
        index: &'db SemanticIndex<'db>,
        module: &'ast ParsedModuleRef,
    ) -> Self {
        let scope = region.scope(db);

        Self {
            context: InferContext::new(db, scope, module),
            index,
            region,
            returnees: vec![],
            called_functions: FxHashSet::default(),
            deferred_state: DeferredExpressionState::None,
            scope,
            expressions: FxHashMap::default(),
            bindings: VecMap::default(),
            declarations: VecMap::default(),
            typevar_binding_context: None,
            deferred: VecSet::default(),
            undecorated_type: None,
            cycle_recovery: None,
            all_definitely_bound: true,
        }
    }

    fn extend_cycle_recovery(&mut self, other_recovery: Option<CycleRecovery<'db>>) {
        match &mut self.cycle_recovery {
            Some(recovery) => *recovery = recovery.merge(other_recovery),
            recovery @ None => *recovery = other_recovery,
        }
    }

    fn fallback_type(&self) -> Option<Type<'db>> {
        self.cycle_recovery.map(CycleRecovery::fallback_type)
    }

    fn extend_definition(&mut self, inference: &DefinitionInference<'db>) {
        #[cfg(debug_assertions)]
        assert_eq!(self.scope, inference.scope);

        self.expressions.extend(inference.expressions.iter());
        self.declarations.extend(inference.declarations());

        if !matches!(self.region, InferenceRegion::Scope(..)) {
            self.bindings.extend(inference.bindings());
        }

        if let Some(extra) = &inference.extra {
            self.extend_cycle_recovery(extra.cycle_recovery);
            self.context.extend(&extra.diagnostics);
            self.deferred.extend(extra.deferred.iter().copied());
        }
    }

    fn extend_expression(&mut self, inference: &ExpressionInference<'db>) {
        #[cfg(debug_assertions)]
        assert_eq!(self.scope, inference.scope);

        self.extend_expression_unchecked(inference);
    }

    fn extend_expression_unchecked(&mut self, inference: &ExpressionInference<'db>) {
        self.expressions.extend(inference.expressions.iter());

        if let Some(extra) = &inference.extra {
            self.context.extend(&extra.diagnostics);
            self.extend_cycle_recovery(extra.cycle_recovery);

            if !matches!(self.region, InferenceRegion::Scope(..)) {
                self.bindings.extend(extra.bindings.iter().copied());
            }
        }
    }

    fn file(&self) -> File {
        self.context.file()
    }

    fn module(&self) -> &'ast ParsedModuleRef {
        self.context.module()
    }

    fn db(&self) -> &'db dyn Db {
        self.context.db()
    }

    fn scope(&self) -> ScopeId<'db> {
        self.scope
    }

    /// Are we currently inferring types in file with deferred types?
    /// This is true for stub files and files with `__future__.annotations`
    fn defer_annotations(&self) -> bool {
        self.index.has_future_annotations() || self.in_stub()
    }

    /// Are we currently in a context where name resolution should be deferred
    /// (`__future__.annotations`, stub file, or stringified annotation)?
    fn is_deferred(&self) -> bool {
        self.deferred_state.is_deferred()
    }

    /// Return the node key of the given AST node, or the key of the outermost enclosing string
    /// literal, if the node originates from inside a stringified annotation.
    fn enclosing_node_key(&self, node: AnyNodeRef<'_>) -> NodeKey {
        match self.deferred_state {
            DeferredExpressionState::InStringAnnotation(enclosing_node_key) => enclosing_node_key,
            _ => NodeKey::from_node(node),
        }
    }

    /// Check if a given AST node is reachable.
    ///
    /// Note that this only works if reachability is explicitly tracked for this specific
    /// type of node (see `node_reachability` in the use-def map).
    fn is_reachable<'a, N>(&self, node: N) -> bool
    where
        N: Into<AnyNodeRef<'a>>,
    {
        let file_scope_id = self.scope().file_scope_id(self.db());
        self.index.is_node_reachable(
            self.db(),
            file_scope_id,
            self.enclosing_node_key(node.into()),
        )
    }

    fn in_stub(&self) -> bool {
        self.context.in_stub()
    }

    /// Get the already-inferred type of an expression node, or Unknown.
    fn expression_type(&self, expr: impl Into<ExpressionNodeKey>) -> Type<'db> {
        self.try_expression_type(expr).unwrap_or_else(Type::unknown)
    }

    fn try_expression_type(&self, expr: impl Into<ExpressionNodeKey>) -> Option<Type<'db>> {
        self.expressions
            .get(&expr.into())
            .copied()
            .or(self.fallback_type())
    }

    /// Get the type of an expression from any scope in the same file.
    ///
    /// If the expression is in the current scope, and we are inferring the entire scope, just look
    /// up the expression in our own results, otherwise call [`infer_scope_types()`] for the scope
    /// of the expression.
    ///
    /// ## Panics
    ///
    /// If the expression is in the current scope but we haven't yet inferred a type for it.
    ///
    /// Can cause query cycles if the expression is from a different scope and type inference is
    /// already in progress for that scope (further up the stack).
    fn file_expression_type(&self, expression: &ast::Expr) -> Type<'db> {
        let file_scope = self.index.expression_scope_id(expression);
        let expr_scope = file_scope.to_scope_id(self.db(), self.file());
        match self.region {
            InferenceRegion::Scope(scope) if scope == expr_scope => {
                self.expression_type(expression)
            }
            _ => infer_scope_types(self.db(), expr_scope).expression_type(expression),
        }
    }

    /// Infers types in the given [`InferenceRegion`].
    fn infer_region(&mut self) {
        match self.region {
            InferenceRegion::Scope(scope) => self.infer_region_scope(scope),
            InferenceRegion::Definition(definition) => self.infer_region_definition(definition),
            InferenceRegion::Deferred(definition) => self.infer_region_deferred(definition),
            InferenceRegion::Expression(expression, tcx) => {
                self.infer_region_expression(expression, tcx);
            }
        }
    }

    fn infer_region_scope(&mut self, scope: ScopeId<'db>) {
        let node = scope.node(self.db());
        match node {
            NodeWithScopeKind::Module => {
                self.infer_module(self.module().syntax());
            }
            NodeWithScopeKind::Function(function) => {
                self.infer_function_body(function.node(self.module()));
            }
            NodeWithScopeKind::Lambda(lambda) => self.infer_lambda_body(lambda.node(self.module())),
            NodeWithScopeKind::Class(class) => self.infer_class_body(class.node(self.module())),
            NodeWithScopeKind::ClassTypeParameters(class) => {
                self.infer_class_type_params(class.node(self.module()));
            }
            NodeWithScopeKind::FunctionTypeParameters(function) => {
                self.infer_function_type_params(function.node(self.module()));
            }
            NodeWithScopeKind::TypeAliasTypeParameters(type_alias) => {
                self.infer_type_alias_type_params(type_alias.node(self.module()));
            }
            NodeWithScopeKind::TypeAlias(type_alias) => {
                self.infer_type_alias(type_alias.node(self.module()));
            }
            NodeWithScopeKind::ListComprehension(comprehension) => {
                self.infer_list_comprehension_expression_scope(comprehension.node(self.module()));
            }
            NodeWithScopeKind::SetComprehension(comprehension) => {
                self.infer_set_comprehension_expression_scope(comprehension.node(self.module()));
            }
            NodeWithScopeKind::DictComprehension(comprehension) => {
                self.infer_dict_comprehension_expression_scope(comprehension.node(self.module()));
            }
            NodeWithScopeKind::GeneratorExpression(generator) => {
                self.infer_generator_expression_scope(generator.node(self.module()));
            }
        }

        // Infer the deferred types for the definitions here to consider the end-of-scope
        // semantics.
        for definition in std::mem::take(&mut self.deferred) {
            self.extend_definition(infer_deferred_types(self.db(), definition));
        }

        assert!(
            self.deferred.is_empty(),
            "Inferring deferred types should not add more deferred definitions"
        );

        // TODO: Only call this function when diagnostics are enabled.
        self.check_class_definitions();
        self.check_overloaded_functions(node);
    }

    /// Iterate over all class definitions to check that the definition will not cause an exception
    /// to be raised at runtime. This needs to be done after most other types in the scope have been
    /// inferred, due to the fact that base classes can be deferred. If it looks like a class
    /// definition is invalid in some way, issue a diagnostic.
    ///
    /// Among the things we check for in this method are whether Python will be able to determine a
    /// consistent "[method resolution order]" and [metaclass] for each class.
    ///
    /// [method resolution order]: https://docs.python.org/3/glossary.html#term-method-resolution-order
    /// [metaclass]: https://docs.python.org/3/reference/datamodel.html#metaclasses
    fn check_class_definitions(&mut self) {
        let class_definitions = self.declarations.iter().filter_map(|(definition, ty)| {
            // Filter out class literals that result from imports
            if let DefinitionKind::Class(class) = definition.kind(self.db()) {
                ty.inner_type()
                    .into_class_literal()
                    .map(|class_literal| (class_literal, class.node(self.module())))
            } else {
                None
            }
        });

        // Iterate through all class definitions in this scope.
        for (class, class_node) in class_definitions {
            // (1) Check that the class does not have a cyclic definition
            if let Some(inheritance_cycle) = class.inheritance_cycle(self.db()) {
                if inheritance_cycle.is_participant() {
                    if let Some(builder) = self
                        .context
                        .report_lint(&CYCLIC_CLASS_DEFINITION, class_node)
                    {
                        builder.into_diagnostic(format_args!(
                            "Cyclic definition of `{}` (class cannot inherit from itself)",
                            class.name(self.db())
                        ));
                    }
                }
                // If a class is cyclically defined, that's a sufficient error to report; the
                // following checks (which are all inheritance-based) aren't even relevant.
                continue;
            }

            let is_named_tuple = CodeGeneratorKind::NamedTuple.matches(self.db(), class);

            // (2) If it's a `NamedTuple` class, check that no field without a default value
            // appears after a field with a default value.
            if is_named_tuple {
                let mut field_with_default_encountered = None;

                for (field_name, field) in
                    class.own_fields(self.db(), None, CodeGeneratorKind::NamedTuple)
                {
                    if matches!(
                        field.kind,
                        FieldKind::NamedTuple {
                            default_ty: Some(_)
                        }
                    ) {
                        field_with_default_encountered =
                            Some((field_name, field.single_declaration));
                    } else if let Some(field_with_default) = field_with_default_encountered.as_ref()
                    {
                        report_namedtuple_field_without_default_after_field_with_default(
                            &self.context,
                            class,
                            &(field_name, field.single_declaration),
                            field_with_default,
                        );
                    }
                }
            }

            let is_protocol = class.is_protocol(self.db());

            let mut disjoint_bases = IncompatibleBases::default();

            // (3) Iterate through the class's explicit bases to check for various possible errors:
            //     - Check for inheritance from plain `Generic`,
            //     - Check for inheritance from a `@final` classes
            //     - If the class is a protocol class: check for inheritance from a non-protocol class
            //     - If the class is a NamedTuple class: check for multiple inheritance that isn't `Generic[]`
            for (i, base_class) in class.explicit_bases(self.db()).iter().enumerate() {
                if is_named_tuple
                    && !matches!(
                        base_class,
                        Type::SpecialForm(SpecialFormType::NamedTuple)
                            | Type::KnownInstance(KnownInstanceType::SubscriptedGeneric(_))
                    )
                {
                    if let Some(builder) = self
                        .context
                        .report_lint(&INVALID_NAMED_TUPLE, &class_node.bases()[i])
                    {
                        builder.into_diagnostic(format_args!(
                            "NamedTuple class `{}` cannot use multiple inheritance except with `Generic[]`",
                            class.name(self.db()),
                        ));
                    }
                }

                let base_class = match base_class {
                    Type::SpecialForm(SpecialFormType::Generic) => {
                        if let Some(builder) = self
                            .context
                            .report_lint(&INVALID_BASE, &class_node.bases()[i])
                        {
                            // Unsubscripted `Generic` can appear in the MRO of many classes,
                            // but it is never valid as an explicit base class in user code.
                            builder.into_diagnostic("Cannot inherit from plain `Generic`");
                        }
                        continue;
                    }
                    // Note that unlike several of the other errors caught in this function,
                    // this does not lead to the class creation failing at runtime,
                    // but it is semantically invalid.
                    Type::KnownInstance(KnownInstanceType::SubscriptedProtocol(_)) => {
                        if class_node.type_params.is_none() {
                            continue;
                        }
                        let Some(builder) = self
                            .context
                            .report_lint(&INVALID_GENERIC_CLASS, &class_node.bases()[i])
                        else {
                            continue;
                        };
                        builder.into_diagnostic(
                            "Cannot both inherit from subscripted `Protocol` \
                            and use PEP 695 type variables",
                        );
                        continue;
                    }
                    Type::ClassLiteral(class) => ClassType::NonGeneric(*class),
                    Type::GenericAlias(class) => ClassType::Generic(*class),
                    _ => continue,
                };

                if let Some(disjoint_base) = base_class.nearest_disjoint_base(self.db()) {
                    disjoint_bases.insert(disjoint_base, i, base_class.class_literal(self.db()).0);
                }

                if is_protocol
                    && !(base_class.is_protocol(self.db()) || base_class.is_object(self.db()))
                {
                    if let Some(builder) = self
                        .context
                        .report_lint(&INVALID_PROTOCOL, &class_node.bases()[i])
                    {
                        builder.into_diagnostic(format_args!(
                            "Protocol class `{}` cannot inherit from non-protocol class `{}`",
                            class.name(self.db()),
                            base_class.name(self.db()),
                        ));
                    }
                }

                if base_class.is_final(self.db()) {
                    if let Some(builder) = self
                        .context
                        .report_lint(&SUBCLASS_OF_FINAL_CLASS, &class_node.bases()[i])
                    {
                        builder.into_diagnostic(format_args!(
                            "Class `{}` cannot inherit from final class `{}`",
                            class.name(self.db()),
                            base_class.name(self.db()),
                        ));
                    }
                }
            }

            // (4) Check that the class's MRO is resolvable
            match class.try_mro(self.db(), None) {
                Err(mro_error) => match mro_error.reason() {
                    MroErrorKind::DuplicateBases(duplicates) => {
                        let base_nodes = class_node.bases();
                        for duplicate in duplicates {
                            report_duplicate_bases(&self.context, class, duplicate, base_nodes);
                        }
                    }
                    MroErrorKind::InvalidBases(bases) => {
                        let base_nodes = class_node.bases();
                        for (index, base_ty) in bases {
                            report_invalid_or_unsupported_base(
                                &self.context,
                                &base_nodes[*index],
                                *base_ty,
                                class,
                            );
                        }
                    }
                    MroErrorKind::UnresolvableMro { bases_list } => {
                        if let Some(builder) =
                            self.context.report_lint(&INCONSISTENT_MRO, class_node)
                        {
                            builder.into_diagnostic(format_args!(
                                "Cannot create a consistent method resolution order (MRO) \
                                    for class `{}` with bases list `[{}]`",
                                class.name(self.db()),
                                bases_list
                                    .iter()
                                    .map(|base| base.display(self.db()))
                                    .join(", ")
                            ));
                        }
                    }
                    MroErrorKind::Pep695ClassWithGenericInheritance => {
                        if let Some(builder) =
                            self.context.report_lint(&INVALID_GENERIC_CLASS, class_node)
                        {
                            builder.into_diagnostic(
                                "Cannot both inherit from `typing.Generic` \
                                and use PEP 695 type variables",
                            );
                        }
                    }
                    MroErrorKind::InheritanceCycle => {
                        if let Some(builder) = self
                            .context
                            .report_lint(&CYCLIC_CLASS_DEFINITION, class_node)
                        {
                            builder.into_diagnostic(format_args!(
                                "Cyclic definition of `{}` (class cannot inherit from itself)",
                                class.name(self.db())
                            ));
                        }
                    }
                },
                Ok(_) => {
                    disjoint_bases.remove_redundant_entries(self.db());

                    if disjoint_bases.len() > 1 {
                        report_instance_layout_conflict(
                            &self.context,
                            class,
                            class_node,
                            &disjoint_bases,
                        );
                    }
                }
            }

            // (5) Check that the class's metaclass can be determined without error.
            if let Err(metaclass_error) = class.try_metaclass(self.db()) {
                match metaclass_error.reason() {
                    MetaclassErrorKind::Cycle => {
                        if let Some(builder) = self
                            .context
                            .report_lint(&CYCLIC_CLASS_DEFINITION, class_node)
                        {
                            builder.into_diagnostic(format_args!(
                                "Cyclic definition of `{}`",
                                class.name(self.db())
                            ));
                        }
                    }
                    MetaclassErrorKind::NotCallable(ty) => {
                        if let Some(builder) =
                            self.context.report_lint(&INVALID_METACLASS, class_node)
                        {
                            builder.into_diagnostic(format_args!(
                                "Metaclass type `{}` is not callable",
                                ty.display(self.db())
                            ));
                        }
                    }
                    MetaclassErrorKind::PartlyNotCallable(ty) => {
                        if let Some(builder) =
                            self.context.report_lint(&INVALID_METACLASS, class_node)
                        {
                            builder.into_diagnostic(format_args!(
                                "Metaclass type `{}` is partly not callable",
                                ty.display(self.db())
                            ));
                        }
                    }
                    MetaclassErrorKind::Conflict {
                        candidate1:
                            MetaclassCandidate {
                                metaclass: metaclass1,
                                explicit_metaclass_of: class1,
                            },
                        candidate2:
                            MetaclassCandidate {
                                metaclass: metaclass2,
                                explicit_metaclass_of: class2,
                            },
                        candidate1_is_base_class,
                    } => {
                        if let Some(builder) =
                            self.context.report_lint(&CONFLICTING_METACLASS, class_node)
                        {
                            if *candidate1_is_base_class {
                                builder.into_diagnostic(format_args!(
                                    "The metaclass of a derived class (`{class}`) \
                                     must be a subclass of the metaclasses of all its bases, \
                                     but `{metaclass1}` (metaclass of base class `{base1}`) \
                                     and `{metaclass2}` (metaclass of base class `{base2}`) \
                                     have no subclass relationship",
                                    class = class.name(self.db()),
                                    metaclass1 = metaclass1.name(self.db()),
                                    base1 = class1.name(self.db()),
                                    metaclass2 = metaclass2.name(self.db()),
                                    base2 = class2.name(self.db()),
                                ));
                            } else {
                                builder.into_diagnostic(format_args!(
                                    "The metaclass of a derived class (`{class}`) \
                                     must be a subclass of the metaclasses of all its bases, \
                                     but `{metaclass_of_class}` (metaclass of `{class}`) \
                                     and `{metaclass_of_base}` (metaclass of base class `{base}`) \
                                     have no subclass relationship",
                                    class = class.name(self.db()),
                                    metaclass_of_class = metaclass1.name(self.db()),
                                    metaclass_of_base = metaclass2.name(self.db()),
                                    base = class2.name(self.db()),
                                ));
                            }
                        }
                    }
                }
            }

            if let (Some(legacy), Some(inherited)) = (
                class.legacy_generic_context(self.db()),
                class.inherited_legacy_generic_context(self.db()),
            ) {
                if !inherited.is_subset_of(self.db(), legacy) {
                    if let Some(builder) =
                        self.context.report_lint(&INVALID_GENERIC_CLASS, class_node)
                    {
                        builder.into_diagnostic(
                            "`Generic` base class must include all type \
                            variables used in other base classes",
                        );
                    }
                }
            }

            // (6) Check that a dataclass does not have more than one `KW_ONLY`.
            if let Some(field_policy @ CodeGeneratorKind::DataclassLike) =
                CodeGeneratorKind::from_class(self.db(), class)
            {
                let specialization = None;

                let kw_only_sentinel_fields: Vec<_> = class
                    .fields(self.db(), specialization, field_policy)
                    .into_iter()
                    .filter_map(|(name, field)| {
                        field.is_kw_only_sentinel(self.db()).then_some(name)
                    })
                    .collect();

                if kw_only_sentinel_fields.len() > 1 {
                    // TODO: The fields should be displayed in a subdiagnostic.
                    if let Some(builder) = self
                        .context
                        .report_lint(&DUPLICATE_KW_ONLY, &class_node.name)
                    {
                        let mut diagnostic = builder.into_diagnostic(format_args!(
                            "Dataclass has more than one field annotated with `KW_ONLY`"
                        ));

                        diagnostic.info(format_args!(
                            "`KW_ONLY` fields: {}",
                            kw_only_sentinel_fields
                                .iter()
                                .map(|name| format!("`{name}`"))
                                .join(", ")
                        ));
                    }
                }
            }

            if let Some(protocol) = class.into_protocol_class(self.db()) {
                protocol.validate_members(&self.context, self.index);
            }
        }
    }

    /// Check the overloaded functions in this scope.
    ///
    /// This only checks the overloaded functions that are:
    /// 1. Visible publicly at the end of this scope
    /// 2. Or, defined and called in this scope
    ///
    /// For (1), this has the consequence of not checking an overloaded function that is being
    /// shadowed by another function with the same name in this scope.
    fn check_overloaded_functions(&mut self, scope: &NodeWithScopeKind) {
        // Collect all the unique overloaded function places in this scope. This requires a set
        // because an overloaded function uses the same place for each of the overloads and the
        // implementation.
        let overloaded_function_places: FxHashSet<_> = self
            .declarations
            .iter()
            .filter_map(|(definition, ty)| {
                // Filter out function literals that result from anything other than a function
                // definition e.g., imports which would create a cross-module AST dependency.
                if !matches!(definition.kind(self.db()), DefinitionKind::Function(_)) {
                    return None;
                }
                let function = ty.inner_type().into_function_literal()?;
                if function.has_known_decorator(self.db(), FunctionDecorators::OVERLOAD) {
                    Some(definition.place(self.db()))
                } else {
                    None
                }
            })
            .collect();

        let use_def = self
            .index
            .use_def_map(self.scope().file_scope_id(self.db()));

        let mut public_functions = FxHashSet::default();

        for place in overloaded_function_places {
            if let Place::Type(Type::FunctionLiteral(function), Boundness::Bound) =
                place_from_bindings(
                    self.db(),
                    use_def.end_of_scope_symbol_bindings(place.as_symbol().unwrap()),
                )
            {
                if function.file(self.db()) != self.file() {
                    // If the function is not in this file, we don't need to check it.
                    // https://github.com/astral-sh/ruff/pull/17609#issuecomment-2839445740
                    continue;
                }

                // Extend the functions that we need to check with the publicly visible overloaded
                // function. This is always going to be either the implementation or the last
                // overload if the implementation doesn't exists.
                public_functions.insert(function);
            }
        }

        for function in self.called_functions.union(&public_functions) {
            let (overloads, implementation) = function.overloads_and_implementation(self.db());
            if overloads.is_empty() {
                continue;
            }

            // Check that the overloaded function has at least two overloads
            if let [single_overload] = overloads.as_ref() {
                let function_node = function.node(self.db(), self.file(), self.module());
                if let Some(builder) = self
                    .context
                    .report_lint(&INVALID_OVERLOAD, &function_node.name)
                {
                    let mut diagnostic = builder.into_diagnostic(format_args!(
                        "Overloaded function `{}` requires at least two overloads",
                        &function_node.name
                    ));
                    diagnostic.annotate(
                        self.context
                            .secondary(single_overload.focus_range(self.db(), self.module()))
                            .message(format_args!("Only one overload defined here")),
                    );
                }
            }

            // Check that the overloaded function has an implementation. Overload definitions
            // within stub files, protocols, and on abstract methods within abstract base classes
            // are exempt from this check.
            if implementation.is_none() && !self.in_stub() {
                let mut implementation_required = true;

                if let NodeWithScopeKind::Class(class_node_ref) = scope {
                    let class = binding_type(
                        self.db(),
                        self.index
                            .expect_single_definition(class_node_ref.node(self.module())),
                    )
                    .expect_class_literal();

                    if class.is_protocol(self.db())
                        || (class.is_abstract(self.db())
                            && overloads.iter().all(|overload| {
                                overload.has_known_decorator(
                                    self.db(),
                                    FunctionDecorators::ABSTRACT_METHOD,
                                )
                            }))
                    {
                        implementation_required = false;
                    }
                }

                if implementation_required {
                    let function_node = function.node(self.db(), self.file(), self.module());
                    if let Some(builder) = self
                        .context
                        .report_lint(&INVALID_OVERLOAD, &function_node.name)
                    {
                        builder.into_diagnostic(format_args!(
                            "Overloaded non-stub function `{}` must have an implementation",
                            &function_node.name
                        ));
                    }
                }
            }

            for (decorator, name) in [
                (FunctionDecorators::CLASSMETHOD, "classmethod"),
                (FunctionDecorators::STATICMETHOD, "staticmethod"),
            ] {
                let mut decorator_present = false;
                let mut decorator_missing = vec![];

                for function in overloads.iter().chain(implementation.as_ref()) {
                    if function.has_known_decorator(self.db(), decorator) {
                        decorator_present = true;
                    } else {
                        decorator_missing.push(function);
                    }
                }

                if !decorator_present {
                    // Both overloads and implementation does not have the decorator
                    continue;
                }
                if decorator_missing.is_empty() {
                    // All overloads and implementation have the decorator
                    continue;
                }

                let function_node = function.node(self.db(), self.file(), self.module());
                if let Some(builder) = self
                    .context
                    .report_lint(&INVALID_OVERLOAD, &function_node.name)
                {
                    let mut diagnostic = builder.into_diagnostic(format_args!(
                        "Overloaded function `{}` does not use the `@{name}` decorator \
                         consistently",
                        &function_node.name
                    ));
                    for function in decorator_missing {
                        diagnostic.annotate(
                            self.context
                                .secondary(function.focus_range(self.db(), self.module()))
                                .message(format_args!("Missing here")),
                        );
                    }
                }
            }

            for (decorator, name) in [
                (FunctionDecorators::FINAL, "final"),
                (FunctionDecorators::OVERRIDE, "override"),
            ] {
                if let Some(implementation) = implementation {
                    for overload in overloads.as_ref() {
                        if !overload.has_known_decorator(self.db(), decorator) {
                            continue;
                        }
                        let function_node = function.node(self.db(), self.file(), self.module());
                        let Some(builder) = self
                            .context
                            .report_lint(&INVALID_OVERLOAD, &function_node.name)
                        else {
                            continue;
                        };
                        let mut diagnostic = builder.into_diagnostic(format_args!(
                            "`@{name}` decorator should be applied only to the \
                                overload implementation"
                        ));
                        diagnostic.annotate(
                            self.context
                                .secondary(implementation.focus_range(self.db(), self.module()))
                                .message(format_args!("Implementation defined here")),
                        );
                    }
                } else {
                    let mut overloads = overloads.iter();
                    let Some(first_overload) = overloads.next() else {
                        continue;
                    };
                    for overload in overloads {
                        if !overload.has_known_decorator(self.db(), decorator) {
                            continue;
                        }
                        let function_node = function.node(self.db(), self.file(), self.module());
                        let Some(builder) = self
                            .context
                            .report_lint(&INVALID_OVERLOAD, &function_node.name)
                        else {
                            continue;
                        };
                        let mut diagnostic = builder.into_diagnostic(format_args!(
                            "`@{name}` decorator should be applied only to the \
                                first overload"
                        ));
                        diagnostic.annotate(
                            self.context
                                .secondary(first_overload.focus_range(self.db(), self.module()))
                                .message(format_args!("First overload defined here")),
                        );
                    }
                }
            }
        }
    }

    fn infer_region_definition(&mut self, definition: Definition<'db>) {
        match definition.kind(self.db()) {
            DefinitionKind::Function(function) => {
                self.infer_function_definition(function.node(self.module()), definition);
            }
            DefinitionKind::Class(class) => {
                self.infer_class_definition(class.node(self.module()), definition);
            }
            DefinitionKind::TypeAlias(type_alias) => {
                self.infer_type_alias_definition(type_alias.node(self.module()), definition);
            }
            DefinitionKind::Import(import) => {
                self.infer_import_definition(
                    import.import(self.module()),
                    import.alias(self.module()),
                    definition,
                );
            }
            DefinitionKind::ImportFrom(import_from) => {
                self.infer_import_from_definition(
                    import_from.import(self.module()),
                    import_from.alias(self.module()),
                    definition,
                );
            }
            DefinitionKind::StarImport(import) => {
                self.infer_import_from_definition(
                    import.import(self.module()),
                    import.alias(self.module()),
                    definition,
                );
            }
            DefinitionKind::Assignment(assignment) => {
                self.infer_assignment_definition(assignment, definition);
            }
            DefinitionKind::AnnotatedAssignment(annotated_assignment) => {
                self.infer_annotated_assignment_definition(annotated_assignment, definition);
            }
            DefinitionKind::AugmentedAssignment(augmented_assignment) => {
                self.infer_augment_assignment_definition(
                    augmented_assignment.node(self.module()),
                    definition,
                );
            }
            DefinitionKind::For(for_statement_definition) => {
                self.infer_for_statement_definition(for_statement_definition, definition);
            }
            DefinitionKind::NamedExpression(named_expression) => {
                self.infer_named_expression_definition(
                    named_expression.node(self.module()),
                    definition,
                );
            }
            DefinitionKind::Comprehension(comprehension) => {
                self.infer_comprehension_definition(comprehension, definition);
            }
            DefinitionKind::VariadicPositionalParameter(parameter) => {
                self.infer_variadic_positional_parameter_definition(
                    parameter.node(self.module()),
                    definition,
                );
            }
            DefinitionKind::VariadicKeywordParameter(parameter) => {
                self.infer_variadic_keyword_parameter_definition(
                    parameter.node(self.module()),
                    definition,
                );
            }
            DefinitionKind::Parameter(parameter_with_default) => {
                self.infer_parameter_definition(
                    parameter_with_default.node(self.module()),
                    definition,
                );
            }
            DefinitionKind::WithItem(with_item_definition) => {
                self.infer_with_item_definition(with_item_definition, definition);
            }
            DefinitionKind::MatchPattern(match_pattern) => {
                self.infer_match_pattern_definition(
                    match_pattern.pattern(self.module()),
                    match_pattern.index(),
                    definition,
                );
            }
            DefinitionKind::ExceptHandler(except_handler_definition) => {
                self.infer_except_handler_definition(except_handler_definition, definition);
            }
            DefinitionKind::TypeVar(node) => {
                self.infer_typevar_definition(node.node(self.module()), definition);
            }
            DefinitionKind::ParamSpec(node) => {
                self.infer_paramspec_definition(node.node(self.module()), definition);
            }
            DefinitionKind::TypeVarTuple(node) => {
                self.infer_typevartuple_definition(node.node(self.module()), definition);
            }
        }
    }

    fn infer_region_deferred(&mut self, definition: Definition<'db>) {
        // N.B. We don't defer the types for an annotated assignment here because it is done in
        // the same definition query. It utilizes the deferred expression state instead.
        //
        // This is because for partially stringified annotations like `a: tuple[int, "ForwardRef"]`,
        // we need to defer the types of non-stringified expressions like `tuple` and `int` in the
        // definition query while the stringified expression `"ForwardRef"` would need to deferred
        // to use end-of-scope semantics. This would require custom and possibly a complex
        // implementation to allow this "split" to happen.

        match definition.kind(self.db()) {
            DefinitionKind::Function(function) => {
                self.infer_function_deferred(definition, function.node(self.module()));
            }
            DefinitionKind::Class(class) => {
                self.infer_class_deferred(definition, class.node(self.module()));
            }
            DefinitionKind::TypeVar(typevar) => {
                self.infer_typevar_deferred(typevar.node(self.module()));
            }
            _ => {}
        }
    }

    fn infer_region_expression(&mut self, expression: Expression<'db>, tcx: TypeContext<'db>) {
        match expression.kind(self.db()) {
            ExpressionKind::Normal => {
                self.infer_expression_impl(expression.node_ref(self.db(), self.module()), tcx);
            }
            ExpressionKind::TypeExpression => {
                self.infer_type_expression(expression.node_ref(self.db(), self.module()));
            }
        }
    }

    /// Raise a diagnostic if the given type cannot be divided by zero.
    ///
    /// Expects the resolved type of the left side of the binary expression.
    fn check_division_by_zero(
        &mut self,
        node: AnyNodeRef<'_>,
        op: ast::Operator,
        left: Type<'db>,
    ) -> bool {
        match left {
            Type::BooleanLiteral(_) | Type::IntLiteral(_) => {}
            Type::NominalInstance(instance)
                if matches!(
                    instance.known_class(self.db()),
                    Some(KnownClass::Float | KnownClass::Int | KnownClass::Bool)
                ) => {}
            _ => return false,
        }

        let (op, by_zero) = match op {
            ast::Operator::Div => ("divide", "by zero"),
            ast::Operator::FloorDiv => ("floor divide", "by zero"),
            ast::Operator::Mod => ("reduce", "modulo zero"),
            _ => return false,
        };

        if let Some(builder) = self.context.report_lint(&DIVISION_BY_ZERO, node) {
            builder.into_diagnostic(format_args!(
                "Cannot {op} object of type `{}` {by_zero}",
                left.display(self.db())
            ));
        }

        true
    }

    fn add_binding(&mut self, node: AnyNodeRef, binding: Definition<'db>, ty: Type<'db>) {
        /// Arbitrary `__getitem__`/`__setitem__` methods on a class do not
        /// necessarily guarantee that the passed-in value for `__setitem__` is stored and
        /// can be retrieved unmodified via `__getitem__`. Therefore, we currently only
        /// perform assignment-based narrowing on a few built-in classes (`list`, `dict`,
        /// `bytesarray`, `TypedDict` and `collections` types) where we are confident that
        /// this kind of narrowing can be performed soundly. This is the same approach as
        /// pyright. TODO: Other standard library classes may also be considered safe. Also,
        /// subclasses of these safe classes that do not override `__getitem__/__setitem__`
        /// may be considered safe.
        fn is_safe_mutable_class<'db>(db: &'db dyn Db, ty: Type<'db>) -> bool {
            const SAFE_MUTABLE_CLASSES: &[KnownClass] = &[
                KnownClass::List,
                KnownClass::Dict,
                KnownClass::Bytearray,
                KnownClass::DefaultDict,
                KnownClass::ChainMap,
                KnownClass::Counter,
                KnownClass::Deque,
                KnownClass::OrderedDict,
            ];

            SAFE_MUTABLE_CLASSES
                .iter()
                .map(|class| class.to_instance(db))
                .any(|safe_mutable_class| {
                    ty.is_equivalent_to(db, safe_mutable_class)
                        || ty
                            .generic_origin(db)
                            .zip(safe_mutable_class.generic_origin(db))
                            .is_some_and(|(l, r)| l == r)
                })
        }

        debug_assert!(
            binding
                .kind(self.db())
                .category(self.context.in_stub(), self.module())
                .is_binding()
        );

        let db = self.db();
        let file_scope_id = binding.file_scope(db);
        let place_table = self.index.place_table(file_scope_id);
        let use_def = self.index.use_def_map(file_scope_id);
        let mut bound_ty = ty;

        let global_use_def_map = self.index.use_def_map(FileScopeId::global());
        let place_id = binding.place(self.db());
        let place = place_table.place(place_id);

        let (declarations, is_local) = if let Some(symbol) = place.as_symbol() {
            let symbol_id = place_id.expect_symbol();
            let skip_non_global_scopes = self.skip_non_global_scopes(file_scope_id, symbol_id);

            if skip_non_global_scopes {
                match self
                    .index
                    .place_table(FileScopeId::global())
                    .symbol_id(symbol.name())
                {
                    Some(id) => (
                        global_use_def_map.end_of_scope_symbol_declarations(id),
                        false,
                    ),
                    // This variable shows up in `global` declarations but doesn't have an explicit
                    // binding in the global scope.
                    None => (use_def.declarations_at_binding(binding), true),
                }
            } else if self
                .index
                .symbol_is_nonlocal_in_scope(symbol_id, file_scope_id)
            {
                // If we run out of ancestor scopes without finding a definition, we'll fall back to
                // the local scope. This will also be a syntax error in `infer_nonlocal_statement` (no
                // binding for `nonlocal` found), but ignore that here.
                let mut declarations = use_def.declarations_at_binding(binding);
                let mut is_local = true;
                // Walk up parent scopes looking for the enclosing scope that has definition of this
                // name. `ancestor_scopes` includes the current scope, so skip that one.
                for (enclosing_scope_file_id, enclosing_scope) in
                    self.index.ancestor_scopes(file_scope_id).skip(1)
                {
                    // Ignore class scopes and the global scope.
                    if !enclosing_scope.kind().is_function_like() {
                        continue;
                    }
                    let enclosing_place_table = self.index.place_table(enclosing_scope_file_id);
                    let Some(enclosing_symbol_id) = enclosing_place_table.symbol_id(symbol.name())
                    else {
                        // This ancestor scope doesn't have a binding. Keep going.
                        continue;
                    };

                    let enclosing_symbol = enclosing_place_table.symbol(enclosing_symbol_id);
                    if enclosing_symbol.is_nonlocal() {
                        // The variable is `nonlocal` in this ancestor scope. Keep going.
                        continue;
                    }
                    if enclosing_symbol.is_global() {
                        // The variable is `global` in this ancestor scope. This breaks the `nonlocal`
                        // chain, and it's a syntax error in `infer_nonlocal_statement`. Ignore that
                        // here and just bail out of this loop.
                        break;
                    }
                    // We found the closest definition. Note that (as in `infer_place_load`) this does
                    // *not* need to be a binding. It could be just a declaration, e.g. `x: int`.
                    declarations = self
                        .index
                        .use_def_map(enclosing_scope_file_id)
                        .end_of_scope_symbol_declarations(enclosing_symbol_id);
                    is_local = false;
                    break;
                }
                (declarations, is_local)
            } else {
                (use_def.declarations_at_binding(binding), true)
            }
        } else {
            (use_def.declarations_at_binding(binding), true)
        };

        let (mut place_and_quals, conflicting) = place_from_declarations(self.db(), declarations)
            .into_place_and_conflicting_declarations();

        if let Some(conflicting) = conflicting {
            // TODO point out the conflicting declarations in the diagnostic?
            let place = place_table.place(binding.place(db));
            if let Some(builder) = self.context.report_lint(&CONFLICTING_DECLARATIONS, node) {
                builder.into_diagnostic(format_args!(
                    "Conflicting declared types for `{place}`: {}",
                    format_enumeration(conflicting.iter().map(|ty| ty.display(db)))
                ));
            }
        }

        // Fall back to implicit module globals for (possibly) unbound names
        if !matches!(place_and_quals.place, Place::Type(_, Boundness::Bound)) {
            if let PlaceExprRef::Symbol(symbol) = place {
                let symbol_id = place_id.expect_symbol();

                if self.skip_non_global_scopes(file_scope_id, symbol_id)
                    || self.scope.file_scope_id(self.db()).is_global()
                {
                    place_and_quals = place_and_quals.or_fall_back_to(self.db(), || {
                        module_type_implicit_global_declaration(self.db(), symbol.name())
                    });
                }
            }
        }

        let PlaceAndQualifiers {
            place: resolved_place,
            qualifiers,
        } = place_and_quals;

        let unwrap_declared_ty = || {
            resolved_place
                .ignore_possibly_unbound()
                .unwrap_or(Type::unknown())
        };

        // If the place is unbound and its an attribute or subscript place, fall back to normal
        // attribute/subscript inference on the root type.
        let declared_ty = if resolved_place.is_unbound() && !place_table.place(place_id).is_symbol()
        {
            if let AnyNodeRef::ExprAttribute(ast::ExprAttribute { value, attr, .. }) = node {
                let value_type =
                    self.infer_maybe_standalone_expression(value, TypeContext::default());
                if let Place::Type(ty, Boundness::Bound) = value_type.member(db, attr).place {
                    // TODO: also consider qualifiers on the attribute
                    ty
                } else {
                    unwrap_declared_ty()
                }
            } else if let AnyNodeRef::ExprSubscript(
                subscript @ ast::ExprSubscript {
                    value, slice, ctx, ..
                },
            ) = node
            {
                let value_ty = self.infer_expression(value, TypeContext::default());
                let slice_ty = self.infer_expression(slice, TypeContext::default());
                self.infer_subscript_expression_types(subscript, value_ty, slice_ty, *ctx)
            } else {
                unwrap_declared_ty()
            }
        } else {
            unwrap_declared_ty()
        };

        if qualifiers.contains(TypeQualifiers::FINAL) {
            let mut previous_bindings = use_def.bindings_at_definition(binding);

            // An assignment to a local `Final`-qualified symbol is only an error if there are prior bindings

            let previous_definition = previous_bindings
                .next()
                .and_then(|r| r.binding.definition());

            if !is_local || previous_definition.is_some() {
                let place = place_table.place(binding.place(db));
                if let Some(builder) = self.context.report_lint(
                    &INVALID_ASSIGNMENT,
                    binding.full_range(self.db(), self.module()),
                ) {
                    let mut diagnostic = builder.into_diagnostic(format_args!(
                        "Reassignment of `Final` symbol `{place}` is not allowed"
                    ));

                    diagnostic.set_primary_message("Reassignment of `Final` symbol");

                    if let Some(previous_definition) = previous_definition {
                        // It is not very helpful to show the previous definition if it results from
                        // an import. Ideally, we would show the original definition in the external
                        // module, but that information is currently not threaded through attribute
                        // lookup.
                        if !previous_definition.kind(db).is_import() {
                            if let DefinitionKind::AnnotatedAssignment(assignment) =
                                previous_definition.kind(db)
                            {
                                let range = assignment.annotation(self.module()).range();
                                diagnostic.annotate(
                                    self.context
                                        .secondary(range)
                                        .message("Symbol declared as `Final` here"),
                                );
                            } else {
                                let range =
                                    previous_definition.full_range(self.db(), self.module());
                                diagnostic.annotate(
                                    self.context
                                        .secondary(range)
                                        .message("Symbol declared as `Final` here"),
                                );
                            }
                            diagnostic.set_primary_message("Symbol later reassigned here");
                        }
                    }
                }
            }
        }

        if !bound_ty.is_assignable_to(db, declared_ty) {
            report_invalid_assignment(&self.context, node, declared_ty, bound_ty);
            // allow declarations to override inference in case of invalid assignment
            bound_ty = declared_ty;
        }
        // In the following cases, the bound type may not be the same as the RHS value type.
        if let AnyNodeRef::ExprAttribute(ast::ExprAttribute { value, attr, .. }) = node {
<<<<<<< HEAD
            let value_ty = self
                .try_expression_type(value.as_ref())
                .unwrap_or_else(|| self.infer_maybe_standalone_expression(value));
=======
            let value_ty = self.try_expression_type(value).unwrap_or_else(|| {
                self.infer_maybe_standalone_expression(value, TypeContext::default())
            });
>>>>>>> 33b3d44e
            // If the member is a data descriptor, the RHS value may differ from the value actually assigned.
            if value_ty
                .class_member(db, attr.id.clone())
                .place
                .ignore_possibly_unbound()
                .is_some_and(|ty| ty.may_be_data_descriptor(db))
            {
                bound_ty = declared_ty;
            }
        } else if let AnyNodeRef::ExprSubscript(ast::ExprSubscript { value, .. }) = node {
            let value_ty = self
<<<<<<< HEAD
                .try_expression_type(value.as_ref())
                .unwrap_or_else(|| self.infer_expression(value));
=======
                .try_expression_type(value)
                .unwrap_or_else(|| self.infer_expression(value, TypeContext::default()));
>>>>>>> 33b3d44e

            if !value_ty.is_typed_dict() && !is_safe_mutable_class(db, value_ty) {
                bound_ty = declared_ty;
            }
        }

        self.bindings.insert(binding, bound_ty);
    }

    /// Returns `true` if `symbol_id` should be looked up in the global scope, skipping intervening
    /// local scopes.
    fn skip_non_global_scopes(
        &self,
        file_scope_id: FileScopeId,
        symbol_id: ScopedSymbolId,
    ) -> bool {
        !file_scope_id.is_global()
            && self
                .index
                .symbol_is_global_in_scope(symbol_id, file_scope_id)
    }

    fn add_declaration(
        &mut self,
        node: AnyNodeRef,
        declaration: Definition<'db>,
        ty: TypeAndQualifiers<'db>,
    ) {
        debug_assert!(
            declaration
                .kind(self.db())
                .category(self.context.in_stub(), self.module())
                .is_declaration()
        );
        let use_def = self.index.use_def_map(declaration.file_scope(self.db()));
        let prior_bindings = use_def.bindings_at_definition(declaration);
        // unbound_ty is Never because for this check we don't care about unbound
        let inferred_ty = place_from_bindings(self.db(), prior_bindings)
            .with_qualifiers(TypeQualifiers::empty())
            .or_fall_back_to(self.db(), || {
                // Fallback to bindings declared on `types.ModuleType` if it's a global symbol
                let scope = self.scope().file_scope_id(self.db());
                let place = self
                    .index
                    .place_table(scope)
                    .place(declaration.place(self.db()));
                if let PlaceExprRef::Symbol(symbol) = &place {
                    if scope.is_global() {
                        module_type_implicit_global_symbol(self.db(), symbol.name())
                    } else {
                        Place::Unbound.into()
                    }
                } else {
                    Place::Unbound.into()
                }
            })
            .place
            .ignore_possibly_unbound()
            .unwrap_or(Type::Never);
        let ty = if inferred_ty.is_assignable_to(self.db(), ty.inner_type()) {
            ty
        } else {
            if let Some(builder) = self.context.report_lint(&INVALID_DECLARATION, node) {
                builder.into_diagnostic(format_args!(
                    "Cannot declare type `{}` for inferred type `{}`",
                    ty.inner_type().display(self.db()),
                    inferred_ty.display(self.db())
                ));
            }
            TypeAndQualifiers::unknown()
        };
        self.declarations.insert(declaration, ty);
    }

    fn add_declaration_with_binding(
        &mut self,
        node: AnyNodeRef,
        definition: Definition<'db>,
        declared_and_inferred_ty: &DeclaredAndInferredType<'db>,
    ) {
        debug_assert!(
            definition
                .kind(self.db())
                .category(self.context.in_stub(), self.module())
                .is_binding()
        );
        debug_assert!(
            definition
                .kind(self.db())
                .category(self.context.in_stub(), self.module())
                .is_declaration()
        );

        let (declared_ty, inferred_ty) = match *declared_and_inferred_ty {
            DeclaredAndInferredType::AreTheSame(type_and_qualifiers) => {
                (type_and_qualifiers, type_and_qualifiers.inner_type())
            }
            DeclaredAndInferredType::MightBeDifferent {
                declared_ty,
                inferred_ty,
            } => {
                let file_scope_id = self.scope().file_scope_id(self.db());
                if file_scope_id.is_global() {
                    let place_table = self.index.place_table(file_scope_id);
                    let place = place_table.place(definition.place(self.db()));
                    if let Some(module_type_implicit_declaration) = place
                        .as_symbol()
                        .map(|symbol| module_type_implicit_global_symbol(self.db(), symbol.name()))
                        .and_then(|place| place.place.ignore_possibly_unbound())
                    {
                        let declared_type = declared_ty.inner_type();
                        if !declared_type
                            .is_assignable_to(self.db(), module_type_implicit_declaration)
                        {
                            if let Some(builder) =
                                self.context.report_lint(&INVALID_DECLARATION, node)
                            {
                                let mut diagnostic = builder.into_diagnostic(format_args!(
                                    "Cannot shadow implicit global attribute `{place}` with declaration of type `{}`",
                                    declared_type.display(self.db())
                                ));
                                diagnostic.info(format_args!("The global symbol `{}` must always have a type assignable to `{}`",
                                    place,
                                    module_type_implicit_declaration.display(self.db())
                                ));
                            }
                        }
                    }
                }
                if inferred_ty.is_assignable_to(self.db(), declared_ty.inner_type()) {
                    (declared_ty, inferred_ty)
                } else {
                    report_invalid_assignment(
                        &self.context,
                        node,
                        declared_ty.inner_type(),
                        inferred_ty,
                    );
                    // if the assignment is invalid, fall back to assuming the annotation is correct
                    (declared_ty, declared_ty.inner_type())
                }
            }
        };
        self.declarations.insert(definition, declared_ty);
        self.bindings.insert(definition, inferred_ty);
    }

    fn add_unknown_declaration_with_binding(
        &mut self,
        node: AnyNodeRef,
        definition: Definition<'db>,
    ) {
        self.add_declaration_with_binding(
            node,
            definition,
            &DeclaredAndInferredType::are_the_same_type(Type::unknown()),
        );
    }

    fn record_returnee(&mut self, expression: Option<ExpressionNodeKey>, range: TextRange) {
        self.returnees.push(Returnee { expression, range });
    }

    fn infer_module(&mut self, module: &ast::ModModule) {
        self.infer_body(&module.body);
    }

    fn infer_class_type_params(&mut self, class: &ast::StmtClassDef) {
        let type_params = class
            .type_params
            .as_deref()
            .expect("class type params scope without type params");

        let binding_context = self.index.expect_single_definition(class);
        let previous_typevar_binding_context =
            self.typevar_binding_context.replace(binding_context);

        self.infer_type_parameters(type_params);

        if let Some(arguments) = class.arguments.as_deref() {
            let in_stub = self.in_stub();
            let previous_deferred_state =
                std::mem::replace(&mut self.deferred_state, in_stub.into());
            let mut call_arguments =
                CallArguments::from_arguments(self.db(), arguments, |argument, splatted_value| {
                    let ty = self.infer_expression(splatted_value, TypeContext::default());
                    self.store_expression_type(argument, ty);
                    ty
                });
            let argument_forms = vec![Some(ParameterForm::Value); call_arguments.len()];
            self.infer_argument_types(arguments, &mut call_arguments, &argument_forms);
            self.deferred_state = previous_deferred_state;
        }

        self.typevar_binding_context = previous_typevar_binding_context;
    }

    fn infer_class_body(&mut self, class: &ast::StmtClassDef) {
        self.infer_body(&class.body);
    }

    fn infer_function_type_params(&mut self, function: &ast::StmtFunctionDef) {
        let type_params = function
            .type_params
            .as_deref()
            .expect("function type params scope without type params");

        let binding_context = self.index.expect_single_definition(function);
        let previous_typevar_binding_context =
            self.typevar_binding_context.replace(binding_context);
        self.infer_return_type_annotation(
            function.returns.as_deref(),
            self.defer_annotations().into(),
        );
        self.infer_type_parameters(type_params);
        self.infer_parameters(&function.parameters);
        self.typevar_binding_context = previous_typevar_binding_context;
    }

    fn infer_type_alias_type_params(&mut self, type_alias: &ast::StmtTypeAlias) {
        let type_params = type_alias
            .type_params
            .as_ref()
            .expect("type alias type params scope without type params");

        let binding_context = self.index.expect_single_definition(type_alias);
        let previous_typevar_binding_context =
            self.typevar_binding_context.replace(binding_context);
        self.infer_type_parameters(type_params);
        self.typevar_binding_context = previous_typevar_binding_context;
    }

    fn infer_type_alias(&mut self, type_alias: &ast::StmtTypeAlias) {
        self.infer_annotation_expression(&type_alias.value, DeferredExpressionState::None);
    }

    /// If the current scope is a method inside an enclosing class,
    /// return `Some(class)` where `class` represents the enclosing class.
    ///
    /// If the current scope is not a method inside an enclosing class,
    /// return `None`.
    ///
    /// Note that this method will only return `Some` if the immediate parent scope
    /// is a class scope OR the immediate parent scope is an annotation scope
    /// and the grandparent scope is a class scope. This means it has different
    /// behaviour to the [`super::nearest_enclosing_class`] function.
    fn class_context_of_current_method(&self) -> Option<ClassType<'db>> {
        let current_scope_id = self.scope().file_scope_id(self.db());
        let class_definition = self.index.class_definition_of_method(current_scope_id)?;
        binding_type(self.db(), class_definition).to_class_type(self.db())
    }

    /// If the current scope is a (non-lambda) function, return that function's AST node.
    ///
    /// If the current scope is not a function (or it is a lambda function), return `None`.
    fn current_function_definition(&self) -> Option<&ast::StmtFunctionDef> {
        let current_scope_id = self.scope().file_scope_id(self.db());
        let current_scope = self.index.scope(current_scope_id);
        if !current_scope.kind().is_non_lambda_function() {
            return None;
        }
        current_scope
            .node()
            .as_function()
            .map(|node_ref| node_ref.node(self.module()))
    }

    fn function_decorator_types<'a>(
        &'a self,
        function: &'a ast::StmtFunctionDef,
    ) -> impl Iterator<Item = Type<'db>> + 'a {
        let definition = self.index.expect_single_definition(function);

        let definition_types = infer_definition_types(self.db(), definition);

        function
            .decorator_list
            .iter()
            .map(move |decorator| definition_types.expression_type(&decorator.expression))
    }

    /// Returns `true` if the current scope is the function body scope of a function overload (that
    /// is, the stub declaration decorated with `@overload`, not the implementation), or an
    /// abstract method (decorated with `@abstractmethod`.)
    fn in_function_overload_or_abstractmethod(&self) -> bool {
        let Some(function) = self.current_function_definition() else {
            return false;
        };

        self.function_decorator_types(function)
            .any(|decorator_type| {
                match decorator_type {
                    Type::FunctionLiteral(function) => matches!(
                        function.known(self.db()),
                        Some(KnownFunction::Overload | KnownFunction::AbstractMethod)
                    ),
                    Type::Never => {
                        // In unreachable code, we infer `Never` for decorators like `typing.overload`.
                        // Return `true` here to avoid false positive `invalid-return-type` lints for
                        // `@overload`ed functions without a body in unreachable code.
                        true
                    }
                    _ => false,
                }
            })
    }

    fn infer_function_body(&mut self, function: &ast::StmtFunctionDef) {
        // Parameters are odd: they are Definitions in the function body scope, but have no
        // constituent nodes that are part of the function body. In order to get diagnostics
        // merged/emitted for them, we need to explicitly infer their definitions here.
        for parameter in &function.parameters {
            self.infer_definition(parameter);
        }
        self.infer_body(&function.body);

        if let Some(returns) = function.returns.as_deref() {
            fn is_stub_suite(suite: &[ast::Stmt]) -> bool {
                match suite {
                    [
                        ast::Stmt::Expr(ast::StmtExpr { value: first, .. }),
                        ast::Stmt::Expr(ast::StmtExpr { value: second, .. }),
                        ..,
                    ] => first.is_string_literal_expr() && second.is_ellipsis_literal_expr(),
                    [
                        ast::Stmt::Expr(ast::StmtExpr { value, .. }),
                        ast::Stmt::Pass(_),
                        ..,
                    ] => value.is_string_literal_expr(),
                    [ast::Stmt::Expr(ast::StmtExpr { value, .. }), ..] => {
                        value.is_ellipsis_literal_expr() || value.is_string_literal_expr()
                    }
                    [ast::Stmt::Pass(_)] => true,
                    _ => false,
                }
            }

            let has_empty_body = self.returnees.is_empty() && is_stub_suite(&function.body);

            let mut enclosing_class_context = None;

            if has_empty_body {
                if self.in_stub() {
                    return;
                }
                if self.in_function_overload_or_abstractmethod() {
                    return;
                }
                if self.scope().scope(self.db()).in_type_checking_block() {
                    return;
                }
                if let Some(class) = self.class_context_of_current_method() {
                    enclosing_class_context = Some(class);
                    if class.is_protocol(self.db()) {
                        return;
                    }
                }
            }

            let declared_ty = self.file_expression_type(returns);
            let expected_ty = match declared_ty {
                Type::TypeIs(_) => KnownClass::Bool.to_instance(self.db()),
                ty => ty,
            };

            let scope_id = self.index.node_scope(NodeWithScopeRef::Function(function));
            if scope_id.is_generator_function(self.index) {
                // TODO: `AsyncGeneratorType` and `GeneratorType` are both generic classes.
                //
                // If type arguments are supplied to `(Async)Iterable`, `(Async)Iterator`,
                // `(Async)Generator` or `(Async)GeneratorType` in the return annotation,
                // we should iterate over the `yield` expressions and `return` statements in the function
                // to check that they are consistent with the type arguments provided.
                let inferred_return = if function.is_async {
                    KnownClass::AsyncGeneratorType
                } else {
                    KnownClass::GeneratorType
                };

                if !inferred_return
                    .to_instance(self.db())
                    .is_assignable_to(self.db(), expected_ty)
                {
                    report_invalid_generator_function_return_type(
                        &self.context,
                        returns.range(),
                        inferred_return,
                        declared_ty,
                    );
                }
                return;
            }

            for (invalid_ty, range) in self
                .returnees
                .iter()
                .copied()
                .filter_map(|returnee| {
                    match returnee
                        .expression
                        .map_or(Type::none(self.db()), |expression| {
                            self.expression_type(expression)
                        }) {
                        // We skip `is_assignable_to` checks for `NotImplemented`,
                        // so we remove it beforehand.
                        Type::Union(union) => Some((
                            union.filter(self.db(), |ty| !ty.is_notimplemented(self.db())),
                            returnee.range,
                        )),
                        ty if ty.is_notimplemented(self.db()) => None,
                        ty => Some((ty, returnee.range)),
                    }
                })
                .filter(|(ty, _)| !ty.is_assignable_to(self.db(), expected_ty))
            {
                report_invalid_return_type(
                    &self.context,
                    range,
                    returns.range(),
                    declared_ty,
                    invalid_ty,
                );
            }
            if self
                .index
                .use_def_map(scope_id)
                .can_implicitly_return_none(self.db())
                && !Type::none(self.db()).is_assignable_to(self.db(), expected_ty)
            {
                let no_return = self.returnees.is_empty();
                report_implicit_return_type(
                    &self.context,
                    returns.range(),
                    declared_ty,
                    has_empty_body,
                    enclosing_class_context,
                    no_return,
                );
            }
        }
    }

    fn infer_body(&mut self, suite: &[ast::Stmt]) {
        for statement in suite {
            self.infer_statement(statement);
        }
    }

    fn infer_statement(&mut self, statement: &ast::Stmt) {
        match statement {
            ast::Stmt::FunctionDef(function) => self.infer_function_definition_statement(function),
            ast::Stmt::ClassDef(class) => self.infer_class_definition_statement(class),
            ast::Stmt::Expr(ast::StmtExpr {
                range: _,
                node_index: _,
                value,
            }) => {
                // If this is a call expression, we would have added a `ReturnsNever` constraint,
                // meaning this will be a standalone expression.
                self.infer_maybe_standalone_expression(value, TypeContext::default());
            }
            ast::Stmt::If(if_statement) => self.infer_if_statement(if_statement),
            ast::Stmt::Try(try_statement) => self.infer_try_statement(try_statement),
            ast::Stmt::With(with_statement) => self.infer_with_statement(with_statement),
            ast::Stmt::Match(match_statement) => self.infer_match_statement(match_statement),
            ast::Stmt::Assign(assign) => self.infer_assignment_statement(assign),
            ast::Stmt::AnnAssign(assign) => self.infer_annotated_assignment_statement(assign),
            ast::Stmt::AugAssign(aug_assign) => {
                self.infer_augmented_assignment_statement(aug_assign);
            }
            ast::Stmt::TypeAlias(type_statement) => self.infer_type_alias_statement(type_statement),
            ast::Stmt::For(for_statement) => self.infer_for_statement(for_statement),
            ast::Stmt::While(while_statement) => self.infer_while_statement(while_statement),
            ast::Stmt::Import(import) => self.infer_import_statement(import),
            ast::Stmt::ImportFrom(import) => self.infer_import_from_statement(import),
            ast::Stmt::Assert(assert_statement) => self.infer_assert_statement(assert_statement),
            ast::Stmt::Raise(raise) => self.infer_raise_statement(raise),
            ast::Stmt::Return(ret) => self.infer_return_statement(ret),
            ast::Stmt::Delete(delete) => self.infer_delete_statement(delete),
            ast::Stmt::Nonlocal(nonlocal) => self.infer_nonlocal_statement(nonlocal),
            ast::Stmt::Global(global) => self.infer_global_statement(global),
            ast::Stmt::Break(_)
            | ast::Stmt::Continue(_)
            | ast::Stmt::Pass(_)
            | ast::Stmt::IpyEscapeCommand(_) => {
                // No-op
            }
        }
    }

    fn infer_definition(&mut self, node: impl Into<DefinitionNodeKey> + std::fmt::Debug + Copy) {
        let definition = self.index.expect_single_definition(node);
        let result = infer_definition_types(self.db(), definition);
        self.extend_definition(result);
    }

    fn infer_function_definition_statement(&mut self, function: &ast::StmtFunctionDef) {
        self.infer_definition(function);
    }

    fn infer_function_definition(
        &mut self,
        function: &ast::StmtFunctionDef,
        definition: Definition<'db>,
    ) {
        let ast::StmtFunctionDef {
            range: _,
            node_index: _,
            is_async: _,
            name,
            type_params,
            parameters,
            returns,
            body: _,
            decorator_list,
        } = function;

        let mut decorator_types_and_nodes = Vec::with_capacity(decorator_list.len());
        let mut function_decorators = FunctionDecorators::empty();
        let mut deprecated = None;
        let mut dataclass_transformer_params = None;

        for decorator in decorator_list {
            let decorator_type = self.infer_decorator(decorator);
            let decorator_function_decorator =
                FunctionDecorators::from_decorator_type(self.db(), decorator_type);
            function_decorators |= decorator_function_decorator;

            match decorator_type {
                Type::FunctionLiteral(function) => {
                    if let Some(KnownFunction::NoTypeCheck) = function.known(self.db()) {
                        // If the function is decorated with the `no_type_check` decorator,
                        // we need to suppress any errors that come after the decorators.
                        self.context.set_in_no_type_check(InNoTypeCheck::Yes);
                        continue;
                    }
                }
                Type::KnownInstance(KnownInstanceType::Deprecated(deprecated_inst)) => {
                    deprecated = Some(deprecated_inst);
                }
                Type::DataclassTransformer(params) => {
                    dataclass_transformer_params = Some(params);
                }
                _ => {}
            }
            if !decorator_function_decorator.is_empty() {
                continue;
            }

            decorator_types_and_nodes.push((decorator_type, decorator));
        }

        for default in parameters
            .iter_non_variadic_params()
            .filter_map(|param| param.default.as_deref())
        {
            self.infer_expression(default, TypeContext::default());
        }

        // If there are type params, parameters and returns are evaluated in that scope, that is, in
        // `infer_function_type_params`, rather than here.
        if type_params.is_none() {
            if self.defer_annotations() {
                self.deferred.insert(definition);
            } else {
                let previous_typevar_binding_context =
                    self.typevar_binding_context.replace(definition);
                self.infer_return_type_annotation(
                    returns.as_deref(),
                    DeferredExpressionState::None,
                );
                self.infer_parameters(parameters);
                self.typevar_binding_context = previous_typevar_binding_context;
            }
        }

        let known_function =
            KnownFunction::try_from_definition_and_name(self.db(), definition, name);

        let body_scope = self
            .index
            .node_scope(NodeWithScopeRef::Function(function))
            .to_scope_id(self.db(), self.file());

        let overload_literal = OverloadLiteral::new(
            self.db(),
            &name.id,
            known_function,
            body_scope,
            function_decorators,
            deprecated,
            dataclass_transformer_params,
        );

        let inherited_generic_context = None;
        let function_literal =
            FunctionLiteral::new(self.db(), overload_literal, inherited_generic_context);

        let type_mappings = Box::default();
        let mut inferred_ty = Type::FunctionLiteral(FunctionType::new(
            self.db(),
            function_literal,
            type_mappings,
        ));
        self.undecorated_type = Some(inferred_ty);

        for (decorator_ty, decorator_node) in decorator_types_and_nodes.iter().rev() {
            inferred_ty = match decorator_ty
                .try_call(self.db(), &CallArguments::positional([inferred_ty]))
                .map(|bindings| bindings.return_type(self.db()))
            {
                Ok(return_ty) => return_ty,
                Err(CallError(_, bindings)) => {
                    bindings.report_diagnostics(&self.context, (*decorator_node).into());
                    bindings.return_type(self.db())
                }
            };
        }

        self.add_declaration_with_binding(
            function.into(),
            definition,
            &DeclaredAndInferredType::are_the_same_type(inferred_ty),
        );
    }

    fn infer_return_type_annotation(
        &mut self,
        returns: Option<&ast::Expr>,
        deferred_expression_state: DeferredExpressionState,
    ) {
        if let Some(returns) = returns {
            let annotated = self.infer_annotation_expression(returns, deferred_expression_state);

            if !annotated.qualifiers.is_empty() {
                for qualifier in [
                    TypeQualifiers::FINAL,
                    TypeQualifiers::CLASS_VAR,
                    TypeQualifiers::INIT_VAR,
                ] {
                    if annotated.qualifiers.contains(qualifier) {
                        if let Some(builder) = self.context.report_lint(&INVALID_TYPE_FORM, returns)
                        {
                            builder.into_diagnostic(format!(
                                "`{name}` is not allowed in function return type annotations",
                                name = qualifier.name()
                            ));
                        }
                    }
                }
            }
        }
    }

    fn infer_parameters(&mut self, parameters: &ast::Parameters) {
        let ast::Parameters {
            range: _,
            node_index: _,
            posonlyargs: _,
            args: _,
            vararg,
            kwonlyargs: _,
            kwarg,
        } = parameters;

        for param_with_default in parameters.iter_non_variadic_params() {
            self.infer_parameter_with_default(param_with_default);
        }
        if let Some(vararg) = vararg {
            self.infer_parameter(vararg);
        }
        if let Some(kwarg) = kwarg {
            self.infer_parameter(kwarg);
        }
    }

    fn infer_parameter_with_default(&mut self, parameter_with_default: &ast::ParameterWithDefault) {
        let ast::ParameterWithDefault {
            range: _,
            node_index: _,
            parameter,
            default: _,
        } = parameter_with_default;

        let annotated = self.infer_optional_annotation_expression(
            parameter.annotation.as_deref(),
            self.defer_annotations().into(),
        );

        if let Some(qualifiers) = annotated.map(|annotated| annotated.qualifiers) {
            if !qualifiers.is_empty() {
                for qualifier in [
                    TypeQualifiers::FINAL,
                    TypeQualifiers::CLASS_VAR,
                    TypeQualifiers::INIT_VAR,
                ] {
                    if qualifiers.contains(qualifier) {
                        if let Some(builder) =
                            self.context.report_lint(&INVALID_TYPE_FORM, parameter)
                        {
                            builder.into_diagnostic(format!(
                                "`{name}` is not allowed in function parameter annotations",
                                name = qualifier.name()
                            ));
                        }
                    }
                }
            }
        }
    }

    fn infer_parameter(&mut self, parameter: &ast::Parameter) {
        let ast::Parameter {
            range: _,
            node_index: _,
            name: _,
            annotation,
        } = parameter;

        self.infer_optional_annotation_expression(
            annotation.as_deref(),
            self.defer_annotations().into(),
        );
    }

    /// Set initial declared type (if annotated) and inferred type for a function-parameter symbol,
    /// in the function body scope.
    ///
    /// The declared type is the annotated type, if any, or `Unknown`.
    ///
    /// The inferred type is the annotated type, unioned with the type of the default value, if
    /// any. If both types are fully static, this union is a no-op (it should simplify to just the
    /// annotated type.) But in a case like `f(x=None)` with no annotated type, we want to infer
    /// the type `Unknown | None` for `x`, not just `Unknown`, so that we can error on usage of `x`
    /// that would not be valid for `None`.
    ///
    /// If the default-value type is not assignable to the declared (annotated) type, we ignore the
    /// default-value type and just infer the annotated type; this is the same way we handle
    /// assignments, and allows an explicit annotation to override a bad inference.
    ///
    /// Parameter definitions are odd in that they define a symbol in the function-body scope, so
    /// the Definition belongs to the function body scope, but the expressions (annotation and
    /// default value) both belong to outer scopes. (The default value always belongs to the outer
    /// scope in which the function is defined, the annotation belongs either to the outer scope,
    /// or maybe to an intervening type-params scope, if it's a generic function.) So we don't use
    /// `self.infer_expression` or store any expression types here, we just use `expression_ty` to
    /// get the types of the expressions from their respective scopes.
    ///
    /// It is safe (non-cycle-causing) to use `expression_ty` here, because an outer scope can't
    /// depend on a definition from an inner scope, so we shouldn't be in-process of inferring the
    /// outer scope here.
    fn infer_parameter_definition(
        &mut self,
        parameter_with_default: &ast::ParameterWithDefault,
        definition: Definition<'db>,
    ) {
        let ast::ParameterWithDefault {
            parameter,
            default,
            range: _,
            node_index: _,
        } = parameter_with_default;
        let default_ty = default
            .as_ref()
            .map(|default| self.file_expression_type(default));
        if let Some(annotation) = parameter.annotation.as_ref() {
            let declared_ty = self.file_expression_type(annotation);
            let declared_and_inferred_ty = if let Some(default_ty) = default_ty {
                if default_ty.is_assignable_to(self.db(), declared_ty) {
                    DeclaredAndInferredType::MightBeDifferent {
                        declared_ty: declared_ty.into(),
                        inferred_ty: UnionType::from_elements(self.db(), [declared_ty, default_ty]),
                    }
                } else if (self.in_stub()
                    || self.in_function_overload_or_abstractmethod()
                    || self
                        .class_context_of_current_method()
                        .is_some_and(|class| class.is_protocol(self.db())))
                    && default
                        .as_ref()
                        .is_some_and(|d| d.is_ellipsis_literal_expr())
                {
                    DeclaredAndInferredType::are_the_same_type(declared_ty)
                } else {
                    if let Some(builder) = self
                        .context
                        .report_lint(&INVALID_PARAMETER_DEFAULT, parameter_with_default)
                    {
                        builder.into_diagnostic(format_args!(
                            "Default value of type `{}` is not assignable \
                             to annotated parameter type `{}`",
                            default_ty.display(self.db()),
                            declared_ty.display(self.db())
                        ));
                    }
                    DeclaredAndInferredType::are_the_same_type(declared_ty)
                }
            } else {
                DeclaredAndInferredType::are_the_same_type(declared_ty)
            };
            self.add_declaration_with_binding(
                parameter.into(),
                definition,
                &declared_and_inferred_ty,
            );
        } else {
            let ty = if let Some(default_ty) = default_ty {
                UnionType::from_elements(self.db(), [Type::unknown(), default_ty])
            } else {
                Type::unknown()
            };
            self.add_binding(parameter.into(), definition, ty);
        }
    }

    /// Set initial declared/inferred types for a `*args` variadic positional parameter.
    ///
    /// The annotated type is implicitly wrapped in a homogeneous tuple.
    ///
    /// See [`infer_parameter_definition`] doc comment for some relevant observations about scopes.
    ///
    /// [`infer_parameter_definition`]: Self::infer_parameter_definition
    fn infer_variadic_positional_parameter_definition(
        &mut self,
        parameter: &ast::Parameter,
        definition: Definition<'db>,
    ) {
        if let Some(annotation) = parameter.annotation() {
            let ty = if annotation.is_starred_expr() {
                todo_type!("PEP 646")
            } else {
                let annotated_type = self.file_expression_type(annotation);
                Type::homogeneous_tuple(self.db(), annotated_type)
            };

            self.add_declaration_with_binding(
                parameter.into(),
                definition,
                &DeclaredAndInferredType::are_the_same_type(ty),
            );
        } else {
            self.add_binding(
                parameter.into(),
                definition,
                Type::homogeneous_tuple(self.db(), Type::unknown()),
            );
        }
    }

    /// Set initial declared/inferred types for a `*args` variadic positional parameter.
    ///
    /// The annotated type is implicitly wrapped in a string-keyed dictionary.
    ///
    /// See [`infer_parameter_definition`] doc comment for some relevant observations about scopes.
    ///
    /// [`infer_parameter_definition`]: Self::infer_parameter_definition
    fn infer_variadic_keyword_parameter_definition(
        &mut self,
        parameter: &ast::Parameter,
        definition: Definition<'db>,
    ) {
        if let Some(annotation) = parameter.annotation() {
            let annotated_ty = self.file_expression_type(annotation);
            let ty = KnownClass::Dict.to_specialized_instance(
                self.db(),
                [KnownClass::Str.to_instance(self.db()), annotated_ty],
            );
            self.add_declaration_with_binding(
                parameter.into(),
                definition,
                &DeclaredAndInferredType::are_the_same_type(ty),
            );
        } else {
            self.add_binding(
                parameter.into(),
                definition,
                KnownClass::Dict.to_specialized_instance(
                    self.db(),
                    [KnownClass::Str.to_instance(self.db()), Type::unknown()],
                ),
            );
        }
    }

    fn infer_class_definition_statement(&mut self, class: &ast::StmtClassDef) {
        self.infer_definition(class);
    }

    fn infer_class_definition(
        &mut self,
        class_node: &ast::StmtClassDef,
        definition: Definition<'db>,
    ) {
        let ast::StmtClassDef {
            range: _,
            node_index: _,
            name,
            type_params,
            decorator_list,
            arguments: _,
            body: _,
        } = class_node;

        let mut deprecated = None;
        let mut dataclass_params = None;
        let mut dataclass_transformer_params = None;
        for decorator in decorator_list {
            let decorator_ty = self.infer_decorator(decorator);
            if decorator_ty
                .into_function_literal()
                .is_some_and(|function| function.is_known(self.db(), KnownFunction::Dataclass))
            {
                dataclass_params = Some(DataclassParams::default());
                continue;
            }

            if let Type::DataclassDecorator(params) = decorator_ty {
                dataclass_params = Some(params);
                continue;
            }

            if let Type::KnownInstance(KnownInstanceType::Deprecated(deprecated_inst)) =
                decorator_ty
            {
                deprecated = Some(deprecated_inst);
                continue;
            }

            if let Type::FunctionLiteral(f) = decorator_ty {
                // We do not yet detect or flag `@dataclass_transform` applied to more than one
                // overload, or an overload and the implementation both. Nevertheless, this is not
                // allowed. We do not try to treat the offenders intelligently -- just use the
                // params of the last seen usage of `@dataclass_transform`
                let params = f
                    .iter_overloads_and_implementation(self.db())
                    .find_map(|overload| overload.dataclass_transformer_params(self.db()));
                if let Some(params) = params {
                    dataclass_params = Some(params.into());
                    continue;
                }
            }

            if let Type::DataclassTransformer(params) = decorator_ty {
                dataclass_transformer_params = Some(params);
                continue;
            }
        }

        let body_scope = self
            .index
            .node_scope(NodeWithScopeRef::Class(class_node))
            .to_scope_id(self.db(), self.file());

        let maybe_known_class = KnownClass::try_from_file_and_name(self.db(), self.file(), name);

        let in_typing_module = || {
            matches!(
                file_to_module(self.db(), self.file()).and_then(|module| module.known(self.db())),
                Some(KnownModule::Typing | KnownModule::TypingExtensions)
            )
        };

        let ty = match (maybe_known_class, &*name.id) {
            (None, "NamedTuple") if in_typing_module() => {
                Type::SpecialForm(SpecialFormType::NamedTuple)
            }
            (None, "Any") if in_typing_module() => Type::SpecialForm(SpecialFormType::Any),
            _ => Type::from(ClassLiteral::new(
                self.db(),
                name.id.clone(),
                body_scope,
                maybe_known_class,
                deprecated,
                dataclass_params,
                dataclass_transformer_params,
            )),
        };

        self.add_declaration_with_binding(
            class_node.into(),
            definition,
            &DeclaredAndInferredType::are_the_same_type(ty),
        );

        // if there are type parameters, then the keywords and bases are within that scope
        // and we don't need to run inference here
        if type_params.is_none() {
            for keyword in class_node.keywords() {
                self.infer_expression(&keyword.value, TypeContext::default());
            }

            // Inference of bases deferred in stubs, or if any are string literals.
            if self.in_stub() || class_node.bases().iter().any(contains_string_literal) {
                self.deferred.insert(definition);
            } else {
                let previous_typevar_binding_context =
                    self.typevar_binding_context.replace(definition);
                for base in class_node.bases() {
                    self.infer_expression(base, TypeContext::default());
                }
                self.typevar_binding_context = previous_typevar_binding_context;
            }
        }
    }

    fn infer_function_deferred(
        &mut self,
        definition: Definition<'db>,
        function: &ast::StmtFunctionDef,
    ) {
        let previous_typevar_binding_context = self.typevar_binding_context.replace(definition);
        self.infer_return_type_annotation(
            function.returns.as_deref(),
            DeferredExpressionState::Deferred,
        );
        self.infer_parameters(function.parameters.as_ref());
        self.typevar_binding_context = previous_typevar_binding_context;
    }

    fn infer_class_deferred(&mut self, definition: Definition<'db>, class: &ast::StmtClassDef) {
        let previous_typevar_binding_context = self.typevar_binding_context.replace(definition);
        for base in class.bases() {
            if self.in_stub() {
                self.infer_expression_with_state(
                    base,
                    TypeContext::default(),
                    DeferredExpressionState::Deferred,
                );
            } else {
                self.infer_expression(base, TypeContext::default());
            }
        }
        self.typevar_binding_context = previous_typevar_binding_context;
    }

    fn infer_type_alias_definition(
        &mut self,
        type_alias: &ast::StmtTypeAlias,
        definition: Definition<'db>,
    ) {
        self.infer_expression(&type_alias.name, TypeContext::default());

        let rhs_scope = self
            .index
            .node_scope(NodeWithScopeRef::TypeAlias(type_alias))
            .to_scope_id(self.db(), self.file());

        let type_alias_ty = Type::KnownInstance(KnownInstanceType::TypeAliasType(
            TypeAliasType::PEP695(PEP695TypeAliasType::new(
                self.db(),
                &type_alias.name.as_name_expr().unwrap().id,
                rhs_scope,
                None,
            )),
        ));

        self.add_declaration_with_binding(
            type_alias.into(),
            definition,
            &DeclaredAndInferredType::are_the_same_type(type_alias_ty),
        );
    }

    fn infer_if_statement(&mut self, if_statement: &ast::StmtIf) {
        let ast::StmtIf {
            range: _,
            node_index: _,
            test,
            body,
            elif_else_clauses,
        } = if_statement;

        let test_ty = self.infer_standalone_expression(test, TypeContext::default());

        if let Err(err) = test_ty.try_bool(self.db()) {
            err.report_diagnostic(&self.context, &**test);
        }

        self.infer_body(body);

        for clause in elif_else_clauses {
            let ast::ElifElseClause {
                range: _,
                node_index: _,
                test,
                body,
            } = clause;

            if let Some(test) = &test {
                let test_ty = self.infer_standalone_expression(test, TypeContext::default());

                if let Err(err) = test_ty.try_bool(self.db()) {
                    err.report_diagnostic(&self.context, test);
                }
            }

            self.infer_body(body);
        }
    }

    fn infer_try_statement(&mut self, try_statement: &ast::StmtTry) {
        let ast::StmtTry {
            range: _,
            node_index: _,
            body,
            handlers,
            orelse,
            finalbody,
            is_star: _,
        } = try_statement;

        self.infer_body(body);

        for handler in handlers {
            let ast::ExceptHandler::ExceptHandler(handler) = handler;
            let ast::ExceptHandlerExceptHandler {
                type_: handled_exceptions,
                name: symbol_name,
                body,
                range: _,
                node_index: _,
            } = handler;

            // If `symbol_name` is `Some()` and `handled_exceptions` is `None`,
            // it's invalid syntax (something like `except as e:`).
            // However, it's obvious that the user *wanted* `e` to be bound here,
            // so we'll have created a definition in the semantic-index stage anyway.
            if symbol_name.is_some() {
                self.infer_definition(handler);
            } else {
                self.infer_exception(handled_exceptions.as_deref(), try_statement.is_star);
            }

            self.infer_body(body);
        }

        self.infer_body(orelse);
        self.infer_body(finalbody);
    }

    fn infer_with_statement(&mut self, with_statement: &ast::StmtWith) {
        let ast::StmtWith {
            range: _,
            node_index: _,
            is_async,
            items,
            body,
        } = with_statement;
        for item in items {
            let target = item.optional_vars.as_deref();
            if let Some(target) = target {
                self.infer_target(target, &item.context_expr, |builder, context_expr| {
                    // TODO: `infer_with_statement_definition` reports a diagnostic if `ctx_manager_ty` isn't a context manager
                    //  but only if the target is a name. We should report a diagnostic here if the target isn't a name:
                    //  `with not_context_manager as a.x: ...
                    builder
                        .infer_standalone_expression(context_expr, TypeContext::default())
                        .enter(builder.db())
                });
            } else {
                // Call into the context expression inference to validate that it evaluates
                // to a valid context manager.
                let context_expression_ty =
                    self.infer_expression(&item.context_expr, TypeContext::default());
                self.infer_context_expression(&item.context_expr, context_expression_ty, *is_async);
                self.infer_optional_expression(target, TypeContext::default());
            }
        }

        self.infer_body(body);
    }

    fn infer_with_item_definition(
        &mut self,
        with_item: &WithItemDefinitionKind<'db>,
        definition: Definition<'db>,
    ) {
        let context_expr = with_item.context_expr(self.module());
        let target = with_item.target(self.module());

        let target_ty = match with_item.target_kind() {
            TargetKind::Sequence(unpack_position, unpack) => {
                let unpacked = infer_unpack_types(self.db(), unpack);
                if unpack_position == UnpackPosition::First {
                    self.context.extend(unpacked.diagnostics());
                }
                unpacked.expression_type(target)
            }
            TargetKind::Single => {
                let context_expr_ty =
                    self.infer_standalone_expression(context_expr, TypeContext::default());
                self.infer_context_expression(context_expr, context_expr_ty, with_item.is_async())
            }
        };

        self.store_expression_type(target, target_ty);
        self.add_binding(target.into(), definition, target_ty);
    }

    /// Infers the type of a context expression (`with expr`) and returns the target's type
    ///
    /// Returns [`Type::unknown`] if the context expression doesn't implement the context manager protocol.
    ///
    /// ## Terminology
    /// See [PEP343](https://peps.python.org/pep-0343/#standard-terminology).
    fn infer_context_expression(
        &mut self,
        context_expression: &ast::Expr,
        context_expression_type: Type<'db>,
        is_async: bool,
    ) -> Type<'db> {
        let eval_mode = if is_async {
            EvaluationMode::Async
        } else {
            EvaluationMode::Sync
        };

        context_expression_type
            .try_enter_with_mode(self.db(), eval_mode)
            .unwrap_or_else(|err| {
                err.report_diagnostic(
                    &self.context,
                    context_expression_type,
                    context_expression.into(),
                );
                err.fallback_enter_type(self.db())
            })
    }

    fn infer_exception(&mut self, node: Option<&ast::Expr>, is_star: bool) -> Type<'db> {
        // If there is no handled exception, it's invalid syntax;
        // a diagnostic will have already been emitted
        let node_ty = node.map_or(Type::unknown(), |ty| {
            self.infer_expression(ty, TypeContext::default())
        });
        let type_base_exception = KnownClass::BaseException.to_subclass_of(self.db());

        // If it's an `except*` handler, this won't actually be the type of the bound symbol;
        // it will actually be the type of the generic parameters to `BaseExceptionGroup` or `ExceptionGroup`.
        let symbol_ty = if let Some(tuple_spec) = node_ty.tuple_instance_spec(self.db()) {
            let mut builder = UnionBuilder::new(self.db());
            for element in tuple_spec.all_elements().copied() {
                builder = builder.add(
                    if element.is_assignable_to(self.db(), type_base_exception) {
                        element.to_instance(self.db()).expect(
                            "`Type::to_instance()` should always return `Some()` \
                                if called on a type assignable to `type[BaseException]`",
                        )
                    } else {
                        if let Some(node) = node {
                            report_invalid_exception_caught(&self.context, node, element);
                        }
                        Type::unknown()
                    },
                );
            }
            builder.build()
        } else if node_ty.is_assignable_to(self.db(), type_base_exception) {
            node_ty.to_instance(self.db()).expect(
                "`Type::to_instance()` should always return `Some()` \
                    if called on a type assignable to `type[BaseException]`",
            )
        } else if node_ty.is_assignable_to(
            self.db(),
            Type::homogeneous_tuple(self.db(), type_base_exception),
        ) {
            node_ty
                .tuple_instance_spec(self.db())
                .and_then(|spec| {
                    let specialization = spec
                        .homogeneous_element_type(self.db())
                        .to_instance(self.db());

                    debug_assert!(specialization.is_some_and(|specialization_type| {
                        specialization_type.is_assignable_to(
                            self.db(),
                            KnownClass::BaseException.to_instance(self.db()),
                        )
                    }));

                    specialization
                })
                .unwrap_or_else(|| KnownClass::BaseException.to_instance(self.db()))
        } else if node_ty.is_assignable_to(
            self.db(),
            UnionType::from_elements(
                self.db(),
                [
                    type_base_exception,
                    Type::homogeneous_tuple(self.db(), type_base_exception),
                ],
            ),
        ) {
            KnownClass::BaseException.to_instance(self.db())
        } else {
            if let Some(node) = node {
                report_invalid_exception_caught(&self.context, node, node_ty);
            }
            Type::unknown()
        };

        if is_star {
            let class = if symbol_ty
                .is_subtype_of(self.db(), KnownClass::Exception.to_instance(self.db()))
            {
                KnownClass::ExceptionGroup
            } else {
                KnownClass::BaseExceptionGroup
            };
            class.to_specialized_instance(self.db(), [symbol_ty])
        } else {
            symbol_ty
        }
    }

    fn infer_except_handler_definition(
        &mut self,
        except_handler_definition: &ExceptHandlerDefinitionKind,
        definition: Definition<'db>,
    ) {
        let symbol_ty = self.infer_exception(
            except_handler_definition.handled_exceptions(self.module()),
            except_handler_definition.is_star(),
        );

        self.add_binding(
            except_handler_definition.node(self.module()).into(),
            definition,
            symbol_ty,
        );
    }

    fn infer_typevar_definition(
        &mut self,
        node: &ast::TypeParamTypeVar,
        definition: Definition<'db>,
    ) {
        let ast::TypeParamTypeVar {
            range: _,
            node_index: _,
            name,
            bound,
            default,
        } = node;

        let bound_or_constraint = match bound.as_deref() {
            Some(expr @ ast::Expr::Tuple(ast::ExprTuple { elts, .. })) => {
                if elts.len() < 2 {
                    if let Some(builder) = self
                        .context
                        .report_lint(&INVALID_TYPE_VARIABLE_CONSTRAINTS, expr)
                    {
                        builder.into_diagnostic("TypeVar must have at least two constrained types");
                    }
                    None
                } else {
                    Some(TypeVarBoundOrConstraintsEvaluation::LazyConstraints)
                }
            }
            Some(_) => Some(TypeVarBoundOrConstraintsEvaluation::LazyUpperBound),
            None => None,
        };
        if bound_or_constraint.is_some() || default.is_some() {
            self.deferred.insert(definition);
        }
        let ty = Type::KnownInstance(KnownInstanceType::TypeVar(TypeVarInstance::new(
            self.db(),
            &name.id,
            Some(definition),
            bound_or_constraint,
            None,
            default.as_deref().map(|_| TypeVarDefaultEvaluation::Lazy),
            TypeVarKind::Pep695,
        )));
        self.add_declaration_with_binding(
            node.into(),
            definition,
            &DeclaredAndInferredType::are_the_same_type(ty),
        );
    }

    fn infer_typevar_deferred(&mut self, node: &ast::TypeParamTypeVar) {
        let ast::TypeParamTypeVar {
            range: _,
            node_index: _,
            name: _,
            bound,
            default,
        } = node;
        let previous_deferred_state =
            std::mem::replace(&mut self.deferred_state, DeferredExpressionState::Deferred);
        match bound.as_deref() {
            Some(expr @ ast::Expr::Tuple(ast::ExprTuple { elts, .. })) => {
                // We don't use UnionType::from_elements or UnionBuilder here, because we don't
                // want to simplify the list of constraints like we do with the elements of an
                // actual union type.
                // TODO: Consider using a new `OneOfType` connective here instead, since that
                // more accurately represents the actual semantics of typevar constraints.
                let ty = Type::Union(UnionType::new(
                    self.db(),
                    elts.iter()
                        .map(|expr| self.infer_type_expression(expr))
                        .collect::<Box<[_]>>(),
                ));
                self.store_expression_type(expr, ty);
            }
            Some(expr) => {
                self.infer_type_expression(expr);
            }
            None => {}
        }
        self.infer_optional_type_expression(default.as_deref());
        self.deferred_state = previous_deferred_state;
    }

    fn infer_paramspec_definition(
        &mut self,
        node: &ast::TypeParamParamSpec,
        definition: Definition<'db>,
    ) {
        let ast::TypeParamParamSpec {
            range: _,
            node_index: _,
            name: _,
            default,
        } = node;
        self.infer_optional_expression(default.as_deref(), TypeContext::default());
        let pep_695_todo = Type::Dynamic(DynamicType::TodoPEP695ParamSpec);
        self.add_declaration_with_binding(
            node.into(),
            definition,
            &DeclaredAndInferredType::are_the_same_type(pep_695_todo),
        );
    }

    fn infer_typevartuple_definition(
        &mut self,
        node: &ast::TypeParamTypeVarTuple,
        definition: Definition<'db>,
    ) {
        let ast::TypeParamTypeVarTuple {
            range: _,
            node_index: _,
            name: _,
            default,
        } = node;
        self.infer_optional_expression(default.as_deref(), TypeContext::default());
        let pep_695_todo = todo_type!("PEP-695 TypeVarTuple definition types");
        self.add_declaration_with_binding(
            node.into(),
            definition,
            &DeclaredAndInferredType::are_the_same_type(pep_695_todo),
        );
    }

    fn infer_match_statement(&mut self, match_statement: &ast::StmtMatch) {
        let ast::StmtMatch {
            range: _,
            node_index: _,
            subject,
            cases,
        } = match_statement;

        self.infer_standalone_expression(subject, TypeContext::default());

        for case in cases {
            let ast::MatchCase {
                range: _,
                node_index: _,
                body,
                pattern,
                guard,
            } = case;
            self.infer_match_pattern(pattern);

            if let Some(guard) = guard.as_deref() {
                let guard_ty = self.infer_standalone_expression(guard, TypeContext::default());

                if let Err(err) = guard_ty.try_bool(self.db()) {
                    err.report_diagnostic(&self.context, guard);
                }
            }

            self.infer_body(body);
        }
    }

    fn infer_match_pattern_definition(
        &mut self,
        pattern: &ast::Pattern,
        _index: u32,
        definition: Definition<'db>,
    ) {
        // TODO(dhruvmanila): The correct way to infer types here is to perform structural matching
        // against the subject expression type (which we can query via `infer_expression_types`)
        // and extract the type at the `index` position if the pattern matches. This will be
        // similar to the logic in `self.infer_assignment_definition`.
        self.add_binding(
            pattern.into(),
            definition,
            todo_type!("`match` pattern definition types"),
        );
    }

    fn infer_match_pattern(&mut self, pattern: &ast::Pattern) {
        // We need to create a standalone expression for each arm of a match statement, since they
        // can introduce constraints on the match subject. (Or more accurately, for the match arm's
        // pattern, since its the pattern that introduces any constraints, not the body.) Ideally,
        // that standalone expression would wrap the match arm's pattern as a whole. But a
        // standalone expression can currently only wrap an ast::Expr, which patterns are not. So,
        // we need to choose an Expr that can “stand in” for the pattern, which we can wrap in a
        // standalone expression.
        //
        // That said, when inferring the type of a standalone expression, we don't have access to
        // its parent or sibling nodes.  That means, for instance, that in a class pattern, where
        // we are currently using the class name as the standalone expression, we do not have
        // access to the class pattern's arguments in the standalone expression inference scope.
        // At the moment, we aren't trying to do anything with those arguments when creating a
        // narrowing constraint for the pattern.  But in the future, if we do, we will have to
        // either wrap those arguments in their own standalone expressions, or update Expression to
        // be able to wrap other AST node types besides just ast::Expr.
        //
        // This function is only called for the top-level pattern of a match arm, and is
        // responsible for inferring the standalone expression for each supported pattern type. It
        // then hands off to `infer_nested_match_pattern` for any subexpressions and subpatterns,
        // where we do NOT have any additional standalone expressions to infer through.
        //
        // TODO(dhruvmanila): Add a Salsa query for inferring pattern types and matching against
        // the subject expression: https://github.com/astral-sh/ruff/pull/13147#discussion_r1739424510
        match pattern {
            ast::Pattern::MatchValue(match_value) => {
                self.infer_standalone_expression(&match_value.value, TypeContext::default());
            }
            ast::Pattern::MatchClass(match_class) => {
                let ast::PatternMatchClass {
                    range: _,
                    node_index: _,
                    cls,
                    arguments,
                } = match_class;
                for pattern in &arguments.patterns {
                    self.infer_nested_match_pattern(pattern);
                }
                for keyword in &arguments.keywords {
                    self.infer_nested_match_pattern(&keyword.pattern);
                }
                self.infer_standalone_expression(cls, TypeContext::default());
            }
            ast::Pattern::MatchOr(match_or) => {
                for pattern in &match_or.patterns {
                    self.infer_match_pattern(pattern);
                }
            }
            _ => {
                self.infer_nested_match_pattern(pattern);
            }
        }
    }

    fn infer_nested_match_pattern(&mut self, pattern: &ast::Pattern) {
        match pattern {
            ast::Pattern::MatchValue(match_value) => {
                self.infer_maybe_standalone_expression(&match_value.value, TypeContext::default());
            }
            ast::Pattern::MatchSequence(match_sequence) => {
                for pattern in &match_sequence.patterns {
                    self.infer_nested_match_pattern(pattern);
                }
            }
            ast::Pattern::MatchMapping(match_mapping) => {
                let ast::PatternMatchMapping {
                    range: _,
                    node_index: _,
                    keys,
                    patterns,
                    rest: _,
                } = match_mapping;
                for key in keys {
                    self.infer_expression(key, TypeContext::default());
                }
                for pattern in patterns {
                    self.infer_nested_match_pattern(pattern);
                }
            }
            ast::Pattern::MatchClass(match_class) => {
                let ast::PatternMatchClass {
                    range: _,
                    node_index: _,
                    cls,
                    arguments,
                } = match_class;
                for pattern in &arguments.patterns {
                    self.infer_nested_match_pattern(pattern);
                }
                for keyword in &arguments.keywords {
                    self.infer_nested_match_pattern(&keyword.pattern);
                }
                self.infer_maybe_standalone_expression(cls, TypeContext::default());
            }
            ast::Pattern::MatchAs(match_as) => {
                if let Some(pattern) = &match_as.pattern {
                    self.infer_nested_match_pattern(pattern);
                }
            }
            ast::Pattern::MatchOr(match_or) => {
                for pattern in &match_or.patterns {
                    self.infer_nested_match_pattern(pattern);
                }
            }
            ast::Pattern::MatchStar(_) | ast::Pattern::MatchSingleton(_) => {}
        }
    }

    fn infer_assignment_statement(&mut self, assignment: &ast::StmtAssign) {
        let ast::StmtAssign {
            range: _,
            node_index: _,
            targets,
            value,
        } = assignment;

        for target in targets {
            self.infer_target(target, value, |builder, value_expr| {
                builder.infer_standalone_expression(value_expr, TypeContext::default())
            });
        }
    }

    /// Infer the (definition) types involved in a `target` expression.
    ///
    /// This is used for assignment statements, for statements, etc. with a single or multiple
    /// targets (unpacking). If `target` is an attribute expression, we check that the assignment
    /// is valid. For 'target's that are definitions, this check happens elsewhere.
    ///
    /// The `infer_value_expr` function is used to infer the type of the `value` expression which
    /// are not `Name` expressions. The returned type is the one that is eventually assigned to the
    /// `target`.
    fn infer_target<F>(&mut self, target: &ast::Expr, value: &ast::Expr, infer_value_expr: F)
    where
        F: Fn(&mut TypeInferenceBuilder<'db, '_>, &ast::Expr) -> Type<'db>,
    {
        let assigned_ty = match target {
            ast::Expr::Name(_) => None,
            _ => Some(infer_value_expr(self, value)),
        };
        self.infer_target_impl(target, value, assigned_ty);
    }

    /// Make sure that the subscript assignment `obj[slice] = value` is valid.
    fn validate_subscript_assignment(
        &mut self,
        target: &ast::ExprSubscript,
        rhs: &ast::Expr,
        assigned_ty: Type<'db>,
    ) -> bool {
        let ast::ExprSubscript {
            range: _,
            node_index: _,
            value,
            slice,
            ctx: _,
        } = target;

        let value_ty = self.infer_expression(value, TypeContext::default());
        let slice_ty = self.infer_expression(slice, TypeContext::default());

        let db = self.db();
        let context = &self.context;

        match value_ty.try_call_dunder(
            db,
            "__setitem__",
            CallArguments::positional([slice_ty, assigned_ty]),
        ) {
            Ok(_) => true,
            Err(err) => match err {
                CallDunderError::PossiblyUnbound { .. } => {
                    if let Some(builder) =
                        context.report_lint(&POSSIBLY_UNBOUND_IMPLICIT_CALL, &**value)
                    {
                        builder.into_diagnostic(format_args!(
                            "Method `__setitem__` of type `{}` is possibly unbound",
                            value_ty.display(db),
                        ));
                    }
                    false
                }
                CallDunderError::CallError(call_error_kind, bindings) => {
                    match call_error_kind {
                        CallErrorKind::NotCallable => {
                            if let Some(builder) = context.report_lint(&CALL_NON_CALLABLE, &**value)
                            {
                                builder.into_diagnostic(format_args!(
                                    "Method `__setitem__` of type `{}` is not callable \
                                    on object of type `{}`",
                                    bindings.callable_type().display(db),
                                    value_ty.display(db),
                                ));
                            }
                        }
                        CallErrorKind::BindingError => {
                            let assigned_d = assigned_ty.display(db);
                            let value_d = value_ty.display(db);

                            if let Some(typed_dict) = value_ty.into_typed_dict() {
                                if let Some(key) = slice_ty.into_string_literal() {
                                    let key = key.value(self.db());
                                    validate_typed_dict_key_assignment(
                                        &self.context,
                                        typed_dict,
                                        key,
                                        assigned_ty,
                                        value.as_ref(),
                                        slice.as_ref(),
                                        rhs,
                                        TypedDictAssignmentKind::Subscript,
                                    );
                                } else {
                                    // Check if the key has a valid type. We only allow string literals, a union of string literals,
                                    // or a dynamic type like `Any`. We can do this by checking assignability to `LiteralString`,
                                    // but we need to exclude `LiteralString` itself. This check would technically allow weird key
                                    // types like `LiteralString & Any` to pass, but it does not need to be perfect. We would just
                                    // fail to provide the "Only string literals are allowed" hint in that case.
                                    if slice_ty.is_assignable_to(db, Type::LiteralString)
                                        && !slice_ty.is_equivalent_to(db, Type::LiteralString)
                                    {
                                        if let Some(builder) =
                                            context.report_lint(&INVALID_ASSIGNMENT, &**slice)
                                        {
                                            builder.into_diagnostic(format_args!(
                                                "Cannot assign value of type `{assigned_d}` to key of type `{}` on TypedDict `{value_d}`",
                                                slice_ty.display(db)
                                            ));
                                        }
                                    } else {
                                        if let Some(builder) =
                                            context.report_lint(&INVALID_KEY, &**slice)
                                        {
                                            builder.into_diagnostic(format_args!(
                                                "Cannot access `{value_d}` with a key of type `{}`. Only string literals are allowed as keys on TypedDicts.",
                                                slice_ty.display(db)
                                            ));
                                        }
                                    }
                                }
                            } else {
                                if let Some(builder) =
                                    context.report_lint(&INVALID_ASSIGNMENT, &**value)
                                {
                                    builder.into_diagnostic(format_args!(
                                        "Method `__setitem__` of type `{}` cannot be called with \
                                        a key of type `{}` and a value of type `{assigned_d}` on object of type `{value_d}`",
                                        bindings.callable_type().display(db),
                                        slice_ty.display(db),
                                    ));
                                }
                            }
                        }
                        CallErrorKind::PossiblyNotCallable => {
                            if let Some(builder) = context.report_lint(&CALL_NON_CALLABLE, &**value)
                            {
                                builder.into_diagnostic(format_args!(
                                    "Method `__setitem__` of type `{}` is possibly not \
                                    callable on object of type `{}`",
                                    bindings.callable_type().display(db),
                                    value_ty.display(db),
                                ));
                            }
                        }
                    }
                    false
                }
                CallDunderError::MethodNotAvailable => {
                    if let Some(builder) = context.report_lint(&INVALID_ASSIGNMENT, &**value) {
                        builder.into_diagnostic(format_args!(
                            "Cannot assign to object of type `{}` with no `__setitem__` method",
                            value_ty.display(db),
                        ));
                    }

                    false
                }
            },
        }
    }

    /// Make sure that the attribute assignment `obj.attribute = value` is valid.
    ///
    /// `target` is the node for the left-hand side, `object_ty` is the type of `obj`, `attribute` is
    /// the name of the attribute being assigned, and `value_ty` is the type of the right-hand side of
    /// the assignment. If the assignment is invalid, emit diagnostics.
    fn validate_attribute_assignment(
        &mut self,
        target: &ast::ExprAttribute,
        object_ty: Type<'db>,
        attribute: &str,
        value_ty: Type<'db>,
        emit_diagnostics: bool,
    ) -> bool {
        let db = self.db();

        let ensure_assignable_to = |attr_ty| -> bool {
            let assignable = value_ty.is_assignable_to(db, attr_ty);
            if !assignable && emit_diagnostics {
                report_invalid_attribute_assignment(
                    &self.context,
                    target.into(),
                    attr_ty,
                    value_ty,
                    attribute,
                );
            }
            assignable
        };

        // Return true (and emit a diagnostic) if this is an invalid assignment to a `Final` attribute.
        let invalid_assignment_to_final = |qualifiers: TypeQualifiers| -> bool {
            if qualifiers.contains(TypeQualifiers::FINAL) {
                if emit_diagnostics {
                    if let Some(builder) = self.context.report_lint(&INVALID_ASSIGNMENT, target) {
                        builder.into_diagnostic(format_args!(
                            "Cannot assign to final attribute `{attribute}` \
                                         on type `{}`",
                            object_ty.display(db)
                        ));
                    }
                }
                true
            } else {
                false
            }
        };

        match object_ty {
            Type::Union(union) => {
                if union.elements(self.db()).iter().all(|elem| {
                    self.validate_attribute_assignment(target, *elem, attribute, value_ty, false)
                }) {
                    true
                } else {
                    // TODO: This is not a very helpful error message, as it does not include the underlying reason
                    // why the assignment is invalid. This would be a good use case for sub-diagnostics.
                    if emit_diagnostics {
                        if let Some(builder) = self.context.report_lint(&INVALID_ASSIGNMENT, target)
                        {
                            builder.into_diagnostic(format_args!(
                                "Object of type `{}` is not assignable \
                                 to attribute `{attribute}` on type `{}`",
                                value_ty.display(self.db()),
                                object_ty.display(self.db()),
                            ));
                        }
                    }

                    false
                }
            }

            Type::Intersection(intersection) => {
                // TODO: Handle negative intersection elements
                if intersection.positive(db).iter().any(|elem| {
                    self.validate_attribute_assignment(target, *elem, attribute, value_ty, false)
                }) {
                    true
                } else {
                    if emit_diagnostics {
                        if let Some(builder) = self.context.report_lint(&INVALID_ASSIGNMENT, target)
                        {
                            // TODO: same here, see above
                            builder.into_diagnostic(format_args!(
                                "Object of type `{}` is not assignable \
                                 to attribute `{attribute}` on type `{}`",
                                value_ty.display(self.db()),
                                object_ty.display(self.db()),
                            ));
                        }
                    }
                    false
                }
            }

            Type::TypeAlias(alias) => self.validate_attribute_assignment(
                target,
                alias.value_type(self.db()),
                attribute,
                value_ty,
                emit_diagnostics,
            ),

            // Super instances do not allow attribute assignment
            Type::NominalInstance(instance) if instance.has_known_class(db, KnownClass::Super) => {
                if emit_diagnostics {
                    if let Some(builder) = self.context.report_lint(&INVALID_ASSIGNMENT, target) {
                        builder.into_diagnostic(format_args!(
                            "Cannot assign to attribute `{attribute}` on type `{}`",
                            object_ty.display(self.db()),
                        ));
                    }
                }
                false
            }
            Type::BoundSuper(_) => {
                if emit_diagnostics {
                    if let Some(builder) = self.context.report_lint(&INVALID_ASSIGNMENT, target) {
                        builder.into_diagnostic(format_args!(
                            "Cannot assign to attribute `{attribute}` on type `{}`",
                            object_ty.display(self.db()),
                        ));
                    }
                }
                false
            }

            Type::Dynamic(..) | Type::Never => true,

            Type::NominalInstance(..)
            | Type::ProtocolInstance(_)
            | Type::BooleanLiteral(..)
            | Type::IntLiteral(..)
            | Type::StringLiteral(..)
            | Type::BytesLiteral(..)
            | Type::EnumLiteral(..)
            | Type::LiteralString
            | Type::SpecialForm(..)
            | Type::KnownInstance(..)
            | Type::PropertyInstance(..)
            | Type::FunctionLiteral(..)
            | Type::Callable(..)
            | Type::BoundMethod(_)
            | Type::KnownBoundMethod(_)
            | Type::WrapperDescriptor(_)
            | Type::DataclassDecorator(_)
            | Type::DataclassTransformer(_)
            | Type::NonInferableTypeVar(..)
            | Type::TypeVar(..)
            | Type::AlwaysTruthy
            | Type::AlwaysFalsy
            | Type::TypeIs(_)
            | Type::TypedDict(_) => {
                // First, try to call the `__setattr__` dunder method. If this is present/defined, overrides
                // assigning the attributed by the normal mechanism.
                let setattr_dunder_call_result = object_ty.try_call_dunder_with_policy(
                    db,
                    "__setattr__",
                    &mut CallArguments::positional([Type::string_literal(db, attribute), value_ty]),
                    MemberLookupPolicy::MRO_NO_OBJECT_FALLBACK,
                );

                let check_setattr_return_type = |result: Bindings<'db>| -> bool {
                    match result.return_type(db) {
                        Type::Never => {
                            if emit_diagnostics {
                                if let Some(builder) =
                                    self.context.report_lint(&INVALID_ASSIGNMENT, target)
                                {
                                    let is_setattr_synthesized = match object_ty
                                        .class_member_with_policy(
                                            db,
                                            "__setattr__".into(),
                                            MemberLookupPolicy::MRO_NO_OBJECT_FALLBACK,
                                        ) {
                                        PlaceAndQualifiers {
                                            place: Place::Type(attr_ty, _),
                                            qualifiers: _,
                                        } => attr_ty.is_callable_type(),
                                        _ => false,
                                    };

                                    let member_exists =
                                        !object_ty.member(db, attribute).place.is_unbound();

                                    let msg = if !member_exists {
                                        format!(
                                            "Can not assign to unresolved attribute `{attribute}` on type `{}`",
                                            object_ty.display(db)
                                        )
                                    } else if is_setattr_synthesized {
                                        format!(
                                            "Property `{attribute}` defined in `{}` is read-only",
                                            object_ty.display(db)
                                        )
                                    } else {
                                        format!(
                                            "Cannot assign to attribute `{attribute}` on type `{}` \
                                                 whose `__setattr__` method returns `Never`/`NoReturn`",
                                            object_ty.display(db)
                                        )
                                    };

                                    builder.into_diagnostic(msg);
                                }
                            }
                            false
                        }
                        _ => true,
                    }
                };

                match setattr_dunder_call_result {
                    Ok(result) => check_setattr_return_type(result),
                    Err(CallDunderError::PossiblyUnbound(result)) => {
                        check_setattr_return_type(*result)
                    }
                    Err(CallDunderError::CallError(..)) => {
                        if emit_diagnostics {
                            if let Some(builder) =
                                self.context.report_lint(&UNRESOLVED_ATTRIBUTE, target)
                            {
                                builder.into_diagnostic(format_args!(
                                    "Can not assign object of type `{}` to attribute \
                                     `{attribute}` on type `{}` with \
                                     custom `__setattr__` method.",
                                    value_ty.display(db),
                                    object_ty.display(db)
                                ));
                            }
                        }
                        false
                    }
                    Err(CallDunderError::MethodNotAvailable) => {
                        match object_ty.class_member(db, attribute.into()) {
                            meta_attr @ PlaceAndQualifiers { .. } if meta_attr.is_class_var() => {
                                if emit_diagnostics {
                                    if let Some(builder) =
                                        self.context.report_lint(&INVALID_ATTRIBUTE_ACCESS, target)
                                    {
                                        builder.into_diagnostic(format_args!(
                                            "Cannot assign to ClassVar `{attribute}` \
                                     from an instance of type `{ty}`",
                                            ty = object_ty.display(self.db()),
                                        ));
                                    }
                                }
                                false
                            }
                            PlaceAndQualifiers {
                                place: Place::Type(meta_attr_ty, meta_attr_boundness),
                                qualifiers,
                            } => {
                                if invalid_assignment_to_final(qualifiers) {
                                    return false;
                                }

                                let assignable_to_meta_attr =
                                    if let Place::Type(meta_dunder_set, _) =
                                        meta_attr_ty.class_member(db, "__set__".into()).place
                                    {
                                        let dunder_set_result = meta_dunder_set.try_call(
                                            db,
                                            &CallArguments::positional([
                                                meta_attr_ty,
                                                object_ty,
                                                value_ty,
                                            ]),
                                        );

                                        if emit_diagnostics {
                                            if let Err(dunder_set_failure) =
                                                dunder_set_result.as_ref()
                                            {
                                                report_bad_dunder_set_call(
                                                    &self.context,
                                                    dunder_set_failure,
                                                    attribute,
                                                    object_ty,
                                                    target,
                                                );
                                            }
                                        }

                                        dunder_set_result.is_ok()
                                    } else {
                                        ensure_assignable_to(meta_attr_ty)
                                    };

                                let assignable_to_instance_attribute = if meta_attr_boundness
                                    == Boundness::PossiblyUnbound
                                {
                                    let (assignable, boundness) = if let PlaceAndQualifiers {
                                        place:
                                            Place::Type(instance_attr_ty, instance_attr_boundness),
                                        qualifiers,
                                    } =
                                        object_ty.instance_member(db, attribute)
                                    {
                                        if invalid_assignment_to_final(qualifiers) {
                                            return false;
                                        }

                                        (
                                            ensure_assignable_to(instance_attr_ty),
                                            instance_attr_boundness,
                                        )
                                    } else {
                                        (true, Boundness::PossiblyUnbound)
                                    };

                                    if boundness == Boundness::PossiblyUnbound {
                                        report_possibly_unbound_attribute(
                                            &self.context,
                                            target,
                                            attribute,
                                            object_ty,
                                        );
                                    }

                                    assignable
                                } else {
                                    true
                                };

                                assignable_to_meta_attr && assignable_to_instance_attribute
                            }

                            PlaceAndQualifiers {
                                place: Place::Unbound,
                                ..
                            } => {
                                if let PlaceAndQualifiers {
                                    place: Place::Type(instance_attr_ty, instance_attr_boundness),
                                    qualifiers,
                                } = object_ty.instance_member(db, attribute)
                                {
                                    if invalid_assignment_to_final(qualifiers) {
                                        return false;
                                    }

                                    if instance_attr_boundness == Boundness::PossiblyUnbound {
                                        report_possibly_unbound_attribute(
                                            &self.context,
                                            target,
                                            attribute,
                                            object_ty,
                                        );
                                    }

                                    ensure_assignable_to(instance_attr_ty)
                                } else {
                                    if emit_diagnostics {
                                        if let Some(builder) =
                                            self.context.report_lint(&UNRESOLVED_ATTRIBUTE, target)
                                        {
                                            builder.into_diagnostic(format_args!(
                                                "Unresolved attribute `{}` on type `{}`.",
                                                attribute,
                                                object_ty.display(db)
                                            ));
                                        }
                                    }

                                    false
                                }
                            }
                        }
                    }
                }
            }

            Type::ClassLiteral(..) | Type::GenericAlias(..) | Type::SubclassOf(..) => {
                match object_ty.class_member(db, attribute.into()) {
                    PlaceAndQualifiers {
                        place: Place::Type(meta_attr_ty, meta_attr_boundness),
                        qualifiers,
                    } => {
                        if invalid_assignment_to_final(qualifiers) {
                            return false;
                        }

                        let assignable_to_meta_attr = if let Place::Type(meta_dunder_set, _) =
                            meta_attr_ty.class_member(db, "__set__".into()).place
                        {
                            let dunder_set_result = meta_dunder_set.try_call(
                                db,
                                &CallArguments::positional([meta_attr_ty, object_ty, value_ty]),
                            );

                            if emit_diagnostics {
                                if let Err(dunder_set_failure) = dunder_set_result.as_ref() {
                                    report_bad_dunder_set_call(
                                        &self.context,
                                        dunder_set_failure,
                                        attribute,
                                        object_ty,
                                        target,
                                    );
                                }
                            }

                            dunder_set_result.is_ok()
                        } else {
                            ensure_assignable_to(meta_attr_ty)
                        };

                        let assignable_to_class_attr = if meta_attr_boundness
                            == Boundness::PossiblyUnbound
                        {
                            let (assignable, boundness) =
                                if let Place::Type(class_attr_ty, class_attr_boundness) = object_ty
                                    .find_name_in_mro(db, attribute)
                                    .expect("called on Type::ClassLiteral or Type::SubclassOf")
                                    .place
                                {
                                    (ensure_assignable_to(class_attr_ty), class_attr_boundness)
                                } else {
                                    (true, Boundness::PossiblyUnbound)
                                };

                            if boundness == Boundness::PossiblyUnbound {
                                report_possibly_unbound_attribute(
                                    &self.context,
                                    target,
                                    attribute,
                                    object_ty,
                                );
                            }

                            assignable
                        } else {
                            true
                        };

                        assignable_to_meta_attr && assignable_to_class_attr
                    }
                    PlaceAndQualifiers {
                        place: Place::Unbound,
                        ..
                    } => {
                        if let PlaceAndQualifiers {
                            place: Place::Type(class_attr_ty, class_attr_boundness),
                            qualifiers,
                        } = object_ty
                            .find_name_in_mro(db, attribute)
                            .expect("called on Type::ClassLiteral or Type::SubclassOf")
                        {
                            if invalid_assignment_to_final(qualifiers) {
                                return false;
                            }

                            if class_attr_boundness == Boundness::PossiblyUnbound {
                                report_possibly_unbound_attribute(
                                    &self.context,
                                    target,
                                    attribute,
                                    object_ty,
                                );
                            }

                            ensure_assignable_to(class_attr_ty)
                        } else {
                            let attribute_is_bound_on_instance =
                                object_ty.to_instance(self.db()).is_some_and(|instance| {
                                    !instance
                                        .instance_member(self.db(), attribute)
                                        .place
                                        .is_unbound()
                                });

                            // Attribute is declared or bound on instance. Forbid access from the class object
                            if emit_diagnostics {
                                if attribute_is_bound_on_instance {
                                    if let Some(builder) =
                                        self.context.report_lint(&INVALID_ATTRIBUTE_ACCESS, target)
                                    {
                                        builder.into_diagnostic(format_args!(
                                            "Cannot assign to instance attribute \
                                             `{attribute}` from the class object `{ty}`",
                                            ty = object_ty.display(self.db()),
                                        ));
                                    }
                                } else {
                                    if let Some(builder) =
                                        self.context.report_lint(&UNRESOLVED_ATTRIBUTE, target)
                                    {
                                        builder.into_diagnostic(format_args!(
                                            "Unresolved attribute `{}` on type `{}`.",
                                            attribute,
                                            object_ty.display(db)
                                        ));
                                    }
                                }
                            }

                            false
                        }
                    }
                }
            }

            Type::ModuleLiteral(module) => {
                if let Place::Type(attr_ty, _) = module.static_member(db, attribute).place {
                    let assignable = value_ty.is_assignable_to(db, attr_ty);
                    if assignable {
                        true
                    } else {
                        if emit_diagnostics {
                            report_invalid_attribute_assignment(
                                &self.context,
                                target.into(),
                                attr_ty,
                                value_ty,
                                attribute,
                            );
                        }
                        false
                    }
                } else {
                    if emit_diagnostics {
                        if let Some(builder) =
                            self.context.report_lint(&UNRESOLVED_ATTRIBUTE, target)
                        {
                            builder.into_diagnostic(format_args!(
                                "Unresolved attribute `{}` on type `{}`.",
                                attribute,
                                object_ty.display(db)
                            ));
                        }
                    }

                    false
                }
            }
        }
    }

    fn infer_target_impl(
        &mut self,
        target: &ast::Expr,
        value: &ast::Expr,
        assigned_ty: Option<Type<'db>>,
    ) {
        match target {
            ast::Expr::Name(name) => self.infer_definition(name),
            ast::Expr::List(ast::ExprList { elts, .. })
            | ast::Expr::Tuple(ast::ExprTuple { elts, .. }) => {
                if let Some(tuple_spec) =
                    assigned_ty.and_then(|ty| ty.tuple_instance_spec(self.db()))
                {
                    let mut assigned_tys = tuple_spec.all_elements();
                    for element in elts {
                        self.infer_target_impl(element, value, assigned_tys.next().copied());
                    }
                } else {
                    for element in elts {
                        self.infer_target_impl(element, value, None);
                    }
                }
            }
            ast::Expr::Attribute(
                attr_expr @ ast::ExprAttribute {
                    value: object,
                    ctx: ExprContext::Store,
                    attr,
                    ..
                },
            ) => {
                self.store_expression_type(target, assigned_ty.unwrap_or(Type::unknown()));

                let object_ty = self.infer_expression(object, TypeContext::default());

                if let Some(assigned_ty) = assigned_ty {
                    self.validate_attribute_assignment(
                        attr_expr,
                        object_ty,
                        attr.id(),
                        assigned_ty,
                        true,
                    );
                }
            }
            ast::Expr::Subscript(subscript_expr) => {
                self.store_expression_type(target, assigned_ty.unwrap_or(Type::unknown()));

                if let Some(assigned_ty) = assigned_ty {
                    self.validate_subscript_assignment(subscript_expr, value, assigned_ty);
                }
            }
            _ => {
                // TODO: Remove this once we handle all possible assignment targets.
                self.infer_expression(target, TypeContext::default());
            }
        }
    }

    fn infer_assignment_definition(
        &mut self,
        assignment: &AssignmentDefinitionKind<'db>,
        definition: Definition<'db>,
    ) {
        let value = assignment.value(self.module());
        let target = assignment.target(self.module());

        let mut target_ty = match assignment.target_kind() {
            TargetKind::Sequence(unpack_position, unpack) => {
                let unpacked = infer_unpack_types(self.db(), unpack);
                // Only copy the diagnostics if this is the first assignment to avoid duplicating the
                // unpack assignments.
                if unpack_position == UnpackPosition::First {
                    self.context.extend(unpacked.diagnostics());
                }

                unpacked.expression_type(target)
            }
            TargetKind::Single => {
                let value_ty = self.infer_standalone_expression(value, TypeContext::default());

                // `TYPE_CHECKING` is a special variable that should only be assigned `False`
                // at runtime, but is always considered `True` in type checking.
                // See mdtest/known_constants.md#user-defined-type_checking for details.
                if target.as_name_expr().map(|name| name.id.as_str()) == Some("TYPE_CHECKING") {
                    if !matches!(
                        value.as_boolean_literal_expr(),
                        Some(ast::ExprBooleanLiteral { value: false, .. })
                    ) {
                        report_invalid_type_checking_constant(&self.context, target.into());
                    }
                    Type::BooleanLiteral(true)
                } else if self.in_stub() && value.is_ellipsis_literal_expr() {
                    Type::unknown()
                } else {
                    value_ty
                }
            }
        };

        if let Some(special_form) = target.as_name_expr().and_then(|name| {
            SpecialFormType::try_from_file_and_name(self.db(), self.file(), &name.id)
        }) {
            target_ty = Type::SpecialForm(special_form);
        }

        self.store_expression_type(target, target_ty);
        self.add_binding(target.into(), definition, target_ty);
    }

    fn infer_annotated_assignment_statement(&mut self, assignment: &ast::StmtAnnAssign) {
        if assignment.target.is_name_expr() {
            self.infer_definition(assignment);
        } else {
            // Non-name assignment targets are inferred as ordinary expressions, not definitions.
            let ast::StmtAnnAssign {
                range: _,
                node_index: _,
                annotation,
                value,
                target,
                simple: _,
            } = assignment;
            let annotated =
                self.infer_annotation_expression(annotation, DeferredExpressionState::None);

            if !annotated.qualifiers.is_empty() {
                for qualifier in [TypeQualifiers::CLASS_VAR, TypeQualifiers::INIT_VAR] {
                    if annotated.qualifiers.contains(qualifier) {
                        if let Some(builder) = self
                            .context
                            .report_lint(&INVALID_TYPE_FORM, annotation.as_ref())
                        {
                            builder.into_diagnostic(format_args!(
                                "`{name}` annotations are not allowed for non-name targets",
                                name = qualifier.name()
                            ));
                        }
                    }
                }
            }

            if let Some(value) = value {
                self.infer_maybe_standalone_expression(
                    value,
                    TypeContext::new(annotated.inner_type()),
                );
            }

            // If we have an annotated assignment like `self.attr: int = 1`, we still need to
            // do type inference on the `self.attr` target to get types for all sub-expressions.
            self.infer_expression(target, TypeContext::default());

            // But here we explicitly overwrite the type for the overall `self.attr` node with
            // the annotated type. We do no use `store_expression_type` here, because it checks
            // that no type has been stored for the expression before.
            self.expressions
                .insert((&**target).into(), annotated.inner_type());
        }
    }

    /// Infer the types in an annotated assignment definition.
    fn infer_annotated_assignment_definition(
        &mut self,
        assignment: &'db AnnotatedAssignmentDefinitionKind,
        definition: Definition<'db>,
    ) {
        let annotation = assignment.annotation(self.module());
        let target = assignment.target(self.module());
        let value = assignment.value(self.module());

        let mut declared = self.infer_annotation_expression(
            annotation,
            DeferredExpressionState::from(self.defer_annotations()),
        );

        if !declared.qualifiers.is_empty() {
            let current_scope_id = self.scope().file_scope_id(self.db());
            let current_scope = self.index.scope(current_scope_id);
            if current_scope.kind() != ScopeKind::Class {
                for qualifier in [TypeQualifiers::CLASS_VAR, TypeQualifiers::INIT_VAR] {
                    if declared.qualifiers.contains(qualifier) {
                        if let Some(builder) =
                            self.context.report_lint(&INVALID_TYPE_FORM, annotation)
                        {
                            builder.into_diagnostic(format_args!(
                                "`{name}` annotations are only allowed in class-body scopes",
                                name = qualifier.name()
                            ));
                        }
                    }
                }
            }
        }

        if target
            .as_name_expr()
            .is_some_and(|name| &name.id == "TYPE_CHECKING")
        {
            if !KnownClass::Bool
                .to_instance(self.db())
                .is_assignable_to(self.db(), declared.inner_type())
            {
                // annotation not assignable from `bool` is an error
                report_invalid_type_checking_constant(&self.context, target.into());
            } else if self.in_stub()
                && value
                    .as_ref()
                    .is_none_or(|value| value.is_ellipsis_literal_expr())
            {
                // stub file assigning nothing or `...` is fine
            } else if !matches!(
                value
                    .as_ref()
                    .and_then(|value| value.as_boolean_literal_expr()),
                Some(ast::ExprBooleanLiteral { value: false, .. })
            ) {
                // otherwise, assigning something other than `False` is an error
                report_invalid_type_checking_constant(&self.context, target.into());
            }
            declared.inner = Type::BooleanLiteral(true);
        }

        // Handle various singletons.
        if let Some(name_expr) = target.as_name_expr() {
            if let Some(special_form) =
                SpecialFormType::try_from_file_and_name(self.db(), self.file(), &name_expr.id)
            {
                declared.inner = Type::SpecialForm(special_form);
            }
        }

        // If the target of an assignment is not one of the place expressions we support,
        // then they are not definitions, so we can only be here if the target is in a form supported as a place expression.
        // In this case, we can simply store types in `target` below, instead of calling `infer_expression` (which would return `Never`).
        debug_assert!(PlaceExpr::try_from_expr(target).is_some());

        if let Some(value) = value {
            let inferred_ty = self
                .infer_maybe_standalone_expression(value, TypeContext::new(declared.inner_type()));
            let mut inferred_ty = if target
                .as_name_expr()
                .is_some_and(|name| &name.id == "TYPE_CHECKING")
            {
                Type::BooleanLiteral(true)
            } else if self.in_stub() && value.is_ellipsis_literal_expr() {
                declared.inner_type()
            } else {
                inferred_ty
            };

            // Validate `TypedDict` dictionary literal assignments
            if let Some(typed_dict) = declared.inner_type().into_typed_dict() {
                if let Some(dict_expr) = value.as_dict_expr() {
                    validate_typed_dict_dict_literal(
                        &self.context,
                        typed_dict,
                        dict_expr,
                        target.into(),
                        |expr| self.expression_type(expr),
                    );

                    // Override the inferred type of the dict literal to be the `TypedDict` type
                    // This ensures that the dict literal gets the correct type for key access
                    let typed_dict_type = Type::TypedDict(typed_dict);
                    inferred_ty = typed_dict_type;
                }
            }

            self.add_declaration_with_binding(
                target.into(),
                definition,
                &DeclaredAndInferredType::MightBeDifferent {
                    declared_ty: declared,
                    inferred_ty,
                },
            );

            self.store_expression_type(target, inferred_ty);
        } else {
            if self.in_stub() {
                self.add_declaration_with_binding(
                    target.into(),
                    definition,
                    &DeclaredAndInferredType::AreTheSame(declared),
                );
            } else {
                self.add_declaration(target.into(), definition, declared);
            }

            self.store_expression_type(target, declared.inner_type());
        }
    }

    fn infer_augmented_assignment_statement(&mut self, assignment: &ast::StmtAugAssign) {
        if assignment.target.is_name_expr() {
            self.infer_definition(assignment);
        } else {
            // Non-name assignment targets are inferred as ordinary expressions, not definitions.
            self.infer_augment_assignment(assignment);
        }
    }

    fn infer_augmented_op(
        &mut self,
        assignment: &ast::StmtAugAssign,
        target_type: Type<'db>,
        value_type: Type<'db>,
    ) -> Type<'db> {
        // If the target defines, e.g., `__iadd__`, infer the augmented assignment as a call to that
        // dunder.
        let op = assignment.op;
        let db = self.db();

        let report_unsupported_augmented_op = |ctx: &mut InferContext| {
            let Some(builder) = ctx.report_lint(&UNSUPPORTED_OPERATOR, assignment) else {
                return;
            };
            builder.into_diagnostic(format_args!(
                "Operator `{op}=` is unsupported between objects of type `{}` and `{}`",
                target_type.display(db),
                value_type.display(db)
            ));
        };

        // Fall back to non-augmented binary operator inference.
        let mut binary_return_ty = || {
            self.infer_binary_expression_type(assignment.into(), false, target_type, value_type, op)
                .unwrap_or_else(|| {
                    report_unsupported_augmented_op(&mut self.context);
                    Type::unknown()
                })
        };

        match target_type {
            Type::Union(union) => union.map(db, |&elem_type| {
                self.infer_augmented_op(assignment, elem_type, value_type)
            }),
            _ => {
                let call = target_type.try_call_dunder(
                    db,
                    op.in_place_dunder(),
                    CallArguments::positional([value_type]),
                );

                match call {
                    Ok(outcome) => outcome.return_type(db),
                    Err(CallDunderError::MethodNotAvailable) => binary_return_ty(),
                    Err(CallDunderError::PossiblyUnbound(outcome)) => {
                        UnionType::from_elements(db, [outcome.return_type(db), binary_return_ty()])
                    }
                    Err(CallDunderError::CallError(_, bindings)) => {
                        report_unsupported_augmented_op(&mut self.context);
                        bindings.return_type(db)
                    }
                }
            }
        }
    }

    fn infer_augment_assignment_definition(
        &mut self,
        assignment: &ast::StmtAugAssign,
        definition: Definition<'db>,
    ) {
        let target_ty = self.infer_augment_assignment(assignment);
        self.add_binding(assignment.into(), definition, target_ty);
    }

    fn infer_augment_assignment(&mut self, assignment: &ast::StmtAugAssign) -> Type<'db> {
        let ast::StmtAugAssign {
            range: _,
            node_index: _,
            target,
            op: _,
            value,
        } = assignment;

        // Resolve the target type, assuming a load context.
        let target_type = match &**target {
            ast::Expr::Name(name) => {
                let previous_value = self.infer_name_load(name);
                self.store_expression_type(target, previous_value);
                previous_value
            }
            ast::Expr::Attribute(attr) => {
                let previous_value = self.infer_attribute_load(attr);
                self.store_expression_type(target, previous_value);
                previous_value
            }
            ast::Expr::Subscript(subscript) => {
                let previous_value = self.infer_subscript_load(subscript);
                self.store_expression_type(target, previous_value);
                previous_value
            }
            _ => self.infer_expression(target, TypeContext::default()),
        };
        let value_type = self.infer_expression(value, TypeContext::default());

        self.infer_augmented_op(assignment, target_type, value_type)
    }

    fn infer_type_alias_statement(&mut self, node: &ast::StmtTypeAlias) {
        self.infer_definition(node);
    }

    fn infer_for_statement(&mut self, for_statement: &ast::StmtFor) {
        let ast::StmtFor {
            range: _,
            node_index: _,
            target,
            iter,
            body,
            orelse,
            is_async: _,
        } = for_statement;

        self.infer_target(target, iter, |builder, iter_expr| {
            // TODO: `infer_for_statement_definition` reports a diagnostic if `iter_ty` isn't iterable
            //  but only if the target is a name. We should report a diagnostic here if the target isn't a name:
            //  `for a.x in not_iterable: ...
            builder
                .infer_standalone_expression(iter_expr, TypeContext::default())
                .iterate(builder.db())
                .homogeneous_element_type(builder.db())
        });

        self.infer_body(body);
        self.infer_body(orelse);
    }

    fn infer_for_statement_definition(
        &mut self,
        for_stmt: &ForStmtDefinitionKind<'db>,
        definition: Definition<'db>,
    ) {
        let iterable = for_stmt.iterable(self.module());
        let target = for_stmt.target(self.module());

        let loop_var_value_type = match for_stmt.target_kind() {
            TargetKind::Sequence(unpack_position, unpack) => {
                let unpacked = infer_unpack_types(self.db(), unpack);
                if unpack_position == UnpackPosition::First {
                    self.context.extend(unpacked.diagnostics());
                }

                unpacked.expression_type(target)
            }
            TargetKind::Single => {
                let iterable_type =
                    self.infer_standalone_expression(iterable, TypeContext::default());

                iterable_type
                    .try_iterate_with_mode(
                        self.db(),
                        EvaluationMode::from_is_async(for_stmt.is_async()),
                    )
                    .map(|tuple| tuple.homogeneous_element_type(self.db()))
                    .unwrap_or_else(|err| {
                        err.report_diagnostic(&self.context, iterable_type, iterable.into());
                        err.fallback_element_type(self.db())
                    })
            }
        };

        self.store_expression_type(target, loop_var_value_type);
        self.add_binding(target.into(), definition, loop_var_value_type);
    }

    fn infer_while_statement(&mut self, while_statement: &ast::StmtWhile) {
        let ast::StmtWhile {
            range: _,
            node_index: _,
            test,
            body,
            orelse,
        } = while_statement;

        let test_ty = self.infer_standalone_expression(test, TypeContext::default());

        if let Err(err) = test_ty.try_bool(self.db()) {
            err.report_diagnostic(&self.context, &**test);
        }

        self.infer_body(body);
        self.infer_body(orelse);
    }

    fn infer_import_statement(&mut self, import: &ast::StmtImport) {
        let ast::StmtImport {
            range: _,
            node_index: _,
            names,
        } = import;

        for alias in names {
            self.infer_definition(alias);
        }
    }

    fn report_unresolved_import(
        &self,
        import_node: AnyNodeRef<'_>,
        range: TextRange,
        level: u32,
        module: Option<&str>,
    ) {
        let is_import_reachable = self.is_reachable(import_node);

        if !is_import_reachable {
            return;
        }

        let Some(builder) = self.context.report_lint(&UNRESOLVED_IMPORT, range) else {
            return;
        };
        let mut diagnostic = builder.into_diagnostic(format_args!(
            "Cannot resolve imported module `{}{}`",
            ".".repeat(level as usize),
            module.unwrap_or_default()
        ));
        if level == 0 {
            if let Some(module_name) = module.and_then(ModuleName::new) {
                let program = Program::get(self.db());
                let typeshed_versions = program.search_paths(self.db()).typeshed_versions();

                if let Some(version_range) = typeshed_versions.exact(&module_name) {
                    // We know it is a stdlib module on *some* Python versions...
                    let python_version = program.python_version(self.db());
                    if !version_range.contains(python_version) {
                        // ...But not on *this* Python version.
                        diagnostic.info(format_args!(
                            "The stdlib module `{module_name}` is only available on Python {version_range}",
                            version_range = version_range.diagnostic_display(),
                        ));
                        add_inferred_python_version_hint_to_diagnostic(
                            self.db(),
                            &mut diagnostic,
                            "resolving modules",
                        );
                        return;
                    }
                }
            }

            // Add search paths information to the diagnostic
            // Use the same search paths function that is used in actual module resolution
            let mut search_paths =
                search_paths(self.db(), ModuleResolveMode::StubsAllowed).peekable();

            if search_paths.peek().is_some() {
                diagnostic.info(format_args!(
                    "Searched in the following paths during module resolution:"
                ));

                for (index, path) in search_paths.enumerate() {
                    diagnostic.info(format_args!(
                        "  {}. {} ({})",
                        index + 1,
                        path,
                        path.describe_kind()
                    ));
                }
            }

            diagnostic.info(
                "make sure your Python environment is properly configured: \
                https://docs.astral.sh/ty/modules/#python-environment",
            );
        }
    }

    fn infer_import_definition(
        &mut self,
        node: &ast::StmtImport,
        alias: &ast::Alias,
        definition: Definition<'db>,
    ) {
        let ast::Alias {
            range: _,
            node_index: _,
            name,
            asname,
        } = alias;

        // The name of the module being imported
        let Some(full_module_name) = ModuleName::new(name) else {
            tracing::debug!("Failed to resolve import due to invalid syntax");
            self.add_unknown_declaration_with_binding(alias.into(), definition);
            return;
        };

        // Resolve the module being imported.
        let Some(full_module_ty) = self.module_type_from_name(&full_module_name) else {
            self.report_unresolved_import(node.into(), alias.range(), 0, Some(name));
            self.add_unknown_declaration_with_binding(alias.into(), definition);
            return;
        };

        let binding_ty = if asname.is_some() {
            // If we are renaming the imported module via an `as` clause, then we bind the resolved
            // module's type to that name, even if that module is nested.
            full_module_ty
        } else if full_module_name.contains('.') {
            // If there's no `as` clause and the imported module is nested, we're not going to bind
            // the resolved module itself into the current scope; we're going to bind the top-most
            // parent package of that module.
            let topmost_parent_name =
                ModuleName::new(full_module_name.components().next().unwrap()).unwrap();
            let Some(topmost_parent_ty) = self.module_type_from_name(&topmost_parent_name) else {
                self.add_unknown_declaration_with_binding(alias.into(), definition);
                return;
            };
            topmost_parent_ty
        } else {
            // If there's no `as` clause and the imported module isn't nested, then the imported
            // module _is_ what we bind into the current scope.
            full_module_ty
        };

        self.add_declaration_with_binding(
            alias.into(),
            definition,
            &DeclaredAndInferredType::are_the_same_type(binding_ty),
        );
    }

    fn infer_import_from_statement(&mut self, import: &ast::StmtImportFrom) {
        let ast::StmtImportFrom {
            range: _,
            node_index: _,
            module: _,
            names,
            level: _,
        } = import;

        self.check_import_from_module_is_resolvable(import);

        for alias in names {
            for definition in self.index.definitions(alias) {
                let inferred = infer_definition_types(self.db(), *definition);
                // Check non-star imports for deprecations
                if definition.kind(self.db()).as_star_import().is_none() {
                    for ty in inferred.declaration_types() {
                        self.check_deprecated(alias, ty.inner);
                    }
                }
                self.extend_definition(inferred);
            }
        }
    }

    fn infer_assert_statement(&mut self, assert: &ast::StmtAssert) {
        let ast::StmtAssert {
            range: _,
            node_index: _,
            test,
            msg,
        } = assert;

        let test_ty = self.infer_standalone_expression(test, TypeContext::default());

        if let Err(err) = test_ty.try_bool(self.db()) {
            err.report_diagnostic(&self.context, &**test);
        }

        self.infer_optional_expression(msg.as_deref(), TypeContext::default());
    }

    fn infer_raise_statement(&mut self, raise: &ast::StmtRaise) {
        let ast::StmtRaise {
            range: _,
            node_index: _,
            exc,
            cause,
        } = raise;

        let base_exception_type = KnownClass::BaseException.to_subclass_of(self.db());
        let base_exception_instance = KnownClass::BaseException.to_instance(self.db());

        let can_be_raised =
            UnionType::from_elements(self.db(), [base_exception_type, base_exception_instance]);
        let can_be_exception_cause =
            UnionType::from_elements(self.db(), [can_be_raised, Type::none(self.db())]);

        if let Some(raised) = exc {
            let raised_type = self.infer_expression(raised, TypeContext::default());

            if !raised_type.is_assignable_to(self.db(), can_be_raised) {
                report_invalid_exception_raised(&self.context, raised, raised_type);
            }
        }

        if let Some(cause) = cause {
            let cause_type = self.infer_expression(cause, TypeContext::default());

            if !cause_type.is_assignable_to(self.db(), can_be_exception_cause) {
                report_invalid_exception_cause(&self.context, cause, cause_type);
            }
        }
    }

    /// Resolve the [`ModuleName`], and the type of the module, being referred to by an
    /// [`ast::StmtImportFrom`] node. Emit a diagnostic if the module cannot be resolved.
    fn check_import_from_module_is_resolvable(&mut self, import_from: &ast::StmtImportFrom) {
        let ast::StmtImportFrom { module, level, .. } = import_from;

        // For diagnostics, we want to highlight the unresolvable
        // module and not the entire `from ... import ...` statement.
        let module_ref = module
            .as_ref()
            .map(AnyNodeRef::from)
            .unwrap_or_else(|| AnyNodeRef::from(import_from));
        let module = module.as_deref();

        tracing::trace!(
            "Resolving import statement from module `{}` into file `{}`",
            format_import_from_module(*level, module),
            self.file().path(self.db()),
        );
        let module_name = ModuleName::from_import_statement(self.db(), self.file(), import_from);

        let module_name = match module_name {
            Ok(module_name) => module_name,
            Err(ModuleNameResolutionError::InvalidSyntax) => {
                tracing::debug!("Failed to resolve import due to invalid syntax");
                // Invalid syntax diagnostics are emitted elsewhere.
                return;
            }
            Err(ModuleNameResolutionError::TooManyDots) => {
                tracing::debug!(
                    "Relative module resolution `{}` failed: too many leading dots",
                    format_import_from_module(*level, module),
                );
                self.report_unresolved_import(
                    import_from.into(),
                    module_ref.range(),
                    *level,
                    module,
                );
                return;
            }
            Err(ModuleNameResolutionError::UnknownCurrentModule) => {
                tracing::debug!(
                    "Relative module resolution `{}` failed; could not resolve file `{}` to a module",
                    format_import_from_module(*level, module),
                    self.file().path(self.db())
                );
                self.report_unresolved_import(
                    import_from.into(),
                    module_ref.range(),
                    *level,
                    module,
                );
                return;
            }
        };

        if resolve_module(self.db(), &module_name).is_none() {
            self.report_unresolved_import(import_from.into(), module_ref.range(), *level, module);
        }
    }

    fn infer_import_from_definition(
        &mut self,
        import_from: &ast::StmtImportFrom,
        alias: &ast::Alias,
        definition: Definition<'db>,
    ) {
        let Ok(module_name) =
            ModuleName::from_import_statement(self.db(), self.file(), import_from)
        else {
            self.add_unknown_declaration_with_binding(alias.into(), definition);
            return;
        };

        let Some(module) = resolve_module(self.db(), &module_name) else {
            self.add_unknown_declaration_with_binding(alias.into(), definition);
            return;
        };

        let module_ty = Type::module_literal(self.db(), self.file(), module);

        let name = if let Some(star_import) = definition.kind(self.db()).as_star_import() {
            self.index
                .place_table(self.scope().file_scope_id(self.db()))
                .symbol(star_import.symbol_id())
                .name()
        } else {
            &alias.name.id
        };

        // Avoid looking up attributes on a module if a module imports from itself
        // (e.g. `from parent import submodule` inside the `parent` module).
        let import_is_self_referential = module_ty
            .into_module_literal()
            .is_some_and(|module| Some(self.file()) == module.module(self.db()).file(self.db()));

        // First try loading the requested attribute from the module.
        if !import_is_self_referential {
            if let PlaceAndQualifiers {
                place: Place::Type(ty, boundness),
                qualifiers,
            } = module_ty.member(self.db(), name)
            {
                if &alias.name != "*" && boundness == Boundness::PossiblyUnbound {
                    // TODO: Consider loading _both_ the attribute and any submodule and unioning them
                    // together if the attribute exists but is possibly-unbound.
                    if let Some(builder) = self
                        .context
                        .report_lint(&POSSIBLY_UNBOUND_IMPORT, AnyNodeRef::Alias(alias))
                    {
                        builder.into_diagnostic(format_args!(
                            "Member `{name}` of module `{module_name}` is possibly unbound",
                        ));
                    }
                }
                self.add_declaration_with_binding(
                    alias.into(),
                    definition,
                    &DeclaredAndInferredType::MightBeDifferent {
                        declared_ty: TypeAndQualifiers {
                            inner: ty,
                            qualifiers,
                        },
                        inferred_ty: ty,
                    },
                );
                return;
            }
        }

        // Evaluate whether `X.Y` would constitute a valid submodule name,
        // given a `from X import Y` statement. If it is valid, this will be `Some()`;
        // else, it will be `None`.
        let full_submodule_name = ModuleName::new(name).map(|final_part| {
            let mut ret = module_name.clone();
            ret.extend(&final_part);
            ret
        });

        // If the module doesn't bind the symbol, check if it's a submodule.  This won't get
        // handled by the `Type::member` call because it relies on the semantic index's
        // `imported_modules` set.  The semantic index does not include information about
        // `from...import` statements because there are two things it cannot determine while only
        // inspecting the content of the current file:
        //
        //   - whether the imported symbol is an attribute or submodule
        //   - whether the containing file is in a module or a package (needed to correctly resolve
        //     relative imports)
        //
        // The first would be solvable by making it a _potentially_ imported modules set.  The
        // second is not.
        //
        // Regardless, for now, we sidestep all of that by repeating the submodule-or-attribute
        // check here when inferring types for a `from...import` statement.
        if let Some(submodule_type) = full_submodule_name
            .as_ref()
            .and_then(|submodule_name| self.module_type_from_name(submodule_name))
        {
            self.add_declaration_with_binding(
                alias.into(),
                definition,
                &DeclaredAndInferredType::are_the_same_type(submodule_type),
            );
            return;
        }

        self.add_unknown_declaration_with_binding(alias.into(), definition);

        if &alias.name == "*" {
            return;
        }

        if !self.is_reachable(import_from) {
            return;
        }

        let Some(builder) = self
            .context
            .report_lint(&UNRESOLVED_IMPORT, AnyNodeRef::Alias(alias))
        else {
            return;
        };

        let diagnostic = builder.into_diagnostic(format_args!(
            "Module `{module_name}` has no member `{name}`"
        ));

        if let Some(full_submodule_name) = full_submodule_name {
            hint_if_stdlib_submodule_exists_on_other_versions(
                self.db(),
                diagnostic,
                &full_submodule_name,
                module,
            );
        }
    }

    fn infer_return_statement(&mut self, ret: &ast::StmtReturn) {
<<<<<<< HEAD
        self.infer_optional_expression(ret.value.as_deref());
        let range = ret
            .value
            .as_ref()
            .map_or(ret.range(), |value| value.range());
        let expression = ret
            .value
            .as_ref()
            .map(|expr| ExpressionNodeKey::from(&**expr));
        self.record_returnee(expression, range);
=======
        if let Some(ty) =
            self.infer_optional_expression(ret.value.as_deref(), TypeContext::default())
        {
            let range = ret
                .value
                .as_ref()
                .map_or(ret.range(), |value| value.range());
            self.record_return_type(ty, range);
        } else {
            self.record_return_type(Type::none(self.db()), ret.range());
        }
>>>>>>> 33b3d44e
    }

    fn infer_delete_statement(&mut self, delete: &ast::StmtDelete) {
        let ast::StmtDelete {
            range: _,
            node_index: _,
            targets,
        } = delete;
        for target in targets {
            self.infer_expression(target, TypeContext::default());
        }
    }

    fn infer_global_statement(&mut self, global: &ast::StmtGlobal) {
        // CPython allows examples like this, where a global variable is never explicitly defined
        // in the global scope:
        //
        // ```py
        // def f():
        //     global x
        //     x = 1
        // def g():
        //     print(x)
        // ```
        //
        // However, allowing this pattern would make it hard for us to guarantee
        // accurate analysis about the types and boundness of global-scope symbols,
        // so we require the variable to be explicitly defined (either bound or declared)
        // in the global scope.
        let ast::StmtGlobal {
            node_index: _,
            range: _,
            names,
        } = global;
        let global_place_table = self.index.place_table(FileScopeId::global());
        for name in names {
            if let Some(symbol_id) = global_place_table.symbol_id(name) {
                let symbol = global_place_table.symbol(symbol_id);
                if symbol.is_bound() || symbol.is_declared() {
                    // This name is explicitly defined in the global scope (not just in function
                    // bodies that mark it `global`).
                    continue;
                }
            }
            if !module_type_implicit_global_symbol(self.db(), name)
                .place
                .is_unbound()
            {
                // This name is an implicit global like `__file__` (but not a built-in like `int`).
                continue;
            }
            // This variable isn't explicitly defined in the global scope, nor is it an
            // implicit global from `types.ModuleType`, so we consider this `global` statement invalid.
            let Some(builder) = self.context.report_lint(&UNRESOLVED_GLOBAL, name) else {
                return;
            };
            let mut diag =
                builder.into_diagnostic(format_args!("Invalid global declaration of `{name}`"));
            diag.set_primary_message(format_args!(
                "`{name}` has no declarations or bindings in the global scope"
            ));
            diag.info("This limits ty's ability to make accurate inferences about the boundness and types of global-scope symbols");
            diag.info(format_args!(
                "Consider adding a declaration to the global scope, e.g. `{name}: int`"
            ));
        }
    }

    fn infer_nonlocal_statement(&mut self, nonlocal: &ast::StmtNonlocal) {
        let ast::StmtNonlocal {
            node_index: _,
            range,
            names,
        } = nonlocal;
        let db = self.db();
        let scope = self.scope();
        let file_scope_id = scope.file_scope_id(db);
        let current_file = self.file();
        'names: for name in names {
            // Walk up parent scopes looking for a possible enclosing scope that may have a
            // definition of this name visible to us. Note that we skip the scope containing the
            // use that we are resolving, since we already looked for the place there up above.
            for (enclosing_scope_file_id, _) in self.index.ancestor_scopes(file_scope_id).skip(1) {
                // Class scopes are not visible to nested scopes, and `nonlocal` cannot refer to
                // globals, so check only function-like scopes.
                let enclosing_scope_id = enclosing_scope_file_id.to_scope_id(db, current_file);
                if !enclosing_scope_id.is_function_like(db) {
                    continue;
                }
                let enclosing_place_table = self.index.place_table(enclosing_scope_file_id);
                let Some(enclosing_symbol_id) = enclosing_place_table.symbol_id(name) else {
                    // This scope doesn't define this name. Keep going.
                    continue;
                };
                let enclosing_symbol = enclosing_place_table.symbol(enclosing_symbol_id);
                // We've found a definition for this name in an enclosing function-like scope.
                // Either this definition is the valid place this name refers to, or else we'll
                // emit a syntax error. Either way, we won't walk any more enclosing scopes. Note
                // that there are differences here compared to `infer_place_load`: A regular load
                // (e.g. `print(x)`) is allowed to refer to a global variable (e.g. `x = 1` in the
                // global scope), and similarly it's allowed to refer to a local variable in an
                // enclosing function that's declared `global` (e.g. `global x`). However, the
                // `nonlocal` keyword can't refer to global variables (that's a `SyntaxError`), and
                // it also can't refer to local variables in enclosing functions that are declared
                // `global` (also a `SyntaxError`).
                if enclosing_symbol.is_global() {
                    // A "chain" of `nonlocal` statements is "broken" by a `global` statement. Stop
                    // looping and report that this `nonlocal` statement is invalid.
                    break;
                }
                if !enclosing_symbol.is_bound()
                    && !enclosing_symbol.is_declared()
                    && !enclosing_symbol.is_nonlocal()
                {
                    debug_assert!(enclosing_symbol.is_used());
                    // The name is only referenced here, not defined. Keep going.
                    continue;
                }
                // We found a definition. We've checked that the name isn't `global` in this scope,
                // but it's ok if it's `nonlocal`. If a "chain" of `nonlocal` statements fails to
                // lead to a valid binding, the outermost one will be an error; we don't need to
                // walk the whole chain for each one.
                continue 'names;
            }
            // There's no matching binding in an enclosing scope. This `nonlocal` statement is
            // invalid.
            if let Some(builder) = self
                .context
                .report_diagnostic(DiagnosticId::InvalidSyntax, Severity::Error)
            {
                builder
                    .into_diagnostic(format_args!("no binding for nonlocal `{name}` found"))
                    .annotate(Annotation::primary(self.context.span(*range)));
            }
        }
    }

    fn module_type_from_name(&self, module_name: &ModuleName) -> Option<Type<'db>> {
        resolve_module(self.db(), module_name)
            .map(|module| Type::module_literal(self.db(), self.file(), module))
    }

    fn infer_decorator(&mut self, decorator: &ast::Decorator) -> Type<'db> {
        let ast::Decorator {
            range: _,
            node_index: _,
            expression,
        } = decorator;

        self.infer_expression(expression, TypeContext::default())
    }

    fn infer_argument_types<'a>(
        &mut self,
        ast_arguments: &ast::Arguments,
        arguments: &mut CallArguments<'a, 'db>,
        argument_forms: &[Option<ParameterForm>],
    ) {
        debug_assert!(
            ast_arguments.len() == arguments.len() && arguments.len() == argument_forms.len()
        );
        let iter = (arguments.iter_mut())
            .zip(argument_forms.iter().copied())
            .zip(ast_arguments.arguments_source_order());
        for (((_, argument_type), form), arg_or_keyword) in iter {
            let argument = match arg_or_keyword {
                // We already inferred the type of splatted arguments.
                ast::ArgOrKeyword::Arg(ast::Expr::Starred(_)) => continue,
                ast::ArgOrKeyword::Arg(arg) => arg,
                ast::ArgOrKeyword::Keyword(ast::Keyword { value, .. }) => value,
            };
            let ty = self.infer_argument_type(argument, form, TypeContext::default());
            *argument_type = Some(ty);
        }
    }

    fn infer_argument_type(
        &mut self,
        ast_argument: &ast::Expr,
        form: Option<ParameterForm>,
        tcx: TypeContext<'db>,
    ) -> Type<'db> {
        match form {
            None | Some(ParameterForm::Value) => self.infer_expression(ast_argument, tcx),
            Some(ParameterForm::Type) => self.infer_type_expression(ast_argument),
        }
    }

    fn infer_optional_expression(
        &mut self,
        expression: Option<&ast::Expr>,
        tcx: TypeContext<'db>,
    ) -> Option<Type<'db>> {
        expression.map(|expr| self.infer_expression(expr, tcx))
    }

    #[track_caller]
    fn infer_expression(&mut self, expression: &ast::Expr, tcx: TypeContext<'db>) -> Type<'db> {
        debug_assert!(
            !self.index.is_standalone_expression(expression),
            "Calling `self.infer_expression` on a standalone-expression is not allowed because it can lead to double-inference. Use `self.infer_standalone_expression` instead."
        );

        self.infer_expression_impl(expression, tcx)
    }

    fn infer_expression_with_state(
        &mut self,
        expression: &ast::Expr,
        tcx: TypeContext<'db>,
        state: DeferredExpressionState,
    ) -> Type<'db> {
        let previous_deferred_state = std::mem::replace(&mut self.deferred_state, state);
        let ty = self.infer_expression(expression, tcx);
        self.deferred_state = previous_deferred_state;
        ty
    }

    fn infer_maybe_standalone_expression(
        &mut self,
        expression: &ast::Expr,
        tcx: TypeContext<'db>,
    ) -> Type<'db> {
        if let Some(standalone_expression) = self.index.try_expression(expression) {
            self.infer_standalone_expression_impl(expression, standalone_expression, tcx)
        } else {
            self.infer_expression(expression, tcx)
        }
    }

    #[track_caller]
    fn infer_standalone_expression(
        &mut self,
        expression: &ast::Expr,
        tcx: TypeContext<'db>,
    ) -> Type<'db> {
        let standalone_expression = self.index.expression(expression);
        self.infer_standalone_expression_impl(expression, standalone_expression, tcx)
    }

    fn infer_standalone_expression_impl(
        &mut self,
        expression: &ast::Expr,
        standalone_expression: Expression<'db>,
        tcx: TypeContext<'db>,
    ) -> Type<'db> {
        let types = infer_expression_types(self.db(), standalone_expression, tcx);
        self.extend_expression(types);

        // Instead of calling `self.expression_type(expr)` after extending here, we get
        // the result from `types` directly because we might be in cycle recovery where
        // `types.cycle_fallback_type` is `Some(fallback_ty)`, which we can retrieve by
        // using `expression_type` on `types`:
        types.expression_type(expression)
    }

    fn infer_expression_impl(
        &mut self,
        expression: &ast::Expr,
        tcx: TypeContext<'db>,
    ) -> Type<'db> {
        let ty = match expression {
            ast::Expr::NoneLiteral(ast::ExprNoneLiteral {
                range: _,
                node_index: _,
            }) => Type::none(self.db()),
            ast::Expr::NumberLiteral(literal) => self.infer_number_literal_expression(literal),
            ast::Expr::BooleanLiteral(literal) => self.infer_boolean_literal_expression(literal),
            ast::Expr::StringLiteral(literal) => self.infer_string_literal_expression(literal),
            ast::Expr::BytesLiteral(bytes_literal) => {
                self.infer_bytes_literal_expression(bytes_literal)
            }
            ast::Expr::FString(fstring) => self.infer_fstring_expression(fstring),
            ast::Expr::TString(tstring) => self.infer_tstring_expression(tstring),
            ast::Expr::EllipsisLiteral(literal) => self.infer_ellipsis_literal_expression(literal),
            ast::Expr::Tuple(tuple) => self.infer_tuple_expression(tuple, tcx),
            ast::Expr::List(list) => self.infer_list_expression(list, tcx),
            ast::Expr::Set(set) => self.infer_set_expression(set, tcx),
            ast::Expr::Dict(dict) => self.infer_dict_expression(dict, tcx),
            ast::Expr::Generator(generator) => self.infer_generator_expression(generator),
            ast::Expr::ListComp(listcomp) => self.infer_list_comprehension_expression(listcomp),
            ast::Expr::DictComp(dictcomp) => self.infer_dict_comprehension_expression(dictcomp),
            ast::Expr::SetComp(setcomp) => self.infer_set_comprehension_expression(setcomp),
            ast::Expr::Name(name) => self.infer_name_expression(name),
            ast::Expr::Attribute(attribute) => self.infer_attribute_expression(attribute),
            ast::Expr::UnaryOp(unary_op) => self.infer_unary_expression(unary_op),
            ast::Expr::BinOp(binary) => self.infer_binary_expression(binary),
            ast::Expr::BoolOp(bool_op) => self.infer_boolean_expression(bool_op),
            ast::Expr::Compare(compare) => self.infer_compare_expression(compare),
            ast::Expr::Subscript(subscript) => self.infer_subscript_expression(subscript),
            ast::Expr::Slice(slice) => self.infer_slice_expression(slice),
            ast::Expr::Named(named) => self.infer_named_expression(named),
            ast::Expr::If(if_expression) => self.infer_if_expression(if_expression),
            ast::Expr::Lambda(lambda_expression) => self.infer_lambda_expression(lambda_expression),
            ast::Expr::Call(call_expression) => self.infer_call_expression(call_expression, tcx),
            ast::Expr::Starred(starred) => self.infer_starred_expression(starred),
            ast::Expr::Yield(yield_expression) => self.infer_yield_expression(yield_expression),
            ast::Expr::YieldFrom(yield_from) => self.infer_yield_from_expression(yield_from),
            ast::Expr::Await(await_expression) => self.infer_await_expression(await_expression),
            ast::Expr::IpyEscapeCommand(_) => {
                todo_type!("Ipy escape command support")
            }
        };

        self.store_expression_type(expression, ty);

        ty
    }
    fn store_expression_type(&mut self, expression: &ast::Expr, ty: Type<'db>) {
        if self.deferred_state.in_string_annotation() {
            // Avoid storing the type of expressions that are part of a string annotation because
            // the expression ids don't exists in the semantic index. Instead, we'll store the type
            // on the string expression itself that represents the annotation.
            return;
        }
        let previous = self.expressions.insert(expression.into(), ty);
        assert_eq!(previous, None);
    }

    fn infer_number_literal_expression(&mut self, literal: &ast::ExprNumberLiteral) -> Type<'db> {
        let ast::ExprNumberLiteral {
            range: _,
            node_index: _,
            value,
        } = literal;
        let db = self.db();

        match value {
            ast::Number::Int(n) => n
                .as_i64()
                .map(Type::IntLiteral)
                .unwrap_or_else(|| KnownClass::Int.to_instance(db)),
            ast::Number::Float(_) => KnownClass::Float.to_instance(db),
            ast::Number::Complex { .. } => KnownClass::Complex.to_instance(db),
        }
    }

    #[expect(clippy::unused_self)]
    fn infer_boolean_literal_expression(&mut self, literal: &ast::ExprBooleanLiteral) -> Type<'db> {
        let ast::ExprBooleanLiteral {
            range: _,
            node_index: _,
            value,
        } = literal;

        Type::BooleanLiteral(*value)
    }

    fn infer_string_literal_expression(&mut self, literal: &ast::ExprStringLiteral) -> Type<'db> {
        if literal.value.len() <= Self::MAX_STRING_LITERAL_SIZE {
            Type::string_literal(self.db(), literal.value.to_str())
        } else {
            Type::LiteralString
        }
    }

    fn infer_bytes_literal_expression(&mut self, literal: &ast::ExprBytesLiteral) -> Type<'db> {
        // TODO: ignoring r/R prefixes for now, should normalize bytes values
        let bytes: Vec<u8> = literal.value.bytes().collect();
        Type::bytes_literal(self.db(), &bytes)
    }

    fn infer_fstring_expression(&mut self, fstring: &ast::ExprFString) -> Type<'db> {
        let ast::ExprFString {
            range: _,
            node_index: _,
            value,
        } = fstring;

        let mut collector = StringPartsCollector::new();
        for part in value {
            // Make sure we iter through every parts to infer all sub-expressions. The `collector`
            // struct ensures we don't allocate unnecessary strings.
            match part {
                ast::FStringPart::Literal(literal) => {
                    collector.push_str(&literal.value);
                }
                ast::FStringPart::FString(fstring) => {
                    for element in &fstring.elements {
                        match element {
                            ast::InterpolatedStringElement::Interpolation(expression) => {
                                let ast::InterpolatedElement {
                                    range: _,
                                    node_index: _,
                                    expression,
                                    debug_text: _,
                                    conversion,
                                    format_spec,
                                } = expression;
                                let ty = self.infer_expression(expression, TypeContext::default());

                                if let Some(format_spec) = format_spec {
                                    for element in format_spec.elements.interpolations() {
                                        self.infer_expression(
                                            &element.expression,
                                            TypeContext::default(),
                                        );
                                    }
                                }

                                // TODO: handle format specifiers by calling a method
                                // (`Type::format`?) that handles the `__format__` method.
                                // Conversion flags should be handled before calling `__format__`.
                                // https://docs.python.org/3/library/string.html#format-string-syntax
                                if !conversion.is_none() || format_spec.is_some() {
                                    collector.add_expression();
                                } else {
                                    if let Type::StringLiteral(literal) = ty.str(self.db()) {
                                        collector.push_str(literal.value(self.db()));
                                    } else {
                                        collector.add_expression();
                                    }
                                }
                            }
                            ast::InterpolatedStringElement::Literal(literal) => {
                                collector.push_str(&literal.value);
                            }
                        }
                    }
                }
            }
        }
        collector.string_type(self.db())
    }

    fn infer_tstring_expression(&mut self, tstring: &ast::ExprTString) -> Type<'db> {
        let ast::ExprTString { value, .. } = tstring;
        for tstring in value {
            for element in &tstring.elements {
                match element {
                    ast::InterpolatedStringElement::Interpolation(
                        tstring_interpolation_element,
                    ) => {
                        let ast::InterpolatedElement {
                            expression,
                            format_spec,
                            ..
                        } = tstring_interpolation_element;
                        self.infer_expression(expression, TypeContext::default());
                        if let Some(format_spec) = format_spec {
                            for element in format_spec.elements.interpolations() {
                                self.infer_expression(&element.expression, TypeContext::default());
                            }
                        }
                    }
                    ast::InterpolatedStringElement::Literal(_) => {}
                }
            }
        }
        KnownClass::Template.to_instance(self.db())
    }

    fn infer_ellipsis_literal_expression(
        &mut self,
        _literal: &ast::ExprEllipsisLiteral,
    ) -> Type<'db> {
        KnownClass::EllipsisType.to_instance(self.db())
    }

    fn infer_tuple_expression(
        &mut self,
        tuple: &ast::ExprTuple,
        _tcx: TypeContext<'db>,
    ) -> Type<'db> {
        let ast::ExprTuple {
            range: _,
            node_index: _,
            elts,
            ctx: _,
            parenthesized: _,
        } = tuple;

        let db = self.db();
        let divergent = Type::divergent(self.scope());
        let element_types = elts.iter().map(|element| {
            // TODO: Use the type context for more precise inference.
            let element_type = self.infer_expression(element, TypeContext::default());
            if element_type.has_divergent_type(self.db(), divergent) {
                divergent
            } else {
                element_type
            }
        });

        Type::heterogeneous_tuple(db, element_types)
    }

    fn infer_list_expression(&mut self, list: &ast::ExprList, _tcx: TypeContext<'db>) -> Type<'db> {
        let ast::ExprList {
            range: _,
            node_index: _,
            elts,
            ctx: _,
        } = list;

        // TODO: Use the type context for more precise inference.
        for elt in elts {
            self.infer_expression(elt, TypeContext::default());
        }

        KnownClass::List
            .to_specialized_instance(self.db(), [todo_type!("list literal element type")])
    }

    fn infer_set_expression(&mut self, set: &ast::ExprSet, _tcx: TypeContext<'db>) -> Type<'db> {
        let ast::ExprSet {
            range: _,
            node_index: _,
            elts,
        } = set;

        // TODO: Use the type context for more precise inference.
        for elt in elts {
            self.infer_expression(elt, TypeContext::default());
        }

        KnownClass::Set.to_specialized_instance(self.db(), [todo_type!("set literal element type")])
    }

    fn infer_dict_expression(&mut self, dict: &ast::ExprDict, _tcx: TypeContext<'db>) -> Type<'db> {
        let ast::ExprDict {
            range: _,
            node_index: _,
            items,
        } = dict;

        // TODO: Use the type context for more precise inference.
        for item in items {
            self.infer_optional_expression(item.key.as_ref(), TypeContext::default());
            self.infer_expression(&item.value, TypeContext::default());
        }

        KnownClass::Dict.to_specialized_instance(
            self.db(),
            [
                todo_type!("dict literal key type"),
                todo_type!("dict literal value type"),
            ],
        )
    }
    /// Infer the type of the `iter` expression of the first comprehension.
    fn infer_first_comprehension_iter(&mut self, comprehensions: &[ast::Comprehension]) {
        let mut comprehensions_iter = comprehensions.iter();
        let Some(first_comprehension) = comprehensions_iter.next() else {
            unreachable!("Comprehension must contain at least one generator");
        };
        self.infer_standalone_expression(&first_comprehension.iter, TypeContext::default());
    }

    fn infer_generator_expression(&mut self, generator: &ast::ExprGenerator) -> Type<'db> {
        let ast::ExprGenerator {
            range: _,
            node_index: _,
            elt: _,
            generators,
            parenthesized: _,
        } = generator;

        self.infer_first_comprehension_iter(generators);

        KnownClass::GeneratorType.to_specialized_instance(
            self.db(),
            [
                todo_type!("generator expression yield type"),
                todo_type!("generator expression send type"),
                todo_type!("generator expression return type"),
            ],
        )
    }

    fn infer_list_comprehension_expression(&mut self, listcomp: &ast::ExprListComp) -> Type<'db> {
        let ast::ExprListComp {
            range: _,
            node_index: _,
            elt: _,
            generators,
        } = listcomp;

        self.infer_first_comprehension_iter(generators);

        KnownClass::List
            .to_specialized_instance(self.db(), [todo_type!("list comprehension element type")])
    }

    fn infer_dict_comprehension_expression(&mut self, dictcomp: &ast::ExprDictComp) -> Type<'db> {
        let ast::ExprDictComp {
            range: _,
            node_index: _,
            key: _,
            value: _,
            generators,
        } = dictcomp;

        self.infer_first_comprehension_iter(generators);

        KnownClass::Dict.to_specialized_instance(
            self.db(),
            [
                todo_type!("dict comprehension key type"),
                todo_type!("dict comprehension value type"),
            ],
        )
    }

    fn infer_set_comprehension_expression(&mut self, setcomp: &ast::ExprSetComp) -> Type<'db> {
        let ast::ExprSetComp {
            range: _,
            node_index: _,
            elt: _,
            generators,
        } = setcomp;

        self.infer_first_comprehension_iter(generators);

        KnownClass::Set
            .to_specialized_instance(self.db(), [todo_type!("set comprehension element type")])
    }

    fn infer_generator_expression_scope(&mut self, generator: &ast::ExprGenerator) {
        let ast::ExprGenerator {
            range: _,
            node_index: _,
            elt,
            generators,
            parenthesized: _,
        } = generator;

        self.infer_expression(elt, TypeContext::default());
        self.infer_comprehensions(generators);
    }

    fn infer_list_comprehension_expression_scope(&mut self, listcomp: &ast::ExprListComp) {
        let ast::ExprListComp {
            range: _,
            node_index: _,
            elt,
            generators,
        } = listcomp;

        self.infer_expression(elt, TypeContext::default());
        self.infer_comprehensions(generators);
    }

    fn infer_dict_comprehension_expression_scope(&mut self, dictcomp: &ast::ExprDictComp) {
        let ast::ExprDictComp {
            range: _,
            node_index: _,
            key,
            value,
            generators,
        } = dictcomp;

        self.infer_expression(key, TypeContext::default());
        self.infer_expression(value, TypeContext::default());
        self.infer_comprehensions(generators);
    }

    fn infer_set_comprehension_expression_scope(&mut self, setcomp: &ast::ExprSetComp) {
        let ast::ExprSetComp {
            range: _,
            node_index: _,
            elt,
            generators,
        } = setcomp;

        self.infer_expression(elt, TypeContext::default());
        self.infer_comprehensions(generators);
    }

    fn infer_comprehensions(&mut self, comprehensions: &[ast::Comprehension]) {
        let mut comprehensions_iter = comprehensions.iter();
        let Some(first_comprehension) = comprehensions_iter.next() else {
            unreachable!("Comprehension must contain at least one generator");
        };
        self.infer_comprehension(first_comprehension, true);
        for comprehension in comprehensions_iter {
            self.infer_comprehension(comprehension, false);
        }
    }

    fn infer_comprehension(&mut self, comprehension: &ast::Comprehension, is_first: bool) {
        let ast::Comprehension {
            range: _,
            node_index: _,
            target,
            iter,
            ifs,
            is_async: _,
        } = comprehension;

        self.infer_target(target, iter, |builder, iter_expr| {
            // TODO: `infer_comprehension_definition` reports a diagnostic if `iter_ty` isn't iterable
            //  but only if the target is a name. We should report a diagnostic here if the target isn't a name:
            //  `[... for a.x in not_iterable]
            if is_first {
                infer_same_file_expression_type(
                    builder.db(),
                    builder.index.expression(iter_expr),
                    TypeContext::default(),
                    builder.module(),
                )
            } else {
                builder.infer_standalone_expression(iter_expr, TypeContext::default())
            }
            .iterate(builder.db())
            .homogeneous_element_type(builder.db())
        });
        for expr in ifs {
            self.infer_standalone_expression(expr, TypeContext::default());
        }
    }

    fn infer_comprehension_definition(
        &mut self,
        comprehension: &ComprehensionDefinitionKind<'db>,
        definition: Definition<'db>,
    ) {
        let iterable = comprehension.iterable(self.module());
        let target = comprehension.target(self.module());

        let mut infer_iterable_type = || {
            let expression = self.index.expression(iterable);
            let result = infer_expression_types(self.db(), expression, TypeContext::default());

            // Two things are different if it's the first comprehension:
            // (1) We must lookup the `ScopedExpressionId` of the iterable expression in the outer scope,
            //     because that's the scope we visit it in in the semantic index builder
            // (2) We must *not* call `self.extend()` on the result of the type inference,
            //     because `ScopedExpressionId`s are only meaningful within their own scope, so
            //     we'd add types for random wrong expressions in the current scope
            if comprehension.is_first() && target.is_name_expr() {
                result.expression_type(iterable)
            } else {
                self.extend_expression_unchecked(result);
                result.expression_type(iterable)
            }
        };

        let target_type = match comprehension.target_kind() {
            TargetKind::Sequence(unpack_position, unpack) => {
                let unpacked = infer_unpack_types(self.db(), unpack);
                if unpack_position == UnpackPosition::First {
                    self.context.extend(unpacked.diagnostics());
                }

                unpacked.expression_type(target)
            }
            TargetKind::Single => {
                let iterable_type = infer_iterable_type();

                iterable_type
                    .try_iterate_with_mode(
                        self.db(),
                        EvaluationMode::from_is_async(comprehension.is_async()),
                    )
                    .map(|tuple| tuple.homogeneous_element_type(self.db()))
                    .unwrap_or_else(|err| {
                        err.report_diagnostic(&self.context, iterable_type, iterable.into());
                        err.fallback_element_type(self.db())
                    })
            }
        };

        self.expressions.insert(target.into(), target_type);
        self.add_binding(target.into(), definition, target_type);
    }

    fn infer_named_expression(&mut self, named: &ast::ExprNamed) -> Type<'db> {
        // See https://peps.python.org/pep-0572/#differences-between-assignment-expressions-and-assignment-statements
        if named.target.is_name_expr() {
            let definition = self.index.expect_single_definition(named);
            let result = infer_definition_types(self.db(), definition);
            self.extend_definition(result);
            result.binding_type(definition)
        } else {
            // For syntactically invalid targets, we still need to run type inference:
            self.infer_expression(&named.target, TypeContext::default());
            self.infer_expression(&named.value, TypeContext::default());
            Type::unknown()
        }
    }

    fn infer_named_expression_definition(
        &mut self,
        named: &ast::ExprNamed,
        definition: Definition<'db>,
    ) -> Type<'db> {
        let ast::ExprNamed {
            range: _,
            node_index: _,
            target,
            value,
        } = named;

        let value_ty = self.infer_expression(value, TypeContext::default());
        self.infer_expression(target, TypeContext::default());

        self.add_binding(named.into(), definition, value_ty);

        value_ty
    }

    fn infer_if_expression(&mut self, if_expression: &ast::ExprIf) -> Type<'db> {
        let ast::ExprIf {
            range: _,
            node_index: _,
            test,
            body,
            orelse,
        } = if_expression;

        let test_ty = self.infer_standalone_expression(test, TypeContext::default());
        let body_ty = self.infer_expression(body, TypeContext::default());
        let orelse_ty = self.infer_expression(orelse, TypeContext::default());

        match test_ty.try_bool(self.db()).unwrap_or_else(|err| {
            err.report_diagnostic(&self.context, &**test);
            err.fallback_truthiness()
        }) {
            Truthiness::AlwaysTrue => body_ty,
            Truthiness::AlwaysFalse => orelse_ty,
            Truthiness::Ambiguous => UnionType::from_elements(self.db(), [body_ty, orelse_ty]),
        }
    }

    fn infer_lambda_body(&mut self, lambda_expression: &ast::ExprLambda) {
        self.infer_expression(&lambda_expression.body, TypeContext::default());
    }

    fn infer_lambda_expression(&mut self, lambda_expression: &ast::ExprLambda) -> Type<'db> {
        let ast::ExprLambda {
            range: _,
            node_index: _,
            parameters,
            body: _,
        } = lambda_expression;

        let parameters = if let Some(parameters) = parameters {
            let positional_only = parameters
                .posonlyargs
                .iter()
                .map(|param| {
                    let mut parameter = Parameter::positional_only(Some(param.name().id.clone()));
                    if let Some(default) = param.default() {
                        parameter = parameter.with_default_type(
                            self.infer_expression(default, TypeContext::default()),
                        );
                    }
                    parameter
                })
                .collect::<Vec<_>>();
            let positional_or_keyword = parameters
                .args
                .iter()
                .map(|param| {
                    let mut parameter = Parameter::positional_or_keyword(param.name().id.clone());
                    if let Some(default) = param.default() {
                        parameter = parameter.with_default_type(
                            self.infer_expression(default, TypeContext::default()),
                        );
                    }
                    parameter
                })
                .collect::<Vec<_>>();
            let variadic = parameters
                .vararg
                .as_ref()
                .map(|param| Parameter::variadic(param.name().id.clone()));
            let keyword_only = parameters
                .kwonlyargs
                .iter()
                .map(|param| {
                    let mut parameter = Parameter::keyword_only(param.name().id.clone());
                    if let Some(default) = param.default() {
                        parameter = parameter.with_default_type(
                            self.infer_expression(default, TypeContext::default()),
                        );
                    }
                    parameter
                })
                .collect::<Vec<_>>();
            let keyword_variadic = parameters
                .kwarg
                .as_ref()
                .map(|param| Parameter::keyword_variadic(param.name().id.clone()));

            Parameters::new(
                positional_only
                    .into_iter()
                    .chain(positional_or_keyword)
                    .chain(variadic)
                    .chain(keyword_only)
                    .chain(keyword_variadic),
            )
        } else {
            Parameters::empty()
        };

        // TODO: Useful inference of a lambda's return type will require a different approach,
        // which does the inference of the body expression based on arguments at each call site,
        // rather than eagerly computing a return type without knowing the argument types.
        CallableType::function_like(self.db(), Signature::new(parameters, Some(Type::unknown())))
    }

    fn infer_call_expression(
        &mut self,
        call_expression: &ast::ExprCall,
        _tcx: TypeContext<'db>,
    ) -> Type<'db> {
        let ast::ExprCall {
            range: _,
            node_index: _,
            func,
            arguments,
        } = call_expression;

        // We don't call `Type::try_call`, because we want to perform type inference on the
        // arguments after matching them to parameters, but before checking that the argument types
        // are assignable to any parameter annotations.
        let mut call_arguments =
            CallArguments::from_arguments(self.db(), arguments, |argument, splatted_value| {
                let ty = self.infer_expression(splatted_value, TypeContext::default());
                self.store_expression_type(argument, ty);
                ty
            });

        // TODO: Use the type context for more precise inference.
        let callable_type = self.infer_maybe_standalone_expression(func, TypeContext::default());

        // Special handling for `TypedDict` method calls
        if let ast::Expr::Attribute(ast::ExprAttribute { value, attr, .. }) = func.as_ref() {
            let value_type = self.expression_type(value.as_ref());
            if let Type::TypedDict(typed_dict_ty) = value_type {
                if matches!(attr.id.as_str(), "pop" | "setdefault") && !arguments.args.is_empty() {
                    // Validate the key argument for `TypedDict` methods
                    if let Some(first_arg) = arguments.args.first() {
                        if let ast::Expr::StringLiteral(ast::ExprStringLiteral {
                            value: key_literal,
                            ..
                        }) = first_arg
                        {
                            let key = key_literal.to_str();
                            let items = typed_dict_ty.items(self.db());

                            // Check if key exists
                            if let Some((_, field)) = items
                                .iter()
                                .find(|(field_name, _)| field_name.as_str() == key)
                            {
                                // Key exists - check if it's a `pop()` on a required field
                                if attr.id.as_str() == "pop" && field.is_required() {
                                    report_cannot_pop_required_field_on_typed_dict(
                                        &self.context,
                                        first_arg.into(),
                                        Type::TypedDict(typed_dict_ty),
                                        key,
                                    );
                                    return Type::unknown();
                                }
                            } else {
                                // Key not found, report error with suggestion and return early
                                let key_ty = Type::StringLiteral(
                                    crate::types::StringLiteralType::new(self.db(), key),
                                );
                                report_invalid_key_on_typed_dict(
                                    &self.context,
                                    first_arg.into(),
                                    first_arg.into(),
                                    Type::TypedDict(typed_dict_ty),
                                    key_ty,
                                    &items,
                                );
                                // Return `Unknown` to prevent the overload system from generating its own error
                                return Type::unknown();
                            }
                        }
                    }
                }
            }
        }

        if let Type::FunctionLiteral(function) = callable_type {
            // Make sure that the `function.definition` is only called when the function is defined
            // in the same file as the one we're currently inferring the types for. This is because
            // the `definition` method accesses the semantic index, which could create a
            // cross-module AST dependency.
            if function.file(self.db()) == self.file()
                && function.definition(self.db()).scope(self.db()) == self.scope()
            {
                self.called_functions.insert(function);
            }
        }

        let class = match callable_type {
            Type::ClassLiteral(class) => Some(ClassType::NonGeneric(class)),
            Type::GenericAlias(generic) => Some(ClassType::Generic(generic)),
            Type::SubclassOf(subclass) => subclass.subclass_of().into_class(),
            _ => None,
        };

        if let Some(class) = class {
            // It might look odd here that we emit an error for class-literals and generic aliases but not
            // `type[]` types. But it's deliberate! The typing spec explicitly mandates that `type[]` types
            // can be called even though class-literals cannot. This is because even though a protocol class
            // `SomeProtocol` is always an abstract class, `type[SomeProtocol]` can be a concrete subclass of
            // that protocol -- and indeed, according to the spec, type checkers must disallow abstract
            // subclasses of the protocol to be passed to parameters that accept `type[SomeProtocol]`.
            // <https://typing.python.org/en/latest/spec/protocol.html#type-and-class-objects-vs-protocols>.
            if !callable_type.is_subclass_of() {
                if let Some(protocol) = class.into_protocol_class(self.db()) {
                    report_attempted_protocol_instantiation(
                        &self.context,
                        call_expression,
                        protocol,
                    );
                }
            }

            // For class literals we model the entire class instantiation logic, so it is handled
            // in a separate function. For some known classes we have manual signatures defined and use
            // the `try_call` path below.
            // TODO: it should be possible to move these special cases into the `try_call_constructor`
            // path instead, or even remove some entirely once we support overloads fully.
            let has_special_cased_constructor = matches!(
                class.known(self.db()),
                Some(
                    KnownClass::Bool
                        | KnownClass::Str
                        | KnownClass::Type
                        | KnownClass::Object
                        | KnownClass::Property
                        | KnownClass::Super
                        | KnownClass::TypeVar
                        | KnownClass::TypeAliasType
                        | KnownClass::Deprecated
                )
            ) || (
                // Constructor calls to `tuple` and subclasses of `tuple` are handled in `Type::Bindings`,
                // but constructor calls to `tuple[int]`, `tuple[int, ...]`, `tuple[int, *tuple[str, ...]]` (etc.)
                // are handled by the default constructor-call logic (we synthesize a `__new__` method for them
                // in `ClassType::own_class_member()`).
                class.is_known(self.db(), KnownClass::Tuple) && class.is_not_generic()
            );

            // temporary special-casing for all subclasses of `enum.Enum`
            // until we support the functional syntax for creating enum classes
            if !has_special_cased_constructor
                && KnownClass::Enum
                    .to_class_literal(self.db())
                    .to_class_type(self.db())
                    .is_none_or(|enum_class| !class.is_subclass_of(self.db(), enum_class))
            {
                let argument_forms = vec![Some(ParameterForm::Value); call_arguments.len()];
                self.infer_argument_types(arguments, &mut call_arguments, &argument_forms);

                return callable_type
                    .try_call_constructor(self.db(), call_arguments)
                    .unwrap_or_else(|err| {
                        err.report_diagnostic(&self.context, callable_type, call_expression.into());
                        err.return_type()
                    });
            }
        }

        let bindings = callable_type
            .bindings(self.db())
            .match_parameters(self.db(), &call_arguments);
        self.infer_argument_types(arguments, &mut call_arguments, bindings.argument_forms());

        // Validate `TypedDict` constructor calls after argument type inference
        if let Some(class_literal) = callable_type.into_class_literal() {
            if class_literal.is_typed_dict(self.db()) {
                let typed_dict_type = Type::typed_dict(ClassType::NonGeneric(class_literal));
                if let Some(typed_dict) = typed_dict_type.into_typed_dict() {
                    validate_typed_dict_constructor(
                        &self.context,
                        typed_dict,
                        arguments,
                        func.as_ref().into(),
                        |expr| self.expression_type(expr),
                    );
                }
            }
        }

        let mut bindings = match bindings.check_types(self.db(), &call_arguments) {
            Ok(bindings) => bindings,
            Err(CallError(_, bindings)) => {
                bindings.report_diagnostics(&self.context, call_expression.into());
                return bindings.return_type(self.db());
            }
        };

        for binding in &mut bindings {
            let binding_type = binding.callable_type;
            for (_, overload) in binding.matching_overloads_mut() {
                match binding_type {
                    Type::FunctionLiteral(function_literal) => {
                        if let Some(known_function) = function_literal.known(self.db()) {
                            known_function.check_call(
                                &self.context,
                                overload,
                                &call_arguments,
                                call_expression,
                                self.file(),
                            );
                        }
                    }
                    Type::ClassLiteral(class) => {
                        if let Some(known_class) = class.known(self.db()) {
                            known_class.check_call(
                                &self.context,
                                self.index,
                                overload,
                                &call_arguments,
                                call_expression,
                            );
                        }
                    }
                    _ => {}
                }
            }
        }

        let db = self.db();
        let scope = self.scope();
        let return_ty = bindings.return_type(db);

        let find_narrowed_place = || match arguments.args.first() {
            None => {
                // This branch looks extraneous, especially in the face of `missing-arguments`.
                // However, that lint won't be able to catch this:
                //
                // ```python
                // def f(v: object = object()) -> TypeIs[int]: ...
                //
                // if f(): ...
                // ```
                //
                // TODO: Will this report things that is actually fine?
                if let Some(builder) = self
                    .context
                    .report_lint(&INVALID_TYPE_GUARD_CALL, arguments)
                {
                    builder.into_diagnostic("Type guard call does not have a target");
                }
                None
            }
            Some(expr) => match PlaceExpr::try_from_expr(expr) {
                Some(place_expr) => place_table(db, scope).place_id(&place_expr),
                None => None,
            },
        };

        match return_ty {
            // TODO: TypeGuard
            Type::TypeIs(type_is) => match find_narrowed_place() {
                Some(place) => type_is.bind(db, scope, place),
                None => return_ty,
            },
            _ => return_ty,
        }
    }

    fn infer_starred_expression(&mut self, starred: &ast::ExprStarred) -> Type<'db> {
        let ast::ExprStarred {
            range: _,
            node_index: _,
            value,
            ctx: _,
        } = starred;

        let iterable_type = self.infer_expression(value, TypeContext::default());
        iterable_type
            .try_iterate(self.db())
            .map(|tuple| tuple.homogeneous_element_type(self.db()))
            .unwrap_or_else(|err| {
                err.report_diagnostic(&self.context, iterable_type, value.as_ref().into());
                err.fallback_element_type(self.db())
            });

        // TODO
        todo_type!("starred expression")
    }

    fn infer_yield_expression(&mut self, yield_expression: &ast::ExprYield) -> Type<'db> {
        let ast::ExprYield {
            range: _,
            node_index: _,
            value,
        } = yield_expression;
        self.infer_optional_expression(value.as_deref(), TypeContext::default());
        todo_type!("yield expressions")
    }

    fn infer_yield_from_expression(&mut self, yield_from: &ast::ExprYieldFrom) -> Type<'db> {
        let ast::ExprYieldFrom {
            range: _,
            node_index: _,
            value,
        } = yield_from;

        let iterable_type = self.infer_expression(value, TypeContext::default());
        iterable_type
            .try_iterate(self.db())
            .map(|tuple| tuple.homogeneous_element_type(self.db()))
            .unwrap_or_else(|err| {
                err.report_diagnostic(&self.context, iterable_type, value.as_ref().into());
                err.fallback_element_type(self.db())
            });

        iterable_type
            .generator_return_type(self.db())
            .unwrap_or_else(Type::unknown)
    }

    fn infer_await_expression(&mut self, await_expression: &ast::ExprAwait) -> Type<'db> {
        let ast::ExprAwait {
            range: _,
            node_index: _,
            value,
        } = await_expression;
        let expr_type = self.infer_expression(value, TypeContext::default());
        expr_type.try_await(self.db()).unwrap_or_else(|err| {
            err.report_diagnostic(&self.context, expr_type, value.as_ref().into());
            Type::unknown()
        })
    }

    // Perform narrowing with applicable constraints between the current scope and the enclosing scope.
    fn narrow_place_with_applicable_constraints(
        &self,
        expr: PlaceExprRef,
        mut ty: Type<'db>,
        constraint_keys: &[(FileScopeId, ConstraintKey)],
    ) -> Type<'db> {
        let db = self.db();
        for (enclosing_scope_file_id, constraint_key) in constraint_keys {
            let use_def = self.index.use_def_map(*enclosing_scope_file_id);
            let place_table = self.index.place_table(*enclosing_scope_file_id);
            let place = place_table.place_id(expr).unwrap();

            match use_def.applicable_constraints(
                *constraint_key,
                *enclosing_scope_file_id,
                expr,
                self.index,
            ) {
                ApplicableConstraints::UnboundBinding(constraint) => {
                    ty = constraint.narrow(db, ty, place);
                }
                // Performs narrowing based on constrained bindings.
                // This handling must be performed even if narrowing is attempted and failed using `infer_place_load`.
                // The result of `infer_place_load` can be applied as is only when its boundness is `Bound`.
                // For example, this handling is required in the following case:
                // ```python
                // class C:
                //     x: int | None = None
                // c = C()
                // # c.x: int | None = <unbound>
                // if c.x is None:
                //     c.x = 1
                // # else: c.x: int = <unbound>
                // # `c.x` is not definitely bound here
                // reveal_type(c.x)  # revealed: int
                // ```
                ApplicableConstraints::ConstrainedBindings(bindings) => {
                    let reachability_constraints = bindings.reachability_constraints;
                    let predicates = bindings.predicates;
                    let mut union = UnionBuilder::new(db);
                    for binding in bindings {
                        let static_reachability = reachability_constraints.evaluate(
                            db,
                            predicates,
                            binding.reachability_constraint,
                        );
                        if static_reachability.is_always_false() {
                            continue;
                        }
                        match binding.binding {
                            DefinitionState::Defined(definition) => {
                                let binding_ty = binding_type(db, definition);
                                union = union.add(
                                    binding.narrowing_constraint.narrow(db, binding_ty, place),
                                );
                            }
                            DefinitionState::Undefined | DefinitionState::Deleted => {
                                union =
                                    union.add(binding.narrowing_constraint.narrow(db, ty, place));
                            }
                        }
                    }
                    // If there are no visible bindings, the union becomes `Never`.
                    // Since an unbound binding is recorded even for an undefined place,
                    // this can only happen if the code is unreachable
                    // and therefore it is correct to set the result to `Never`.
                    let union = union.build();
                    if union.is_assignable_to(db, ty) {
                        ty = union;
                    }
                }
            }
        }
        ty
    }

    /// Check if the given ty is `@deprecated` or not
    fn check_deprecated<T: Ranged>(&self, ranged: T, ty: Type) {
        // First handle classes
        if let Type::ClassLiteral(class_literal) = ty {
            let Some(deprecated) = class_literal.deprecated(self.db()) else {
                return;
            };

            let Some(builder) = self
                .context
                .report_lint(&crate::types::diagnostic::DEPRECATED, ranged)
            else {
                return;
            };

            let class_name = class_literal.name(self.db());
            let mut diag =
                builder.into_diagnostic(format_args!(r#"The class `{class_name}` is deprecated"#));
            if let Some(message) = deprecated.message(self.db()) {
                diag.set_primary_message(message.value(self.db()));
            }
            diag.add_primary_tag(ruff_db::diagnostic::DiagnosticTag::Deprecated);
            return;
        }

        // Next handle functions
        let function = match ty {
            Type::FunctionLiteral(function) => function,
            Type::BoundMethod(bound) => bound.function(self.db()),
            _ => return,
        };

        // Currently we only check the final implementation for deprecation, as
        // that check can be done on any reference to the function. Analysis of
        // deprecated overloads needs to be done in places where we resolve the
        // actual overloads being used.
        let Some(deprecated) = function.implementation_deprecated(self.db()) else {
            return;
        };

        let Some(builder) = self
            .context
            .report_lint(&crate::types::diagnostic::DEPRECATED, ranged)
        else {
            return;
        };

        let func_name = function.name(self.db());
        let mut diag =
            builder.into_diagnostic(format_args!(r#"The function `{func_name}` is deprecated"#));
        if let Some(message) = deprecated.message(self.db()) {
            diag.set_primary_message(message.value(self.db()));
        }
        diag.add_primary_tag(ruff_db::diagnostic::DiagnosticTag::Deprecated);
    }

    fn infer_name_load(&mut self, name_node: &ast::ExprName) -> Type<'db> {
        let ast::ExprName {
            range: _,
            node_index: _,
            id: symbol_name,
            ctx: _,
        } = name_node;
        let expr = PlaceExpr::from_expr_name(name_node);
        let db = self.db();

        let (resolved, constraint_keys) =
            self.infer_place_load(PlaceExprRef::from(&expr), ast::ExprRef::Name(name_node));

        let resolved_after_fallback = resolved
            // Not found in the module's explicitly declared global symbols?
            // Check the "implicit globals" such as `__doc__`, `__file__`, `__name__`, etc.
            // These are looked up as attributes on `types.ModuleType`.
            .or_fall_back_to(db, || {
                module_type_implicit_global_symbol(db, symbol_name).map_type(|ty| {
                    self.narrow_place_with_applicable_constraints(
                        PlaceExprRef::from(&expr),
                        ty,
                        &constraint_keys,
                    )
                })
            })
            // Not found in globals? Fallback to builtins
            // (without infinite recursion if we're already in builtins.)
            .or_fall_back_to(db, || {
                if Some(self.scope()) == builtins_module_scope(db) {
                    Place::Unbound.into()
                } else {
                    builtins_symbol(db, symbol_name)
                }
            })
            // Still not found? It might be `reveal_type`...
            .or_fall_back_to(db, || {
                if symbol_name == "reveal_type" {
                    if let Some(builder) = self.context.report_lint(&UNDEFINED_REVEAL, name_node) {
                        let mut diag =
                            builder.into_diagnostic("`reveal_type` used without importing it");
                        diag.info(
                            "This is allowed for debugging convenience but will fail at runtime",
                        );
                    }
                    typing_extensions_symbol(db, symbol_name)
                } else {
                    Place::Unbound.into()
                }
            });

        if !resolved_after_fallback.place.is_definitely_bound() {
            self.all_definitely_bound = false;
        }

        let ty =
            resolved_after_fallback.unwrap_with_diagnostic(|lookup_error| match lookup_error {
                LookupError::Unbound(qualifiers) => {
                    self.report_unresolved_reference(name_node);
                    TypeAndQualifiers::new(Type::unknown(), qualifiers)
                }
                LookupError::PossiblyUnbound(type_when_bound) => {
                    if self.is_reachable(name_node) {
                        report_possibly_unresolved_reference(&self.context, name_node);
                    }
                    type_when_bound
                }
            });

        ty.inner_type()
    }

    fn infer_local_place_load(
        &self,
        expr: PlaceExprRef,
        expr_ref: ast::ExprRef,
    ) -> (Place<'db>, Option<ScopedUseId>) {
        let db = self.db();
        let scope = self.scope();
        let file_scope_id = scope.file_scope_id(db);
        let place_table = self.index.place_table(file_scope_id);
        let use_def = self.index.use_def_map(file_scope_id);

        // If we're inferring types of deferred expressions, look them up from end-of-scope.
        if self.is_deferred() {
            let place = if let Some(place_id) = place_table.place_id(expr) {
                place_from_bindings(db, use_def.all_reachable_bindings(place_id))
            } else {
                assert!(
                    self.deferred_state.in_string_annotation(),
                    "Expected the place table to create a place for every valid PlaceExpr node"
                );
                Place::Unbound
            };
            (place, None)
        } else {
            if expr_ref
                .as_name_expr()
                .is_some_and(|name| name.is_invalid())
            {
                return (Place::Unbound, None);
            }

            let use_id = expr_ref.scoped_use_id(db, scope);
            let place = place_from_bindings(db, use_def.bindings_at_use(use_id));

            (place, Some(use_id))
        }
    }

    /// Infer the type of a place expression from definitions, assuming a load context.
    /// This method also returns the [`ConstraintKey`]s for each scope associated with `expr`,
    /// which is used to narrow by condition rather than by assignment.
    fn infer_place_load(
        &self,
        place_expr: PlaceExprRef,
        expr_ref: ast::ExprRef,
    ) -> (PlaceAndQualifiers<'db>, Vec<(FileScopeId, ConstraintKey)>) {
        let db = self.db();
        let scope = self.scope();
        let file_scope_id = scope.file_scope_id(db);
        let place_table = self.index.place_table(file_scope_id);

        let mut constraint_keys = vec![];
        let (local_scope_place, use_id) = self.infer_local_place_load(place_expr, expr_ref);
        if let Some(use_id) = use_id {
            constraint_keys.push((file_scope_id, ConstraintKey::UseId(use_id)));
        }

        let place = PlaceAndQualifiers::from(local_scope_place).or_fall_back_to(db, || {
            let current_file = self.file();
            let mut symbol_resolves_locally = false;
            if let Some(symbol) = place_expr.as_symbol() {
                if let Some(symbol_id) = place_table.symbol_id(symbol.name()) {
                    // Footgun: `place_expr` and `symbol` were probably constructed with all-zero
                    // flags. We need to read the place table to get correct flags.
                    symbol_resolves_locally = place_table.symbol(symbol_id).is_local();
                    // If we try to access a variable in a class before it has been defined, the
                    // lookup will fall back to global. See the comment on `Symbol::is_local`.
                    let fallback_to_global =
                        scope.node(db).scope_kind().is_class() && symbol_resolves_locally;
                    if self.skip_non_global_scopes(file_scope_id, symbol_id) || fallback_to_global {
                        return global_symbol(self.db(), self.file(), symbol.name()).map_type(
                            |ty| {
                                self.narrow_place_with_applicable_constraints(
                                    place_expr,
                                    ty,
                                    &constraint_keys,
                                )
                            },
                        );
                    }
                }
            }

            // Symbols that are bound or declared in the local scope, and not marked `nonlocal` or
            // `global`, never refer to an enclosing scope. (If you reference such a symbol before
            // it's bound, you get an `UnboundLocalError`.) Short-circuit instead of walking
            // enclosing scopes in this case. The one exception to this rule is the global fallback
            // in class bodies, which we already handled above.
            if symbol_resolves_locally {
                return Place::Unbound.into();
            }

            for parent_id in place_table.parents(place_expr) {
                let parent_expr = place_table.place(parent_id);
                let mut expr_ref = expr_ref;
                for _ in 0..(place_expr.num_member_segments() - parent_expr.num_member_segments()) {
                    match expr_ref {
                        ast::ExprRef::Attribute(attribute) => {
                            expr_ref = ast::ExprRef::from(&attribute.value);
                        }
                        ast::ExprRef::Subscript(subscript) => {
                            expr_ref = ast::ExprRef::from(&subscript.value);
                        }
                        _ => unreachable!(),
                    }
                }
                let (parent_place, _use_id) = self.infer_local_place_load(parent_expr, expr_ref);
                if let Place::Type(_, _) = parent_place {
                    return Place::Unbound.into();
                }
            }

            // Walk up parent scopes looking for a possible enclosing scope that may have a
            // definition of this name visible to us (would be `LOAD_DEREF` at runtime.)
            // Note that we skip the scope containing the use that we are resolving, since we
            // already looked for the place there up above.
            let mut nonlocal_union_builder = UnionBuilder::new(db);
            let mut found_some_definition = false;
            for (enclosing_scope_file_id, _) in self.index.ancestor_scopes(file_scope_id).skip(1) {
                // Class scopes are not visible to nested scopes, and we need to handle global
                // scope differently (because an unbound name there falls back to builtins), so
                // check only function-like scopes.
                // There is one exception to this rule: annotation scopes can see
                // names defined in an immediately-enclosing class scope.
                let enclosing_scope_id = enclosing_scope_file_id.to_scope_id(db, current_file);

                let is_immediately_enclosing_scope = scope.is_annotation(db)
                    && scope
                        .scope(db)
                        .parent()
                        .is_some_and(|parent| parent == enclosing_scope_file_id);

                let has_root_place_been_reassigned = || {
                    let enclosing_place_table = self.index.place_table(enclosing_scope_file_id);
                    enclosing_place_table
                        .parents(place_expr)
                        .any(|enclosing_root_place_id| {
                            enclosing_place_table
                                .place(enclosing_root_place_id)
                                .is_bound()
                        })
                };

                // If the reference is in a nested eager scope, we need to look for the place at
                // the point where the previous enclosing scope was defined, instead of at the end
                // of the scope. (Note that the semantic index builder takes care of only
                // registering eager bindings for nested scopes that are actually eager, and for
                // enclosing scopes that actually contain bindings that we should use when
                // resolving the reference.)
                if !self.is_deferred() {
                    match self.index.enclosing_snapshot(
                        enclosing_scope_file_id,
                        place_expr,
                        file_scope_id,
                    ) {
                        EnclosingSnapshotResult::FoundConstraint(constraint) => {
                            constraint_keys.push((
                                enclosing_scope_file_id,
                                ConstraintKey::NarrowingConstraint(constraint),
                            ));
                        }
                        EnclosingSnapshotResult::FoundBindings(bindings) => {
                            let place = place_from_bindings(db, bindings).map_type(|ty| {
                                self.narrow_place_with_applicable_constraints(
                                    place_expr,
                                    ty,
                                    &constraint_keys,
                                )
                            });
                            constraint_keys.push((
                                enclosing_scope_file_id,
                                ConstraintKey::NestedScope(file_scope_id),
                            ));
                            return place.into();
                        }
                        // There are no visible bindings / constraint here.
                        // Don't fall back to non-eager place resolution.
                        EnclosingSnapshotResult::NotFound => {
                            if has_root_place_been_reassigned() {
                                return Place::Unbound.into();
                            }
                            continue;
                        }
                        EnclosingSnapshotResult::NoLongerInEagerContext => {
                            if has_root_place_been_reassigned() {
                                return Place::Unbound.into();
                            }
                        }
                    }
                }

                if !enclosing_scope_id.is_function_like(db) && !is_immediately_enclosing_scope {
                    continue;
                }

                let enclosing_place_table = self.index.place_table(enclosing_scope_file_id);
                let Some(enclosing_place_id) = enclosing_place_table.place_id(place_expr) else {
                    continue;
                };

                let enclosing_place = enclosing_place_table.place(enclosing_place_id);

                // Reads of "free" variables terminate at any enclosing scope that marks the
                // variable `global`, whether or not that scope actually binds the variable. If we
                // see a `global` declaration, stop walking scopes and proceed to the global
                // handling below. (If we're walking from a prior/inner scope where this variable
                // is `nonlocal`, then this is a semantic syntax error, but we don't enforce that
                // here. See `infer_nonlocal_statement`.)
                if enclosing_place.as_symbol().is_some_and(Symbol::is_global) {
                    break;
                }

                // If the name is declared or bound in this scope, figure out its type. This might
                // resolve the name and end the walk. But if the name is declared `nonlocal` in
                // this scope, we'll keep walking enclosing scopes and union this type with the
                // other types we find. (It's a semantic syntax error to declare a type for a
                // `nonlocal` variable, but we don't enforce that here. See the
                // `ast::Stmt::AnnAssign` handling in `SemanticIndexBuilder::visit_stmt`.)
                if enclosing_place.is_bound() || enclosing_place.is_declared() {
                    let local_place_and_qualifiers = place(
                        db,
                        enclosing_scope_id,
                        place_expr,
                        ConsideredDefinitions::AllReachable,
                    )
                    .map_type(|ty| {
                        self.narrow_place_with_applicable_constraints(
                            place_expr,
                            ty,
                            &constraint_keys,
                        )
                    });
                    // We could have Place::Unbound here, despite the checks above, for example if
                    // this scope contains a `del` statement but no binding or declaration.
                    if let Place::Type(type_, boundness) = local_place_and_qualifiers.place {
                        nonlocal_union_builder.add_in_place(type_);
                        // `ConsideredDefinitions::AllReachable` never returns PossiblyUnbound
                        debug_assert_eq!(boundness, Boundness::Bound);
                        found_some_definition = true;
                    }

                    if !enclosing_place.as_symbol().is_some_and(Symbol::is_nonlocal) {
                        // We've reached a function-like scope that marks this name bound or
                        // declared but doesn't mark it `nonlocal`. The name is therefore resolved,
                        // and we won't consider any scopes outside of this one.
                        return if found_some_definition {
                            Place::Type(nonlocal_union_builder.build(), Boundness::Bound).into()
                        } else {
                            Place::Unbound.into()
                        };
                    }
                }
            }

            PlaceAndQualifiers::from(Place::Unbound)
                // No nonlocal binding? Check the module's explicit globals.
                // Avoid infinite recursion if `self.scope` already is the module's global scope.
                .or_fall_back_to(db, || {
                    if file_scope_id.is_global() {
                        return Place::Unbound.into();
                    }

                    if !self.is_deferred() {
                        match self.index.enclosing_snapshot(
                            FileScopeId::global(),
                            place_expr,
                            file_scope_id,
                        ) {
                            EnclosingSnapshotResult::FoundConstraint(constraint) => {
                                constraint_keys.push((
                                    FileScopeId::global(),
                                    ConstraintKey::NarrowingConstraint(constraint),
                                ));
                            }
                            EnclosingSnapshotResult::FoundBindings(bindings) => {
                                let place = place_from_bindings(db, bindings).map_type(|ty| {
                                    self.narrow_place_with_applicable_constraints(
                                        place_expr,
                                        ty,
                                        &constraint_keys,
                                    )
                                });
                                constraint_keys.push((
                                    FileScopeId::global(),
                                    ConstraintKey::NestedScope(file_scope_id),
                                ));
                                return place.into();
                            }
                            // There are no visible bindings / constraint here.
                            EnclosingSnapshotResult::NotFound => {
                                return Place::Unbound.into();
                            }
                            EnclosingSnapshotResult::NoLongerInEagerContext => {}
                        }
                    }

                    let Some(symbol) = place_expr.as_symbol() else {
                        return Place::Unbound.into();
                    };

                    explicit_global_symbol(db, self.file(), symbol.name()).map_type(|ty| {
                        self.narrow_place_with_applicable_constraints(
                            place_expr,
                            ty,
                            &constraint_keys,
                        )
                    })
                })
        });

        if let Some(ty) = place.place.ignore_possibly_unbound() {
            self.check_deprecated(expr_ref, ty);
        }

        (place, constraint_keys)
    }

    pub(super) fn report_unresolved_reference(&self, expr_name_node: &ast::ExprName) {
        if !self.is_reachable(expr_name_node) {
            return;
        }

        let Some(builder) = self
            .context
            .report_lint(&UNRESOLVED_REFERENCE, expr_name_node)
        else {
            return;
        };

        let ast::ExprName { id, .. } = expr_name_node;
        let mut diagnostic =
            builder.into_diagnostic(format_args!("Name `{id}` used when not defined"));

        // ===
        // Subdiagnostic (1): check to see if it was added as a builtin in a later version of Python.
        // ===
        if let Some(version_added_to_builtins) = version_builtin_was_added(id) {
            diagnostic.info(format_args!(
                "`{id}` was added as a builtin in Python 3.{version_added_to_builtins}"
            ));
            add_inferred_python_version_hint_to_diagnostic(
                self.db(),
                &mut diagnostic,
                "resolving types",
            );
        }

        // ===
        // Subdiagnostic (2):
        // - If it's an instance method, check to see if it's available as an attribute on `self`;
        // - If it's a classmethod, check to see if it's available as an attribute on `cls`
        // ===
        let Some(current_function) = self.current_function_definition() else {
            return;
        };

        let function_parameters = &*current_function.parameters;

        // `self`/`cls` can't be a keyword-only parameter.
        if function_parameters.posonlyargs.is_empty() && function_parameters.args.is_empty() {
            return;
        }

        let Some(first_parameter) = function_parameters.iter_non_variadic_params().next() else {
            return;
        };

        let Some(class) = self.class_context_of_current_method() else {
            return;
        };

        let first_parameter_name = first_parameter.name();

        let function_definition = self.index.expect_single_definition(current_function);
        let Type::FunctionLiteral(function_type) = binding_type(self.db(), function_definition)
        else {
            return;
        };

        let attribute_exists = match MethodDecorator::try_from_fn_type(self.db(), function_type) {
            Ok(MethodDecorator::ClassMethod) => !Type::instance(self.db(), class)
                .class_member(self.db(), id.clone())
                .place
                .is_unbound(),
            Ok(MethodDecorator::None) => !Type::instance(self.db(), class)
                .member(self.db(), id)
                .place
                .is_unbound(),
            Ok(MethodDecorator::StaticMethod) | Err(()) => false,
        };

        if attribute_exists {
            diagnostic.info(format_args!(
                "An attribute `{id}` is available: consider using `{first_parameter_name}.{id}`"
            ));
        }
    }

    fn infer_name_expression(&mut self, name: &ast::ExprName) -> Type<'db> {
        match name.ctx {
            ExprContext::Load => self.infer_name_load(name),
            ExprContext::Store => Type::Never,
            ExprContext::Del => {
                self.infer_name_load(name);
                Type::Never
            }
            ExprContext::Invalid => Type::unknown(),
        }
    }

    fn narrow_expr_with_applicable_constraints<'r>(
        &mut self,
        target: impl Into<ast::ExprRef<'r>>,
        target_ty: Type<'db>,
        constraint_keys: &[(FileScopeId, ConstraintKey)],
    ) -> Type<'db> {
        let target = target.into();

        if let Some(place_expr) = PlaceExpr::try_from_expr(target) {
            self.narrow_place_with_applicable_constraints(
                PlaceExprRef::from(&place_expr),
                target_ty,
                constraint_keys,
            )
        } else {
            target_ty
        }
    }

    /// Infer the type of a [`ast::ExprAttribute`] expression, assuming a load context.
    fn infer_attribute_load(&mut self, attribute: &ast::ExprAttribute) -> Type<'db> {
        let ast::ExprAttribute { value, attr, .. } = attribute;

        let value_type = self.infer_maybe_standalone_expression(value, TypeContext::default());
        let db = self.db();
        let mut constraint_keys = vec![];

        let mut assigned_type = None;
        if let Some(place_expr) = PlaceExpr::try_from_expr(attribute) {
            let (resolved, keys) = self.infer_place_load(
                PlaceExprRef::from(&place_expr),
                ast::ExprRef::Attribute(attribute),
            );
            constraint_keys.extend(keys);
            if let Place::Type(ty, Boundness::Bound) = resolved.place {
                assigned_type = Some(ty);
            }
        }
        let fallback_place = value_type.member(db, &attr.id);
        // Exclude non-definitely-bound places for purposes of reachability
        // analysis. We currently do not perform boundness analysis for implicit
        // instance attributes, so we exclude them here as well.
        if !fallback_place.place.is_definitely_bound()
            || fallback_place
                .qualifiers
                .contains(TypeQualifiers::IMPLICIT_INSTANCE_ATTRIBUTE)
        {
            self.all_definitely_bound = false;
        }

        let resolved_type =
            fallback_place.map_type(|ty| {
            self.narrow_expr_with_applicable_constraints(attribute, ty, &constraint_keys)
        }).unwrap_with_diagnostic(|lookup_error| match lookup_error {
                LookupError::Unbound(_) => {
                    let report_unresolved_attribute = self.is_reachable(attribute);

                    if report_unresolved_attribute {
                        let bound_on_instance = match value_type {
                            Type::ClassLiteral(class) => {
                                !class.instance_member(db, None, attr).place.is_unbound()
                            }
                            Type::SubclassOf(subclass_of @ SubclassOfType { .. }) => {
                                match subclass_of.subclass_of() {
                                    SubclassOfInner::Class(class) => {
                                        !class.instance_member(db, attr).place.is_unbound()
                                    }
                                    SubclassOfInner::Dynamic(_) => unreachable!(
                                        "Attribute lookup on a dynamic `SubclassOf` type should always return a bound symbol"
                                    ),
                                }
                            }
                            _ => false,
                        };

                        if let Some(builder) = self
                            .context
                            .report_lint(&UNRESOLVED_ATTRIBUTE, attribute)
                        {
                        if bound_on_instance {
                            builder.into_diagnostic(
                                format_args!(
                                    "Attribute `{}` can only be accessed on instances, \
                                     not on the class object `{}` itself.",
                                    attr.id,
                                    value_type.display(db)
                                ),
                            );
                        } else {
                            builder.into_diagnostic(
                                format_args!(
                                    "Type `{}` has no attribute `{}`",
                                    value_type.display(db),
                                    attr.id
                                ),
                            );
                        }
                        }
                    }

                    Type::unknown().into()
                }
                LookupError::PossiblyUnbound(type_when_bound) => {
                    report_possibly_unbound_attribute(
                        &self.context,
                        attribute,
                        &attr.id,
                        value_type,
                    );

                    type_when_bound
                }
            })
            .inner_type();

        self.check_deprecated(attr, resolved_type);

        // Even if we can obtain the attribute type based on the assignments, we still perform default type inference
        // (to report errors).
        assigned_type.unwrap_or(resolved_type)
    }

    fn infer_attribute_expression(&mut self, attribute: &ast::ExprAttribute) -> Type<'db> {
        let ast::ExprAttribute {
            value,
            attr: _,
            range: _,
            node_index: _,
            ctx,
        } = attribute;

        match ctx {
            ExprContext::Load => self.infer_attribute_load(attribute),
            ExprContext::Store => {
                self.infer_expression(value, TypeContext::default());
                Type::Never
            }
            ExprContext::Del => {
                self.infer_attribute_load(attribute);
                Type::Never
            }
            ExprContext::Invalid => {
                self.infer_expression(value, TypeContext::default());
                Type::unknown()
            }
        }
    }

    fn infer_unary_expression(&mut self, unary: &ast::ExprUnaryOp) -> Type<'db> {
        let ast::ExprUnaryOp {
            range: _,
            node_index: _,
            op,
            operand,
        } = unary;

        let operand_type = self.infer_expression(operand, TypeContext::default());

        self.infer_unary_expression_type(*op, operand_type, unary)
    }

    fn infer_unary_expression_type(
        &mut self,
        op: ast::UnaryOp,
        operand_type: Type<'db>,
        unary: &ast::ExprUnaryOp,
    ) -> Type<'db> {
        match (op, operand_type) {
            (_, Type::Dynamic(_)) => operand_type,
            (_, Type::Never) => Type::Never,

            (_, Type::TypeAlias(alias)) => {
                self.infer_unary_expression_type(op, alias.value_type(self.db()), unary)
            }

            (ast::UnaryOp::UAdd, Type::IntLiteral(value)) => Type::IntLiteral(value),
            (ast::UnaryOp::USub, Type::IntLiteral(value)) => Type::IntLiteral(-value),
            (ast::UnaryOp::Invert, Type::IntLiteral(value)) => Type::IntLiteral(!value),

            (ast::UnaryOp::UAdd, Type::BooleanLiteral(bool)) => Type::IntLiteral(i64::from(bool)),
            (ast::UnaryOp::USub, Type::BooleanLiteral(bool)) => Type::IntLiteral(-i64::from(bool)),
            (ast::UnaryOp::Invert, Type::BooleanLiteral(bool)) => {
                Type::IntLiteral(!i64::from(bool))
            }

            (
                ast::UnaryOp::Invert,
                Type::KnownInstance(KnownInstanceType::ConstraintSet(constraints)),
            ) => {
                let constraints = constraints.constraints(self.db()).clone();
                let result = constraints.negate(self.db());
                Type::KnownInstance(KnownInstanceType::ConstraintSet(TrackedConstraintSet::new(
                    self.db(),
                    result,
                )))
            }

            (ast::UnaryOp::Not, ty) => ty
                .try_bool(self.db())
                .unwrap_or_else(|err| {
                    err.report_diagnostic(&self.context, unary);
                    err.fallback_truthiness()
                })
                .negate()
                .into_type(self.db()),
            (
                op @ (ast::UnaryOp::UAdd | ast::UnaryOp::USub | ast::UnaryOp::Invert),
                Type::FunctionLiteral(_)
                | Type::Callable(..)
                | Type::WrapperDescriptor(_)
                | Type::KnownBoundMethod(_)
                | Type::DataclassDecorator(_)
                | Type::DataclassTransformer(_)
                | Type::BoundMethod(_)
                | Type::ModuleLiteral(_)
                | Type::ClassLiteral(_)
                | Type::GenericAlias(_)
                | Type::SubclassOf(_)
                | Type::NominalInstance(_)
                | Type::ProtocolInstance(_)
                | Type::SpecialForm(_)
                | Type::KnownInstance(_)
                | Type::PropertyInstance(_)
                | Type::Union(_)
                | Type::Intersection(_)
                | Type::AlwaysTruthy
                | Type::AlwaysFalsy
                | Type::StringLiteral(_)
                | Type::LiteralString
                | Type::BytesLiteral(_)
                | Type::EnumLiteral(_)
                | Type::BoundSuper(_)
                | Type::NonInferableTypeVar(_)
                | Type::TypeVar(_)
                | Type::TypeIs(_)
                | Type::TypedDict(_),
            ) => {
                let unary_dunder_method = match op {
                    ast::UnaryOp::Invert => "__invert__",
                    ast::UnaryOp::UAdd => "__pos__",
                    ast::UnaryOp::USub => "__neg__",
                    ast::UnaryOp::Not => {
                        unreachable!("Not operator is handled in its own case");
                    }
                };

                match operand_type.try_call_dunder(
                    self.db(),
                    unary_dunder_method,
                    CallArguments::none(),
                ) {
                    Ok(outcome) => outcome.return_type(self.db()),
                    Err(e) => {
                        if let Some(builder) =
                            self.context.report_lint(&UNSUPPORTED_OPERATOR, unary)
                        {
                            builder.into_diagnostic(format_args!(
                                "Unary operator `{op}` is unsupported for type `{}`",
                                operand_type.display(self.db()),
                            ));
                        }
                        e.fallback_return_type(self.db())
                    }
                }
            }
        }
    }

    fn infer_binary_expression(&mut self, binary: &ast::ExprBinOp) -> Type<'db> {
        let ast::ExprBinOp {
            left,
            op,
            right,
            range: _,
            node_index: _,
        } = binary;

        let left_ty = self.infer_expression(left, TypeContext::default());
        let right_ty = self.infer_expression(right, TypeContext::default());

        self.infer_binary_expression_type(binary.into(), false, left_ty, right_ty, *op)
            .unwrap_or_else(|| {
                let db = self.db();

                if let Some(builder) = self.context.report_lint(&UNSUPPORTED_OPERATOR, binary) {
                    let mut diag = builder.into_diagnostic(format_args!(
                        "Operator `{op}` is unsupported between objects of type `{}` and `{}`",
                        left_ty.display(db),
                        right_ty.display(db)
                    ));

                    if op == &ast::Operator::BitOr
                        && (left_ty.is_subtype_of(db, KnownClass::Type.to_instance(db))
                            || right_ty.is_subtype_of(db, KnownClass::Type.to_instance(db)))
                        && Program::get(db).python_version(db) < PythonVersion::PY310
                    {
                        diag.info(
                            "Note that `X | Y` PEP 604 union syntax is only available in Python 3.10 and later",
                        );
                        add_inferred_python_version_hint_to_diagnostic(db, &mut diag, "resolving types");
                    }
                }
                Type::unknown()
            })
    }

    fn infer_binary_expression_type(
        &mut self,
        node: AnyNodeRef<'_>,
        mut emitted_division_by_zero_diagnostic: bool,
        left_ty: Type<'db>,
        right_ty: Type<'db>,
        op: ast::Operator,
    ) -> Option<Type<'db>> {
        // Check for division by zero; this doesn't change the inferred type for the expression, but
        // may emit a diagnostic
        if !emitted_division_by_zero_diagnostic
            && matches!(
                (op, right_ty),
                (
                    ast::Operator::Div | ast::Operator::FloorDiv | ast::Operator::Mod,
                    Type::IntLiteral(0) | Type::BooleanLiteral(false)
                )
            )
        {
            emitted_division_by_zero_diagnostic = self.check_division_by_zero(node, op, left_ty);
        }

        match (left_ty, right_ty, op) {
            (Type::Union(lhs_union), rhs, _) => lhs_union.try_map(self.db(), |lhs_element| {
                self.infer_binary_expression_type(
                    node,
                    emitted_division_by_zero_diagnostic,
                    *lhs_element,
                    rhs,
                    op,
                )
            }),
            (lhs, Type::Union(rhs_union), _) => rhs_union.try_map(self.db(), |rhs_element| {
                self.infer_binary_expression_type(
                    node,
                    emitted_division_by_zero_diagnostic,
                    lhs,
                    *rhs_element,
                    op,
                )
            }),

            (Type::TypeAlias(alias), rhs, _) => self.infer_binary_expression_type(
                node,
                emitted_division_by_zero_diagnostic,
                alias.value_type(self.db()),
                rhs,
                op,
            ),

            (lhs, Type::TypeAlias(alias), _) => self.infer_binary_expression_type(
                node,
                emitted_division_by_zero_diagnostic,
                lhs,
                alias.value_type(self.db()),
                op,
            ),

            // Non-todo Anys take precedence over Todos (as if we fix this `Todo` in the future,
            // the result would then become Any or Unknown, respectively).
            (div @ Type::Dynamic(DynamicType::Divergent(_)), _, _)
            | (_, div @ Type::Dynamic(DynamicType::Divergent(_)), _) => Some(div),

            (any @ Type::Dynamic(DynamicType::Any), _, _)
            | (_, any @ Type::Dynamic(DynamicType::Any), _) => Some(any),

            (unknown @ Type::Dynamic(DynamicType::Unknown), _, _)
            | (_, unknown @ Type::Dynamic(DynamicType::Unknown), _) => Some(unknown),

            (
                todo @ Type::Dynamic(
                    DynamicType::Todo(_)
                    | DynamicType::TodoPEP695ParamSpec
                    | DynamicType::TodoUnpack
                    | DynamicType::TodoTypeAlias,
                ),
                _,
                _,
            )
            | (
                _,
                todo @ Type::Dynamic(
                    DynamicType::Todo(_)
                    | DynamicType::TodoPEP695ParamSpec
                    | DynamicType::TodoUnpack
                    | DynamicType::TodoTypeAlias,
                ),
                _,
            ) => Some(todo),

            (Type::Never, _, _) | (_, Type::Never, _) => Some(Type::Never),

            (Type::IntLiteral(n), Type::IntLiteral(m), ast::Operator::Add) => Some(
                n.checked_add(m)
                    .map(Type::IntLiteral)
                    .unwrap_or_else(|| KnownClass::Int.to_instance(self.db())),
            ),

            (Type::IntLiteral(n), Type::IntLiteral(m), ast::Operator::Sub) => Some(
                n.checked_sub(m)
                    .map(Type::IntLiteral)
                    .unwrap_or_else(|| KnownClass::Int.to_instance(self.db())),
            ),

            (Type::IntLiteral(n), Type::IntLiteral(m), ast::Operator::Mult) => Some(
                n.checked_mul(m)
                    .map(Type::IntLiteral)
                    .unwrap_or_else(|| KnownClass::Int.to_instance(self.db())),
            ),

            (Type::IntLiteral(_), Type::IntLiteral(_), ast::Operator::Div) => {
                Some(KnownClass::Float.to_instance(self.db()))
            }

            (Type::IntLiteral(n), Type::IntLiteral(m), ast::Operator::FloorDiv) => Some({
                let mut q = n.checked_div(m);
                let r = n.checked_rem(m);
                // Division works differently in Python than in Rust. If the result is negative and
                // there is a remainder, the division rounds down (instead of towards zero):
                if n.is_negative() != m.is_negative() && r.unwrap_or(0) != 0 {
                    q = q.map(|q| q - 1);
                }
                q.map(Type::IntLiteral)
                    .unwrap_or_else(|| KnownClass::Int.to_instance(self.db()))
            }),

            (Type::IntLiteral(n), Type::IntLiteral(m), ast::Operator::Mod) => Some({
                let mut r = n.checked_rem(m);
                // Division works differently in Python than in Rust. If the result is negative and
                // there is a remainder, the division rounds down (instead of towards zero). Adjust
                // the remainder to compensate so that q * m + r == n:
                if n.is_negative() != m.is_negative() && r.unwrap_or(0) != 0 {
                    r = r.map(|x| x + m);
                }
                r.map(Type::IntLiteral)
                    .unwrap_or_else(|| KnownClass::Int.to_instance(self.db()))
            }),

            (Type::IntLiteral(n), Type::IntLiteral(m), ast::Operator::Pow) => Some({
                if m < 0 {
                    KnownClass::Float.to_instance(self.db())
                } else {
                    u32::try_from(m)
                        .ok()
                        .and_then(|m| n.checked_pow(m))
                        .map(Type::IntLiteral)
                        .unwrap_or_else(|| KnownClass::Int.to_instance(self.db()))
                }
            }),

            (Type::IntLiteral(n), Type::IntLiteral(m), ast::Operator::BitOr) => {
                Some(Type::IntLiteral(n | m))
            }

            (Type::IntLiteral(n), Type::IntLiteral(m), ast::Operator::BitAnd) => {
                Some(Type::IntLiteral(n & m))
            }

            (Type::IntLiteral(n), Type::IntLiteral(m), ast::Operator::BitXor) => {
                Some(Type::IntLiteral(n ^ m))
            }

            (Type::BytesLiteral(lhs), Type::BytesLiteral(rhs), ast::Operator::Add) => {
                let bytes = [lhs.value(self.db()), rhs.value(self.db())].concat();
                Some(Type::bytes_literal(self.db(), &bytes))
            }

            (Type::StringLiteral(lhs), Type::StringLiteral(rhs), ast::Operator::Add) => {
                let lhs_value = lhs.value(self.db()).to_string();
                let rhs_value = rhs.value(self.db());
                let ty = if lhs_value.len() + rhs_value.len() <= Self::MAX_STRING_LITERAL_SIZE {
                    Type::string_literal(self.db(), &(lhs_value + rhs_value))
                } else {
                    Type::LiteralString
                };
                Some(ty)
            }

            (
                Type::StringLiteral(_) | Type::LiteralString,
                Type::StringLiteral(_) | Type::LiteralString,
                ast::Operator::Add,
            ) => Some(Type::LiteralString),

            (Type::StringLiteral(s), Type::IntLiteral(n), ast::Operator::Mult)
            | (Type::IntLiteral(n), Type::StringLiteral(s), ast::Operator::Mult) => {
                let ty = if n < 1 {
                    Type::string_literal(self.db(), "")
                } else if let Ok(n) = usize::try_from(n) {
                    if n.checked_mul(s.value(self.db()).len())
                        .is_some_and(|new_length| new_length <= Self::MAX_STRING_LITERAL_SIZE)
                    {
                        let new_literal = s.value(self.db()).repeat(n);
                        Type::string_literal(self.db(), &new_literal)
                    } else {
                        Type::LiteralString
                    }
                } else {
                    Type::LiteralString
                };
                Some(ty)
            }

            (Type::LiteralString, Type::IntLiteral(n), ast::Operator::Mult)
            | (Type::IntLiteral(n), Type::LiteralString, ast::Operator::Mult) => {
                let ty = if n < 1 {
                    Type::string_literal(self.db(), "")
                } else {
                    Type::LiteralString
                };
                Some(ty)
            }

            (Type::BooleanLiteral(b1), Type::BooleanLiteral(b2), ast::Operator::BitOr) => {
                Some(Type::BooleanLiteral(b1 | b2))
            }

            (Type::BooleanLiteral(b1), Type::BooleanLiteral(b2), ast::Operator::BitAnd) => {
                Some(Type::BooleanLiteral(b1 & b2))
            }

            (Type::BooleanLiteral(b1), Type::BooleanLiteral(b2), ast::Operator::BitXor) => {
                Some(Type::BooleanLiteral(b1 ^ b2))
            }

            (Type::BooleanLiteral(b1), Type::BooleanLiteral(_) | Type::IntLiteral(_), op) => self
                .infer_binary_expression_type(
                    node,
                    emitted_division_by_zero_diagnostic,
                    Type::IntLiteral(i64::from(b1)),
                    right_ty,
                    op,
                ),
            (Type::IntLiteral(_), Type::BooleanLiteral(b2), op) => self
                .infer_binary_expression_type(
                    node,
                    emitted_division_by_zero_diagnostic,
                    left_ty,
                    Type::IntLiteral(i64::from(b2)),
                    op,
                ),

            (
                Type::KnownInstance(KnownInstanceType::ConstraintSet(left)),
                Type::KnownInstance(KnownInstanceType::ConstraintSet(right)),
                ast::Operator::BitAnd,
            ) => {
                let left = left.constraints(self.db()).clone();
                let right = right.constraints(self.db()).clone();
                let result = left.and(self.db(), || right);
                Some(Type::KnownInstance(KnownInstanceType::ConstraintSet(
                    TrackedConstraintSet::new(self.db(), result),
                )))
            }

            (
                Type::KnownInstance(KnownInstanceType::ConstraintSet(left)),
                Type::KnownInstance(KnownInstanceType::ConstraintSet(right)),
                ast::Operator::BitOr,
            ) => {
                let left = left.constraints(self.db()).clone();
                let right = right.constraints(self.db()).clone();
                let result = left.or(self.db(), || right);
                Some(Type::KnownInstance(KnownInstanceType::ConstraintSet(
                    TrackedConstraintSet::new(self.db(), result),
                )))
            }

            // We've handled all of the special cases that we support for literals, so we need to
            // fall back on looking for dunder methods on one of the operand types.
            (
                Type::FunctionLiteral(_)
                | Type::BooleanLiteral(_)
                | Type::Callable(..)
                | Type::BoundMethod(_)
                | Type::WrapperDescriptor(_)
                | Type::KnownBoundMethod(_)
                | Type::DataclassDecorator(_)
                | Type::DataclassTransformer(_)
                | Type::ModuleLiteral(_)
                | Type::ClassLiteral(_)
                | Type::GenericAlias(_)
                | Type::SubclassOf(_)
                | Type::NominalInstance(_)
                | Type::ProtocolInstance(_)
                | Type::SpecialForm(_)
                | Type::KnownInstance(_)
                | Type::PropertyInstance(_)
                | Type::Intersection(_)
                | Type::AlwaysTruthy
                | Type::AlwaysFalsy
                | Type::IntLiteral(_)
                | Type::StringLiteral(_)
                | Type::LiteralString
                | Type::BytesLiteral(_)
                | Type::EnumLiteral(_)
                | Type::BoundSuper(_)
                | Type::NonInferableTypeVar(_)
                | Type::TypeVar(_)
                | Type::TypeIs(_)
                | Type::TypedDict(_),
                Type::FunctionLiteral(_)
                | Type::BooleanLiteral(_)
                | Type::Callable(..)
                | Type::BoundMethod(_)
                | Type::WrapperDescriptor(_)
                | Type::KnownBoundMethod(_)
                | Type::DataclassDecorator(_)
                | Type::DataclassTransformer(_)
                | Type::ModuleLiteral(_)
                | Type::ClassLiteral(_)
                | Type::GenericAlias(_)
                | Type::SubclassOf(_)
                | Type::NominalInstance(_)
                | Type::ProtocolInstance(_)
                | Type::SpecialForm(_)
                | Type::KnownInstance(_)
                | Type::PropertyInstance(_)
                | Type::Intersection(_)
                | Type::AlwaysTruthy
                | Type::AlwaysFalsy
                | Type::IntLiteral(_)
                | Type::StringLiteral(_)
                | Type::LiteralString
                | Type::BytesLiteral(_)
                | Type::EnumLiteral(_)
                | Type::BoundSuper(_)
                | Type::NonInferableTypeVar(_)
                | Type::TypeVar(_)
                | Type::TypeIs(_)
                | Type::TypedDict(_),
                op,
            ) => {
                // We either want to call lhs.__op__ or rhs.__rop__. The full decision tree from
                // the Python spec [1] is:
                //
                //   - If rhs is a (proper) subclass of lhs, and it provides a different
                //     implementation of __rop__, use that.
                //   - Otherwise, if lhs implements __op__, use that.
                //   - Otherwise, if lhs and rhs are different types, and rhs implements __rop__,
                //     use that.
                //
                // [1] https://docs.python.org/3/reference/datamodel.html#object.__radd__

                // Technically we don't have to check left_ty != right_ty here, since if the types
                // are the same, they will trivially have the same implementation of the reflected
                // dunder, and so we'll fail the inner check. But the type equality check will be
                // faster for the common case, and allow us to skip the (two) class member lookups.
                let left_class = left_ty.to_meta_type(self.db());
                let right_class = right_ty.to_meta_type(self.db());
                if left_ty != right_ty && right_ty.is_subtype_of(self.db(), left_ty) {
                    let reflected_dunder = op.reflected_dunder();
                    let rhs_reflected = right_class.member(self.db(), reflected_dunder).place;
                    // TODO: if `rhs_reflected` is possibly unbound, we should union the two possible
                    // Bindings together
                    if !rhs_reflected.is_unbound()
                        && rhs_reflected != left_class.member(self.db(), reflected_dunder).place
                    {
                        return right_ty
                            .try_call_dunder(
                                self.db(),
                                reflected_dunder,
                                CallArguments::positional([left_ty]),
                            )
                            .map(|outcome| outcome.return_type(self.db()))
                            .or_else(|_| {
                                left_ty
                                    .try_call_dunder(
                                        self.db(),
                                        op.dunder(),
                                        CallArguments::positional([right_ty]),
                                    )
                                    .map(|outcome| outcome.return_type(self.db()))
                            })
                            .ok();
                    }
                }

                let call_on_left_instance = left_ty
                    .try_call_dunder(
                        self.db(),
                        op.dunder(),
                        CallArguments::positional([right_ty]),
                    )
                    .map(|outcome| outcome.return_type(self.db()))
                    .ok();

                call_on_left_instance.or_else(|| {
                    if left_ty == right_ty {
                        None
                    } else {
                        right_ty
                            .try_call_dunder(
                                self.db(),
                                op.reflected_dunder(),
                                CallArguments::positional([left_ty]),
                            )
                            .map(|outcome| outcome.return_type(self.db()))
                            .ok()
                    }
                })
            }
        }
    }

    fn infer_boolean_expression(&mut self, bool_op: &ast::ExprBoolOp) -> Type<'db> {
        let ast::ExprBoolOp {
            range: _,
            node_index: _,
            op,
            values,
        } = bool_op;
        self.infer_chained_boolean_types(
            *op,
            values.iter().enumerate(),
            |builder, (index, value)| {
                let ty = if index == values.len() - 1 {
                    builder.infer_expression(value, TypeContext::default())
                } else {
                    builder.infer_standalone_expression(value, TypeContext::default())
                };

                (ty, value.range())
            },
        )
    }

    /// Computes the output of a chain of (one) boolean operation, consuming as input an iterator
    /// of operations and calling the `infer_ty` for each to infer their types.
    /// The iterator is consumed even if the boolean evaluation can be short-circuited,
    /// in order to ensure the invariant that all expressions are evaluated when inferring types.
    fn infer_chained_boolean_types<Iterator, Item, F>(
        &mut self,
        op: ast::BoolOp,
        operations: Iterator,
        infer_ty: F,
    ) -> Type<'db>
    where
        Iterator: IntoIterator<Item = Item>,
        F: Fn(&mut Self, Item) -> (Type<'db>, TextRange),
    {
        let mut done = false;
        let db = self.db();

        let elements = operations
            .into_iter()
            .with_position()
            .map(|(position, item)| {
                let (ty, range) = infer_ty(self, item);

                let is_last = matches!(
                    position,
                    itertools::Position::Last | itertools::Position::Only
                );

                if is_last {
                    if done { Type::Never } else { ty }
                } else {
                    let truthiness = ty.try_bool(self.db()).unwrap_or_else(|err| {
                        err.report_diagnostic(&self.context, range);
                        err.fallback_truthiness()
                    });

                    if done {
                        return Type::Never;
                    }

                    match (truthiness, op) {
                        (Truthiness::AlwaysTrue, ast::BoolOp::And) => Type::Never,
                        (Truthiness::AlwaysFalse, ast::BoolOp::Or) => Type::Never,

                        (Truthiness::AlwaysFalse, ast::BoolOp::And)
                        | (Truthiness::AlwaysTrue, ast::BoolOp::Or) => {
                            done = true;
                            ty
                        }

                        (Truthiness::Ambiguous, _) => IntersectionBuilder::new(db)
                            .add_positive(ty)
                            .add_negative(match op {
                                ast::BoolOp::And => Type::AlwaysTruthy,
                                ast::BoolOp::Or => Type::AlwaysFalsy,
                            })
                            .build(),
                    }
                }
            });

        UnionType::from_elements(db, elements)
    }

    fn infer_compare_expression(&mut self, compare: &ast::ExprCompare) -> Type<'db> {
        let ast::ExprCompare {
            range: _,
            node_index: _,
            left,
            ops,
            comparators,
        } = compare;

        self.infer_expression(left, TypeContext::default());

        // https://docs.python.org/3/reference/expressions.html#comparisons
        // > Formally, if `a, b, c, …, y, z` are expressions and `op1, op2, …, opN` are comparison
        // > operators, then `a op1 b op2 c ... y opN z` is equivalent to `a op1 b and b op2 c and
        // ... > y opN z`, except that each expression is evaluated at most once.
        //
        // As some operators (==, !=, <, <=, >, >=) *can* return an arbitrary type, the logic below
        // is shared with the one in `infer_binary_type_comparison`.
        self.infer_chained_boolean_types(
            ast::BoolOp::And,
            std::iter::once(&**left)
                .chain(comparators)
                .tuple_windows::<(_, _)>()
                .zip(ops),
            |builder, ((left, right), op)| {
                let left_ty = builder.expression_type(left);
                let right_ty = builder.infer_expression(right, TypeContext::default());

                let range = TextRange::new(left.start(), right.end());

                let ty = builder
                    .infer_binary_type_comparison(left_ty, *op, right_ty, range)
                    .unwrap_or_else(|error| {
                        if let Some(diagnostic_builder) =
                            builder.context.report_lint(&UNSUPPORTED_OPERATOR, range)
                        {
                            // Handle unsupported operators (diagnostic, `bool`/`Unknown` outcome)
                            diagnostic_builder.into_diagnostic(format_args!(
                                "Operator `{}` is not supported for types `{}` and `{}`{}",
                                error.op,
                                error.left_ty.display(builder.db()),
                                error.right_ty.display(builder.db()),
                                if (left_ty, right_ty) == (error.left_ty, error.right_ty) {
                                    String::new()
                                } else {
                                    format!(
                                        ", in comparing `{}` with `{}`",
                                        left_ty.display(builder.db()),
                                        right_ty.display(builder.db())
                                    )
                                }
                            ));
                        }

                        match op {
                            // `in, not in, is, is not` always return bool instances
                            ast::CmpOp::In
                            | ast::CmpOp::NotIn
                            | ast::CmpOp::Is
                            | ast::CmpOp::IsNot => KnownClass::Bool.to_instance(builder.db()),
                            // Other operators can return arbitrary types
                            _ => Type::unknown(),
                        }
                    });

                (ty, range)
            },
        )
    }

    fn infer_binary_intersection_type_comparison(
        &mut self,
        intersection: IntersectionType<'db>,
        op: ast::CmpOp,
        other: Type<'db>,
        intersection_on: IntersectionOn,
        range: TextRange,
    ) -> Result<Type<'db>, CompareUnsupportedError<'db>> {
        enum State<'db> {
            // We have not seen any positive elements (yet)
            NoPositiveElements,
            // The operator was unsupported on all elements that we have seen so far.
            // Contains the first error we encountered.
            UnsupportedOnAllElements(CompareUnsupportedError<'db>),
            // The operator was supported on at least one positive element.
            Supported,
        }

        // If a comparison yields a definitive true/false answer on a (positive) part
        // of an intersection type, it will also yield a definitive answer on the full
        // intersection type, which is even more specific.
        for pos in intersection.positive(self.db()) {
            let result = match intersection_on {
                IntersectionOn::Left => self.infer_binary_type_comparison(*pos, op, other, range),
                IntersectionOn::Right => self.infer_binary_type_comparison(other, op, *pos, range),
            };

            if let Ok(Type::BooleanLiteral(_)) = result {
                return result;
            }
        }

        // For negative contributions to the intersection type, there are only a few
        // special cases that allow us to narrow down the result type of the comparison.
        for neg in intersection.negative(self.db()) {
            let result = match intersection_on {
                IntersectionOn::Left => self
                    .infer_binary_type_comparison(*neg, op, other, range)
                    .ok(),
                IntersectionOn::Right => self
                    .infer_binary_type_comparison(other, op, *neg, range)
                    .ok(),
            };

            match (op, result) {
                (ast::CmpOp::Is, Some(Type::BooleanLiteral(true))) => {
                    return Ok(Type::BooleanLiteral(false));
                }
                (ast::CmpOp::IsNot, Some(Type::BooleanLiteral(false))) => {
                    return Ok(Type::BooleanLiteral(true));
                }
                _ => {}
            }
        }

        // If none of the simplifications above apply, we still need to return *some*
        // result type for the comparison 'T_inter `op` T_other' (or reversed), where
        //
        //    T_inter = P1 & P2 & ... & Pn & ~N1 & ~N2 & ... & ~Nm
        //
        // is the intersection type. If f(T) is the function that computes the result
        // type of a `op`-comparison with `T_other`, we are interested in f(T_inter).
        // Since we can't compute it exactly, we return the following approximation:
        //
        //   f(T_inter) = f(P1) & f(P2) & ... & f(Pn)
        //
        // The reason for this is the following: In general, for any function 'f', the
        // set f(A) & f(B) is *larger than or equal to* the set f(A & B). This means
        // that we will return a type that is possibly wider than it could be, but
        // never wrong.
        //
        // However, we do have to leave out the negative contributions. If we were to
        // add a contribution like ~f(N1), we would potentially infer result types
        // that are too narrow.
        //
        // As an example for this, consider the intersection type `int & ~Literal[1]`.
        // If 'f' would be the `==`-comparison with 2, we obviously can't tell if that
        // answer would be true or false, so we need to return `bool`. And indeed, we
        // we have (glossing over notational details):
        //
        //   f(int & ~1)
        //       = f({..., -1, 0, 2, 3, ...})
        //       = {..., False, False, True, False, ...}
        //       = bool
        //
        // On the other hand, if we were to compute
        //
        //   f(int) & ~f(1)
        //       = bool & ~False
        //       = True
        //
        // we would get a result type `Literal[True]` which is too narrow.
        //
        let mut builder = IntersectionBuilder::new(self.db());

        builder = builder.add_positive(KnownClass::Bool.to_instance(self.db()));

        let mut state = State::NoPositiveElements;

        for pos in intersection.positive(self.db()) {
            let result = match intersection_on {
                IntersectionOn::Left => self.infer_binary_type_comparison(*pos, op, other, range),
                IntersectionOn::Right => self.infer_binary_type_comparison(other, op, *pos, range),
            };

            match result {
                Ok(ty) => {
                    state = State::Supported;
                    builder = builder.add_positive(ty);
                }
                Err(error) => {
                    match state {
                        State::NoPositiveElements => {
                            // This is the first positive element, but the operation is not supported.
                            // Store the error and continue.
                            state = State::UnsupportedOnAllElements(error);
                        }
                        State::UnsupportedOnAllElements(_) => {
                            // We already have an error stored, and continue to see elements on which
                            // the operator is not supported. Continue with the same state (only keep
                            // the first error).
                        }
                        State::Supported => {
                            // We previously saw a positive element that supported the operator,
                            // so the overall operation is still supported.
                        }
                    }
                }
            }
        }

        match state {
            State::Supported => Ok(builder.build()),
            State::NoPositiveElements => {
                // We didn't see any positive elements, check if the operation is supported on `object`:
                match intersection_on {
                    IntersectionOn::Left => {
                        self.infer_binary_type_comparison(Type::object(), op, other, range)
                    }
                    IntersectionOn::Right => {
                        self.infer_binary_type_comparison(other, op, Type::object(), range)
                    }
                }
            }
            State::UnsupportedOnAllElements(error) => Err(error),
        }
    }

    /// Infers the type of a binary comparison (e.g. 'left == right'). See
    /// `infer_compare_expression` for the higher level logic dealing with multi-comparison
    /// expressions.
    ///
    /// If the operation is not supported, return None (we need upstream context to emit a
    /// diagnostic).
    fn infer_binary_type_comparison(
        &mut self,
        left: Type<'db>,
        op: ast::CmpOp,
        right: Type<'db>,
        range: TextRange,
    ) -> Result<Type<'db>, CompareUnsupportedError<'db>> {
        // Note: identity (is, is not) for equal builtin types is unreliable and not part of the
        // language spec.
        // - `[ast::CompOp::Is]`: return `false` if unequal, `bool` if equal
        // - `[ast::CompOp::IsNot]`: return `true` if unequal, `bool` if equal
        let db = self.db();
        let try_dunder = |inference: &mut TypeInferenceBuilder<'db, '_>,
                          policy: MemberLookupPolicy| {
            let rich_comparison = |op| inference.infer_rich_comparison(left, right, op, policy);
            let membership_test_comparison = |op, range: TextRange| {
                inference.infer_membership_test_comparison(left, right, op, range)
            };

            match op {
                ast::CmpOp::Eq => rich_comparison(RichCompareOperator::Eq),
                ast::CmpOp::NotEq => rich_comparison(RichCompareOperator::Ne),
                ast::CmpOp::Lt => rich_comparison(RichCompareOperator::Lt),
                ast::CmpOp::LtE => rich_comparison(RichCompareOperator::Le),
                ast::CmpOp::Gt => rich_comparison(RichCompareOperator::Gt),
                ast::CmpOp::GtE => rich_comparison(RichCompareOperator::Ge),
                ast::CmpOp::In => {
                    membership_test_comparison(MembershipTestCompareOperator::In, range)
                }
                ast::CmpOp::NotIn => {
                    membership_test_comparison(MembershipTestCompareOperator::NotIn, range)
                }
                ast::CmpOp::Is => {
                    if left.is_disjoint_from(db, right) {
                        Ok(Type::BooleanLiteral(false))
                    } else if left.is_singleton(db) && left.is_equivalent_to(db, right) {
                        Ok(Type::BooleanLiteral(true))
                    } else {
                        Ok(KnownClass::Bool.to_instance(db))
                    }
                }
                ast::CmpOp::IsNot => {
                    if left.is_disjoint_from(db, right) {
                        Ok(Type::BooleanLiteral(true))
                    } else if left.is_singleton(db) && left.is_equivalent_to(db, right) {
                        Ok(Type::BooleanLiteral(false))
                    } else {
                        Ok(KnownClass::Bool.to_instance(db))
                    }
                }
            }
        };

        let comparison_result = match (left, right) {
            (Type::Union(union), other) => {
                let mut builder = UnionBuilder::new(self.db());
                for element in union.elements(self.db()) {
                    builder =
                        builder.add(self.infer_binary_type_comparison(*element, op, other, range)?);
                }
                Some(Ok(builder.build()))
            }
            (other, Type::Union(union)) => {
                let mut builder = UnionBuilder::new(self.db());
                for element in union.elements(self.db()) {
                    builder =
                        builder.add(self.infer_binary_type_comparison(other, op, *element, range)?);
                }
                Some(Ok(builder.build()))
            }

            (Type::Intersection(intersection), right) => {
                Some(self.infer_binary_intersection_type_comparison(
                    intersection,
                    op,
                    right,
                    IntersectionOn::Left,
                    range,
                ))
            }
            (left, Type::Intersection(intersection)) => {
                Some(self.infer_binary_intersection_type_comparison(
                    intersection,
                    op,
                    left,
                    IntersectionOn::Right,
                    range,
                ))
            }

            (Type::IntLiteral(n), Type::IntLiteral(m)) => Some(match op {
                ast::CmpOp::Eq => Ok(Type::BooleanLiteral(n == m)),
                ast::CmpOp::NotEq => Ok(Type::BooleanLiteral(n != m)),
                ast::CmpOp::Lt => Ok(Type::BooleanLiteral(n < m)),
                ast::CmpOp::LtE => Ok(Type::BooleanLiteral(n <= m)),
                ast::CmpOp::Gt => Ok(Type::BooleanLiteral(n > m)),
                ast::CmpOp::GtE => Ok(Type::BooleanLiteral(n >= m)),
                // We cannot say that two equal int Literals will return True from an `is` or `is not` comparison.
                // Even if they are the same value, they may not be the same object.
                ast::CmpOp::Is => {
                    if n == m {
                        Ok(KnownClass::Bool.to_instance(self.db()))
                    } else {
                        Ok(Type::BooleanLiteral(false))
                    }
                }
                ast::CmpOp::IsNot => {
                    if n == m {
                        Ok(KnownClass::Bool.to_instance(self.db()))
                    } else {
                        Ok(Type::BooleanLiteral(true))
                    }
                }
                // Undefined for (int, int)
                ast::CmpOp::In | ast::CmpOp::NotIn => Err(CompareUnsupportedError {
                    op,
                    left_ty: left,
                    right_ty: right,
                }),
            }),
            (Type::IntLiteral(_), Type::NominalInstance(_)) => {
                Some(self.infer_binary_type_comparison(
                    KnownClass::Int.to_instance(self.db()),
                    op,
                    right,
                    range,
                ))
            }
            (Type::NominalInstance(_), Type::IntLiteral(_)) => {
                Some(self.infer_binary_type_comparison(
                    left,
                    op,
                    KnownClass::Int.to_instance(self.db()),
                    range,
                ))
            }

            // Booleans are coded as integers (False = 0, True = 1)
            (Type::IntLiteral(n), Type::BooleanLiteral(b)) => {
                Some(self.infer_binary_type_comparison(
                    Type::IntLiteral(n),
                    op,
                    Type::IntLiteral(i64::from(b)),
                    range,
                ))
            }
            (Type::BooleanLiteral(b), Type::IntLiteral(m)) => {
                Some(self.infer_binary_type_comparison(
                    Type::IntLiteral(i64::from(b)),
                    op,
                    Type::IntLiteral(m),
                    range,
                ))
            }
            (Type::BooleanLiteral(a), Type::BooleanLiteral(b)) => {
                Some(self.infer_binary_type_comparison(
                    Type::IntLiteral(i64::from(a)),
                    op,
                    Type::IntLiteral(i64::from(b)),
                    range,
                ))
            }

            (Type::StringLiteral(salsa_s1), Type::StringLiteral(salsa_s2)) => {
                let s1 = salsa_s1.value(self.db());
                let s2 = salsa_s2.value(self.db());
                let result = match op {
                    ast::CmpOp::Eq => Ok(Type::BooleanLiteral(s1 == s2)),
                    ast::CmpOp::NotEq => Ok(Type::BooleanLiteral(s1 != s2)),
                    ast::CmpOp::Lt => Ok(Type::BooleanLiteral(s1 < s2)),
                    ast::CmpOp::LtE => Ok(Type::BooleanLiteral(s1 <= s2)),
                    ast::CmpOp::Gt => Ok(Type::BooleanLiteral(s1 > s2)),
                    ast::CmpOp::GtE => Ok(Type::BooleanLiteral(s1 >= s2)),
                    ast::CmpOp::In => Ok(Type::BooleanLiteral(s2.contains(s1))),
                    ast::CmpOp::NotIn => Ok(Type::BooleanLiteral(!s2.contains(s1))),
                    ast::CmpOp::Is => {
                        if s1 == s2 {
                            Ok(KnownClass::Bool.to_instance(self.db()))
                        } else {
                            Ok(Type::BooleanLiteral(false))
                        }
                    }
                    ast::CmpOp::IsNot => {
                        if s1 == s2 {
                            Ok(KnownClass::Bool.to_instance(self.db()))
                        } else {
                            Ok(Type::BooleanLiteral(true))
                        }
                    }
                };
                Some(result)
            }
            (Type::StringLiteral(_), _) => Some(self.infer_binary_type_comparison(
                KnownClass::Str.to_instance(self.db()),
                op,
                right,
                range,
            )),
            (_, Type::StringLiteral(_)) => Some(self.infer_binary_type_comparison(
                left,
                op,
                KnownClass::Str.to_instance(self.db()),
                range,
            )),

            (Type::LiteralString, _) => Some(self.infer_binary_type_comparison(
                KnownClass::Str.to_instance(self.db()),
                op,
                right,
                range,
            )),
            (_, Type::LiteralString) => Some(self.infer_binary_type_comparison(
                left,
                op,
                KnownClass::Str.to_instance(self.db()),
                range,
            )),

            (Type::BytesLiteral(salsa_b1), Type::BytesLiteral(salsa_b2)) => {
                let b1 = salsa_b1.value(self.db());
                let b2 = salsa_b2.value(self.db());
                let result = match op {
                    ast::CmpOp::Eq => Ok(Type::BooleanLiteral(b1 == b2)),
                    ast::CmpOp::NotEq => Ok(Type::BooleanLiteral(b1 != b2)),
                    ast::CmpOp::Lt => Ok(Type::BooleanLiteral(b1 < b2)),
                    ast::CmpOp::LtE => Ok(Type::BooleanLiteral(b1 <= b2)),
                    ast::CmpOp::Gt => Ok(Type::BooleanLiteral(b1 > b2)),
                    ast::CmpOp::GtE => Ok(Type::BooleanLiteral(b1 >= b2)),
                    ast::CmpOp::In => {
                        Ok(Type::BooleanLiteral(memchr::memmem::find(b2, b1).is_some()))
                    }
                    ast::CmpOp::NotIn => {
                        Ok(Type::BooleanLiteral(memchr::memmem::find(b2, b1).is_none()))
                    }
                    ast::CmpOp::Is => {
                        if b1 == b2 {
                            Ok(KnownClass::Bool.to_instance(self.db()))
                        } else {
                            Ok(Type::BooleanLiteral(false))
                        }
                    }
                    ast::CmpOp::IsNot => {
                        if b1 == b2 {
                            Ok(KnownClass::Bool.to_instance(self.db()))
                        } else {
                            Ok(Type::BooleanLiteral(true))
                        }
                    }
                };
                Some(result)
            }
            (Type::BytesLiteral(_), _) => Some(self.infer_binary_type_comparison(
                KnownClass::Bytes.to_instance(self.db()),
                op,
                right,
                range,
            )),
            (_, Type::BytesLiteral(_)) => Some(self.infer_binary_type_comparison(
                left,
                op,
                KnownClass::Bytes.to_instance(self.db()),
                range,
            )),

            (Type::EnumLiteral(literal_1), Type::EnumLiteral(literal_2))
                if op == ast::CmpOp::Eq =>
            {
                Some(Ok(match try_dunder(self, MemberLookupPolicy::MRO_NO_OBJECT_FALLBACK) {
                    Ok(ty) => ty,
                    Err(_) => Type::BooleanLiteral(literal_1 == literal_2),
                }))
            }
            (Type::EnumLiteral(literal_1), Type::EnumLiteral(literal_2))
                if op == ast::CmpOp::NotEq =>
            {
                Some(Ok(match try_dunder(self, MemberLookupPolicy::MRO_NO_OBJECT_FALLBACK) {
                    Ok(ty) => ty,
                    Err(_) => Type::BooleanLiteral(literal_1 != literal_2),
                }))
            }

            (
                Type::NominalInstance(nominal1),
                Type::NominalInstance(nominal2),
            ) => nominal1.tuple_spec(self.db())
                .and_then(|lhs_tuple| Some((lhs_tuple, nominal2.tuple_spec(self.db())?)))
                .map(|(lhs_tuple, rhs_tuple)| {
                    let mut tuple_rich_comparison =
                        |op| self.infer_tuple_rich_comparison(&lhs_tuple, op, &rhs_tuple, range);

                    match op {
                        ast::CmpOp::Eq => tuple_rich_comparison(RichCompareOperator::Eq),
                        ast::CmpOp::NotEq => tuple_rich_comparison(RichCompareOperator::Ne),
                        ast::CmpOp::Lt => tuple_rich_comparison(RichCompareOperator::Lt),
                        ast::CmpOp::LtE => tuple_rich_comparison(RichCompareOperator::Le),
                        ast::CmpOp::Gt => tuple_rich_comparison(RichCompareOperator::Gt),
                        ast::CmpOp::GtE => tuple_rich_comparison(RichCompareOperator::Ge),
                        ast::CmpOp::In | ast::CmpOp::NotIn => {
                            let mut any_eq = false;
                            let mut any_ambiguous = false;

                            for ty in rhs_tuple.all_elements().copied() {
                                let eq_result = self.infer_binary_type_comparison(
                                left,
                                ast::CmpOp::Eq,
                                ty,
                                range,
                            ).expect("infer_binary_type_comparison should never return None for `CmpOp::Eq`");

                                match eq_result {
                                    todo @ Type::Dynamic(DynamicType::Todo(_)) => return Ok(todo),
                                    // It's okay to ignore errors here because Python doesn't call `__bool__`
                                    // for different union variants. Instead, this is just for us to
                                    // evaluate a possibly truthy value to `false` or `true`.
                                    ty => match ty.bool(self.db()) {
                                        Truthiness::AlwaysTrue => any_eq = true,
                                        Truthiness::AlwaysFalse => (),
                                        Truthiness::Ambiguous => any_ambiguous = true,
                                    },
                                }
                            }

                            if any_eq {
                                Ok(Type::BooleanLiteral(op.is_in()))
                            } else if !any_ambiguous {
                                Ok(Type::BooleanLiteral(op.is_not_in()))
                            } else {
                                Ok(KnownClass::Bool.to_instance(self.db()))
                            }
                        }
                        ast::CmpOp::Is | ast::CmpOp::IsNot => {
                            // - `[ast::CmpOp::Is]`: returns `false` if the elements are definitely unequal, otherwise `bool`
                            // - `[ast::CmpOp::IsNot]`: returns `true` if the elements are definitely unequal, otherwise `bool`
                            let eq_result = tuple_rich_comparison(RichCompareOperator::Eq).expect(
                            "infer_binary_type_comparison should never return None for `CmpOp::Eq`",
                        );

                            Ok(match eq_result {
                                todo @ Type::Dynamic(DynamicType::Todo(_)) => todo,
                                // It's okay to ignore errors here because Python doesn't call `__bool__`
                                // for `is` and `is not` comparisons. This is an implementation detail
                                // for how we determine the truthiness of a type.
                                ty => match ty.bool(self.db()) {
                                    Truthiness::AlwaysFalse => Type::BooleanLiteral(op.is_is_not()),
                                    _ => KnownClass::Bool.to_instance(self.db()),
                                },
                            })
                        }
                    }
                }
            ),

            _ => None,
        };

        if let Some(result) = comparison_result {
            return result;
        }

        // Final generalized fallback: lookup the rich comparison `__dunder__` methods
        try_dunder(self, MemberLookupPolicy::default())
    }

    /// Rich comparison in Python are the operators `==`, `!=`, `<`, `<=`, `>`, and `>=`. Their
    /// behaviour can be edited for classes by implementing corresponding dunder methods.
    /// This function performs rich comparison between two types and returns the resulting type.
    /// see `<https://docs.python.org/3/reference/datamodel.html#object.__lt__>`
    fn infer_rich_comparison(
        &self,
        left: Type<'db>,
        right: Type<'db>,
        op: RichCompareOperator,
        policy: MemberLookupPolicy,
    ) -> Result<Type<'db>, CompareUnsupportedError<'db>> {
        let db = self.db();
        // The following resource has details about the rich comparison algorithm:
        // https://snarky.ca/unravelling-rich-comparison-operators/
        let call_dunder = |op: RichCompareOperator, left: Type<'db>, right: Type<'db>| {
            left.try_call_dunder_with_policy(
                db,
                op.dunder(),
                &mut CallArguments::positional([right]),
                policy,
            )
            .map(|outcome| outcome.return_type(db))
            .ok()
        };

        // The reflected dunder has priority if the right-hand side is a strict subclass of the left-hand side.
        if left != right && right.is_subtype_of(db, left) {
            call_dunder(op.reflect(), right, left).or_else(|| call_dunder(op, left, right))
        } else {
            call_dunder(op, left, right).or_else(|| call_dunder(op.reflect(), right, left))
        }
        .or_else(|| {
            // When no appropriate method returns any value other than NotImplemented,
            // the `==` and `!=` operators will fall back to `is` and `is not`, respectively.
            // refer to `<https://docs.python.org/3/reference/datamodel.html#object.__eq__>`
            if matches!(op, RichCompareOperator::Eq | RichCompareOperator::Ne)
                // This branch implements specific behavior of the `__eq__` and `__ne__` methods
                // on `object`, so it does not apply if we skip looking up attributes on `object`.
                && !policy.mro_no_object_fallback()
            {
                Some(KnownClass::Bool.to_instance(db))
            } else {
                None
            }
        })
        .ok_or_else(|| CompareUnsupportedError {
            op: op.into(),
            left_ty: left,
            right_ty: right,
        })
    }

    /// Performs a membership test (`in` and `not in`) between two instances and returns the resulting type, or `None` if the test is unsupported.
    /// The behavior can be customized in Python by implementing `__contains__`, `__iter__`, or `__getitem__` methods.
    /// See `<https://docs.python.org/3/reference/datamodel.html#object.__contains__>`
    /// and `<https://docs.python.org/3/reference/expressions.html#membership-test-details>`
    fn infer_membership_test_comparison(
        &self,
        left: Type<'db>,
        right: Type<'db>,
        op: MembershipTestCompareOperator,
        range: TextRange,
    ) -> Result<Type<'db>, CompareUnsupportedError<'db>> {
        let db = self.db();

        let contains_dunder = right.class_member(db, "__contains__".into()).place;
        let compare_result_opt = match contains_dunder {
            Place::Type(contains_dunder, Boundness::Bound) => {
                // If `__contains__` is available, it is used directly for the membership test.
                contains_dunder
                    .try_call(db, &CallArguments::positional([right, left]))
                    .map(|bindings| bindings.return_type(db))
                    .ok()
            }
            _ => {
                // iteration-based membership test
                right
                    .try_iterate(db)
                    .map(|_| KnownClass::Bool.to_instance(db))
                    .ok()
            }
        };

        compare_result_opt
            .map(|ty| {
                if matches!(ty, Type::Dynamic(DynamicType::Todo(_))) {
                    return ty;
                }

                let truthiness = ty.try_bool(db).unwrap_or_else(|err| {
                    err.report_diagnostic(&self.context, range);
                    err.fallback_truthiness()
                });

                match op {
                    MembershipTestCompareOperator::In => truthiness.into_type(db),
                    MembershipTestCompareOperator::NotIn => truthiness.negate().into_type(db),
                }
            })
            .ok_or_else(|| CompareUnsupportedError {
                op: op.into(),
                left_ty: left,
                right_ty: right,
            })
    }

    /// Simulates rich comparison between tuples and returns the inferred result.
    /// This performs a lexicographic comparison, returning a union of all possible return types that could result from the comparison.
    ///
    /// basically it's based on cpython's `tuple_richcompare`
    /// see `<https://github.com/python/cpython/blob/9d6366b60d01305fc5e45100e0cd13e358aa397d/Objects/tupleobject.c#L637>`
    fn infer_tuple_rich_comparison(
        &mut self,
        left: &TupleSpec<'db>,
        op: RichCompareOperator,
        right: &TupleSpec<'db>,
        range: TextRange,
    ) -> Result<Type<'db>, CompareUnsupportedError<'db>> {
        // If either tuple is variable length, we can make no assumptions about the relative
        // lengths of the tuples, and therefore neither about how they compare lexicographically.
        // TODO: Consider comparing the prefixes of the tuples, since that could give a comparison
        // result regardless of how long the variable-length tuple is.
        let (TupleSpec::Fixed(left), TupleSpec::Fixed(right)) = (left, right) else {
            return Ok(Type::unknown());
        };

        let left_iter = left.elements().copied();
        let right_iter = right.elements().copied();

        let mut builder = UnionBuilder::new(self.db());

        for (l_ty, r_ty) in left_iter.zip(right_iter) {
            let pairwise_eq_result = self
                .infer_binary_type_comparison(l_ty, ast::CmpOp::Eq, r_ty, range)
                .expect("infer_binary_type_comparison should never return None for `CmpOp::Eq`");

            match pairwise_eq_result
                .try_bool(self.db())
                .unwrap_or_else(|err| {
                    // TODO: We should, whenever possible, pass the range of the left and right elements
                    //   instead of the range of the whole tuple.
                    err.report_diagnostic(&self.context, range);
                    err.fallback_truthiness()
                }) {
                // - AlwaysTrue : Continue to the next pair for lexicographic comparison
                Truthiness::AlwaysTrue => continue,
                // - AlwaysFalse:
                // Lexicographic comparisons will always terminate with this pair.
                // Complete the comparison and return the result.
                // - Ambiguous:
                // Lexicographic comparisons might continue to the next pair (if eq_result is true),
                // or terminate here (if eq_result is false).
                // To account for cases where the comparison terminates here, add the pairwise comparison result to the union builder.
                eq_truthiness @ (Truthiness::AlwaysFalse | Truthiness::Ambiguous) => {
                    let pairwise_compare_result = match op {
                        RichCompareOperator::Lt
                        | RichCompareOperator::Le
                        | RichCompareOperator::Gt
                        | RichCompareOperator::Ge => {
                            self.infer_binary_type_comparison(l_ty, op.into(), r_ty, range)?
                        }
                        // For `==` and `!=`, we already figure out the result from `pairwise_eq_result`
                        // NOTE: The CPython implementation does not account for non-boolean return types
                        // or cases where `!=` is not the negation of `==`, we also do not consider these cases.
                        RichCompareOperator::Eq => Type::BooleanLiteral(false),
                        RichCompareOperator::Ne => Type::BooleanLiteral(true),
                    };

                    builder = builder.add(pairwise_compare_result);

                    if eq_truthiness.is_ambiguous() {
                        continue;
                    }

                    return Ok(builder.build());
                }
            }
        }

        // if no more items to compare, we just compare sizes
        let (left_len, right_len) = (left.len(), right.len());

        builder = builder.add(Type::BooleanLiteral(match op {
            RichCompareOperator::Eq => left_len == right_len,
            RichCompareOperator::Ne => left_len != right_len,
            RichCompareOperator::Lt => left_len < right_len,
            RichCompareOperator::Le => left_len <= right_len,
            RichCompareOperator::Gt => left_len > right_len,
            RichCompareOperator::Ge => left_len >= right_len,
        }));

        Ok(builder.build())
    }

    fn infer_subscript_expression(&mut self, subscript: &ast::ExprSubscript) -> Type<'db> {
        let ast::ExprSubscript {
            value,
            slice,
            range: _,
            node_index: _,
            ctx,
        } = subscript;

        match ctx {
            ExprContext::Load => self.infer_subscript_load(subscript),
            ExprContext::Store => {
                let value_ty = self.infer_expression(value, TypeContext::default());
                let slice_ty = self.infer_expression(slice, TypeContext::default());
                self.infer_subscript_expression_types(subscript, value_ty, slice_ty, *ctx);
                Type::Never
            }
            ExprContext::Del => {
                self.infer_subscript_load(subscript);
                Type::Never
            }
            ExprContext::Invalid => {
                let value_ty = self.infer_expression(value, TypeContext::default());
                let slice_ty = self.infer_expression(slice, TypeContext::default());
                self.infer_subscript_expression_types(subscript, value_ty, slice_ty, *ctx);
                Type::unknown()
            }
        }
    }

    fn infer_subscript_load(&mut self, subscript: &ast::ExprSubscript) -> Type<'db> {
        let ast::ExprSubscript {
            range: _,
            node_index: _,
            value,
            slice,
            ctx,
        } = subscript;
        let value_ty = self.infer_expression(value, TypeContext::default());
        let mut constraint_keys = vec![];

        // If `value` is a valid reference, we attempt type narrowing by assignment.
        if !value_ty.is_unknown() {
            if let Some(expr) = PlaceExpr::try_from_expr(subscript) {
                let (place, keys) = self.infer_place_load(
                    PlaceExprRef::from(&expr),
                    ast::ExprRef::Subscript(subscript),
                );
                constraint_keys.extend(keys);
                if let Place::Type(ty, Boundness::Bound) = place.place {
                    // Even if we can obtain the subscript type based on the assignments, we still perform default type inference
                    // (to store the expression type and to report errors).
                    let slice_ty = self.infer_expression(slice, TypeContext::default());
                    self.infer_subscript_expression_types(subscript, value_ty, slice_ty, *ctx);
                    return ty;
                }
            }
        }

        let tuple_generic_alias = |db: &'db dyn Db, tuple: Option<TupleType<'db>>| {
            let tuple = tuple.unwrap_or_else(|| TupleType::homogeneous(db, Type::unknown()));
            Type::from(tuple.to_class_type(db))
        };

        // HACK ALERT: If we are subscripting a generic class, short-circuit the rest of the
        // subscript inference logic and treat this as an explicit specialization.
        // TODO: Move this logic into a custom callable, and update `find_name_in_mro` to return
        // this callable as the `__class_getitem__` method on `type`. That probably requires
        // updating all of the subscript logic below to use custom callables for all of the _other_
        // special cases, too.
        if let Type::ClassLiteral(class) = value_ty {
            if class.is_tuple(self.db()) {
                return tuple_generic_alias(self.db(), self.infer_tuple_type_expression(slice));
            }
            if let Some(generic_context) = class.generic_context(self.db()) {
                return self.infer_explicit_class_specialization(
                    subscript,
                    value_ty,
                    class,
                    generic_context,
                );
            }
        }
        if let Type::SpecialForm(SpecialFormType::Tuple) = value_ty {
            return tuple_generic_alias(self.db(), self.infer_tuple_type_expression(slice));
        }
        if let Type::KnownInstance(KnownInstanceType::TypeAliasType(type_alias)) = value_ty {
            if let Some(generic_context) = type_alias.generic_context(self.db()) {
                return self.infer_explicit_type_alias_specialization(
                    subscript,
                    value_ty,
                    type_alias,
                    generic_context,
                );
            }
        }

        let slice_ty = self.infer_expression(slice, TypeContext::default());
        let result_ty = self.infer_subscript_expression_types(subscript, value_ty, slice_ty, *ctx);
        self.narrow_expr_with_applicable_constraints(subscript, result_ty, &constraint_keys)
    }

    fn infer_explicit_class_specialization(
        &mut self,
        subscript: &ast::ExprSubscript,
        value_ty: Type<'db>,
        generic_class: ClassLiteral<'db>,
        generic_context: GenericContext<'db>,
    ) -> Type<'db> {
        let db = self.db();
        let specialize = |types: &[Option<Type<'db>>]| {
            Type::from(generic_class.apply_specialization(db, |_| {
                generic_context.specialize_partial(db, types.iter().copied())
            }))
        };

        self.infer_explicit_callable_specialization(
            subscript,
            value_ty,
            generic_context,
            specialize,
        )
    }

    fn infer_explicit_type_alias_specialization(
        &mut self,
        subscript: &ast::ExprSubscript,
        value_ty: Type<'db>,
        generic_type_alias: TypeAliasType<'db>,
        generic_context: GenericContext<'db>,
    ) -> Type<'db> {
        let db = self.db();
        let specialize = |types: &[Option<Type<'db>>]| {
            let type_alias = generic_type_alias.apply_specialization(db, |_| {
                generic_context.specialize_partial(db, types.iter().copied())
            });

            Type::KnownInstance(KnownInstanceType::TypeAliasType(type_alias))
        };

        self.infer_explicit_callable_specialization(
            subscript,
            value_ty,
            generic_context,
            specialize,
        )
    }

    fn infer_explicit_callable_specialization(
        &mut self,
        subscript: &ast::ExprSubscript,
        value_ty: Type<'db>,
        generic_context: GenericContext<'db>,
        specialize: impl FnOnce(&[Option<Type<'db>>]) -> Type<'db>,
    ) -> Type<'db> {
        let slice_node = subscript.slice.as_ref();
        let call_argument_types = match slice_node {
            ast::Expr::Tuple(tuple) => {
                let arguments = CallArguments::positional(
                    tuple.elts.iter().map(|elt| self.infer_type_expression(elt)),
                );
                self.store_expression_type(
                    slice_node,
                    Type::heterogeneous_tuple(self.db(), arguments.iter_types()),
                );
                arguments
            }
            _ => CallArguments::positional([self.infer_type_expression(slice_node)]),
        };
        let binding = Binding::single(value_ty, generic_context.signature(self.db()));
        let bindings = match Bindings::from(binding)
            .match_parameters(self.db(), &call_argument_types)
            .check_types(self.db(), &call_argument_types)
        {
            Ok(bindings) => bindings,
            Err(CallError(_, bindings)) => {
                bindings.report_diagnostics(&self.context, subscript.into());
                return Type::unknown();
            }
        };
        let callable = bindings
            .into_iter()
            .next()
            .expect("valid bindings should have one callable");
        let (_, overload) = callable
            .matching_overloads()
            .next()
            .expect("valid bindings should have matching overload");

        specialize(overload.parameter_types())
    }

    fn infer_subscript_expression_types(
        &self,
        subscript: &ast::ExprSubscript,
        value_ty: Type<'db>,
        slice_ty: Type<'db>,
        expr_context: ExprContext,
    ) -> Type<'db> {
        let db = self.db();
        let context = &self.context;

        let value_node = subscript.value.as_ref();

        let inferred = match (value_ty, slice_ty) {
            (Type::Union(union), _) => Some(union.map(db, |element| {
                self.infer_subscript_expression_types(subscript, *element, slice_ty, expr_context)
            })),

            // TODO: we can map over the intersection and fold the results back into an intersection,
            // but we need to make sure we avoid emitting a diagnostic if one positive element has a `__getitem__`
            // method but another does not. This means `infer_subscript_expression_types`
            // needs to return a `Result` rather than eagerly emitting diagnostics.
            (Type::Intersection(_), _) => {
                Some(todo_type!("Subscript expressions on intersections"))
            }

            // Ex) Given `("a", "b", "c", "d")[1]`, return `"b"`
            (Type::NominalInstance(nominal), Type::IntLiteral(i64_int)) => nominal
                .tuple_spec(db)
                .and_then(|tuple| Some((tuple, i32::try_from(i64_int).ok()?)))
                .map(|(tuple, i32_int)| {
                    tuple.py_index(db, i32_int).unwrap_or_else(|_| {
                        report_index_out_of_bounds(
                            context,
                            "tuple",
                            value_node.into(),
                            value_ty,
                            tuple.len().display_minimum(),
                            i64_int,
                        );
                        Type::unknown()
                    })
                }),

            // Ex) Given `("a", 1, Null)[0:2]`, return `("a", 1)`
            (
                Type::NominalInstance(maybe_tuple_nominal),
                Type::NominalInstance(maybe_slice_nominal),
            ) => maybe_tuple_nominal
                .tuple_spec(db)
                .as_deref()
                .and_then(|tuple_spec| Some((tuple_spec, maybe_slice_nominal.slice_literal(db)?)))
                .map(|(tuple, SliceLiteral { start, stop, step })| match tuple {
                    TupleSpec::Fixed(tuple) => {
                        if let Ok(new_elements) = tuple.py_slice(db, start, stop, step) {
                            Type::heterogeneous_tuple(db, new_elements)
                        } else {
                            report_slice_step_size_zero(context, value_node.into());
                            Type::unknown()
                        }
                    }
                    TupleSpec::Variable(_) => {
                        todo_type!("slice into variable-length tuple")
                    }
                }),

            // Ex) Given `"value"[1]`, return `"a"`
            (Type::StringLiteral(literal_ty), Type::IntLiteral(i64_int)) => {
                i32::try_from(i64_int).ok().map(|i32_int| {
                    let literal_value = literal_ty.value(db);
                    (&mut literal_value.chars())
                        .py_index(db, i32_int)
                        .map(|ch| Type::string_literal(db, &ch.to_string()))
                        .unwrap_or_else(|_| {
                            report_index_out_of_bounds(
                                context,
                                "string",
                                value_node.into(),
                                value_ty,
                                literal_value.chars().count(),
                                i64_int,
                            );
                            Type::unknown()
                        })
                })
            }

            // Ex) Given `"value"[1:3]`, return `"al"`
            (Type::StringLiteral(literal_ty), Type::NominalInstance(nominal)) => nominal
                .slice_literal(db)
                .map(|SliceLiteral { start, stop, step }| {
                    let literal_value = literal_ty.value(db);
                    let chars: Vec<_> = literal_value.chars().collect();

                    if let Ok(new_chars) = chars.py_slice(db, start, stop, step) {
                        let literal: String = new_chars.collect();
                        Type::string_literal(db, &literal)
                    } else {
                        report_slice_step_size_zero(context, value_node.into());
                        Type::unknown()
                    }
                }),

            // Ex) Given `b"value"[1]`, return `97` (i.e., `ord(b"a")`)
            (Type::BytesLiteral(literal_ty), Type::IntLiteral(i64_int)) => {
                i32::try_from(i64_int).ok().map(|i32_int| {
                    let literal_value = literal_ty.value(db);
                    literal_value
                        .py_index(db, i32_int)
                        .map(|byte| Type::IntLiteral((*byte).into()))
                        .unwrap_or_else(|_| {
                            report_index_out_of_bounds(
                                context,
                                "bytes literal",
                                value_node.into(),
                                value_ty,
                                literal_value.len(),
                                i64_int,
                            );
                            Type::unknown()
                        })
                })
            }

            // Ex) Given `b"value"[1:3]`, return `b"al"`
            (Type::BytesLiteral(literal_ty), Type::NominalInstance(nominal)) => nominal
                .slice_literal(db)
                .map(|SliceLiteral { start, stop, step }| {
                    let literal_value = literal_ty.value(db);

                    if let Ok(new_bytes) = literal_value.py_slice(db, start, stop, step) {
                        let new_bytes: Vec<u8> = new_bytes.collect();
                        Type::bytes_literal(db, &new_bytes)
                    } else {
                        report_slice_step_size_zero(context, value_node.into());
                        Type::unknown()
                    }
                }),

            // Ex) Given `"value"[True]`, return `"a"`
            (Type::StringLiteral(_) | Type::BytesLiteral(_), Type::BooleanLiteral(bool)) => {
                Some(self.infer_subscript_expression_types(
                    subscript,
                    value_ty,
                    Type::IntLiteral(i64::from(bool)),
                    expr_context,
                ))
            }

            (Type::NominalInstance(nominal), Type::BooleanLiteral(bool))
                if nominal.tuple_spec(db).is_some() =>
            {
                Some(self.infer_subscript_expression_types(
                    subscript,
                    value_ty,
                    Type::IntLiteral(i64::from(bool)),
                    expr_context,
                ))
            }

            (Type::SpecialForm(SpecialFormType::Protocol), typevars) => Some(
                self.legacy_generic_class_context(
                    value_node,
                    typevars,
                    LegacyGenericBase::Protocol,
                )
                .map(|context| Type::KnownInstance(KnownInstanceType::SubscriptedProtocol(context)))
                .unwrap_or_else(GenericContextError::into_type),
            ),

            (Type::KnownInstance(KnownInstanceType::SubscriptedProtocol(_)), _) => {
                // TODO: emit a diagnostic
                Some(todo_type!("doubly-specialized typing.Protocol"))
            }

            (
                Type::KnownInstance(KnownInstanceType::TypeAliasType(TypeAliasType::PEP695(alias))),
                _,
            ) if alias.generic_context(db).is_none() => {
                if let Some(builder) = self.context.report_lint(&NON_SUBSCRIPTABLE, subscript) {
                    builder
                        .into_diagnostic(format_args!("Cannot subscript non-generic type alias"));
                }

                Some(Type::unknown())
            }

            (Type::SpecialForm(SpecialFormType::Generic), typevars) => Some(
                self.legacy_generic_class_context(value_node, typevars, LegacyGenericBase::Generic)
                    .map(|context| {
                        Type::KnownInstance(KnownInstanceType::SubscriptedGeneric(context))
                    })
                    .unwrap_or_else(GenericContextError::into_type),
            ),

            (Type::KnownInstance(KnownInstanceType::SubscriptedGeneric(_)), _) => {
                // TODO: emit a diagnostic
                Some(todo_type!("doubly-specialized typing.Generic"))
            }

            (Type::SpecialForm(SpecialFormType::Unpack), _) => {
                Some(Type::Dynamic(DynamicType::TodoUnpack))
            }

            (Type::SpecialForm(special_form), _) if special_form.class().is_special_form() => {
                Some(todo_type!("Inference of subscript on special form"))
            }

            (Type::KnownInstance(known_instance), _)
                if known_instance.class(db).is_special_form() =>
            {
                Some(todo_type!("Inference of subscript on special form"))
            }

            _ => None,
        };

        if let Some(inferred) = inferred {
            return inferred;
        }

        // If the class defines `__getitem__`, return its return type.
        //
        // See: https://docs.python.org/3/reference/datamodel.html#class-getitem-versus-getitem
        match value_ty.try_call_dunder(db, "__getitem__", CallArguments::positional([slice_ty])) {
            Ok(outcome) => {
                return outcome.return_type(db);
            }
            Err(err @ CallDunderError::PossiblyUnbound { .. }) => {
                if let Some(builder) =
                    context.report_lint(&POSSIBLY_UNBOUND_IMPLICIT_CALL, value_node)
                {
                    builder.into_diagnostic(format_args!(
                        "Method `__getitem__` of type `{}` is possibly unbound",
                        value_ty.display(db),
                    ));
                }

                return err.fallback_return_type(db);
            }
            Err(CallDunderError::CallError(call_error_kind, bindings)) => {
                match call_error_kind {
                    CallErrorKind::NotCallable => {
                        if let Some(builder) = context.report_lint(&CALL_NON_CALLABLE, value_node) {
                            builder.into_diagnostic(format_args!(
                                "Method `__getitem__` of type `{}` \
                                is not callable on object of type `{}`",
                                bindings.callable_type().display(db),
                                value_ty.display(db),
                            ));
                        }
                    }
                    CallErrorKind::BindingError => {
                        if let Some(typed_dict) = value_ty.into_typed_dict() {
                            let slice_node = subscript.slice.as_ref();

                            report_invalid_key_on_typed_dict(
                                context,
                                value_node.into(),
                                slice_node.into(),
                                value_ty,
                                slice_ty,
                                &typed_dict.items(db),
                            );
                        } else {
                            if let Some(builder) =
                                context.report_lint(&INVALID_ARGUMENT_TYPE, value_node)
                            {
                                builder.into_diagnostic(format_args!(
                                    "Method `__getitem__` of type `{}` cannot be called with key of \
                                    type `{}` on object of type `{}`",
                                    bindings.callable_type().display(db),
                                    slice_ty.display(db),
                                    value_ty.display(db),
                                ));
                            }
                        }
                    }
                    CallErrorKind::PossiblyNotCallable => {
                        if let Some(builder) = context.report_lint(&CALL_NON_CALLABLE, value_node) {
                            builder.into_diagnostic(format_args!(
                                "Method `__getitem__` of type `{}` is possibly not callable on object of type `{}`",
                                bindings.callable_type().display(db),
                                value_ty.display(db),
                            ));
                        }
                    }
                }

                return bindings.return_type(db);
            }
            Err(CallDunderError::MethodNotAvailable) => {
                // try `__class_getitem__`
            }
        }

        // Otherwise, if the value is itself a class and defines `__class_getitem__`,
        // return its return type.
        //
        // TODO: lots of classes are only subscriptable at runtime on Python 3.9+,
        // *but* we should also allow them to be subscripted in stubs
        // (and in annotations if `from __future__ import annotations` is enabled),
        // even if the target version is Python 3.8 or lower,
        // despite the fact that there will be no corresponding `__class_getitem__`
        // method in these `sys.version_info` branches.
        if value_ty.is_subtype_of(db, KnownClass::Type.to_instance(db)) {
            let dunder_class_getitem_method = value_ty.member(db, "__class_getitem__").place;

            match dunder_class_getitem_method {
                Place::Unbound => {}
                Place::Type(ty, boundness) => {
                    if boundness == Boundness::PossiblyUnbound {
                        if let Some(builder) =
                            context.report_lint(&POSSIBLY_UNBOUND_IMPLICIT_CALL, value_node)
                        {
                            builder.into_diagnostic(format_args!(
                                "Method `__class_getitem__` of type `{}` \
                                    is possibly unbound",
                                value_ty.display(db),
                            ));
                        }
                    }

                    match ty.try_call(db, &CallArguments::positional([slice_ty])) {
                        Ok(bindings) => return bindings.return_type(db),
                        Err(CallError(_, bindings)) => {
                            if let Some(builder) =
                                context.report_lint(&CALL_NON_CALLABLE, value_node)
                            {
                                builder.into_diagnostic(format_args!(
                                    "Method `__class_getitem__` of type `{}` \
                                        is not callable on object of type `{}`",
                                    bindings.callable_type().display(db),
                                    value_ty.display(db),
                                ));
                            }
                            return bindings.return_type(db);
                        }
                    }
                }
            }

            if let Type::ClassLiteral(class) = value_ty {
                if class.is_known(db, KnownClass::Type) {
                    return KnownClass::GenericAlias.to_instance(db);
                }

                if class.generic_context(db).is_some() {
                    // TODO: specialize the generic class using these explicit type
                    // variable assignments. This branch is only encountered when an
                    // explicit class specialization appears inside of some other subscript
                    // expression, e.g. `tuple[list[int], ...]`. We have already inferred
                    // the type of the outer subscript slice as a value expression, which
                    // means we can't re-infer the inner specialization here as a type
                    // expression.
                    return value_ty;
                }
            }

            // TODO: properly handle old-style generics; get rid of this temporary hack
            if !value_ty
                .into_class_literal()
                .is_some_and(|class| class.iter_mro(db, None).contains(&ClassBase::Generic))
            {
                report_non_subscriptable(context, value_node.into(), value_ty, "__class_getitem__");
            }
        } else {
            if expr_context != ExprContext::Store {
                report_non_subscriptable(context, value_node.into(), value_ty, "__getitem__");
            }
        }

        Type::unknown()
    }

    fn legacy_generic_class_context(
        &self,
        value_node: &ast::Expr,
        typevars: Type<'db>,
        origin: LegacyGenericBase,
    ) -> Result<GenericContext<'db>, GenericContextError> {
        let typevars_class_tuple_spec = typevars.exact_tuple_instance_spec(self.db());

        let typevars = if let Some(tuple_spec) = typevars_class_tuple_spec.as_deref() {
            match tuple_spec {
                Tuple::Fixed(typevars) => typevars.elements_slice(),
                // TODO: emit a diagnostic
                Tuple::Variable(_) => return Err(GenericContextError::VariadicTupleArguments),
            }
        } else {
            std::slice::from_ref(&typevars)
        };

        let typevars: Result<FxOrderSet<_>, GenericContextError> = typevars
            .iter()
            .map(|typevar| {
                if let Type::KnownInstance(KnownInstanceType::TypeVar(typevar)) = typevar {
                    bind_typevar(
                        self.db(),
                        self.module(),
                        self.index,
                        self.scope().file_scope_id(self.db()),
                        self.typevar_binding_context,
                        *typevar,
                    )
                    .ok_or(GenericContextError::InvalidArgument)
                } else if any_over_type(self.db(), *typevar, &|ty| match ty {
                    Type::Dynamic(DynamicType::TodoUnpack) => true,
                    Type::NominalInstance(nominal) => matches!(
                        nominal.known_class(self.db()),
                        Some(KnownClass::TypeVarTuple | KnownClass::ParamSpec)
                    ),
                    _ => false,
                }) {
                    Err(GenericContextError::NotYetSupported)
                } else {
                    if let Some(builder) =
                        self.context.report_lint(&INVALID_ARGUMENT_TYPE, value_node)
                    {
                        builder.into_diagnostic(format_args!(
                            "`{}` is not a valid argument to `{origin}`",
                            typevar.display(self.db()),
                        ));
                    }
                    Err(GenericContextError::InvalidArgument)
                }
            })
            .collect();
        typevars.map(|typevars| GenericContext::new(self.db(), typevars))
    }

    fn infer_slice_expression(&mut self, slice: &ast::ExprSlice) -> Type<'db> {
        enum SliceArg<'db> {
            Arg(Type<'db>),
            Unsupported,
        }

        let ast::ExprSlice {
            range: _,
            node_index: _,
            lower,
            upper,
            step,
        } = slice;

        let ty_lower = self.infer_optional_expression(lower.as_deref(), TypeContext::default());
        let ty_upper = self.infer_optional_expression(upper.as_deref(), TypeContext::default());
        let ty_step = self.infer_optional_expression(step.as_deref(), TypeContext::default());

        let type_to_slice_argument = |ty: Option<Type<'db>>| match ty {
            Some(ty @ (Type::IntLiteral(_) | Type::BooleanLiteral(_))) => SliceArg::Arg(ty),
            Some(ty @ Type::NominalInstance(instance))
                if instance.has_known_class(self.db(), KnownClass::NoneType) =>
            {
                SliceArg::Arg(ty)
            }
            None => SliceArg::Arg(Type::none(self.db())),
            _ => SliceArg::Unsupported,
        };

        match (
            type_to_slice_argument(ty_lower),
            type_to_slice_argument(ty_upper),
            type_to_slice_argument(ty_step),
        ) {
            (SliceArg::Arg(lower), SliceArg::Arg(upper), SliceArg::Arg(step)) => {
                KnownClass::Slice.to_specialized_instance(self.db(), [lower, upper, step])
            }
            _ => KnownClass::Slice.to_instance(self.db()),
        }
    }

    fn infer_type_parameters(&mut self, type_parameters: &ast::TypeParams) {
        let ast::TypeParams {
            range: _,
            node_index: _,
            type_params,
        } = type_parameters;
        for type_param in type_params {
            match type_param {
                ast::TypeParam::TypeVar(node) => self.infer_definition(node),
                ast::TypeParam::ParamSpec(node) => self.infer_definition(node),
                ast::TypeParam::TypeVarTuple(node) => self.infer_definition(node),
            }
        }
    }

    pub(super) fn finish_expression(mut self) -> ExpressionInference<'db> {
        self.infer_region();

        let Self {
            context,
            mut expressions,
            scope,
            bindings,
            declarations,
            deferred,
            cycle_recovery,
            all_definitely_bound,

            // Ignored; only relevant to definition regions
            undecorated_type: _,

            // builder only state
            typevar_binding_context: _,
            deferred_state: _,
            called_functions: _,
            index: _,
            region: _,
            returnees: _,
        } = self;

        let diagnostics = context.finish();
        let _ = scope;

        assert!(
            declarations.is_empty(),
            "Expression region can't have declarations"
        );
        assert!(
            deferred.is_empty(),
            "Expression region can't have deferred types"
        );

        let extra =
            (cycle_recovery.is_some() || !bindings.is_empty() || !diagnostics.is_empty() || !all_definitely_bound).then(|| {
                if bindings.len() > 20 {
                    tracing::debug!(
                        "Inferred expression region `{:?}` contains {} bindings. Lookups by linear scan might be slow.",
                        self.region,
                        bindings.len()
                    );
                }

                Box::new(ExpressionInferenceExtra {
                    bindings: bindings.into_boxed_slice(),
                    diagnostics,
                    cycle_recovery,
                    all_definitely_bound,
                })
            });

        expressions.shrink_to_fit();

        ExpressionInference {
            expressions,
            extra,
            #[cfg(debug_assertions)]
            scope,
        }
    }

    pub(super) fn finish_definition(mut self) -> DefinitionInference<'db> {
        self.infer_region();

        let Self {
            context,
            mut expressions,
            scope,
            bindings,
            declarations,
            deferred,
            cycle_recovery,
            undecorated_type,
            all_definitely_bound: _,
            // builder only state
            typevar_binding_context: _,
            deferred_state: _,
            called_functions: _,
            index: _,
            region: _,
            returnees: _,
        } = self;

        let _ = scope;
        let diagnostics = context.finish();

        let extra = (!diagnostics.is_empty()
            || cycle_recovery.is_some()
            || undecorated_type.is_some()
            || !deferred.is_empty())
        .then(|| {
            Box::new(DefinitionInferenceExtra {
                cycle_recovery,
                deferred: deferred.into_boxed_slice(),
                diagnostics,
                undecorated_type,
            })
        });

        if bindings.len() > 20 {
            tracing::debug!(
                "Inferred definition region `{:?}` contains {} bindings. Lookups by linear scan might be slow.",
                self.region,
                bindings.len(),
            );
        }

        if declarations.len() > 20 {
            tracing::debug!(
                "Inferred declaration region `{:?}` contains {} declarations. Lookups by linear scan might be slow.",
                self.region,
                declarations.len(),
            );
        }

        expressions.shrink_to_fit();

        DefinitionInference {
            expressions,
            #[cfg(debug_assertions)]
            scope,
            bindings: bindings.into_boxed_slice(),
            declarations: declarations.into_boxed_slice(),
            extra,
        }
    }

    pub(super) fn finish_scope(mut self) -> ScopeInference<'db> {
        self.infer_region();
        let db = self.db();

        let Self {
            context,
            mut expressions,
            scope,
            cycle_recovery,

            // Ignored, because scope types are never extended into other scopes.
            deferred: _,
            bindings: _,
            declarations: _,
            all_definitely_bound: _,

            // Ignored; only relevant to definition regions
            undecorated_type: _,

            // Builder only state
            typevar_binding_context: _,
            deferred_state: _,
            called_functions: _,
            index: _,
            region: _,
            returnees,
        } = self;

        let diagnostics = context.finish();

<<<<<<< HEAD
        let extra = (!diagnostics.is_empty() || cycle_fallback || scope.is_non_lambda_function(db))
            .then(|| {
                let returnees = returnees
                    .into_iter()
                    .map(|returnee| returnee.expression)
                    .collect();
                Box::new(ScopeInferenceExtra {
                    cycle_fallback,
                    diagnostics,
                    returnees,
                })
            });
=======
        let extra = (!diagnostics.is_empty() || cycle_recovery.is_some()).then(|| {
            Box::new(ScopeInferenceExtra {
                cycle_recovery,
                diagnostics,
            })
        });
>>>>>>> 33b3d44e

        expressions.shrink_to_fit();

        ScopeInference {
            expressions,
            extra,
            scope,
        }
    }
}

#[derive(Debug, Clone, Copy, PartialEq, Eq)]
enum GenericContextError {
    /// It's invalid to subscript `Generic` or `Protocol` with this type
    InvalidArgument,
    /// It's invalid to subscript `Generic` or `Protocol` with a variadic tuple type.
    /// We should emit a diagnostic for this, but we don't yet.
    VariadicTupleArguments,
    /// It's valid to subscribe `Generic` or `Protocol` with this type,
    /// but the type is not yet supported.
    NotYetSupported,
}

impl GenericContextError {
    const fn into_type<'db>(self) -> Type<'db> {
        match self {
            GenericContextError::InvalidArgument | GenericContextError::VariadicTupleArguments => {
                Type::unknown()
            }
            GenericContextError::NotYetSupported => todo_type!("ParamSpecs and TypeVarTuples"),
        }
    }
}

/// The deferred state of a specific expression in an inference region.
#[derive(Default, Debug, Clone, Copy)]
enum DeferredExpressionState {
    /// The expression is not deferred.
    #[default]
    None,

    /// The expression is deferred.
    ///
    /// In the following example,
    /// ```py
    /// from __future__ import annotation
    ///
    /// a: tuple[int, "ForwardRef"] = ...
    /// ```
    ///
    /// The expression `tuple` and `int` are deferred but `ForwardRef` (after parsing) is both
    /// deferred and in a string annotation context.
    Deferred,

    /// The expression is in a string annotation context.
    ///
    /// This is required to differentiate between a deferred annotation and a string annotation.
    /// The former can occur when there's a `from __future__ import annotations` statement or we're
    /// in a stub file.
    ///
    /// In the following example,
    /// ```py
    /// a: "List[int]" = ...
    /// b: tuple[int, "ForwardRef"] = ...
    /// ```
    ///
    /// The annotation of `a` is completely inside a string while for `b`, it's only partially
    /// stringified.
    ///
    /// This variant wraps a [`NodeKey`] that allows us to retrieve the original
    /// [`ast::ExprStringLiteral`] node which created the string annotation.
    InStringAnnotation(NodeKey),
}

impl DeferredExpressionState {
    const fn is_deferred(self) -> bool {
        matches!(
            self,
            DeferredExpressionState::Deferred | DeferredExpressionState::InStringAnnotation(_)
        )
    }

    const fn in_string_annotation(self) -> bool {
        matches!(self, DeferredExpressionState::InStringAnnotation(_))
    }
}

impl From<bool> for DeferredExpressionState {
    fn from(value: bool) -> Self {
        if value {
            DeferredExpressionState::Deferred
        } else {
            DeferredExpressionState::None
        }
    }
}

#[derive(Debug, Clone, Copy, PartialEq, Eq)]
enum RichCompareOperator {
    Eq,
    Ne,
    Gt,
    Ge,
    Lt,
    Le,
}

impl From<RichCompareOperator> for ast::CmpOp {
    fn from(value: RichCompareOperator) -> Self {
        match value {
            RichCompareOperator::Eq => ast::CmpOp::Eq,
            RichCompareOperator::Ne => ast::CmpOp::NotEq,
            RichCompareOperator::Lt => ast::CmpOp::Lt,
            RichCompareOperator::Le => ast::CmpOp::LtE,
            RichCompareOperator::Gt => ast::CmpOp::Gt,
            RichCompareOperator::Ge => ast::CmpOp::GtE,
        }
    }
}

impl RichCompareOperator {
    #[must_use]
    const fn dunder(self) -> &'static str {
        match self {
            RichCompareOperator::Eq => "__eq__",
            RichCompareOperator::Ne => "__ne__",
            RichCompareOperator::Lt => "__lt__",
            RichCompareOperator::Le => "__le__",
            RichCompareOperator::Gt => "__gt__",
            RichCompareOperator::Ge => "__ge__",
        }
    }

    #[must_use]
    const fn reflect(self) -> Self {
        match self {
            RichCompareOperator::Eq => RichCompareOperator::Eq,
            RichCompareOperator::Ne => RichCompareOperator::Ne,
            RichCompareOperator::Lt => RichCompareOperator::Gt,
            RichCompareOperator::Le => RichCompareOperator::Ge,
            RichCompareOperator::Gt => RichCompareOperator::Lt,
            RichCompareOperator::Ge => RichCompareOperator::Le,
        }
    }
}

#[derive(Debug, Clone, Copy, PartialEq, Eq)]
enum MembershipTestCompareOperator {
    In,
    NotIn,
}

impl From<MembershipTestCompareOperator> for ast::CmpOp {
    fn from(value: MembershipTestCompareOperator) -> Self {
        match value {
            MembershipTestCompareOperator::In => ast::CmpOp::In,
            MembershipTestCompareOperator::NotIn => ast::CmpOp::NotIn,
        }
    }
}

#[derive(Debug, Clone, Copy, PartialEq, Eq)]
struct CompareUnsupportedError<'db> {
    op: ast::CmpOp,
    left_ty: Type<'db>,
    right_ty: Type<'db>,
}

fn format_import_from_module(level: u32, module: Option<&str>) -> String {
    format!(
        "{}{}",
        ".".repeat(level as usize),
        module.unwrap_or_default()
    )
}

/// Struct collecting string parts when inferring a formatted string. Infers a string literal if the
/// concatenated string is small enough, otherwise infers a literal string.
///
/// If the formatted string contains an expression (with a representation unknown at compile time),
/// infers an instance of `builtins.str`.
#[derive(Debug)]
struct StringPartsCollector {
    concatenated: Option<String>,
    expression: bool,
}

impl StringPartsCollector {
    fn new() -> Self {
        Self {
            concatenated: Some(String::new()),
            expression: false,
        }
    }

    fn push_str(&mut self, literal: &str) {
        if let Some(mut concatenated) = self.concatenated.take() {
            if concatenated.len().saturating_add(literal.len())
                <= TypeInferenceBuilder::MAX_STRING_LITERAL_SIZE
            {
                concatenated.push_str(literal);
                self.concatenated = Some(concatenated);
            } else {
                self.concatenated = None;
            }
        }
    }

    fn add_expression(&mut self) {
        self.concatenated = None;
        self.expression = true;
    }

    fn string_type(self, db: &dyn Db) -> Type<'_> {
        if self.expression {
            KnownClass::Str.to_instance(db)
        } else if let Some(concatenated) = self.concatenated {
            Type::string_literal(db, &concatenated)
        } else {
            Type::LiteralString
        }
    }
}

fn contains_string_literal(expr: &ast::Expr) -> bool {
    struct ContainsStringLiteral(bool);

    impl<'a> Visitor<'a> for ContainsStringLiteral {
        fn visit_expr(&mut self, expr: &'a ast::Expr) {
            self.0 |= matches!(expr, ast::Expr::StringLiteral(_));
            walk_expr(self, expr);
        }
    }

    let mut visitor = ContainsStringLiteral(false);
    visitor.visit_expr(expr);
    visitor.0
}

/// Map based on a `Vec`. It doesn't enforce
/// uniqueness on insertion. Instead, it relies on the caller
/// that elements are unique. For example, the way we visit definitions
/// in the `TypeInference` builder already implicitly guarantees that each definition
/// is only visited once.
#[derive(Debug, Clone, PartialEq, Eq, Hash)]
struct VecMap<K, V>(Vec<(K, V)>);

impl<K, V> VecMap<K, V>
where
    K: Eq,
    K: std::fmt::Debug,
    V: std::fmt::Debug,
{
    #[inline]
    fn len(&self) -> usize {
        self.0.len()
    }

    #[inline]
    fn is_empty(&self) -> bool {
        self.0.is_empty()
    }

    fn iter(&self) -> impl ExactSizeIterator<Item = (&K, &V)> {
        self.0.iter().map(|(k, v)| (k, v))
    }

    fn insert(&mut self, key: K, value: V) {
        debug_assert!(
            !self.0.iter().any(|(existing, _)| existing == &key),
            "An existing entry already exists for key {key:?}",
        );

        self.0.push((key, value));
    }

    fn into_boxed_slice(self) -> Box<[(K, V)]> {
        self.0.into_boxed_slice()
    }
}

impl<K, V> Extend<(K, V)> for VecMap<K, V>
where
    K: Eq,
    K: std::fmt::Debug,
    V: std::fmt::Debug,
{
    #[inline]
    fn extend<T: IntoIterator<Item = (K, V)>>(&mut self, iter: T) {
        if cfg!(debug_assertions) {
            for (key, value) in iter {
                self.insert(key, value);
            }
        } else {
            self.0.extend(iter);
        }
    }
}

impl<K, V> Default for VecMap<K, V> {
    fn default() -> Self {
        Self(Vec::default())
    }
}

/// Set based on a `Vec`. It doesn't enforce
/// uniqueness on insertion. Instead, it relies on the caller
/// that elements are uniuqe. For example, the way we visit definitions
/// in the `TypeInference` builder make already implicitly guarantees that each definition
/// is only visited once.
#[derive(Debug, Clone, PartialEq, Eq, Hash)]
struct VecSet<V>(Vec<V>);

impl<V> VecSet<V> {
    #[inline]
    fn is_empty(&self) -> bool {
        self.0.is_empty()
    }

    fn into_boxed_slice(self) -> Box<[V]> {
        self.0.into_boxed_slice()
    }
}

impl<V> VecSet<V>
where
    V: Eq,
    V: std::fmt::Debug,
{
    fn insert(&mut self, value: V) {
        debug_assert!(
            !self.0.iter().any(|existing| existing == &value),
            "An existing entry already exists for {value:?}",
        );

        self.0.push(value);
    }
}

impl<V> Extend<V> for VecSet<V>
where
    V: Eq,
    V: std::fmt::Debug,
{
    #[inline]
    fn extend<T: IntoIterator<Item = V>>(&mut self, iter: T) {
        if cfg!(debug_assertions) {
            for value in iter {
                self.insert(value);
            }
        } else {
            self.0.extend(iter);
        }
    }
}

impl<V> Default for VecSet<V> {
    fn default() -> Self {
        Self(Vec::default())
    }
}

impl<V> IntoIterator for VecSet<V> {
    type Item = V;
    type IntoIter = std::vec::IntoIter<V>;

    fn into_iter(self) -> Self::IntoIter {
        self.0.into_iter()
    }
}<|MERGE_RESOLUTION|>--- conflicted
+++ resolved
@@ -1521,15 +1521,9 @@
         }
         // In the following cases, the bound type may not be the same as the RHS value type.
         if let AnyNodeRef::ExprAttribute(ast::ExprAttribute { value, attr, .. }) = node {
-<<<<<<< HEAD
-            let value_ty = self
-                .try_expression_type(value.as_ref())
-                .unwrap_or_else(|| self.infer_maybe_standalone_expression(value));
-=======
-            let value_ty = self.try_expression_type(value).unwrap_or_else(|| {
+            let value_ty = self.try_expression_type(value.as_ref()).unwrap_or_else(|| {
                 self.infer_maybe_standalone_expression(value, TypeContext::default())
             });
->>>>>>> 33b3d44e
             // If the member is a data descriptor, the RHS value may differ from the value actually assigned.
             if value_ty
                 .class_member(db, attr.id.clone())
@@ -1541,13 +1535,8 @@
             }
         } else if let AnyNodeRef::ExprSubscript(ast::ExprSubscript { value, .. }) = node {
             let value_ty = self
-<<<<<<< HEAD
                 .try_expression_type(value.as_ref())
-                .unwrap_or_else(|| self.infer_expression(value));
-=======
-                .try_expression_type(value)
                 .unwrap_or_else(|| self.infer_expression(value, TypeContext::default()));
->>>>>>> 33b3d44e
 
             if !value_ty.is_typed_dict() && !is_safe_mutable_class(db, value_ty) {
                 bound_ty = declared_ty;
@@ -4772,8 +4761,7 @@
     }
 
     fn infer_return_statement(&mut self, ret: &ast::StmtReturn) {
-<<<<<<< HEAD
-        self.infer_optional_expression(ret.value.as_deref());
+        self.infer_optional_expression(ret.value.as_deref(), TypeContext::default());
         let range = ret
             .value
             .as_ref()
@@ -4783,19 +4771,6 @@
             .as_ref()
             .map(|expr| ExpressionNodeKey::from(&**expr));
         self.record_returnee(expression, range);
-=======
-        if let Some(ty) =
-            self.infer_optional_expression(ret.value.as_deref(), TypeContext::default())
-        {
-            let range = ret
-                .value
-                .as_ref()
-                .map_or(ret.range(), |value| value.range());
-            self.record_return_type(ty, range);
-        } else {
-            self.record_return_type(Type::none(self.db()), ret.range());
-        }
->>>>>>> 33b3d44e
     }
 
     fn infer_delete_statement(&mut self, delete: &ast::StmtDelete) {
@@ -9057,27 +9032,20 @@
 
         let diagnostics = context.finish();
 
-<<<<<<< HEAD
-        let extra = (!diagnostics.is_empty() || cycle_fallback || scope.is_non_lambda_function(db))
-            .then(|| {
-                let returnees = returnees
-                    .into_iter()
-                    .map(|returnee| returnee.expression)
-                    .collect();
-                Box::new(ScopeInferenceExtra {
-                    cycle_fallback,
-                    diagnostics,
-                    returnees,
-                })
-            });
-=======
-        let extra = (!diagnostics.is_empty() || cycle_recovery.is_some()).then(|| {
+        let extra = (!diagnostics.is_empty()
+            || cycle_recovery.is_some()
+            || scope.is_non_lambda_function(db))
+        .then(|| {
+            let returnees = returnees
+                .into_iter()
+                .map(|returnee| returnee.expression)
+                .collect();
             Box::new(ScopeInferenceExtra {
                 cycle_recovery,
                 diagnostics,
+                returnees,
             })
         });
->>>>>>> 33b3d44e
 
         expressions.shrink_to_fit();
 
