--- conflicted
+++ resolved
@@ -6083,22 +6083,13 @@
             return None;
         };
 
-<<<<<<< HEAD
         let inferable = generic_context.inferable_typevars(self.db());
-        let tcx = tcx.map_annotation(|annotation| {
-            // Remove any union elements of `annotation` that are not related to `collection_ty`.
-            // e.g. `annotation: list[int] | None => list[int]` if `collection_ty: list`
-=======
-        // TODO: Use the list of inferable typevars from the generic context of the collection
-        // class.
-        let inferable = InferableTypeVars::None;
 
         // Remove any union elements of that are unrelated to the collection type.
         //
         // For example, we only want the `list[int]` from `annotation: list[int] | None` if
         // `collection_ty` is `list`.
         let tcx = tcx.map(|annotation| {
->>>>>>> 1ade4f20
             let collection_ty = collection_class.to_instance(self.db());
             annotation.filter_disjoint_elements(self.db(), collection_ty, inferable)
         });
