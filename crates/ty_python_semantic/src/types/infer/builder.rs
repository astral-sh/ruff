use std::{iter, mem};

use itertools::{Either, Itertools};
use ruff_db::diagnostic::{Annotation, DiagnosticId, Severity};
use ruff_db::files::File;
use ruff_db::parsed::ParsedModuleRef;
use ruff_python_ast::visitor::{Visitor, walk_expr};
use ruff_python_ast::{
    self as ast, AnyNodeRef, ExprContext, HasNodeIndex, NodeIndex, PythonVersion,
};
use ruff_python_stdlib::builtins::version_builtin_was_added;
use ruff_text_size::{Ranged, TextRange};
use rustc_hash::{FxHashMap, FxHashSet};
use smallvec::SmallVec;

use super::{
    DefinitionInference, DefinitionInferenceExtra, ExpressionInference, ExpressionInferenceExtra,
    InferenceRegion, ScopeInference, ScopeInferenceExtra, infer_deferred_types,
    infer_definition_types, infer_expression_types, infer_same_file_expression_type,
    infer_unpack_types,
};
use crate::diagnostic::format_enumeration;
use crate::module_name::{ModuleName, ModuleNameResolutionError};
use crate::module_resolver::{
    KnownModule, ModuleResolveMode, file_to_module, resolve_module, search_paths,
};
use crate::node_key::NodeKey;
use crate::place::{
    ConsideredDefinitions, Definedness, LookupError, Place, PlaceAndQualifiers, TypeOrigin,
    builtins_module_scope, builtins_symbol, explicit_global_symbol, global_symbol,
    module_type_implicit_global_declaration, module_type_implicit_global_symbol, place,
    place_from_bindings, place_from_declarations, typing_extensions_symbol,
};
use crate::semantic_index::ast_ids::node_key::ExpressionNodeKey;
use crate::semantic_index::ast_ids::{HasScopedUseId, ScopedUseId};
use crate::semantic_index::definition::{
    AnnotatedAssignmentDefinitionKind, AssignmentDefinitionKind, ComprehensionDefinitionKind,
    Definition, DefinitionKind, DefinitionNodeKey, DefinitionState, ExceptHandlerDefinitionKind,
    ForStmtDefinitionKind, TargetKind, WithItemDefinitionKind,
};
use crate::semantic_index::expression::{Expression, ExpressionKind};
use crate::semantic_index::narrowing_constraints::ConstraintKey;
use crate::semantic_index::place::{PlaceExpr, PlaceExprRef};
use crate::semantic_index::scope::{
    FileScopeId, NodeWithScopeKind, NodeWithScopeRef, ScopeId, ScopeKind,
};
use crate::semantic_index::symbol::{ScopedSymbolId, Symbol};
use crate::semantic_index::{
    ApplicableConstraints, EnclosingSnapshotResult, SemanticIndex, place_table,
};
use crate::subscript::{PyIndex, PySlice};
use crate::types::call::bind::MatchingOverloadIndex;
use crate::types::call::{Binding, Bindings, CallArguments, CallError, CallErrorKind};
use crate::types::class::{CodeGeneratorKind, FieldKind, MetaclassErrorKind, MethodDecorator};
use crate::types::context::{InNoTypeCheck, InferContext};
use crate::types::cyclic::CycleDetector;
use crate::types::diagnostic::{
    CALL_NON_CALLABLE, CONFLICTING_DECLARATIONS, CONFLICTING_METACLASS, CYCLIC_CLASS_DEFINITION,
    DIVISION_BY_ZERO, DUPLICATE_KW_ONLY, INCONSISTENT_MRO, INVALID_ARGUMENT_TYPE,
    INVALID_ASSIGNMENT, INVALID_ATTRIBUTE_ACCESS, INVALID_BASE, INVALID_DECLARATION,
    INVALID_GENERIC_CLASS, INVALID_KEY, INVALID_LEGACY_TYPE_VARIABLE, INVALID_METACLASS,
    INVALID_NAMED_TUPLE, INVALID_OVERLOAD, INVALID_PARAMETER_DEFAULT, INVALID_PARAMSPEC,
    INVALID_PROTOCOL, INVALID_TYPE_FORM, INVALID_TYPE_GUARD_CALL,
    INVALID_TYPE_VARIABLE_CONSTRAINTS, IncompatibleBases, NON_SUBSCRIPTABLE,
    POSSIBLY_MISSING_IMPLICIT_CALL, POSSIBLY_MISSING_IMPORT, SUBCLASS_OF_FINAL_CLASS,
    UNDEFINED_REVEAL, UNRESOLVED_ATTRIBUTE, UNRESOLVED_GLOBAL, UNRESOLVED_IMPORT,
    UNRESOLVED_REFERENCE, UNSUPPORTED_OPERATOR, USELESS_OVERLOAD_BODY,
    hint_if_stdlib_attribute_exists_on_other_versions,
    hint_if_stdlib_submodule_exists_on_other_versions, report_attempted_protocol_instantiation,
    report_bad_dunder_set_call, report_cannot_pop_required_field_on_typed_dict,
    report_duplicate_bases, report_implicit_return_type, report_index_out_of_bounds,
    report_instance_layout_conflict, report_invalid_assignment,
    report_invalid_attribute_assignment, report_invalid_exception_caught,
    report_invalid_exception_cause, report_invalid_exception_raised,
    report_invalid_generator_function_return_type, report_invalid_key_on_typed_dict,
    report_invalid_or_unsupported_base, report_invalid_return_type,
    report_invalid_type_checking_constant,
    report_namedtuple_field_without_default_after_field_with_default, report_non_subscriptable,
    report_possibly_missing_attribute, report_possibly_unresolved_reference,
    report_rebound_typevar, report_slice_step_size_zero,
};
use crate::types::function::{
    FunctionDecorators, FunctionLiteral, FunctionType, KnownFunction, OverloadLiteral,
    is_implicit_classmethod, is_implicit_staticmethod,
};
use crate::types::generics::{
    GenericContext, InferableTypeVars, LegacyGenericBase, SpecializationBuilder, bind_typevar,
    enclosing_generic_contexts, typing_self,
};
use crate::types::infer::nearest_enclosing_function;
use crate::types::instance::SliceLiteral;
use crate::types::mro::MroErrorKind;
use crate::types::signatures::{Parameter, Parameters, Signature};
use crate::types::subclass_of::SubclassOfInner;
use crate::types::tuple::{Tuple, TupleLength, TupleSpec, TupleType};
use crate::types::typed_dict::{
    TypedDictAssignmentKind, validate_typed_dict_constructor, validate_typed_dict_dict_literal,
    validate_typed_dict_key_assignment,
};
use crate::types::visitor::any_over_type;
use crate::types::{
    CallDunderError, CallableBinding, CallableType, ClassLiteral, ClassType, DataclassParams,
    DynamicType, IntersectionBuilder, IntersectionType, KnownClass, KnownInstanceType,
    MemberLookupPolicy, MetaclassCandidate, PEP695TypeAliasType, ParameterForm, SpecialFormType,
    SubclassOfType, TrackedConstraintSet, Truthiness, Type, TypeAliasType, TypeAndQualifiers,
    TypeContext, TypeQualifiers, TypeVarBoundOrConstraintsEvaluation, TypeVarDefaultEvaluation,
    TypeVarIdentity, TypeVarInstance, TypeVarKind, TypeVarVariance, TypedDictType, UnionBuilder,
    UnionType, UnionTypeInstance, binding_type, infer_scope_types, todo_type,
};
use crate::types::{ClassBase, add_inferred_python_version_hint_to_diagnostic};
use crate::unpack::{EvaluationMode, UnpackPosition};
use crate::{Db, FxIndexSet, FxOrderSet, Program};

mod annotation_expression;
mod type_expression;

/// Whether the intersection type is on the left or right side of the comparison.
#[derive(Debug, Clone, Copy)]
enum IntersectionOn {
    Left,
    Right,
}

#[derive(Debug, Clone, Copy, Eq, PartialEq)]
struct TypeAndRange<'db> {
    ty: Type<'db>,
    range: TextRange,
}

/// A helper to track if we already know that declared and inferred types are the same.
#[derive(Debug, Clone, PartialEq, Eq)]
enum DeclaredAndInferredType<'db> {
    /// We know that both the declared and inferred types are the same.
    AreTheSame(TypeAndQualifiers<'db>),
    /// Declared and inferred types might be different, we need to check assignability.
    MightBeDifferent {
        declared_ty: TypeAndQualifiers<'db>,
        inferred_ty: Type<'db>,
    },
}

impl<'db> DeclaredAndInferredType<'db> {
    fn are_the_same_type(ty: Type<'db>) -> Self {
        Self::AreTheSame(TypeAndQualifiers::new(
            ty,
            TypeOrigin::Inferred,
            TypeQualifiers::empty(),
        ))
    }
}

/// A [`CycleDetector`] that is used in `infer_binary_type_comparison`.
type BinaryComparisonVisitor<'db> = CycleDetector<
    ast::CmpOp,
    (Type<'db>, ast::CmpOp, Type<'db>),
    Result<Type<'db>, CompareUnsupportedError<'db>>,
>;

/// We currently store one dataclass field-specifiers inline, because that covers standard
/// dataclasses. attrs uses 2 specifiers, pydantic and strawberry use 3 specifiers. SQLAlchemy
/// uses 7 field specifiers. We could probably store more inline if this turns out to be a
/// performance problem. For now, we optimize for memory usage.
const NUM_FIELD_SPECIFIERS_INLINE: usize = 1;

/// Builder to infer all types in a region.
///
/// A builder is used by creating it with [`new()`](TypeInferenceBuilder::new), and then calling
/// [`finish_expression()`](TypeInferenceBuilder::finish_expression), [`finish_definition()`](TypeInferenceBuilder::finish_definition), or [`finish_scope()`](TypeInferenceBuilder::finish_scope) on it, which returns
/// type inference result..
///
/// There are a few different kinds of methods in the type inference builder, and the naming
/// distinctions are a bit subtle.
///
/// The `finish` methods call [`infer_region`](TypeInferenceBuilder::infer_region), which delegates
/// to one of [`infer_region_scope`](TypeInferenceBuilder::infer_region_scope),
/// [`infer_region_definition`](TypeInferenceBuilder::infer_region_definition), or
/// [`infer_region_expression`](TypeInferenceBuilder::infer_region_expression), depending which
/// kind of [`InferenceRegion`] we are inferring types for.
///
/// Scope inference starts with the scope body, walking all statements and expressions and
/// recording the types of each expression in the inference result. Most of the methods
/// here (with names like `infer_*_statement` or `infer_*_expression` or some other node kind) take
/// a single AST node and are called as part of this AST visit.
///
/// When the visit encounters a node which creates a [`Definition`], we look up the definition in
/// the semantic index and call the [`infer_definition_types()`] query on it, which creates another
/// [`TypeInferenceBuilder`] just for that definition, and we merge the returned inference result
/// into the one we are currently building for the entire scope. Using the query in this way
/// ensures that if we first infer types for some scattered definitions in a scope, and later for
/// the entire scope, we don't re-infer any types, we reuse the cached inference for those
/// definitions and their sub-expressions.
///
/// Functions with a name like `infer_*_definition` take both a node and a [`Definition`], and are
/// called by [`infer_region_definition`](TypeInferenceBuilder::infer_region_definition).
///
/// So for example we have both
/// [`infer_function_definition_statement`](TypeInferenceBuilder::infer_function_definition_statement),
/// which takes just the function AST node, and
/// [`infer_function_definition`](TypeInferenceBuilder::infer_function_definition), which takes
/// both the node and the [`Definition`] id. The former is called as part of walking the AST, and
/// it just looks up the [`Definition`] for that function in the semantic index and calls
/// [`infer_definition_types()`] on it, which will create a new [`TypeInferenceBuilder`] with
/// [`InferenceRegion::Definition`], and in that builder
/// [`infer_region_definition`](TypeInferenceBuilder::infer_region_definition) will call
/// [`infer_function_definition`](TypeInferenceBuilder::infer_function_definition) to actually
/// infer a type for the definition.
///
/// Similarly, when we encounter a standalone-inferable expression (right-hand side of an
/// assignment, type narrowing guard), we use the [`infer_expression_types()`] query to ensure we
/// don't infer its types more than once.
pub(super) struct TypeInferenceBuilder<'db, 'ast> {
    context: InferContext<'db, 'ast>,
    index: &'db SemanticIndex<'db>,
    region: InferenceRegion<'db>,

    /// The types of every expression in this region.
    expressions: FxHashMap<ExpressionNodeKey, Type<'db>>,

    /// The scope this region is part of.
    scope: ScopeId<'db>,

    // bindings, declarations, and deferred can only exist in definition, or scope contexts.
    /// The types of every binding in this region.
    ///
    /// The list should only contain one entry per binding at most.
    bindings: VecMap<Definition<'db>, Type<'db>>,

    /// The types and type qualifiers of every declaration in this region.
    ///
    /// The list should only contain one entry per declaration at most.
    declarations: VecMap<Definition<'db>, TypeAndQualifiers<'db>>,

    /// The definitions with deferred sub-parts.
    ///
    /// The list should only contain one entry per definition.
    deferred: VecSet<Definition<'db>>,

    /// The returned types and their corresponding ranges of the region, if it is a function body.
    return_types_and_ranges: Vec<TypeAndRange<'db>>,

    /// A set of functions that have been defined **and** called in this region.
    ///
    /// This is a set because the same function could be called multiple times in the same region.
    /// This is mainly used in [`check_overloaded_functions`] to check an overloaded function that
    /// is shadowed by a function with the same name in this scope but has been called before. For
    /// example:
    ///
    /// ```py
    /// from typing import overload
    ///
    /// @overload
    /// def foo() -> None: ...
    /// @overload
    /// def foo(x: int) -> int: ...
    /// def foo(x: int | None) -> int | None: return x
    ///
    /// foo()  # An overloaded function that was defined in this scope have been called
    ///
    /// def foo(x: int) -> int:
    ///     return x
    /// ```
    ///
    /// To keep the calculation deterministic, we use an `FxIndexSet` whose order is determined by the sequence of insertion calls.
    ///
    /// [`check_overloaded_functions`]: TypeInferenceBuilder::check_overloaded_functions
    called_functions: FxIndexSet<FunctionType<'db>>,

    /// Whether we are in a context that binds unbound typevars.
    typevar_binding_context: Option<Definition<'db>>,

    /// The deferred state of inferring types of certain expressions within the region.
    ///
    /// This is different from [`InferenceRegion::Deferred`] which works on the entire definition
    /// while this is relevant for specific expressions within the region itself and is updated
    /// during the inference process.
    ///
    /// For example, when inferring the types of an annotated assignment, the type of an annotation
    /// expression could be deferred if the file has `from __future__ import annotations` import or
    /// is a stub file but we're still in a non-deferred region.
    deferred_state: DeferredExpressionState,

    multi_inference_state: MultiInferenceState,

    /// For function definitions, the undecorated type of the function.
    undecorated_type: Option<Type<'db>>,

    /// The fallback type for missing expressions/bindings/declarations or recursive type inference.
    cycle_recovery: Option<Type<'db>>,

    /// `true` if all places in this expression are definitely bound
    all_definitely_bound: bool,

    /// A list of `dataclass_transform` field specifiers that are "active" (when inferring
    /// the right hand side of an annotated assignment in a class that is a dataclass).
    dataclass_field_specifiers: SmallVec<[Type<'db>; NUM_FIELD_SPECIFIERS_INLINE]>,
}

impl<'db, 'ast> TypeInferenceBuilder<'db, 'ast> {
    /// How big a string do we build before bailing?
    ///
    /// This is a fairly arbitrary number. It should be *far* more than enough
    /// for most use cases, but we can reevaluate it later if useful.
    pub(super) const MAX_STRING_LITERAL_SIZE: usize = 4096;

    /// Creates a new builder for inferring types in a region.
    pub(super) fn new(
        db: &'db dyn Db,
        region: InferenceRegion<'db>,
        index: &'db SemanticIndex<'db>,
        module: &'ast ParsedModuleRef,
    ) -> Self {
        let scope = region.scope(db);

        Self {
            context: InferContext::new(db, scope, module),
            index,
            region,
            scope,
            return_types_and_ranges: vec![],
            called_functions: FxIndexSet::default(),
            deferred_state: DeferredExpressionState::None,
            multi_inference_state: MultiInferenceState::Panic,
            expressions: FxHashMap::default(),
            bindings: VecMap::default(),
            declarations: VecMap::default(),
            typevar_binding_context: None,
            deferred: VecSet::default(),
            undecorated_type: None,
            cycle_recovery: None,
            all_definitely_bound: true,
            dataclass_field_specifiers: SmallVec::new(),
        }
    }

    fn fallback_type(&self) -> Option<Type<'db>> {
        self.cycle_recovery
    }

    fn extend_cycle_recovery(&mut self, other: Option<Type<'db>>) {
        if let Some(other) = other {
            match self.cycle_recovery {
                Some(existing) => {
                    self.cycle_recovery =
                        Some(UnionType::from_elements(self.db(), [existing, other]));
                }
                None => {
                    self.cycle_recovery = Some(other);
                }
            }
        }
    }

    fn extend_definition(&mut self, inference: &DefinitionInference<'db>) {
        #[cfg(debug_assertions)]
        assert_eq!(self.scope, inference.scope);

        self.expressions.extend(inference.expressions.iter());
        self.declarations.extend(inference.declarations());

        if !matches!(self.region, InferenceRegion::Scope(..)) {
            self.bindings.extend(inference.bindings());
        }

        if let Some(extra) = &inference.extra {
            self.extend_cycle_recovery(extra.cycle_recovery);
            self.context.extend(&extra.diagnostics);
            self.deferred.extend(extra.deferred.iter().copied());
        }
    }

    fn extend_expression(&mut self, inference: &ExpressionInference<'db>) {
        #[cfg(debug_assertions)]
        assert_eq!(self.scope, inference.scope);

        self.extend_expression_unchecked(inference);
    }

    fn extend_expression_unchecked(&mut self, inference: &ExpressionInference<'db>) {
        self.expressions.extend(inference.expressions.iter());

        if let Some(extra) = &inference.extra {
            self.context.extend(&extra.diagnostics);
            self.extend_cycle_recovery(extra.cycle_recovery);

            if !matches!(self.region, InferenceRegion::Scope(..)) {
                self.bindings.extend(extra.bindings.iter().copied());
            }
        }
    }

    fn file(&self) -> File {
        self.context.file()
    }

    fn module(&self) -> &'ast ParsedModuleRef {
        self.context.module()
    }

    fn db(&self) -> &'db dyn Db {
        self.context.db()
    }

    fn scope(&self) -> ScopeId<'db> {
        self.scope
    }

    /// Are we currently inferring types in file with deferred types?
    /// This is true for stub files, for files with `__future__.annotations`, and
    /// by default for all source files in Python 3.14 and later.
    fn defer_annotations(&self) -> bool {
        self.index.has_future_annotations()
            || self.in_stub()
            || Program::get(self.db()).python_version(self.db()) >= PythonVersion::PY314
    }

    /// Are we currently in a context where name resolution should be deferred
    /// (`__future__.annotations`, stub file, or stringified annotation)?
    fn is_deferred(&self) -> bool {
        self.deferred_state.is_deferred()
    }

    /// Return the node key of the given AST node, or the key of the outermost enclosing string
    /// literal, if the node originates from inside a stringified annotation.
    fn enclosing_node_key(&self, node: AnyNodeRef<'_>) -> NodeKey {
        match self.deferred_state {
            DeferredExpressionState::InStringAnnotation(enclosing_node_key) => enclosing_node_key,
            _ => NodeKey::from_node(node),
        }
    }

    /// Check if a given AST node is reachable.
    ///
    /// Note that this only works if reachability is explicitly tracked for this specific
    /// type of node (see `node_reachability` in the use-def map).
    fn is_reachable<'a, N>(&self, node: N) -> bool
    where
        N: Into<AnyNodeRef<'a>>,
    {
        let file_scope_id = self.scope().file_scope_id(self.db());
        self.index.is_node_reachable(
            self.db(),
            file_scope_id,
            self.enclosing_node_key(node.into()),
        )
    }

    fn in_stub(&self) -> bool {
        self.context.in_stub()
    }

    /// Get the already-inferred type of an expression node, or Unknown.
    fn expression_type(&self, expr: &ast::Expr) -> Type<'db> {
        self.try_expression_type(expr).unwrap_or_else(Type::unknown)
    }

    fn try_expression_type(&self, expr: &ast::Expr) -> Option<Type<'db>> {
        self.expressions
            .get(&expr.into())
            .copied()
            .or(self.fallback_type())
    }

    /// Get the type of an expression from any scope in the same file.
    ///
    /// If the expression is in the current scope, and we are inferring the entire scope, just look
    /// up the expression in our own results, otherwise call [`infer_scope_types()`] for the scope
    /// of the expression.
    ///
    /// ## Panics
    ///
    /// If the expression is in the current scope but we haven't yet inferred a type for it.
    ///
    /// Can cause query cycles if the expression is from a different scope and type inference is
    /// already in progress for that scope (further up the stack).
    fn file_expression_type(&self, expression: &ast::Expr) -> Type<'db> {
        let file_scope = self.index.expression_scope_id(expression);
        let expr_scope = file_scope.to_scope_id(self.db(), self.file());
        match self.region {
            InferenceRegion::Scope(scope) if scope == expr_scope => {
                self.expression_type(expression)
            }
            _ => infer_scope_types(self.db(), expr_scope).expression_type(expression),
        }
    }

    /// Infers types in the given [`InferenceRegion`].
    fn infer_region(&mut self) {
        match self.region {
            InferenceRegion::Scope(scope) => self.infer_region_scope(scope),
            InferenceRegion::Definition(definition) => self.infer_region_definition(definition),
            InferenceRegion::Deferred(definition) => self.infer_region_deferred(definition),
            InferenceRegion::Expression(expression, tcx) => {
                self.infer_region_expression(expression, tcx);
            }
        }
    }

    fn infer_region_scope(&mut self, scope: ScopeId<'db>) {
        let node = scope.node(self.db());
        match node {
            NodeWithScopeKind::Module => {
                self.infer_module(self.module().syntax());
            }
            NodeWithScopeKind::Function(function) => {
                self.infer_function_body(function.node(self.module()));
            }
            NodeWithScopeKind::Lambda(lambda) => self.infer_lambda_body(lambda.node(self.module())),
            NodeWithScopeKind::Class(class) => self.infer_class_body(class.node(self.module())),
            NodeWithScopeKind::ClassTypeParameters(class) => {
                self.infer_class_type_params(class.node(self.module()));
            }
            NodeWithScopeKind::FunctionTypeParameters(function) => {
                self.infer_function_type_params(function.node(self.module()));
            }
            NodeWithScopeKind::TypeAliasTypeParameters(type_alias) => {
                self.infer_type_alias_type_params(type_alias.node(self.module()));
            }
            NodeWithScopeKind::TypeAlias(type_alias) => {
                self.infer_type_alias(type_alias.node(self.module()));
            }
            NodeWithScopeKind::ListComprehension(comprehension) => {
                self.infer_list_comprehension_expression_scope(comprehension.node(self.module()));
            }
            NodeWithScopeKind::SetComprehension(comprehension) => {
                self.infer_set_comprehension_expression_scope(comprehension.node(self.module()));
            }
            NodeWithScopeKind::DictComprehension(comprehension) => {
                self.infer_dict_comprehension_expression_scope(comprehension.node(self.module()));
            }
            NodeWithScopeKind::GeneratorExpression(generator) => {
                self.infer_generator_expression_scope(generator.node(self.module()));
            }
        }

        // Infer deferred types for all definitions.
        for definition in std::mem::take(&mut self.deferred) {
            self.extend_definition(infer_deferred_types(self.db(), definition));
        }

        assert!(
            self.deferred.is_empty(),
            "Inferring deferred types should not add more deferred definitions"
        );

        // TODO: Only call this function when diagnostics are enabled.
        self.check_class_definitions();
        self.check_overloaded_functions(node);
    }

    /// Iterate over all class definitions to check that the definition will not cause an exception
    /// to be raised at runtime. This needs to be done after most other types in the scope have been
    /// inferred, due to the fact that base classes can be deferred. If it looks like a class
    /// definition is invalid in some way, issue a diagnostic.
    ///
    /// Among the things we check for in this method are whether Python will be able to determine a
    /// consistent "[method resolution order]" and [metaclass] for each class.
    ///
    /// [method resolution order]: https://docs.python.org/3/glossary.html#term-method-resolution-order
    /// [metaclass]: https://docs.python.org/3/reference/datamodel.html#metaclasses
    fn check_class_definitions(&mut self) {
        let class_definitions = self.declarations.iter().filter_map(|(definition, ty)| {
            // Filter out class literals that result from imports
            if let DefinitionKind::Class(class) = definition.kind(self.db()) {
                ty.inner_type()
                    .as_class_literal()
                    .map(|class_literal| (class_literal, class.node(self.module())))
            } else {
                None
            }
        });

        // Iterate through all class definitions in this scope.
        for (class, class_node) in class_definitions {
            // (1) Check that the class does not have a cyclic definition
            if let Some(inheritance_cycle) = class.inheritance_cycle(self.db()) {
                if inheritance_cycle.is_participant() {
                    if let Some(builder) = self
                        .context
                        .report_lint(&CYCLIC_CLASS_DEFINITION, class_node)
                    {
                        builder.into_diagnostic(format_args!(
                            "Cyclic definition of `{}` (class cannot inherit from itself)",
                            class.name(self.db())
                        ));
                    }
                }
                // If a class is cyclically defined, that's a sufficient error to report; the
                // following checks (which are all inheritance-based) aren't even relevant.
                continue;
            }

            let is_named_tuple = CodeGeneratorKind::NamedTuple.matches(self.db(), class, None);

            // (2) If it's a `NamedTuple` class, check that no field without a default value
            // appears after a field with a default value.
            if is_named_tuple {
                let mut field_with_default_encountered = None;

                for (field_name, field) in
                    class.own_fields(self.db(), None, CodeGeneratorKind::NamedTuple)
                {
                    if matches!(
                        field.kind,
                        FieldKind::NamedTuple {
                            default_ty: Some(_)
                        }
                    ) {
                        field_with_default_encountered =
                            Some((field_name, field.single_declaration));
                    } else if let Some(field_with_default) = field_with_default_encountered.as_ref()
                    {
                        report_namedtuple_field_without_default_after_field_with_default(
                            &self.context,
                            class,
                            &(field_name, field.single_declaration),
                            field_with_default,
                        );
                    }
                }
            }

            let is_protocol = class.is_protocol(self.db());

            let mut disjoint_bases = IncompatibleBases::default();

            // (3) Iterate through the class's explicit bases to check for various possible errors:
            //     - Check for inheritance from plain `Generic`,
            //     - Check for inheritance from a `@final` classes
            //     - If the class is a protocol class: check for inheritance from a non-protocol class
            //     - If the class is a NamedTuple class: check for multiple inheritance that isn't `Generic[]`
            for (i, base_class) in class.explicit_bases(self.db()).iter().enumerate() {
                if is_named_tuple
                    && !matches!(
                        base_class,
                        Type::SpecialForm(SpecialFormType::NamedTuple)
                            | Type::KnownInstance(KnownInstanceType::SubscriptedGeneric(_))
                    )
                {
                    if let Some(builder) = self
                        .context
                        .report_lint(&INVALID_NAMED_TUPLE, &class_node.bases()[i])
                    {
                        builder.into_diagnostic(format_args!(
                            "NamedTuple class `{}` cannot use multiple inheritance except with `Generic[]`",
                            class.name(self.db()),
                        ));
                    }
                }

                let base_class = match base_class {
                    Type::SpecialForm(SpecialFormType::Generic) => {
                        if let Some(builder) = self
                            .context
                            .report_lint(&INVALID_BASE, &class_node.bases()[i])
                        {
                            // Unsubscripted `Generic` can appear in the MRO of many classes,
                            // but it is never valid as an explicit base class in user code.
                            builder.into_diagnostic("Cannot inherit from plain `Generic`");
                        }
                        continue;
                    }
                    // Note that unlike several of the other errors caught in this function,
                    // this does not lead to the class creation failing at runtime,
                    // but it is semantically invalid.
                    Type::KnownInstance(KnownInstanceType::SubscriptedProtocol(_)) => {
                        if class_node.type_params.is_none() {
                            continue;
                        }
                        let Some(builder) = self
                            .context
                            .report_lint(&INVALID_GENERIC_CLASS, &class_node.bases()[i])
                        else {
                            continue;
                        };
                        builder.into_diagnostic(
                            "Cannot both inherit from subscripted `Protocol` \
                            and use PEP 695 type variables",
                        );
                        continue;
                    }
                    Type::ClassLiteral(class) => ClassType::NonGeneric(*class),
                    Type::GenericAlias(class) => ClassType::Generic(*class),
                    _ => continue,
                };

                if let Some(disjoint_base) = base_class.nearest_disjoint_base(self.db()) {
                    disjoint_bases.insert(disjoint_base, i, base_class.class_literal(self.db()).0);
                }

                if is_protocol
                    && !(base_class.is_protocol(self.db()) || base_class.is_object(self.db()))
                {
                    if let Some(builder) = self
                        .context
                        .report_lint(&INVALID_PROTOCOL, &class_node.bases()[i])
                    {
                        builder.into_diagnostic(format_args!(
                            "Protocol class `{}` cannot inherit from non-protocol class `{}`",
                            class.name(self.db()),
                            base_class.name(self.db()),
                        ));
                    }
                }

                if base_class.is_final(self.db()) {
                    if let Some(builder) = self
                        .context
                        .report_lint(&SUBCLASS_OF_FINAL_CLASS, &class_node.bases()[i])
                    {
                        builder.into_diagnostic(format_args!(
                            "Class `{}` cannot inherit from final class `{}`",
                            class.name(self.db()),
                            base_class.name(self.db()),
                        ));
                    }
                }
            }

            // (4) Check that the class's MRO is resolvable
            match class.try_mro(self.db(), None) {
                Err(mro_error) => match mro_error.reason() {
                    MroErrorKind::DuplicateBases(duplicates) => {
                        let base_nodes = class_node.bases();
                        for duplicate in duplicates {
                            report_duplicate_bases(&self.context, class, duplicate, base_nodes);
                        }
                    }
                    MroErrorKind::InvalidBases(bases) => {
                        let base_nodes = class_node.bases();
                        for (index, base_ty) in bases {
                            report_invalid_or_unsupported_base(
                                &self.context,
                                &base_nodes[*index],
                                *base_ty,
                                class,
                            );
                        }
                    }
                    MroErrorKind::UnresolvableMro { bases_list } => {
                        if let Some(builder) =
                            self.context.report_lint(&INCONSISTENT_MRO, class_node)
                        {
                            builder.into_diagnostic(format_args!(
                                "Cannot create a consistent method resolution order (MRO) \
                                    for class `{}` with bases list `[{}]`",
                                class.name(self.db()),
                                bases_list
                                    .iter()
                                    .map(|base| base.display(self.db()))
                                    .join(", ")
                            ));
                        }
                    }
                    MroErrorKind::Pep695ClassWithGenericInheritance => {
                        if let Some(builder) =
                            self.context.report_lint(&INVALID_GENERIC_CLASS, class_node)
                        {
                            builder.into_diagnostic(
                                "Cannot both inherit from `typing.Generic` \
                                and use PEP 695 type variables",
                            );
                        }
                    }
                    MroErrorKind::InheritanceCycle => {
                        if let Some(builder) = self
                            .context
                            .report_lint(&CYCLIC_CLASS_DEFINITION, class_node)
                        {
                            builder.into_diagnostic(format_args!(
                                "Cyclic definition of `{}` (class cannot inherit from itself)",
                                class.name(self.db())
                            ));
                        }
                    }
                },
                Ok(_) => {
                    disjoint_bases.remove_redundant_entries(self.db());

                    if disjoint_bases.len() > 1 {
                        report_instance_layout_conflict(
                            &self.context,
                            class,
                            class_node,
                            &disjoint_bases,
                        );
                    }
                }
            }

            // (5) Check that the class's metaclass can be determined without error.
            if let Err(metaclass_error) = class.try_metaclass(self.db()) {
                match metaclass_error.reason() {
                    MetaclassErrorKind::Cycle => {
                        if let Some(builder) = self
                            .context
                            .report_lint(&CYCLIC_CLASS_DEFINITION, class_node)
                        {
                            builder.into_diagnostic(format_args!(
                                "Cyclic definition of `{}`",
                                class.name(self.db())
                            ));
                        }
                    }
                    MetaclassErrorKind::NotCallable(ty) => {
                        if let Some(builder) =
                            self.context.report_lint(&INVALID_METACLASS, class_node)
                        {
                            builder.into_diagnostic(format_args!(
                                "Metaclass type `{}` is not callable",
                                ty.display(self.db())
                            ));
                        }
                    }
                    MetaclassErrorKind::PartlyNotCallable(ty) => {
                        if let Some(builder) =
                            self.context.report_lint(&INVALID_METACLASS, class_node)
                        {
                            builder.into_diagnostic(format_args!(
                                "Metaclass type `{}` is partly not callable",
                                ty.display(self.db())
                            ));
                        }
                    }
                    MetaclassErrorKind::Conflict {
                        candidate1:
                            MetaclassCandidate {
                                metaclass: metaclass1,
                                explicit_metaclass_of: class1,
                            },
                        candidate2:
                            MetaclassCandidate {
                                metaclass: metaclass2,
                                explicit_metaclass_of: class2,
                            },
                        candidate1_is_base_class,
                    } => {
                        if let Some(builder) =
                            self.context.report_lint(&CONFLICTING_METACLASS, class_node)
                        {
                            if *candidate1_is_base_class {
                                builder.into_diagnostic(format_args!(
                                    "The metaclass of a derived class (`{class}`) \
                                     must be a subclass of the metaclasses of all its bases, \
                                     but `{metaclass1}` (metaclass of base class `{base1}`) \
                                     and `{metaclass2}` (metaclass of base class `{base2}`) \
                                     have no subclass relationship",
                                    class = class.name(self.db()),
                                    metaclass1 = metaclass1.name(self.db()),
                                    base1 = class1.name(self.db()),
                                    metaclass2 = metaclass2.name(self.db()),
                                    base2 = class2.name(self.db()),
                                ));
                            } else {
                                builder.into_diagnostic(format_args!(
                                    "The metaclass of a derived class (`{class}`) \
                                     must be a subclass of the metaclasses of all its bases, \
                                     but `{metaclass_of_class}` (metaclass of `{class}`) \
                                     and `{metaclass_of_base}` (metaclass of base class `{base}`) \
                                     have no subclass relationship",
                                    class = class.name(self.db()),
                                    metaclass_of_class = metaclass1.name(self.db()),
                                    metaclass_of_base = metaclass2.name(self.db()),
                                    base = class2.name(self.db()),
                                ));
                            }
                        }
                    }
                }
            }

            // (6) If the class is generic, verify that its generic context does not violate any of
            // the typevar scoping rules.
            if let (Some(legacy), Some(inherited)) = (
                class.legacy_generic_context(self.db()),
                class.inherited_legacy_generic_context(self.db()),
            ) {
                if !inherited.is_subset_of(self.db(), legacy) {
                    if let Some(builder) =
                        self.context.report_lint(&INVALID_GENERIC_CLASS, class_node)
                    {
                        builder.into_diagnostic(
                            "`Generic` base class must include all type \
                            variables used in other base classes",
                        );
                    }
                }
            }

            let scope = class.body_scope(self.db()).scope(self.db());
            if self.context.is_lint_enabled(&INVALID_GENERIC_CLASS)
                && let Some(parent) = scope.parent()
            {
                for self_typevar in class.typevars_referenced_in_definition(self.db()) {
                    let self_typevar_name = self_typevar.typevar(self.db()).name(self.db());
                    for enclosing in enclosing_generic_contexts(self.db(), self.index, parent) {
                        if let Some(other_typevar) =
                            enclosing.binds_named_typevar(self.db(), self_typevar_name)
                        {
                            report_rebound_typevar(
                                &self.context,
                                self_typevar_name,
                                class,
                                class_node,
                                other_typevar,
                            );
                        }
                    }
                }
            }

            // (7) Check that a dataclass does not have more than one `KW_ONLY`.
            if let Some(field_policy @ CodeGeneratorKind::DataclassLike(_)) =
                CodeGeneratorKind::from_class(self.db(), class, None)
            {
                let specialization = None;

                let kw_only_sentinel_fields: Vec<_> = class
                    .fields(self.db(), specialization, field_policy)
                    .into_iter()
                    .filter_map(|(name, field)| {
                        field.is_kw_only_sentinel(self.db()).then_some(name)
                    })
                    .collect();

                if kw_only_sentinel_fields.len() > 1 {
                    // TODO: The fields should be displayed in a subdiagnostic.
                    if let Some(builder) = self
                        .context
                        .report_lint(&DUPLICATE_KW_ONLY, &class_node.name)
                    {
                        let mut diagnostic = builder.into_diagnostic(format_args!(
                            "Dataclass has more than one field annotated with `KW_ONLY`"
                        ));

                        diagnostic.info(format_args!(
                            "`KW_ONLY` fields: {}",
                            kw_only_sentinel_fields
                                .iter()
                                .map(|name| format!("`{name}`"))
                                .join(", ")
                        ));
                    }
                }
            }

            if let Some(protocol) = class.into_protocol_class(self.db()) {
                protocol.validate_members(&self.context);
            }
        }
    }

    /// Check the overloaded functions in this scope.
    ///
    /// This only checks the overloaded functions that are:
    /// 1. Visible publicly at the end of this scope
    /// 2. Or, defined and called in this scope
    ///
    /// For (1), this has the consequence of not checking an overloaded function that is being
    /// shadowed by another function with the same name in this scope.
    fn check_overloaded_functions(&mut self, scope: &NodeWithScopeKind) {
        // Collect all the unique overloaded function places in this scope. This requires a set
        // because an overloaded function uses the same place for each of the overloads and the
        // implementation.
        let overloaded_function_places: FxIndexSet<_> = self
            .declarations
            .iter()
            .filter_map(|(definition, ty)| {
                // Filter out function literals that result from anything other than a function
                // definition e.g., imports which would create a cross-module AST dependency.
                if !matches!(definition.kind(self.db()), DefinitionKind::Function(_)) {
                    return None;
                }
                let function = ty.inner_type().as_function_literal()?;
                if function.has_known_decorator(self.db(), FunctionDecorators::OVERLOAD) {
                    Some(definition.place(self.db()))
                } else {
                    None
                }
            })
            .collect();

        let use_def = self
            .index
            .use_def_map(self.scope().file_scope_id(self.db()));

        let mut public_functions = FxIndexSet::default();

        for place in overloaded_function_places {
            if let Place::Defined(Type::FunctionLiteral(function), _, Definedness::AlwaysDefined) =
                place_from_bindings(
                    self.db(),
                    use_def.end_of_scope_symbol_bindings(place.as_symbol().unwrap()),
                )
            {
                if function.file(self.db()) != self.file() {
                    // If the function is not in this file, we don't need to check it.
                    // https://github.com/astral-sh/ruff/pull/17609#issuecomment-2839445740
                    continue;
                }

                // Extend the functions that we need to check with the publicly visible overloaded
                // function. This is always going to be either the implementation or the last
                // overload if the implementation doesn't exists.
                public_functions.insert(function);
            }
        }

        for function in self.called_functions.union(&public_functions) {
            let (overloads, implementation) = function.overloads_and_implementation(self.db());
            if overloads.is_empty() {
                continue;
            }

            // Check that the overloaded function has at least two overloads
            if let [single_overload] = overloads.as_ref() {
                let function_node = function.node(self.db(), self.file(), self.module());
                if let Some(builder) = self
                    .context
                    .report_lint(&INVALID_OVERLOAD, &function_node.name)
                {
                    let mut diagnostic = builder.into_diagnostic(format_args!(
                        "Overloaded function `{}` requires at least two overloads",
                        &function_node.name
                    ));
                    diagnostic.annotate(
                        self.context
                            .secondary(single_overload.focus_range(self.db(), self.module()))
                            .message(format_args!("Only one overload defined here")),
                    );
                }
            }

            // Check that the overloaded function has an implementation. Overload definitions
            // within stub files, protocols, and on abstract methods within abstract base classes
            // are exempt from this check.
            if implementation.is_none() && !self.in_stub() {
                let mut implementation_required = true;

                if let NodeWithScopeKind::Class(class_node_ref) = scope {
                    let class = binding_type(
                        self.db(),
                        self.index
                            .expect_single_definition(class_node_ref.node(self.module())),
                    )
                    .expect_class_literal();

                    if class.is_protocol(self.db())
                        || (class.is_abstract(self.db())
                            && overloads.iter().all(|overload| {
                                overload.has_known_decorator(
                                    self.db(),
                                    FunctionDecorators::ABSTRACT_METHOD,
                                )
                            }))
                    {
                        implementation_required = false;
                    }
                }

                if implementation_required {
                    let function_node = function.node(self.db(), self.file(), self.module());
                    if let Some(builder) = self
                        .context
                        .report_lint(&INVALID_OVERLOAD, &function_node.name)
                    {
                        let mut diagnostic = builder.into_diagnostic(format_args!(
                            "Overloads for function `{}` must be followed by a non-`@overload`-decorated implementation function",
                            &function_node.name
                        ));
                        diagnostic.info(format_args!(
                            "Attempting to call `{}` will raise `TypeError` at runtime",
                            &function_node.name
                        ));
                        diagnostic.info(
                            "Overloaded functions without implementations are only permitted \
                            in stub files, on protocols, or for abstract methods",
                        );
                        diagnostic.info(
                            "See https://docs.python.org/3/library/typing.html#typing.overload \
                            for more details",
                        );
                    }
                }
            }

            for (decorator, name) in [
                (FunctionDecorators::CLASSMETHOD, "classmethod"),
                (FunctionDecorators::STATICMETHOD, "staticmethod"),
            ] {
                let mut decorator_present = false;
                let mut decorator_missing = vec![];

                for function in overloads.iter().chain(implementation.as_ref()) {
                    if function.has_known_decorator(self.db(), decorator) {
                        decorator_present = true;
                    } else {
                        decorator_missing.push(function);
                    }
                }

                if !decorator_present {
                    // Both overloads and implementation does not have the decorator
                    continue;
                }
                if decorator_missing.is_empty() {
                    // All overloads and implementation have the decorator
                    continue;
                }

                let function_node = function.node(self.db(), self.file(), self.module());
                if let Some(builder) = self
                    .context
                    .report_lint(&INVALID_OVERLOAD, &function_node.name)
                {
                    let mut diagnostic = builder.into_diagnostic(format_args!(
                        "Overloaded function `{}` does not use the `@{name}` decorator \
                         consistently",
                        &function_node.name
                    ));
                    for function in decorator_missing {
                        diagnostic.annotate(
                            self.context
                                .secondary(function.focus_range(self.db(), self.module()))
                                .message(format_args!("Missing here")),
                        );
                    }
                }
            }

            for (decorator, name) in [
                (FunctionDecorators::FINAL, "final"),
                (FunctionDecorators::OVERRIDE, "override"),
            ] {
                if let Some(implementation) = implementation {
                    for overload in overloads.as_ref() {
                        if !overload.has_known_decorator(self.db(), decorator) {
                            continue;
                        }
                        let function_node = function.node(self.db(), self.file(), self.module());
                        let Some(builder) = self
                            .context
                            .report_lint(&INVALID_OVERLOAD, &function_node.name)
                        else {
                            continue;
                        };
                        let mut diagnostic = builder.into_diagnostic(format_args!(
                            "`@{name}` decorator should be applied only to the \
                                overload implementation"
                        ));
                        diagnostic.annotate(
                            self.context
                                .secondary(implementation.focus_range(self.db(), self.module()))
                                .message(format_args!("Implementation defined here")),
                        );
                    }
                } else {
                    let mut overloads = overloads.iter();
                    let Some(first_overload) = overloads.next() else {
                        continue;
                    };
                    for overload in overloads {
                        if !overload.has_known_decorator(self.db(), decorator) {
                            continue;
                        }
                        let function_node = function.node(self.db(), self.file(), self.module());
                        let Some(builder) = self
                            .context
                            .report_lint(&INVALID_OVERLOAD, &function_node.name)
                        else {
                            continue;
                        };
                        let mut diagnostic = builder.into_diagnostic(format_args!(
                            "`@{name}` decorator should be applied only to the \
                                first overload"
                        ));
                        diagnostic.annotate(
                            self.context
                                .secondary(first_overload.focus_range(self.db(), self.module()))
                                .message(format_args!("First overload defined here")),
                        );
                    }
                }
            }
        }
    }

    fn infer_region_definition(&mut self, definition: Definition<'db>) {
        match definition.kind(self.db()) {
            DefinitionKind::Function(function) => {
                self.infer_function_definition(function.node(self.module()), definition);
            }
            DefinitionKind::Class(class) => {
                self.infer_class_definition(class.node(self.module()), definition);
            }
            DefinitionKind::TypeAlias(type_alias) => {
                self.infer_type_alias_definition(type_alias.node(self.module()), definition);
            }
            DefinitionKind::Import(import) => {
                self.infer_import_definition(
                    import.import(self.module()),
                    import.alias(self.module()),
                    definition,
                );
            }
            DefinitionKind::ImportFrom(import_from) => {
                self.infer_import_from_definition(
                    import_from.import(self.module()),
                    import_from.alias(self.module()),
                    definition,
                );
            }
            DefinitionKind::StarImport(import) => {
                self.infer_import_from_definition(
                    import.import(self.module()),
                    import.alias(self.module()),
                    definition,
                );
            }
            DefinitionKind::Assignment(assignment) => {
                self.infer_assignment_definition(assignment, definition);
            }
            DefinitionKind::AnnotatedAssignment(annotated_assignment) => {
                self.infer_annotated_assignment_definition(annotated_assignment, definition);
            }
            DefinitionKind::AugmentedAssignment(augmented_assignment) => {
                self.infer_augment_assignment_definition(
                    augmented_assignment.node(self.module()),
                    definition,
                );
            }
            DefinitionKind::For(for_statement_definition) => {
                self.infer_for_statement_definition(for_statement_definition, definition);
            }
            DefinitionKind::NamedExpression(named_expression) => {
                self.infer_named_expression_definition(
                    named_expression.node(self.module()),
                    definition,
                );
            }
            DefinitionKind::Comprehension(comprehension) => {
                self.infer_comprehension_definition(comprehension, definition);
            }
            DefinitionKind::VariadicPositionalParameter(parameter) => {
                self.infer_variadic_positional_parameter_definition(
                    parameter.node(self.module()),
                    definition,
                );
            }
            DefinitionKind::VariadicKeywordParameter(parameter) => {
                self.infer_variadic_keyword_parameter_definition(
                    parameter.node(self.module()),
                    definition,
                );
            }
            DefinitionKind::Parameter(parameter_with_default) => {
                self.infer_parameter_definition(
                    parameter_with_default.node(self.module()),
                    definition,
                );
            }
            DefinitionKind::WithItem(with_item_definition) => {
                self.infer_with_item_definition(with_item_definition, definition);
            }
            DefinitionKind::MatchPattern(match_pattern) => {
                self.infer_match_pattern_definition(
                    match_pattern.pattern(self.module()),
                    match_pattern.index(),
                    definition,
                );
            }
            DefinitionKind::ExceptHandler(except_handler_definition) => {
                self.infer_except_handler_definition(except_handler_definition, definition);
            }
            DefinitionKind::TypeVar(node) => {
                self.infer_typevar_definition(node.node(self.module()), definition);
            }
            DefinitionKind::ParamSpec(node) => {
                self.infer_paramspec_definition(node.node(self.module()), definition);
            }
            DefinitionKind::TypeVarTuple(node) => {
                self.infer_typevartuple_definition(node.node(self.module()), definition);
            }
        }
    }

    fn infer_region_deferred(&mut self, definition: Definition<'db>) {
        // N.B. We don't defer the types for an annotated assignment here because it is done in
        // the same definition query. It utilizes the deferred expression state instead.
        //
        // This is because for partially stringified annotations like `a: tuple[int, "ForwardRef"]`,
        // we need to defer the types of non-stringified expressions like `tuple` and `int` in the
        // definition query while the stringified expression `"ForwardRef"` would need to deferred
        // to use end-of-scope semantics. This would require custom and possibly a complex
        // implementation to allow this "split" to happen.

        match definition.kind(self.db()) {
            DefinitionKind::Function(function) => {
                self.infer_function_deferred(definition, function.node(self.module()));
            }
            DefinitionKind::Class(class) => {
                self.infer_class_deferred(definition, class.node(self.module()));
            }
            DefinitionKind::TypeVar(typevar) => {
                self.infer_typevar_deferred(typevar.node(self.module()));
            }
            DefinitionKind::ParamSpec(paramspec) => {
                self.infer_paramspec_deferred(paramspec.node(self.module()));
            }
            DefinitionKind::Assignment(assignment) => {
                self.infer_assignment_deferred(assignment.value(self.module()));
            }
            _ => {}
        }
    }

    fn infer_region_expression(&mut self, expression: Expression<'db>, tcx: TypeContext<'db>) {
        match expression.kind(self.db()) {
            ExpressionKind::Normal => {
                self.infer_expression_impl(expression.node_ref(self.db(), self.module()), tcx);
            }
            ExpressionKind::TypeExpression => {
                self.infer_type_expression(expression.node_ref(self.db(), self.module()));
            }
        }
    }

    /// Raise a diagnostic if the given type cannot be divided by zero.
    ///
    /// Expects the resolved type of the left side of the binary expression.
    fn check_division_by_zero(
        &mut self,
        node: AnyNodeRef<'_>,
        op: ast::Operator,
        left: Type<'db>,
    ) -> bool {
        match left {
            Type::BooleanLiteral(_) | Type::IntLiteral(_) => {}
            Type::NominalInstance(instance)
                if matches!(
                    instance.known_class(self.db()),
                    Some(KnownClass::Float | KnownClass::Int | KnownClass::Bool)
                ) => {}
            _ => return false,
        }

        let (op, by_zero) = match op {
            ast::Operator::Div => ("divide", "by zero"),
            ast::Operator::FloorDiv => ("floor divide", "by zero"),
            ast::Operator::Mod => ("reduce", "modulo zero"),
            _ => return false,
        };

        if let Some(builder) = self.context.report_lint(&DIVISION_BY_ZERO, node) {
            builder.into_diagnostic(format_args!(
                "Cannot {op} object of type `{}` {by_zero}",
                left.display(self.db())
            ));
        }

        true
    }

    /// Add a binding for the given definition.
    ///
    /// Returns the result of the `infer_value_ty` closure, which is called with the declared type
    /// as type context.
    fn add_binding(
        &mut self,
        node: AnyNodeRef,
        binding: Definition<'db>,
        infer_value_ty: impl FnOnce(&mut Self, TypeContext<'db>) -> Type<'db>,
    ) -> Type<'db> {
        /// Arbitrary `__getitem__`/`__setitem__` methods on a class do not
        /// necessarily guarantee that the passed-in value for `__setitem__` is stored and
        /// can be retrieved unmodified via `__getitem__`. Therefore, we currently only
        /// perform assignment-based narrowing on a few built-in classes (`list`, `dict`,
        /// `bytesarray`, `TypedDict` and `collections` types) where we are confident that
        /// this kind of narrowing can be performed soundly. This is the same approach as
        /// pyright. TODO: Other standard library classes may also be considered safe. Also,
        /// subclasses of these safe classes that do not override `__getitem__/__setitem__`
        /// may be considered safe.
        fn is_safe_mutable_class<'db>(db: &'db dyn Db, ty: Type<'db>) -> bool {
            const SAFE_MUTABLE_CLASSES: &[KnownClass] = &[
                KnownClass::List,
                KnownClass::Dict,
                KnownClass::Bytearray,
                KnownClass::DefaultDict,
                KnownClass::ChainMap,
                KnownClass::Counter,
                KnownClass::Deque,
                KnownClass::OrderedDict,
            ];

            SAFE_MUTABLE_CLASSES
                .iter()
                .map(|class| class.to_instance(db))
                .any(|safe_mutable_class| {
                    ty.is_equivalent_to(db, safe_mutable_class)
                        || ty
                            .generic_origin(db)
                            .zip(safe_mutable_class.generic_origin(db))
                            .is_some_and(|(l, r)| l == r)
                })
        }

        debug_assert!(
            binding
                .kind(self.db())
                .category(self.context.in_stub(), self.module())
                .is_binding()
        );

        let db = self.db();
        let file_scope_id = binding.file_scope(db);
        let place_table = self.index.place_table(file_scope_id);
        let use_def = self.index.use_def_map(file_scope_id);

        let global_use_def_map = self.index.use_def_map(FileScopeId::global());
        let place_id = binding.place(self.db());
        let place = place_table.place(place_id);

        let (declarations, is_local) = if let Some(symbol) = place.as_symbol() {
            let symbol_id = place_id.expect_symbol();
            let skip_non_global_scopes = self.skip_non_global_scopes(file_scope_id, symbol_id);

            if skip_non_global_scopes {
                match self
                    .index
                    .place_table(FileScopeId::global())
                    .symbol_id(symbol.name())
                {
                    Some(id) => (
                        global_use_def_map.end_of_scope_symbol_declarations(id),
                        false,
                    ),
                    // This variable shows up in `global` declarations but doesn't have an explicit
                    // binding in the global scope.
                    None => (use_def.declarations_at_binding(binding), true),
                }
            } else if self
                .index
                .symbol_is_nonlocal_in_scope(symbol_id, file_scope_id)
            {
                // If we run out of ancestor scopes without finding a definition, we'll fall back to
                // the local scope. This will also be a syntax error in `infer_nonlocal_statement` (no
                // binding for `nonlocal` found), but ignore that here.
                let mut declarations = use_def.declarations_at_binding(binding);
                let mut is_local = true;
                // Walk up parent scopes looking for the enclosing scope that has definition of this
                // name. `ancestor_scopes` includes the current scope, so skip that one.
                for (enclosing_scope_file_id, enclosing_scope) in
                    self.index.ancestor_scopes(file_scope_id).skip(1)
                {
                    // Ignore class scopes and the global scope.
                    if !enclosing_scope.kind().is_function_like() {
                        continue;
                    }
                    let enclosing_place_table = self.index.place_table(enclosing_scope_file_id);
                    let Some(enclosing_symbol_id) = enclosing_place_table.symbol_id(symbol.name())
                    else {
                        // This ancestor scope doesn't have a binding. Keep going.
                        continue;
                    };

                    let enclosing_symbol = enclosing_place_table.symbol(enclosing_symbol_id);
                    if enclosing_symbol.is_nonlocal() {
                        // The variable is `nonlocal` in this ancestor scope. Keep going.
                        continue;
                    }
                    if enclosing_symbol.is_global() {
                        // The variable is `global` in this ancestor scope. This breaks the `nonlocal`
                        // chain, and it's a syntax error in `infer_nonlocal_statement`. Ignore that
                        // here and just bail out of this loop.
                        break;
                    }
                    // We found the closest definition. Note that (as in `infer_place_load`) this does
                    // *not* need to be a binding. It could be just a declaration, e.g. `x: int`.
                    declarations = self
                        .index
                        .use_def_map(enclosing_scope_file_id)
                        .end_of_scope_symbol_declarations(enclosing_symbol_id);
                    is_local = false;
                    break;
                }
                (declarations, is_local)
            } else {
                (use_def.declarations_at_binding(binding), true)
            }
        } else {
            (use_def.declarations_at_binding(binding), true)
        };

        let (mut place_and_quals, conflicting) = place_from_declarations(self.db(), declarations)
            .into_place_and_conflicting_declarations();

        if let Some(conflicting) = conflicting {
            // TODO point out the conflicting declarations in the diagnostic?
            let place = place_table.place(binding.place(db));
            if let Some(builder) = self.context.report_lint(&CONFLICTING_DECLARATIONS, node) {
                builder.into_diagnostic(format_args!(
                    "Conflicting declared types for `{place}`: {}",
                    format_enumeration(conflicting.iter().map(|ty| ty.display(db)))
                ));
            }
        }

        // Fall back to implicit module globals for (possibly) unbound names
        if !place_and_quals.place.is_definitely_bound() {
            if let PlaceExprRef::Symbol(symbol) = place {
                let symbol_id = place_id.expect_symbol();

                if self.skip_non_global_scopes(file_scope_id, symbol_id)
                    || self.scope.file_scope_id(self.db()).is_global()
                {
                    place_and_quals = place_and_quals.or_fall_back_to(self.db(), || {
                        module_type_implicit_global_declaration(self.db(), symbol.name())
                    });
                }
            }
        }

        let PlaceAndQualifiers {
            place: resolved_place,
            qualifiers,
        } = place_and_quals;

        // If the place is unbound and its an attribute or subscript place, fall back to normal
        // attribute/subscript inference on the root type.
        let declared_ty =
            if resolved_place.is_undefined() && !place_table.place(place_id).is_symbol() {
                if let AnyNodeRef::ExprAttribute(ast::ExprAttribute { value, attr, .. }) = node {
                    let value_type =
                        self.infer_maybe_standalone_expression(value, TypeContext::default());
                    if let Place::Defined(ty, _, Definedness::AlwaysDefined) =
                        value_type.member(db, attr).place
                    {
                        // TODO: also consider qualifiers on the attribute
                        Some(ty)
                    } else {
                        None
                    }
                } else if let AnyNodeRef::ExprSubscript(
                    subscript @ ast::ExprSubscript {
                        value, slice, ctx, ..
                    },
                ) = node
                {
                    let value_ty = self.infer_expression(value, TypeContext::default());
                    let slice_ty = self.infer_expression(slice, TypeContext::default());
                    Some(self.infer_subscript_expression_types(subscript, value_ty, slice_ty, *ctx))
                } else {
                    None
                }
            } else {
                None
            }
            .or_else(|| resolved_place.ignore_possibly_undefined());

        let inferred_ty = infer_value_ty(self, TypeContext::new(declared_ty));

        let declared_ty = declared_ty.unwrap_or(Type::unknown());
        let mut bound_ty = inferred_ty;

        if qualifiers.contains(TypeQualifiers::FINAL) {
            let mut previous_bindings = use_def.bindings_at_definition(binding);

            // An assignment to a local `Final`-qualified symbol is only an error if there are prior bindings

            let previous_definition = previous_bindings
                .next()
                .and_then(|r| r.binding.definition());

            if !is_local || previous_definition.is_some() {
                let place = place_table.place(binding.place(db));
                if let Some(builder) = self.context.report_lint(
                    &INVALID_ASSIGNMENT,
                    binding.full_range(self.db(), self.module()),
                ) {
                    let mut diagnostic = builder.into_diagnostic(format_args!(
                        "Reassignment of `Final` symbol `{place}` is not allowed"
                    ));

                    diagnostic.set_primary_message("Reassignment of `Final` symbol");

                    if let Some(previous_definition) = previous_definition {
                        // It is not very helpful to show the previous definition if it results from
                        // an import. Ideally, we would show the original definition in the external
                        // module, but that information is currently not threaded through attribute
                        // lookup.
                        if !previous_definition.kind(db).is_import() {
                            if let DefinitionKind::AnnotatedAssignment(assignment) =
                                previous_definition.kind(db)
                            {
                                let range = assignment.annotation(self.module()).range();
                                diagnostic.annotate(
                                    self.context
                                        .secondary(range)
                                        .message("Symbol declared as `Final` here"),
                                );
                            } else {
                                let range =
                                    previous_definition.full_range(self.db(), self.module());
                                diagnostic.annotate(
                                    self.context
                                        .secondary(range)
                                        .message("Symbol declared as `Final` here"),
                                );
                            }
                            diagnostic.set_primary_message("Symbol later reassigned here");
                        }
                    }
                }
            }
        }

        if !bound_ty.is_assignable_to(db, declared_ty) {
            report_invalid_assignment(&self.context, node, binding, declared_ty, bound_ty);

            // Allow declarations to override inference in case of invalid assignment.
            bound_ty = declared_ty;
        }
        // In the following cases, the bound type may not be the same as the RHS value type.
        if let AnyNodeRef::ExprAttribute(ast::ExprAttribute { value, attr, .. }) = node {
            let value_ty = self.try_expression_type(value).unwrap_or_else(|| {
                self.infer_maybe_standalone_expression(value, TypeContext::default())
            });
            // If the member is a data descriptor, the RHS value may differ from the value actually assigned.
            if value_ty
                .class_member(db, attr.id.clone())
                .place
                .ignore_possibly_undefined()
                .is_some_and(|ty| ty.may_be_data_descriptor(db))
            {
                bound_ty = declared_ty;
            }
        } else if let AnyNodeRef::ExprSubscript(ast::ExprSubscript { value, .. }) = node {
            let value_ty = self
                .try_expression_type(value)
                .unwrap_or_else(|| self.infer_expression(value, TypeContext::default()));

            if !value_ty.is_typed_dict() && !is_safe_mutable_class(db, value_ty) {
                bound_ty = declared_ty;
            }
        }

        self.bindings.insert(binding, bound_ty);

        inferred_ty
    }

    /// Returns `true` if `symbol_id` should be looked up in the global scope, skipping intervening
    /// local scopes.
    fn skip_non_global_scopes(
        &self,
        file_scope_id: FileScopeId,
        symbol_id: ScopedSymbolId,
    ) -> bool {
        !file_scope_id.is_global()
            && self
                .index
                .symbol_is_global_in_scope(symbol_id, file_scope_id)
    }

    fn add_declaration(
        &mut self,
        node: AnyNodeRef,
        declaration: Definition<'db>,
        ty: TypeAndQualifiers<'db>,
    ) {
        debug_assert!(
            declaration
                .kind(self.db())
                .category(self.context.in_stub(), self.module())
                .is_declaration()
        );
        let use_def = self.index.use_def_map(declaration.file_scope(self.db()));
        let prior_bindings = use_def.bindings_at_definition(declaration);
        // unbound_ty is Never because for this check we don't care about unbound
        let inferred_ty = place_from_bindings(self.db(), prior_bindings)
            .with_qualifiers(TypeQualifiers::empty())
            .or_fall_back_to(self.db(), || {
                // Fallback to bindings declared on `types.ModuleType` if it's a global symbol
                let scope = self.scope().file_scope_id(self.db());
                let place = self
                    .index
                    .place_table(scope)
                    .place(declaration.place(self.db()));
                if let PlaceExprRef::Symbol(symbol) = &place {
                    if scope.is_global() {
                        module_type_implicit_global_symbol(self.db(), symbol.name())
                    } else {
                        Place::Undefined.into()
                    }
                } else {
                    Place::Undefined.into()
                }
            })
            .place
            .ignore_possibly_undefined()
            .unwrap_or(Type::Never);
        let ty = if inferred_ty.is_assignable_to(self.db(), ty.inner_type()) {
            ty
        } else {
            if let Some(builder) = self.context.report_lint(&INVALID_DECLARATION, node) {
                builder.into_diagnostic(format_args!(
                    "Cannot declare type `{}` for inferred type `{}`",
                    ty.inner_type().display(self.db()),
                    inferred_ty.display(self.db())
                ));
            }
            TypeAndQualifiers::declared(Type::unknown())
        };
        self.declarations.insert(declaration, ty);
    }

    fn add_declaration_with_binding(
        &mut self,
        node: AnyNodeRef,
        definition: Definition<'db>,
        declared_and_inferred_ty: &DeclaredAndInferredType<'db>,
    ) {
        debug_assert!(
            definition
                .kind(self.db())
                .category(self.context.in_stub(), self.module())
                .is_binding()
        );
        debug_assert!(
            definition
                .kind(self.db())
                .category(self.context.in_stub(), self.module())
                .is_declaration()
        );

        let (declared_ty, inferred_ty) = match *declared_and_inferred_ty {
            DeclaredAndInferredType::AreTheSame(type_and_qualifiers) => {
                (type_and_qualifiers, type_and_qualifiers.inner_type())
            }
            DeclaredAndInferredType::MightBeDifferent {
                declared_ty,
                inferred_ty,
            } => {
                let file_scope_id = self.scope().file_scope_id(self.db());
                if file_scope_id.is_global() {
                    let place_table = self.index.place_table(file_scope_id);
                    let place = place_table.place(definition.place(self.db()));
                    if let Some(module_type_implicit_declaration) = place
                        .as_symbol()
                        .map(|symbol| module_type_implicit_global_symbol(self.db(), symbol.name()))
                        .and_then(|place| place.place.ignore_possibly_undefined())
                    {
                        let declared_type = declared_ty.inner_type();
                        if !declared_type
                            .is_assignable_to(self.db(), module_type_implicit_declaration)
                        {
                            if let Some(builder) =
                                self.context.report_lint(&INVALID_DECLARATION, node)
                            {
                                let mut diagnostic = builder.into_diagnostic(format_args!(
                                    "Cannot shadow implicit global attribute `{place}` with declaration of type `{}`",
                                    declared_type.display(self.db())
                                ));
                                diagnostic.info(format_args!("The global symbol `{}` must always have a type assignable to `{}`",
                                    place,
                                    module_type_implicit_declaration.display(self.db())
                                ));
                            }
                        }
                    }
                }
                if inferred_ty.is_assignable_to(self.db(), declared_ty.inner_type()) {
                    (declared_ty, inferred_ty)
                } else {
                    report_invalid_assignment(
                        &self.context,
                        node,
                        definition,
                        declared_ty.inner_type(),
                        inferred_ty,
                    );

                    // if the assignment is invalid, fall back to assuming the annotation is correct
                    (declared_ty, declared_ty.inner_type())
                }
            }
        };
        self.declarations.insert(definition, declared_ty);
        self.bindings.insert(definition, inferred_ty);
    }

    fn add_unknown_declaration_with_binding(
        &mut self,
        node: AnyNodeRef,
        definition: Definition<'db>,
    ) {
        self.add_declaration_with_binding(
            node,
            definition,
            &DeclaredAndInferredType::are_the_same_type(Type::unknown()),
        );
    }

    fn record_return_type(&mut self, ty: Type<'db>, range: TextRange) {
        self.return_types_and_ranges
            .push(TypeAndRange { ty, range });
    }

    fn infer_module(&mut self, module: &ast::ModModule) {
        self.infer_body(&module.body);
    }

    fn infer_class_type_params(&mut self, class: &ast::StmtClassDef) {
        let type_params = class
            .type_params
            .as_deref()
            .expect("class type params scope without type params");

        let binding_context = self.index.expect_single_definition(class);
        let previous_typevar_binding_context =
            self.typevar_binding_context.replace(binding_context);

        self.infer_type_parameters(type_params);

        if let Some(arguments) = class.arguments.as_deref() {
            let in_stub = self.in_stub();
            let previous_deferred_state =
                std::mem::replace(&mut self.deferred_state, in_stub.into());
            let mut call_arguments =
                CallArguments::from_arguments(arguments, |argument, splatted_value| {
                    let ty = self.infer_expression(splatted_value, TypeContext::default());
                    if let Some(argument) = argument {
                        self.store_expression_type(argument, ty);
                    }
                    ty
                });
            let argument_forms = vec![Some(ParameterForm::Value); call_arguments.len()];
            self.infer_argument_types(arguments, &mut call_arguments, &argument_forms);
            self.deferred_state = previous_deferred_state;
        }

        self.typevar_binding_context = previous_typevar_binding_context;
    }

    fn infer_class_body(&mut self, class: &ast::StmtClassDef) {
        self.infer_body(&class.body);
    }

    fn infer_function_type_params(&mut self, function: &ast::StmtFunctionDef) {
        let type_params = function
            .type_params
            .as_deref()
            .expect("function type params scope without type params");

        let binding_context = self.index.expect_single_definition(function);
        let previous_typevar_binding_context =
            self.typevar_binding_context.replace(binding_context);
        self.infer_return_type_annotation(
            function.returns.as_deref(),
            self.defer_annotations().into(),
        );
        self.infer_type_parameters(type_params);
        self.infer_parameters(&function.parameters);
        self.typevar_binding_context = previous_typevar_binding_context;
    }

    fn infer_type_alias_type_params(&mut self, type_alias: &ast::StmtTypeAlias) {
        let type_params = type_alias
            .type_params
            .as_ref()
            .expect("type alias type params scope without type params");

        let binding_context = self.index.expect_single_definition(type_alias);
        let previous_typevar_binding_context =
            self.typevar_binding_context.replace(binding_context);
        self.infer_type_parameters(type_params);
        self.typevar_binding_context = previous_typevar_binding_context;
    }

    fn infer_type_alias(&mut self, type_alias: &ast::StmtTypeAlias) {
        self.infer_annotation_expression(&type_alias.value, DeferredExpressionState::None);
    }

    /// If the current scope is a method inside an enclosing class,
    /// return `Some(class)` where `class` represents the enclosing class.
    ///
    /// If the current scope is not a method inside an enclosing class,
    /// return `None`.
    ///
    /// Note that this method will only return `Some` if the immediate parent scope
    /// is a class scope OR the immediate parent scope is an annotation scope
    /// and the grandparent scope is a class scope. This means it has different
    /// behaviour to the [`super::nearest_enclosing_class`] function.
    fn class_context_of_current_method(&self) -> Option<ClassType<'db>> {
        let current_scope_id = self.scope().file_scope_id(self.db());
        let class_definition = self.index.class_definition_of_method(current_scope_id)?;
        binding_type(self.db(), class_definition).to_class_type(self.db())
    }

    /// If the current scope is a (non-lambda) function, return that function's AST node.
    ///
    /// If the current scope is not a function (or it is a lambda function), return `None`.
    fn current_function_definition(&self) -> Option<&ast::StmtFunctionDef> {
        let current_scope_id = self.scope().file_scope_id(self.db());
        let current_scope = self.index.scope(current_scope_id);
        if !current_scope.kind().is_non_lambda_function() {
            return None;
        }
        current_scope
            .node()
            .as_function()
            .map(|node_ref| node_ref.node(self.module()))
    }

    fn function_decorator_types<'a>(
        &'a self,
        function: &'a ast::StmtFunctionDef,
    ) -> impl Iterator<Item = Type<'db>> + 'a {
        let definition = self.index.expect_single_definition(function);

        let definition_types = infer_definition_types(self.db(), definition);

        function
            .decorator_list
            .iter()
            .map(move |decorator| definition_types.expression_type(&decorator.expression))
    }

    /// Returns `true` if the current scope is the function body scope of a function overload (that
    /// is, the stub declaration decorated with `@overload`, not the implementation), or an
    /// abstract method (decorated with `@abstractmethod`.)
    fn in_function_overload_or_abstractmethod(&self) -> bool {
        let Some(function) = self.current_function_definition() else {
            return false;
        };

        self.function_decorator_types(function)
            .any(|decorator_type| {
                match decorator_type {
                    Type::FunctionLiteral(function) => matches!(
                        function.known(self.db()),
                        Some(KnownFunction::Overload | KnownFunction::AbstractMethod)
                    ),
                    Type::Never => {
                        // In unreachable code, we infer `Never` for decorators like `typing.overload`.
                        // Return `true` here to avoid false positive `invalid-return-type` lints for
                        // `@overload`ed functions without a body in unreachable code.
                        true
                    }
                    _ => false,
                }
            })
    }

    fn infer_function_body(&mut self, function: &ast::StmtFunctionDef) {
        // Parameters are odd: they are Definitions in the function body scope, but have no
        // constituent nodes that are part of the function body. In order to get diagnostics
        // merged/emitted for them, we need to explicitly infer their definitions here.
        for parameter in &function.parameters {
            self.infer_definition(parameter);
        }
        self.infer_body(&function.body);

        if let Some(returns) = function.returns.as_deref() {
            fn is_stub_suite(suite: &[ast::Stmt]) -> bool {
                match suite {
                    [
                        ast::Stmt::Expr(ast::StmtExpr { value: first, .. }),
                        ast::Stmt::Expr(ast::StmtExpr { value: second, .. }),
                        ..,
                    ] => first.is_string_literal_expr() && second.is_ellipsis_literal_expr(),
                    [
                        ast::Stmt::Expr(ast::StmtExpr { value, .. }),
                        ast::Stmt::Pass(_),
                        ..,
                    ] => value.is_string_literal_expr(),
                    [ast::Stmt::Expr(ast::StmtExpr { value, .. }), ..] => {
                        value.is_ellipsis_literal_expr() || value.is_string_literal_expr()
                    }
                    [ast::Stmt::Pass(_)] => true,
                    _ => false,
                }
            }

            let has_empty_body =
                self.return_types_and_ranges.is_empty() && is_stub_suite(&function.body);

            let mut enclosing_class_context = None;

            if has_empty_body {
                if self.in_stub() {
                    return;
                }
                if self.in_function_overload_or_abstractmethod() {
                    return;
                }
                if self.scope().scope(self.db()).in_type_checking_block() {
                    return;
                }
                if let Some(class) = self.class_context_of_current_method() {
                    enclosing_class_context = Some(class);
                    if class.is_protocol(self.db()) {
                        return;
                    }
                }
            }

            let declared_ty = self.file_expression_type(returns);
            let expected_ty = match declared_ty {
                Type::TypeIs(_) => KnownClass::Bool.to_instance(self.db()),
                ty => ty,
            };

            let scope_id = self.index.node_scope(NodeWithScopeRef::Function(function));
            if scope_id.is_generator_function(self.index) {
                // TODO: `AsyncGeneratorType` and `GeneratorType` are both generic classes.
                //
                // If type arguments are supplied to `(Async)Iterable`, `(Async)Iterator`,
                // `(Async)Generator` or `(Async)GeneratorType` in the return annotation,
                // we should iterate over the `yield` expressions and `return` statements
                // in the function to check that they are consistent with the type arguments
                // provided. Once we do this, the `.to_instance_unknown` call below should
                // be replaced with `.to_specialized_instance`.
                let inferred_return = if function.is_async {
                    KnownClass::AsyncGeneratorType
                } else {
                    KnownClass::GeneratorType
                };

                if !inferred_return
                    .to_instance_unknown(self.db())
                    .is_assignable_to(self.db(), expected_ty)
                {
                    report_invalid_generator_function_return_type(
                        &self.context,
                        returns.range(),
                        inferred_return,
                        declared_ty,
                    );
                }
                return;
            }

            for invalid in self
                .return_types_and_ranges
                .iter()
                .copied()
                .filter_map(|ty_range| match ty_range.ty {
                    // We skip `is_assignable_to` checks for `NotImplemented`,
                    // so we remove it beforehand.
                    Type::Union(union) => Some(TypeAndRange {
                        ty: union.filter(self.db(), |ty| !ty.is_notimplemented(self.db())),
                        range: ty_range.range,
                    }),
                    ty if ty.is_notimplemented(self.db()) => None,
                    _ => Some(ty_range),
                })
                .filter(|ty_range| !ty_range.ty.is_assignable_to(self.db(), expected_ty))
            {
                report_invalid_return_type(
                    &self.context,
                    invalid.range,
                    returns.range(),
                    declared_ty,
                    invalid.ty,
                );
            }
            if self
                .index
                .use_def_map(scope_id)
                .can_implicitly_return_none(self.db())
                && !Type::none(self.db()).is_assignable_to(self.db(), expected_ty)
            {
                let no_return = self.return_types_and_ranges.is_empty();
                report_implicit_return_type(
                    &self.context,
                    returns.range(),
                    declared_ty,
                    has_empty_body,
                    enclosing_class_context,
                    no_return,
                );
            }
        }
    }

    fn infer_body(&mut self, suite: &[ast::Stmt]) {
        for statement in suite {
            self.infer_statement(statement);
        }
    }

    fn infer_statement(&mut self, statement: &ast::Stmt) {
        match statement {
            ast::Stmt::FunctionDef(function) => self.infer_function_definition_statement(function),
            ast::Stmt::ClassDef(class) => self.infer_class_definition_statement(class),
            ast::Stmt::Expr(ast::StmtExpr {
                range: _,
                node_index: _,
                value,
            }) => {
                // If this is a call expression, we would have added a `ReturnsNever` constraint,
                // meaning this will be a standalone expression.
                self.infer_maybe_standalone_expression(value, TypeContext::default());
            }
            ast::Stmt::If(if_statement) => self.infer_if_statement(if_statement),
            ast::Stmt::Try(try_statement) => self.infer_try_statement(try_statement),
            ast::Stmt::With(with_statement) => self.infer_with_statement(with_statement),
            ast::Stmt::Match(match_statement) => self.infer_match_statement(match_statement),
            ast::Stmt::Assign(assign) => self.infer_assignment_statement(assign),
            ast::Stmt::AnnAssign(assign) => self.infer_annotated_assignment_statement(assign),
            ast::Stmt::AugAssign(aug_assign) => {
                self.infer_augmented_assignment_statement(aug_assign);
            }
            ast::Stmt::TypeAlias(type_statement) => self.infer_type_alias_statement(type_statement),
            ast::Stmt::For(for_statement) => self.infer_for_statement(for_statement),
            ast::Stmt::While(while_statement) => self.infer_while_statement(while_statement),
            ast::Stmt::Import(import) => self.infer_import_statement(import),
            ast::Stmt::ImportFrom(import) => self.infer_import_from_statement(import),
            ast::Stmt::Assert(assert_statement) => self.infer_assert_statement(assert_statement),
            ast::Stmt::Raise(raise) => self.infer_raise_statement(raise),
            ast::Stmt::Return(ret) => self.infer_return_statement(ret),
            ast::Stmt::Delete(delete) => self.infer_delete_statement(delete),
            ast::Stmt::Nonlocal(nonlocal) => self.infer_nonlocal_statement(nonlocal),
            ast::Stmt::Global(global) => self.infer_global_statement(global),
            ast::Stmt::Break(_)
            | ast::Stmt::Continue(_)
            | ast::Stmt::Pass(_)
            | ast::Stmt::IpyEscapeCommand(_) => {
                // No-op
            }
        }
    }

    fn infer_definition(&mut self, node: impl Into<DefinitionNodeKey> + std::fmt::Debug + Copy) {
        let definition = self.index.expect_single_definition(node);
        let result = infer_definition_types(self.db(), definition);
        self.extend_definition(result);
    }

    fn infer_function_definition_statement(&mut self, function: &ast::StmtFunctionDef) {
        self.infer_definition(function);
    }

    fn infer_function_definition(
        &mut self,
        function: &ast::StmtFunctionDef,
        definition: Definition<'db>,
    ) {
        let ast::StmtFunctionDef {
            range: _,
            node_index: _,
            is_async: _,
            name,
            type_params,
            parameters,
            returns,
            body: _,
            decorator_list,
        } = function;

        let mut decorator_types_and_nodes = Vec::with_capacity(decorator_list.len());
        let mut function_decorators = FunctionDecorators::empty();
        let mut deprecated = None;
        let mut dataclass_transformer_params = None;

        for decorator in decorator_list {
            let decorator_type = self.infer_decorator(decorator);
            let decorator_function_decorator =
                FunctionDecorators::from_decorator_type(self.db(), decorator_type);
            function_decorators |= decorator_function_decorator;

            match decorator_type {
                Type::FunctionLiteral(function) => {
                    if let Some(KnownFunction::NoTypeCheck) = function.known(self.db()) {
                        // If the function is decorated with the `no_type_check` decorator,
                        // we need to suppress any errors that come after the decorators.
                        self.context.set_in_no_type_check(InNoTypeCheck::Yes);
                        continue;
                    }
                }
                Type::KnownInstance(KnownInstanceType::Deprecated(deprecated_inst)) => {
                    deprecated = Some(deprecated_inst);
                }
                Type::DataclassTransformer(params) => {
                    dataclass_transformer_params = Some(params);
                }
                _ => {}
            }
            if !decorator_function_decorator.is_empty() {
                continue;
            }

            decorator_types_and_nodes.push((decorator_type, decorator));
        }

        for default in parameters
            .iter_non_variadic_params()
            .filter_map(|param| param.default.as_deref())
        {
            self.infer_expression(default, TypeContext::default());
        }

        // If there are type params, parameters and returns are evaluated in that scope, that is, in
        // `infer_function_type_params`, rather than here.
        if type_params.is_none() {
            if self.defer_annotations() {
                self.deferred.insert(definition);
            } else {
                let previous_typevar_binding_context =
                    self.typevar_binding_context.replace(definition);
                self.infer_return_type_annotation(
                    returns.as_deref(),
                    DeferredExpressionState::None,
                );
                self.infer_parameters(parameters);
                self.typevar_binding_context = previous_typevar_binding_context;
            }
        }

        let known_function =
            KnownFunction::try_from_definition_and_name(self.db(), definition, name);

        // `type_check_only` is itself not available at runtime
        if known_function == Some(KnownFunction::TypeCheckOnly) {
            function_decorators |= FunctionDecorators::TYPE_CHECK_ONLY;
        }

        let body_scope = self
            .index
            .node_scope(NodeWithScopeRef::Function(function))
            .to_scope_id(self.db(), self.file());

        let overload_literal = OverloadLiteral::new(
            self.db(),
            &name.id,
            known_function,
            body_scope,
            function_decorators,
            deprecated,
            dataclass_transformer_params,
        );
        let function_literal = FunctionLiteral::new(self.db(), overload_literal);

        let mut inferred_ty =
            Type::FunctionLiteral(FunctionType::new(self.db(), function_literal, None, None));
        self.undecorated_type = Some(inferred_ty);

        for (decorator_ty, decorator_node) in decorator_types_and_nodes.iter().rev() {
            inferred_ty = match decorator_ty
                .try_call(self.db(), &CallArguments::positional([inferred_ty]))
                .map(|bindings| bindings.return_type(self.db()))
            {
                Ok(return_ty) => {
                    fn into_function_like_callable<'d>(
                        db: &'d dyn Db,
                        ty: Type<'d>,
                    ) -> Option<Type<'d>> {
                        match ty {
                            Type::Callable(callable) => Some(Type::Callable(CallableType::new(
                                db,
                                callable.signatures(db),
                                true,
                            ))),
                            Type::Union(union) => union
                                .try_map(db, |element| into_function_like_callable(db, *element)),
                            // Intersections are currently not handled here because that would require
                            // the decorator to be explicitly annotated as returning an intersection.
                            _ => None,
                        }
                    }

                    let is_input_function_like = inferred_ty
                        .try_upcast_to_callable(self.db())
                        .and_then(Type::as_callable)
                        .is_some_and(|callable| callable.is_function_like(self.db()));

                    if is_input_function_like
                        && let Some(return_ty_function_like) =
                            into_function_like_callable(self.db(), return_ty)
                    {
                        // When a method on a class is decorated with a function that returns a `Callable`, assume that
                        // the returned callable is also function-like. See "Decorating a method with a `Callable`-typed
                        // decorator" in `callables_as_descriptors.md` for the extended explanation.
                        return_ty_function_like
                    } else {
                        return_ty
                    }
                }
                Err(CallError(_, bindings)) => {
                    bindings.report_diagnostics(&self.context, (*decorator_node).into());
                    bindings.return_type(self.db())
                }
            };
        }

        self.add_declaration_with_binding(
            function.into(),
            definition,
            &DeclaredAndInferredType::are_the_same_type(inferred_ty),
        );

        if function_decorators.contains(FunctionDecorators::OVERLOAD) {
            for stmt in &function.body {
                match stmt {
                    ast::Stmt::Pass(_) => continue,
                    ast::Stmt::Expr(ast::StmtExpr { value, .. }) => {
                        if matches!(
                            &**value,
                            ast::Expr::StringLiteral(_) | ast::Expr::EllipsisLiteral(_)
                        ) {
                            continue;
                        }
                    }
                    _ => {}
                }
                let Some(builder) = self.context.report_lint(&USELESS_OVERLOAD_BODY, stmt) else {
                    continue;
                };
                let mut diagnostic = builder.into_diagnostic(format_args!(
                    "Useless body for `@overload`-decorated function `{}`",
                    &function.name
                ));
                diagnostic.set_primary_message("This statement will never be executed");
                diagnostic.info(
                    "`@overload`-decorated functions are solely for type checkers \
                    and must be overwritten at runtime by a non-`@overload`-decorated implementation",
                );
                diagnostic.help("Consider replacing this function body with `...` or `pass`");
                break;
            }
        }
    }

    fn infer_return_type_annotation(
        &mut self,
        returns: Option<&ast::Expr>,
        deferred_expression_state: DeferredExpressionState,
    ) {
        if let Some(returns) = returns {
            let annotated = self.infer_annotation_expression(returns, deferred_expression_state);

            if !annotated.qualifiers.is_empty() {
                for qualifier in [
                    TypeQualifiers::FINAL,
                    TypeQualifiers::CLASS_VAR,
                    TypeQualifiers::INIT_VAR,
                ] {
                    if annotated.qualifiers.contains(qualifier) {
                        if let Some(builder) = self.context.report_lint(&INVALID_TYPE_FORM, returns)
                        {
                            builder.into_diagnostic(format!(
                                "`{name}` is not allowed in function return type annotations",
                                name = qualifier.name()
                            ));
                        }
                    }
                }
            }
        }
    }

    fn infer_parameters(&mut self, parameters: &ast::Parameters) {
        let ast::Parameters {
            range: _,
            node_index: _,
            posonlyargs: _,
            args: _,
            vararg,
            kwonlyargs: _,
            kwarg,
        } = parameters;

        for param_with_default in parameters.iter_non_variadic_params() {
            self.infer_parameter_with_default(param_with_default);
        }
        if let Some(vararg) = vararg {
            self.infer_parameter(vararg);
        }
        if let Some(kwarg) = kwarg {
            self.infer_parameter(kwarg);
        }
    }

    fn infer_parameter_with_default(&mut self, parameter_with_default: &ast::ParameterWithDefault) {
        let ast::ParameterWithDefault {
            range: _,
            node_index: _,
            parameter,
            default: _,
        } = parameter_with_default;

        let annotated = self.infer_optional_annotation_expression(
            parameter.annotation.as_deref(),
            self.defer_annotations().into(),
        );

        if let Some(qualifiers) = annotated.map(|annotated| annotated.qualifiers) {
            if !qualifiers.is_empty() {
                for qualifier in [
                    TypeQualifiers::FINAL,
                    TypeQualifiers::CLASS_VAR,
                    TypeQualifiers::INIT_VAR,
                ] {
                    if qualifiers.contains(qualifier) {
                        if let Some(builder) =
                            self.context.report_lint(&INVALID_TYPE_FORM, parameter)
                        {
                            builder.into_diagnostic(format!(
                                "`{name}` is not allowed in function parameter annotations",
                                name = qualifier.name()
                            ));
                        }
                    }
                }
            }
        }
    }

    fn infer_parameter(&mut self, parameter: &ast::Parameter) {
        let ast::Parameter {
            range: _,
            node_index: _,
            name: _,
            annotation,
        } = parameter;

        self.infer_optional_annotation_expression(
            annotation.as_deref(),
            self.defer_annotations().into(),
        );
    }

    /// Set initial declared type (if annotated) and inferred type for a function-parameter symbol,
    /// in the function body scope.
    ///
    /// The declared type is the annotated type, if any, or `Unknown`.
    ///
    /// The inferred type is the annotated type, if any. If there is no annotation, it is the union
    /// of `Unknown` and the type of the default value, if any.
    ///
    /// Parameter definitions are odd in that they define a symbol in the function-body scope, so
    /// the Definition belongs to the function body scope, but the expressions (annotation and
    /// default value) both belong to outer scopes. (The default value always belongs to the outer
    /// scope in which the function is defined, the annotation belongs either to the outer scope,
    /// or maybe to an intervening type-params scope, if it's a generic function.) So we don't use
    /// `self.infer_expression` or store any expression types here, we just use `expression_ty` to
    /// get the types of the expressions from their respective scopes.
    ///
    /// It is safe (non-cycle-causing) to use `expression_ty` here, because an outer scope can't
    /// depend on a definition from an inner scope, so we shouldn't be in-process of inferring the
    /// outer scope here.
    fn infer_parameter_definition(
        &mut self,
        parameter_with_default: &ast::ParameterWithDefault,
        definition: Definition<'db>,
    ) {
        let ast::ParameterWithDefault {
            parameter,
            default,
            range: _,
            node_index: _,
        } = parameter_with_default;
        let default_ty = default
            .as_ref()
            .map(|default| self.file_expression_type(default));
        if let Some(annotation) = parameter.annotation.as_ref() {
            let declared_ty = self.file_expression_type(annotation);
            if let Some(default_ty) = default_ty {
                if !default_ty.is_assignable_to(self.db(), declared_ty)
                    && !((self.in_stub()
                        || self.in_function_overload_or_abstractmethod()
                        || self
                            .class_context_of_current_method()
                            .is_some_and(|class| class.is_protocol(self.db())))
                        && default
                            .as_ref()
                            .is_some_and(|d| d.is_ellipsis_literal_expr()))
                {
                    if let Some(builder) = self
                        .context
                        .report_lint(&INVALID_PARAMETER_DEFAULT, parameter_with_default)
                    {
                        builder.into_diagnostic(format_args!(
                            "Default value of type `{}` is not assignable \
                             to annotated parameter type `{}`",
                            default_ty.display(self.db()),
                            declared_ty.display(self.db())
                        ));
                    }
                }
            }
            self.add_declaration_with_binding(
                parameter.into(),
                definition,
                &DeclaredAndInferredType::are_the_same_type(declared_ty),
            );
        } else {
            let ty = if let Some(default_ty) = default_ty {
                UnionType::from_elements(self.db(), [Type::unknown(), default_ty])
            } else if let Some(ty) = self.special_first_method_parameter_type(parameter) {
                ty
            } else {
                Type::unknown()
            };

            self.add_binding(parameter.into(), definition, |_, _| ty);
        }
    }

    /// Set initial declared/inferred types for a `*args` variadic positional parameter.
    ///
    /// The annotated type is implicitly wrapped in a homogeneous tuple.
    ///
    /// See [`infer_parameter_definition`] doc comment for some relevant observations about scopes.
    ///
    /// [`infer_parameter_definition`]: Self::infer_parameter_definition
    fn infer_variadic_positional_parameter_definition(
        &mut self,
        parameter: &ast::Parameter,
        definition: Definition<'db>,
    ) {
        if let Some(annotation) = parameter.annotation() {
            let ty = if annotation.is_starred_expr() {
                todo_type!("PEP 646")
            } else {
                let annotated_type = self.file_expression_type(annotation);
                Type::homogeneous_tuple(self.db(), annotated_type)
            };

            self.add_declaration_with_binding(
                parameter.into(),
                definition,
                &DeclaredAndInferredType::are_the_same_type(ty),
            );
        } else {
            self.add_binding(parameter.into(), definition, |builder, _| {
                Type::homogeneous_tuple(builder.db(), Type::unknown())
            });
        }
    }

    /// Special case for unannotated `cls` and `self` arguments to class methods and instance methods.
    fn special_first_method_parameter_type(
        &mut self,
        parameter: &ast::Parameter,
    ) -> Option<Type<'db>> {
        let db = self.db();
        let file = self.file();

        let function_scope_id = self.scope();
        let function_scope = function_scope_id.scope(db);
        let function = function_scope.node().as_function()?;

        let parent_file_scope_id = function_scope.parent()?;
        let mut parent_scope_id = parent_file_scope_id.to_scope_id(db, file);

        // Skip type parameter scopes, if the method itself is generic.
        if parent_scope_id.is_annotation(db) {
            let parent_scope = parent_scope_id.scope(db);
            parent_scope_id = parent_scope.parent()?.to_scope_id(db, file);
        }

        // Return early if this is not a method inside a class.
        let class = parent_scope_id.scope(db).node().as_class()?;

        let method_definition = self.index.expect_single_definition(function);
        let DefinitionKind::Function(function_definition) = method_definition.kind(db) else {
            return None;
        };

        if function_definition
            .node(self.module())
            .parameters
            .index(parameter.name())
            .is_none_or(|index| index != 0)
        {
            return None;
        }

        let function_node = function_definition.node(self.module());
        let function_name = &function_node.name;

        // TODO: handle implicit type of `cls` for classmethods
        if is_implicit_classmethod(function_name) || is_implicit_staticmethod(function_name) {
            return None;
        }

        let inference = infer_definition_types(db, method_definition);
        for decorator in &function_node.decorator_list {
            let decorator_ty = inference.expression_type(&decorator.expression);
            if decorator_ty.as_class_literal().is_some_and(|class| {
                matches!(
                    class.known(db),
                    Some(KnownClass::Classmethod | KnownClass::Staticmethod)
                )
            }) {
                return None;
            }
        }

        let class_definition = self.index.expect_single_definition(class);
        let class_literal = infer_definition_types(db, class_definition)
            .declaration_type(class_definition)
            .inner_type()
            .as_class_literal()?;

        typing_self(db, self.scope(), Some(method_definition), class_literal)
    }

    /// Set initial declared/inferred types for a `*args` variadic positional parameter.
    ///
    /// The annotated type is implicitly wrapped in a string-keyed dictionary.
    ///
    /// See [`infer_parameter_definition`] doc comment for some relevant observations about scopes.
    ///
    /// [`infer_parameter_definition`]: Self::infer_parameter_definition
    fn infer_variadic_keyword_parameter_definition(
        &mut self,
        parameter: &ast::Parameter,
        definition: Definition<'db>,
    ) {
        if let Some(annotation) = parameter.annotation() {
            let annotated_ty = self.file_expression_type(annotation);
            let ty = KnownClass::Dict.to_specialized_instance(
                self.db(),
                [KnownClass::Str.to_instance(self.db()), annotated_ty],
            );
            self.add_declaration_with_binding(
                parameter.into(),
                definition,
                &DeclaredAndInferredType::are_the_same_type(ty),
            );
        } else {
            self.add_binding(parameter.into(), definition, |builder, _| {
                KnownClass::Dict.to_specialized_instance(
                    builder.db(),
                    [KnownClass::Str.to_instance(builder.db()), Type::unknown()],
                )
            });
        }
    }

    fn infer_class_definition_statement(&mut self, class: &ast::StmtClassDef) {
        self.infer_definition(class);
    }

    fn infer_class_definition(
        &mut self,
        class_node: &ast::StmtClassDef,
        definition: Definition<'db>,
    ) {
        let ast::StmtClassDef {
            range: _,
            node_index: _,
            name,
            type_params,
            decorator_list,
            arguments: _,
            body: _,
        } = class_node;

        let mut deprecated = None;
        let mut type_check_only = false;
        let mut dataclass_params = None;
        let mut dataclass_transformer_params = None;
        for decorator in decorator_list {
            let decorator_ty = self.infer_decorator(decorator);
            if decorator_ty
                .as_function_literal()
                .is_some_and(|function| function.is_known(self.db(), KnownFunction::Dataclass))
            {
                dataclass_params = Some(DataclassParams::default_params(self.db()));
                continue;
            }

            if let Type::DataclassDecorator(params) = decorator_ty {
                dataclass_params = Some(params);
                continue;
            }

            if let Type::KnownInstance(KnownInstanceType::Deprecated(deprecated_inst)) =
                decorator_ty
            {
                deprecated = Some(deprecated_inst);
                continue;
            }

            if decorator_ty
                .as_function_literal()
                .is_some_and(|function| function.is_known(self.db(), KnownFunction::TypeCheckOnly))
            {
                type_check_only = true;
                continue;
            }

            if let Type::FunctionLiteral(f) = decorator_ty {
                // We do not yet detect or flag `@dataclass_transform` applied to more than one
                // overload, or an overload and the implementation both. Nevertheless, this is not
                // allowed. We do not try to treat the offenders intelligently -- just use the
                // params of the last seen usage of `@dataclass_transform`
                let transformer_params = f
                    .iter_overloads_and_implementation(self.db())
                    .find_map(|overload| overload.dataclass_transformer_params(self.db()));
                if let Some(transformer_params) = transformer_params {
                    dataclass_params = Some(DataclassParams::from_transformer_params(
                        self.db(),
                        transformer_params,
                    ));
                    continue;
                }
            }

            if let Type::DataclassTransformer(params) = decorator_ty {
                dataclass_transformer_params = Some(params);
                continue;
            }
        }

        let body_scope = self
            .index
            .node_scope(NodeWithScopeRef::Class(class_node))
            .to_scope_id(self.db(), self.file());

        let maybe_known_class = KnownClass::try_from_file_and_name(self.db(), self.file(), name);

        let in_typing_module = || {
            matches!(
                file_to_module(self.db(), self.file()).and_then(|module| module.known(self.db())),
                Some(KnownModule::Typing | KnownModule::TypingExtensions)
            )
        };

        let ty = match (maybe_known_class, &*name.id) {
            (None, "NamedTuple") if in_typing_module() => {
                Type::SpecialForm(SpecialFormType::NamedTuple)
            }
            (None, "Any") if in_typing_module() => Type::SpecialForm(SpecialFormType::Any),
            _ => Type::from(ClassLiteral::new(
                self.db(),
                name.id.clone(),
                body_scope,
                maybe_known_class,
                deprecated,
                type_check_only,
                dataclass_params,
                dataclass_transformer_params,
            )),
        };

        self.add_declaration_with_binding(
            class_node.into(),
            definition,
            &DeclaredAndInferredType::are_the_same_type(ty),
        );

        // if there are type parameters, then the keywords and bases are within that scope
        // and we don't need to run inference here
        if type_params.is_none() {
            for keyword in class_node.keywords() {
                self.infer_expression(&keyword.value, TypeContext::default());
            }

            // Inference of bases deferred in stubs, or if any are string literals.
            if self.in_stub() || class_node.bases().iter().any(contains_string_literal) {
                self.deferred.insert(definition);
            } else {
                let previous_typevar_binding_context =
                    self.typevar_binding_context.replace(definition);
                for base in class_node.bases() {
                    self.infer_expression(base, TypeContext::default());
                }
                self.typevar_binding_context = previous_typevar_binding_context;
            }
        }
    }

    fn infer_function_deferred(
        &mut self,
        definition: Definition<'db>,
        function: &ast::StmtFunctionDef,
    ) {
        let previous_typevar_binding_context = self.typevar_binding_context.replace(definition);
        self.infer_return_type_annotation(
            function.returns.as_deref(),
            DeferredExpressionState::Deferred,
        );
        self.infer_parameters(function.parameters.as_ref());
        self.typevar_binding_context = previous_typevar_binding_context;
    }

    fn infer_class_deferred(&mut self, definition: Definition<'db>, class: &ast::StmtClassDef) {
        let previous_typevar_binding_context = self.typevar_binding_context.replace(definition);
        for base in class.bases() {
            if self.in_stub() {
                self.infer_expression_with_state(
                    base,
                    TypeContext::default(),
                    DeferredExpressionState::Deferred,
                );
            } else {
                self.infer_expression(base, TypeContext::default());
            }
        }
        self.typevar_binding_context = previous_typevar_binding_context;
    }

    fn infer_type_alias_definition(
        &mut self,
        type_alias: &ast::StmtTypeAlias,
        definition: Definition<'db>,
    ) {
        self.infer_expression(&type_alias.name, TypeContext::default());

        let rhs_scope = self
            .index
            .node_scope(NodeWithScopeRef::TypeAlias(type_alias))
            .to_scope_id(self.db(), self.file());

        let type_alias_ty = Type::KnownInstance(KnownInstanceType::TypeAliasType(
            TypeAliasType::PEP695(PEP695TypeAliasType::new(
                self.db(),
                &type_alias.name.as_name_expr().unwrap().id,
                rhs_scope,
                None,
            )),
        ));

        self.add_declaration_with_binding(
            type_alias.into(),
            definition,
            &DeclaredAndInferredType::are_the_same_type(type_alias_ty),
        );
    }

    fn infer_if_statement(&mut self, if_statement: &ast::StmtIf) {
        let ast::StmtIf {
            range: _,
            node_index: _,
            test,
            body,
            elif_else_clauses,
        } = if_statement;

        let test_ty = self.infer_standalone_expression(test, TypeContext::default());

        if let Err(err) = test_ty.try_bool(self.db()) {
            err.report_diagnostic(&self.context, &**test);
        }

        self.infer_body(body);

        for clause in elif_else_clauses {
            let ast::ElifElseClause {
                range: _,
                node_index: _,
                test,
                body,
            } = clause;

            if let Some(test) = &test {
                let test_ty = self.infer_standalone_expression(test, TypeContext::default());

                if let Err(err) = test_ty.try_bool(self.db()) {
                    err.report_diagnostic(&self.context, test);
                }
            }

            self.infer_body(body);
        }
    }

    fn infer_try_statement(&mut self, try_statement: &ast::StmtTry) {
        let ast::StmtTry {
            range: _,
            node_index: _,
            body,
            handlers,
            orelse,
            finalbody,
            is_star: _,
        } = try_statement;

        self.infer_body(body);

        for handler in handlers {
            let ast::ExceptHandler::ExceptHandler(handler) = handler;
            let ast::ExceptHandlerExceptHandler {
                type_: handled_exceptions,
                name: symbol_name,
                body,
                range: _,
                node_index: _,
            } = handler;

            // If `symbol_name` is `Some()` and `handled_exceptions` is `None`,
            // it's invalid syntax (something like `except as e:`).
            // However, it's obvious that the user *wanted* `e` to be bound here,
            // so we'll have created a definition in the semantic-index stage anyway.
            if symbol_name.is_some() {
                self.infer_definition(handler);
            } else {
                self.infer_exception(handled_exceptions.as_deref(), try_statement.is_star);
            }

            self.infer_body(body);
        }

        self.infer_body(orelse);
        self.infer_body(finalbody);
    }

    fn infer_with_statement(&mut self, with_statement: &ast::StmtWith) {
        let ast::StmtWith {
            range: _,
            node_index: _,
            is_async,
            items,
            body,
        } = with_statement;
        for item in items {
            let target = item.optional_vars.as_deref();
            if let Some(target) = target {
                self.infer_target(target, &item.context_expr, |builder, tcx| {
                    // TODO: `infer_with_statement_definition` reports a diagnostic if `ctx_manager_ty` isn't a context manager
                    //  but only if the target is a name. We should report a diagnostic here if the target isn't a name:
                    //  `with not_context_manager as a.x: ...
                    builder
                        .infer_standalone_expression(&item.context_expr, tcx)
                        .enter(builder.db())
                });
            } else {
                // Call into the context expression inference to validate that it evaluates
                // to a valid context manager.
                let context_expression_ty =
                    self.infer_expression(&item.context_expr, TypeContext::default());
                self.infer_context_expression(&item.context_expr, context_expression_ty, *is_async);
                self.infer_optional_expression(target, TypeContext::default());
            }
        }

        self.infer_body(body);
    }

    fn infer_with_item_definition(
        &mut self,
        with_item: &WithItemDefinitionKind<'db>,
        definition: Definition<'db>,
    ) {
        let context_expr = with_item.context_expr(self.module());
        let target = with_item.target(self.module());

        let target_ty = match with_item.target_kind() {
            TargetKind::Sequence(unpack_position, unpack) => {
                let unpacked = infer_unpack_types(self.db(), unpack);
                if unpack_position == UnpackPosition::First {
                    self.context.extend(unpacked.diagnostics());
                }
                unpacked.expression_type(target)
            }
            TargetKind::Single => {
                let context_expr_ty =
                    self.infer_standalone_expression(context_expr, TypeContext::default());
                self.infer_context_expression(context_expr, context_expr_ty, with_item.is_async())
            }
        };

        self.store_expression_type(target, target_ty);
        self.add_binding(target.into(), definition, |_, _| target_ty);
    }

    /// Infers the type of a context expression (`with expr`) and returns the target's type
    ///
    /// Returns [`Type::unknown`] if the context expression doesn't implement the context manager protocol.
    ///
    /// ## Terminology
    /// See [PEP343](https://peps.python.org/pep-0343/#standard-terminology).
    fn infer_context_expression(
        &mut self,
        context_expression: &ast::Expr,
        context_expression_type: Type<'db>,
        is_async: bool,
    ) -> Type<'db> {
        let eval_mode = if is_async {
            EvaluationMode::Async
        } else {
            EvaluationMode::Sync
        };

        context_expression_type
            .try_enter_with_mode(self.db(), eval_mode)
            .unwrap_or_else(|err| {
                err.report_diagnostic(
                    &self.context,
                    context_expression_type,
                    context_expression.into(),
                );
                err.fallback_enter_type(self.db())
            })
    }

    fn infer_exception(&mut self, node: Option<&ast::Expr>, is_star: bool) -> Type<'db> {
        // If there is no handled exception, it's invalid syntax;
        // a diagnostic will have already been emitted
        let node_ty = node.map_or(Type::unknown(), |ty| {
            self.infer_expression(ty, TypeContext::default())
        });
        let type_base_exception = KnownClass::BaseException.to_subclass_of(self.db());

        // If it's an `except*` handler, this won't actually be the type of the bound symbol;
        // it will actually be the type of the generic parameters to `BaseExceptionGroup` or `ExceptionGroup`.
        let symbol_ty = if let Some(tuple_spec) = node_ty.tuple_instance_spec(self.db()) {
            let mut builder = UnionBuilder::new(self.db());
            for element in tuple_spec.all_elements().copied() {
                builder = builder.add(
                    if element.is_assignable_to(self.db(), type_base_exception) {
                        element.to_instance(self.db()).expect(
                            "`Type::to_instance()` should always return `Some()` \
                                if called on a type assignable to `type[BaseException]`",
                        )
                    } else {
                        if let Some(node) = node {
                            report_invalid_exception_caught(&self.context, node, element);
                        }
                        Type::unknown()
                    },
                );
            }
            builder.build()
        } else if node_ty.is_assignable_to(self.db(), type_base_exception) {
            node_ty.to_instance(self.db()).expect(
                "`Type::to_instance()` should always return `Some()` \
                    if called on a type assignable to `type[BaseException]`",
            )
        } else if node_ty.is_assignable_to(
            self.db(),
            Type::homogeneous_tuple(self.db(), type_base_exception),
        ) {
            node_ty
                .tuple_instance_spec(self.db())
                .and_then(|spec| {
                    let specialization = spec
                        .homogeneous_element_type(self.db())
                        .to_instance(self.db());

                    debug_assert!(specialization.is_some_and(|specialization_type| {
                        specialization_type.is_assignable_to(
                            self.db(),
                            KnownClass::BaseException.to_instance(self.db()),
                        )
                    }));

                    specialization
                })
                .unwrap_or_else(|| KnownClass::BaseException.to_instance(self.db()))
        } else if node_ty.is_assignable_to(
            self.db(),
            UnionType::from_elements(
                self.db(),
                [
                    type_base_exception,
                    Type::homogeneous_tuple(self.db(), type_base_exception),
                ],
            ),
        ) {
            KnownClass::BaseException.to_instance(self.db())
        } else {
            if let Some(node) = node {
                report_invalid_exception_caught(&self.context, node, node_ty);
            }
            Type::unknown()
        };

        if is_star {
            let class = if symbol_ty
                .is_subtype_of(self.db(), KnownClass::Exception.to_instance(self.db()))
            {
                KnownClass::ExceptionGroup
            } else {
                KnownClass::BaseExceptionGroup
            };
            class.to_specialized_instance(self.db(), [symbol_ty])
        } else {
            symbol_ty
        }
    }

    fn infer_except_handler_definition(
        &mut self,
        except_handler_definition: &ExceptHandlerDefinitionKind,
        definition: Definition<'db>,
    ) {
        let symbol_ty = self.infer_exception(
            except_handler_definition.handled_exceptions(self.module()),
            except_handler_definition.is_star(),
        );

        self.add_binding(
            except_handler_definition.node(self.module()).into(),
            definition,
            |_, _| symbol_ty,
        );
    }

    fn infer_typevar_definition(
        &mut self,
        node: &ast::TypeParamTypeVar,
        definition: Definition<'db>,
    ) {
        let ast::TypeParamTypeVar {
            range: _,
            node_index: _,
            name,
            bound,
            default,
        } = node;

        let bound_or_constraint = match bound.as_deref() {
            Some(expr @ ast::Expr::Tuple(ast::ExprTuple { elts, .. })) => {
                if elts.len() < 2 {
                    if let Some(builder) = self
                        .context
                        .report_lint(&INVALID_TYPE_VARIABLE_CONSTRAINTS, expr)
                    {
                        builder.into_diagnostic("TypeVar must have at least two constrained types");
                    }
                    None
                } else {
                    Some(TypeVarBoundOrConstraintsEvaluation::LazyConstraints)
                }
            }
            Some(_) => Some(TypeVarBoundOrConstraintsEvaluation::LazyUpperBound),
            None => None,
        };
        if bound_or_constraint.is_some() || default.is_some() {
            self.deferred.insert(definition);
        }
        let identity =
            TypeVarIdentity::new(self.db(), &name.id, Some(definition), TypeVarKind::Pep695);
        let ty = Type::KnownInstance(KnownInstanceType::TypeVar(TypeVarInstance::new(
            self.db(),
            identity,
            bound_or_constraint,
            None, // explicit_variance
            default.as_deref().map(|_| TypeVarDefaultEvaluation::Lazy),
        )));
        self.add_declaration_with_binding(
            node.into(),
            definition,
            &DeclaredAndInferredType::are_the_same_type(ty),
        );
    }

    fn infer_typevar_deferred(&mut self, node: &ast::TypeParamTypeVar) {
        let ast::TypeParamTypeVar {
            range: _,
            node_index: _,
            name: _,
            bound,
            default,
        } = node;
        let previous_deferred_state =
            std::mem::replace(&mut self.deferred_state, DeferredExpressionState::Deferred);
        match bound.as_deref() {
            Some(expr @ ast::Expr::Tuple(ast::ExprTuple { elts, .. })) => {
                // We don't use UnionType::from_elements or UnionBuilder here, because we don't
                // want to simplify the list of constraints like we do with the elements of an
                // actual union type.
                // TODO: Consider using a new `OneOfType` connective here instead, since that
                // more accurately represents the actual semantics of typevar constraints.
                let ty = Type::Union(UnionType::new(
                    self.db(),
                    elts.iter()
                        .map(|expr| self.infer_type_expression(expr))
                        .collect::<Box<[_]>>(),
                ));
                self.store_expression_type(expr, ty);
            }
            Some(expr) => {
                self.infer_type_expression(expr);
            }
            None => {}
        }
        self.infer_optional_type_expression(default.as_deref());
        self.deferred_state = previous_deferred_state;
    }

    fn infer_paramspec_definition(
        &mut self,
        node: &ast::TypeParamParamSpec,
        definition: Definition<'db>,
    ) {
        let ast::TypeParamParamSpec {
            range: _,
            node_index: _,
            name,
            default,
        } = node;
        if default.is_some() {
            self.deferred.insert(definition);
        }
        let identity = TypeVarIdentity::new(
            self.db(),
            &name.id,
            Some(definition),
            TypeVarKind::Pep695ParamSpec,
        );
        let ty = Type::KnownInstance(KnownInstanceType::TypeVar(TypeVarInstance::new(
            self.db(),
            identity,
            None, // ParamSpec, when declared using PEP 695 syntax, has no bounds or constraints
            None, // explicit_variance
            default.as_deref().map(|_| TypeVarDefaultEvaluation::Lazy),
        )));
        self.add_declaration_with_binding(
            node.into(),
            definition,
            &DeclaredAndInferredType::are_the_same_type(ty),
        );
    }

    fn infer_paramspec_deferred(&mut self, node: &ast::TypeParamParamSpec) {
        let ast::TypeParamParamSpec {
            range: _,
            node_index: _,
            name: _,
            default: Some(default),
        } = node
        else {
            return;
        };
        let previous_deferred_state =
            std::mem::replace(&mut self.deferred_state, DeferredExpressionState::Deferred);
        let default_ty = self.infer_paramspec_default(default);
        self.store_expression_type(default, default_ty);
        self.deferred_state = previous_deferred_state;
    }

    fn infer_paramspec_default(&mut self, default: &ast::Expr) -> Type<'db> {
        // This is the same logic as `TypeInferenceBuilder::infer_callable_parameter_types` except
        // for the subscript branch which is required for `Concatenate` but that cannot be
        // specified in this context.
        match default {
            ast::Expr::EllipsisLiteral(_) => {
                CallableType::single(self.db(), Signature::new(Parameters::gradual_form(), None))
            }
            ast::Expr::List(ast::ExprList { elts, .. }) => {
                let mut parameter_types = Vec::with_capacity(elts.len());

                // Whether to infer `Todo` for the parameters
                let mut return_todo = false;

                for param in elts {
                    let param_type = self.infer_type_expression(param);
                    // This is similar to what we currently do for inferring tuple type expression.
                    // We currently infer `Todo` for the parameters to avoid invalid diagnostics
                    // when trying to check for assignability or any other relation. For example,
                    // `*tuple[int, str]`, `Unpack[]`, etc. are not yet supported.
                    return_todo |= param_type.is_todo()
                        && matches!(param, ast::Expr::Starred(_) | ast::Expr::Subscript(_));
                    parameter_types.push(param_type);
                }

                let parameters = if return_todo {
                    // TODO: `Unpack`
                    Parameters::todo()
                } else {
                    Parameters::new(parameter_types.iter().map(|param_type| {
                        Parameter::positional_only(None).with_annotated_type(*param_type)
                    }))
                };

                CallableType::single(self.db(), Signature::new(parameters, None))
            }
            ast::Expr::Name(name) => {
                let name_ty = self.infer_name_load(name);
                let is_paramspec = match name_ty {
                    Type::KnownInstance(known_instance) => {
                        known_instance.class(self.db()) == KnownClass::ParamSpec
                    }
                    Type::NominalInstance(nominal) => {
                        nominal.has_known_class(self.db(), KnownClass::ParamSpec)
                    }
                    _ => false,
                };
                if is_paramspec {
                    name_ty
                } else {
                    if let Some(builder) = self.context.report_lint(&INVALID_PARAMSPEC, default) {
                        builder.into_diagnostic(
                            "The default value to `ParamSpec` must be either a list of types, \
                        `ParamSpec`, or `...`",
                        );
                    }
                    Type::unknown()
                }
            }
            _ => {
                if let Some(builder) = self.context.report_lint(&INVALID_PARAMSPEC, default) {
                    builder.into_diagnostic(
                        "The default value to `ParamSpec` must be either a list of types, \
                        `ParamSpec`, or `...`",
                    );
                }
                Type::unknown()
            }
        }
    }

    fn infer_typevartuple_definition(
        &mut self,
        node: &ast::TypeParamTypeVarTuple,
        definition: Definition<'db>,
    ) {
        let ast::TypeParamTypeVarTuple {
            range: _,
            node_index: _,
            name: _,
            default,
        } = node;
        self.infer_optional_expression(default.as_deref(), TypeContext::default());
        let pep_695_todo = todo_type!("PEP-695 TypeVarTuple definition types");
        self.add_declaration_with_binding(
            node.into(),
            definition,
            &DeclaredAndInferredType::are_the_same_type(pep_695_todo),
        );
    }

    fn infer_match_statement(&mut self, match_statement: &ast::StmtMatch) {
        let ast::StmtMatch {
            range: _,
            node_index: _,
            subject,
            cases,
        } = match_statement;

        self.infer_standalone_expression(subject, TypeContext::default());

        for case in cases {
            let ast::MatchCase {
                range: _,
                node_index: _,
                body,
                pattern,
                guard,
            } = case;
            self.infer_match_pattern(pattern);

            if let Some(guard) = guard.as_deref() {
                let guard_ty = self.infer_standalone_expression(guard, TypeContext::default());

                if let Err(err) = guard_ty.try_bool(self.db()) {
                    err.report_diagnostic(&self.context, guard);
                }
            }

            self.infer_body(body);
        }
    }

    fn infer_match_pattern_definition(
        &mut self,
        pattern: &ast::Pattern,
        _index: u32,
        definition: Definition<'db>,
    ) {
        // TODO(dhruvmanila): The correct way to infer types here is to perform structural matching
        // against the subject expression type (which we can query via `infer_expression_types`)
        // and extract the type at the `index` position if the pattern matches. This will be
        // similar to the logic in `self.infer_assignment_definition`.
        self.add_binding(pattern.into(), definition, |_, _| {
            todo_type!("`match` pattern definition types")
        });
    }

    fn infer_match_pattern(&mut self, pattern: &ast::Pattern) {
        // We need to create a standalone expression for each arm of a match statement, since they
        // can introduce constraints on the match subject. (Or more accurately, for the match arm's
        // pattern, since its the pattern that introduces any constraints, not the body.) Ideally,
        // that standalone expression would wrap the match arm's pattern as a whole. But a
        // standalone expression can currently only wrap an ast::Expr, which patterns are not. So,
        // we need to choose an Expr that can “stand in” for the pattern, which we can wrap in a
        // standalone expression.
        //
        // That said, when inferring the type of a standalone expression, we don't have access to
        // its parent or sibling nodes.  That means, for instance, that in a class pattern, where
        // we are currently using the class name as the standalone expression, we do not have
        // access to the class pattern's arguments in the standalone expression inference scope.
        // At the moment, we aren't trying to do anything with those arguments when creating a
        // narrowing constraint for the pattern.  But in the future, if we do, we will have to
        // either wrap those arguments in their own standalone expressions, or update Expression to
        // be able to wrap other AST node types besides just ast::Expr.
        //
        // This function is only called for the top-level pattern of a match arm, and is
        // responsible for inferring the standalone expression for each supported pattern type. It
        // then hands off to `infer_nested_match_pattern` for any subexpressions and subpatterns,
        // where we do NOT have any additional standalone expressions to infer through.
        //
        // TODO(dhruvmanila): Add a Salsa query for inferring pattern types and matching against
        // the subject expression: https://github.com/astral-sh/ruff/pull/13147#discussion_r1739424510
        match pattern {
            ast::Pattern::MatchValue(match_value) => {
                self.infer_standalone_expression(&match_value.value, TypeContext::default());
            }
            ast::Pattern::MatchClass(match_class) => {
                let ast::PatternMatchClass {
                    range: _,
                    node_index: _,
                    cls,
                    arguments,
                } = match_class;
                for pattern in &arguments.patterns {
                    self.infer_nested_match_pattern(pattern);
                }
                for keyword in &arguments.keywords {
                    self.infer_nested_match_pattern(&keyword.pattern);
                }
                self.infer_standalone_expression(cls, TypeContext::default());
            }
            ast::Pattern::MatchOr(match_or) => {
                for pattern in &match_or.patterns {
                    self.infer_match_pattern(pattern);
                }
            }
            _ => {
                self.infer_nested_match_pattern(pattern);
            }
        }
    }

    fn infer_nested_match_pattern(&mut self, pattern: &ast::Pattern) {
        match pattern {
            ast::Pattern::MatchValue(match_value) => {
                self.infer_maybe_standalone_expression(&match_value.value, TypeContext::default());
            }
            ast::Pattern::MatchSequence(match_sequence) => {
                for pattern in &match_sequence.patterns {
                    self.infer_nested_match_pattern(pattern);
                }
            }
            ast::Pattern::MatchMapping(match_mapping) => {
                let ast::PatternMatchMapping {
                    range: _,
                    node_index: _,
                    keys,
                    patterns,
                    rest: _,
                } = match_mapping;
                for key in keys {
                    self.infer_expression(key, TypeContext::default());
                }
                for pattern in patterns {
                    self.infer_nested_match_pattern(pattern);
                }
            }
            ast::Pattern::MatchClass(match_class) => {
                let ast::PatternMatchClass {
                    range: _,
                    node_index: _,
                    cls,
                    arguments,
                } = match_class;
                for pattern in &arguments.patterns {
                    self.infer_nested_match_pattern(pattern);
                }
                for keyword in &arguments.keywords {
                    self.infer_nested_match_pattern(&keyword.pattern);
                }
                self.infer_maybe_standalone_expression(cls, TypeContext::default());
            }
            ast::Pattern::MatchAs(match_as) => {
                if let Some(pattern) = &match_as.pattern {
                    self.infer_nested_match_pattern(pattern);
                }
            }
            ast::Pattern::MatchOr(match_or) => {
                for pattern in &match_or.patterns {
                    self.infer_nested_match_pattern(pattern);
                }
            }
            ast::Pattern::MatchStar(_) | ast::Pattern::MatchSingleton(_) => {}
        }
    }

    fn infer_assignment_statement(&mut self, assignment: &ast::StmtAssign) {
        let ast::StmtAssign {
            range: _,
            node_index: _,
            targets,
            value,
        } = assignment;

        for target in targets {
            self.infer_target(target, value, |builder, tcx| {
                builder.infer_standalone_expression(value, tcx)
            });
        }
    }

    /// Infer the (definition) types involved in a `target` expression.
    ///
    /// This is used for assignment statements, for statements, etc. with a single or multiple
    /// targets (unpacking). If `target` is an attribute expression, we check that the assignment
    /// is valid. For 'target's that are definitions, this check happens elsewhere.
    ///
    /// The `infer_value_expr` function is used to infer the type of the `value` expression which
    /// are not `Name` expressions. The returned type is the one that is eventually assigned to the
    /// `target`.
    fn infer_target<F>(&mut self, target: &ast::Expr, value: &ast::Expr, infer_value_expr: F)
    where
        F: Fn(&mut Self, TypeContext<'db>) -> Type<'db>,
    {
        match target {
            ast::Expr::Name(_) => {
                self.infer_target_impl(target, value, None);
            }

            _ => self.infer_target_impl(
                target,
                value,
                Some(&|builder, tcx| infer_value_expr(builder, tcx)),
            ),
        }
    }

    /// Make sure that the subscript assignment `obj[slice] = value` is valid.
    fn validate_subscript_assignment(
        &mut self,
        target: &ast::ExprSubscript,
        rhs: &ast::Expr,
        assigned_ty: Type<'db>,
    ) -> bool {
        let ast::ExprSubscript {
            range: _,
            node_index: _,
            value,
            slice,
            ctx: _,
        } = target;

        let value_ty = self.infer_expression(value, TypeContext::default());
        let slice_ty = self.infer_expression(slice, TypeContext::default());

        let db = self.db();
        let context = &self.context;

        match value_ty.try_call_dunder(
            db,
            "__setitem__",
            CallArguments::positional([slice_ty, assigned_ty]),
            TypeContext::default(),
        ) {
            Ok(_) => true,
            Err(err) => match err {
                CallDunderError::PossiblyUnbound { .. } => {
                    if let Some(builder) =
                        context.report_lint(&POSSIBLY_MISSING_IMPLICIT_CALL, &**value)
                    {
                        builder.into_diagnostic(format_args!(
                            "Method `__setitem__` of type `{}` may be missing",
                            value_ty.display(db),
                        ));
                    }
                    false
                }
                CallDunderError::CallError(call_error_kind, bindings) => {
                    match call_error_kind {
                        CallErrorKind::NotCallable => {
                            if let Some(builder) = context.report_lint(&CALL_NON_CALLABLE, &**value)
                            {
                                builder.into_diagnostic(format_args!(
                                    "Method `__setitem__` of type `{}` is not callable \
                                    on object of type `{}`",
                                    bindings.callable_type().display(db),
                                    value_ty.display(db),
                                ));
                            }
                        }
                        CallErrorKind::BindingError => {
                            let assigned_d = assigned_ty.display(db);
                            let value_d = value_ty.display(db);

                            if let Some(typed_dict) = value_ty.as_typed_dict() {
                                if let Some(key) = slice_ty.as_string_literal() {
                                    let key = key.value(self.db());
                                    validate_typed_dict_key_assignment(
                                        &self.context,
                                        typed_dict,
                                        key,
                                        assigned_ty,
                                        value.as_ref(),
                                        slice.as_ref(),
                                        rhs,
                                        TypedDictAssignmentKind::Subscript,
                                    );
                                } else {
                                    // Check if the key has a valid type. We only allow string literals, a union of string literals,
                                    // or a dynamic type like `Any`. We can do this by checking assignability to `LiteralString`,
                                    // but we need to exclude `LiteralString` itself. This check would technically allow weird key
                                    // types like `LiteralString & Any` to pass, but it does not need to be perfect. We would just
                                    // fail to provide the "Only string literals are allowed" hint in that case.
                                    if slice_ty.is_assignable_to(db, Type::LiteralString)
                                        && !slice_ty.is_equivalent_to(db, Type::LiteralString)
                                    {
                                        if let Some(builder) =
                                            context.report_lint(&INVALID_ASSIGNMENT, &**slice)
                                        {
                                            builder.into_diagnostic(format_args!(
                                                "Cannot assign value of type `{assigned_d}` to key of type `{}` on TypedDict `{value_d}`",
                                                slice_ty.display(db)
                                            ));
                                        }
                                    } else {
                                        if let Some(builder) =
                                            context.report_lint(&INVALID_KEY, &**slice)
                                        {
                                            builder.into_diagnostic(format_args!(
                                                "Cannot access `{value_d}` with a key of type `{}`. Only string literals are allowed as keys on TypedDicts.",
                                                slice_ty.display(db)
                                            ));
                                        }
                                    }
                                }
                            } else {
                                if let Some(builder) =
                                    context.report_lint(&INVALID_ASSIGNMENT, &**value)
                                {
                                    builder.into_diagnostic(format_args!(
                                        "Method `__setitem__` of type `{}` cannot be called with \
                                        a key of type `{}` and a value of type `{assigned_d}` on object of type `{value_d}`",
                                        bindings.callable_type().display(db),
                                        slice_ty.display(db),
                                    ));
                                }
                            }
                        }
                        CallErrorKind::PossiblyNotCallable => {
                            if let Some(builder) = context.report_lint(&CALL_NON_CALLABLE, &**value)
                            {
                                builder.into_diagnostic(format_args!(
                                    "Method `__setitem__` of type `{}` may not be \
                                    callable on object of type `{}`",
                                    bindings.callable_type().display(db),
                                    value_ty.display(db),
                                ));
                            }
                        }
                    }
                    false
                }
                CallDunderError::MethodNotAvailable => {
                    if let Some(builder) = context.report_lint(&INVALID_ASSIGNMENT, &**value) {
                        builder.into_diagnostic(format_args!(
                            "Cannot assign to object of type `{}` with no `__setitem__` method",
                            value_ty.display(db),
                        ));
                    }

                    false
                }
            },
        }
    }

    /// Make sure that the attribute assignment `obj.attribute = value` is valid.
    ///
    /// `target` is the node for the left-hand side, `object_ty` is the type of `obj`, `attribute` is
    /// the name of the attribute being assigned, and `value_ty` is the type of the right-hand side of
    /// the assignment. If the assignment is invalid, emit diagnostics.
    fn validate_attribute_assignment(
        &mut self,
        target: &ast::ExprAttribute,
        object_ty: Type<'db>,
        attribute: &str,
        infer_value_ty: &mut dyn FnMut(&mut Self, TypeContext<'db>) -> Type<'db>,
        emit_diagnostics: bool,
    ) -> bool {
        let db = self.db();

        let mut first_tcx = None;

        // A wrapper over `infer_value_ty` that allows inferring the value type multiple times
        // during attribute resolution.
        let pure_infer_value_ty = infer_value_ty;
        let mut infer_value_ty = |builder: &mut Self, tcx: TypeContext<'db>| -> Type<'db> {
            // Overwrite the previously inferred value, preferring later inferences, which are
            // likely more precise. Note that we still ensure each inference is assignable to
            // its declared type, so this mainly affects the IDE hover type.
            let prev_multi_inference_state = mem::replace(
                &mut builder.multi_inference_state,
                MultiInferenceState::Overwrite,
            );

            // If we are inferring the argument multiple times, silence diagnostics to avoid duplicated warnings.
            let was_in_multi_inference = if let Some(first_tcx) = first_tcx {
                // The first time we infer an argument during multi-inference must be without type context,
                // to avoid leaking diagnostics for bidirectional inference attempts.
                debug_assert_eq!(first_tcx, TypeContext::default());

                builder.context.set_multi_inference(true)
            } else {
                builder.context.is_in_multi_inference()
            };

            let value_ty = pure_infer_value_ty(builder, tcx);

            // Reset the multi-inference state.
            first_tcx.get_or_insert(tcx);
            builder.multi_inference_state = prev_multi_inference_state;
            builder.context.set_multi_inference(was_in_multi_inference);

            value_ty
        };

        // This closure should only be called if `value_ty` was inferred with `attr_ty` as type context.
        let ensure_assignable_to =
            |builder: &Self, value_ty: Type<'db>, attr_ty: Type<'db>| -> bool {
                let assignable = value_ty.is_assignable_to(db, attr_ty);
                if !assignable && emit_diagnostics {
                    report_invalid_attribute_assignment(
                        &builder.context,
                        target.into(),
                        attr_ty,
                        value_ty,
                        attribute,
                    );
                }
                assignable
            };

        // Return true (and emit a diagnostic) if this is an invalid assignment to a `Final` attribute.
        let invalid_assignment_to_final = |builder: &Self, qualifiers: TypeQualifiers| -> bool {
            if qualifiers.contains(TypeQualifiers::FINAL) {
                if emit_diagnostics {
                    if let Some(builder) = builder.context.report_lint(&INVALID_ASSIGNMENT, target)
                    {
                        builder.into_diagnostic(format_args!(
                            "Cannot assign to final attribute `{attribute}` \
                                         on type `{}`",
                            object_ty.display(db)
                        ));
                    }
                }
                true
            } else {
                false
            }
        };

        match object_ty {
            Type::Union(union) => {
                // First infer the value without type context, and then again for each union element.
                let value_ty = infer_value_ty(self, TypeContext::default());

                if union.elements(self.db()).iter().all(|elem| {
                    self.validate_attribute_assignment(
                        target,
                        *elem,
                        attribute,
                        // Note that `infer_value_ty` silences diagnostics after the first inference.
                        &mut infer_value_ty,
                        false,
                    )
                }) {
                    true
                } else {
                    // TODO: This is not a very helpful error message, as it does not include the underlying reason
                    // why the assignment is invalid. This would be a good use case for sub-diagnostics.
                    if emit_diagnostics {
                        if let Some(builder) = self.context.report_lint(&INVALID_ASSIGNMENT, target)
                        {
                            builder.into_diagnostic(format_args!(
                                "Object of type `{}` is not assignable \
                                 to attribute `{attribute}` on type `{}`",
                                value_ty.display(self.db()),
                                object_ty.display(self.db()),
                            ));
                        }
                    }

                    false
                }
            }

            Type::Intersection(intersection) => {
                // First infer the value without type context, and then again for each union element.
                let value_ty = infer_value_ty(self, TypeContext::default());

                // TODO: Handle negative intersection elements
                if intersection.positive(db).iter().any(|elem| {
                    self.validate_attribute_assignment(
                        target,
                        *elem,
                        attribute,
                        // Note that `infer_value_ty` silences diagnostics after the first inference.
                        &mut infer_value_ty,
                        false,
                    )
                }) {
                    true
                } else {
                    if emit_diagnostics {
                        if let Some(builder) = self.context.report_lint(&INVALID_ASSIGNMENT, target)
                        {
                            // TODO: same here, see above
                            builder.into_diagnostic(format_args!(
                                "Object of type `{}` is not assignable \
                                 to attribute `{attribute}` on type `{}`",
                                value_ty.display(self.db()),
                                object_ty.display(self.db()),
                            ));
                        }
                    }
                    false
                }
            }

            Type::TypeAlias(alias) => self.validate_attribute_assignment(
                target,
                alias.value_type(self.db()),
                attribute,
                pure_infer_value_ty,
                emit_diagnostics,
            ),

            // Super instances do not allow attribute assignment
            Type::NominalInstance(instance) if instance.has_known_class(db, KnownClass::Super) => {
                infer_value_ty(self, TypeContext::default());

                if emit_diagnostics {
                    if let Some(builder) = self.context.report_lint(&INVALID_ASSIGNMENT, target) {
                        builder.into_diagnostic(format_args!(
                            "Cannot assign to attribute `{attribute}` on type `{}`",
                            object_ty.display(self.db()),
                        ));
                    }
                }
                false
            }
            Type::BoundSuper(_) => {
                infer_value_ty(self, TypeContext::default());

                if emit_diagnostics {
                    if let Some(builder) = self.context.report_lint(&INVALID_ASSIGNMENT, target) {
                        builder.into_diagnostic(format_args!(
                            "Cannot assign to attribute `{attribute}` on type `{}`",
                            object_ty.display(self.db()),
                        ));
                    }
                }
                false
            }

            Type::Dynamic(..) | Type::Never => {
                infer_value_ty(self, TypeContext::default());
                true
            }

            Type::NominalInstance(..)
            | Type::ProtocolInstance(_)
            | Type::BooleanLiteral(..)
            | Type::IntLiteral(..)
            | Type::StringLiteral(..)
            | Type::BytesLiteral(..)
            | Type::EnumLiteral(..)
            | Type::LiteralString
            | Type::SpecialForm(..)
            | Type::KnownInstance(..)
            | Type::PropertyInstance(..)
            | Type::FunctionLiteral(..)
            | Type::Callable(..)
            | Type::BoundMethod(_)
            | Type::KnownBoundMethod(_)
            | Type::WrapperDescriptor(_)
            | Type::DataclassDecorator(_)
            | Type::DataclassTransformer(_)
            | Type::TypeVar(..)
            | Type::AlwaysTruthy
            | Type::AlwaysFalsy
            | Type::TypeIs(_)
            | Type::TypedDict(_) => {
                // TODO: We could use the annotated parameter type of `__setattr__` as type context here.
                // However, we would still have to perform the first inference without type context.
                let value_ty = infer_value_ty(self, TypeContext::default());

                // First, try to call the `__setattr__` dunder method. If this is present/defined, overrides
                // assigning the attributed by the normal mechanism.
                let setattr_dunder_call_result = object_ty.try_call_dunder_with_policy(
                    db,
                    "__setattr__",
                    &mut CallArguments::positional([Type::string_literal(db, attribute), value_ty]),
                    TypeContext::default(),
                    MemberLookupPolicy::MRO_NO_OBJECT_FALLBACK,
                );

                let check_setattr_return_type = |result: Bindings<'db>| -> bool {
                    match result.return_type(db) {
                        Type::Never => {
                            if emit_diagnostics {
                                if let Some(builder) =
                                    self.context.report_lint(&INVALID_ASSIGNMENT, target)
                                {
                                    let is_setattr_synthesized = match object_ty
                                        .class_member_with_policy(
                                            db,
                                            "__setattr__".into(),
                                            MemberLookupPolicy::MRO_NO_OBJECT_FALLBACK,
                                        ) {
                                        PlaceAndQualifiers {
                                            place: Place::Defined(attr_ty, _, _),
                                            qualifiers: _,
                                        } => attr_ty.is_callable_type(),
                                        _ => false,
                                    };

                                    let member_exists =
                                        !object_ty.member(db, attribute).place.is_undefined();

                                    let msg = if !member_exists {
                                        format!(
                                            "Cannot assign to unresolved attribute `{attribute}` on type `{}`",
                                            object_ty.display(db)
                                        )
                                    } else if is_setattr_synthesized {
                                        format!(
                                            "Property `{attribute}` defined in `{}` is read-only",
                                            object_ty.display(db)
                                        )
                                    } else {
                                        format!(
                                            "Cannot assign to attribute `{attribute}` on type `{}` \
                                                 whose `__setattr__` method returns `Never`/`NoReturn`",
                                            object_ty.display(db)
                                        )
                                    };

                                    builder.into_diagnostic(msg);
                                }
                            }
                            false
                        }
                        _ => true,
                    }
                };

                match setattr_dunder_call_result {
                    Ok(result) => check_setattr_return_type(result),
                    Err(CallDunderError::PossiblyUnbound(result)) => {
                        check_setattr_return_type(*result)
                    }
                    Err(CallDunderError::CallError(..)) => {
                        if emit_diagnostics {
                            if let Some(builder) =
                                self.context.report_lint(&UNRESOLVED_ATTRIBUTE, target)
                            {
                                builder.into_diagnostic(format_args!(
                                    "Cannot assign object of type `{}` to attribute \
                                     `{attribute}` on type `{}` with \
                                     custom `__setattr__` method.",
                                    value_ty.display(db),
                                    object_ty.display(db)
                                ));
                            }
                        }
                        false
                    }
                    Err(CallDunderError::MethodNotAvailable) => {
                        match object_ty.class_member(db, attribute.into()) {
                            meta_attr @ PlaceAndQualifiers { .. } if meta_attr.is_class_var() => {
                                if emit_diagnostics {
                                    if let Some(builder) =
                                        self.context.report_lint(&INVALID_ATTRIBUTE_ACCESS, target)
                                    {
                                        builder.into_diagnostic(format_args!(
                                            "Cannot assign to ClassVar `{attribute}` \
                                     from an instance of type `{ty}`",
                                            ty = object_ty.display(self.db()),
                                        ));
                                    }
                                }
                                false
                            }
                            PlaceAndQualifiers {
                                place: Place::Defined(meta_attr_ty, _, meta_attr_boundness),
                                qualifiers,
                            } => {
                                if invalid_assignment_to_final(self, qualifiers) {
                                    return false;
                                }

                                let assignable_to_meta_attr =
                                    if let Place::Defined(meta_dunder_set, _, _) =
                                        meta_attr_ty.class_member(db, "__set__".into()).place
                                    {
                                        // TODO: We could use the annotated parameter type of `__set__` as
                                        // type context here.
                                        let dunder_set_result = meta_dunder_set.try_call(
                                            db,
                                            &CallArguments::positional([
                                                meta_attr_ty,
                                                object_ty,
                                                value_ty,
                                            ]),
                                        );

                                        if emit_diagnostics {
                                            if let Err(dunder_set_failure) =
                                                dunder_set_result.as_ref()
                                            {
                                                report_bad_dunder_set_call(
                                                    &self.context,
                                                    dunder_set_failure,
                                                    attribute,
                                                    object_ty,
                                                    target,
                                                );
                                            }
                                        }

                                        dunder_set_result.is_ok()
                                    } else {
                                        let value_ty = infer_value_ty(
                                            self,
                                            TypeContext::new(Some(meta_attr_ty)),
                                        );

                                        ensure_assignable_to(self, value_ty, meta_attr_ty)
                                    };

                                let assignable_to_instance_attribute = if meta_attr_boundness
                                    == Definedness::PossiblyUndefined
                                {
                                    let (assignable, boundness) = if let PlaceAndQualifiers {
                                        place:
                                            Place::Defined(instance_attr_ty, _, instance_attr_boundness),
                                        qualifiers,
                                    } =
                                        object_ty.instance_member(db, attribute)
                                    {
                                        let value_ty = infer_value_ty(
                                            self,
                                            TypeContext::new(Some(instance_attr_ty)),
                                        );
                                        if invalid_assignment_to_final(self, qualifiers) {
                                            return false;
                                        }

                                        (
                                            ensure_assignable_to(self, value_ty, instance_attr_ty),
                                            instance_attr_boundness,
                                        )
                                    } else {
                                        (true, Definedness::PossiblyUndefined)
                                    };

                                    if boundness == Definedness::PossiblyUndefined {
                                        report_possibly_missing_attribute(
                                            &self.context,
                                            target,
                                            attribute,
                                            object_ty,
                                        );
                                    }

                                    assignable
                                } else {
                                    true
                                };

                                assignable_to_meta_attr && assignable_to_instance_attribute
                            }

                            PlaceAndQualifiers {
                                place: Place::Undefined,
                                ..
                            } => {
                                if let PlaceAndQualifiers {
                                    place:
                                        Place::Defined(instance_attr_ty, _, instance_attr_boundness),
                                    qualifiers,
                                } = object_ty.instance_member(db, attribute)
                                {
                                    let value_ty = infer_value_ty(
                                        self,
                                        TypeContext::new(Some(instance_attr_ty)),
                                    );
                                    if invalid_assignment_to_final(self, qualifiers) {
                                        return false;
                                    }

                                    if instance_attr_boundness == Definedness::PossiblyUndefined {
                                        report_possibly_missing_attribute(
                                            &self.context,
                                            target,
                                            attribute,
                                            object_ty,
                                        );
                                    }

                                    ensure_assignable_to(self, value_ty, instance_attr_ty)
                                } else {
                                    if emit_diagnostics {
                                        if let Some(builder) =
                                            self.context.report_lint(&UNRESOLVED_ATTRIBUTE, target)
                                        {
                                            builder.into_diagnostic(format_args!(
                                                "Unresolved attribute `{}` on type `{}`.",
                                                attribute,
                                                object_ty.display(db)
                                            ));
                                        }
                                    }

                                    false
                                }
                            }
                        }
                    }
                }
            }

            Type::ClassLiteral(..) | Type::GenericAlias(..) | Type::SubclassOf(..) => {
                match object_ty.class_member(db, attribute.into()) {
                    PlaceAndQualifiers {
                        place: Place::Defined(meta_attr_ty, _, meta_attr_boundness),
                        qualifiers,
                    } => {
                        // We may have to perform multi-inference if the meta attribute is possibly unbound.
                        // However, we are required to perform the first inference without type context.
                        let value_ty = infer_value_ty(self, TypeContext::default());

                        if invalid_assignment_to_final(self, qualifiers) {
                            return false;
                        }

                        let assignable_to_meta_attr = if let Place::Defined(meta_dunder_set, _, _) =
                            meta_attr_ty.class_member(db, "__set__".into()).place
                        {
                            // TODO: We could use the annotated parameter type of `__set__` as
                            // type context here.
                            let dunder_set_result = meta_dunder_set.try_call(
                                db,
                                &CallArguments::positional([meta_attr_ty, object_ty, value_ty]),
                            );

                            if emit_diagnostics {
                                if let Err(dunder_set_failure) = dunder_set_result.as_ref() {
                                    report_bad_dunder_set_call(
                                        &self.context,
                                        dunder_set_failure,
                                        attribute,
                                        object_ty,
                                        target,
                                    );
                                }
                            }

                            dunder_set_result.is_ok()
                        } else {
                            let value_ty =
                                infer_value_ty(self, TypeContext::new(Some(meta_attr_ty)));
                            ensure_assignable_to(self, value_ty, meta_attr_ty)
                        };

                        let assignable_to_class_attr = if meta_attr_boundness
                            == Definedness::PossiblyUndefined
                        {
                            let (assignable, boundness) =
                                if let Place::Defined(class_attr_ty, _, class_attr_boundness) =
                                    object_ty
                                        .find_name_in_mro(db, attribute)
                                        .expect("called on Type::ClassLiteral or Type::SubclassOf")
                                        .place
                                {
                                    let value_ty =
                                        infer_value_ty(self, TypeContext::new(Some(class_attr_ty)));
                                    (
                                        ensure_assignable_to(self, value_ty, class_attr_ty),
                                        class_attr_boundness,
                                    )
                                } else {
                                    (true, Definedness::PossiblyUndefined)
                                };

                            if boundness == Definedness::PossiblyUndefined {
                                report_possibly_missing_attribute(
                                    &self.context,
                                    target,
                                    attribute,
                                    object_ty,
                                );
                            }

                            assignable
                        } else {
                            true
                        };

                        assignable_to_meta_attr && assignable_to_class_attr
                    }
                    PlaceAndQualifiers {
                        place: Place::Undefined,
                        ..
                    } => {
                        if let PlaceAndQualifiers {
                            place: Place::Defined(class_attr_ty, _, class_attr_boundness),
                            qualifiers,
                        } = object_ty
                            .find_name_in_mro(db, attribute)
                            .expect("called on Type::ClassLiteral or Type::SubclassOf")
                        {
                            let value_ty =
                                infer_value_ty(self, TypeContext::new(Some(class_attr_ty)));
                            if invalid_assignment_to_final(self, qualifiers) {
                                return false;
                            }

                            if class_attr_boundness == Definedness::PossiblyUndefined {
                                report_possibly_missing_attribute(
                                    &self.context,
                                    target,
                                    attribute,
                                    object_ty,
                                );
                            }

                            ensure_assignable_to(self, value_ty, class_attr_ty)
                        } else {
                            infer_value_ty(self, TypeContext::default());

                            let attribute_is_bound_on_instance =
                                object_ty.to_instance(self.db()).is_some_and(|instance| {
                                    !instance
                                        .instance_member(self.db(), attribute)
                                        .place
                                        .is_undefined()
                                });

                            // Attribute is declared or bound on instance. Forbid access from the class object
                            if emit_diagnostics {
                                if attribute_is_bound_on_instance {
                                    if let Some(builder) =
                                        self.context.report_lint(&INVALID_ATTRIBUTE_ACCESS, target)
                                    {
                                        builder.into_diagnostic(format_args!(
                                            "Cannot assign to instance attribute \
                                             `{attribute}` from the class object `{ty}`",
                                            ty = object_ty.display(self.db()),
                                        ));
                                    }
                                } else {
                                    if let Some(builder) =
                                        self.context.report_lint(&UNRESOLVED_ATTRIBUTE, target)
                                    {
                                        builder.into_diagnostic(format_args!(
                                            "Unresolved attribute `{}` on type `{}`.",
                                            attribute,
                                            object_ty.display(db)
                                        ));
                                    }
                                }
                            }

                            false
                        }
                    }
                }
            }

            Type::ModuleLiteral(module) => {
                if let Place::Defined(attr_ty, _, _) = module.static_member(db, attribute).place {
                    let value_ty = infer_value_ty(self, TypeContext::new(Some(attr_ty)));

                    let assignable = value_ty.is_assignable_to(db, attr_ty);
                    if assignable {
                        true
                    } else {
                        if emit_diagnostics {
                            report_invalid_attribute_assignment(
                                &self.context,
                                target.into(),
                                attr_ty,
                                value_ty,
                                attribute,
                            );
                        }
                        false
                    }
                } else {
                    infer_value_ty(self, TypeContext::default());

                    if emit_diagnostics {
                        if let Some(builder) =
                            self.context.report_lint(&UNRESOLVED_ATTRIBUTE, target)
                        {
                            builder.into_diagnostic(format_args!(
                                "Unresolved attribute `{}` on type `{}`.",
                                attribute,
                                object_ty.display(db)
                            ));
                        }
                    }

                    false
                }
            }
        }
    }

    #[expect(clippy::type_complexity)]
    fn infer_target_impl(
        &mut self,
        target: &ast::Expr,
        value: &ast::Expr,
        infer_assigned_ty: Option<&dyn Fn(&mut Self, TypeContext<'db>) -> Type<'db>>,
    ) {
        match target {
            ast::Expr::Name(name) => {
                if let Some(infer_assigned_ty) = infer_assigned_ty {
                    infer_assigned_ty(self, TypeContext::default());
                }

                self.infer_definition(name);
            }
            ast::Expr::List(ast::ExprList { elts, .. })
            | ast::Expr::Tuple(ast::ExprTuple { elts, .. }) => {
                let assigned_ty = infer_assigned_ty.map(|f| f(self, TypeContext::default()));

                if let Some(tuple_spec) =
                    assigned_ty.and_then(|ty| ty.tuple_instance_spec(self.db()))
                {
                    let assigned_tys = tuple_spec.all_elements().copied().collect::<Vec<_>>();

                    for (i, element) in elts.iter().enumerate() {
                        match assigned_tys.get(i).copied() {
                            None => self.infer_target_impl(element, value, None),
                            Some(ty) => self.infer_target_impl(element, value, Some(&|_, _| ty)),
                        }
                    }
                } else {
                    for element in elts {
                        self.infer_target_impl(element, value, None);
                    }
                }
            }
            ast::Expr::Attribute(
                attr_expr @ ast::ExprAttribute {
                    value: object,
                    ctx: ExprContext::Store,
                    attr,
                    ..
                },
            ) => {
                let object_ty = self.infer_expression(object, TypeContext::default());

                if let Some(infer_assigned_ty) = infer_assigned_ty {
                    let infer_assigned_ty = &mut |builder: &mut Self, tcx| {
                        let assigned_ty = infer_assigned_ty(builder, tcx);
                        builder.store_expression_type(target, assigned_ty);
                        assigned_ty
                    };

                    self.validate_attribute_assignment(
                        attr_expr,
                        object_ty,
                        attr.id(),
                        infer_assigned_ty,
                        true,
                    );
                }
            }
            ast::Expr::Subscript(subscript_expr) => {
                let assigned_ty = infer_assigned_ty.map(|f| f(self, TypeContext::default()));
                self.store_expression_type(target, assigned_ty.unwrap_or(Type::unknown()));

                if let Some(assigned_ty) = assigned_ty {
                    self.validate_subscript_assignment(subscript_expr, value, assigned_ty);
                }
            }

            // TODO: Remove this once we handle all possible assignment targets.
            _ => {
                if let Some(infer_assigned_ty) = infer_assigned_ty {
                    infer_assigned_ty(self, TypeContext::default());
                }

                self.infer_expression(target, TypeContext::default());
            }
        }
    }

    fn infer_assignment_definition(
        &mut self,
        assignment: &AssignmentDefinitionKind<'db>,
        definition: Definition<'db>,
    ) {
        let target = assignment.target(self.module());

        self.add_binding(target.into(), definition, |builder, tcx| {
            let target_ty = builder.infer_assignment_definition_impl(assignment, definition, tcx);
            builder.store_expression_type(target, target_ty);
            target_ty
        });
    }

    fn infer_assignment_definition_impl(
        &mut self,
        assignment: &AssignmentDefinitionKind<'db>,
        definition: Definition<'db>,
        tcx: TypeContext<'db>,
    ) -> Type<'db> {
        let value = assignment.value(self.module());
        let target = assignment.target(self.module());

        let mut target_ty = match assignment.target_kind() {
            TargetKind::Sequence(unpack_position, unpack) => {
                let unpacked = infer_unpack_types(self.db(), unpack);
                // Only copy the diagnostics if this is the first assignment to avoid duplicating the
                // unpack assignments.
                if unpack_position == UnpackPosition::First {
                    self.context.extend(unpacked.diagnostics());
                }

                unpacked.expression_type(target)
            }
            TargetKind::Single => {
                let value_ty = if let Some(standalone_expression) = self.index.try_expression(value)
                {
                    self.infer_standalone_expression_impl(value, standalone_expression, tcx)
                } else if let ast::Expr::Call(call_expr) = value {
                    // If the RHS is not a standalone expression, this is a simple assignment
                    // (single target, no unpackings). That means it's a valid syntactic form
                    // for a legacy TypeVar creation; check for that.
                    let callable_type = self.infer_maybe_standalone_expression(
                        call_expr.func.as_ref(),
                        TypeContext::default(),
                    );

                    let ty = match callable_type
                        .as_class_literal()
                        .and_then(|cls| cls.known(self.db()))
                    {
                        Some(
                            typevar_class @ (KnownClass::TypeVar | KnownClass::ExtensionsTypeVar),
                        ) => {
                            self.infer_legacy_typevar(target, call_expr, definition, typevar_class)
                        }
                        Some(KnownClass::ParamSpec) => {
                            self.infer_paramspec(target, call_expr, definition)
                        }
                        Some(_) | None => {
                            self.infer_call_expression_impl(call_expr, callable_type, tcx)
                        }
                    };

                    self.store_expression_type(value, ty);
                    ty
                } else {
                    self.infer_expression(value, tcx)
                };

                // `TYPE_CHECKING` is a special variable that should only be assigned `False`
                // at runtime, but is always considered `True` in type checking.
                // See mdtest/known_constants.md#user-defined-type_checking for details.
                if target.as_name_expr().map(|name| name.id.as_str()) == Some("TYPE_CHECKING") {
                    if !matches!(
                        value.as_boolean_literal_expr(),
                        Some(ast::ExprBooleanLiteral { value: false, .. })
                    ) {
                        report_invalid_type_checking_constant(&self.context, target.into());
                    }
                    Type::BooleanLiteral(true)
                } else if self.in_stub() && value.is_ellipsis_literal_expr() {
                    Type::unknown()
                } else {
                    value_ty
                }
            }
        };

        if let Some(special_form) = target.as_name_expr().and_then(|name| {
            SpecialFormType::try_from_file_and_name(self.db(), self.file(), &name.id)
        }) {
            target_ty = Type::SpecialForm(special_form);
        }

        target_ty
    }

    fn infer_paramspec(
        &mut self,
        target: &ast::Expr,
        call_expr: &ast::ExprCall,
        definition: Definition<'db>,
    ) -> Type<'db> {
        fn error<'db>(
            context: &InferContext<'db, '_>,
            message: impl std::fmt::Display,
            node: impl Ranged,
        ) -> Type<'db> {
            if let Some(builder) = context.report_lint(&INVALID_PARAMSPEC, node) {
                builder.into_diagnostic(message);
            }
            // If the call doesn't create a valid paramspec, we'll emit diagnostics and fall back to
            // just creating a regular instance of `typing.ParamSpec`.
            KnownClass::ParamSpec.to_instance(context.db())
        }

        let db = self.db();
        let arguments = &call_expr.arguments;
        let assume_all_features = self.in_stub();
        let python_version = Program::get(db).python_version(db);
        let have_features_from =
            |version: PythonVersion| assume_all_features || python_version >= version;

        let mut default = None;
        let mut name_param_ty = None;

        if arguments.args.len() > 1 {
            return error(
                &self.context,
                "`ParamSpec` can only have one positional argument",
                call_expr,
            );
        }

        if let Some(starred) = arguments.args.iter().find(|arg| arg.is_starred_expr()) {
            return error(
                &self.context,
                "Starred arguments are not supported in `ParamSpec` creation",
                starred,
            );
        }

        for kwarg in &arguments.keywords {
            let Some(identifier) = kwarg.arg.as_ref() else {
                return error(
                    &self.context,
                    "Starred arguments are not supported in `ParamSpec` creation",
                    kwarg,
                );
            };
            match identifier.id().as_str() {
                "name" => {
                    // Duplicate keyword argument is a syntax error, so we don't have to check if
                    // `name_param_ty.is_some()` here.
                    if !arguments.args.is_empty() {
                        return error(
                            &self.context,
                            "The `name` parameter of `ParamSpec` can only be provided once",
                            kwarg,
                        );
                    }
                    name_param_ty =
                        Some(self.infer_expression(&kwarg.value, TypeContext::default()));
                }
                "bound" | "covariant" | "contravariant" | "infer_variance" => {
                    return error(
                        &self.context,
                        "The variance and bound arguments for `ParamSpec` do not have defined semantics yet",
                        call_expr,
                    );
                }
                "default" => {
                    if !have_features_from(PythonVersion::PY313) {
                        // We don't return here; this error is informational since this will error
                        // at runtime, but the user's intent is plain, we may as well respect it.
                        error(
                            &self.context,
                            "The `default` parameter of `typing.ParamSpec` was added in Python 3.13",
                            kwarg,
                        );
                    }
                    default = Some(TypeVarDefaultEvaluation::Lazy);
                }
                name => {
                    // We don't return here; this error is informational since this will error
                    // at runtime, but it will likely cause fewer cascading errors if we just
                    // ignore the unknown keyword and still understand as much of the typevar as we
                    // can.
                    error(
                        &self.context,
                        format_args!("Unknown keyword argument `{name}` in `ParamSpec` creation"),
                        kwarg,
                    );
                    self.infer_expression(&kwarg.value, TypeContext::default());
                }
            }
        }

        let Some(name_param_ty) = name_param_ty.or_else(|| {
            arguments
                .find_positional(0)
                .map(|arg| self.infer_expression(arg, TypeContext::default()))
        }) else {
            return error(
                &self.context,
                "The `name` parameter of `ParamSpec` is required.",
                call_expr,
            );
        };

        let Some(name_param) = name_param_ty.as_string_literal().map(|name| name.value(db)) else {
            return error(
                &self.context,
                "The first argument to `ParamSpec` must be a string literal",
                call_expr,
            );
        };

        let ast::Expr::Name(ast::ExprName {
            id: target_name, ..
        }) = target
        else {
            return error(
                &self.context,
                "A `ParamSpec` definition must be a simple variable assignment",
                target,
            );
        };

        if name_param != target_name {
            return error(
                &self.context,
                format_args!(
                    "The name of a `ParamSpec` (`{name_param}`) must match \
                    the name of the variable it is assigned to (`{target_name}`)"
                ),
                target,
            );
        }

        if default.is_some() {
            self.deferred.insert(definition);
        }

        let identity =
            TypeVarIdentity::new(db, target_name, Some(definition), TypeVarKind::ParamSpec);
        Type::KnownInstance(KnownInstanceType::TypeVar(TypeVarInstance::new(
            db, identity, None, None, default,
        )))
    }

    fn infer_legacy_typevar(
        &mut self,
        target: &ast::Expr,
        call_expr: &ast::ExprCall,
        definition: Definition<'db>,
        known_class: KnownClass,
    ) -> Type<'db> {
        fn error<'db>(
            context: &InferContext<'db, '_>,
            message: impl std::fmt::Display,
            node: impl Ranged,
        ) -> Type<'db> {
            if let Some(builder) = context.report_lint(&INVALID_LEGACY_TYPE_VARIABLE, node) {
                builder.into_diagnostic(message);
            }
            // If the call doesn't create a valid typevar, we'll emit diagnostics and fall back to
            // just creating a regular instance of `typing.TypeVar`.
            KnownClass::TypeVar.to_instance(context.db())
        }

        let db = self.db();
        let arguments = &call_expr.arguments;
        let is_typing_extensions = known_class == KnownClass::ExtensionsTypeVar;
        let assume_all_features = self.in_stub() || is_typing_extensions;
        let python_version = Program::get(db).python_version(db);
        let have_features_from =
            |version: PythonVersion| assume_all_features || python_version >= version;

        let mut has_bound = false;
        let mut default = None;
        let mut covariant = false;
        let mut contravariant = false;
        let mut name_param_ty = None;

        if let Some(starred) = arguments.args.iter().find(|arg| arg.is_starred_expr()) {
            return error(
                &self.context,
                "Starred arguments are not supported in `TypeVar` creation",
                starred,
            );
        }

        for kwarg in &arguments.keywords {
            let Some(identifier) = kwarg.arg.as_ref() else {
                return error(
                    &self.context,
                    "Starred arguments are not supported in `TypeVar` creation",
                    kwarg,
                );
            };
            match identifier.id().as_str() {
                "name" => {
                    // Duplicate keyword argument is a syntax error, so we don't have to check if
                    // `name_param_ty.is_some()` here.
                    if !arguments.args.is_empty() {
                        return error(
                            &self.context,
                            "The `name` parameter of `TypeVar` can only be provided once.",
                            kwarg,
                        );
                    }
                    name_param_ty =
                        Some(self.infer_expression(&kwarg.value, TypeContext::default()));
                }
                "bound" => has_bound = true,
                "covariant" => {
                    match self
                        .infer_expression(&kwarg.value, TypeContext::default())
                        .bool(db)
                    {
                        Truthiness::AlwaysTrue => covariant = true,
                        Truthiness::AlwaysFalse => {}
                        Truthiness::Ambiguous => {
                            return error(
                                &self.context,
                                "The `covariant` parameter of `TypeVar` \
                                cannot have an ambiguous truthiness",
                                &kwarg.value,
                            );
                        }
                    }
                }
                "contravariant" => {
                    match self
                        .infer_expression(&kwarg.value, TypeContext::default())
                        .bool(db)
                    {
                        Truthiness::AlwaysTrue => contravariant = true,
                        Truthiness::AlwaysFalse => {}
                        Truthiness::Ambiguous => {
                            return error(
                                &self.context,
                                "The `contravariant` parameter of `TypeVar` \
                                cannot have an ambiguous truthiness",
                                &kwarg.value,
                            );
                        }
                    }
                }
                "default" => {
                    if !have_features_from(PythonVersion::PY313) {
                        // We don't return here; this error is informational since this will error
                        // at runtime, but the user's intent is plain, we may as well respect it.
                        error(
                            &self.context,
                            "The `default` parameter of `typing.TypeVar` was added in Python 3.13",
                            kwarg,
                        );
                    }

                    default = Some(TypeVarDefaultEvaluation::Lazy);
                }
                "infer_variance" => {
                    if !have_features_from(PythonVersion::PY312) {
                        // We don't return here; this error is informational since this will error
                        // at runtime, but the user's intent is plain, we may as well respect it.
                        error(
                            &self.context,
                            "The `infer_variance` parameter of `typing.TypeVar` was added in Python 3.12",
                            kwarg,
                        );
                    }
                    // TODO support `infer_variance` in legacy TypeVars
                    if self
                        .infer_expression(&kwarg.value, TypeContext::default())
                        .bool(db)
                        .is_ambiguous()
                    {
                        return error(
                            &self.context,
                            "The `infer_variance` parameter of `TypeVar` \
                            cannot have an ambiguous truthiness",
                            &kwarg.value,
                        );
                    }
                }
                name => {
                    // We don't return here; this error is informational since this will error
                    // at runtime, but it will likely cause fewer cascading errors if we just
                    // ignore the unknown keyword and still understand as much of the typevar as we
                    // can.
                    error(
                        &self.context,
                        format_args!("Unknown keyword argument `{name}` in `TypeVar` creation",),
                        kwarg,
                    );
                    self.infer_expression(&kwarg.value, TypeContext::default());
                }
            }
        }

        let variance = match (covariant, contravariant) {
            (true, true) => {
                return error(
                    &self.context,
                    "A `TypeVar` cannot be both covariant and contravariant",
                    call_expr,
                );
            }
            (true, false) => TypeVarVariance::Covariant,
            (false, true) => TypeVarVariance::Contravariant,
            (false, false) => TypeVarVariance::Invariant,
        };

        let Some(name_param_ty) = name_param_ty.or_else(|| {
            arguments
                .find_positional(0)
                .map(|arg| self.infer_expression(arg, TypeContext::default()))
        }) else {
            return error(
                &self.context,
                "The `name` parameter of `TypeVar` is required.",
                call_expr,
            );
        };

        let Some(name_param) = name_param_ty.as_string_literal().map(|name| name.value(db)) else {
            return error(
                &self.context,
                "The first argument to `TypeVar` must be a string literal.",
                call_expr,
            );
        };

        let ast::Expr::Name(ast::ExprName {
            id: target_name, ..
        }) = target
        else {
            return error(
                &self.context,
                "A `TypeVar` definition must be a simple variable assignment",
                target,
            );
        };

        if name_param != target_name {
            return error(
                &self.context,
                format_args!(
                    "The name of a `TypeVar` (`{name_param}`) must match \
                    the name of the variable it is assigned to (`{target_name}`)"
                ),
                target,
            );
        }

        // Inference of bounds, constraints, and defaults must be deferred, to avoid cycles. So we
        // only check presence/absence/number here.

        let num_constraints = arguments.args.len().saturating_sub(1);

        let bound_or_constraints = match (has_bound, num_constraints) {
            (false, 0) => None,
            (true, 0) => Some(TypeVarBoundOrConstraintsEvaluation::LazyUpperBound),
            (true, _) => {
                return error(
                    &self.context,
                    "A `TypeVar` cannot have both a bound and constraints",
                    call_expr,
                );
            }
            (_, 1) => {
                return error(
                    &self.context,
                    "A `TypeVar` cannot have exactly one constraint",
                    &arguments.args[1],
                );
            }
            (false, _) => Some(TypeVarBoundOrConstraintsEvaluation::LazyConstraints),
        };

        if bound_or_constraints.is_some() || default.is_some() {
            self.deferred.insert(definition);
        }

        let identity = TypeVarIdentity::new(db, target_name, Some(definition), TypeVarKind::Legacy);
        Type::KnownInstance(KnownInstanceType::TypeVar(TypeVarInstance::new(
            db,
            identity,
            bound_or_constraints,
            Some(variance),
            default,
        )))
    }

    fn infer_assignment_deferred(&mut self, value: &ast::Expr) {
        // Infer deferred bounds/constraints/defaults of a legacy TypeVar / ParamSpec.
        let ast::Expr::Call(ast::ExprCall {
            func, arguments, ..
        }) = value
        else {
            return;
        };
        for arg in arguments.args.iter().skip(1) {
            self.infer_type_expression(arg);
        }
        if let Some(bound) = arguments.find_keyword("bound") {
            self.infer_type_expression(&bound.value);
        }
        if let Some(default) = arguments.find_keyword("default") {
<<<<<<< HEAD
            let func_ty = self.infer_expression(func, TypeContext::default());
=======
            let func_ty = self
                .try_expression_type(func)
                .unwrap_or_else(|| self.infer_expression(func, TypeContext::default()));
>>>>>>> c7ff9826
            if func_ty.as_class_literal().is_some_and(|class_literal| {
                class_literal.is_known(self.db(), KnownClass::ParamSpec)
            }) {
                self.infer_paramspec_default(&default.value);
            } else {
                self.infer_type_expression(&default.value);
            }
        }
    }

    fn infer_annotated_assignment_statement(&mut self, assignment: &ast::StmtAnnAssign) {
        if assignment.target.is_name_expr() {
            self.infer_definition(assignment);
        } else {
            // Non-name assignment targets are inferred as ordinary expressions, not definitions.
            let ast::StmtAnnAssign {
                range: _,
                node_index: _,
                annotation,
                value,
                target,
                simple: _,
            } = assignment;
            let annotated =
                self.infer_annotation_expression(annotation, DeferredExpressionState::None);

            if !annotated.qualifiers.is_empty() {
                for qualifier in [TypeQualifiers::CLASS_VAR, TypeQualifiers::INIT_VAR] {
                    if annotated.qualifiers.contains(qualifier) {
                        if let Some(builder) = self
                            .context
                            .report_lint(&INVALID_TYPE_FORM, annotation.as_ref())
                        {
                            builder.into_diagnostic(format_args!(
                                "`{name}` annotations are not allowed for non-name targets",
                                name = qualifier.name()
                            ));
                        }
                    }
                }
            }

            if let Some(value) = value {
                self.infer_maybe_standalone_expression(
                    value,
                    TypeContext::new(Some(annotated.inner_type())),
                );
            }

            // If we have an annotated assignment like `self.attr: int = 1`, we still need to
            // do type inference on the `self.attr` target to get types for all sub-expressions.
            self.infer_expression(target, TypeContext::default());

            // But here we explicitly overwrite the type for the overall `self.attr` node with
            // the annotated type. We do no use `store_expression_type` here, because it checks
            // that no type has been stored for the expression before.
            self.expressions
                .insert((&**target).into(), annotated.inner_type());
        }
    }

    /// Infer the types in an annotated assignment definition.
    fn infer_annotated_assignment_definition(
        &mut self,
        assignment: &'db AnnotatedAssignmentDefinitionKind,
        definition: Definition<'db>,
    ) {
        let annotation = assignment.annotation(self.module());
        let target = assignment.target(self.module());
        let value = assignment.value(self.module());

        let mut declared = self.infer_annotation_expression(
            annotation,
            DeferredExpressionState::from(self.defer_annotations()),
        );

        if !declared.qualifiers.is_empty() {
            let current_scope_id = self.scope().file_scope_id(self.db());
            let current_scope = self.index.scope(current_scope_id);
            if current_scope.kind() != ScopeKind::Class {
                for qualifier in [TypeQualifiers::CLASS_VAR, TypeQualifiers::INIT_VAR] {
                    if declared.qualifiers.contains(qualifier) {
                        if let Some(builder) =
                            self.context.report_lint(&INVALID_TYPE_FORM, annotation)
                        {
                            builder.into_diagnostic(format_args!(
                                "`{name}` annotations are only allowed in class-body scopes",
                                name = qualifier.name()
                            ));
                        }
                    }
                }
            }
        }

        if target
            .as_name_expr()
            .is_some_and(|name| &name.id == "TYPE_CHECKING")
        {
            if !KnownClass::Bool
                .to_instance(self.db())
                .is_assignable_to(self.db(), declared.inner_type())
            {
                // annotation not assignable from `bool` is an error
                report_invalid_type_checking_constant(&self.context, target.into());
            } else if self.in_stub()
                && value
                    .as_ref()
                    .is_none_or(|value| value.is_ellipsis_literal_expr())
            {
                // stub file assigning nothing or `...` is fine
            } else if !matches!(
                value
                    .as_ref()
                    .and_then(|value| value.as_boolean_literal_expr()),
                Some(ast::ExprBooleanLiteral { value: false, .. })
            ) {
                // otherwise, assigning something other than `False` is an error
                report_invalid_type_checking_constant(&self.context, target.into());
            }
            declared.inner = Type::BooleanLiteral(true);
        }

        // Handle various singletons.
        if let Some(name_expr) = target.as_name_expr() {
            if let Some(special_form) =
                SpecialFormType::try_from_file_and_name(self.db(), self.file(), &name_expr.id)
            {
                declared.inner = Type::SpecialForm(special_form);
            }
        }

        // If the target of an assignment is not one of the place expressions we support,
        // then they are not definitions, so we can only be here if the target is in a form supported as a place expression.
        // In this case, we can simply store types in `target` below, instead of calling `infer_expression` (which would return `Never`).
        debug_assert!(PlaceExpr::try_from_expr(target).is_some());

        if let Some(value) = value {
            fn field_specifiers<'db>(
                db: &'db dyn Db,
                index: &'db SemanticIndex<'db>,
                scope: ScopeId<'db>,
            ) -> Option<SmallVec<[Type<'db>; NUM_FIELD_SPECIFIERS_INLINE]>> {
                let enclosing_scope = index.scope(scope.file_scope_id(db));
                let class_node = enclosing_scope.node().as_class()?;
                let class_definition = index.expect_single_definition(class_node);
                let class_literal = infer_definition_types(db, class_definition)
                    .declaration_type(class_definition)
                    .inner_type()
                    .as_class_literal()?;

                class_literal
                    .dataclass_params(db)
                    .map(|params| SmallVec::from(params.field_specifiers(db)))
                    .or_else(|| {
                        Some(SmallVec::from(
                            CodeGeneratorKind::from_class(db, class_literal, None)?
                                .dataclass_transformer_params()?
                                .field_specifiers(db),
                        ))
                    })
            }

            if let Some(specifiers) = field_specifiers(self.db(), self.index, self.scope()) {
                self.dataclass_field_specifiers = specifiers;
            }

            let inferred_ty = self.infer_maybe_standalone_expression(
                value,
                TypeContext::new(Some(declared.inner_type())),
            );

            self.dataclass_field_specifiers.clear();

            let inferred_ty = if target
                .as_name_expr()
                .is_some_and(|name| &name.id == "TYPE_CHECKING")
            {
                Type::BooleanLiteral(true)
            } else if self.in_stub() && value.is_ellipsis_literal_expr() {
                declared.inner_type()
            } else {
                inferred_ty
            };

            self.add_declaration_with_binding(
                target.into(),
                definition,
                &DeclaredAndInferredType::MightBeDifferent {
                    declared_ty: declared,
                    inferred_ty,
                },
            );

            self.store_expression_type(target, inferred_ty);
        } else {
            if self.in_stub() {
                self.add_declaration_with_binding(
                    target.into(),
                    definition,
                    &DeclaredAndInferredType::AreTheSame(declared),
                );
            } else {
                self.add_declaration(target.into(), definition, declared);
            }

            self.store_expression_type(target, declared.inner_type());
        }
    }

    fn infer_augmented_assignment_statement(&mut self, assignment: &ast::StmtAugAssign) {
        if assignment.target.is_name_expr() {
            self.infer_definition(assignment);
        } else {
            // Non-name assignment targets are inferred as ordinary expressions, not definitions.
            self.infer_augment_assignment(assignment);
        }
    }

    fn infer_augmented_op(
        &mut self,
        assignment: &ast::StmtAugAssign,
        target_type: Type<'db>,
        value_type: Type<'db>,
    ) -> Type<'db> {
        // If the target defines, e.g., `__iadd__`, infer the augmented assignment as a call to that
        // dunder.
        let op = assignment.op;
        let db = self.db();

        let report_unsupported_augmented_op = |ctx: &mut InferContext| {
            let Some(builder) = ctx.report_lint(&UNSUPPORTED_OPERATOR, assignment) else {
                return;
            };
            builder.into_diagnostic(format_args!(
                "Operator `{op}=` is unsupported between objects of type `{}` and `{}`",
                target_type.display(db),
                value_type.display(db)
            ));
        };

        // Fall back to non-augmented binary operator inference.
        let mut binary_return_ty = || {
            self.infer_binary_expression_type(assignment.into(), false, target_type, value_type, op)
                .unwrap_or_else(|| {
                    report_unsupported_augmented_op(&mut self.context);
                    Type::unknown()
                })
        };

        match target_type {
            Type::Union(union) => union.map(db, |&elem_type| {
                self.infer_augmented_op(assignment, elem_type, value_type)
            }),
            _ => {
                let call = target_type.try_call_dunder(
                    db,
                    op.in_place_dunder(),
                    CallArguments::positional([value_type]),
                    TypeContext::default(),
                );

                match call {
                    Ok(outcome) => outcome.return_type(db),
                    Err(CallDunderError::MethodNotAvailable) => binary_return_ty(),
                    Err(CallDunderError::PossiblyUnbound(outcome)) => {
                        UnionType::from_elements(db, [outcome.return_type(db), binary_return_ty()])
                    }
                    Err(CallDunderError::CallError(_, bindings)) => {
                        report_unsupported_augmented_op(&mut self.context);
                        bindings.return_type(db)
                    }
                }
            }
        }
    }

    fn infer_augment_assignment_definition(
        &mut self,
        assignment: &ast::StmtAugAssign,
        definition: Definition<'db>,
    ) {
        let target_ty = self.infer_augment_assignment(assignment);
        self.add_binding(assignment.into(), definition, |_, _| target_ty);
    }

    fn infer_augment_assignment(&mut self, assignment: &ast::StmtAugAssign) -> Type<'db> {
        let ast::StmtAugAssign {
            range: _,
            node_index: _,
            target,
            op: _,
            value,
        } = assignment;

        // Resolve the target type, assuming a load context.
        let target_type = match &**target {
            ast::Expr::Name(name) => {
                let previous_value = self.infer_name_load(name);
                self.store_expression_type(target, previous_value);
                previous_value
            }
            ast::Expr::Attribute(attr) => {
                let previous_value = self.infer_attribute_load(attr);
                self.store_expression_type(target, previous_value);
                previous_value
            }
            ast::Expr::Subscript(subscript) => {
                let previous_value = self.infer_subscript_load(subscript);
                self.store_expression_type(target, previous_value);
                previous_value
            }
            _ => self.infer_expression(target, TypeContext::default()),
        };
        let value_type = self.infer_expression(value, TypeContext::default());

        self.infer_augmented_op(assignment, target_type, value_type)
    }

    fn infer_type_alias_statement(&mut self, node: &ast::StmtTypeAlias) {
        self.infer_definition(node);
    }

    fn infer_for_statement(&mut self, for_statement: &ast::StmtFor) {
        let ast::StmtFor {
            range: _,
            node_index: _,
            target,
            iter,
            body,
            orelse,
            is_async: _,
        } = for_statement;

        self.infer_target(target, iter, |builder, tcx| {
            // TODO: `infer_for_statement_definition` reports a diagnostic if `iter_ty` isn't iterable
            //  but only if the target is a name. We should report a diagnostic here if the target isn't a name:
            //  `for a.x in not_iterable: ...
            builder
                .infer_standalone_expression(iter, tcx)
                .iterate(builder.db())
                .homogeneous_element_type(builder.db())
        });

        self.infer_body(body);
        self.infer_body(orelse);
    }

    fn infer_for_statement_definition(
        &mut self,
        for_stmt: &ForStmtDefinitionKind<'db>,
        definition: Definition<'db>,
    ) {
        let iterable = for_stmt.iterable(self.module());
        let target = for_stmt.target(self.module());

        let loop_var_value_type = match for_stmt.target_kind() {
            TargetKind::Sequence(unpack_position, unpack) => {
                let unpacked = infer_unpack_types(self.db(), unpack);
                if unpack_position == UnpackPosition::First {
                    self.context.extend(unpacked.diagnostics());
                }

                unpacked.expression_type(target)
            }
            TargetKind::Single => {
                let iterable_type =
                    self.infer_standalone_expression(iterable, TypeContext::default());

                iterable_type
                    .try_iterate_with_mode(
                        self.db(),
                        EvaluationMode::from_is_async(for_stmt.is_async()),
                    )
                    .map(|tuple| tuple.homogeneous_element_type(self.db()))
                    .unwrap_or_else(|err| {
                        err.report_diagnostic(&self.context, iterable_type, iterable.into());
                        err.fallback_element_type(self.db())
                    })
            }
        };

        self.store_expression_type(target, loop_var_value_type);
        self.add_binding(target.into(), definition, |_, _| loop_var_value_type);
    }

    fn infer_while_statement(&mut self, while_statement: &ast::StmtWhile) {
        let ast::StmtWhile {
            range: _,
            node_index: _,
            test,
            body,
            orelse,
        } = while_statement;

        let test_ty = self.infer_standalone_expression(test, TypeContext::default());

        if let Err(err) = test_ty.try_bool(self.db()) {
            err.report_diagnostic(&self.context, &**test);
        }

        self.infer_body(body);
        self.infer_body(orelse);
    }

    fn infer_import_statement(&mut self, import: &ast::StmtImport) {
        let ast::StmtImport {
            range: _,
            node_index: _,
            names,
        } = import;

        for alias in names {
            self.infer_definition(alias);
        }
    }

    fn report_unresolved_import(
        &self,
        import_node: AnyNodeRef<'_>,
        range: TextRange,
        level: u32,
        module: Option<&str>,
    ) {
        let is_import_reachable = self.is_reachable(import_node);

        if !is_import_reachable {
            return;
        }

        let Some(builder) = self.context.report_lint(&UNRESOLVED_IMPORT, range) else {
            return;
        };
        let mut diagnostic = builder.into_diagnostic(format_args!(
            "Cannot resolve imported module `{}{}`",
            ".".repeat(level as usize),
            module.unwrap_or_default()
        ));
        if level == 0 {
            if let Some(module_name) = module.and_then(ModuleName::new) {
                let program = Program::get(self.db());
                let typeshed_versions = program.search_paths(self.db()).typeshed_versions();

                // Loop over ancestors in case we have info on the parent module but not submodule
                for module_name in module_name.ancestors() {
                    if let Some(version_range) = typeshed_versions.exact(&module_name) {
                        // We know it is a stdlib module on *some* Python versions...
                        let python_version = program.python_version(self.db());
                        if !version_range.contains(python_version) {
                            // ...But not on *this* Python version.
                            diagnostic.info(format_args!(
                                "The stdlib module `{module_name}` is only available on Python {version_range}",
                                version_range = version_range.diagnostic_display(),
                            ));
                            add_inferred_python_version_hint_to_diagnostic(
                                self.db(),
                                &mut diagnostic,
                                "resolving modules",
                            );
                            return;
                        }
                        // We found the most precise answer we could, stop searching
                        break;
                    }
                }
            }

            // Add search paths information to the diagnostic
            // Use the same search paths function that is used in actual module resolution
            let verbose = self.db().verbose();
            let search_paths = search_paths(self.db(), ModuleResolveMode::StubsAllowed);

            diagnostic.info(format_args!(
                "Searched in the following paths during module resolution:"
            ));

            let mut search_paths = search_paths.enumerate();

            while let Some((index, path)) = search_paths.next() {
                if index > 4 && !verbose {
                    let more = search_paths.count() + 1;
                    diagnostic.info(format_args!(
                        "  ... and {more} more paths. Run with `-v` to see all paths."
                    ));
                    break;
                }
                diagnostic.info(format_args!(
                    "  {}. {} ({})",
                    index + 1,
                    path,
                    path.describe_kind()
                ));
            }

            diagnostic.info(
                "make sure your Python environment is properly configured: \
                https://docs.astral.sh/ty/modules/#python-environment",
            );
        }
    }

    fn infer_import_definition(
        &mut self,
        node: &ast::StmtImport,
        alias: &ast::Alias,
        definition: Definition<'db>,
    ) {
        let ast::Alias {
            range: _,
            node_index: _,
            name,
            asname,
        } = alias;

        // The name of the module being imported
        let Some(full_module_name) = ModuleName::new(name) else {
            tracing::debug!("Failed to resolve import due to invalid syntax");
            self.add_unknown_declaration_with_binding(alias.into(), definition);
            return;
        };

        // Resolve the module being imported.
        let Some(full_module_ty) = self.module_type_from_name(&full_module_name) else {
            self.report_unresolved_import(node.into(), alias.range(), 0, Some(name));
            self.add_unknown_declaration_with_binding(alias.into(), definition);
            return;
        };

        let binding_ty = if asname.is_some() {
            // If we are renaming the imported module via an `as` clause, then we bind the resolved
            // module's type to that name, even if that module is nested.
            full_module_ty
        } else if full_module_name.contains('.') {
            // If there's no `as` clause and the imported module is nested, we're not going to bind
            // the resolved module itself into the current scope; we're going to bind the top-most
            // parent package of that module.
            let topmost_parent_name =
                ModuleName::new(full_module_name.components().next().unwrap()).unwrap();
            let Some(topmost_parent_ty) = self.module_type_from_name(&topmost_parent_name) else {
                self.add_unknown_declaration_with_binding(alias.into(), definition);
                return;
            };
            topmost_parent_ty
        } else {
            // If there's no `as` clause and the imported module isn't nested, then the imported
            // module _is_ what we bind into the current scope.
            full_module_ty
        };

        self.add_declaration_with_binding(
            alias.into(),
            definition,
            &DeclaredAndInferredType::are_the_same_type(binding_ty),
        );
    }

    fn infer_import_from_statement(&mut self, import: &ast::StmtImportFrom) {
        let ast::StmtImportFrom {
            range: _,
            node_index: _,
            module: _,
            names,
            level: _,
        } = import;

        self.check_import_from_module_is_resolvable(import);

        for alias in names {
            for definition in self.index.definitions(alias) {
                let inferred = infer_definition_types(self.db(), *definition);
                // Check non-star imports for deprecations
                if definition.kind(self.db()).as_star_import().is_none() {
                    // In the initial cycle, `declaration_types()` is empty, so no deprecation check is performed.
                    for ty in inferred.declaration_types() {
                        self.check_deprecated(alias, ty.inner);
                    }
                }
                self.extend_definition(inferred);
            }
        }
    }

    fn infer_assert_statement(&mut self, assert: &ast::StmtAssert) {
        let ast::StmtAssert {
            range: _,
            node_index: _,
            test,
            msg,
        } = assert;

        let test_ty = self.infer_standalone_expression(test, TypeContext::default());

        if let Err(err) = test_ty.try_bool(self.db()) {
            err.report_diagnostic(&self.context, &**test);
        }

        self.infer_optional_expression(msg.as_deref(), TypeContext::default());
    }

    fn infer_raise_statement(&mut self, raise: &ast::StmtRaise) {
        let ast::StmtRaise {
            range: _,
            node_index: _,
            exc,
            cause,
        } = raise;

        let base_exception_type = KnownClass::BaseException.to_subclass_of(self.db());
        let base_exception_instance = KnownClass::BaseException.to_instance(self.db());

        let can_be_raised =
            UnionType::from_elements(self.db(), [base_exception_type, base_exception_instance]);
        let can_be_exception_cause =
            UnionType::from_elements(self.db(), [can_be_raised, Type::none(self.db())]);

        if let Some(raised) = exc {
            let raised_type = self.infer_expression(raised, TypeContext::default());

            if !raised_type.is_assignable_to(self.db(), can_be_raised) {
                report_invalid_exception_raised(&self.context, raised, raised_type);
            }
        }

        if let Some(cause) = cause {
            let cause_type = self.infer_expression(cause, TypeContext::default());

            if !cause_type.is_assignable_to(self.db(), can_be_exception_cause) {
                report_invalid_exception_cause(&self.context, cause, cause_type);
            }
        }
    }

    /// Resolve the [`ModuleName`], and the type of the module, being referred to by an
    /// [`ast::StmtImportFrom`] node. Emit a diagnostic if the module cannot be resolved.
    fn check_import_from_module_is_resolvable(&mut self, import_from: &ast::StmtImportFrom) {
        let ast::StmtImportFrom { module, level, .. } = import_from;

        // For diagnostics, we want to highlight the unresolvable
        // module and not the entire `from ... import ...` statement.
        let module_ref = module
            .as_ref()
            .map(AnyNodeRef::from)
            .unwrap_or_else(|| AnyNodeRef::from(import_from));
        let module = module.as_deref();

        tracing::trace!(
            "Resolving import statement from module `{}` into file `{}`",
            format_import_from_module(*level, module),
            self.file().path(self.db()),
        );
        let module_name = ModuleName::from_import_statement(self.db(), self.file(), import_from);

        let module_name = match module_name {
            Ok(module_name) => module_name,
            Err(ModuleNameResolutionError::InvalidSyntax) => {
                tracing::debug!("Failed to resolve import due to invalid syntax");
                // Invalid syntax diagnostics are emitted elsewhere.
                return;
            }
            Err(ModuleNameResolutionError::TooManyDots) => {
                tracing::debug!(
                    "Relative module resolution `{}` failed: too many leading dots",
                    format_import_from_module(*level, module),
                );
                self.report_unresolved_import(
                    import_from.into(),
                    module_ref.range(),
                    *level,
                    module,
                );
                return;
            }
            Err(ModuleNameResolutionError::UnknownCurrentModule) => {
                tracing::debug!(
                    "Relative module resolution `{}` failed; could not resolve file `{}` to a module",
                    format_import_from_module(*level, module),
                    self.file().path(self.db())
                );
                self.report_unresolved_import(
                    import_from.into(),
                    module_ref.range(),
                    *level,
                    module,
                );
                return;
            }
        };

        if resolve_module(self.db(), &module_name).is_none() {
            self.report_unresolved_import(import_from.into(), module_ref.range(), *level, module);
        }
    }

    fn infer_import_from_definition(
        &mut self,
        import_from: &ast::StmtImportFrom,
        alias: &ast::Alias,
        definition: Definition<'db>,
    ) {
        let Ok(module_name) =
            ModuleName::from_import_statement(self.db(), self.file(), import_from)
        else {
            self.add_unknown_declaration_with_binding(alias.into(), definition);
            return;
        };

        let Some(module) = resolve_module(self.db(), &module_name) else {
            self.add_unknown_declaration_with_binding(alias.into(), definition);
            return;
        };

        let module_ty = Type::module_literal(self.db(), self.file(), module);

        let name = if let Some(star_import) = definition.kind(self.db()).as_star_import() {
            self.index
                .place_table(self.scope().file_scope_id(self.db()))
                .symbol(star_import.symbol_id())
                .name()
        } else {
            &alias.name.id
        };

        // Avoid looking up attributes on a module if a module imports from itself
        // (e.g. `from parent import submodule` inside the `parent` module).
        let import_is_self_referential = module_ty
            .as_module_literal()
            .is_some_and(|module| Some(self.file()) == module.module(self.db()).file(self.db()));

        // Although it isn't the runtime semantics, we go to some trouble to prioritize a submodule
        // over module `__getattr__`, because that's what other type checkers do.
        let mut from_module_getattr = None;

        // First try loading the requested attribute from the module.
        if !import_is_self_referential {
            if let PlaceAndQualifiers {
                place: Place::Defined(ty, _, boundness),
                qualifiers,
            } = module_ty.member(self.db(), name)
            {
                if &alias.name != "*" && boundness == Definedness::PossiblyUndefined {
                    // TODO: Consider loading _both_ the attribute and any submodule and unioning them
                    // together if the attribute exists but is possibly-unbound.
                    if let Some(builder) = self
                        .context
                        .report_lint(&POSSIBLY_MISSING_IMPORT, AnyNodeRef::Alias(alias))
                    {
                        builder.into_diagnostic(format_args!(
                            "Member `{name}` of module `{module_name}` may be missing",
                        ));
                    }
                }
                if qualifiers.contains(TypeQualifiers::FROM_MODULE_GETATTR) {
                    from_module_getattr = Some((ty, qualifiers));
                } else {
                    self.add_declaration_with_binding(
                        alias.into(),
                        definition,
                        &DeclaredAndInferredType::MightBeDifferent {
                            declared_ty: TypeAndQualifiers {
                                inner: ty,
                                origin: TypeOrigin::Declared,
                                qualifiers,
                            },
                            inferred_ty: ty,
                        },
                    );
                    return;
                }
            }
        }

        // Evaluate whether `X.Y` would constitute a valid submodule name,
        // given a `from X import Y` statement. If it is valid, this will be `Some()`;
        // else, it will be `None`.
        let full_submodule_name = ModuleName::new(name).map(|final_part| {
            let mut ret = module_name.clone();
            ret.extend(&final_part);
            ret
        });

        // If the module doesn't bind the symbol, check if it's a submodule.  This won't get
        // handled by the `Type::member` call because it relies on the semantic index's
        // `imported_modules` set.  The semantic index does not include information about
        // `from...import` statements because there are two things it cannot determine while only
        // inspecting the content of the current file:
        //
        //   - whether the imported symbol is an attribute or submodule
        //   - whether the containing file is in a module or a package (needed to correctly resolve
        //     relative imports)
        //
        // The first would be solvable by making it a _potentially_ imported modules set.  The
        // second is not.
        //
        // Regardless, for now, we sidestep all of that by repeating the submodule-or-attribute
        // check here when inferring types for a `from...import` statement.
        if let Some(submodule_type) = full_submodule_name
            .as_ref()
            .and_then(|submodule_name| self.module_type_from_name(submodule_name))
        {
            self.add_declaration_with_binding(
                alias.into(),
                definition,
                &DeclaredAndInferredType::are_the_same_type(submodule_type),
            );
            return;
        }

        // We've checked for a submodule, so now we can go ahead and use a type from module
        // `__getattr__`.
        if let Some((ty, qualifiers)) = from_module_getattr {
            self.add_declaration_with_binding(
                alias.into(),
                definition,
                &DeclaredAndInferredType::MightBeDifferent {
                    declared_ty: TypeAndQualifiers {
                        inner: ty,
                        origin: TypeOrigin::Declared,
                        qualifiers,
                    },
                    inferred_ty: ty,
                },
            );
            return;
        }

        self.add_unknown_declaration_with_binding(alias.into(), definition);

        if &alias.name == "*" {
            return;
        }

        if !self.is_reachable(import_from) {
            return;
        }

        let Some(builder) = self
            .context
            .report_lint(&UNRESOLVED_IMPORT, AnyNodeRef::Alias(alias))
        else {
            return;
        };

        let diagnostic = builder.into_diagnostic(format_args!(
            "Module `{module_name}` has no member `{name}`"
        ));

        if let Some(full_submodule_name) = full_submodule_name {
            hint_if_stdlib_submodule_exists_on_other_versions(
                self.db(),
                diagnostic,
                &full_submodule_name,
                module,
            );
        }
    }

    fn infer_return_statement(&mut self, ret: &ast::StmtReturn) {
        let tcx = if ret.value.is_some() {
            nearest_enclosing_function(self.db(), self.index, self.scope())
                .map(|func| {
                    // When inferring expressions within a function body,
                    // the expected type passed should be the "raw" type,
                    // i.e. type variables in the return type are non-inferable,
                    // and the return types of async functions are not wrapped in `CoroutineType[...]`.
                    TypeContext::new(func.last_definition_raw_signature(self.db()).return_ty)
                })
                .unwrap_or_default()
        } else {
            TypeContext::default()
        };
        if let Some(ty) = self.infer_optional_expression(ret.value.as_deref(), tcx) {
            let range = ret
                .value
                .as_ref()
                .map_or(ret.range(), |value| value.range());
            self.record_return_type(ty, range);
        } else {
            self.record_return_type(Type::none(self.db()), ret.range());
        }
    }

    fn infer_delete_statement(&mut self, delete: &ast::StmtDelete) {
        let ast::StmtDelete {
            range: _,
            node_index: _,
            targets,
        } = delete;
        for target in targets {
            self.infer_expression(target, TypeContext::default());
        }
    }

    fn infer_global_statement(&mut self, global: &ast::StmtGlobal) {
        // CPython allows examples like this, where a global variable is never explicitly defined
        // in the global scope:
        //
        // ```py
        // def f():
        //     global x
        //     x = 1
        // def g():
        //     print(x)
        // ```
        //
        // However, allowing this pattern would make it hard for us to guarantee
        // accurate analysis about the types and boundness of global-scope symbols,
        // so we require the variable to be explicitly defined (either bound or declared)
        // in the global scope.
        let ast::StmtGlobal {
            node_index: _,
            range: _,
            names,
        } = global;
        let global_place_table = self.index.place_table(FileScopeId::global());
        for name in names {
            if let Some(symbol_id) = global_place_table.symbol_id(name) {
                let symbol = global_place_table.symbol(symbol_id);
                if symbol.is_bound() || symbol.is_declared() {
                    // This name is explicitly defined in the global scope (not just in function
                    // bodies that mark it `global`).
                    continue;
                }
            }
            if !module_type_implicit_global_symbol(self.db(), name)
                .place
                .is_undefined()
            {
                // This name is an implicit global like `__file__` (but not a built-in like `int`).
                continue;
            }
            // This variable isn't explicitly defined in the global scope, nor is it an
            // implicit global from `types.ModuleType`, so we consider this `global` statement invalid.
            let Some(builder) = self.context.report_lint(&UNRESOLVED_GLOBAL, name) else {
                return;
            };
            let mut diag =
                builder.into_diagnostic(format_args!("Invalid global declaration of `{name}`"));
            diag.set_primary_message(format_args!(
                "`{name}` has no declarations or bindings in the global scope"
            ));
            diag.info("This limits ty's ability to make accurate inferences about the boundness and types of global-scope symbols");
            diag.info(format_args!(
                "Consider adding a declaration to the global scope, e.g. `{name}: int`"
            ));
        }
    }

    fn infer_nonlocal_statement(&mut self, nonlocal: &ast::StmtNonlocal) {
        let ast::StmtNonlocal {
            node_index: _,
            range,
            names,
        } = nonlocal;
        let db = self.db();
        let scope = self.scope();
        let file_scope_id = scope.file_scope_id(db);

        'names: for name in names {
            // Walk up parent scopes looking for a possible enclosing scope that may have a
            // definition of this name visible to us. Note that we skip the scope containing the
            // use that we are resolving, since we already looked for the place there up above.
            for (enclosing_scope_file_id, _) in self.index.ancestor_scopes(file_scope_id).skip(1) {
                // Class scopes are not visible to nested scopes, and `nonlocal` cannot refer to
                // globals, so check only function-like scopes.
                let enclosing_scope = self.index.scope(enclosing_scope_file_id);
                if !enclosing_scope.kind().is_function_like() {
                    continue;
                }
                let enclosing_place_table = self.index.place_table(enclosing_scope_file_id);
                let Some(enclosing_symbol_id) = enclosing_place_table.symbol_id(name) else {
                    // This scope doesn't define this name. Keep going.
                    continue;
                };
                let enclosing_symbol = enclosing_place_table.symbol(enclosing_symbol_id);
                // We've found a definition for this name in an enclosing function-like scope.
                // Either this definition is the valid place this name refers to, or else we'll
                // emit a syntax error. Either way, we won't walk any more enclosing scopes. Note
                // that there are differences here compared to `infer_place_load`: A regular load
                // (e.g. `print(x)`) is allowed to refer to a global variable (e.g. `x = 1` in the
                // global scope), and similarly it's allowed to refer to a local variable in an
                // enclosing function that's declared `global` (e.g. `global x`). However, the
                // `nonlocal` keyword can't refer to global variables (that's a `SyntaxError`), and
                // it also can't refer to local variables in enclosing functions that are declared
                // `global` (also a `SyntaxError`).
                if enclosing_symbol.is_global() {
                    // A "chain" of `nonlocal` statements is "broken" by a `global` statement. Stop
                    // looping and report that this `nonlocal` statement is invalid.
                    break;
                }
                if !enclosing_symbol.is_bound()
                    && !enclosing_symbol.is_declared()
                    && !enclosing_symbol.is_nonlocal()
                {
                    debug_assert!(enclosing_symbol.is_used());
                    // The name is only referenced here, not defined. Keep going.
                    continue;
                }
                // We found a definition. We've checked that the name isn't `global` in this scope,
                // but it's ok if it's `nonlocal`. If a "chain" of `nonlocal` statements fails to
                // lead to a valid binding, the outermost one will be an error; we don't need to
                // walk the whole chain for each one.
                continue 'names;
            }
            // There's no matching binding in an enclosing scope. This `nonlocal` statement is
            // invalid.
            if let Some(builder) = self
                .context
                .report_diagnostic(DiagnosticId::InvalidSyntax, Severity::Error)
            {
                builder
                    .into_diagnostic(format_args!("no binding for nonlocal `{name}` found"))
                    .annotate(Annotation::primary(self.context.span(*range)));
            }
        }
    }

    fn module_type_from_name(&self, module_name: &ModuleName) -> Option<Type<'db>> {
        resolve_module(self.db(), module_name)
            .map(|module| Type::module_literal(self.db(), self.file(), module))
    }

    fn infer_decorator(&mut self, decorator: &ast::Decorator) -> Type<'db> {
        let ast::Decorator {
            range: _,
            node_index: _,
            expression,
        } = decorator;

        self.infer_expression(expression, TypeContext::default())
    }

    /// Infer the argument types for a single binding.
    fn infer_argument_types<'a>(
        &mut self,
        ast_arguments: &ast::Arguments,
        arguments: &mut CallArguments<'a, 'db>,
        argument_forms: &[Option<ParameterForm>],
    ) {
        debug_assert!(
            ast_arguments.len() == arguments.len() && arguments.len() == argument_forms.len()
        );

        let iter = itertools::izip!(
            arguments.iter_mut(),
            argument_forms.iter().copied(),
            ast_arguments.arguments_source_order()
        );

        for ((_, argument_type), argument_form, ast_argument) in iter {
            let argument = match ast_argument {
                // Splatted arguments are inferred before parameter matching to
                // determine their length.
                ast::ArgOrKeyword::Arg(ast::Expr::Starred(_))
                | ast::ArgOrKeyword::Keyword(ast::Keyword { arg: None, .. }) => continue,

                ast::ArgOrKeyword::Arg(arg) => arg,
                ast::ArgOrKeyword::Keyword(ast::Keyword { value, .. }) => value,
            };

            let ty = self.infer_argument_type(argument, argument_form, TypeContext::default());
            *argument_type = Some(ty);
        }
    }

    /// Infer the argument types for multiple potential bindings and overloads.
    fn infer_all_argument_types<'a>(
        &mut self,
        ast_arguments: &ast::Arguments,
        arguments: &mut CallArguments<'a, 'db>,
        bindings: &Bindings<'db>,
    ) {
        debug_assert!(
            ast_arguments.len() == arguments.len()
                && arguments.len() == bindings.argument_forms().len()
        );

        let iter = itertools::izip!(
            0..,
            arguments.iter_mut(),
            bindings.argument_forms().iter().copied(),
            ast_arguments.arguments_source_order()
        );

        let overloads_with_binding = bindings
            .into_iter()
            .filter_map(|binding| {
                match binding.matching_overload_index() {
                    MatchingOverloadIndex::Single(_) | MatchingOverloadIndex::Multiple(_) => {
                        let overloads = binding
                            .matching_overloads()
                            .map(move |(_, overload)| (overload, binding));

                        Some(Either::Right(overloads))
                    }

                    // If there is a single overload that does not match, we still infer the argument
                    // types for better diagnostics.
                    MatchingOverloadIndex::None => match binding.overloads() {
                        [overload] => Some(Either::Left(std::iter::once((overload, binding)))),
                        _ => None,
                    },
                }
            })
            .flatten();

        for (argument_index, (_, argument_type), argument_form, ast_argument) in iter {
            let ast_argument = match ast_argument {
                // Splatted arguments are inferred before parameter matching to
                // determine their length.
                //
                // TODO: Re-infer splatted arguments with their type context.
                ast::ArgOrKeyword::Arg(ast::Expr::Starred(_))
                | ast::ArgOrKeyword::Keyword(ast::Keyword { arg: None, .. }) => continue,

                ast::ArgOrKeyword::Arg(arg) => arg,
                ast::ArgOrKeyword::Keyword(ast::Keyword { value, .. }) => value,
            };

            // Type-form arguments are inferred without type context, so we can infer the argument type directly.
            if let Some(ParameterForm::Type) = argument_form {
                *argument_type = Some(self.infer_type_expression(ast_argument));
                continue;
            }

            // Retrieve the parameter type for the current argument in a given overload and its binding.
            let db = self.db();
            let parameter_type = |overload: &Binding<'db>, binding: &CallableBinding<'db>| {
                let argument_index = if binding.bound_type.is_some() {
                    argument_index + 1
                } else {
                    argument_index
                };

                let argument_matches = &overload.argument_matches()[argument_index];
                let [parameter_index] = argument_matches.parameters.as_slice() else {
                    return None;
                };

                let parameter_type =
                    overload.signature.parameters()[*parameter_index].annotated_type()?;

                // TODO: For now, skip any parameter annotations that mention any typevars. There
                // are two issues:
                //
                // First, if we include those typevars in the type context that we use to infer the
                // corresponding argument type, the typevars might end up appearing in the inferred
                // argument type as well. As part of analyzing this call, we're going to (try to)
                // infer a specialization of those typevars, and would need to substitute those
                // typevars in the inferred argument type. We can't do that easily at the moment,
                // since specialization inference occurs _after_ we've inferred argument types, and
                // we can't _update_ an expression's inferred type after the fact.
                //
                // Second, certain kinds of arguments themselves have typevars that we need to
                // infer specializations for. (For instance, passing the result of _another_  call
                // to the argument of _this_ call, where both are calls to generic functions.) In
                // that case, we want to "tie together" the typevars of the two calls so that we
                // can infer their specializations at the same time — or at least, for the
                // specialization of one to influence the specialization of the other. It's not yet
                // clear how we're going to do that. (We might have to start inferring constraint
                // sets for each expression, instead of simple types?)
                //
                // Regardless, for now, the expedient "solution" is to not perform bidi type
                // checking for these kinds of parameters.
                if parameter_type.has_typevar(db) {
                    return None;
                }

                Some(parameter_type)
            };

            // If there is only a single binding and overload, we can infer the argument directly with
            // the unique parameter type annotation.
            if let Ok((overload, binding)) = overloads_with_binding.clone().exactly_one() {
                self.infer_expression_impl(
                    ast_argument,
                    TypeContext::new(parameter_type(overload, binding)),
                );
            } else {
                // Otherwise, each type is a valid independent inference of the given argument, and we may
                // require different permutations of argument types to correctly perform argument expansion
                // during overload evaluation, so we take the intersection of all the types we inferred for
                // each argument.
                //
                // Note that this applies to all nested expressions within each argument.
                let old_multi_inference_state = mem::replace(
                    &mut self.multi_inference_state,
                    MultiInferenceState::Intersect,
                );

                // We perform inference once without any type context, emitting any diagnostics that are unrelated
                // to bidirectional type inference.
                self.infer_expression_impl(ast_argument, TypeContext::default());

                // We then silence any diagnostics emitted during multi-inference, as the type context is only
                // used as a hint to infer a more assignable argument type, and should not lead to diagnostics
                // for non-matching overloads.
                let was_in_multi_inference = self.context.set_multi_inference(true);

                // Infer the type of each argument once with each distinct parameter type as type context.
                let parameter_types = overloads_with_binding
                    .clone()
                    .filter_map(|(overload, binding)| parameter_type(overload, binding))
                    .collect::<FxHashSet<_>>();

                for parameter_type in parameter_types {
                    self.infer_expression_impl(
                        ast_argument,
                        TypeContext::new(Some(parameter_type)),
                    );
                }

                // Restore the multi-inference state.
                self.multi_inference_state = old_multi_inference_state;
                self.context.set_multi_inference(was_in_multi_inference);
            }

            *argument_type = self.try_expression_type(ast_argument);
        }
    }

    fn infer_argument_type(
        &mut self,
        ast_argument: &ast::Expr,
        form: Option<ParameterForm>,
        tcx: TypeContext<'db>,
    ) -> Type<'db> {
        match form {
            None | Some(ParameterForm::Value) => self.infer_expression(ast_argument, tcx),
            Some(ParameterForm::Type) => self.infer_type_expression(ast_argument),
        }
    }

    fn infer_optional_expression(
        &mut self,
        expression: Option<&ast::Expr>,
        tcx: TypeContext<'db>,
    ) -> Option<Type<'db>> {
        expression.map(|expr| self.infer_expression(expr, tcx))
    }

    #[track_caller]
    fn infer_expression(&mut self, expression: &ast::Expr, tcx: TypeContext<'db>) -> Type<'db> {
        debug_assert!(
            !self.index.is_standalone_expression(expression),
            "Calling `self.infer_expression` on a standalone-expression is not allowed because it can lead to double-inference. Use `self.infer_standalone_expression` instead."
        );

        self.infer_expression_impl(expression, tcx)
    }

    fn infer_expression_with_state(
        &mut self,
        expression: &ast::Expr,
        tcx: TypeContext<'db>,
        state: DeferredExpressionState,
    ) -> Type<'db> {
        let previous_deferred_state = std::mem::replace(&mut self.deferred_state, state);
        let ty = self.infer_expression(expression, tcx);
        self.deferred_state = previous_deferred_state;
        ty
    }

    fn infer_maybe_standalone_expression(
        &mut self,
        expression: &ast::Expr,
        tcx: TypeContext<'db>,
    ) -> Type<'db> {
        if let Some(standalone_expression) = self.index.try_expression(expression) {
            self.infer_standalone_expression_impl(expression, standalone_expression, tcx)
        } else {
            self.infer_expression(expression, tcx)
        }
    }

    #[track_caller]
    fn infer_standalone_expression(
        &mut self,
        expression: &ast::Expr,
        tcx: TypeContext<'db>,
    ) -> Type<'db> {
        let standalone_expression = self.index.expression(expression);
        self.infer_standalone_expression_impl(expression, standalone_expression, tcx)
    }

    fn infer_standalone_expression_impl(
        &mut self,
        expression: &ast::Expr,
        standalone_expression: Expression<'db>,
        tcx: TypeContext<'db>,
    ) -> Type<'db> {
        let types = infer_expression_types(self.db(), standalone_expression, tcx);
        self.extend_expression(types);

        // Instead of calling `self.expression_type(expr)` after extending here, we get
        // the result from `types` directly because we might be in cycle recovery where
        // `types.cycle_fallback_type` is `Some(fallback_ty)`, which we can retrieve by
        // using `expression_type` on `types`:
        types.expression_type(expression)
    }

    /// Infer the type of an expression.
    fn infer_expression_impl(
        &mut self,
        expression: &ast::Expr,
        tcx: TypeContext<'db>,
    ) -> Type<'db> {
        let ty = match expression {
            ast::Expr::NoneLiteral(ast::ExprNoneLiteral {
                range: _,
                node_index: _,
            }) => Type::none(self.db()),
            ast::Expr::NumberLiteral(literal) => self.infer_number_literal_expression(literal),
            ast::Expr::BooleanLiteral(literal) => self.infer_boolean_literal_expression(literal),
            ast::Expr::StringLiteral(literal) => self.infer_string_literal_expression(literal),
            ast::Expr::BytesLiteral(bytes_literal) => {
                self.infer_bytes_literal_expression(bytes_literal)
            }
            ast::Expr::FString(fstring) => self.infer_fstring_expression(fstring),
            ast::Expr::TString(tstring) => self.infer_tstring_expression(tstring),
            ast::Expr::EllipsisLiteral(literal) => self.infer_ellipsis_literal_expression(literal),
            ast::Expr::Tuple(tuple) => self.infer_tuple_expression(tuple, tcx),
            ast::Expr::List(list) => self.infer_list_expression(list, tcx),
            ast::Expr::Set(set) => self.infer_set_expression(set, tcx),
            ast::Expr::Dict(dict) => self.infer_dict_expression(dict, tcx),
            ast::Expr::Generator(generator) => self.infer_generator_expression(generator),
            ast::Expr::ListComp(listcomp) => {
                self.infer_list_comprehension_expression(listcomp, tcx)
            }
            ast::Expr::DictComp(dictcomp) => {
                self.infer_dict_comprehension_expression(dictcomp, tcx)
            }
            ast::Expr::SetComp(setcomp) => self.infer_set_comprehension_expression(setcomp, tcx),
            ast::Expr::Name(name) => self.infer_name_expression(name),
            ast::Expr::Attribute(attribute) => self.infer_attribute_expression(attribute),
            ast::Expr::UnaryOp(unary_op) => self.infer_unary_expression(unary_op),
            ast::Expr::BinOp(binary) => self.infer_binary_expression(binary),
            ast::Expr::BoolOp(bool_op) => self.infer_boolean_expression(bool_op),
            ast::Expr::Compare(compare) => self.infer_compare_expression(compare),
            ast::Expr::Subscript(subscript) => self.infer_subscript_expression(subscript),
            ast::Expr::Slice(slice) => self.infer_slice_expression(slice),
            ast::Expr::If(if_expression) => self.infer_if_expression(if_expression),
            ast::Expr::Lambda(lambda_expression) => self.infer_lambda_expression(lambda_expression),
            ast::Expr::Call(call_expression) => self.infer_call_expression(call_expression, tcx),
            ast::Expr::Starred(starred) => self.infer_starred_expression(starred),
            ast::Expr::Yield(yield_expression) => self.infer_yield_expression(yield_expression),
            ast::Expr::YieldFrom(yield_from) => self.infer_yield_from_expression(yield_from),
            ast::Expr::Await(await_expression) => self.infer_await_expression(await_expression),
            ast::Expr::Named(named) => {
                // Definitions must be unique, so we bypass multi-inference for named expressions.
                if !self.multi_inference_state.is_panic()
                    && let Some(ty) = self.expressions.get(&expression.into())
                {
                    return *ty;
                }

                self.infer_named_expression(named)
            }
            ast::Expr::IpyEscapeCommand(_) => {
                todo_type!("Ipy escape command support")
            }
        };

        self.store_expression_type(expression, ty);

        ty
    }

    fn store_expression_type(&mut self, expression: &ast::Expr, ty: Type<'db>) {
        if self.deferred_state.in_string_annotation() {
            // Avoid storing the type of expressions that are part of a string annotation because
            // the expression ids don't exists in the semantic index. Instead, we'll store the type
            // on the string expression itself that represents the annotation.
            return;
        }

        let db = self.db();

        match self.multi_inference_state {
            MultiInferenceState::Panic => {
                let previous = self.expressions.insert(expression.into(), ty);
                assert_eq!(previous, None);
            }

            MultiInferenceState::Overwrite => {
                self.expressions.insert(expression.into(), ty);
            }

            MultiInferenceState::Intersect => {
                self.expressions
                    .entry(expression.into())
                    .and_modify(|current| {
                        *current = IntersectionType::from_elements(db, [*current, ty]);
                    })
                    .or_insert(ty);
            }
        }
    }

    fn infer_number_literal_expression(&mut self, literal: &ast::ExprNumberLiteral) -> Type<'db> {
        let ast::ExprNumberLiteral {
            range: _,
            node_index: _,
            value,
        } = literal;
        let db = self.db();

        match value {
            ast::Number::Int(n) => n
                .as_i64()
                .map(Type::IntLiteral)
                .unwrap_or_else(|| KnownClass::Int.to_instance(db)),
            ast::Number::Float(_) => KnownClass::Float.to_instance(db),
            ast::Number::Complex { .. } => KnownClass::Complex.to_instance(db),
        }
    }

    #[expect(clippy::unused_self)]
    fn infer_boolean_literal_expression(&mut self, literal: &ast::ExprBooleanLiteral) -> Type<'db> {
        let ast::ExprBooleanLiteral {
            range: _,
            node_index: _,
            value,
        } = literal;

        Type::BooleanLiteral(*value)
    }

    fn infer_string_literal_expression(&mut self, literal: &ast::ExprStringLiteral) -> Type<'db> {
        if literal.value.len() <= Self::MAX_STRING_LITERAL_SIZE {
            Type::string_literal(self.db(), literal.value.to_str())
        } else {
            Type::LiteralString
        }
    }

    fn infer_bytes_literal_expression(&mut self, literal: &ast::ExprBytesLiteral) -> Type<'db> {
        // TODO: ignoring r/R prefixes for now, should normalize bytes values
        let bytes: Vec<u8> = literal.value.bytes().collect();
        Type::bytes_literal(self.db(), &bytes)
    }

    fn infer_fstring_expression(&mut self, fstring: &ast::ExprFString) -> Type<'db> {
        let ast::ExprFString {
            range: _,
            node_index: _,
            value,
        } = fstring;

        let mut collector = StringPartsCollector::new();
        for part in value {
            // Make sure we iter through every parts to infer all sub-expressions. The `collector`
            // struct ensures we don't allocate unnecessary strings.
            match part {
                ast::FStringPart::Literal(literal) => {
                    collector.push_str(&literal.value);
                }
                ast::FStringPart::FString(fstring) => {
                    for element in &fstring.elements {
                        match element {
                            ast::InterpolatedStringElement::Interpolation(expression) => {
                                let ast::InterpolatedElement {
                                    range: _,
                                    node_index: _,
                                    expression,
                                    debug_text: _,
                                    conversion,
                                    format_spec,
                                } = expression;
                                let ty = self.infer_expression(expression, TypeContext::default());

                                if let Some(format_spec) = format_spec {
                                    for element in format_spec.elements.interpolations() {
                                        self.infer_expression(
                                            &element.expression,
                                            TypeContext::default(),
                                        );
                                    }
                                }

                                // TODO: handle format specifiers by calling a method
                                // (`Type::format`?) that handles the `__format__` method.
                                // Conversion flags should be handled before calling `__format__`.
                                // https://docs.python.org/3/library/string.html#format-string-syntax
                                if !conversion.is_none() || format_spec.is_some() {
                                    collector.add_expression();
                                } else {
                                    if let Type::StringLiteral(literal) = ty.str(self.db()) {
                                        collector.push_str(literal.value(self.db()));
                                    } else {
                                        collector.add_expression();
                                    }
                                }
                            }
                            ast::InterpolatedStringElement::Literal(literal) => {
                                collector.push_str(&literal.value);
                            }
                        }
                    }
                }
            }
        }
        collector.string_type(self.db())
    }

    fn infer_tstring_expression(&mut self, tstring: &ast::ExprTString) -> Type<'db> {
        let ast::ExprTString { value, .. } = tstring;
        for tstring in value {
            for element in &tstring.elements {
                match element {
                    ast::InterpolatedStringElement::Interpolation(
                        tstring_interpolation_element,
                    ) => {
                        let ast::InterpolatedElement {
                            expression,
                            format_spec,
                            ..
                        } = tstring_interpolation_element;
                        self.infer_expression(expression, TypeContext::default());
                        if let Some(format_spec) = format_spec {
                            for element in format_spec.elements.interpolations() {
                                self.infer_expression(&element.expression, TypeContext::default());
                            }
                        }
                    }
                    ast::InterpolatedStringElement::Literal(_) => {}
                }
            }
        }
        KnownClass::Template.to_instance(self.db())
    }

    fn infer_ellipsis_literal_expression(
        &mut self,
        _literal: &ast::ExprEllipsisLiteral,
    ) -> Type<'db> {
        KnownClass::EllipsisType.to_instance(self.db())
    }

    fn infer_tuple_expression(
        &mut self,
        tuple: &ast::ExprTuple,
        tcx: TypeContext<'db>,
    ) -> Type<'db> {
        let ast::ExprTuple {
            range: _,
            node_index: _,
            elts,
            ctx: _,
            parenthesized: _,
        } = tuple;

        // Remove any union elements of that are unrelated to the tuple type.
        let tcx = tcx.map(|annotation| {
            let inferable = KnownClass::Tuple
                .try_to_class_literal(self.db())
                .and_then(|class| class.generic_context(self.db()))
                .map(|generic_context| generic_context.inferable_typevars(self.db()))
                .unwrap_or(InferableTypeVars::None);
            annotation.filter_disjoint_elements(
                self.db(),
                Type::homogeneous_tuple(self.db(), Type::unknown()),
                inferable,
            )
        });

        let annotated_tuple = tcx
            .known_specialization(self.db(), KnownClass::Tuple)
            .and_then(|specialization| {
                specialization
                    .tuple(self.db())
                    .expect("the specialization of `KnownClass::Tuple` must have a tuple spec")
                    .resize(self.db(), TupleLength::Fixed(elts.len()))
                    .ok()
            });

        let mut annotated_elt_tys = annotated_tuple.as_ref().map(Tuple::all_elements);

        let db = self.db();
        let element_types = elts.iter().map(|element| {
            let annotated_elt_ty = annotated_elt_tys.as_mut().and_then(Iterator::next).copied();
            self.infer_expression(element, TypeContext::new(annotated_elt_ty))
        });

        Type::heterogeneous_tuple(db, element_types)
    }

    fn infer_list_expression(&mut self, list: &ast::ExprList, tcx: TypeContext<'db>) -> Type<'db> {
        let ast::ExprList {
            range: _,
            node_index: _,
            elts,
            ctx: _,
        } = list;

        let elts = elts.iter().map(|elt| [Some(elt)]);
        let infer_elt_ty = |builder: &mut Self, elt, tcx| builder.infer_expression(elt, tcx);
        self.infer_collection_literal(elts, tcx, infer_elt_ty, KnownClass::List)
            .unwrap_or_else(|| {
                KnownClass::List.to_specialized_instance(self.db(), [Type::unknown()])
            })
    }

    fn infer_set_expression(&mut self, set: &ast::ExprSet, tcx: TypeContext<'db>) -> Type<'db> {
        let ast::ExprSet {
            range: _,
            node_index: _,
            elts,
        } = set;

        let elts = elts.iter().map(|elt| [Some(elt)]);
        let infer_elt_ty = |builder: &mut Self, elt, tcx| builder.infer_expression(elt, tcx);
        self.infer_collection_literal(elts, tcx, infer_elt_ty, KnownClass::Set)
            .unwrap_or_else(|| {
                KnownClass::Set.to_specialized_instance(self.db(), [Type::unknown()])
            })
    }

    fn infer_dict_expression(&mut self, dict: &ast::ExprDict, tcx: TypeContext<'db>) -> Type<'db> {
        let ast::ExprDict {
            range: _,
            node_index: _,
            items,
        } = dict;

        let mut item_types = FxHashMap::default();

        // Validate `TypedDict` dictionary literal assignments.
        if let Some(tcx) = tcx.annotation
            && let Some(typed_dict) = tcx
                .filter_union(self.db(), Type::is_typed_dict)
                .as_typed_dict()
            && let Some(ty) = self.infer_typed_dict_expression(dict, typed_dict, &mut item_types)
        {
            return ty;
        }

        // Avoid false positives for the functional `TypedDict` form, which is currently
        // unsupported.
        if let Some(Type::Dynamic(DynamicType::Todo(_))) = tcx.annotation {
            return KnownClass::Dict
                .to_specialized_instance(self.db(), [Type::unknown(), Type::unknown()]);
        }

        let items = items
            .iter()
            .map(|item| [item.key.as_ref(), Some(&item.value)]);

        // Avoid inferring the items multiple times if we already attempted to infer the
        // dictionary literal as a `TypedDict`. This also allows us to infer using the
        // type context of the expected `TypedDict` field.
        let infer_elt_ty = |builder: &mut Self, elt: &ast::Expr, tcx| {
            item_types
                .get(&elt.node_index().load())
                .copied()
                .unwrap_or_else(|| builder.infer_expression(elt, tcx))
        };

        self.infer_collection_literal(items, tcx, infer_elt_ty, KnownClass::Dict)
            .unwrap_or_else(|| {
                KnownClass::Dict
                    .to_specialized_instance(self.db(), [Type::unknown(), Type::unknown()])
            })
    }

    fn infer_typed_dict_expression(
        &mut self,
        dict: &ast::ExprDict,
        typed_dict: TypedDictType<'db>,
        item_types: &mut FxHashMap<NodeIndex, Type<'db>>,
    ) -> Option<Type<'db>> {
        let ast::ExprDict {
            range: _,
            node_index: _,
            items,
        } = dict;

        let typed_dict_items = typed_dict.items(self.db());

        for item in items {
            let key_ty = self.infer_optional_expression(item.key.as_ref(), TypeContext::default());
            if let Some((key, key_ty)) = item.key.as_ref().zip(key_ty) {
                item_types.insert(key.node_index().load(), key_ty);
            }

            let value_ty = if let Some(Type::StringLiteral(key)) = key_ty
                && let Some(field) = typed_dict_items.get(key.value(self.db()))
            {
                self.infer_expression(&item.value, TypeContext::new(Some(field.declared_ty)))
            } else {
                self.infer_expression(&item.value, TypeContext::default())
            };

            item_types.insert(item.value.node_index().load(), value_ty);
        }

        validate_typed_dict_dict_literal(&self.context, typed_dict, dict, dict.into(), |expr| {
            self.expression_type(expr)
        })
        .ok()
        .map(|_| Type::TypedDict(typed_dict))
    }

    // Infer the type of a collection literal expression.
    fn infer_collection_literal<'expr, const N: usize, F, I>(
        &mut self,
        elts: I,
        tcx: TypeContext<'db>,
        mut infer_elt_expression: F,
        collection_class: KnownClass,
    ) -> Option<Type<'db>>
    where
        I: Iterator<Item = [Option<&'expr ast::Expr>; N]>,
        F: FnMut(&mut Self, &'expr ast::Expr, TypeContext<'db>) -> Type<'db>,
    {
        // Extract the type variable `T` from `list[T]` in typeshed.
        let elt_tys = |collection_class: KnownClass| {
            let class_literal = collection_class.try_to_class_literal(self.db())?;
            let generic_context = class_literal.generic_context(self.db())?;
            Some((
                class_literal,
                generic_context,
                generic_context.variables(self.db()),
            ))
        };

        let Some((class_literal, generic_context, elt_tys)) = elt_tys(collection_class) else {
            // Infer the element types without type context, and fallback to unknown for
            // custom typesheds.
            for elt in elts.flatten().flatten() {
                infer_elt_expression(self, elt, TypeContext::default());
            }

            return None;
        };

        let inferable = generic_context.inferable_typevars(self.db());

        // Remove any union elements of that are unrelated to the collection type.
        //
        // For example, we only want the `list[int]` from `annotation: list[int] | None` if
        // `collection_ty` is `list`.
        let tcx = tcx.map(|annotation| {
            let collection_ty = collection_class.to_instance(self.db());
            annotation.filter_disjoint_elements(self.db(), collection_ty, inferable)
        });

        // Extract the annotated type of `T`, if provided.
        let annotated_elt_tys = tcx
            .known_specialization(self.db(), collection_class)
            .map(|specialization| specialization.types(self.db()));

        // Create a set of constraints to infer a precise type for `T`.
        let mut builder = SpecializationBuilder::new(self.db(), inferable);

        match annotated_elt_tys {
            // The annotated type acts as a constraint for `T`.
            //
            // Note that we infer the annotated type _before_ the elements, to more closely match the
            // order of any unions as written in the type annotation.
            Some(annotated_elt_tys) => {
                for (elt_ty, annotated_elt_ty) in iter::zip(elt_tys.clone(), annotated_elt_tys) {
                    builder
                        .infer(Type::TypeVar(elt_ty), *annotated_elt_ty)
                        .ok()?;
                }
            }

            // If a valid type annotation was not provided, avoid restricting the type of the collection
            // by unioning the inferred type with `Unknown`.
            None => {
                for elt_ty in elt_tys.clone() {
                    builder.infer(Type::TypeVar(elt_ty), Type::unknown()).ok()?;
                }
            }
        }

        let elt_tcxs = match annotated_elt_tys {
            None => Either::Left(iter::repeat(TypeContext::default())),
            Some(tys) => Either::Right(tys.iter().map(|ty| TypeContext::new(Some(*ty)))),
        };

        for elts in elts {
            // An unpacking expression for a dictionary.
            if let &[None, Some(value)] = elts.as_slice() {
                let inferred_value_ty = infer_elt_expression(self, value, TypeContext::default());

                // Merge the inferred type of the nested dictionary.
                if let Some(specialization) =
                    inferred_value_ty.known_specialization(self.db(), KnownClass::Dict)
                {
                    for (elt_ty, inferred_elt_ty) in
                        iter::zip(elt_tys.clone(), specialization.types(self.db()))
                    {
                        builder
                            .infer(Type::TypeVar(elt_ty), *inferred_elt_ty)
                            .ok()?;
                    }
                }

                continue;
            }

            // The inferred type of each element acts as an additional constraint on `T`.
            for (elt, elt_ty, elt_tcx) in itertools::izip!(elts, elt_tys.clone(), elt_tcxs.clone())
            {
                let Some(elt) = elt else { continue };

                let inferred_elt_ty = infer_elt_expression(self, elt, elt_tcx);

                // Simplify the inference based on the declared type of the element.
                if let Some(elt_tcx) = elt_tcx.annotation {
                    if inferred_elt_ty.is_assignable_to(self.db(), elt_tcx) {
                        continue;
                    }
                }

                // Convert any element literals to their promoted type form to avoid excessively large
                // unions for large nested list literals, which the constraint solver struggles with.
                let inferred_elt_ty = inferred_elt_ty.promote_literals(self.db(), elt_tcx);

                builder.infer(Type::TypeVar(elt_ty), inferred_elt_ty).ok()?;
            }
        }

        let class_type = class_literal.apply_specialization(self.db(), |_| {
            builder.build(generic_context, TypeContext::default())
        });

        Type::from(class_type).to_instance(self.db())
    }

    /// Infer the type of the `iter` expression of the first comprehension.
    fn infer_first_comprehension_iter(&mut self, comprehensions: &[ast::Comprehension]) {
        let mut comprehensions_iter = comprehensions.iter();
        let Some(first_comprehension) = comprehensions_iter.next() else {
            unreachable!("Comprehension must contain at least one generator");
        };
        self.infer_standalone_expression(&first_comprehension.iter, TypeContext::default());
    }

    fn infer_generator_expression(&mut self, generator: &ast::ExprGenerator) -> Type<'db> {
        let ast::ExprGenerator {
            range: _,
            node_index: _,
            elt: _,
            generators,
            parenthesized: _,
        } = generator;

        self.infer_first_comprehension_iter(generators);

        KnownClass::GeneratorType.to_specialized_instance(
            self.db(),
            [
                todo_type!("generator expression yield type"),
                todo_type!("generator expression send type"),
                todo_type!("generator expression return type"),
            ],
        )
    }

    /// Return a specialization of the collection class (list, dict, set) based on the type context and the inferred
    /// element / key-value types from the comprehension expression.
    fn infer_comprehension_specialization(
        &self,
        collection_class: KnownClass,
        inferred_element_types: &[Type<'db>],
        tcx: TypeContext<'db>,
    ) -> Type<'db> {
        // Remove any union elements of that are unrelated to the collection type.
        let tcx = tcx.map(|annotation| {
            annotation.filter_disjoint_elements(
                self.db(),
                collection_class.to_instance(self.db()),
                InferableTypeVars::None,
            )
        });

        if let Some(annotated_element_types) = tcx
            .known_specialization(self.db(), collection_class)
            .map(|specialization| specialization.types(self.db()))
            && annotated_element_types
                .iter()
                .zip(inferred_element_types.iter())
                .all(|(annotated, inferred)| inferred.is_assignable_to(self.db(), *annotated))
        {
            collection_class
                .to_specialized_instance(self.db(), annotated_element_types.iter().copied())
        } else {
            collection_class.to_specialized_instance(
                self.db(),
                inferred_element_types.iter().map(|ty| {
                    UnionType::from_elements(
                        self.db(),
                        [
                            ty.promote_literals(self.db(), TypeContext::default()),
                            Type::unknown(),
                        ],
                    )
                }),
            )
        }
    }

    fn infer_list_comprehension_expression(
        &mut self,
        listcomp: &ast::ExprListComp,
        tcx: TypeContext<'db>,
    ) -> Type<'db> {
        let ast::ExprListComp {
            range: _,
            node_index: _,
            elt,
            generators,
        } = listcomp;

        self.infer_first_comprehension_iter(generators);

        let scope_id = self
            .index
            .node_scope(NodeWithScopeRef::ListComprehension(listcomp));
        let scope = scope_id.to_scope_id(self.db(), self.file());
        let inference = infer_scope_types(self.db(), scope);
        let element_type = inference.expression_type(elt.as_ref());

        self.infer_comprehension_specialization(KnownClass::List, &[element_type], tcx)
    }

    fn infer_dict_comprehension_expression(
        &mut self,
        dictcomp: &ast::ExprDictComp,
        tcx: TypeContext<'db>,
    ) -> Type<'db> {
        let ast::ExprDictComp {
            range: _,
            node_index: _,
            key,
            value,
            generators,
        } = dictcomp;

        self.infer_first_comprehension_iter(generators);

        let scope_id = self
            .index
            .node_scope(NodeWithScopeRef::DictComprehension(dictcomp));
        let scope = scope_id.to_scope_id(self.db(), self.file());
        let inference = infer_scope_types(self.db(), scope);
        let key_type = inference.expression_type(key.as_ref());
        let value_type = inference.expression_type(value.as_ref());

        self.infer_comprehension_specialization(KnownClass::Dict, &[key_type, value_type], tcx)
    }

    fn infer_set_comprehension_expression(
        &mut self,
        setcomp: &ast::ExprSetComp,
        tcx: TypeContext<'db>,
    ) -> Type<'db> {
        let ast::ExprSetComp {
            range: _,
            node_index: _,
            elt,
            generators,
        } = setcomp;

        self.infer_first_comprehension_iter(generators);

        let scope_id = self
            .index
            .node_scope(NodeWithScopeRef::SetComprehension(setcomp));
        let scope = scope_id.to_scope_id(self.db(), self.file());
        let inference = infer_scope_types(self.db(), scope);
        let element_type = inference.expression_type(elt.as_ref());

        self.infer_comprehension_specialization(KnownClass::Set, &[element_type], tcx)
    }

    fn infer_generator_expression_scope(&mut self, generator: &ast::ExprGenerator) {
        let ast::ExprGenerator {
            range: _,
            node_index: _,
            elt,
            generators,
            parenthesized: _,
        } = generator;

        self.infer_expression(elt, TypeContext::default());
        self.infer_comprehensions(generators);
    }

    fn infer_list_comprehension_expression_scope(&mut self, listcomp: &ast::ExprListComp) {
        let ast::ExprListComp {
            range: _,
            node_index: _,
            elt,
            generators,
        } = listcomp;

        self.infer_expression(elt, TypeContext::default());
        self.infer_comprehensions(generators);
    }

    fn infer_dict_comprehension_expression_scope(&mut self, dictcomp: &ast::ExprDictComp) {
        let ast::ExprDictComp {
            range: _,
            node_index: _,
            key,
            value,
            generators,
        } = dictcomp;

        self.infer_expression(key, TypeContext::default());
        self.infer_expression(value, TypeContext::default());
        self.infer_comprehensions(generators);
    }

    fn infer_set_comprehension_expression_scope(&mut self, setcomp: &ast::ExprSetComp) {
        let ast::ExprSetComp {
            range: _,
            node_index: _,
            elt,
            generators,
        } = setcomp;

        self.infer_expression(elt, TypeContext::default());
        self.infer_comprehensions(generators);
    }

    fn infer_comprehensions(&mut self, comprehensions: &[ast::Comprehension]) {
        let mut comprehensions_iter = comprehensions.iter();
        let Some(first_comprehension) = comprehensions_iter.next() else {
            unreachable!("Comprehension must contain at least one generator");
        };
        self.infer_comprehension(first_comprehension, true);
        for comprehension in comprehensions_iter {
            self.infer_comprehension(comprehension, false);
        }
    }

    fn infer_comprehension(&mut self, comprehension: &ast::Comprehension, is_first: bool) {
        let ast::Comprehension {
            range: _,
            node_index: _,
            target,
            iter,
            ifs,
            is_async: _,
        } = comprehension;

        self.infer_target(target, iter, |builder, tcx| {
            // TODO: `infer_comprehension_definition` reports a diagnostic if `iter_ty` isn't iterable
            //  but only if the target is a name. We should report a diagnostic here if the target isn't a name:
            //  `[... for a.x in not_iterable]
            if is_first {
                infer_same_file_expression_type(
                    builder.db(),
                    builder.index.expression(iter),
                    tcx,
                    builder.module(),
                )
            } else {
                builder.infer_standalone_expression(iter, tcx)
            }
            .iterate(builder.db())
            .homogeneous_element_type(builder.db())
        });

        for expr in ifs {
            self.infer_standalone_expression(expr, TypeContext::default());
        }
    }

    fn infer_comprehension_definition(
        &mut self,
        comprehension: &ComprehensionDefinitionKind<'db>,
        definition: Definition<'db>,
    ) {
        let iterable = comprehension.iterable(self.module());
        let target = comprehension.target(self.module());

        let mut infer_iterable_type = || {
            let expression = self.index.expression(iterable);
            let result = infer_expression_types(self.db(), expression, TypeContext::default());

            // Two things are different if it's the first comprehension:
            // (1) We must lookup the `ScopedExpressionId` of the iterable expression in the outer scope,
            //     because that's the scope we visit it in in the semantic index builder
            // (2) We must *not* call `self.extend()` on the result of the type inference,
            //     because `ScopedExpressionId`s are only meaningful within their own scope, so
            //     we'd add types for random wrong expressions in the current scope
            if comprehension.is_first() && target.is_name_expr() {
                result.expression_type(iterable)
            } else {
                self.extend_expression_unchecked(result);
                result.expression_type(iterable)
            }
        };

        let target_type = match comprehension.target_kind() {
            TargetKind::Sequence(unpack_position, unpack) => {
                let unpacked = infer_unpack_types(self.db(), unpack);
                if unpack_position == UnpackPosition::First {
                    self.context.extend(unpacked.diagnostics());
                }

                unpacked.expression_type(target)
            }
            TargetKind::Single => {
                let iterable_type = infer_iterable_type();

                iterable_type
                    .try_iterate_with_mode(
                        self.db(),
                        EvaluationMode::from_is_async(comprehension.is_async()),
                    )
                    .map(|tuple| tuple.homogeneous_element_type(self.db()))
                    .unwrap_or_else(|err| {
                        err.report_diagnostic(&self.context, iterable_type, iterable.into());
                        err.fallback_element_type(self.db())
                    })
            }
        };

        self.expressions.insert(target.into(), target_type);
        self.add_binding(target.into(), definition, |_, _| target_type);
    }

    fn infer_named_expression(&mut self, named: &ast::ExprNamed) -> Type<'db> {
        // See https://peps.python.org/pep-0572/#differences-between-assignment-expressions-and-assignment-statements
        if named.target.is_name_expr() {
            let definition = self.index.expect_single_definition(named);
            let result = infer_definition_types(self.db(), definition);
            self.extend_definition(result);
            result.binding_type(definition)
        } else {
            // For syntactically invalid targets, we still need to run type inference:
            self.infer_expression(&named.target, TypeContext::default());
            self.infer_expression(&named.value, TypeContext::default());
            Type::unknown()
        }
    }

    fn infer_named_expression_definition(
        &mut self,
        named: &ast::ExprNamed,
        definition: Definition<'db>,
    ) -> Type<'db> {
        let ast::ExprNamed {
            range: _,
            node_index: _,
            target,
            value,
        } = named;

        self.infer_expression(target, TypeContext::default());

        self.add_binding(named.into(), definition, |builder, tcx| {
            builder.infer_expression(value, tcx)
        })
    }

    fn infer_if_expression(&mut self, if_expression: &ast::ExprIf) -> Type<'db> {
        let ast::ExprIf {
            range: _,
            node_index: _,
            test,
            body,
            orelse,
        } = if_expression;

        let test_ty = self.infer_standalone_expression(test, TypeContext::default());
        let body_ty = self.infer_expression(body, TypeContext::default());
        let orelse_ty = self.infer_expression(orelse, TypeContext::default());

        match test_ty.try_bool(self.db()).unwrap_or_else(|err| {
            err.report_diagnostic(&self.context, &**test);
            err.fallback_truthiness()
        }) {
            Truthiness::AlwaysTrue => body_ty,
            Truthiness::AlwaysFalse => orelse_ty,
            Truthiness::Ambiguous => UnionType::from_elements(self.db(), [body_ty, orelse_ty]),
        }
    }

    fn infer_lambda_body(&mut self, lambda_expression: &ast::ExprLambda) {
        self.infer_expression(&lambda_expression.body, TypeContext::default());
    }

    fn infer_lambda_expression(&mut self, lambda_expression: &ast::ExprLambda) -> Type<'db> {
        let ast::ExprLambda {
            range: _,
            node_index: _,
            parameters,
            body: _,
        } = lambda_expression;

        let parameters = if let Some(parameters) = parameters {
            let positional_only = parameters
                .posonlyargs
                .iter()
                .map(|param| {
                    let mut parameter = Parameter::positional_only(Some(param.name().id.clone()));
                    if let Some(default) = param.default() {
                        parameter = parameter.with_default_type(
                            self.infer_expression(default, TypeContext::default())
                                .replace_parameter_defaults(self.db()),
                        );
                    }
                    parameter
                })
                .collect::<Vec<_>>();
            let positional_or_keyword = parameters
                .args
                .iter()
                .map(|param| {
                    let mut parameter = Parameter::positional_or_keyword(param.name().id.clone());
                    if let Some(default) = param.default() {
                        parameter = parameter.with_default_type(
                            self.infer_expression(default, TypeContext::default())
                                .replace_parameter_defaults(self.db()),
                        );
                    }
                    parameter
                })
                .collect::<Vec<_>>();
            let variadic = parameters
                .vararg
                .as_ref()
                .map(|param| Parameter::variadic(param.name().id.clone()));
            let keyword_only = parameters
                .kwonlyargs
                .iter()
                .map(|param| {
                    let mut parameter = Parameter::keyword_only(param.name().id.clone());
                    if let Some(default) = param.default() {
                        parameter = parameter.with_default_type(
                            self.infer_expression(default, TypeContext::default())
                                .replace_parameter_defaults(self.db()),
                        );
                    }
                    parameter
                })
                .collect::<Vec<_>>();
            let keyword_variadic = parameters
                .kwarg
                .as_ref()
                .map(|param| Parameter::keyword_variadic(param.name().id.clone()));

            Parameters::new(
                positional_only
                    .into_iter()
                    .chain(positional_or_keyword)
                    .chain(variadic)
                    .chain(keyword_only)
                    .chain(keyword_variadic),
            )
        } else {
            Parameters::empty()
        };

        // TODO: Useful inference of a lambda's return type will require a different approach,
        // which does the inference of the body expression based on arguments at each call site,
        // rather than eagerly computing a return type without knowing the argument types.
        CallableType::function_like(self.db(), Signature::new(parameters, Some(Type::unknown())))
    }

    fn infer_call_expression(
        &mut self,
        call_expression: &ast::ExprCall,
        tcx: TypeContext<'db>,
    ) -> Type<'db> {
        // TODO: Use the type context for more precise inference.
        let callable_type =
            self.infer_maybe_standalone_expression(&call_expression.func, TypeContext::default());

        self.infer_call_expression_impl(call_expression, callable_type, tcx)
    }

    fn infer_call_expression_impl(
        &mut self,
        call_expression: &ast::ExprCall,
        callable_type: Type<'db>,
        tcx: TypeContext<'db>,
    ) -> Type<'db> {
        let ast::ExprCall {
            range: _,
            node_index: _,
            func,
            arguments,
        } = call_expression;

        // We don't call `Type::try_call`, because we want to perform type inference on the
        // arguments after matching them to parameters, but before checking that the argument types
        // are assignable to any parameter annotations.
        let mut call_arguments =
            CallArguments::from_arguments(arguments, |argument, splatted_value| {
                let ty = self.infer_expression(splatted_value, TypeContext::default());
                if let Some(argument) = argument {
                    self.store_expression_type(argument, ty);
                }
                ty
            });

        // Special handling for `TypedDict` method calls
        if let ast::Expr::Attribute(ast::ExprAttribute { value, attr, .. }) = func.as_ref() {
            let value_type = self.expression_type(value);
            if let Type::TypedDict(typed_dict_ty) = value_type {
                if matches!(attr.id.as_str(), "pop" | "setdefault") && !arguments.args.is_empty() {
                    // Validate the key argument for `TypedDict` methods
                    if let Some(first_arg) = arguments.args.first() {
                        if let ast::Expr::StringLiteral(ast::ExprStringLiteral {
                            value: key_literal,
                            ..
                        }) = first_arg
                        {
                            let key = key_literal.to_str();
                            let items = typed_dict_ty.items(self.db());

                            // Check if key exists
                            if let Some((_, field)) = items
                                .iter()
                                .find(|(field_name, _)| field_name.as_str() == key)
                            {
                                // Key exists - check if it's a `pop()` on a required field
                                if attr.id.as_str() == "pop" && field.is_required() {
                                    report_cannot_pop_required_field_on_typed_dict(
                                        &self.context,
                                        first_arg.into(),
                                        Type::TypedDict(typed_dict_ty),
                                        key,
                                    );
                                    return Type::unknown();
                                }
                            } else {
                                // Key not found, report error with suggestion and return early
                                let key_ty = Type::StringLiteral(
                                    crate::types::StringLiteralType::new(self.db(), key),
                                );
                                report_invalid_key_on_typed_dict(
                                    &self.context,
                                    first_arg.into(),
                                    first_arg.into(),
                                    Type::TypedDict(typed_dict_ty),
                                    key_ty,
                                    &items,
                                );
                                // Return `Unknown` to prevent the overload system from generating its own error
                                return Type::unknown();
                            }
                        }
                    }
                }
            }
        }

        if let Type::FunctionLiteral(function) = callable_type {
            // Make sure that the `function.definition` is only called when the function is defined
            // in the same file as the one we're currently inferring the types for. This is because
            // the `definition` method accesses the semantic index, which could create a
            // cross-module AST dependency.
            if function.file(self.db()) == self.file()
                && function.definition(self.db()).scope(self.db()) == self.scope()
            {
                self.called_functions.insert(function);
            }
        }

        let class = match callable_type {
            Type::ClassLiteral(class) => Some(ClassType::NonGeneric(class)),
            Type::GenericAlias(generic) => Some(ClassType::Generic(generic)),
            Type::SubclassOf(subclass) => subclass.subclass_of().into_class(),
            _ => None,
        };

        if let Some(class) = class {
            // It might look odd here that we emit an error for class-literals and generic aliases but not
            // `type[]` types. But it's deliberate! The typing spec explicitly mandates that `type[]` types
            // can be called even though class-literals cannot. This is because even though a protocol class
            // `SomeProtocol` is always an abstract class, `type[SomeProtocol]` can be a concrete subclass of
            // that protocol -- and indeed, according to the spec, type checkers must disallow abstract
            // subclasses of the protocol to be passed to parameters that accept `type[SomeProtocol]`.
            // <https://typing.python.org/en/latest/spec/protocol.html#type-and-class-objects-vs-protocols>.
            if !callable_type.is_subclass_of() {
                if let Some(protocol) = class.into_protocol_class(self.db()) {
                    report_attempted_protocol_instantiation(
                        &self.context,
                        call_expression,
                        protocol,
                    );
                }
            }

            // For class literals we model the entire class instantiation logic, so it is handled
            // in a separate function. For some known classes we have manual signatures defined and use
            // the `try_call` path below.
            // TODO: it should be possible to move these special cases into the `try_call_constructor`
            // path instead, or even remove some entirely once we support overloads fully.
            let has_special_cased_constructor = matches!(
                class.known(self.db()),
                Some(
                    KnownClass::Bool
                        | KnownClass::Str
                        | KnownClass::Type
                        | KnownClass::Object
                        | KnownClass::Property
                        | KnownClass::Super
                        | KnownClass::TypeAliasType
                        | KnownClass::Deprecated
                )
            ) || (
                // Constructor calls to `tuple` and subclasses of `tuple` are handled in `Type::Bindings`,
                // but constructor calls to `tuple[int]`, `tuple[int, ...]`, `tuple[int, *tuple[str, ...]]` (etc.)
                // are handled by the default constructor-call logic (we synthesize a `__new__` method for them
                // in `ClassType::own_class_member()`).
                class.is_known(self.db(), KnownClass::Tuple) && !class.is_generic()
            );

            // temporary special-casing for all subclasses of `enum.Enum`
            // until we support the functional syntax for creating enum classes
            if !has_special_cased_constructor
                && KnownClass::Enum
                    .to_class_literal(self.db())
                    .to_class_type(self.db())
                    .is_none_or(|enum_class| !class.is_subclass_of(self.db(), enum_class))
            {
                // Inference of correctly-placed `TypeVar` and `ParamSpec` definitions is done in
                // `TypeInferenceBuilder::infer_legacy_typevar` and
                // `TypeInferenceBuilder::infer_paramspec`, and doesn't use the full
                // call-binding machinery. If we reach here, it means that someone is trying to
                // instantiate a `typing.TypeVar` and `typing.ParamSpec` in an invalid context.
                match class.known(self.db()) {
                    Some(KnownClass::TypeVar | KnownClass::ExtensionsTypeVar) => {
                        if let Some(builder) = self
                            .context
                            .report_lint(&INVALID_LEGACY_TYPE_VARIABLE, call_expression)
                        {
                            builder.into_diagnostic(
                                "A `TypeVar` definition must be a simple variable assignment",
                            );
                        }
                    }
                    Some(KnownClass::ParamSpec) => {
                        if let Some(builder) = self
                            .context
                            .report_lint(&INVALID_PARAMSPEC, call_expression)
                        {
                            builder.into_diagnostic(
                                "A `ParamSpec` definition must be a simple variable assignment",
                            );
                        }
                    }
                    _ => {}
                }

                let db = self.db();
                let infer_call_arguments = |bindings: Option<Bindings<'db>>| {
                    if let Some(bindings) = bindings {
                        let bindings = bindings.match_parameters(self.db(), &call_arguments);
                        self.infer_all_argument_types(arguments, &mut call_arguments, &bindings);
                    } else {
                        let argument_forms = vec![Some(ParameterForm::Value); call_arguments.len()];
                        self.infer_argument_types(arguments, &mut call_arguments, &argument_forms);
                    }

                    call_arguments
                };

                return callable_type
                    .try_call_constructor(db, infer_call_arguments, tcx)
                    .unwrap_or_else(|err| {
                        err.report_diagnostic(&self.context, callable_type, call_expression.into());
                        err.return_type()
                    });
            }
        }

        let bindings = callable_type
            .bindings(self.db())
            .match_parameters(self.db(), &call_arguments);
        self.infer_all_argument_types(arguments, &mut call_arguments, &bindings);

        // Validate `TypedDict` constructor calls after argument type inference
        if let Some(class_literal) = callable_type.as_class_literal() {
            if class_literal.is_typed_dict(self.db()) {
                let typed_dict_type = Type::typed_dict(ClassType::NonGeneric(class_literal));
                if let Some(typed_dict) = typed_dict_type.as_typed_dict() {
                    validate_typed_dict_constructor(
                        &self.context,
                        typed_dict,
                        arguments,
                        func.as_ref().into(),
                        |expr| self.expression_type(expr),
                    );
                }
            }
        }

        let mut bindings = match bindings.check_types(
            self.db(),
            &call_arguments,
            &tcx,
            &self.dataclass_field_specifiers[..],
        ) {
            Ok(bindings) => bindings,
            Err(CallError(_, bindings)) => {
                bindings.report_diagnostics(&self.context, call_expression.into());
                return bindings.return_type(self.db());
            }
        };

        for binding in &mut bindings {
            let binding_type = binding.callable_type;
            for (_, overload) in binding.matching_overloads_mut() {
                match binding_type {
                    Type::FunctionLiteral(function_literal) => {
                        if let Some(known_function) = function_literal.known(self.db()) {
                            known_function.check_call(
                                &self.context,
                                overload,
                                &call_arguments,
                                call_expression,
                                self.file(),
                            );
                        }
                    }
                    Type::ClassLiteral(class) => {
                        if let Some(known_class) = class.known(self.db()) {
                            known_class.check_call(
                                &self.context,
                                self.index,
                                overload,
                                call_expression,
                            );
                        }
                    }
                    _ => {}
                }
            }
        }

        let db = self.db();
        let scope = self.scope();
        let return_ty = bindings.return_type(db);

        let find_narrowed_place = || match arguments.args.first() {
            None => {
                // This branch looks extraneous, especially in the face of `missing-arguments`.
                // However, that lint won't be able to catch this:
                //
                // ```python
                // def f(v: object = object()) -> TypeIs[int]: ...
                //
                // if f(): ...
                // ```
                //
                // TODO: Will this report things that is actually fine?
                if let Some(builder) = self
                    .context
                    .report_lint(&INVALID_TYPE_GUARD_CALL, arguments)
                {
                    builder.into_diagnostic("Type guard call does not have a target");
                }
                None
            }
            Some(expr) => match PlaceExpr::try_from_expr(expr) {
                Some(place_expr) => place_table(db, scope).place_id(&place_expr),
                None => None,
            },
        };

        match return_ty {
            // TODO: TypeGuard
            Type::TypeIs(type_is) => match find_narrowed_place() {
                Some(place) => type_is.bind(db, scope, place),
                None => return_ty,
            },
            _ => return_ty,
        }
    }

    fn infer_starred_expression(&mut self, starred: &ast::ExprStarred) -> Type<'db> {
        let ast::ExprStarred {
            range: _,
            node_index: _,
            value,
            ctx: _,
        } = starred;

        let iterable_type = self.infer_expression(value, TypeContext::default());
        iterable_type
            .try_iterate(self.db())
            .map(|tuple| tuple.homogeneous_element_type(self.db()))
            .unwrap_or_else(|err| {
                err.report_diagnostic(&self.context, iterable_type, value.as_ref().into());
                err.fallback_element_type(self.db())
            });

        // TODO
        todo_type!("starred expression")
    }

    fn infer_yield_expression(&mut self, yield_expression: &ast::ExprYield) -> Type<'db> {
        let ast::ExprYield {
            range: _,
            node_index: _,
            value,
        } = yield_expression;
        self.infer_optional_expression(value.as_deref(), TypeContext::default());
        todo_type!("yield expressions")
    }

    fn infer_yield_from_expression(&mut self, yield_from: &ast::ExprYieldFrom) -> Type<'db> {
        let ast::ExprYieldFrom {
            range: _,
            node_index: _,
            value,
        } = yield_from;

        let iterable_type = self.infer_expression(value, TypeContext::default());
        iterable_type
            .try_iterate(self.db())
            .map(|tuple| tuple.homogeneous_element_type(self.db()))
            .unwrap_or_else(|err| {
                err.report_diagnostic(&self.context, iterable_type, value.as_ref().into());
                err.fallback_element_type(self.db())
            });

        iterable_type
            .generator_return_type(self.db())
            .unwrap_or_else(Type::unknown)
    }

    fn infer_await_expression(&mut self, await_expression: &ast::ExprAwait) -> Type<'db> {
        let ast::ExprAwait {
            range: _,
            node_index: _,
            value,
        } = await_expression;
        let expr_type = self.infer_expression(value, TypeContext::default());
        expr_type.try_await(self.db()).unwrap_or_else(|err| {
            err.report_diagnostic(&self.context, expr_type, value.as_ref().into());
            Type::unknown()
        })
    }

    // Perform narrowing with applicable constraints between the current scope and the enclosing scope.
    fn narrow_place_with_applicable_constraints(
        &self,
        expr: PlaceExprRef,
        mut ty: Type<'db>,
        constraint_keys: &[(FileScopeId, ConstraintKey)],
    ) -> Type<'db> {
        let db = self.db();
        for (enclosing_scope_file_id, constraint_key) in constraint_keys {
            let use_def = self.index.use_def_map(*enclosing_scope_file_id);
            let place_table = self.index.place_table(*enclosing_scope_file_id);
            let place = place_table.place_id(expr).unwrap();

            match use_def.applicable_constraints(
                *constraint_key,
                *enclosing_scope_file_id,
                expr,
                self.index,
            ) {
                ApplicableConstraints::UnboundBinding(constraint) => {
                    ty = constraint.narrow(db, ty, place);
                }
                // Performs narrowing based on constrained bindings.
                // This handling must be performed even if narrowing is attempted and failed using `infer_place_load`.
                // The result of `infer_place_load` can be applied as is only when its boundness is `Bound`.
                // For example, this handling is required in the following case:
                // ```python
                // class C:
                //     x: int | None = None
                // c = C()
                // # c.x: int | None = <unbound>
                // if c.x is None:
                //     c.x = 1
                // # else: c.x: int = <unbound>
                // # `c.x` is not definitely bound here
                // reveal_type(c.x)  # revealed: int
                // ```
                ApplicableConstraints::ConstrainedBindings(bindings) => {
                    let reachability_constraints = bindings.reachability_constraints;
                    let predicates = bindings.predicates;
                    let mut union = UnionBuilder::new(db);
                    for binding in bindings {
                        let static_reachability = reachability_constraints.evaluate(
                            db,
                            predicates,
                            binding.reachability_constraint,
                        );
                        if static_reachability.is_always_false() {
                            continue;
                        }
                        match binding.binding {
                            DefinitionState::Defined(definition) => {
                                let binding_ty = binding_type(db, definition);
                                union = union.add(
                                    binding.narrowing_constraint.narrow(db, binding_ty, place),
                                );
                            }
                            DefinitionState::Undefined | DefinitionState::Deleted => {
                                union =
                                    union.add(binding.narrowing_constraint.narrow(db, ty, place));
                            }
                        }
                    }
                    // If there are no visible bindings, the union becomes `Never`.
                    // Since an unbound binding is recorded even for an undefined place,
                    // this can only happen if the code is unreachable
                    // and therefore it is correct to set the result to `Never`.
                    let union = union.build();
                    if union.is_assignable_to(db, ty) {
                        ty = union;
                    }
                }
            }
        }
        ty
    }

    /// Check if the given ty is `@deprecated` or not
    fn check_deprecated<T: Ranged>(&self, ranged: T, ty: Type) {
        // First handle classes
        if let Type::ClassLiteral(class_literal) = ty {
            let Some(deprecated) = class_literal.deprecated(self.db()) else {
                return;
            };

            let Some(builder) = self
                .context
                .report_lint(&crate::types::diagnostic::DEPRECATED, ranged)
            else {
                return;
            };

            let class_name = class_literal.name(self.db());
            let mut diag =
                builder.into_diagnostic(format_args!(r#"The class `{class_name}` is deprecated"#));
            if let Some(message) = deprecated.message(self.db()) {
                diag.set_primary_message(message.value(self.db()));
            }
            diag.add_primary_tag(ruff_db::diagnostic::DiagnosticTag::Deprecated);
            return;
        }

        // Next handle functions
        let function = match ty {
            Type::FunctionLiteral(function) => function,
            Type::BoundMethod(bound) => bound.function(self.db()),
            _ => return,
        };

        // Currently we only check the final implementation for deprecation, as
        // that check can be done on any reference to the function. Analysis of
        // deprecated overloads needs to be done in places where we resolve the
        // actual overloads being used.
        let Some(deprecated) = function.implementation_deprecated(self.db()) else {
            return;
        };

        let Some(builder) = self
            .context
            .report_lint(&crate::types::diagnostic::DEPRECATED, ranged)
        else {
            return;
        };

        let func_name = function.name(self.db());
        let mut diag =
            builder.into_diagnostic(format_args!(r#"The function `{func_name}` is deprecated"#));
        if let Some(message) = deprecated.message(self.db()) {
            diag.set_primary_message(message.value(self.db()));
        }
        diag.add_primary_tag(ruff_db::diagnostic::DiagnosticTag::Deprecated);
    }

    fn infer_name_load(&mut self, name_node: &ast::ExprName) -> Type<'db> {
        let ast::ExprName {
            range: _,
            node_index: _,
            id: symbol_name,
            ctx: _,
        } = name_node;
        let expr = PlaceExpr::from_expr_name(name_node);
        let db = self.db();

        let (resolved, constraint_keys) =
            self.infer_place_load(PlaceExprRef::from(&expr), ast::ExprRef::Name(name_node));

        let resolved_after_fallback = resolved
            // Not found in the module's explicitly declared global symbols?
            // Check the "implicit globals" such as `__doc__`, `__file__`, `__name__`, etc.
            // These are looked up as attributes on `types.ModuleType`.
            .or_fall_back_to(db, || {
                module_type_implicit_global_symbol(db, symbol_name).map_type(|ty| {
                    self.narrow_place_with_applicable_constraints(
                        PlaceExprRef::from(&expr),
                        ty,
                        &constraint_keys,
                    )
                })
            })
            // Not found in globals? Fallback to builtins
            // (without infinite recursion if we're already in builtins.)
            .or_fall_back_to(db, || {
                if Some(self.scope()) == builtins_module_scope(db) {
                    Place::Undefined.into()
                } else {
                    builtins_symbol(db, symbol_name)
                }
            })
            // Still not found? It might be `reveal_type`...
            .or_fall_back_to(db, || {
                if symbol_name == "reveal_type" {
                    if let Some(builder) = self.context.report_lint(&UNDEFINED_REVEAL, name_node) {
                        let mut diag =
                            builder.into_diagnostic("`reveal_type` used without importing it");
                        diag.info(
                            "This is allowed for debugging convenience but will fail at runtime",
                        );
                    }
                    typing_extensions_symbol(db, symbol_name)
                } else {
                    Place::Undefined.into()
                }
            });

        if !resolved_after_fallback.place.is_definitely_bound() {
            self.all_definitely_bound = false;
        }

        let ty =
            resolved_after_fallback.unwrap_with_diagnostic(|lookup_error| match lookup_error {
                LookupError::Undefined(qualifiers) => {
                    self.report_unresolved_reference(name_node);
                    TypeAndQualifiers::new(Type::unknown(), TypeOrigin::Inferred, qualifiers)
                }
                LookupError::PossiblyUndefined(type_when_bound) => {
                    if self.is_reachable(name_node) {
                        report_possibly_unresolved_reference(&self.context, name_node);
                    }
                    type_when_bound
                }
            });

        ty.inner_type()
    }

    fn infer_local_place_load(
        &self,
        expr: PlaceExprRef,
        expr_ref: ast::ExprRef,
    ) -> (Place<'db>, Option<ScopedUseId>) {
        let db = self.db();
        let scope = self.scope();
        let file_scope_id = scope.file_scope_id(db);
        let place_table = self.index.place_table(file_scope_id);
        let use_def = self.index.use_def_map(file_scope_id);

        // If we're inferring types of deferred expressions, look them up from end-of-scope.
        if self.is_deferred() {
            let place = if let Some(place_id) = place_table.place_id(expr) {
                place_from_bindings(db, use_def.all_reachable_bindings(place_id))
            } else {
                assert!(
                    self.deferred_state.in_string_annotation(),
                    "Expected the place table to create a place for every valid PlaceExpr node"
                );
                Place::Undefined
            };
            (place, None)
        } else {
            if expr_ref
                .as_name_expr()
                .is_some_and(|name| name.is_invalid())
            {
                return (Place::Undefined, None);
            }

            let use_id = expr_ref.scoped_use_id(db, scope);
            let place = place_from_bindings(db, use_def.bindings_at_use(use_id));

            (place, Some(use_id))
        }
    }

    /// Infer the type of a place expression from definitions, assuming a load context.
    /// This method also returns the [`ConstraintKey`]s for each scope associated with `expr`,
    /// which is used to narrow by condition rather than by assignment.
    fn infer_place_load(
        &self,
        place_expr: PlaceExprRef,
        expr_ref: ast::ExprRef,
    ) -> (PlaceAndQualifiers<'db>, Vec<(FileScopeId, ConstraintKey)>) {
        let db = self.db();
        let scope = self.scope();
        let file_scope_id = scope.file_scope_id(db);
        let place_table = self.index.place_table(file_scope_id);

        let mut constraint_keys = vec![];
        let (local_scope_place, use_id) = self.infer_local_place_load(place_expr, expr_ref);
        if let Some(use_id) = use_id {
            constraint_keys.push((file_scope_id, ConstraintKey::UseId(use_id)));
        }

        let place = PlaceAndQualifiers::from(local_scope_place).or_fall_back_to(db, || {
            let mut symbol_resolves_locally = false;
            if let Some(symbol) = place_expr.as_symbol() {
                if let Some(symbol_id) = place_table.symbol_id(symbol.name()) {
                    // Footgun: `place_expr` and `symbol` were probably constructed with all-zero
                    // flags. We need to read the place table to get correct flags.
                    symbol_resolves_locally = place_table.symbol(symbol_id).is_local();
                    // If we try to access a variable in a class before it has been defined, the
                    // lookup will fall back to global. See the comment on `Symbol::is_local`.
                    let fallback_to_global =
                        scope.node(db).scope_kind().is_class() && symbol_resolves_locally;
                    if self.skip_non_global_scopes(file_scope_id, symbol_id) || fallback_to_global {
                        return global_symbol(self.db(), self.file(), symbol.name()).map_type(
                            |ty| {
                                self.narrow_place_with_applicable_constraints(
                                    place_expr,
                                    ty,
                                    &constraint_keys,
                                )
                            },
                        );
                    }
                }
            }

            // Symbols that are bound or declared in the local scope, and not marked `nonlocal` or
            // `global`, never refer to an enclosing scope. (If you reference such a symbol before
            // it's bound, you get an `UnboundLocalError`.) Short-circuit instead of walking
            // enclosing scopes in this case. The one exception to this rule is the global fallback
            // in class bodies, which we already handled above.
            if symbol_resolves_locally {
                return Place::Undefined.into();
            }

            for parent_id in place_table.parents(place_expr) {
                let parent_expr = place_table.place(parent_id);
                let mut expr_ref = expr_ref;
                for _ in 0..(place_expr.num_member_segments() - parent_expr.num_member_segments()) {
                    match expr_ref {
                        ast::ExprRef::Attribute(attribute) => {
                            expr_ref = ast::ExprRef::from(&attribute.value);
                        }
                        ast::ExprRef::Subscript(subscript) => {
                            expr_ref = ast::ExprRef::from(&subscript.value);
                        }
                        _ => unreachable!(),
                    }
                }
                let (parent_place, _use_id) = self.infer_local_place_load(parent_expr, expr_ref);
                if let Place::Defined(_, _, _) = parent_place {
                    return Place::Undefined.into();
                }
            }

            // Walk up parent scopes looking for a possible enclosing scope that may have a
            // definition of this name visible to us (would be `LOAD_DEREF` at runtime.)
            // Note that we skip the scope containing the use that we are resolving, since we
            // already looked for the place there up above.
            let mut nonlocal_union_builder = UnionBuilder::new(db);
            let mut found_some_definition = false;
            for (enclosing_scope_file_id, _) in self.index.ancestor_scopes(file_scope_id).skip(1) {
                // Class scopes are not visible to nested scopes, and we need to handle global
                // scope differently (because an unbound name there falls back to builtins), so
                // check only function-like scopes.
                // There is one exception to this rule: annotation scopes can see
                // names defined in an immediately-enclosing class scope.
                let enclosing_scope = self.index.scope(enclosing_scope_file_id);

                let is_immediately_enclosing_scope = scope.is_annotation(db)
                    && scope
                        .scope(db)
                        .parent()
                        .is_some_and(|parent| parent == enclosing_scope_file_id);

                let has_root_place_been_reassigned = || {
                    let enclosing_place_table = self.index.place_table(enclosing_scope_file_id);
                    enclosing_place_table
                        .parents(place_expr)
                        .any(|enclosing_root_place_id| {
                            enclosing_place_table
                                .place(enclosing_root_place_id)
                                .is_bound()
                        })
                };

                // If the reference is in a nested eager scope, we need to look for the place at
                // the point where the previous enclosing scope was defined, instead of at the end
                // of the scope. (Note that the semantic index builder takes care of only
                // registering eager bindings for nested scopes that are actually eager, and for
                // enclosing scopes that actually contain bindings that we should use when
                // resolving the reference.)
                if !self.is_deferred() {
                    match self.index.enclosing_snapshot(
                        enclosing_scope_file_id,
                        place_expr,
                        file_scope_id,
                    ) {
                        EnclosingSnapshotResult::FoundConstraint(constraint) => {
                            constraint_keys.push((
                                enclosing_scope_file_id,
                                ConstraintKey::NarrowingConstraint(constraint),
                            ));
                        }
                        EnclosingSnapshotResult::FoundBindings(bindings) => {
                            let place = place_from_bindings(db, bindings).map_type(|ty| {
                                self.narrow_place_with_applicable_constraints(
                                    place_expr,
                                    ty,
                                    &constraint_keys,
                                )
                            });
                            constraint_keys.push((
                                enclosing_scope_file_id,
                                ConstraintKey::NestedScope(file_scope_id),
                            ));
                            return place.into();
                        }
                        // There are no visible bindings / constraint here.
                        // Don't fall back to non-eager place resolution.
                        EnclosingSnapshotResult::NotFound => {
                            if has_root_place_been_reassigned() {
                                return Place::Undefined.into();
                            }
                            continue;
                        }
                        EnclosingSnapshotResult::NoLongerInEagerContext => {
                            if has_root_place_been_reassigned() {
                                return Place::Undefined.into();
                            }
                        }
                    }
                }

                if !enclosing_scope.kind().is_function_like() && !is_immediately_enclosing_scope {
                    continue;
                }

                let enclosing_place_table = self.index.place_table(enclosing_scope_file_id);
                let Some(enclosing_place_id) = enclosing_place_table.place_id(place_expr) else {
                    continue;
                };

                let enclosing_place = enclosing_place_table.place(enclosing_place_id);

                // Reads of "free" variables terminate at any enclosing scope that marks the
                // variable `global`, whether or not that scope actually binds the variable. If we
                // see a `global` declaration, stop walking scopes and proceed to the global
                // handling below. (If we're walking from a prior/inner scope where this variable
                // is `nonlocal`, then this is a semantic syntax error, but we don't enforce that
                // here. See `infer_nonlocal_statement`.)
                if enclosing_place.as_symbol().is_some_and(Symbol::is_global) {
                    break;
                }

                let enclosing_scope_id = enclosing_scope_file_id.to_scope_id(db, self.file());

                // If the name is declared or bound in this scope, figure out its type. This might
                // resolve the name and end the walk. But if the name is declared `nonlocal` in
                // this scope, we'll keep walking enclosing scopes and union this type with the
                // other types we find. (It's a semantic syntax error to declare a type for a
                // `nonlocal` variable, but we don't enforce that here. See the
                // `ast::Stmt::AnnAssign` handling in `SemanticIndexBuilder::visit_stmt`.)
                if enclosing_place.is_bound() || enclosing_place.is_declared() {
                    let local_place_and_qualifiers = place(
                        db,
                        enclosing_scope_id,
                        place_expr,
                        ConsideredDefinitions::AllReachable,
                    )
                    .map_type(|ty| {
                        self.narrow_place_with_applicable_constraints(
                            place_expr,
                            ty,
                            &constraint_keys,
                        )
                    });
                    // We could have `Place::Undefined` here, despite the checks above, for example if
                    // this scope contains a `del` statement but no binding or declaration.
                    if let Place::Defined(type_, _, boundness) = local_place_and_qualifiers.place {
                        nonlocal_union_builder.add_in_place(type_);
                        // `ConsideredDefinitions::AllReachable` never returns PossiblyUnbound
                        debug_assert_eq!(boundness, Definedness::AlwaysDefined);
                        found_some_definition = true;
                    }

                    if !enclosing_place.as_symbol().is_some_and(Symbol::is_nonlocal) {
                        // We've reached a function-like scope that marks this name bound or
                        // declared but doesn't mark it `nonlocal`. The name is therefore resolved,
                        // and we won't consider any scopes outside of this one.
                        return if found_some_definition {
                            Place::bound(nonlocal_union_builder.build()).into()
                        } else {
                            Place::Undefined.into()
                        };
                    }
                }
            }

            PlaceAndQualifiers::from(Place::Undefined)
                // No nonlocal binding? Check the module's explicit globals.
                // Avoid infinite recursion if `self.scope` already is the module's global scope.
                .or_fall_back_to(db, || {
                    if file_scope_id.is_global() {
                        return Place::Undefined.into();
                    }

                    if !self.is_deferred() {
                        match self.index.enclosing_snapshot(
                            FileScopeId::global(),
                            place_expr,
                            file_scope_id,
                        ) {
                            EnclosingSnapshotResult::FoundConstraint(constraint) => {
                                constraint_keys.push((
                                    FileScopeId::global(),
                                    ConstraintKey::NarrowingConstraint(constraint),
                                ));
                            }
                            EnclosingSnapshotResult::FoundBindings(bindings) => {
                                let place = place_from_bindings(db, bindings).map_type(|ty| {
                                    self.narrow_place_with_applicable_constraints(
                                        place_expr,
                                        ty,
                                        &constraint_keys,
                                    )
                                });
                                constraint_keys.push((
                                    FileScopeId::global(),
                                    ConstraintKey::NestedScope(file_scope_id),
                                ));
                                return place.into();
                            }
                            // There are no visible bindings / constraint here.
                            EnclosingSnapshotResult::NotFound => {
                                return Place::Undefined.into();
                            }
                            EnclosingSnapshotResult::NoLongerInEagerContext => {}
                        }
                    }

                    let Some(symbol) = place_expr.as_symbol() else {
                        return Place::Undefined.into();
                    };

                    explicit_global_symbol(db, self.file(), symbol.name()).map_type(|ty| {
                        self.narrow_place_with_applicable_constraints(
                            place_expr,
                            ty,
                            &constraint_keys,
                        )
                    })
                })
        });

        if let Some(ty) = place.place.ignore_possibly_undefined() {
            self.check_deprecated(expr_ref, ty);
        }

        (place, constraint_keys)
    }

    pub(super) fn report_unresolved_reference(&self, expr_name_node: &ast::ExprName) {
        if !self.is_reachable(expr_name_node) {
            return;
        }

        let Some(builder) = self
            .context
            .report_lint(&UNRESOLVED_REFERENCE, expr_name_node)
        else {
            return;
        };

        let ast::ExprName { id, .. } = expr_name_node;
        let mut diagnostic =
            builder.into_diagnostic(format_args!("Name `{id}` used when not defined"));

        // ===
        // Subdiagnostic (1): check to see if it was added as a builtin in a later version of Python.
        // ===
        if let Some(version_added_to_builtins) = version_builtin_was_added(id) {
            diagnostic.info(format_args!(
                "`{id}` was added as a builtin in Python 3.{version_added_to_builtins}"
            ));
            add_inferred_python_version_hint_to_diagnostic(
                self.db(),
                &mut diagnostic,
                "resolving types",
            );
        }

        // ===
        // Subdiagnostic (2):
        // - If it's an instance method, check to see if it's available as an attribute on `self`;
        // - If it's a classmethod, check to see if it's available as an attribute on `cls`
        // ===
        let Some(current_function) = self.current_function_definition() else {
            return;
        };

        let function_parameters = &*current_function.parameters;

        // `self`/`cls` can't be a keyword-only parameter.
        if function_parameters.posonlyargs.is_empty() && function_parameters.args.is_empty() {
            return;
        }

        let Some(first_parameter) = function_parameters.iter_non_variadic_params().next() else {
            return;
        };

        let Some(class) = self.class_context_of_current_method() else {
            return;
        };

        let first_parameter_name = first_parameter.name();

        let function_definition = self.index.expect_single_definition(current_function);
        let Type::FunctionLiteral(function_type) = binding_type(self.db(), function_definition)
        else {
            return;
        };

        let attribute_exists = match MethodDecorator::try_from_fn_type(self.db(), function_type) {
            Ok(MethodDecorator::ClassMethod) => !Type::instance(self.db(), class)
                .class_member(self.db(), id.clone())
                .place
                .is_undefined(),
            Ok(MethodDecorator::None) => !Type::instance(self.db(), class)
                .member(self.db(), id)
                .place
                .is_undefined(),
            Ok(MethodDecorator::StaticMethod) | Err(()) => false,
        };

        if attribute_exists {
            diagnostic.info(format_args!(
                "An attribute `{id}` is available: consider using `{first_parameter_name}.{id}`"
            ));
        }
    }

    fn infer_name_expression(&mut self, name: &ast::ExprName) -> Type<'db> {
        match name.ctx {
            ExprContext::Load => self.infer_name_load(name),
            ExprContext::Store => Type::Never,
            ExprContext::Del => {
                self.infer_name_load(name);
                Type::Never
            }
            ExprContext::Invalid => Type::unknown(),
        }
    }

    fn narrow_expr_with_applicable_constraints<'r>(
        &mut self,
        target: impl Into<ast::ExprRef<'r>>,
        target_ty: Type<'db>,
        constraint_keys: &[(FileScopeId, ConstraintKey)],
    ) -> Type<'db> {
        let target = target.into();

        if let Some(place_expr) = PlaceExpr::try_from_expr(target) {
            self.narrow_place_with_applicable_constraints(
                PlaceExprRef::from(&place_expr),
                target_ty,
                constraint_keys,
            )
        } else {
            target_ty
        }
    }

    /// Infer the type of a [`ast::ExprAttribute`] expression, assuming a load context.
    fn infer_attribute_load(&mut self, attribute: &ast::ExprAttribute) -> Type<'db> {
        let ast::ExprAttribute { value, attr, .. } = attribute;

        let value_type = self.infer_maybe_standalone_expression(value, TypeContext::default());
        let db = self.db();
        let mut constraint_keys = vec![];

        let mut assigned_type = None;
        if let Some(place_expr) = PlaceExpr::try_from_expr(attribute) {
            let (resolved, keys) = self.infer_place_load(
                PlaceExprRef::from(&place_expr),
                ast::ExprRef::Attribute(attribute),
            );
            constraint_keys.extend(keys);
            if let Place::Defined(ty, _, Definedness::AlwaysDefined) = resolved.place {
                assigned_type = Some(ty);
            }
        }
        let fallback_place = value_type.member(db, &attr.id);
        // Exclude non-definitely-bound places for purposes of reachability
        // analysis. We currently do not perform boundness analysis for implicit
        // instance attributes, so we exclude them here as well.
        if !fallback_place.place.is_definitely_bound()
            || fallback_place
                .qualifiers
                .contains(TypeQualifiers::IMPLICIT_INSTANCE_ATTRIBUTE)
        {
            self.all_definitely_bound = false;
        }

        let resolved_type =
            fallback_place.map_type(|ty| {
            self.narrow_expr_with_applicable_constraints(attribute, ty, &constraint_keys)
        }).unwrap_with_diagnostic(|lookup_error| match lookup_error {
                LookupError::Undefined(_) => {
                    let report_unresolved_attribute = self.is_reachable(attribute);

                    if report_unresolved_attribute {
                        let bound_on_instance = match value_type {
                            Type::ClassLiteral(class) => {
                                !class.instance_member(db, None, attr).is_undefined()
                            }
                            Type::SubclassOf(subclass_of @ SubclassOfType { .. }) => {
                                match subclass_of.subclass_of() {
                                    SubclassOfInner::Class(class) => {
                                        !class.instance_member(db, attr).is_undefined()
                                    }
                                    SubclassOfInner::Dynamic(_) => unreachable!(
                                        "Attribute lookup on a dynamic `SubclassOf` type should always return a bound symbol"
                                    ),
                                }
                            }
                            _ => false,
                        };

                        if let Some(builder) = self
                            .context
                            .report_lint(&UNRESOLVED_ATTRIBUTE, attribute)
                        {
                            if bound_on_instance {
                                builder.into_diagnostic(
                                    format_args!(
                                        "Attribute `{}` can only be accessed on instances, \
                                        not on the class object `{}` itself.",
                                        attr.id,
                                        value_type.display(db)
                                    ),
                                );
                            } else {
                                let diagnostic = match value_type {
                                    Type::ModuleLiteral(module) => builder.into_diagnostic(format_args!(
                                        "Module `{}` has no member `{}`",
                                        module.module(db).name(db),
                                        &attr.id
                                    )),
                                    Type::ClassLiteral(class) => builder.into_diagnostic(format_args!(
                                        "Class `{}` has no attribute `{}`",
                                        class.name(db),
                                        &attr.id
                                    )),
                                    Type::GenericAlias(alias) => builder.into_diagnostic(format_args!(
                                        "Class `{}` has no attribute `{}`",
                                        alias.display(db),
                                        &attr.id
                                    )),
                                    Type::FunctionLiteral(function) => builder.into_diagnostic(format_args!(
                                        "Function `{}` has no attribute `{}`",
                                        function.name(db),
                                        &attr.id
                                    )),
                                    _ => builder.into_diagnostic(format_args!(
                                        "Object of type `{}` has no attribute `{}`",
                                        value_type.display(db),
                                        &attr.id
                                    )),
                                };
                                hint_if_stdlib_attribute_exists_on_other_versions(db, diagnostic, &value_type, attr);
                            }
                        }
                    }

                    TypeAndQualifiers::new(Type::unknown(), TypeOrigin::Inferred, TypeQualifiers::empty())
                }
                LookupError::PossiblyUndefined(type_when_bound) => {
                    report_possibly_missing_attribute(
                        &self.context,
                        attribute,
                        &attr.id,
                        value_type,
                    );

                    type_when_bound
                }
            })
            .inner_type();

        self.check_deprecated(attr, resolved_type);

        // Even if we can obtain the attribute type based on the assignments, we still perform default type inference
        // (to report errors).
        assigned_type.unwrap_or(resolved_type)
    }

    fn infer_attribute_expression(&mut self, attribute: &ast::ExprAttribute) -> Type<'db> {
        let ast::ExprAttribute {
            value,
            attr: _,
            range: _,
            node_index: _,
            ctx,
        } = attribute;

        match ctx {
            ExprContext::Load => self.infer_attribute_load(attribute),
            ExprContext::Store => {
                self.infer_expression(value, TypeContext::default());
                Type::Never
            }
            ExprContext::Del => {
                self.infer_attribute_load(attribute);
                Type::Never
            }
            ExprContext::Invalid => {
                self.infer_expression(value, TypeContext::default());
                Type::unknown()
            }
        }
    }

    fn infer_unary_expression(&mut self, unary: &ast::ExprUnaryOp) -> Type<'db> {
        let ast::ExprUnaryOp {
            range: _,
            node_index: _,
            op,
            operand,
        } = unary;

        let operand_type = self.infer_expression(operand, TypeContext::default());

        self.infer_unary_expression_type(*op, operand_type, unary)
    }

    fn infer_unary_expression_type(
        &mut self,
        op: ast::UnaryOp,
        operand_type: Type<'db>,
        unary: &ast::ExprUnaryOp,
    ) -> Type<'db> {
        match (op, operand_type) {
            (_, Type::Dynamic(_)) => operand_type,
            (_, Type::Never) => Type::Never,

            (_, Type::TypeAlias(alias)) => {
                self.infer_unary_expression_type(op, alias.value_type(self.db()), unary)
            }

            (ast::UnaryOp::UAdd, Type::IntLiteral(value)) => Type::IntLiteral(value),
            (ast::UnaryOp::USub, Type::IntLiteral(value)) => Type::IntLiteral(-value),
            (ast::UnaryOp::Invert, Type::IntLiteral(value)) => Type::IntLiteral(!value),

            (ast::UnaryOp::UAdd, Type::BooleanLiteral(bool)) => Type::IntLiteral(i64::from(bool)),
            (ast::UnaryOp::USub, Type::BooleanLiteral(bool)) => Type::IntLiteral(-i64::from(bool)),
            (ast::UnaryOp::Invert, Type::BooleanLiteral(bool)) => {
                Type::IntLiteral(!i64::from(bool))
            }

            (
                ast::UnaryOp::Invert,
                Type::KnownInstance(KnownInstanceType::ConstraintSet(constraints)),
            ) => {
                let constraints = constraints.constraints(self.db());
                let result = constraints.negate(self.db());
                Type::KnownInstance(KnownInstanceType::ConstraintSet(TrackedConstraintSet::new(
                    self.db(),
                    result,
                )))
            }

            (ast::UnaryOp::Not, ty) => ty
                .try_bool(self.db())
                .unwrap_or_else(|err| {
                    err.report_diagnostic(&self.context, unary);
                    err.fallback_truthiness()
                })
                .negate()
                .into_type(self.db()),
            (
                op @ (ast::UnaryOp::UAdd | ast::UnaryOp::USub | ast::UnaryOp::Invert),
                Type::FunctionLiteral(_)
                | Type::Callable(..)
                | Type::WrapperDescriptor(_)
                | Type::KnownBoundMethod(_)
                | Type::DataclassDecorator(_)
                | Type::DataclassTransformer(_)
                | Type::BoundMethod(_)
                | Type::ModuleLiteral(_)
                | Type::ClassLiteral(_)
                | Type::GenericAlias(_)
                | Type::SubclassOf(_)
                | Type::NominalInstance(_)
                | Type::ProtocolInstance(_)
                | Type::SpecialForm(_)
                | Type::KnownInstance(_)
                | Type::PropertyInstance(_)
                | Type::Union(_)
                | Type::Intersection(_)
                | Type::AlwaysTruthy
                | Type::AlwaysFalsy
                | Type::StringLiteral(_)
                | Type::LiteralString
                | Type::BytesLiteral(_)
                | Type::EnumLiteral(_)
                | Type::BoundSuper(_)
                | Type::TypeVar(_)
                | Type::TypeIs(_)
                | Type::TypedDict(_),
            ) => {
                let unary_dunder_method = match op {
                    ast::UnaryOp::Invert => "__invert__",
                    ast::UnaryOp::UAdd => "__pos__",
                    ast::UnaryOp::USub => "__neg__",
                    ast::UnaryOp::Not => {
                        unreachable!("Not operator is handled in its own case");
                    }
                };

                match operand_type.try_call_dunder(
                    self.db(),
                    unary_dunder_method,
                    CallArguments::none(),
                    TypeContext::default(),
                ) {
                    Ok(outcome) => outcome.return_type(self.db()),
                    Err(e) => {
                        if let Some(builder) =
                            self.context.report_lint(&UNSUPPORTED_OPERATOR, unary)
                        {
                            builder.into_diagnostic(format_args!(
                                "Unary operator `{op}` is unsupported for type `{}`",
                                operand_type.display(self.db()),
                            ));
                        }
                        e.fallback_return_type(self.db())
                    }
                }
            }
        }
    }

    fn infer_binary_expression(&mut self, binary: &ast::ExprBinOp) -> Type<'db> {
        let ast::ExprBinOp {
            left,
            op,
            right,
            range: _,
            node_index: _,
        } = binary;

        let left_ty = self.infer_expression(left, TypeContext::default());
        let right_ty = self.infer_expression(right, TypeContext::default());

        self.infer_binary_expression_type(binary.into(), false, left_ty, right_ty, *op)
            .unwrap_or_else(|| {
                let db = self.db();

                if let Some(builder) = self.context.report_lint(&UNSUPPORTED_OPERATOR, binary) {
                    let mut diag = builder.into_diagnostic(format_args!(
                        "Operator `{op}` is unsupported between objects of type `{}` and `{}`",
                        left_ty.display(db),
                        right_ty.display(db)
                    ));

                    if op == &ast::Operator::BitOr
                        && (left_ty.is_subtype_of(db, KnownClass::Type.to_instance(db))
                            || right_ty.is_subtype_of(db, KnownClass::Type.to_instance(db)))
                        && Program::get(db).python_version(db) < PythonVersion::PY310
                    {
                        diag.info(
                            "Note that `X | Y` PEP 604 union syntax is only available in Python 3.10 and later",
                        );
                        add_inferred_python_version_hint_to_diagnostic(db, &mut diag, "resolving types");
                    }
                }
                Type::unknown()
            })
    }

    fn infer_binary_expression_type(
        &mut self,
        node: AnyNodeRef<'_>,
        mut emitted_division_by_zero_diagnostic: bool,
        left_ty: Type<'db>,
        right_ty: Type<'db>,
        op: ast::Operator,
    ) -> Option<Type<'db>> {
        // Check for division by zero; this doesn't change the inferred type for the expression, but
        // may emit a diagnostic
        if !emitted_division_by_zero_diagnostic
            && matches!(
                (op, right_ty),
                (
                    ast::Operator::Div | ast::Operator::FloorDiv | ast::Operator::Mod,
                    Type::IntLiteral(0) | Type::BooleanLiteral(false)
                )
            )
        {
            emitted_division_by_zero_diagnostic = self.check_division_by_zero(node, op, left_ty);
        }

        match (left_ty, right_ty, op) {
            (Type::Union(lhs_union), rhs, _) => lhs_union.try_map(self.db(), |lhs_element| {
                self.infer_binary_expression_type(
                    node,
                    emitted_division_by_zero_diagnostic,
                    *lhs_element,
                    rhs,
                    op,
                )
            }),
            (lhs, Type::Union(rhs_union), _) => rhs_union.try_map(self.db(), |rhs_element| {
                self.infer_binary_expression_type(
                    node,
                    emitted_division_by_zero_diagnostic,
                    lhs,
                    *rhs_element,
                    op,
                )
            }),

            (Type::TypeAlias(alias), rhs, _) => self.infer_binary_expression_type(
                node,
                emitted_division_by_zero_diagnostic,
                alias.value_type(self.db()),
                rhs,
                op,
            ),

            (lhs, Type::TypeAlias(alias), _) => self.infer_binary_expression_type(
                node,
                emitted_division_by_zero_diagnostic,
                lhs,
                alias.value_type(self.db()),
                op,
            ),

            // Non-todo Anys take precedence over Todos (as if we fix this `Todo` in the future,
            // the result would then become Any or Unknown, respectively).
            (div @ Type::Dynamic(DynamicType::Divergent(_)), _, _)
            | (_, div @ Type::Dynamic(DynamicType::Divergent(_)), _) => Some(div),

            (any @ Type::Dynamic(DynamicType::Any), _, _)
            | (_, any @ Type::Dynamic(DynamicType::Any), _) => Some(any),

            (unknown @ Type::Dynamic(DynamicType::Unknown), _, _)
            | (_, unknown @ Type::Dynamic(DynamicType::Unknown), _) => Some(unknown),

            (
                todo @ Type::Dynamic(
                    DynamicType::Todo(_) | DynamicType::TodoUnpack | DynamicType::TodoTypeAlias,
                ),
                _,
                _,
            )
            | (
                _,
                todo @ Type::Dynamic(
                    DynamicType::Todo(_) | DynamicType::TodoUnpack | DynamicType::TodoTypeAlias,
                ),
                _,
            ) => Some(todo),

            (Type::Never, _, _) | (_, Type::Never, _) => Some(Type::Never),

            (Type::IntLiteral(n), Type::IntLiteral(m), ast::Operator::Add) => Some(
                n.checked_add(m)
                    .map(Type::IntLiteral)
                    .unwrap_or_else(|| KnownClass::Int.to_instance(self.db())),
            ),

            (Type::IntLiteral(n), Type::IntLiteral(m), ast::Operator::Sub) => Some(
                n.checked_sub(m)
                    .map(Type::IntLiteral)
                    .unwrap_or_else(|| KnownClass::Int.to_instance(self.db())),
            ),

            (Type::IntLiteral(n), Type::IntLiteral(m), ast::Operator::Mult) => Some(
                n.checked_mul(m)
                    .map(Type::IntLiteral)
                    .unwrap_or_else(|| KnownClass::Int.to_instance(self.db())),
            ),

            (Type::IntLiteral(_), Type::IntLiteral(_), ast::Operator::Div) => {
                Some(KnownClass::Float.to_instance(self.db()))
            }

            (Type::IntLiteral(n), Type::IntLiteral(m), ast::Operator::FloorDiv) => Some({
                let mut q = n.checked_div(m);
                let r = n.checked_rem(m);
                // Division works differently in Python than in Rust. If the result is negative and
                // there is a remainder, the division rounds down (instead of towards zero):
                if n.is_negative() != m.is_negative() && r.unwrap_or(0) != 0 {
                    q = q.map(|q| q - 1);
                }
                q.map(Type::IntLiteral)
                    .unwrap_or_else(|| KnownClass::Int.to_instance(self.db()))
            }),

            (Type::IntLiteral(n), Type::IntLiteral(m), ast::Operator::Mod) => Some({
                let mut r = n.checked_rem(m);
                // Division works differently in Python than in Rust. If the result is negative and
                // there is a remainder, the division rounds down (instead of towards zero). Adjust
                // the remainder to compensate so that q * m + r == n:
                if n.is_negative() != m.is_negative() && r.unwrap_or(0) != 0 {
                    r = r.map(|x| x + m);
                }
                r.map(Type::IntLiteral)
                    .unwrap_or_else(|| KnownClass::Int.to_instance(self.db()))
            }),

            (Type::IntLiteral(n), Type::IntLiteral(m), ast::Operator::Pow) => Some({
                if m < 0 {
                    KnownClass::Float.to_instance(self.db())
                } else {
                    u32::try_from(m)
                        .ok()
                        .and_then(|m| n.checked_pow(m))
                        .map(Type::IntLiteral)
                        .unwrap_or_else(|| KnownClass::Int.to_instance(self.db()))
                }
            }),

            (Type::IntLiteral(n), Type::IntLiteral(m), ast::Operator::BitOr) => {
                Some(Type::IntLiteral(n | m))
            }

            (Type::IntLiteral(n), Type::IntLiteral(m), ast::Operator::BitAnd) => {
                Some(Type::IntLiteral(n & m))
            }

            (Type::IntLiteral(n), Type::IntLiteral(m), ast::Operator::BitXor) => {
                Some(Type::IntLiteral(n ^ m))
            }

            (Type::BytesLiteral(lhs), Type::BytesLiteral(rhs), ast::Operator::Add) => {
                let bytes = [lhs.value(self.db()), rhs.value(self.db())].concat();
                Some(Type::bytes_literal(self.db(), &bytes))
            }

            (Type::StringLiteral(lhs), Type::StringLiteral(rhs), ast::Operator::Add) => {
                let lhs_value = lhs.value(self.db()).to_string();
                let rhs_value = rhs.value(self.db());
                let ty = if lhs_value.len() + rhs_value.len() <= Self::MAX_STRING_LITERAL_SIZE {
                    Type::string_literal(self.db(), &(lhs_value + rhs_value))
                } else {
                    Type::LiteralString
                };
                Some(ty)
            }

            (
                Type::StringLiteral(_) | Type::LiteralString,
                Type::StringLiteral(_) | Type::LiteralString,
                ast::Operator::Add,
            ) => Some(Type::LiteralString),

            (Type::StringLiteral(s), Type::IntLiteral(n), ast::Operator::Mult)
            | (Type::IntLiteral(n), Type::StringLiteral(s), ast::Operator::Mult) => {
                let ty = if n < 1 {
                    Type::string_literal(self.db(), "")
                } else if let Ok(n) = usize::try_from(n) {
                    if n.checked_mul(s.value(self.db()).len())
                        .is_some_and(|new_length| new_length <= Self::MAX_STRING_LITERAL_SIZE)
                    {
                        let new_literal = s.value(self.db()).repeat(n);
                        Type::string_literal(self.db(), &new_literal)
                    } else {
                        Type::LiteralString
                    }
                } else {
                    Type::LiteralString
                };
                Some(ty)
            }

            (Type::LiteralString, Type::IntLiteral(n), ast::Operator::Mult)
            | (Type::IntLiteral(n), Type::LiteralString, ast::Operator::Mult) => {
                let ty = if n < 1 {
                    Type::string_literal(self.db(), "")
                } else {
                    Type::LiteralString
                };
                Some(ty)
            }

            (Type::BooleanLiteral(b1), Type::BooleanLiteral(b2), ast::Operator::BitOr) => {
                Some(Type::BooleanLiteral(b1 | b2))
            }

            (Type::BooleanLiteral(b1), Type::BooleanLiteral(b2), ast::Operator::BitAnd) => {
                Some(Type::BooleanLiteral(b1 & b2))
            }

            (Type::BooleanLiteral(b1), Type::BooleanLiteral(b2), ast::Operator::BitXor) => {
                Some(Type::BooleanLiteral(b1 ^ b2))
            }

            (Type::BooleanLiteral(b1), Type::BooleanLiteral(_) | Type::IntLiteral(_), op) => self
                .infer_binary_expression_type(
                    node,
                    emitted_division_by_zero_diagnostic,
                    Type::IntLiteral(i64::from(b1)),
                    right_ty,
                    op,
                ),
            (Type::IntLiteral(_), Type::BooleanLiteral(b2), op) => self
                .infer_binary_expression_type(
                    node,
                    emitted_division_by_zero_diagnostic,
                    left_ty,
                    Type::IntLiteral(i64::from(b2)),
                    op,
                ),

            (
                Type::KnownInstance(KnownInstanceType::ConstraintSet(left)),
                Type::KnownInstance(KnownInstanceType::ConstraintSet(right)),
                ast::Operator::BitAnd,
            ) => {
                let left = left.constraints(self.db());
                let right = right.constraints(self.db());
                let result = left.and(self.db(), || right);
                Some(Type::KnownInstance(KnownInstanceType::ConstraintSet(
                    TrackedConstraintSet::new(self.db(), result),
                )))
            }

            (
                Type::KnownInstance(KnownInstanceType::ConstraintSet(left)),
                Type::KnownInstance(KnownInstanceType::ConstraintSet(right)),
                ast::Operator::BitOr,
            ) => {
                let left = left.constraints(self.db());
                let right = right.constraints(self.db());
                let result = left.or(self.db(), || right);
                Some(Type::KnownInstance(KnownInstanceType::ConstraintSet(
                    TrackedConstraintSet::new(self.db(), result),
                )))
            }

            // PEP 604-style union types using the `|` operator.
            (
                Type::ClassLiteral(..)
                | Type::SubclassOf(..)
                | Type::GenericAlias(..)
                | Type::SpecialForm(_)
                | Type::KnownInstance(KnownInstanceType::UnionType(_)),
                Type::ClassLiteral(..)
                | Type::SubclassOf(..)
                | Type::GenericAlias(..)
                | Type::SpecialForm(_)
                | Type::KnownInstance(KnownInstanceType::UnionType(_)),
                ast::Operator::BitOr,
            ) if Program::get(self.db()).python_version(self.db()) >= PythonVersion::PY310 => {
                if left_ty.is_equivalent_to(self.db(), right_ty) {
                    Some(left_ty)
                } else {
                    Some(Type::KnownInstance(KnownInstanceType::UnionType(
                        UnionTypeInstance::new(self.db(), left_ty, right_ty),
                    )))
                }
            }
            (
                Type::ClassLiteral(..)
                | Type::SubclassOf(..)
                | Type::GenericAlias(..)
                | Type::KnownInstance(..)
                | Type::SpecialForm(..),
                Type::NominalInstance(instance),
                ast::Operator::BitOr,
            )
            | (
                Type::NominalInstance(instance),
                Type::ClassLiteral(..)
                | Type::SubclassOf(..)
                | Type::GenericAlias(..)
                | Type::KnownInstance(..)
                | Type::SpecialForm(..),
                ast::Operator::BitOr,
            ) if Program::get(self.db()).python_version(self.db()) >= PythonVersion::PY310
                && instance.has_known_class(self.db(), KnownClass::NoneType) =>
            {
                Some(Type::KnownInstance(KnownInstanceType::UnionType(
                    UnionTypeInstance::new(self.db(), left_ty, right_ty),
                )))
            }

            // We avoid calling `type.__(r)or__`, as typeshed annotates these methods as
            // accepting `Any` (since typeforms are inexpressable in the type system currently).
            // This means that many common errors would not be caught if we fell back to typeshed's stubs here.
            //
            // Note that if a class had a custom metaclass that overrode `__(r)or__`, we would also ignore
            // that custom method as we'd take one of the earlier branches.
            // This seems like it's probably rare enough that it's acceptable, however.
            (
                Type::ClassLiteral(..) | Type::GenericAlias(..) | Type::SubclassOf(..),
                _,
                ast::Operator::BitOr,
            )
            | (
                _,
                Type::ClassLiteral(..) | Type::GenericAlias(..) | Type::SubclassOf(..),
                ast::Operator::BitOr,
            ) if Program::get(self.db()).python_version(self.db()) >= PythonVersion::PY310 => {
                Type::try_call_bin_op_with_policy(
                    self.db(),
                    left_ty,
                    ast::Operator::BitOr,
                    right_ty,
                    MemberLookupPolicy::META_CLASS_NO_TYPE_FALLBACK,
                )
                .ok()
                .map(|binding| binding.return_type(self.db()))
            }

            // We've handled all of the special cases that we support for literals, so we need to
            // fall back on looking for dunder methods on one of the operand types.
            (
                Type::FunctionLiteral(_)
                | Type::BooleanLiteral(_)
                | Type::Callable(..)
                | Type::BoundMethod(_)
                | Type::WrapperDescriptor(_)
                | Type::KnownBoundMethod(_)
                | Type::DataclassDecorator(_)
                | Type::DataclassTransformer(_)
                | Type::ModuleLiteral(_)
                | Type::ClassLiteral(_)
                | Type::GenericAlias(_)
                | Type::SubclassOf(_)
                | Type::NominalInstance(_)
                | Type::ProtocolInstance(_)
                | Type::SpecialForm(_)
                | Type::KnownInstance(_)
                | Type::PropertyInstance(_)
                | Type::Intersection(_)
                | Type::AlwaysTruthy
                | Type::AlwaysFalsy
                | Type::IntLiteral(_)
                | Type::StringLiteral(_)
                | Type::LiteralString
                | Type::BytesLiteral(_)
                | Type::EnumLiteral(_)
                | Type::BoundSuper(_)
                | Type::TypeVar(_)
                | Type::TypeIs(_)
                | Type::TypedDict(_),
                Type::FunctionLiteral(_)
                | Type::BooleanLiteral(_)
                | Type::Callable(..)
                | Type::BoundMethod(_)
                | Type::WrapperDescriptor(_)
                | Type::KnownBoundMethod(_)
                | Type::DataclassDecorator(_)
                | Type::DataclassTransformer(_)
                | Type::ModuleLiteral(_)
                | Type::ClassLiteral(_)
                | Type::GenericAlias(_)
                | Type::SubclassOf(_)
                | Type::NominalInstance(_)
                | Type::ProtocolInstance(_)
                | Type::SpecialForm(_)
                | Type::KnownInstance(_)
                | Type::PropertyInstance(_)
                | Type::Intersection(_)
                | Type::AlwaysTruthy
                | Type::AlwaysFalsy
                | Type::IntLiteral(_)
                | Type::StringLiteral(_)
                | Type::LiteralString
                | Type::BytesLiteral(_)
                | Type::EnumLiteral(_)
                | Type::BoundSuper(_)
                | Type::TypeVar(_)
                | Type::TypeIs(_)
                | Type::TypedDict(_),
                op,
            ) => Type::try_call_bin_op(self.db(), left_ty, op, right_ty)
                .map(|outcome| outcome.return_type(self.db()))
                .ok(),
        }
    }

    fn infer_boolean_expression(&mut self, bool_op: &ast::ExprBoolOp) -> Type<'db> {
        let ast::ExprBoolOp {
            range: _,
            node_index: _,
            op,
            values,
        } = bool_op;
        self.infer_chained_boolean_types(
            *op,
            values.iter().enumerate(),
            |builder, (index, value)| {
                let ty = if index == values.len() - 1 {
                    builder.infer_expression(value, TypeContext::default())
                } else {
                    builder.infer_standalone_expression(value, TypeContext::default())
                };

                (ty, value.range())
            },
        )
    }

    /// Computes the output of a chain of (one) boolean operation, consuming as input an iterator
    /// of operations and calling the `infer_ty` for each to infer their types.
    /// The iterator is consumed even if the boolean evaluation can be short-circuited,
    /// in order to ensure the invariant that all expressions are evaluated when inferring types.
    fn infer_chained_boolean_types<Iterator, Item, F>(
        &mut self,
        op: ast::BoolOp,
        operations: Iterator,
        infer_ty: F,
    ) -> Type<'db>
    where
        Iterator: IntoIterator<Item = Item>,
        F: Fn(&mut Self, Item) -> (Type<'db>, TextRange),
    {
        let mut done = false;
        let db = self.db();

        let elements = operations
            .into_iter()
            .with_position()
            .map(|(position, item)| {
                let (ty, range) = infer_ty(self, item);

                let is_last = matches!(
                    position,
                    itertools::Position::Last | itertools::Position::Only
                );

                if is_last {
                    if done { Type::Never } else { ty }
                } else {
                    let truthiness = ty.try_bool(self.db()).unwrap_or_else(|err| {
                        err.report_diagnostic(&self.context, range);
                        err.fallback_truthiness()
                    });

                    if done {
                        return Type::Never;
                    }

                    match (truthiness, op) {
                        (Truthiness::AlwaysTrue, ast::BoolOp::And) => Type::Never,
                        (Truthiness::AlwaysFalse, ast::BoolOp::Or) => Type::Never,

                        (Truthiness::AlwaysFalse, ast::BoolOp::And)
                        | (Truthiness::AlwaysTrue, ast::BoolOp::Or) => {
                            done = true;
                            ty
                        }

                        (Truthiness::Ambiguous, _) => IntersectionBuilder::new(db)
                            .add_positive(ty)
                            .add_negative(match op {
                                ast::BoolOp::And => Type::AlwaysTruthy,
                                ast::BoolOp::Or => Type::AlwaysFalsy,
                            })
                            .build(),
                    }
                }
            });

        UnionType::from_elements(db, elements)
    }

    fn infer_compare_expression(&mut self, compare: &ast::ExprCompare) -> Type<'db> {
        let ast::ExprCompare {
            range: _,
            node_index: _,
            left,
            ops,
            comparators,
        } = compare;

        self.infer_expression(left, TypeContext::default());

        // https://docs.python.org/3/reference/expressions.html#comparisons
        // > Formally, if `a, b, c, …, y, z` are expressions and `op1, op2, …, opN` are comparison
        // > operators, then `a op1 b op2 c ... y opN z` is equivalent to `a op1 b and b op2 c and
        // ... > y opN z`, except that each expression is evaluated at most once.
        //
        // As some operators (==, !=, <, <=, >, >=) *can* return an arbitrary type, the logic below
        // is shared with the one in `infer_binary_type_comparison`.
        self.infer_chained_boolean_types(
            ast::BoolOp::And,
            std::iter::once(&**left)
                .chain(comparators)
                .tuple_windows::<(_, _)>()
                .zip(ops),
            |builder, ((left, right), op)| {
                let left_ty = builder.expression_type(left);
                let right_ty = builder.infer_expression(right, TypeContext::default());

                let range = TextRange::new(left.start(), right.end());

                let ty = builder
                    .infer_binary_type_comparison(
                        left_ty,
                        *op,
                        right_ty,
                        range,
                        &BinaryComparisonVisitor::new(Ok(Type::BooleanLiteral(true))),
                    )
                    .unwrap_or_else(|error| {
                        if let Some(diagnostic_builder) =
                            builder.context.report_lint(&UNSUPPORTED_OPERATOR, range)
                        {
                            // Handle unsupported operators (diagnostic, `bool`/`Unknown` outcome)
                            diagnostic_builder.into_diagnostic(format_args!(
                                "Operator `{}` is not supported for types `{}` and `{}`{}",
                                error.op,
                                error.left_ty.display(builder.db()),
                                error.right_ty.display(builder.db()),
                                if (left_ty, right_ty) == (error.left_ty, error.right_ty) {
                                    String::new()
                                } else {
                                    format!(
                                        ", in comparing `{}` with `{}`",
                                        left_ty.display(builder.db()),
                                        right_ty.display(builder.db())
                                    )
                                }
                            ));
                        }

                        match op {
                            // `in, not in, is, is not` always return bool instances
                            ast::CmpOp::In
                            | ast::CmpOp::NotIn
                            | ast::CmpOp::Is
                            | ast::CmpOp::IsNot => KnownClass::Bool.to_instance(builder.db()),
                            // Other operators can return arbitrary types
                            _ => Type::unknown(),
                        }
                    });

                (ty, range)
            },
        )
    }

    fn infer_binary_intersection_type_comparison(
        &mut self,
        intersection: IntersectionType<'db>,
        op: ast::CmpOp,
        other: Type<'db>,
        intersection_on: IntersectionOn,
        range: TextRange,
        visitor: &BinaryComparisonVisitor<'db>,
    ) -> Result<Type<'db>, CompareUnsupportedError<'db>> {
        enum State<'db> {
            // We have not seen any positive elements (yet)
            NoPositiveElements,
            // The operator was unsupported on all elements that we have seen so far.
            // Contains the first error we encountered.
            UnsupportedOnAllElements(CompareUnsupportedError<'db>),
            // The operator was supported on at least one positive element.
            Supported,
        }

        // If a comparison yields a definitive true/false answer on a (positive) part
        // of an intersection type, it will also yield a definitive answer on the full
        // intersection type, which is even more specific.
        for pos in intersection.positive(self.db()) {
            let result = match intersection_on {
                IntersectionOn::Left => {
                    self.infer_binary_type_comparison(*pos, op, other, range, visitor)
                }
                IntersectionOn::Right => {
                    self.infer_binary_type_comparison(other, op, *pos, range, visitor)
                }
            };

            if let Ok(Type::BooleanLiteral(_)) = result {
                return result;
            }
        }

        // For negative contributions to the intersection type, there are only a few
        // special cases that allow us to narrow down the result type of the comparison.
        for neg in intersection.negative(self.db()) {
            let result = match intersection_on {
                IntersectionOn::Left => self
                    .infer_binary_type_comparison(*neg, op, other, range, visitor)
                    .ok(),
                IntersectionOn::Right => self
                    .infer_binary_type_comparison(other, op, *neg, range, visitor)
                    .ok(),
            };

            match (op, result) {
                (ast::CmpOp::Is, Some(Type::BooleanLiteral(true))) => {
                    return Ok(Type::BooleanLiteral(false));
                }
                (ast::CmpOp::IsNot, Some(Type::BooleanLiteral(false))) => {
                    return Ok(Type::BooleanLiteral(true));
                }
                _ => {}
            }
        }

        // If none of the simplifications above apply, we still need to return *some*
        // result type for the comparison 'T_inter `op` T_other' (or reversed), where
        //
        //    T_inter = P1 & P2 & ... & Pn & ~N1 & ~N2 & ... & ~Nm
        //
        // is the intersection type. If f(T) is the function that computes the result
        // type of a `op`-comparison with `T_other`, we are interested in f(T_inter).
        // Since we can't compute it exactly, we return the following approximation:
        //
        //   f(T_inter) = f(P1) & f(P2) & ... & f(Pn)
        //
        // The reason for this is the following: In general, for any function 'f', the
        // set f(A) & f(B) is *larger than or equal to* the set f(A & B). This means
        // that we will return a type that is possibly wider than it could be, but
        // never wrong.
        //
        // However, we do have to leave out the negative contributions. If we were to
        // add a contribution like ~f(N1), we would potentially infer result types
        // that are too narrow.
        //
        // As an example for this, consider the intersection type `int & ~Literal[1]`.
        // If 'f' would be the `==`-comparison with 2, we obviously can't tell if that
        // answer would be true or false, so we need to return `bool`. And indeed, we
        // we have (glossing over notational details):
        //
        //   f(int & ~1)
        //       = f({..., -1, 0, 2, 3, ...})
        //       = {..., False, False, True, False, ...}
        //       = bool
        //
        // On the other hand, if we were to compute
        //
        //   f(int) & ~f(1)
        //       = bool & ~False
        //       = True
        //
        // we would get a result type `Literal[True]` which is too narrow.
        //
        let mut builder = IntersectionBuilder::new(self.db());

        builder = builder.add_positive(KnownClass::Bool.to_instance(self.db()));

        let mut state = State::NoPositiveElements;

        for pos in intersection.positive(self.db()) {
            let result = match intersection_on {
                IntersectionOn::Left => {
                    self.infer_binary_type_comparison(*pos, op, other, range, visitor)
                }
                IntersectionOn::Right => {
                    self.infer_binary_type_comparison(other, op, *pos, range, visitor)
                }
            };

            match result {
                Ok(ty) => {
                    state = State::Supported;
                    builder = builder.add_positive(ty);
                }
                Err(error) => {
                    match state {
                        State::NoPositiveElements => {
                            // This is the first positive element, but the operation is not supported.
                            // Store the error and continue.
                            state = State::UnsupportedOnAllElements(error);
                        }
                        State::UnsupportedOnAllElements(_) => {
                            // We already have an error stored, and continue to see elements on which
                            // the operator is not supported. Continue with the same state (only keep
                            // the first error).
                        }
                        State::Supported => {
                            // We previously saw a positive element that supported the operator,
                            // so the overall operation is still supported.
                        }
                    }
                }
            }
        }

        match state {
            State::Supported => Ok(builder.build()),
            State::NoPositiveElements => {
                // We didn't see any positive elements, check if the operation is supported on `object`:
                match intersection_on {
                    IntersectionOn::Left => {
                        self.infer_binary_type_comparison(Type::object(), op, other, range, visitor)
                    }
                    IntersectionOn::Right => {
                        self.infer_binary_type_comparison(other, op, Type::object(), range, visitor)
                    }
                }
            }
            State::UnsupportedOnAllElements(error) => Err(error),
        }
    }

    /// Infers the type of a binary comparison (e.g. 'left == right'). See
    /// `infer_compare_expression` for the higher level logic dealing with multi-comparison
    /// expressions.
    ///
    /// If the operation is not supported, return None (we need upstream context to emit a
    /// diagnostic).
    fn infer_binary_type_comparison(
        &mut self,
        left: Type<'db>,
        op: ast::CmpOp,
        right: Type<'db>,
        range: TextRange,
        visitor: &BinaryComparisonVisitor<'db>,
    ) -> Result<Type<'db>, CompareUnsupportedError<'db>> {
        // Note: identity (is, is not) for equal builtin types is unreliable and not part of the
        // language spec.
        // - `[ast::CompOp::Is]`: return `false` if unequal, `bool` if equal
        // - `[ast::CompOp::IsNot]`: return `true` if unequal, `bool` if equal
        let db = self.db();
        let try_dunder = |inference: &mut Self, policy: MemberLookupPolicy| {
            let rich_comparison = |op| inference.infer_rich_comparison(left, right, op, policy);
            let membership_test_comparison = |op, range: TextRange| {
                inference.infer_membership_test_comparison(left, right, op, range)
            };

            match op {
                ast::CmpOp::Eq => rich_comparison(RichCompareOperator::Eq),
                ast::CmpOp::NotEq => rich_comparison(RichCompareOperator::Ne),
                ast::CmpOp::Lt => rich_comparison(RichCompareOperator::Lt),
                ast::CmpOp::LtE => rich_comparison(RichCompareOperator::Le),
                ast::CmpOp::Gt => rich_comparison(RichCompareOperator::Gt),
                ast::CmpOp::GtE => rich_comparison(RichCompareOperator::Ge),
                ast::CmpOp::In => {
                    membership_test_comparison(MembershipTestCompareOperator::In, range)
                }
                ast::CmpOp::NotIn => {
                    membership_test_comparison(MembershipTestCompareOperator::NotIn, range)
                }
                ast::CmpOp::Is => {
                    if left.is_disjoint_from(db, right) {
                        Ok(Type::BooleanLiteral(false))
                    } else if left.is_singleton(db) && left.is_equivalent_to(db, right) {
                        Ok(Type::BooleanLiteral(true))
                    } else {
                        Ok(KnownClass::Bool.to_instance(db))
                    }
                }
                ast::CmpOp::IsNot => {
                    if left.is_disjoint_from(db, right) {
                        Ok(Type::BooleanLiteral(true))
                    } else if left.is_singleton(db) && left.is_equivalent_to(db, right) {
                        Ok(Type::BooleanLiteral(false))
                    } else {
                        Ok(KnownClass::Bool.to_instance(db))
                    }
                }
            }
        };

        let comparison_result = match (left, right) {
            (Type::Union(union), other) => {
                let mut builder = UnionBuilder::new(self.db());
                for element in union.elements(self.db()) {
                    builder =
                        builder.add(self.infer_binary_type_comparison(*element, op, other, range, visitor)?);
                }
                Some(Ok(builder.build()))
            }
            (other, Type::Union(union)) => {
                let mut builder = UnionBuilder::new(self.db());
                for element in union.elements(self.db()) {
                    builder =
                        builder.add(self.infer_binary_type_comparison(other, op, *element, range, visitor)?);
                }
                Some(Ok(builder.build()))
            }

            (Type::Intersection(intersection), right) => {
                Some(self.infer_binary_intersection_type_comparison(
                    intersection,
                    op,
                    right,
                    IntersectionOn::Left,
                    range,
                    visitor,
                ))
            }
            (left, Type::Intersection(intersection)) => {
                Some(self.infer_binary_intersection_type_comparison(
                    intersection,
                    op,
                    left,
                    IntersectionOn::Right,
                    range,
                    visitor,
                ))
            }

            (Type::TypeAlias(alias), right) => Some(
                visitor.visit((left, op, right), || { self.infer_binary_type_comparison(
                    alias.value_type(self.db()),
                    op,
                    right,
                    range,
                    visitor,
                )
            })),

            (left, Type::TypeAlias(alias)) => Some(
                visitor.visit((left, op, right), || { self.infer_binary_type_comparison(
                    left,
                    op,
                    alias.value_type(self.db()),
                    range,
                    visitor,
                )
            })),

            (Type::IntLiteral(n), Type::IntLiteral(m)) => Some(match op {
                ast::CmpOp::Eq => Ok(Type::BooleanLiteral(n == m)),
                ast::CmpOp::NotEq => Ok(Type::BooleanLiteral(n != m)),
                ast::CmpOp::Lt => Ok(Type::BooleanLiteral(n < m)),
                ast::CmpOp::LtE => Ok(Type::BooleanLiteral(n <= m)),
                ast::CmpOp::Gt => Ok(Type::BooleanLiteral(n > m)),
                ast::CmpOp::GtE => Ok(Type::BooleanLiteral(n >= m)),
                // We cannot say that two equal int Literals will return True from an `is` or `is not` comparison.
                // Even if they are the same value, they may not be the same object.
                ast::CmpOp::Is => {
                    if n == m {
                        Ok(KnownClass::Bool.to_instance(self.db()))
                    } else {
                        Ok(Type::BooleanLiteral(false))
                    }
                }
                ast::CmpOp::IsNot => {
                    if n == m {
                        Ok(KnownClass::Bool.to_instance(self.db()))
                    } else {
                        Ok(Type::BooleanLiteral(true))
                    }
                }
                // Undefined for (int, int)
                ast::CmpOp::In | ast::CmpOp::NotIn => Err(CompareUnsupportedError {
                    op,
                    left_ty: left,
                    right_ty: right,
                }),
            }),
            (Type::IntLiteral(_), Type::NominalInstance(_)) => {
                Some(self.infer_binary_type_comparison(
                    KnownClass::Int.to_instance(self.db()),
                    op,
                    right,
                    range,
                    visitor,
                ))
            }
            (Type::NominalInstance(_), Type::IntLiteral(_)) => {
                Some(self.infer_binary_type_comparison(
                    left,
                    op,
                    KnownClass::Int.to_instance(self.db()),
                    range,
                    visitor,
                ))
            }

            // Booleans are coded as integers (False = 0, True = 1)
            (Type::IntLiteral(n), Type::BooleanLiteral(b)) => {
                Some(self.infer_binary_type_comparison(
                    Type::IntLiteral(n),
                    op,
                    Type::IntLiteral(i64::from(b)),
                    range,
                    visitor,
                ))
            }
            (Type::BooleanLiteral(b), Type::IntLiteral(m)) => {
                Some(self.infer_binary_type_comparison(
                    Type::IntLiteral(i64::from(b)),
                    op,
                    Type::IntLiteral(m),
                    range,
                    visitor,
                ))
            }
            (Type::BooleanLiteral(a), Type::BooleanLiteral(b)) => {
                Some(self.infer_binary_type_comparison(
                    Type::IntLiteral(i64::from(a)),
                    op,
                    Type::IntLiteral(i64::from(b)),
                    range,
                    visitor,
                ))
            }

            (Type::StringLiteral(salsa_s1), Type::StringLiteral(salsa_s2)) => {
                let s1 = salsa_s1.value(self.db());
                let s2 = salsa_s2.value(self.db());
                let result = match op {
                    ast::CmpOp::Eq => Ok(Type::BooleanLiteral(s1 == s2)),
                    ast::CmpOp::NotEq => Ok(Type::BooleanLiteral(s1 != s2)),
                    ast::CmpOp::Lt => Ok(Type::BooleanLiteral(s1 < s2)),
                    ast::CmpOp::LtE => Ok(Type::BooleanLiteral(s1 <= s2)),
                    ast::CmpOp::Gt => Ok(Type::BooleanLiteral(s1 > s2)),
                    ast::CmpOp::GtE => Ok(Type::BooleanLiteral(s1 >= s2)),
                    ast::CmpOp::In => Ok(Type::BooleanLiteral(s2.contains(s1))),
                    ast::CmpOp::NotIn => Ok(Type::BooleanLiteral(!s2.contains(s1))),
                    ast::CmpOp::Is => {
                        if s1 == s2 {
                            Ok(KnownClass::Bool.to_instance(self.db()))
                        } else {
                            Ok(Type::BooleanLiteral(false))
                        }
                    }
                    ast::CmpOp::IsNot => {
                        if s1 == s2 {
                            Ok(KnownClass::Bool.to_instance(self.db()))
                        } else {
                            Ok(Type::BooleanLiteral(true))
                        }
                    }
                };
                Some(result)
            }
            (Type::StringLiteral(_), _) => Some(self.infer_binary_type_comparison(
                KnownClass::Str.to_instance(self.db()),
                op,
                right,
                range,
                visitor,
            )),
            (_, Type::StringLiteral(_)) => Some(self.infer_binary_type_comparison(
                left,
                op,
                KnownClass::Str.to_instance(self.db()),
                range,
                visitor,
            )),

            (Type::LiteralString, _) => Some(self.infer_binary_type_comparison(
                KnownClass::Str.to_instance(self.db()),
                op,
                right,
                range,
                visitor,
            )),
            (_, Type::LiteralString) => Some(self.infer_binary_type_comparison(
                left,
                op,
                KnownClass::Str.to_instance(self.db()),
                range,
                visitor,
            )),

            (Type::BytesLiteral(salsa_b1), Type::BytesLiteral(salsa_b2)) => {
                let b1 = salsa_b1.value(self.db());
                let b2 = salsa_b2.value(self.db());
                let result = match op {
                    ast::CmpOp::Eq => Ok(Type::BooleanLiteral(b1 == b2)),
                    ast::CmpOp::NotEq => Ok(Type::BooleanLiteral(b1 != b2)),
                    ast::CmpOp::Lt => Ok(Type::BooleanLiteral(b1 < b2)),
                    ast::CmpOp::LtE => Ok(Type::BooleanLiteral(b1 <= b2)),
                    ast::CmpOp::Gt => Ok(Type::BooleanLiteral(b1 > b2)),
                    ast::CmpOp::GtE => Ok(Type::BooleanLiteral(b1 >= b2)),
                    ast::CmpOp::In => {
                        Ok(Type::BooleanLiteral(memchr::memmem::find(b2, b1).is_some()))
                    }
                    ast::CmpOp::NotIn => {
                        Ok(Type::BooleanLiteral(memchr::memmem::find(b2, b1).is_none()))
                    }
                    ast::CmpOp::Is => {
                        if b1 == b2 {
                            Ok(KnownClass::Bool.to_instance(self.db()))
                        } else {
                            Ok(Type::BooleanLiteral(false))
                        }
                    }
                    ast::CmpOp::IsNot => {
                        if b1 == b2 {
                            Ok(KnownClass::Bool.to_instance(self.db()))
                        } else {
                            Ok(Type::BooleanLiteral(true))
                        }
                    }
                };
                Some(result)
            }
            (Type::BytesLiteral(_), _) => Some(self.infer_binary_type_comparison(
                KnownClass::Bytes.to_instance(self.db()),
                op,
                right,
                range,
                visitor,
            )),
            (_, Type::BytesLiteral(_)) => Some(self.infer_binary_type_comparison(
                left,
                op,
                KnownClass::Bytes.to_instance(self.db()),
                range,
                visitor,
            )),

            (Type::EnumLiteral(literal_1), Type::EnumLiteral(literal_2))
                if op == ast::CmpOp::Eq =>
            {
                Some(Ok(match try_dunder(self, MemberLookupPolicy::MRO_NO_OBJECT_FALLBACK) {
                    Ok(ty) => ty,
                    Err(_) => Type::BooleanLiteral(literal_1 == literal_2),
                }))
            }
            (Type::EnumLiteral(literal_1), Type::EnumLiteral(literal_2))
                if op == ast::CmpOp::NotEq =>
            {
                Some(Ok(match try_dunder(self, MemberLookupPolicy::MRO_NO_OBJECT_FALLBACK) {
                    Ok(ty) => ty,
                    Err(_) => Type::BooleanLiteral(literal_1 != literal_2),
                }))
            }

            (
                Type::KnownInstance(KnownInstanceType::ConstraintSet(left)),
                Type::KnownInstance(KnownInstanceType::ConstraintSet(right)),
            ) => match op {
                ast::CmpOp::Eq => Some(Ok(Type::BooleanLiteral(
                    left.constraints(self.db()) == right.constraints(self.db())
                ))),
                ast::CmpOp::NotEq => Some(Ok(Type::BooleanLiteral(
                    left.constraints(self.db()) != right.constraints(self.db())
                ))),
                _ => None,
            }

            (
                Type::NominalInstance(nominal1),
                Type::NominalInstance(nominal2),
            ) => nominal1.tuple_spec(self.db())
                .and_then(|lhs_tuple| Some((lhs_tuple, nominal2.tuple_spec(self.db())?)))
                .map(|(lhs_tuple, rhs_tuple)| {
                    let mut tuple_rich_comparison =
                        |rich_op| visitor.visit((left, op, right), || {
                            self.infer_tuple_rich_comparison(&lhs_tuple, rich_op, &rhs_tuple, range, visitor)
                        });

                    match op {
                        ast::CmpOp::Eq => tuple_rich_comparison(RichCompareOperator::Eq),
                        ast::CmpOp::NotEq => tuple_rich_comparison(RichCompareOperator::Ne),
                        ast::CmpOp::Lt => tuple_rich_comparison(RichCompareOperator::Lt),
                        ast::CmpOp::LtE => tuple_rich_comparison(RichCompareOperator::Le),
                        ast::CmpOp::Gt => tuple_rich_comparison(RichCompareOperator::Gt),
                        ast::CmpOp::GtE => tuple_rich_comparison(RichCompareOperator::Ge),
                        ast::CmpOp::In | ast::CmpOp::NotIn => {
                            let mut any_eq = false;
                            let mut any_ambiguous = false;

                            for ty in rhs_tuple.all_elements().copied() {
                                let eq_result = self.infer_binary_type_comparison(
                                left,
                                ast::CmpOp::Eq,
                                ty,
                                range,
                                visitor
                            ).expect("infer_binary_type_comparison should never return None for `CmpOp::Eq`");

                                match eq_result {
                                    todo @ Type::Dynamic(DynamicType::Todo(_)) => return Ok(todo),
                                    // It's okay to ignore errors here because Python doesn't call `__bool__`
                                    // for different union variants. Instead, this is just for us to
                                    // evaluate a possibly truthy value to `false` or `true`.
                                    ty => match ty.bool(self.db()) {
                                        Truthiness::AlwaysTrue => any_eq = true,
                                        Truthiness::AlwaysFalse => (),
                                        Truthiness::Ambiguous => any_ambiguous = true,
                                    },
                                }
                            }

                            if any_eq {
                                Ok(Type::BooleanLiteral(op.is_in()))
                            } else if !any_ambiguous {
                                Ok(Type::BooleanLiteral(op.is_not_in()))
                            } else {
                                Ok(KnownClass::Bool.to_instance(self.db()))
                            }
                        }
                        ast::CmpOp::Is | ast::CmpOp::IsNot => {
                            // - `[ast::CmpOp::Is]`: returns `false` if the elements are definitely unequal, otherwise `bool`
                            // - `[ast::CmpOp::IsNot]`: returns `true` if the elements are definitely unequal, otherwise `bool`
                            let eq_result = tuple_rich_comparison(RichCompareOperator::Eq).expect(
                            "infer_binary_type_comparison should never return None for `CmpOp::Eq`",
                        );

                            Ok(match eq_result {
                                todo @ Type::Dynamic(DynamicType::Todo(_)) => todo,
                                // It's okay to ignore errors here because Python doesn't call `__bool__`
                                // for `is` and `is not` comparisons. This is an implementation detail
                                // for how we determine the truthiness of a type.
                                ty => match ty.bool(self.db()) {
                                    Truthiness::AlwaysFalse => Type::BooleanLiteral(op.is_is_not()),
                                    _ => KnownClass::Bool.to_instance(self.db()),
                                },
                            })
                        }
                    }
                }
            ),

            _ => None,
        };

        if let Some(result) = comparison_result {
            return result;
        }

        // Final generalized fallback: lookup the rich comparison `__dunder__` methods
        try_dunder(self, MemberLookupPolicy::default())
    }

    /// Rich comparison in Python are the operators `==`, `!=`, `<`, `<=`, `>`, and `>=`. Their
    /// behaviour can be edited for classes by implementing corresponding dunder methods.
    /// This function performs rich comparison between two types and returns the resulting type.
    /// see `<https://docs.python.org/3/reference/datamodel.html#object.__lt__>`
    fn infer_rich_comparison(
        &self,
        left: Type<'db>,
        right: Type<'db>,
        op: RichCompareOperator,
        policy: MemberLookupPolicy,
    ) -> Result<Type<'db>, CompareUnsupportedError<'db>> {
        let db = self.db();
        // The following resource has details about the rich comparison algorithm:
        // https://snarky.ca/unravelling-rich-comparison-operators/
        let call_dunder = |op: RichCompareOperator, left: Type<'db>, right: Type<'db>| {
            left.try_call_dunder_with_policy(
                db,
                op.dunder(),
                &mut CallArguments::positional([right]),
                TypeContext::default(),
                policy,
            )
            .map(|outcome| outcome.return_type(db))
            .ok()
        };

        // The reflected dunder has priority if the right-hand side is a strict subclass of the left-hand side.
        if left != right && right.is_subtype_of(db, left) {
            call_dunder(op.reflect(), right, left).or_else(|| call_dunder(op, left, right))
        } else {
            call_dunder(op, left, right).or_else(|| call_dunder(op.reflect(), right, left))
        }
        .or_else(|| {
            // When no appropriate method returns any value other than NotImplemented,
            // the `==` and `!=` operators will fall back to `is` and `is not`, respectively.
            // refer to `<https://docs.python.org/3/reference/datamodel.html#object.__eq__>`
            if matches!(op, RichCompareOperator::Eq | RichCompareOperator::Ne)
                // This branch implements specific behavior of the `__eq__` and `__ne__` methods
                // on `object`, so it does not apply if we skip looking up attributes on `object`.
                && !policy.mro_no_object_fallback()
            {
                Some(KnownClass::Bool.to_instance(db))
            } else {
                None
            }
        })
        .ok_or_else(|| CompareUnsupportedError {
            op: op.into(),
            left_ty: left,
            right_ty: right,
        })
    }

    /// Performs a membership test (`in` and `not in`) between two instances and returns the resulting type, or `None` if the test is unsupported.
    /// The behavior can be customized in Python by implementing `__contains__`, `__iter__`, or `__getitem__` methods.
    /// See `<https://docs.python.org/3/reference/datamodel.html#object.__contains__>`
    /// and `<https://docs.python.org/3/reference/expressions.html#membership-test-details>`
    fn infer_membership_test_comparison(
        &self,
        left: Type<'db>,
        right: Type<'db>,
        op: MembershipTestCompareOperator,
        range: TextRange,
    ) -> Result<Type<'db>, CompareUnsupportedError<'db>> {
        let db = self.db();

        let contains_dunder = right.class_member(db, "__contains__".into()).place;
        let compare_result_opt = match contains_dunder {
            Place::Defined(contains_dunder, _, Definedness::AlwaysDefined) => {
                // If `__contains__` is available, it is used directly for the membership test.
                contains_dunder
                    .try_call(db, &CallArguments::positional([right, left]))
                    .map(|bindings| bindings.return_type(db))
                    .ok()
            }
            _ => {
                // iteration-based membership test
                right
                    .try_iterate(db)
                    .map(|_| KnownClass::Bool.to_instance(db))
                    .ok()
            }
        };

        compare_result_opt
            .map(|ty| {
                if matches!(ty, Type::Dynamic(DynamicType::Todo(_))) {
                    return ty;
                }

                let truthiness = ty.try_bool(db).unwrap_or_else(|err| {
                    err.report_diagnostic(&self.context, range);
                    err.fallback_truthiness()
                });

                match op {
                    MembershipTestCompareOperator::In => truthiness.into_type(db),
                    MembershipTestCompareOperator::NotIn => truthiness.negate().into_type(db),
                }
            })
            .ok_or_else(|| CompareUnsupportedError {
                op: op.into(),
                left_ty: left,
                right_ty: right,
            })
    }

    /// Simulates rich comparison between tuples and returns the inferred result.
    /// This performs a lexicographic comparison, returning a union of all possible return types that could result from the comparison.
    ///
    /// basically it's based on cpython's `tuple_richcompare`
    /// see `<https://github.com/python/cpython/blob/9d6366b60d01305fc5e45100e0cd13e358aa397d/Objects/tupleobject.c#L637>`
    fn infer_tuple_rich_comparison(
        &mut self,
        left: &TupleSpec<'db>,
        op: RichCompareOperator,
        right: &TupleSpec<'db>,
        range: TextRange,
        visitor: &BinaryComparisonVisitor<'db>,
    ) -> Result<Type<'db>, CompareUnsupportedError<'db>> {
        // If either tuple is variable length, we can make no assumptions about the relative
        // lengths of the tuples, and therefore neither about how they compare lexicographically.
        // TODO: Consider comparing the prefixes of the tuples, since that could give a comparison
        // result regardless of how long the variable-length tuple is.
        let (TupleSpec::Fixed(left), TupleSpec::Fixed(right)) = (left, right) else {
            return Ok(Type::unknown());
        };

        let left_iter = left.elements().copied();
        let right_iter = right.elements().copied();

        let mut builder = UnionBuilder::new(self.db());

        for (l_ty, r_ty) in left_iter.zip(right_iter) {
            let pairwise_eq_result = self
                .infer_binary_type_comparison(l_ty, ast::CmpOp::Eq, r_ty, range, visitor)
                .expect("infer_binary_type_comparison should never return None for `CmpOp::Eq`");

            match pairwise_eq_result
                .try_bool(self.db())
                .unwrap_or_else(|err| {
                    // TODO: We should, whenever possible, pass the range of the left and right elements
                    //   instead of the range of the whole tuple.
                    err.report_diagnostic(&self.context, range);
                    err.fallback_truthiness()
                }) {
                // - AlwaysTrue : Continue to the next pair for lexicographic comparison
                Truthiness::AlwaysTrue => continue,
                // - AlwaysFalse:
                // Lexicographic comparisons will always terminate with this pair.
                // Complete the comparison and return the result.
                // - Ambiguous:
                // Lexicographic comparisons might continue to the next pair (if eq_result is true),
                // or terminate here (if eq_result is false).
                // To account for cases where the comparison terminates here, add the pairwise comparison result to the union builder.
                eq_truthiness @ (Truthiness::AlwaysFalse | Truthiness::Ambiguous) => {
                    let pairwise_compare_result = match op {
                        RichCompareOperator::Lt
                        | RichCompareOperator::Le
                        | RichCompareOperator::Gt
                        | RichCompareOperator::Ge => self.infer_binary_type_comparison(
                            l_ty,
                            op.into(),
                            r_ty,
                            range,
                            visitor,
                        )?,
                        // For `==` and `!=`, we already figure out the result from `pairwise_eq_result`
                        // NOTE: The CPython implementation does not account for non-boolean return types
                        // or cases where `!=` is not the negation of `==`, we also do not consider these cases.
                        RichCompareOperator::Eq => Type::BooleanLiteral(false),
                        RichCompareOperator::Ne => Type::BooleanLiteral(true),
                    };

                    builder = builder.add(pairwise_compare_result);

                    if eq_truthiness.is_ambiguous() {
                        continue;
                    }

                    return Ok(builder.build());
                }
            }
        }

        // if no more items to compare, we just compare sizes
        let (left_len, right_len) = (left.len(), right.len());

        builder = builder.add(Type::BooleanLiteral(match op {
            RichCompareOperator::Eq => left_len == right_len,
            RichCompareOperator::Ne => left_len != right_len,
            RichCompareOperator::Lt => left_len < right_len,
            RichCompareOperator::Le => left_len <= right_len,
            RichCompareOperator::Gt => left_len > right_len,
            RichCompareOperator::Ge => left_len >= right_len,
        }));

        Ok(builder.build())
    }

    fn infer_subscript_expression(&mut self, subscript: &ast::ExprSubscript) -> Type<'db> {
        let ast::ExprSubscript {
            value,
            slice,
            range: _,
            node_index: _,
            ctx,
        } = subscript;

        match ctx {
            ExprContext::Load => self.infer_subscript_load(subscript),
            ExprContext::Store => {
                let value_ty = self.infer_expression(value, TypeContext::default());
                let slice_ty = self.infer_expression(slice, TypeContext::default());
                self.infer_subscript_expression_types(subscript, value_ty, slice_ty, *ctx);
                Type::Never
            }
            ExprContext::Del => {
                self.infer_subscript_load(subscript);
                Type::Never
            }
            ExprContext::Invalid => {
                let value_ty = self.infer_expression(value, TypeContext::default());
                let slice_ty = self.infer_expression(slice, TypeContext::default());
                self.infer_subscript_expression_types(subscript, value_ty, slice_ty, *ctx);
                Type::unknown()
            }
        }
    }

    fn infer_subscript_load(&mut self, subscript: &ast::ExprSubscript) -> Type<'db> {
        let ast::ExprSubscript {
            range: _,
            node_index: _,
            value,
            slice,
            ctx,
        } = subscript;
        let value_ty = self.infer_expression(value, TypeContext::default());
        let mut constraint_keys = vec![];

        // If `value` is a valid reference, we attempt type narrowing by assignment.
        if !value_ty.is_unknown() {
            if let Some(expr) = PlaceExpr::try_from_expr(subscript) {
                let (place, keys) = self.infer_place_load(
                    PlaceExprRef::from(&expr),
                    ast::ExprRef::Subscript(subscript),
                );
                constraint_keys.extend(keys);
                if let Place::Defined(ty, _, Definedness::AlwaysDefined) = place.place {
                    // Even if we can obtain the subscript type based on the assignments, we still perform default type inference
                    // (to store the expression type and to report errors).
                    let slice_ty = self.infer_expression(slice, TypeContext::default());
                    self.infer_subscript_expression_types(subscript, value_ty, slice_ty, *ctx);
                    return ty;
                }
            }
        }

        let tuple_generic_alias = |db: &'db dyn Db, tuple: Option<TupleType<'db>>| {
            let tuple = tuple.unwrap_or_else(|| TupleType::homogeneous(db, Type::unknown()));
            Type::from(tuple.to_class_type(db))
        };

        // HACK ALERT: If we are subscripting a generic class, short-circuit the rest of the
        // subscript inference logic and treat this as an explicit specialization.
        // TODO: Move this logic into a custom callable, and update `find_name_in_mro` to return
        // this callable as the `__class_getitem__` method on `type`. That probably requires
        // updating all of the subscript logic below to use custom callables for all of the _other_
        // special cases, too.
        if let Type::ClassLiteral(class) = value_ty {
            if class.is_tuple(self.db()) {
                return tuple_generic_alias(self.db(), self.infer_tuple_type_expression(slice));
            }
            if let Some(generic_context) = class.generic_context(self.db()) {
                return self.infer_explicit_class_specialization(
                    subscript,
                    value_ty,
                    class,
                    generic_context,
                );
            }
        }
        if let Type::SpecialForm(SpecialFormType::Tuple) = value_ty {
            return tuple_generic_alias(self.db(), self.infer_tuple_type_expression(slice));
        }
        if let Type::KnownInstance(KnownInstanceType::TypeAliasType(type_alias)) = value_ty {
            if let Some(generic_context) = type_alias.generic_context(self.db()) {
                return self.infer_explicit_type_alias_specialization(
                    subscript,
                    value_ty,
                    type_alias,
                    generic_context,
                );
            }
        }

        let slice_ty = self.infer_expression(slice, TypeContext::default());
        let result_ty = self.infer_subscript_expression_types(subscript, value_ty, slice_ty, *ctx);
        self.narrow_expr_with_applicable_constraints(subscript, result_ty, &constraint_keys)
    }

    fn infer_explicit_class_specialization(
        &mut self,
        subscript: &ast::ExprSubscript,
        value_ty: Type<'db>,
        generic_class: ClassLiteral<'db>,
        generic_context: GenericContext<'db>,
    ) -> Type<'db> {
        let db = self.db();
        let specialize = |types: &[Option<Type<'db>>]| {
            Type::from(generic_class.apply_specialization(db, |_| {
                generic_context.specialize_partial(db, types.iter().copied())
            }))
        };

        self.infer_explicit_callable_specialization(
            subscript,
            value_ty,
            generic_context,
            specialize,
        )
    }

    fn infer_explicit_type_alias_specialization(
        &mut self,
        subscript: &ast::ExprSubscript,
        value_ty: Type<'db>,
        generic_type_alias: TypeAliasType<'db>,
        generic_context: GenericContext<'db>,
    ) -> Type<'db> {
        let db = self.db();
        let specialize = |types: &[Option<Type<'db>>]| {
            let type_alias = generic_type_alias.apply_specialization(db, |_| {
                generic_context.specialize_partial(db, types.iter().copied())
            });

            Type::KnownInstance(KnownInstanceType::TypeAliasType(type_alias))
        };

        self.infer_explicit_callable_specialization(
            subscript,
            value_ty,
            generic_context,
            specialize,
        )
    }

    fn infer_explicit_callable_specialization(
        &mut self,
        subscript: &ast::ExprSubscript,
        value_ty: Type<'db>,
        generic_context: GenericContext<'db>,
        specialize: impl FnOnce(&[Option<Type<'db>>]) -> Type<'db>,
    ) -> Type<'db> {
        let slice_node = subscript.slice.as_ref();
        let call_argument_types = match slice_node {
            ast::Expr::Tuple(tuple) => {
                let arguments = CallArguments::positional(
                    tuple.elts.iter().map(|elt| self.infer_type_expression(elt)),
                );
                self.store_expression_type(
                    slice_node,
                    Type::heterogeneous_tuple(self.db(), arguments.iter_types()),
                );
                arguments
            }
            _ => CallArguments::positional([self.infer_type_expression(slice_node)]),
        };
        let binding = Binding::single(value_ty, generic_context.signature(self.db()));
        let bindings = match Bindings::from(binding)
            .match_parameters(self.db(), &call_argument_types)
            .check_types(
                self.db(),
                &call_argument_types,
                &TypeContext::default(),
                &self.dataclass_field_specifiers[..],
            ) {
            Ok(bindings) => bindings,
            Err(CallError(_, bindings)) => {
                bindings.report_diagnostics(&self.context, subscript.into());
                return Type::unknown();
            }
        };
        let callable = bindings
            .into_iter()
            .next()
            .expect("valid bindings should have one callable");
        let (_, overload) = callable
            .matching_overloads()
            .next()
            .expect("valid bindings should have matching overload");

        specialize(overload.parameter_types())
    }

    fn infer_subscript_expression_types(
        &self,
        subscript: &ast::ExprSubscript,
        value_ty: Type<'db>,
        slice_ty: Type<'db>,
        expr_context: ExprContext,
    ) -> Type<'db> {
        let db = self.db();
        let context = &self.context;

        let value_node = subscript.value.as_ref();

        let inferred = match (value_ty, slice_ty) {
            (Type::Union(union), _) => Some(union.map(db, |element| {
                self.infer_subscript_expression_types(subscript, *element, slice_ty, expr_context)
            })),

            // TODO: we can map over the intersection and fold the results back into an intersection,
            // but we need to make sure we avoid emitting a diagnostic if one positive element has a `__getitem__`
            // method but another does not. This means `infer_subscript_expression_types`
            // needs to return a `Result` rather than eagerly emitting diagnostics.
            (Type::Intersection(_), _) => {
                Some(todo_type!("Subscript expressions on intersections"))
            }

            // Ex) Given `("a", "b", "c", "d")[1]`, return `"b"`
            (Type::NominalInstance(nominal), Type::IntLiteral(i64_int)) => nominal
                .tuple_spec(db)
                .and_then(|tuple| Some((tuple, i32::try_from(i64_int).ok()?)))
                .map(|(tuple, i32_int)| {
                    tuple.py_index(db, i32_int).unwrap_or_else(|_| {
                        report_index_out_of_bounds(
                            context,
                            "tuple",
                            value_node.into(),
                            value_ty,
                            tuple.len().display_minimum(),
                            i64_int,
                        );
                        Type::unknown()
                    })
                }),

            // Ex) Given `("a", 1, Null)[0:2]`, return `("a", 1)`
            (
                Type::NominalInstance(maybe_tuple_nominal),
                Type::NominalInstance(maybe_slice_nominal),
            ) => maybe_tuple_nominal
                .tuple_spec(db)
                .as_deref()
                .and_then(|tuple_spec| Some((tuple_spec, maybe_slice_nominal.slice_literal(db)?)))
                .map(|(tuple, SliceLiteral { start, stop, step })| match tuple {
                    TupleSpec::Fixed(tuple) => {
                        if let Ok(new_elements) = tuple.py_slice(db, start, stop, step) {
                            Type::heterogeneous_tuple(db, new_elements)
                        } else {
                            report_slice_step_size_zero(context, value_node.into());
                            Type::unknown()
                        }
                    }
                    TupleSpec::Variable(_) => {
                        todo_type!("slice into variable-length tuple")
                    }
                }),

            // Ex) Given `"value"[1]`, return `"a"`
            (Type::StringLiteral(literal_ty), Type::IntLiteral(i64_int)) => {
                i32::try_from(i64_int).ok().map(|i32_int| {
                    let literal_value = literal_ty.value(db);
                    (&mut literal_value.chars())
                        .py_index(db, i32_int)
                        .map(|ch| Type::string_literal(db, &ch.to_string()))
                        .unwrap_or_else(|_| {
                            report_index_out_of_bounds(
                                context,
                                "string",
                                value_node.into(),
                                value_ty,
                                literal_value.chars().count(),
                                i64_int,
                            );
                            Type::unknown()
                        })
                })
            }

            // Ex) Given `"value"[1:3]`, return `"al"`
            (Type::StringLiteral(literal_ty), Type::NominalInstance(nominal)) => nominal
                .slice_literal(db)
                .map(|SliceLiteral { start, stop, step }| {
                    let literal_value = literal_ty.value(db);
                    let chars: Vec<_> = literal_value.chars().collect();

                    if let Ok(new_chars) = chars.py_slice(db, start, stop, step) {
                        let literal: String = new_chars.collect();
                        Type::string_literal(db, &literal)
                    } else {
                        report_slice_step_size_zero(context, value_node.into());
                        Type::unknown()
                    }
                }),

            // Ex) Given `b"value"[1]`, return `97` (i.e., `ord(b"a")`)
            (Type::BytesLiteral(literal_ty), Type::IntLiteral(i64_int)) => {
                i32::try_from(i64_int).ok().map(|i32_int| {
                    let literal_value = literal_ty.value(db);
                    literal_value
                        .py_index(db, i32_int)
                        .map(|byte| Type::IntLiteral((*byte).into()))
                        .unwrap_or_else(|_| {
                            report_index_out_of_bounds(
                                context,
                                "bytes literal",
                                value_node.into(),
                                value_ty,
                                literal_value.len(),
                                i64_int,
                            );
                            Type::unknown()
                        })
                })
            }

            // Ex) Given `b"value"[1:3]`, return `b"al"`
            (Type::BytesLiteral(literal_ty), Type::NominalInstance(nominal)) => nominal
                .slice_literal(db)
                .map(|SliceLiteral { start, stop, step }| {
                    let literal_value = literal_ty.value(db);

                    if let Ok(new_bytes) = literal_value.py_slice(db, start, stop, step) {
                        let new_bytes: Vec<u8> = new_bytes.collect();
                        Type::bytes_literal(db, &new_bytes)
                    } else {
                        report_slice_step_size_zero(context, value_node.into());
                        Type::unknown()
                    }
                }),

            // Ex) Given `"value"[True]`, return `"a"`
            (Type::StringLiteral(_) | Type::BytesLiteral(_), Type::BooleanLiteral(bool)) => {
                Some(self.infer_subscript_expression_types(
                    subscript,
                    value_ty,
                    Type::IntLiteral(i64::from(bool)),
                    expr_context,
                ))
            }

            (Type::NominalInstance(nominal), Type::BooleanLiteral(bool))
                if nominal.tuple_spec(db).is_some() =>
            {
                Some(self.infer_subscript_expression_types(
                    subscript,
                    value_ty,
                    Type::IntLiteral(i64::from(bool)),
                    expr_context,
                ))
            }

            (Type::SpecialForm(SpecialFormType::Protocol), typevars) => Some(
                self.legacy_generic_class_context(
                    value_node,
                    typevars,
                    LegacyGenericBase::Protocol,
                )
                .map(|context| Type::KnownInstance(KnownInstanceType::SubscriptedProtocol(context)))
                .unwrap_or_else(GenericContextError::into_type),
            ),

            (Type::KnownInstance(KnownInstanceType::SubscriptedProtocol(_)), _) => {
                // TODO: emit a diagnostic
                Some(todo_type!("doubly-specialized typing.Protocol"))
            }

            (
                Type::KnownInstance(KnownInstanceType::TypeAliasType(TypeAliasType::PEP695(alias))),
                _,
            ) if alias.generic_context(db).is_none() => {
                if let Some(builder) = self.context.report_lint(&NON_SUBSCRIPTABLE, subscript) {
                    builder
                        .into_diagnostic(format_args!("Cannot subscript non-generic type alias"));
                }

                Some(Type::unknown())
            }

            (Type::SpecialForm(SpecialFormType::Generic), typevars) => Some(
                self.legacy_generic_class_context(value_node, typevars, LegacyGenericBase::Generic)
                    .map(|context| {
                        Type::KnownInstance(KnownInstanceType::SubscriptedGeneric(context))
                    })
                    .unwrap_or_else(GenericContextError::into_type),
            ),

            (Type::KnownInstance(KnownInstanceType::SubscriptedGeneric(_)), _) => {
                // TODO: emit a diagnostic
                Some(todo_type!("doubly-specialized typing.Generic"))
            }

            (Type::SpecialForm(SpecialFormType::Unpack), _) => {
                Some(Type::Dynamic(DynamicType::TodoUnpack))
            }

            (Type::SpecialForm(special_form), _) if special_form.class().is_special_form() => {
                Some(todo_type!("Inference of subscript on special form"))
            }

            (Type::KnownInstance(known_instance), _)
                if known_instance.class(db).is_special_form() =>
            {
                Some(todo_type!("Inference of subscript on special form"))
            }

            _ => None,
        };

        if let Some(inferred) = inferred {
            return inferred;
        }

        // If the class defines `__getitem__`, return its return type.
        //
        // See: https://docs.python.org/3/reference/datamodel.html#class-getitem-versus-getitem
        match value_ty.try_call_dunder(
            db,
            "__getitem__",
            CallArguments::positional([slice_ty]),
            TypeContext::default(),
        ) {
            Ok(outcome) => {
                return outcome.return_type(db);
            }
            Err(err @ CallDunderError::PossiblyUnbound { .. }) => {
                if let Some(builder) =
                    context.report_lint(&POSSIBLY_MISSING_IMPLICIT_CALL, value_node)
                {
                    builder.into_diagnostic(format_args!(
                        "Method `__getitem__` of type `{}` may be missing",
                        value_ty.display(db),
                    ));
                }

                return err.fallback_return_type(db);
            }
            Err(CallDunderError::CallError(call_error_kind, bindings)) => {
                match call_error_kind {
                    CallErrorKind::NotCallable => {
                        if let Some(builder) = context.report_lint(&CALL_NON_CALLABLE, value_node) {
                            builder.into_diagnostic(format_args!(
                                "Method `__getitem__` of type `{}` \
                                is not callable on object of type `{}`",
                                bindings.callable_type().display(db),
                                value_ty.display(db),
                            ));
                        }
                    }
                    CallErrorKind::BindingError => {
                        if let Some(typed_dict) = value_ty.as_typed_dict() {
                            let slice_node = subscript.slice.as_ref();

                            report_invalid_key_on_typed_dict(
                                context,
                                value_node.into(),
                                slice_node.into(),
                                value_ty,
                                slice_ty,
                                &typed_dict.items(db),
                            );
                        } else {
                            if let Some(builder) =
                                context.report_lint(&INVALID_ARGUMENT_TYPE, value_node)
                            {
                                builder.into_diagnostic(format_args!(
                                    "Method `__getitem__` of type `{}` cannot be called with key of \
                                    type `{}` on object of type `{}`",
                                    bindings.callable_type().display(db),
                                    slice_ty.display(db),
                                    value_ty.display(db),
                                ));
                            }
                        }
                    }
                    CallErrorKind::PossiblyNotCallable => {
                        if let Some(builder) = context.report_lint(&CALL_NON_CALLABLE, value_node) {
                            builder.into_diagnostic(format_args!(
                                "Method `__getitem__` of type `{}` may not be callable on object of type `{}`",
                                bindings.callable_type().display(db),
                                value_ty.display(db),
                            ));
                        }
                    }
                }

                return bindings.return_type(db);
            }
            Err(CallDunderError::MethodNotAvailable) => {
                // try `__class_getitem__`
            }
        }

        // Otherwise, if the value is itself a class and defines `__class_getitem__`,
        // return its return type.
        //
        // TODO: lots of classes are only subscriptable at runtime on Python 3.9+,
        // *but* we should also allow them to be subscripted in stubs
        // (and in annotations if `from __future__ import annotations` is enabled),
        // even if the target version is Python 3.8 or lower,
        // despite the fact that there will be no corresponding `__class_getitem__`
        // method in these `sys.version_info` branches.
        if value_ty.is_subtype_of(db, KnownClass::Type.to_instance(db)) {
            let dunder_class_getitem_method = value_ty.member(db, "__class_getitem__").place;

            match dunder_class_getitem_method {
                Place::Undefined => {}
                Place::Defined(ty, _, boundness) => {
                    if boundness == Definedness::PossiblyUndefined {
                        if let Some(builder) =
                            context.report_lint(&POSSIBLY_MISSING_IMPLICIT_CALL, value_node)
                        {
                            builder.into_diagnostic(format_args!(
                                "Method `__class_getitem__` of type `{}` may be missing",
                                value_ty.display(db),
                            ));
                        }
                    }

                    match ty.try_call(db, &CallArguments::positional([slice_ty])) {
                        Ok(bindings) => return bindings.return_type(db),
                        Err(CallError(_, bindings)) => {
                            if let Some(builder) =
                                context.report_lint(&CALL_NON_CALLABLE, value_node)
                            {
                                builder.into_diagnostic(format_args!(
                                    "Method `__class_getitem__` of type `{}` \
                                        is not callable on object of type `{}`",
                                    bindings.callable_type().display(db),
                                    value_ty.display(db),
                                ));
                            }
                            return bindings.return_type(db);
                        }
                    }
                }
            }

            if let Type::ClassLiteral(class) = value_ty {
                if class.is_known(db, KnownClass::Type) {
                    return KnownClass::GenericAlias.to_instance(db);
                }

                if class.generic_context(db).is_some() {
                    // TODO: specialize the generic class using these explicit type
                    // variable assignments. This branch is only encountered when an
                    // explicit class specialization appears inside of some other subscript
                    // expression, e.g. `tuple[list[int], ...]`. We have already inferred
                    // the type of the outer subscript slice as a value expression, which
                    // means we can't re-infer the inner specialization here as a type
                    // expression.
                    return value_ty;
                }
            }

            // TODO: properly handle old-style generics; get rid of this temporary hack
            if !value_ty
                .as_class_literal()
                .is_some_and(|class| class.iter_mro(db, None).contains(&ClassBase::Generic))
            {
                report_non_subscriptable(context, value_node.into(), value_ty, "__class_getitem__");
            }
        } else {
            if expr_context != ExprContext::Store {
                report_non_subscriptable(context, value_node.into(), value_ty, "__getitem__");
            }
        }

        Type::unknown()
    }

    fn legacy_generic_class_context(
        &self,
        value_node: &ast::Expr,
        typevars: Type<'db>,
        origin: LegacyGenericBase,
    ) -> Result<GenericContext<'db>, GenericContextError> {
        let typevars_class_tuple_spec = typevars.exact_tuple_instance_spec(self.db());

        let typevars = if let Some(tuple_spec) = typevars_class_tuple_spec.as_deref() {
            match tuple_spec {
                Tuple::Fixed(typevars) => typevars.elements_slice(),
                // TODO: emit a diagnostic
                Tuple::Variable(_) => return Err(GenericContextError::VariadicTupleArguments),
            }
        } else {
            std::slice::from_ref(&typevars)
        };

        let typevars: Result<FxOrderSet<_>, GenericContextError> = typevars
            .iter()
            .map(|typevar| {
                if let Type::KnownInstance(KnownInstanceType::TypeVar(typevar)) = typevar {
                    bind_typevar(
                        self.db(),
                        self.index,
                        self.scope().file_scope_id(self.db()),
                        self.typevar_binding_context,
                        *typevar,
                    )
                    .ok_or(GenericContextError::InvalidArgument)
                } else if any_over_type(
                    self.db(),
                    *typevar,
                    &|ty| match ty {
                        Type::Dynamic(DynamicType::TodoUnpack) => true,
                        Type::NominalInstance(nominal) => matches!(
                            nominal.known_class(self.db()),
                            Some(KnownClass::TypeVarTuple | KnownClass::ParamSpec)
                        ),
                        _ => false,
                    },
                    true,
                ) {
                    Err(GenericContextError::NotYetSupported)
                } else {
                    if let Some(builder) =
                        self.context.report_lint(&INVALID_ARGUMENT_TYPE, value_node)
                    {
                        builder.into_diagnostic(format_args!(
                            "`{}` is not a valid argument to `{origin}`",
                            typevar.display(self.db()),
                        ));
                    }
                    Err(GenericContextError::InvalidArgument)
                }
            })
            .collect();
        typevars.map(|typevars| GenericContext::from_typevar_instances(self.db(), typevars))
    }

    fn infer_slice_expression(&mut self, slice: &ast::ExprSlice) -> Type<'db> {
        enum SliceArg<'db> {
            Arg(Type<'db>),
            Unsupported,
        }

        let ast::ExprSlice {
            range: _,
            node_index: _,
            lower,
            upper,
            step,
        } = slice;

        let ty_lower = self.infer_optional_expression(lower.as_deref(), TypeContext::default());
        let ty_upper = self.infer_optional_expression(upper.as_deref(), TypeContext::default());
        let ty_step = self.infer_optional_expression(step.as_deref(), TypeContext::default());

        let type_to_slice_argument = |ty: Option<Type<'db>>| match ty {
            Some(ty @ (Type::IntLiteral(_) | Type::BooleanLiteral(_))) => SliceArg::Arg(ty),
            Some(ty @ Type::NominalInstance(instance))
                if instance.has_known_class(self.db(), KnownClass::NoneType) =>
            {
                SliceArg::Arg(ty)
            }
            None => SliceArg::Arg(Type::none(self.db())),
            _ => SliceArg::Unsupported,
        };

        match (
            type_to_slice_argument(ty_lower),
            type_to_slice_argument(ty_upper),
            type_to_slice_argument(ty_step),
        ) {
            (SliceArg::Arg(lower), SliceArg::Arg(upper), SliceArg::Arg(step)) => {
                KnownClass::Slice.to_specialized_instance(self.db(), [lower, upper, step])
            }
            _ => KnownClass::Slice.to_instance(self.db()),
        }
    }

    fn infer_type_parameters(&mut self, type_parameters: &ast::TypeParams) {
        let ast::TypeParams {
            range: _,
            node_index: _,
            type_params,
        } = type_parameters;
        for type_param in type_params {
            match type_param {
                ast::TypeParam::TypeVar(node) => self.infer_definition(node),
                ast::TypeParam::ParamSpec(node) => self.infer_definition(node),
                ast::TypeParam::TypeVarTuple(node) => self.infer_definition(node),
            }
        }
    }

    /// Infer the type of the given expression in isolation, ignoring the surrounding region.
    pub(super) fn infer_isolated_expression(mut self, expr: &ast::Expr) -> Type<'db> {
        let expr_ty = self.infer_expression_impl(expr, TypeContext::default());
        let _ = self.context.finish();
        expr_ty
    }

    pub(super) fn finish_expression(mut self) -> ExpressionInference<'db> {
        self.infer_region();

        let Self {
            context,
            mut expressions,
            scope,
            bindings,
            declarations,
            deferred,
            cycle_recovery,
            all_definitely_bound,
            dataclass_field_specifiers: _,

            // Ignored; only relevant to definition regions
            undecorated_type: _,

            // builder only state
            typevar_binding_context: _,
            deferred_state: _,
            multi_inference_state: _,
            called_functions: _,
            index: _,
            region: _,
            return_types_and_ranges: _,
        } = self;

        let diagnostics = context.finish();
        let _ = scope;

        assert!(
            declarations.is_empty(),
            "Expression region can't have declarations"
        );
        assert!(
            deferred.is_empty(),
            "Expression region can't have deferred definitions"
        );

        let extra =
            (cycle_recovery.is_some() || !bindings.is_empty() || !diagnostics.is_empty() || !all_definitely_bound).then(|| {
                if bindings.len() > 20 {
                    tracing::debug!(
                        "Inferred expression region `{:?}` contains {} bindings. Lookups by linear scan might be slow.",
                        self.region,
                        bindings.len()
                    );
                }

                Box::new(ExpressionInferenceExtra {
                    bindings: bindings.into_boxed_slice(),
                    diagnostics,
                    cycle_recovery,
                    all_definitely_bound,
                })
            });

        expressions.shrink_to_fit();

        ExpressionInference {
            expressions,
            extra,
            #[cfg(debug_assertions)]
            scope,
        }
    }

    pub(super) fn finish_definition(mut self) -> DefinitionInference<'db> {
        self.infer_region();

        let Self {
            context,
            mut expressions,
            scope,
            bindings,
            declarations,
            deferred,
            cycle_recovery,
            undecorated_type,
            // builder only state
            dataclass_field_specifiers: _,
            all_definitely_bound: _,
            typevar_binding_context: _,
            deferred_state: _,
            multi_inference_state: _,
            called_functions: _,
            index: _,
            region: _,
            return_types_and_ranges: _,
        } = self;

        let _ = scope;
        let diagnostics = context.finish();

        let extra = (!diagnostics.is_empty()
            || cycle_recovery.is_some()
            || undecorated_type.is_some()
            || !deferred.is_empty())
        .then(|| {
            Box::new(DefinitionInferenceExtra {
                cycle_recovery,
                deferred: deferred.into_boxed_slice(),
                diagnostics,
                undecorated_type,
            })
        });

        if bindings.len() > 20 {
            tracing::debug!(
                "Inferred definition region `{:?}` contains {} bindings. Lookups by linear scan might be slow.",
                self.region,
                bindings.len(),
            );
        }

        if declarations.len() > 20 {
            tracing::debug!(
                "Inferred declaration region `{:?}` contains {} declarations. Lookups by linear scan might be slow.",
                self.region,
                declarations.len(),
            );
        }

        expressions.shrink_to_fit();

        DefinitionInference {
            expressions,
            #[cfg(debug_assertions)]
            scope,
            bindings: bindings.into_boxed_slice(),
            declarations: declarations.into_boxed_slice(),
            extra,
        }
    }

    pub(super) fn finish_scope(mut self) -> ScopeInference<'db> {
        self.infer_region();

        let Self {
            context,
            mut expressions,
            scope,
            cycle_recovery,

            // Ignored, because scope types are never extended into other scopes.
            deferred: _,
            bindings: _,
            declarations: _,

            // Ignored; only relevant to definition regions
            undecorated_type: _,

            // Builder only state
            dataclass_field_specifiers: _,
            all_definitely_bound: _,
            typevar_binding_context: _,
            deferred_state: _,
            multi_inference_state: _,
            called_functions: _,
            index: _,
            region: _,
            return_types_and_ranges: _,
        } = self;

        let _ = scope;
        let diagnostics = context.finish();

        let extra = (!diagnostics.is_empty() || cycle_recovery.is_some()).then(|| {
            Box::new(ScopeInferenceExtra {
                cycle_recovery,
                diagnostics,
            })
        });

        expressions.shrink_to_fit();

        ScopeInference { expressions, extra }
    }
}

#[derive(Debug, Clone, Copy, PartialEq, Eq)]
enum GenericContextError {
    /// It's invalid to subscript `Generic` or `Protocol` with this type
    InvalidArgument,
    /// It's invalid to subscript `Generic` or `Protocol` with a variadic tuple type.
    /// We should emit a diagnostic for this, but we don't yet.
    VariadicTupleArguments,
    /// It's valid to subscribe `Generic` or `Protocol` with this type,
    /// but the type is not yet supported.
    NotYetSupported,
}

impl GenericContextError {
    const fn into_type<'db>(self) -> Type<'db> {
        match self {
            GenericContextError::InvalidArgument | GenericContextError::VariadicTupleArguments => {
                Type::unknown()
            }
            GenericContextError::NotYetSupported => todo_type!("ParamSpecs and TypeVarTuples"),
        }
    }
}

/// Dictates the behavior when an expression is inferred multiple times.
#[derive(Default, Debug, Clone, Copy)]
enum MultiInferenceState {
    /// Panic if the expression has already been inferred.
    #[default]
    Panic,

    /// Overwrite the previously inferred value.
    Overwrite,

    /// Store the intersection of all types inferred for the expression.
    Intersect,
}

impl MultiInferenceState {
    const fn is_panic(self) -> bool {
        matches!(self, MultiInferenceState::Panic)
    }
}

/// The deferred state of a specific expression in an inference region.
#[derive(Default, Debug, Clone, Copy)]
enum DeferredExpressionState {
    /// The expression is not deferred.
    #[default]
    None,

    /// The expression is deferred.
    ///
    /// In the following example,
    /// ```py
    /// from __future__ import annotation
    ///
    /// a: tuple[int, "ForwardRef"] = ...
    /// ```
    ///
    /// The expression `tuple` and `int` are deferred but `ForwardRef` (after parsing) is both
    /// deferred and in a string annotation context.
    Deferred,

    /// The expression is in a string annotation context.
    ///
    /// This is required to differentiate between a deferred annotation and a string annotation.
    /// The former can occur when there's a `from __future__ import annotations` statement or we're
    /// in a stub file.
    ///
    /// In the following example,
    /// ```py
    /// a: "List[int]" = ...
    /// b: tuple[int, "ForwardRef"] = ...
    /// ```
    ///
    /// The annotation of `a` is completely inside a string while for `b`, it's only partially
    /// stringified.
    ///
    /// This variant wraps a [`NodeKey`] that allows us to retrieve the original
    /// [`ast::ExprStringLiteral`] node which created the string annotation.
    InStringAnnotation(NodeKey),
}

impl DeferredExpressionState {
    const fn is_deferred(self) -> bool {
        matches!(
            self,
            DeferredExpressionState::Deferred | DeferredExpressionState::InStringAnnotation(_)
        )
    }

    const fn in_string_annotation(self) -> bool {
        matches!(self, DeferredExpressionState::InStringAnnotation(_))
    }
}

impl From<bool> for DeferredExpressionState {
    fn from(value: bool) -> Self {
        if value {
            DeferredExpressionState::Deferred
        } else {
            DeferredExpressionState::None
        }
    }
}

#[derive(Debug, Clone, Copy, PartialEq, Eq)]
enum RichCompareOperator {
    Eq,
    Ne,
    Gt,
    Ge,
    Lt,
    Le,
}

impl From<RichCompareOperator> for ast::CmpOp {
    fn from(value: RichCompareOperator) -> Self {
        match value {
            RichCompareOperator::Eq => ast::CmpOp::Eq,
            RichCompareOperator::Ne => ast::CmpOp::NotEq,
            RichCompareOperator::Lt => ast::CmpOp::Lt,
            RichCompareOperator::Le => ast::CmpOp::LtE,
            RichCompareOperator::Gt => ast::CmpOp::Gt,
            RichCompareOperator::Ge => ast::CmpOp::GtE,
        }
    }
}

impl RichCompareOperator {
    #[must_use]
    const fn dunder(self) -> &'static str {
        match self {
            RichCompareOperator::Eq => "__eq__",
            RichCompareOperator::Ne => "__ne__",
            RichCompareOperator::Lt => "__lt__",
            RichCompareOperator::Le => "__le__",
            RichCompareOperator::Gt => "__gt__",
            RichCompareOperator::Ge => "__ge__",
        }
    }

    #[must_use]
    const fn reflect(self) -> Self {
        match self {
            RichCompareOperator::Eq => RichCompareOperator::Eq,
            RichCompareOperator::Ne => RichCompareOperator::Ne,
            RichCompareOperator::Lt => RichCompareOperator::Gt,
            RichCompareOperator::Le => RichCompareOperator::Ge,
            RichCompareOperator::Gt => RichCompareOperator::Lt,
            RichCompareOperator::Ge => RichCompareOperator::Le,
        }
    }
}

#[derive(Debug, Clone, Copy, PartialEq, Eq)]
enum MembershipTestCompareOperator {
    In,
    NotIn,
}

impl From<MembershipTestCompareOperator> for ast::CmpOp {
    fn from(value: MembershipTestCompareOperator) -> Self {
        match value {
            MembershipTestCompareOperator::In => ast::CmpOp::In,
            MembershipTestCompareOperator::NotIn => ast::CmpOp::NotIn,
        }
    }
}

#[derive(Debug, Clone, Copy, PartialEq, Eq)]
struct CompareUnsupportedError<'db> {
    op: ast::CmpOp,
    left_ty: Type<'db>,
    right_ty: Type<'db>,
}

fn format_import_from_module(level: u32, module: Option<&str>) -> String {
    format!(
        "{}{}",
        ".".repeat(level as usize),
        module.unwrap_or_default()
    )
}

/// Struct collecting string parts when inferring a formatted string. Infers a string literal if the
/// concatenated string is small enough, otherwise infers a literal string.
///
/// If the formatted string contains an expression (with a representation unknown at compile time),
/// infers an instance of `builtins.str`.
#[derive(Debug)]
struct StringPartsCollector {
    concatenated: Option<String>,
    expression: bool,
}

impl StringPartsCollector {
    fn new() -> Self {
        Self {
            concatenated: Some(String::new()),
            expression: false,
        }
    }

    fn push_str(&mut self, literal: &str) {
        if let Some(mut concatenated) = self.concatenated.take() {
            if concatenated.len().saturating_add(literal.len())
                <= TypeInferenceBuilder::MAX_STRING_LITERAL_SIZE
            {
                concatenated.push_str(literal);
                self.concatenated = Some(concatenated);
            } else {
                self.concatenated = None;
            }
        }
    }

    fn add_expression(&mut self) {
        self.concatenated = None;
        self.expression = true;
    }

    fn string_type(self, db: &dyn Db) -> Type<'_> {
        if self.expression {
            KnownClass::Str.to_instance(db)
        } else if let Some(concatenated) = self.concatenated {
            Type::string_literal(db, &concatenated)
        } else {
            Type::LiteralString
        }
    }
}

fn contains_string_literal(expr: &ast::Expr) -> bool {
    struct ContainsStringLiteral(bool);

    impl<'a> Visitor<'a> for ContainsStringLiteral {
        fn visit_expr(&mut self, expr: &'a ast::Expr) {
            self.0 |= matches!(expr, ast::Expr::StringLiteral(_));
            walk_expr(self, expr);
        }
    }

    let mut visitor = ContainsStringLiteral(false);
    visitor.visit_expr(expr);
    visitor.0
}

/// Map based on a `Vec`. It doesn't enforce
/// uniqueness on insertion. Instead, it relies on the caller
/// that elements are unique. For example, the way we visit definitions
/// in the `TypeInference` builder already implicitly guarantees that each definition
/// is only visited once.
#[derive(Debug, Clone, PartialEq, Eq, Hash)]
struct VecMap<K, V>(Vec<(K, V)>);

impl<K, V> VecMap<K, V>
where
    K: Eq,
    K: std::fmt::Debug,
    V: std::fmt::Debug,
{
    #[inline]
    fn len(&self) -> usize {
        self.0.len()
    }

    #[inline]
    fn is_empty(&self) -> bool {
        self.0.is_empty()
    }

    fn iter(&self) -> impl ExactSizeIterator<Item = (&K, &V)> {
        self.0.iter().map(|(k, v)| (k, v))
    }

    fn insert(&mut self, key: K, value: V) {
        debug_assert!(
            !self.0.iter().any(|(existing, _)| existing == &key),
            "An existing entry already exists for key {key:?}",
        );

        self.0.push((key, value));
    }

    fn into_boxed_slice(self) -> Box<[(K, V)]> {
        self.0.into_boxed_slice()
    }
}

impl<K, V> Extend<(K, V)> for VecMap<K, V>
where
    K: Eq,
    K: std::fmt::Debug,
    V: std::fmt::Debug,
{
    #[inline]
    fn extend<T: IntoIterator<Item = (K, V)>>(&mut self, iter: T) {
        if cfg!(debug_assertions) {
            for (key, value) in iter {
                self.insert(key, value);
            }
        } else {
            self.0.extend(iter);
        }
    }
}

impl<K, V> Default for VecMap<K, V> {
    fn default() -> Self {
        Self(Vec::default())
    }
}

/// Set based on a `Vec`. It doesn't enforce
/// uniqueness on insertion. Instead, it relies on the caller
/// that elements are unique. For example, the way we visit definitions
/// in the `TypeInference` builder make already implicitly guarantees that each definition
/// is only visited once.
#[derive(Debug, Clone, PartialEq, Eq, Hash)]
struct VecSet<V>(Vec<V>);

impl<V> VecSet<V> {
    #[inline]
    fn is_empty(&self) -> bool {
        self.0.is_empty()
    }

    fn into_boxed_slice(self) -> Box<[V]> {
        self.0.into_boxed_slice()
    }
}

impl<V> VecSet<V>
where
    V: Eq,
    V: std::fmt::Debug,
{
    fn insert(&mut self, value: V) {
        debug_assert!(
            !self.0.iter().any(|existing| existing == &value),
            "An existing entry already exists for {value:?}",
        );

        self.0.push(value);
    }
}

impl<V> Extend<V> for VecSet<V>
where
    V: Eq,
    V: std::fmt::Debug,
{
    #[inline]
    fn extend<T: IntoIterator<Item = V>>(&mut self, iter: T) {
        if cfg!(debug_assertions) {
            for value in iter {
                self.insert(value);
            }
        } else {
            self.0.extend(iter);
        }
    }
}

impl<V> Default for VecSet<V> {
    fn default() -> Self {
        Self(Vec::default())
    }
}

impl<V> IntoIterator for VecSet<V> {
    type Item = V;
    type IntoIter = std::vec::IntoIter<V>;

    fn into_iter(self) -> Self::IntoIter {
        self.0.into_iter()
    }
}<|MERGE_RESOLUTION|>--- conflicted
+++ resolved
@@ -4901,13 +4901,9 @@
             self.infer_type_expression(&bound.value);
         }
         if let Some(default) = arguments.find_keyword("default") {
-<<<<<<< HEAD
-            let func_ty = self.infer_expression(func, TypeContext::default());
-=======
             let func_ty = self
                 .try_expression_type(func)
                 .unwrap_or_else(|| self.infer_expression(func, TypeContext::default()));
->>>>>>> c7ff9826
             if func_ty.as_class_literal().is_some_and(|class_literal| {
                 class_literal.is_known(self.db(), KnownClass::ParamSpec)
             }) {
