--- conflicted
+++ resolved
@@ -76,7 +76,7 @@
     FunctionDecorators, FunctionLiteral, FunctionType, KnownFunction, OverloadLiteral,
 };
 use crate::types::generics::{
-    GenericContext, InferableTypeVars, LegacyGenericBase, SpecializationBuilder, bind_typevar,
+    GenericContext, LegacyGenericBase, SpecializationBuilder, bind_typevar,
     enclosing_generic_contexts,
 };
 use crate::types::infer::nearest_enclosing_function;
@@ -5466,7 +5466,7 @@
                         db,
                         parameter_type,
                         &|ty| {
-                            ty.into_type_var().is_some_and(|bound_typevar| {
+                            ty.as_typevar().is_some_and(|bound_typevar| {
                                 generic_context.contains(db, bound_typevar)
                             })
                         },
@@ -6011,13 +6011,7 @@
             return None;
         };
 
-<<<<<<< HEAD
         let inferable = generic_context.inferable_typevars(self.db());
-=======
-        // TODO: Use the list of inferable typevars from the generic context of the collection
-        // class.
-        let inferable = InferableTypeVars::None;
->>>>>>> 5a21bea6
         let tcx = tcx.map_annotation(|annotation| {
             // Remove any union elements of `annotation` that are not related to `collection_ty`.
             // e.g. `annotation: list[int] | None => list[int]` if `collection_ty: list`
