--- conflicted
+++ resolved
@@ -7,11 +7,7 @@
     report_invalid_arguments_to_annotated, report_invalid_arguments_to_callable,
 };
 use crate::types::enums::is_enum_class;
-<<<<<<< HEAD
-use crate::types::signatures::{CallableSignature, Parameter, Parameters, Signature};
-=======
-use crate::types::signatures::Signature;
->>>>>>> 28aed61a
+use crate::types::signatures::{Parameter, Parameters, Signature};
 use crate::types::string_annotation::parse_string_annotation;
 use crate::types::tuple::{TupleSpecBuilder, TupleType};
 use crate::types::visitor::any_over_type;
@@ -25,15 +21,7 @@
 impl<'db> TypeInferenceBuilder<'db, '_> {
     /// Infer the type of a type expression.
     pub(super) fn infer_type_expression(&mut self, expression: &ast::Expr) -> Type<'db> {
-<<<<<<< HEAD
         let ty = self.infer_type_expression_no_store(expression);
-=======
-        let mut ty = self.infer_type_expression_no_store(expression);
-        let divergent = Type::divergent(Some(self.scope()));
-        if ty.has_divergent_type(self.db(), divergent) {
-            ty = divergent;
-        }
->>>>>>> 28aed61a
         self.store_expression_type(expression, ty);
         ty
     }
