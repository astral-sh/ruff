use ruff_python_ast as ast;

use super::{DeferredExpressionState, TypeInferenceBuilder};
use crate::place::TypeOrigin;
use crate::types::diagnostic::{INVALID_TYPE_FORM, report_invalid_arguments_to_annotated};
use crate::types::string_annotation::{
    BYTE_STRING_TYPE_ANNOTATION, FSTRING_TYPE_ANNOTATION, parse_string_annotation,
};
use crate::types::{
    KnownClass, SpecialFormType, Type, TypeAndQualifiers, TypeContext, TypeQualifiers, todo_type,
};

#[derive(Debug, Copy, Clone, PartialEq, Eq)]
enum PEP613Policy {
    Allowed,
    Disallowed,
}

/// Annotation expressions.
impl<'db> TypeInferenceBuilder<'db, '_> {
    /// Infer the type of an annotation expression with the given [`DeferredExpressionState`].
    pub(super) fn infer_annotation_expression(
        &mut self,
        annotation: &ast::Expr,
        deferred_state: DeferredExpressionState,
    ) -> TypeAndQualifiers<'db> {
        self.infer_annotation_expression_inner(annotation, deferred_state, PEP613Policy::Disallowed)
    }

    /// Infer the type of an annotation expression with the given [`DeferredExpressionState`],
    /// allowing a PEP 613 `typing.TypeAlias` annotation.
    pub(super) fn infer_annotation_expression_allow_pep_613(
        &mut self,
        annotation: &ast::Expr,
        deferred_state: DeferredExpressionState,
    ) -> TypeAndQualifiers<'db> {
        self.infer_annotation_expression_inner(annotation, deferred_state, PEP613Policy::Allowed)
    }

    /// Similar to [`infer_annotation_expression`], but accepts an optional annotation expression
    /// and returns [`None`] if the annotation is [`None`].
    ///
    /// [`infer_annotation_expression`]: TypeInferenceBuilder::infer_annotation_expression
    pub(super) fn infer_optional_annotation_expression(
        &mut self,
        annotation: Option<&ast::Expr>,
        deferred_state: DeferredExpressionState,
    ) -> Option<TypeAndQualifiers<'db>> {
        annotation.map(|expr| self.infer_annotation_expression(expr, deferred_state))
    }

    fn infer_annotation_expression_inner(
        &mut self,
        annotation: &ast::Expr,
        deferred_state: DeferredExpressionState,
        pep_613_policy: PEP613Policy,
    ) -> TypeAndQualifiers<'db> {
        // `DeferredExpressionState::InStringAnnotation` takes precedence over other deferred states.
        // However, if it's not a stringified annotation, we must still ensure that annotation expressions
        // are always deferred in stub files.
        let state = if deferred_state.in_string_annotation() {
            deferred_state
        } else if self.in_stub() {
            DeferredExpressionState::Deferred
        } else {
            deferred_state
        };

        let previous_deferred_state = std::mem::replace(&mut self.deferred_state, state);
        let annotation_ty = self.infer_annotation_expression_impl(annotation, pep_613_policy);
        self.deferred_state = previous_deferred_state;
        annotation_ty
    }

    /// Implementation of [`infer_annotation_expression`].
    ///
    /// [`infer_annotation_expression`]: TypeInferenceBuilder::infer_annotation_expression
    fn infer_annotation_expression_impl(
        &mut self,
        annotation: &ast::Expr,
        pep_613_policy: PEP613Policy,
    ) -> TypeAndQualifiers<'db> {
        fn infer_name_or_attribute<'db>(
            ty: Type<'db>,
            annotation: &ast::Expr,
            builder: &TypeInferenceBuilder<'db, '_>,
            pep_613_policy: PEP613Policy,
        ) -> TypeAndQualifiers<'db> {
            match ty {
                Type::SpecialForm(SpecialFormType::ClassVar) => TypeAndQualifiers::new(
                    Type::unknown(),
                    TypeOrigin::Declared,
                    TypeQualifiers::CLASS_VAR,
                ),
                Type::SpecialForm(SpecialFormType::Final) => TypeAndQualifiers::new(
                    Type::unknown(),
                    TypeOrigin::Declared,
                    TypeQualifiers::FINAL,
                ),
                Type::SpecialForm(SpecialFormType::Required) => TypeAndQualifiers::new(
                    Type::unknown(),
                    TypeOrigin::Declared,
                    TypeQualifiers::REQUIRED,
                ),
                Type::SpecialForm(SpecialFormType::NotRequired) => TypeAndQualifiers::new(
                    Type::unknown(),
                    TypeOrigin::Declared,
                    TypeQualifiers::NOT_REQUIRED,
                ),
                Type::SpecialForm(SpecialFormType::ReadOnly) => TypeAndQualifiers::new(
                    Type::unknown(),
                    TypeOrigin::Declared,
                    TypeQualifiers::READ_ONLY,
                ),
                Type::SpecialForm(SpecialFormType::TypeAlias)
                    if pep_613_policy == PEP613Policy::Allowed =>
                {
                    TypeAndQualifiers::declared(ty)
                }
                // Conditional import of `typing.TypeAlias` or `typing_extensions.TypeAlias` on a
                // Python version where the former doesn't exist.
                Type::Union(union)
                    if pep_613_policy == PEP613Policy::Allowed
                        && union.elements(builder.db()).iter().all(|ty| {
                            matches!(
                                ty,
                                Type::SpecialForm(SpecialFormType::TypeAlias) | Type::Dynamic(_)
                            )
                        }) =>
                {
                    TypeAndQualifiers::declared(Type::SpecialForm(SpecialFormType::TypeAlias))
                }
                Type::ClassLiteral(class) if class.is_known(builder.db(), KnownClass::InitVar) => {
                    if let Some(builder) =
                        builder.context.report_lint(&INVALID_TYPE_FORM, annotation)
                    {
                        builder
                            .into_diagnostic("`InitVar` may not be used without a type argument");
                    }
                    TypeAndQualifiers::new(
                        Type::unknown(),
                        TypeOrigin::Declared,
                        TypeQualifiers::INIT_VAR,
                    )
                }
                _ => TypeAndQualifiers::declared(
                    ty.in_type_expression(
                        builder.db(),
                        builder.scope(),
                        builder.typevar_binding_context,
                    )
                    .unwrap_or_else(|error| {
                        error.into_fallback_type(
                            &builder.context,
                            annotation,
                            builder.is_reachable(annotation),
                        )
                    }),
                ),
            }
        }

        // https://typing.python.org/en/latest/spec/annotations.html#grammar-token-expression-grammar-annotation_expression
        let annotation_ty = match annotation {
            // String annotations: https://typing.python.org/en/latest/spec/annotations.html#string-annotations
            ast::Expr::StringLiteral(string) => self.infer_string_annotation_expression(string),

            // Annotation expressions also get special handling for `*args` and `**kwargs`.
            ast::Expr::Starred(starred) => {
                TypeAndQualifiers::declared(self.infer_starred_expression(starred))
            }

            ast::Expr::BytesLiteral(bytes) => {
                if let Some(builder) = self
                    .context
                    .report_lint(&BYTE_STRING_TYPE_ANNOTATION, bytes)
                {
                    builder.into_diagnostic("Type expressions cannot use bytes literal");
                }
                TypeAndQualifiers::declared(Type::unknown())
            }

            ast::Expr::FString(fstring) => {
                if let Some(builder) = self.context.report_lint(&FSTRING_TYPE_ANNOTATION, fstring) {
                    builder.into_diagnostic("Type expressions cannot use f-strings");
                }
                self.infer_fstring_expression(fstring);
                TypeAndQualifiers::declared(Type::unknown())
            }

            ast::Expr::Attribute(attribute) => match attribute.ctx {
<<<<<<< HEAD
                ast::ExprContext::Load => {
                    let attribute_type = self.infer_attribute_expression(attribute);
                    if let Type::TypeVar(typevar) = attribute_type
                        && typevar.paramspec_attr(self.db()).is_some()
                    {
                        TypeAndQualifiers::declared(attribute_type)
                    } else {
                        infer_name_or_attribute(attribute_type, annotation, self)
                    }
                }
=======
                ast::ExprContext::Load => infer_name_or_attribute(
                    self.infer_attribute_expression(attribute),
                    annotation,
                    self,
                    pep_613_policy,
                ),
>>>>>>> 6b7adb05
                ast::ExprContext::Invalid => TypeAndQualifiers::declared(Type::unknown()),
                ast::ExprContext::Store | ast::ExprContext::Del => TypeAndQualifiers::declared(
                    todo_type!("Attribute expression annotation in Store/Del context"),
                ),
            },

            ast::Expr::Name(name) => match name.ctx {
                ast::ExprContext::Load => infer_name_or_attribute(
                    self.infer_name_expression(name),
                    annotation,
                    self,
                    pep_613_policy,
                ),
                ast::ExprContext::Invalid => TypeAndQualifiers::declared(Type::unknown()),
                ast::ExprContext::Store | ast::ExprContext::Del => TypeAndQualifiers::declared(
                    todo_type!("Name expression annotation in Store/Del context"),
                ),
            },

            ast::Expr::Subscript(subscript @ ast::ExprSubscript { value, slice, .. }) => {
                let value_ty = self.infer_expression(value, TypeContext::default());

                let slice = &**slice;

                match value_ty {
                    Type::SpecialForm(SpecialFormType::Annotated) => {
                        // This branch is similar to the corresponding branch in `infer_parameterized_special_form_type_expression`, but
                        // `Annotated[…]` can appear both in annotation expressions and in type expressions, and needs to be handled slightly
                        // differently in each case (calling either `infer_type_expression_*` or `infer_annotation_expression_*`).
                        if let ast::Expr::Tuple(ast::ExprTuple {
                            elts: arguments, ..
                        }) = slice
                        {
                            if arguments.len() < 2 {
                                report_invalid_arguments_to_annotated(&self.context, subscript);
                            }

                            if let [inner_annotation, metadata @ ..] = &arguments[..] {
                                for element in metadata {
                                    self.infer_expression(element, TypeContext::default());
                                }

                                let inner_annotation_ty = self.infer_annotation_expression_impl(
                                    inner_annotation,
                                    PEP613Policy::Disallowed,
                                );

                                self.store_expression_type(slice, inner_annotation_ty.inner_type());
                                inner_annotation_ty
                            } else {
                                for argument in arguments {
                                    self.infer_expression(argument, TypeContext::default());
                                }
                                self.store_expression_type(slice, Type::unknown());
                                TypeAndQualifiers::declared(Type::unknown())
                            }
                        } else {
                            report_invalid_arguments_to_annotated(&self.context, subscript);
                            self.infer_annotation_expression_impl(slice, PEP613Policy::Disallowed)
                        }
                    }
                    Type::SpecialForm(
                        type_qualifier @ (SpecialFormType::ClassVar
                        | SpecialFormType::Final
                        | SpecialFormType::Required
                        | SpecialFormType::NotRequired
                        | SpecialFormType::ReadOnly),
                    ) => {
                        let arguments = if let ast::Expr::Tuple(tuple) = slice {
                            &*tuple.elts
                        } else {
                            std::slice::from_ref(slice)
                        };
                        let num_arguments = arguments.len();
                        let type_and_qualifiers = if num_arguments == 1 {
                            let mut type_and_qualifiers = self
                                .infer_annotation_expression_impl(slice, PEP613Policy::Disallowed);

                            match type_qualifier {
                                SpecialFormType::ClassVar => {
                                    type_and_qualifiers.add_qualifier(TypeQualifiers::CLASS_VAR);
                                }
                                SpecialFormType::Final => {
                                    type_and_qualifiers.add_qualifier(TypeQualifiers::FINAL);
                                }
                                SpecialFormType::Required => {
                                    type_and_qualifiers.add_qualifier(TypeQualifiers::REQUIRED);
                                }
                                SpecialFormType::NotRequired => {
                                    type_and_qualifiers.add_qualifier(TypeQualifiers::NOT_REQUIRED);
                                }
                                SpecialFormType::ReadOnly => {
                                    type_and_qualifiers.add_qualifier(TypeQualifiers::READ_ONLY);
                                }
                                _ => unreachable!(),
                            }
                            type_and_qualifiers
                        } else {
                            for element in arguments {
                                self.infer_annotation_expression_impl(
                                    element,
                                    PEP613Policy::Disallowed,
                                );
                            }
                            if let Some(builder) =
                                self.context.report_lint(&INVALID_TYPE_FORM, subscript)
                            {
                                builder.into_diagnostic(format_args!(
                                    "Type qualifier `{type_qualifier}` expected exactly 1 argument, \
                                    got {num_arguments}",
                                ));
                            }
                            TypeAndQualifiers::declared(Type::unknown())
                        };
                        if slice.is_tuple_expr() {
                            self.store_expression_type(slice, type_and_qualifiers.inner_type());
                        }
                        type_and_qualifiers
                    }
                    Type::ClassLiteral(class) if class.is_known(self.db(), KnownClass::InitVar) => {
                        let arguments = if let ast::Expr::Tuple(tuple) = slice {
                            &*tuple.elts
                        } else {
                            std::slice::from_ref(slice)
                        };
                        let num_arguments = arguments.len();
                        let type_and_qualifiers = if num_arguments == 1 {
                            let mut type_and_qualifiers = self
                                .infer_annotation_expression_impl(slice, PEP613Policy::Disallowed);
                            type_and_qualifiers.add_qualifier(TypeQualifiers::INIT_VAR);
                            type_and_qualifiers
                        } else {
                            for element in arguments {
                                self.infer_annotation_expression_impl(
                                    element,
                                    PEP613Policy::Disallowed,
                                );
                            }
                            if let Some(builder) =
                                self.context.report_lint(&INVALID_TYPE_FORM, subscript)
                            {
                                builder.into_diagnostic(format_args!(
                                    "Type qualifier `InitVar` expected exactly 1 argument, \
                                    got {num_arguments}",
                                ));
                            }
                            TypeAndQualifiers::declared(Type::unknown())
                        };
                        if slice.is_tuple_expr() {
                            self.store_expression_type(slice, type_and_qualifiers.inner_type());
                        }
                        type_and_qualifiers
                    }
                    _ => TypeAndQualifiers::declared(
                        self.infer_subscript_type_expression_no_store(subscript, slice, value_ty),
                    ),
                }
            }

            // All other annotation expressions are (possibly) valid type expressions, so handle
            // them there instead.
            type_expr => {
                TypeAndQualifiers::declared(self.infer_type_expression_no_store(type_expr))
            }
        };

        self.store_expression_type(annotation, annotation_ty.inner_type());

        annotation_ty
    }

    /// Infer the type of a string annotation expression.
    fn infer_string_annotation_expression(
        &mut self,
        string: &ast::ExprStringLiteral,
    ) -> TypeAndQualifiers<'db> {
        match parse_string_annotation(&self.context, string) {
            Some(parsed) => {
                // String annotations are always evaluated in the deferred context.
                self.infer_annotation_expression(
                    parsed.expr(),
                    DeferredExpressionState::InStringAnnotation(
                        self.enclosing_node_key(string.into()),
                    ),
                )
            }
            None => TypeAndQualifiers::declared(Type::unknown()),
        }
    }
}<|MERGE_RESOLUTION|>--- conflicted
+++ resolved
@@ -189,7 +189,6 @@
             }
 
             ast::Expr::Attribute(attribute) => match attribute.ctx {
-<<<<<<< HEAD
                 ast::ExprContext::Load => {
                     let attribute_type = self.infer_attribute_expression(attribute);
                     if let Type::TypeVar(typevar) = attribute_type
@@ -197,17 +196,9 @@
                     {
                         TypeAndQualifiers::declared(attribute_type)
                     } else {
-                        infer_name_or_attribute(attribute_type, annotation, self)
-                    }
-                }
-=======
-                ast::ExprContext::Load => infer_name_or_attribute(
-                    self.infer_attribute_expression(attribute),
-                    annotation,
-                    self,
-                    pep_613_policy,
-                ),
->>>>>>> 6b7adb05
+                        infer_name_or_attribute(attribute_type, annotation, self, pep_613_policy)
+                    }
+                }
                 ast::ExprContext::Invalid => TypeAndQualifiers::declared(Type::unknown()),
                 ast::ExprContext::Store | ast::ExprContext::Del => TypeAndQualifiers::declared(
                     todo_type!("Attribute expression annotation in Store/Del context"),
