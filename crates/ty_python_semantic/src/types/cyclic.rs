--- conflicted
+++ resolved
@@ -78,11 +78,7 @@
         }
     }
 
-<<<<<<< HEAD
     fn visit_impl(&self, shift_level: bool, item: T, func: impl FnOnce() -> R) -> R {
-=======
-    pub fn visit(&self, item: T, func: impl FnOnce() -> R) -> R {
->>>>>>> eea87e24
         if let Some(val) = self.cache.borrow().get(&item) {
             return val.clone();
         }
@@ -105,7 +101,7 @@
         ret
     }
 
-    pub(crate) fn visit(&self, item: T, func: impl FnOnce() -> R) -> R {
+    pub fn visit(&self, item: T, func: impl FnOnce() -> R) -> R {
         self.visit_impl(true, item, func)
     }
 
