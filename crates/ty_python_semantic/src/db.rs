--- conflicted
+++ resolved
@@ -182,14 +182,10 @@
             Program::from_settings(
                 &db,
                 ProgramSettings {
-<<<<<<< HEAD
-                    python_version: Some(self.python_version),
-=======
-                    python_version: PythonVersionWithSource {
+                    python_version: Some(PythonVersionWithSource {
                         version: self.python_version,
                         source: PythonVersionSource::default(),
-                    },
->>>>>>> a5ebb3f3
+                    }),
                     python_platform: self.python_platform,
                     search_paths: SearchPathSettings::new(vec![src_root]),
                 },
