--- conflicted
+++ resolved
@@ -6,6 +6,8 @@
 use crate::site_packages::SysPrefixPathOrigin;
 
 use anyhow::Context;
+use ruff_db::diagnostic::Span;
+use ruff_db::files::system_path_to_file;
 use ruff_db::system::{SystemPath, SystemPathBuf};
 use ruff_python_ast::PythonVersion;
 use ruff_text_size::TextRange;
@@ -32,22 +34,17 @@
             search_paths,
         } = settings;
 
-<<<<<<< HEAD
-=======
+        let search_paths = SearchPaths::from_settings(db, &search_paths)
+            .with_context(|| "Invalid search path settings")?;
+
+        let python_version_with_source = python_version_with_source
+            .or_else(|| search_paths.python_version().cloned())
+            .unwrap_or_default();
+
         tracing::info!(
             "Python version: Python {python_version}, platform: {python_platform}",
             python_version = python_version_with_source.version
         );
-
->>>>>>> a5ebb3f3
-        let search_paths = SearchPaths::from_settings(db, &search_paths)
-            .with_context(|| "Invalid search path settings")?;
-
-        let python_version = python_version
-            .or_else(|| search_paths.python_version())
-            .unwrap_or(PythonVersion::latest_ty());
-
-        tracing::info!("Python version: Python {python_version}, platform: {python_platform}");
 
         Ok(
             Program::builder(python_version_with_source, python_platform, search_paths)
@@ -76,17 +73,11 @@
             self.set_python_platform(db).to(python_platform);
         }
 
-<<<<<<< HEAD
         if let Some(python_version) = python_version {
-            if python_version != self.python_version(db) {
-                tracing::debug!("Updating python version: Python {python_version}");
-                self.set_python_version(db).to(python_version);
+            if &python_version != self.python_version_with_source(db) {
+                tracing::debug!("Updating python version: Python {python_version:?}");
+                self.set_python_version_with_source(db).to(python_version);
             }
-=======
-        if &python_version != self.python_version_with_source(db) {
-            tracing::debug!("Updating python version: `{python_version:?}`");
-            self.set_python_version_with_source(db).to(python_version);
->>>>>>> a5ebb3f3
         }
 
         self.update_search_paths(db, &search_paths)?;
@@ -116,11 +107,7 @@
 
 #[derive(Clone, Debug, Eq, PartialEq)]
 pub struct ProgramSettings {
-<<<<<<< HEAD
-    pub python_version: Option<PythonVersion>,
-=======
-    pub python_version: PythonVersionWithSource,
->>>>>>> a5ebb3f3
+    pub python_version: Option<PythonVersionWithSource>,
     pub python_platform: PythonPlatform,
     pub search_paths: SearchPathSettings,
 }
@@ -128,7 +115,11 @@
 #[derive(Clone, Debug, Eq, PartialEq, Default)]
 pub enum PythonVersionSource {
     /// Value loaded from a project's configuration file.
-    File(Arc<SystemPathBuf>, Option<TextRange>),
+    ConfigFile(PythonVersionFileSource),
+
+    /// Value loaded from the `pyvenv.cfg` file of the virtual environment.
+    /// The virtual environment might have been configured, activated or inferred.
+    PyvenvCfgFile(PythonVersionFileSource),
 
     /// The value comes from a CLI argument, while it's left open if specified using a short argument,
     /// long argument (`--extra-paths`) or `--config key=value`.
@@ -137,6 +128,19 @@
     /// We fell back to a default value because the value was not specified via the CLI or a config file.
     #[default]
     Default,
+}
+
+#[derive(Debug, PartialEq, Eq, Clone)]
+pub struct PythonVersionFileSource {
+    pub path: Arc<SystemPathBuf>,
+    pub range: Option<TextRange>,
+}
+
+impl PythonVersionFileSource {
+    pub(crate) fn span(&self, db: &dyn Db) -> Option<Span> {
+        let file = system_path_to_file(db.upcast(), &*self.path).ok()?;
+        Some(Span::from(file).with_optional_range(self.range))
+    }
 }
 
 #[derive(Eq, PartialEq, Debug, Clone)]
