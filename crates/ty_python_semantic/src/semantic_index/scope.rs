--- conflicted
+++ resolved
@@ -29,17 +29,10 @@
 impl get_size2::GetSize for ScopeId<'_> {}
 
 impl<'db> ScopeId<'db> {
-<<<<<<< HEAD
-    pub(crate) fn is_function_like(self, db: &'db dyn Db) -> bool {
-        self.node(db).scope_kind().is_function_like()
-    }
-
     pub(crate) fn is_non_lambda_function(self, db: &'db dyn Db) -> bool {
         self.node(db).scope_kind().is_non_lambda_function()
     }
 
-=======
->>>>>>> eea87e24
     pub(crate) fn is_annotation(self, db: &'db dyn Db) -> bool {
         self.node(db).scope_kind().is_annotation()
     }
