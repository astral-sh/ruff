use std::ops::Range;

use ruff_db::{files::File, parsed::ParsedModuleRef};
use ruff_index::newtype_index;
use ruff_python_ast as ast;

use crate::{
    Db,
    ast_node_ref::AstNodeRef,
    node_key::NodeKey,
    semantic_index::{
        SemanticIndex, reachability_constraints::ScopedReachabilityConstraintId, semantic_index,
    },
};

/// A cross-module identifier of a scope that can be used as a salsa query parameter.
#[salsa::tracked(debug, heap_size=ruff_memory_usage::heap_size)]
pub struct ScopeId<'db> {
    pub file: File,

    pub file_scope_id: FileScopeId,
}

// The Salsa heap is tracked separately.
impl get_size2::GetSize for ScopeId<'_> {}

impl<'db> ScopeId<'db> {
    pub(crate) fn is_function_like(self, db: &'db dyn Db) -> bool {
        self.node(db).scope_kind().is_function_like()
    }

<<<<<<< HEAD
    pub(crate) fn is_function_or_lambda(self, db: &'db dyn Db) -> bool {
        self.node(db).scope_kind().is_function_or_lambda()
    }

    pub(crate) fn is_type_parameter(self, db: &'db dyn Db) -> bool {
        self.node(db).scope_kind().is_type_parameter()
=======
    pub(crate) fn is_annotation(self, db: &'db dyn Db) -> bool {
        self.node(db).scope_kind().is_annotation()
>>>>>>> 4ca38b29
    }

    pub(crate) fn node(self, db: &dyn Db) -> &NodeWithScopeKind {
        self.scope(db).node()
    }

    pub(crate) fn scope(self, db: &dyn Db) -> &Scope {
        semantic_index(db, self.file(db)).scope(self.file_scope_id(db))
    }

    #[cfg(test)]
    pub(crate) fn name<'ast>(self, db: &'db dyn Db, module: &'ast ParsedModuleRef) -> &'ast str {
        match self.node(db) {
            NodeWithScopeKind::Module => "<module>",
            NodeWithScopeKind::Class(class) | NodeWithScopeKind::ClassTypeParameters(class) => {
                class.node(module).name.as_str()
            }
            NodeWithScopeKind::Function(function)
            | NodeWithScopeKind::FunctionTypeParameters(function) => {
                function.node(module).name.as_str()
            }
            NodeWithScopeKind::TypeAlias(type_alias)
            | NodeWithScopeKind::TypeAliasTypeParameters(type_alias) => type_alias
                .node(module)
                .name
                .as_name_expr()
                .map(|name| name.id.as_str())
                .unwrap_or("<type alias>"),
            NodeWithScopeKind::Lambda(_) => "<lambda>",
            NodeWithScopeKind::ListComprehension(_) => "<listcomp>",
            NodeWithScopeKind::SetComprehension(_) => "<setcomp>",
            NodeWithScopeKind::DictComprehension(_) => "<dictcomp>",
            NodeWithScopeKind::GeneratorExpression(_) => "<generator>",
        }
    }
}

/// ID that uniquely identifies a scope inside of a module.
#[newtype_index]
#[derive(salsa::Update, get_size2::GetSize)]
pub struct FileScopeId;

impl FileScopeId {
    /// Returns the scope id of the module-global scope.
    pub fn global() -> Self {
        FileScopeId::from_u32(0)
    }

    pub fn is_global(self) -> bool {
        self == FileScopeId::global()
    }

    pub fn to_scope_id(self, db: &dyn Db, file: File) -> ScopeId<'_> {
        let index = semantic_index(db, file);
        index.scope_ids_by_scope[self]
    }

    pub(crate) fn is_generator_function(self, index: &SemanticIndex) -> bool {
        index.generator_functions.contains(&self)
    }
}

#[derive(Debug, salsa::Update, get_size2::GetSize)]
pub(crate) struct Scope {
    /// The parent scope, if any.
    parent: Option<FileScopeId>,

    /// The node that introduces this scope.
    node: NodeWithScopeKind,

    /// The range of [`FileScopeId`]s that are descendants of this scope.
    descendants: Range<FileScopeId>,

    /// The constraint that determines the reachability of this scope.
    reachability: ScopedReachabilityConstraintId,

    /// Whether this scope is defined inside an `if TYPE_CHECKING:` block.
    in_type_checking_block: bool,
}

impl Scope {
    pub(super) fn new(
        parent: Option<FileScopeId>,
        node: NodeWithScopeKind,
        descendants: Range<FileScopeId>,
        reachability: ScopedReachabilityConstraintId,
        in_type_checking_block: bool,
    ) -> Self {
        Scope {
            parent,
            node,
            descendants,
            reachability,
            in_type_checking_block,
        }
    }

    pub(crate) fn parent(&self) -> Option<FileScopeId> {
        self.parent
    }

    pub(crate) fn node(&self) -> &NodeWithScopeKind {
        &self.node
    }

    pub(crate) fn kind(&self) -> ScopeKind {
        self.node().scope_kind()
    }

    pub(crate) fn visibility(&self) -> ScopeVisibility {
        self.kind().visibility()
    }

    pub(crate) fn descendants(&self) -> Range<FileScopeId> {
        self.descendants.clone()
    }

    pub(super) fn extend_descendants(&mut self, children_end: FileScopeId) {
        self.descendants = self.descendants.start..children_end;
    }

    pub(crate) fn is_eager(&self) -> bool {
        self.kind().is_eager()
    }

    pub(crate) fn reachability(&self) -> ScopedReachabilityConstraintId {
        self.reachability
    }

    pub(crate) fn in_type_checking_block(&self) -> bool {
        self.in_type_checking_block
    }
}

#[derive(Debug, PartialEq, Eq, Clone, Copy, Hash, get_size2::GetSize)]
pub(crate) enum ScopeVisibility {
    /// The scope is private (e.g. function, type alias, comprehension scope).
    Private,
    /// The scope is public (e.g. module, class scope).
    Public,
}

impl ScopeVisibility {
    pub(crate) const fn is_public(self) -> bool {
        matches!(self, ScopeVisibility::Public)
    }

    pub(crate) const fn is_private(self) -> bool {
        matches!(self, ScopeVisibility::Private)
    }
}

#[derive(Debug, PartialEq, Eq, Clone, Copy, Hash, get_size2::GetSize)]
pub(crate) enum ScopeLaziness {
    /// The scope is evaluated lazily (e.g. function, type alias scope).
    Lazy,
    /// The scope is evaluated eagerly (e.g. module, class, comprehension scope).
    Eager,
}

impl ScopeLaziness {
    pub(crate) const fn is_eager(self) -> bool {
        matches!(self, ScopeLaziness::Eager)
    }
}

#[derive(Copy, Clone, Debug, PartialEq, Eq)]
pub(crate) enum ScopeKind {
    Module,
    TypeParams,
    Class,
    Function,
    Lambda,
    Comprehension,
    TypeAlias,
}

impl ScopeKind {
    pub(crate) const fn is_eager(self) -> bool {
        self.laziness().is_eager()
    }

    pub(crate) const fn laziness(self) -> ScopeLaziness {
        match self {
            ScopeKind::Module
            | ScopeKind::Class
            | ScopeKind::Comprehension
            | ScopeKind::TypeParams => ScopeLaziness::Eager,
            ScopeKind::Function | ScopeKind::Lambda | ScopeKind::TypeAlias => ScopeLaziness::Lazy,
        }
    }

    pub(crate) const fn visibility(self) -> ScopeVisibility {
        match self {
            ScopeKind::Module | ScopeKind::Class => ScopeVisibility::Public,
            ScopeKind::TypeParams
            | ScopeKind::TypeAlias
            | ScopeKind::Function
            | ScopeKind::Lambda
            | ScopeKind::Comprehension => ScopeVisibility::Private,
        }
    }

    pub(crate) const fn is_function_like(self) -> bool {
        // Type parameter scopes behave like function scopes in terms of name resolution; CPython
        // symbol table also uses the term "function-like" for these scopes.
        matches!(
            self,
            ScopeKind::TypeParams
                | ScopeKind::Function
                | ScopeKind::Lambda
                | ScopeKind::TypeAlias
                | ScopeKind::Comprehension
        )
    }

    pub(crate) const fn is_function_or_lambda(self) -> bool {
        matches!(self, ScopeKind::Function | ScopeKind::Lambda)
    }

    pub(crate) const fn is_class(self) -> bool {
        matches!(self, ScopeKind::Class)
    }

    pub(crate) const fn is_module(self) -> bool {
        matches!(self, ScopeKind::Module)
    }

    pub(crate) const fn is_annotation(self) -> bool {
        matches!(self, ScopeKind::TypeParams | ScopeKind::TypeAlias)
    }

    pub(crate) const fn is_non_lambda_function(self) -> bool {
        matches!(self, ScopeKind::Function)
    }
}

/// Reference to a node that introduces a new scope.
#[derive(Copy, Clone, Debug)]
pub(crate) enum NodeWithScopeRef<'a> {
    Module,
    Class(&'a ast::StmtClassDef),
    Function(&'a ast::StmtFunctionDef),
    Lambda(&'a ast::ExprLambda),
    FunctionTypeParameters(&'a ast::StmtFunctionDef),
    ClassTypeParameters(&'a ast::StmtClassDef),
    TypeAlias(&'a ast::StmtTypeAlias),
    TypeAliasTypeParameters(&'a ast::StmtTypeAlias),
    ListComprehension(&'a ast::ExprListComp),
    SetComprehension(&'a ast::ExprSetComp),
    DictComprehension(&'a ast::ExprDictComp),
    GeneratorExpression(&'a ast::ExprGenerator),
}

impl NodeWithScopeRef<'_> {
    /// Converts the unowned reference to an owned [`NodeWithScopeKind`].
    ///
    /// Note that node wrapped by `self` must be a child of `module`.
    pub(super) fn to_kind(self, module: &ParsedModuleRef) -> NodeWithScopeKind {
        match self {
            NodeWithScopeRef::Module => NodeWithScopeKind::Module,
            NodeWithScopeRef::Class(class) => {
                NodeWithScopeKind::Class(AstNodeRef::new(module, class))
            }
            NodeWithScopeRef::Function(function) => {
                NodeWithScopeKind::Function(AstNodeRef::new(module, function))
            }
            NodeWithScopeRef::TypeAlias(type_alias) => {
                NodeWithScopeKind::TypeAlias(AstNodeRef::new(module, type_alias))
            }
            NodeWithScopeRef::TypeAliasTypeParameters(type_alias) => {
                NodeWithScopeKind::TypeAliasTypeParameters(AstNodeRef::new(module, type_alias))
            }
            NodeWithScopeRef::Lambda(lambda) => {
                NodeWithScopeKind::Lambda(AstNodeRef::new(module, lambda))
            }
            NodeWithScopeRef::FunctionTypeParameters(function) => {
                NodeWithScopeKind::FunctionTypeParameters(AstNodeRef::new(module, function))
            }
            NodeWithScopeRef::ClassTypeParameters(class) => {
                NodeWithScopeKind::ClassTypeParameters(AstNodeRef::new(module, class))
            }
            NodeWithScopeRef::ListComprehension(comprehension) => {
                NodeWithScopeKind::ListComprehension(AstNodeRef::new(module, comprehension))
            }
            NodeWithScopeRef::SetComprehension(comprehension) => {
                NodeWithScopeKind::SetComprehension(AstNodeRef::new(module, comprehension))
            }
            NodeWithScopeRef::DictComprehension(comprehension) => {
                NodeWithScopeKind::DictComprehension(AstNodeRef::new(module, comprehension))
            }
            NodeWithScopeRef::GeneratorExpression(generator) => {
                NodeWithScopeKind::GeneratorExpression(AstNodeRef::new(module, generator))
            }
        }
    }

    pub(crate) fn node_key(self) -> NodeWithScopeKey {
        match self {
            NodeWithScopeRef::Module => NodeWithScopeKey::Module,
            NodeWithScopeRef::Class(class) => NodeWithScopeKey::Class(NodeKey::from_node(class)),
            NodeWithScopeRef::Function(function) => {
                NodeWithScopeKey::Function(NodeKey::from_node(function))
            }
            NodeWithScopeRef::Lambda(lambda) => {
                NodeWithScopeKey::Lambda(NodeKey::from_node(lambda))
            }
            NodeWithScopeRef::FunctionTypeParameters(function) => {
                NodeWithScopeKey::FunctionTypeParameters(NodeKey::from_node(function))
            }
            NodeWithScopeRef::ClassTypeParameters(class) => {
                NodeWithScopeKey::ClassTypeParameters(NodeKey::from_node(class))
            }
            NodeWithScopeRef::TypeAlias(type_alias) => {
                NodeWithScopeKey::TypeAlias(NodeKey::from_node(type_alias))
            }
            NodeWithScopeRef::TypeAliasTypeParameters(type_alias) => {
                NodeWithScopeKey::TypeAliasTypeParameters(NodeKey::from_node(type_alias))
            }
            NodeWithScopeRef::ListComprehension(comprehension) => {
                NodeWithScopeKey::ListComprehension(NodeKey::from_node(comprehension))
            }
            NodeWithScopeRef::SetComprehension(comprehension) => {
                NodeWithScopeKey::SetComprehension(NodeKey::from_node(comprehension))
            }
            NodeWithScopeRef::DictComprehension(comprehension) => {
                NodeWithScopeKey::DictComprehension(NodeKey::from_node(comprehension))
            }
            NodeWithScopeRef::GeneratorExpression(generator) => {
                NodeWithScopeKey::GeneratorExpression(NodeKey::from_node(generator))
            }
        }
    }
}

/// Node that introduces a new scope.
#[derive(Clone, Debug, salsa::Update, get_size2::GetSize)]
pub(crate) enum NodeWithScopeKind {
    Module,
    Class(AstNodeRef<ast::StmtClassDef>),
    ClassTypeParameters(AstNodeRef<ast::StmtClassDef>),
    Function(AstNodeRef<ast::StmtFunctionDef>),
    FunctionTypeParameters(AstNodeRef<ast::StmtFunctionDef>),
    TypeAliasTypeParameters(AstNodeRef<ast::StmtTypeAlias>),
    TypeAlias(AstNodeRef<ast::StmtTypeAlias>),
    Lambda(AstNodeRef<ast::ExprLambda>),
    ListComprehension(AstNodeRef<ast::ExprListComp>),
    SetComprehension(AstNodeRef<ast::ExprSetComp>),
    DictComprehension(AstNodeRef<ast::ExprDictComp>),
    GeneratorExpression(AstNodeRef<ast::ExprGenerator>),
}

impl NodeWithScopeKind {
    pub(crate) const fn scope_kind(&self) -> ScopeKind {
        match self {
            Self::Module => ScopeKind::Module,
            Self::Class(_) => ScopeKind::Class,
            Self::Function(_) => ScopeKind::Function,
            Self::Lambda(_) => ScopeKind::Lambda,
            Self::FunctionTypeParameters(_)
            | Self::ClassTypeParameters(_)
            | Self::TypeAliasTypeParameters(_) => ScopeKind::TypeParams,
            Self::TypeAlias(_) => ScopeKind::TypeAlias,
            Self::ListComprehension(_)
            | Self::SetComprehension(_)
            | Self::DictComprehension(_)
            | Self::GeneratorExpression(_) => ScopeKind::Comprehension,
        }
    }

    pub(crate) fn expect_class<'ast>(
        &self,
        module: &'ast ParsedModuleRef,
    ) -> &'ast ast::StmtClassDef {
        match self {
            Self::Class(class) => class.node(module),
            _ => panic!("expected class"),
        }
    }

    pub(crate) fn as_class<'ast>(
        &self,
        module: &'ast ParsedModuleRef,
    ) -> Option<&'ast ast::StmtClassDef> {
        match self {
            Self::Class(class) => Some(class.node(module)),
            _ => None,
        }
    }

    pub(crate) fn expect_function<'ast>(
        &self,
        module: &'ast ParsedModuleRef,
    ) -> &'ast ast::StmtFunctionDef {
        self.as_function(module).expect("expected function")
    }

    pub(crate) fn expect_type_alias<'ast>(
        &self,
        module: &'ast ParsedModuleRef,
    ) -> &'ast ast::StmtTypeAlias {
        match self {
            Self::TypeAlias(type_alias) => type_alias.node(module),
            _ => panic!("expected type alias"),
        }
    }

    pub(crate) fn as_function<'ast>(
        &self,
        module: &'ast ParsedModuleRef,
    ) -> Option<&'ast ast::StmtFunctionDef> {
        match self {
            Self::Function(function) => Some(function.node(module)),
            _ => None,
        }
    }
}

#[derive(Copy, Clone, Debug, Eq, PartialEq, Hash, get_size2::GetSize)]
pub(crate) enum NodeWithScopeKey {
    Module,
    Class(NodeKey),
    ClassTypeParameters(NodeKey),
    Function(NodeKey),
    FunctionTypeParameters(NodeKey),
    TypeAlias(NodeKey),
    TypeAliasTypeParameters(NodeKey),
    Lambda(NodeKey),
    ListComprehension(NodeKey),
    SetComprehension(NodeKey),
    DictComprehension(NodeKey),
    GeneratorExpression(NodeKey),
}<|MERGE_RESOLUTION|>--- conflicted
+++ resolved
@@ -29,17 +29,12 @@
         self.node(db).scope_kind().is_function_like()
     }
 
-<<<<<<< HEAD
     pub(crate) fn is_function_or_lambda(self, db: &'db dyn Db) -> bool {
         self.node(db).scope_kind().is_function_or_lambda()
     }
 
-    pub(crate) fn is_type_parameter(self, db: &'db dyn Db) -> bool {
-        self.node(db).scope_kind().is_type_parameter()
-=======
     pub(crate) fn is_annotation(self, db: &'db dyn Db) -> bool {
         self.node(db).scope_kind().is_annotation()
->>>>>>> 4ca38b29
     }
 
     pub(crate) fn node(self, db: &dyn Db) -> &NodeWithScopeKind {
